{
  "openapi": "3.0.1",
  "info": {
    "title": "Umbraco Backoffice API",
    "description": "This shows all APIs available in this version of Umbraco - including all the legacy apis that are available for backward compatibility",
    "version": "1.0"
  },
  "paths": {
    "/umbraco/management/api/v1/culture": {
      "get": {
        "tags": [
          "Culture"
        ],
        "operationId": "GetCulture",
        "parameters": [
          {
            "name": "skip",
            "in": "query",
            "schema": {
              "type": "integer",
              "format": "int32",
              "default": 0
            }
          },
          {
            "name": "take",
            "in": "query",
            "schema": {
              "type": "integer",
              "format": "int32",
              "default": 100
            }
          }
        ],
        "responses": {
          "200": {
            "description": "Success",
            "content": {
              "application/json": {
                "schema": {
                  "$ref": "#/components/schemas/PagedCultureModel"
                }
              }
            }
          }
        }
      }
    },
    "/umbraco/management/api/v1/data-type": {
      "post": {
        "tags": [
          "Data Type"
        ],
        "operationId": "PostDataType",
        "requestBody": {
          "content": {
            "application/json": {
              "schema": {
                "$ref": "#/components/schemas/DataTypeCreateModel"
              }
            }
          }
        },
        "responses": {
          "201": {
            "description": "Created"
          },
          "400": {
            "description": "Bad Request",
            "content": {
              "application/json": {
                "schema": {
<<<<<<< HEAD
                  "$ref": "#/components/schemas/ProblemDetails"
=======
                  "$ref": "#/components/schemas/ProblemDetailsModel"
>>>>>>> 20534b7a
                }
              }
            }
          },
          "404": {
            "description": "Not Found",
            "content": {
              "application/json": {
                "schema": {
                  "$ref": "#/components/schemas/ProblemDetailsModel"
                }
              }
            }
          }
        }
      }
    },
    "/umbraco/management/api/v1/data-type/{key}": {
      "get": {
        "tags": [
          "Data Type"
        ],
        "operationId": "GetDataTypeByKey",
        "parameters": [
          {
            "name": "key",
            "in": "path",
            "required": true,
            "schema": {
              "type": "string",
              "format": "uuid"
            }
          }
        ],
        "responses": {
          "200": {
            "description": "Success",
            "content": {
              "application/json": {
                "schema": {
                  "$ref": "#/components/schemas/DataTypeModel"
                }
              }
            }
          },
          "404": {
            "description": "Not Found",
            "content": {
              "application/json": {
                "schema": {
                  "$ref": "#/components/schemas/ProblemDetailsModel"
                }
              }
            }
          }
        }
      },
      "delete": {
        "tags": [
          "Data Type"
        ],
        "operationId": "DeleteDataTypeByKey",
        "parameters": [
          {
            "name": "key",
            "in": "path",
            "required": true,
            "schema": {
              "type": "string",
              "format": "uuid"
            }
          }
        ],
        "responses": {
          "200": {
            "description": "Success"
          },
          "400": {
            "description": "Bad Request",
            "content": {
              "application/json": {
                "schema": {
<<<<<<< HEAD
                  "$ref": "#/components/schemas/ProblemDetails"
=======
                  "$ref": "#/components/schemas/ProblemDetailsModel"
>>>>>>> 20534b7a
                }
              }
            }
          },
          "404": {
            "description": "Not Found",
            "content": {
              "application/json": {
                "schema": {
                  "$ref": "#/components/schemas/ProblemDetailsModel"
                }
              }
            }
          }
        }
      },
      "put": {
        "tags": [
          "Data Type"
        ],
        "operationId": "PutDataTypeByKey",
        "parameters": [
          {
            "name": "key",
            "in": "path",
            "required": true,
            "schema": {
              "type": "string",
              "format": "uuid"
            }
          }
        ],
        "requestBody": {
          "content": {
            "application/json": {
              "schema": {
                "$ref": "#/components/schemas/DataTypeUpdateModel"
              }
            }
          }
        },
        "responses": {
          "200": {
            "description": "Success"
          },
          "400": {
            "description": "Bad Request",
            "content": {
              "application/json": {
                "schema": {
<<<<<<< HEAD
                  "$ref": "#/components/schemas/ProblemDetails"
=======
                  "$ref": "#/components/schemas/ProblemDetailsModel"
>>>>>>> 20534b7a
                }
              }
            }
          },
          "404": {
            "description": "Not Found",
            "content": {
              "application/json": {
                "schema": {
                  "$ref": "#/components/schemas/ProblemDetailsModel"
                }
              }
            }
          }
        }
      }
    },
    "/umbraco/management/api/v1/data-type/{key}/references": {
      "get": {
        "tags": [
          "Data Type"
        ],
        "operationId": "GetDataTypeByKeyReferences",
        "parameters": [
          {
            "name": "key",
            "in": "path",
            "required": true,
            "schema": {
              "type": "string",
              "format": "uuid"
            }
          }
        ],
        "responses": {
          "200": {
            "description": "Success",
            "content": {
              "application/json": {
                "schema": {
                  "type": "array",
                  "items": {
                    "$ref": "#/components/schemas/DataTypeReferenceModel"
                  }
                }
              }
            }
          },
          "404": {
            "description": "Not Found",
            "content": {
              "application/json": {
                "schema": {
                  "$ref": "#/components/schemas/ProblemDetailsModel"
                }
              }
            }
          }
        }
      }
    },
    "/umbraco/management/api/v1/data-type/folder": {
      "post": {
        "tags": [
          "Data Type"
        ],
        "operationId": "PostDataTypeFolder",
        "requestBody": {
          "content": {
            "application/json": {
              "schema": {
                "$ref": "#/components/schemas/FolderCreateModel"
              }
            }
          }
        },
        "responses": {
          "201": {
            "description": "Created"
          }
        }
      }
    },
    "/umbraco/management/api/v1/data-type/folder/{key}": {
      "get": {
        "tags": [
          "Data Type"
        ],
        "operationId": "GetDataTypeFolderByKey",
        "parameters": [
          {
            "name": "key",
            "in": "path",
            "required": true,
            "schema": {
              "type": "string",
              "format": "uuid"
            }
          }
        ],
        "responses": {
          "200": {
            "description": "Success",
            "content": {
              "application/json": {
                "schema": {
                  "$ref": "#/components/schemas/FolderModel"
                }
              }
            }
          },
          "404": {
            "description": "Not Found",
            "content": {
              "application/json": {
                "schema": {
                  "$ref": "#/components/schemas/ProblemDetailsModel"
                }
              }
            }
          }
        }
      },
      "delete": {
        "tags": [
          "Data Type"
        ],
        "operationId": "DeleteDataTypeFolderByKey",
        "parameters": [
          {
            "name": "key",
            "in": "path",
            "required": true,
            "schema": {
              "type": "string",
              "format": "uuid"
            }
          }
        ],
        "responses": {
          "200": {
            "description": "Success"
          },
          "404": {
            "description": "Not Found",
            "content": {
              "application/json": {
                "schema": {
                  "$ref": "#/components/schemas/ProblemDetailsModel"
                }
              }
            }
          }
        }
      },
      "put": {
        "tags": [
          "Data Type"
        ],
        "operationId": "PutDataTypeFolderByKey",
        "parameters": [
          {
            "name": "key",
            "in": "path",
            "required": true,
            "schema": {
              "type": "string",
              "format": "uuid"
            }
          }
        ],
        "requestBody": {
          "content": {
            "application/json": {
              "schema": {
                "$ref": "#/components/schemas/FolderUpdateModel"
              }
            }
          }
        },
        "responses": {
          "200": {
            "description": "Success"
          },
          "404": {
            "description": "Not Found",
            "content": {
              "application/json": {
                "schema": {
                  "$ref": "#/components/schemas/ProblemDetailsModel"
                }
              }
            }
          }
        }
      }
    },
    "/umbraco/management/api/v1/tree/data-type/children": {
      "get": {
        "tags": [
          "Data Type"
        ],
        "operationId": "GetTreeDataTypeChildren",
        "parameters": [
          {
            "name": "parentKey",
            "in": "query",
            "schema": {
              "type": "string",
              "format": "uuid"
            }
          },
          {
            "name": "skip",
            "in": "query",
            "schema": {
              "type": "integer",
              "format": "int32",
              "default": 0
            }
          },
          {
            "name": "take",
            "in": "query",
            "schema": {
              "type": "integer",
              "format": "int32",
              "default": 100
            }
          },
          {
            "name": "foldersOnly",
            "in": "query",
            "schema": {
              "type": "boolean",
              "default": false
            }
          }
        ],
        "responses": {
          "200": {
            "description": "Success",
            "content": {
              "application/json": {
                "schema": {
                  "$ref": "#/components/schemas/PagedFolderTreeItemModel"
                }
              }
            }
          }
        }
      }
    },
    "/umbraco/management/api/v1/tree/data-type/item": {
      "get": {
        "tags": [
          "Data Type"
        ],
        "operationId": "GetTreeDataTypeItem",
        "parameters": [
          {
            "name": "key",
            "in": "query",
            "schema": {
              "type": "array",
              "items": {
                "type": "string",
                "format": "uuid"
              }
            }
          }
        ],
        "responses": {
          "200": {
            "description": "Success",
            "content": {
              "application/json": {
                "schema": {
                  "type": "array",
                  "items": {
                    "$ref": "#/components/schemas/FolderTreeItemModel"
                  }
                }
              }
            }
          }
        }
      }
    },
    "/umbraco/management/api/v1/tree/data-type/root": {
      "get": {
        "tags": [
          "Data Type"
        ],
        "operationId": "GetTreeDataTypeRoot",
        "parameters": [
          {
            "name": "skip",
            "in": "query",
            "schema": {
              "type": "integer",
              "format": "int32",
              "default": 0
            }
          },
          {
            "name": "take",
            "in": "query",
            "schema": {
              "type": "integer",
              "format": "int32",
              "default": 100
            }
          },
          {
            "name": "foldersOnly",
            "in": "query",
            "schema": {
              "type": "boolean",
              "default": false
            }
          }
        ],
        "responses": {
          "200": {
            "description": "Success",
            "content": {
              "application/json": {
                "schema": {
                  "$ref": "#/components/schemas/PagedFolderTreeItemModel"
                }
              }
            }
          }
        }
      }
    },
    "/umbraco/management/api/v1/dictionary": {
      "get": {
        "tags": [
          "Dictionary"
        ],
        "operationId": "GetDictionary",
        "parameters": [
          {
            "name": "skip",
            "in": "query",
            "schema": {
              "type": "integer",
              "format": "int32",
              "default": 0
            }
          },
          {
            "name": "take",
            "in": "query",
            "schema": {
              "type": "integer",
              "format": "int32",
              "default": 100
            }
          }
        ],
        "responses": {
          "200": {
            "description": "Success",
            "content": {
              "application/json": {
                "schema": {
                  "$ref": "#/components/schemas/PagedDictionaryOverviewModel"
                }
              }
            }
          }
        }
      },
      "post": {
        "tags": [
          "Dictionary"
        ],
        "operationId": "PostDictionary",
        "requestBody": {
          "content": {
            "application/json": {
              "schema": {
                "$ref": "#/components/schemas/DictionaryItemCreateModel"
              }
            }
          }
        },
        "responses": {
          "201": {
            "description": "Created"
          },
          "404": {
            "description": "Not Found",
            "content": {
              "application/json": {
                "schema": {
                  "$ref": "#/components/schemas/ProblemDetailsModel"
                }
              }
            }
          },
          "400": {
            "description": "Bad Request",
            "content": {
              "application/json": {
                "schema": {
                  "$ref": "#/components/schemas/ProblemDetailsModel"
                }
              }
            }
          },
          "409": {
            "description": "Conflict",
            "content": {
              "application/json": {
                "schema": {
                  "$ref": "#/components/schemas/ProblemDetailsModel"
                }
              }
            }
          }
        }
      }
    },
    "/umbraco/management/api/v1/dictionary/{key}": {
      "get": {
        "tags": [
          "Dictionary"
        ],
        "operationId": "GetDictionaryByKey",
        "parameters": [
          {
            "name": "key",
            "in": "path",
            "required": true,
            "schema": {
              "type": "string",
              "format": "uuid"
            }
          }
        ],
        "responses": {
          "200": {
            "description": "Success",
            "content": {
              "application/json": {
                "schema": {
                  "$ref": "#/components/schemas/DictionaryItemModel"
                }
              }
            }
          },
          "404": {
            "description": "Not Found",
            "content": {
              "application/json": {
                "schema": {
                  "$ref": "#/components/schemas/ProblemDetailsModel"
                }
              }
            }
          }
        }
      },
      "delete": {
        "tags": [
          "Dictionary"
        ],
        "operationId": "DeleteDictionaryByKey",
        "parameters": [
          {
            "name": "key",
            "in": "path",
            "required": true,
            "schema": {
              "type": "string",
              "format": "uuid"
            }
          }
        ],
        "responses": {
          "200": {
            "description": "Success"
          },
          "400": {
            "description": "Bad Request",
            "content": {
              "application/json": {
                "schema": {
                  "$ref": "#/components/schemas/ProblemDetailsModel"
                }
              }
            }
          },
          "404": {
            "description": "Not Found",
            "content": {
              "application/json": {
                "schema": {
                  "$ref": "#/components/schemas/ProblemDetailsModel"
                }
              }
            }
          }
        }
      },
      "put": {
        "tags": [
          "Dictionary"
        ],
        "operationId": "PutDictionaryByKey",
        "parameters": [
          {
            "name": "key",
            "in": "path",
            "required": true,
            "schema": {
              "type": "string",
              "format": "uuid"
            }
          }
        ],
        "requestBody": {
          "content": {
            "application/json": {
              "schema": {
                "$ref": "#/components/schemas/DictionaryItemUpdateModel"
              }
            }
          }
        },
        "responses": {
          "200": {
            "description": "Success"
          },
          "400": {
            "description": "Bad Request",
            "content": {
              "application/json": {
                "schema": {
                  "$ref": "#/components/schemas/ProblemDetailsModel"
                }
              }
            }
          },
          "404": {
            "description": "Not Found",
            "content": {
              "application/json": {
                "schema": {
                  "$ref": "#/components/schemas/ProblemDetailsModel"
                }
              }
            }
          }
        }
      }
    },
    "/umbraco/management/api/v1/dictionary/{key}/export": {
      "get": {
        "tags": [
          "Dictionary"
        ],
        "operationId": "GetDictionaryByKeyExport",
        "parameters": [
          {
            "name": "key",
            "in": "path",
            "required": true,
            "schema": {
              "type": "string",
              "format": "uuid"
            }
          },
          {
            "name": "includeChildren",
            "in": "query",
            "schema": {
              "type": "boolean",
              "default": false
            }
          }
        ],
        "responses": {
          "200": {
            "description": "Success",
            "content": {
              "application/json": {
                "schema": {
                  "type": "string",
                  "format": "binary"
                }
              }
            }
          },
          "404": {
            "description": "Not Found",
            "content": {
              "application/json": {
                "schema": {
                  "$ref": "#/components/schemas/NotFoundResultModel"
                }
              }
            }
          }
        }
      }
    },
    "/umbraco/management/api/v1/dictionary/{key}/move": {
      "post": {
        "tags": [
          "Dictionary"
        ],
<<<<<<< HEAD
        "operationId": "PostDictionaryByKeyMove",
        "parameters": [
          {
            "name": "key",
            "in": "path",
            "required": true,
            "schema": {
              "type": "string",
              "format": "uuid"
            }
          }
        ],
=======
        "operationId": "PostDictionaryImport",
>>>>>>> 20534b7a
        "requestBody": {
          "content": {
            "application/json": {
              "schema": {
<<<<<<< HEAD
                "$ref": "#/components/schemas/DictionaryMoveModel"
              }
            }
          }
        },
        "responses": {
          "200": {
            "description": "Success"
          },
          "400": {
            "description": "Bad Request",
            "content": {
              "application/json": {
                "schema": {
                  "$ref": "#/components/schemas/ProblemDetails"
                }
              }
            }
          },
          "404": {
            "description": "Not Found",
            "content": {
              "application/json": {
                "schema": {
                  "$ref": "#/components/schemas/ProblemDetails"
                }
              }
            }
          }
        }
      }
    },
    "/umbraco/management/api/v1/dictionary/import": {
      "post": {
        "tags": [
          "Dictionary"
        ],
        "operationId": "PostDictionaryImport",
        "requestBody": {
          "content": {
            "application/json": {
              "schema": {
                "$ref": "#/components/schemas/DictionaryImportModel"
              }
            }
          }
=======
                "$ref": "#/components/schemas/DictionaryImportModel"
              }
            }
          }
>>>>>>> 20534b7a
        },
        "responses": {
          "201": {
            "description": "Created"
          },
          "400": {
            "description": "Bad Request",
            "content": {
              "application/json": {
                "schema": {
<<<<<<< HEAD
                  "$ref": "#/components/schemas/ProblemDetails"
=======
                  "$ref": "#/components/schemas/ProblemDetailsModel"
>>>>>>> 20534b7a
                }
              }
            }
          },
          "404": {
            "description": "Not Found",
            "content": {
              "application/json": {
                "schema": {
<<<<<<< HEAD
                  "$ref": "#/components/schemas/ProblemDetails"
=======
                  "$ref": "#/components/schemas/ProblemDetailsModel"
>>>>>>> 20534b7a
                }
              }
            }
          }
        }
      }
    },
    "/umbraco/management/api/v1/dictionary/upload": {
      "post": {
        "tags": [
          "Dictionary"
        ],
        "operationId": "PostDictionaryUpload",
        "requestBody": {
          "content": { }
        },
        "responses": {
          "200": {
            "description": "Success",
            "content": {
              "application/json": {
                "schema": {
                  "$ref": "#/components/schemas/DictionaryUploadModel"
                }
              }
            }
          },
          "400": {
            "description": "Bad Request",
            "content": {
              "application/json": {
                "schema": {
                  "$ref": "#/components/schemas/ProblemDetailsModel"
                }
              }
            }
          }
        }
      }
    },
    "/umbraco/management/api/v1/tree/dictionary/children": {
      "get": {
        "tags": [
          "Dictionary"
        ],
        "operationId": "GetTreeDictionaryChildren",
        "parameters": [
          {
            "name": "parentKey",
            "in": "query",
            "schema": {
              "type": "string",
              "format": "uuid"
            }
          },
          {
            "name": "skip",
            "in": "query",
            "schema": {
              "type": "integer",
              "format": "int32",
              "default": 0
            }
          },
          {
            "name": "take",
            "in": "query",
            "schema": {
              "type": "integer",
              "format": "int32",
              "default": 100
            }
          }
        ],
        "responses": {
          "200": {
            "description": "Success",
            "content": {
              "application/json": {
                "schema": {
                  "$ref": "#/components/schemas/PagedEntityTreeItemModel"
                }
              }
            }
          }
        }
      }
    },
    "/umbraco/management/api/v1/tree/dictionary/item": {
      "get": {
        "tags": [
          "Dictionary"
        ],
        "operationId": "GetTreeDictionaryItem",
        "parameters": [
          {
            "name": "key",
            "in": "query",
            "schema": {
              "type": "array",
              "items": {
                "type": "string",
                "format": "uuid"
              }
            }
          }
        ],
        "responses": {
          "200": {
            "description": "Success",
            "content": {
              "application/json": {
                "schema": {
                  "type": "array",
                  "items": {
                    "$ref": "#/components/schemas/FolderTreeItemModel"
                  }
                }
              }
            }
          }
        }
      }
    },
    "/umbraco/management/api/v1/tree/dictionary/root": {
      "get": {
        "tags": [
          "Dictionary"
        ],
        "operationId": "GetTreeDictionaryRoot",
        "parameters": [
          {
            "name": "skip",
            "in": "query",
            "schema": {
              "type": "integer",
              "format": "int32",
              "default": 0
            }
          },
          {
            "name": "take",
            "in": "query",
            "schema": {
              "type": "integer",
              "format": "int32",
              "default": 100
            }
          }
        ],
        "responses": {
          "200": {
            "description": "Success",
            "content": {
              "application/json": {
                "schema": {
                  "$ref": "#/components/schemas/PagedEntityTreeItemModel"
                }
              }
            }
          }
        }
      }
    },
    "/umbraco/management/api/v1/tree/document-blueprint/item": {
      "get": {
        "tags": [
          "Document Blueprint"
        ],
        "operationId": "GetTreeDocumentBlueprintItem",
        "parameters": [
          {
            "name": "key",
            "in": "query",
            "schema": {
              "type": "array",
              "items": {
                "type": "string",
                "format": "uuid"
              }
            }
          }
        ],
        "responses": {
          "200": {
            "description": "Success",
            "content": {
              "application/json": {
                "schema": {
                  "type": "array",
                  "items": {
                    "$ref": "#/components/schemas/DocumentBlueprintTreeItemModel"
                  }
                }
              }
            }
          }
        }
      }
    },
    "/umbraco/management/api/v1/tree/document-blueprint/root": {
      "get": {
        "tags": [
          "Document Blueprint"
        ],
        "operationId": "GetTreeDocumentBlueprintRoot",
        "parameters": [
          {
            "name": "skip",
            "in": "query",
            "schema": {
              "type": "integer",
              "format": "int32",
              "default": 0
            }
          },
          {
            "name": "take",
            "in": "query",
            "schema": {
              "type": "integer",
              "format": "int32",
              "default": 100
            }
          }
        ],
        "responses": {
          "200": {
            "description": "Success",
            "content": {
              "application/json": {
                "schema": {
                  "$ref": "#/components/schemas/PagedDocumentBlueprintTreeItemModel"
                }
              }
            }
          }
        }
      }
    },
    "/umbraco/management/api/v1/tree/document-type/children": {
      "get": {
        "tags": [
          "Document Type"
        ],
        "operationId": "GetTreeDocumentTypeChildren",
        "parameters": [
          {
            "name": "parentKey",
            "in": "query",
            "schema": {
              "type": "string",
              "format": "uuid"
            }
          },
          {
            "name": "skip",
            "in": "query",
            "schema": {
              "type": "integer",
              "format": "int32",
              "default": 0
            }
          },
          {
            "name": "take",
            "in": "query",
            "schema": {
              "type": "integer",
              "format": "int32",
              "default": 100
            }
          },
          {
            "name": "foldersOnly",
            "in": "query",
            "schema": {
              "type": "boolean",
              "default": false
            }
          }
        ],
        "responses": {
          "200": {
            "description": "Success",
            "content": {
              "application/json": {
                "schema": {
                  "$ref": "#/components/schemas/PagedDocumentTypeTreeItemModel"
                }
              }
            }
          }
        }
      }
    },
    "/umbraco/management/api/v1/tree/document-type/item": {
      "get": {
        "tags": [
          "Document Type"
        ],
        "operationId": "GetTreeDocumentTypeItem",
        "parameters": [
          {
            "name": "key",
            "in": "query",
            "schema": {
              "type": "array",
              "items": {
                "type": "string",
                "format": "uuid"
              }
            }
          }
        ],
        "responses": {
          "200": {
            "description": "Success",
            "content": {
              "application/json": {
                "schema": {
                  "type": "array",
                  "items": {
                    "$ref": "#/components/schemas/DocumentTypeTreeItemModel"
                  }
                }
              }
            }
          }
        }
      }
    },
    "/umbraco/management/api/v1/tree/document-type/root": {
      "get": {
        "tags": [
          "Document Type"
        ],
        "operationId": "GetTreeDocumentTypeRoot",
        "parameters": [
          {
            "name": "skip",
            "in": "query",
            "schema": {
              "type": "integer",
              "format": "int32",
              "default": 0
            }
          },
          {
            "name": "take",
            "in": "query",
            "schema": {
              "type": "integer",
              "format": "int32",
              "default": 100
            }
          },
          {
            "name": "foldersOnly",
            "in": "query",
            "schema": {
              "type": "boolean",
              "default": false
            }
          }
        ],
        "responses": {
          "200": {
            "description": "Success",
            "content": {
              "application/json": {
                "schema": {
                  "$ref": "#/components/schemas/PagedDocumentTypeTreeItemModel"
                }
              }
            }
          }
        }
      }
    },
    "/umbraco/management/api/v1/recycle-bin/document/children": {
      "get": {
        "tags": [
          "Document"
        ],
        "operationId": "GetRecycleBinDocumentChildren",
        "parameters": [
          {
            "name": "parentKey",
            "in": "query",
            "schema": {
              "type": "string",
              "format": "uuid"
            }
          },
          {
            "name": "skip",
            "in": "query",
            "schema": {
              "type": "integer",
              "format": "int32",
              "default": 0
            }
          },
          {
            "name": "take",
            "in": "query",
            "schema": {
              "type": "integer",
              "format": "int32",
              "default": 100
            }
          }
        ],
        "responses": {
          "401": {
            "description": "Unauthorized",
            "content": {
              "application/json": {
                "schema": {
                  "$ref": "#/components/schemas/ProblemDetailsModel"
                }
              }
            }
          },
          "200": {
            "description": "Success",
            "content": {
              "application/json": {
                "schema": {
                  "$ref": "#/components/schemas/PagedRecycleBinItemModel"
                }
              }
            }
          }
        }
      }
    },
    "/umbraco/management/api/v1/recycle-bin/document/root": {
      "get": {
        "tags": [
          "Document"
        ],
        "operationId": "GetRecycleBinDocumentRoot",
        "parameters": [
          {
            "name": "skip",
            "in": "query",
            "schema": {
              "type": "integer",
              "format": "int32",
              "default": 0
            }
          },
          {
            "name": "take",
            "in": "query",
            "schema": {
              "type": "integer",
              "format": "int32",
              "default": 100
            }
          }
        ],
        "responses": {
          "401": {
            "description": "Unauthorized",
            "content": {
              "application/json": {
                "schema": {
                  "$ref": "#/components/schemas/ProblemDetailsModel"
                }
              }
            }
          },
          "200": {
            "description": "Success",
            "content": {
              "application/json": {
                "schema": {
                  "$ref": "#/components/schemas/PagedRecycleBinItemModel"
                }
              }
            }
          }
        }
      }
    },
    "/umbraco/management/api/v1/tree/document/children": {
      "get": {
        "tags": [
          "Document"
        ],
        "operationId": "GetTreeDocumentChildren",
        "parameters": [
          {
            "name": "parentKey",
            "in": "query",
            "schema": {
              "type": "string",
              "format": "uuid"
            }
          },
          {
            "name": "skip",
            "in": "query",
            "schema": {
              "type": "integer",
              "format": "int32",
              "default": 0
            }
          },
          {
            "name": "take",
            "in": "query",
            "schema": {
              "type": "integer",
              "format": "int32",
              "default": 100
            }
          },
          {
            "name": "dataTypeKey",
            "in": "query",
            "schema": {
              "type": "string",
              "format": "uuid"
            }
          },
          {
            "name": "culture",
            "in": "query",
            "schema": {
              "type": "string"
            }
          }
        ],
        "responses": {
          "200": {
            "description": "Success",
            "content": {
              "application/json": {
                "schema": {
                  "$ref": "#/components/schemas/PagedDocumentTreeItemModel"
                }
              }
            }
          }
        }
      }
    },
    "/umbraco/management/api/v1/tree/document/item": {
      "get": {
        "tags": [
          "Document"
        ],
        "operationId": "GetTreeDocumentItem",
        "parameters": [
          {
            "name": "key",
            "in": "query",
            "schema": {
              "type": "array",
              "items": {
                "type": "string",
                "format": "uuid"
              }
            }
          },
          {
            "name": "dataTypeKey",
            "in": "query",
            "schema": {
              "type": "string",
              "format": "uuid"
            }
          },
          {
            "name": "culture",
            "in": "query",
            "schema": {
              "type": "string"
            }
          }
        ],
        "responses": {
          "200": {
            "description": "Success",
            "content": {
              "application/json": {
                "schema": {
                  "type": "array",
                  "items": {
                    "$ref": "#/components/schemas/DocumentTreeItemModel"
                  }
                }
              }
            }
          }
        }
      }
    },
    "/umbraco/management/api/v1/tree/document/root": {
      "get": {
        "tags": [
          "Document"
        ],
        "operationId": "GetTreeDocumentRoot",
        "parameters": [
          {
            "name": "skip",
            "in": "query",
            "schema": {
              "type": "integer",
              "format": "int32",
              "default": 0
            }
          },
          {
            "name": "take",
            "in": "query",
            "schema": {
              "type": "integer",
              "format": "int32",
              "default": 100
            }
          },
          {
            "name": "dataTypeKey",
            "in": "query",
            "schema": {
              "type": "string",
              "format": "uuid"
            }
          },
          {
            "name": "culture",
            "in": "query",
            "schema": {
              "type": "string"
            }
          }
        ],
        "responses": {
          "200": {
            "description": "Success",
            "content": {
              "application/json": {
                "schema": {
                  "$ref": "#/components/schemas/PagedDocumentTreeItemModel"
                }
              }
            }
          }
        }
      }
    },
    "/umbraco/management/api/v1/health-check-group": {
      "get": {
        "tags": [
          "Health Check"
        ],
        "operationId": "GetHealthCheckGroup",
        "parameters": [
          {
            "name": "skip",
            "in": "query",
            "schema": {
              "type": "integer",
              "format": "int32",
              "default": 0
            }
          },
          {
            "name": "take",
            "in": "query",
            "schema": {
              "type": "integer",
              "format": "int32",
              "default": 100
            }
          }
        ],
        "responses": {
          "200": {
            "description": "Success",
            "content": {
              "application/json": {
                "schema": {
                  "$ref": "#/components/schemas/PagedHealthCheckGroupModelBaseModel"
                }
              }
            }
          }
        }
      }
    },
    "/umbraco/management/api/v1/health-check-group/{name}": {
      "get": {
        "tags": [
          "Health Check"
        ],
        "operationId": "GetHealthCheckGroupByName",
        "parameters": [
          {
            "name": "name",
            "in": "path",
            "required": true,
            "schema": {
              "type": "string"
            }
          }
        ],
        "responses": {
          "404": {
            "description": "Not Found",
            "content": {
              "application/json": {
                "schema": {
                  "$ref": "#/components/schemas/ProblemDetailsModel"
                }
              }
            }
          },
          "200": {
            "description": "Success",
            "content": {
              "application/json": {
                "schema": {
                  "$ref": "#/components/schemas/HealthCheckGroupModel"
                }
              }
            }
          }
        }
      }
    },
    "/umbraco/management/api/v1/health-check-group/{name}/check": {
      "post": {
        "tags": [
          "Health Check"
        ],
        "operationId": "PostHealthCheckGroupByNameCheck",
        "parameters": [
          {
            "name": "name",
            "in": "path",
            "required": true,
            "schema": {
              "type": "string"
            }
          }
        ],
        "responses": {
          "404": {
            "description": "Not Found",
            "content": {
              "application/json": {
                "schema": {
                  "$ref": "#/components/schemas/ProblemDetailsModel"
                }
              }
            }
          },
          "200": {
            "description": "Success",
            "content": {
              "application/json": {
                "schema": {
                  "$ref": "#/components/schemas/HealthCheckGroupWithResultModel"
                }
              }
            }
          }
        }
      }
    },
    "/umbraco/management/api/v1/health-check/execute-action": {
      "post": {
        "tags": [
          "Health Check"
        ],
        "operationId": "PostHealthCheckExecuteAction",
        "requestBody": {
          "content": {
            "application/json": {
              "schema": {
                "$ref": "#/components/schemas/HealthCheckActionModel"
              }
            }
          }
        },
        "responses": {
          "400": {
            "description": "Bad Request",
            "content": {
              "application/json": {
                "schema": {
                  "$ref": "#/components/schemas/ProblemDetailsModel"
                }
              }
            }
          },
          "200": {
            "description": "Success",
            "content": {
              "application/json": {
                "schema": {
                  "$ref": "#/components/schemas/HealthCheckResultModel"
                }
              }
            }
          }
        }
      }
    },
    "/umbraco/management/api/v1/help": {
      "get": {
        "tags": [
          "Help"
        ],
        "operationId": "GetHelp",
        "parameters": [
          {
            "name": "section",
            "in": "query",
            "schema": {
              "type": "string"
            }
          },
          {
            "name": "tree",
            "in": "query",
            "schema": {
              "type": "string"
            }
          },
          {
            "name": "skip",
            "in": "query",
            "schema": {
              "type": "integer",
              "format": "int32"
            }
          },
          {
            "name": "take",
            "in": "query",
            "schema": {
              "type": "integer",
              "format": "int32"
            }
          },
          {
            "name": "baseUrl",
            "in": "query",
            "schema": {
              "type": "string",
              "default": "https://our.umbraco.com"
            }
          }
        ],
        "responses": {
          "400": {
            "description": "Bad Request",
            "content": {
              "application/json": {
                "schema": {
                  "$ref": "#/components/schemas/ProblemDetailsModel"
                }
              }
            }
          },
          "200": {
            "description": "Success",
            "content": {
              "application/json": {
                "schema": {
                  "$ref": "#/components/schemas/PagedHelpPageModel"
                }
              }
            }
          }
        }
      }
    },
    "/umbraco/management/api/v1/indexer": {
      "get": {
        "tags": [
          "Indexer"
        ],
        "operationId": "GetIndexer",
        "parameters": [
          {
            "name": "skip",
            "in": "query",
            "schema": {
              "type": "integer",
              "format": "int32"
            }
          },
          {
            "name": "take",
            "in": "query",
            "schema": {
              "type": "integer",
              "format": "int32"
            }
          }
        ],
        "responses": {
          "200": {
            "description": "Success",
            "content": {
              "application/json": {
                "schema": {
                  "$ref": "#/components/schemas/PagedIndexModel"
                }
              }
            }
          }
        }
      }
    },
    "/umbraco/management/api/v1/indexer/{indexName}": {
      "get": {
        "tags": [
          "Indexer"
        ],
        "operationId": "GetIndexerByIndexName",
        "parameters": [
          {
            "name": "indexName",
            "in": "path",
            "required": true,
            "schema": {
              "type": "string"
            }
          }
        ],
        "responses": {
          "400": {
            "description": "Bad Request",
            "content": {
              "application/json": {
                "schema": {
                  "$ref": "#/components/schemas/ProblemDetailsModel"
                }
              }
            }
          },
          "200": {
            "description": "Success",
            "content": {
              "application/json": {
                "schema": {
                  "$ref": "#/components/schemas/IndexModel"
                }
              }
            }
          }
        }
      }
    },
    "/umbraco/management/api/v1/indexer/{indexName}/rebuild": {
      "post": {
        "tags": [
          "Indexer"
        ],
        "operationId": "PostIndexerByIndexNameRebuild",
        "parameters": [
          {
            "name": "indexName",
            "in": "path",
            "required": true,
            "schema": {
              "type": "string"
            }
          }
        ],
        "responses": {
          "400": {
            "description": "Bad Request",
            "content": {
              "application/json": {
                "schema": {
                  "$ref": "#/components/schemas/ProblemDetailsModel"
                }
              }
            }
          },
          "200": {
            "description": "Success",
            "content": {
              "application/json": {
                "schema": {
                  "$ref": "#/components/schemas/OkResultModel"
                }
              }
            }
          }
        }
      }
    },
    "/umbraco/management/api/v1/install/settings": {
      "get": {
        "tags": [
          "Install"
        ],
        "operationId": "GetInstallSettings",
        "responses": {
          "400": {
            "description": "Bad Request",
            "content": {
              "application/json": {
                "schema": {
                  "$ref": "#/components/schemas/ProblemDetailsModel"
                }
              }
            }
          },
          "428": {
            "description": "Client Error",
            "content": {
              "application/json": {
                "schema": {
                  "$ref": "#/components/schemas/ProblemDetailsModel"
                }
              }
            }
          },
          "200": {
            "description": "Success",
            "content": {
              "application/json": {
                "schema": {
                  "$ref": "#/components/schemas/InstallSettingsModel"
                }
              }
            }
          }
        }
      }
    },
    "/umbraco/management/api/v1/install/setup": {
      "post": {
        "tags": [
          "Install"
        ],
        "operationId": "PostInstallSetup",
        "requestBody": {
          "content": {
            "application/json": {
              "schema": {
                "$ref": "#/components/schemas/InstallModel"
              }
            }
          }
        },
        "responses": {
          "400": {
            "description": "Bad Request",
            "content": {
              "application/json": {
                "schema": {
                  "$ref": "#/components/schemas/ProblemDetailsModel"
                }
              }
            }
          },
          "428": {
            "description": "Client Error",
            "content": {
              "application/json": {
                "schema": {
                  "$ref": "#/components/schemas/ProblemDetailsModel"
                }
              }
            }
          },
          "200": {
            "description": "Success"
          }
        }
      }
    },
    "/umbraco/management/api/v1/install/validate-database": {
      "post": {
        "tags": [
          "Install"
        ],
        "operationId": "PostInstallValidateDatabase",
        "requestBody": {
          "content": {
            "application/json": {
              "schema": {
                "$ref": "#/components/schemas/DatabaseInstallModel"
              }
            }
          }
        },
        "responses": {
          "400": {
            "description": "Bad Request",
            "content": {
              "application/json": {
                "schema": {
                  "$ref": "#/components/schemas/ProblemDetailsModel"
                }
              }
            }
          },
          "200": {
            "description": "Success"
          }
        }
      }
    },
    "/umbraco/management/api/v1/language": {
      "get": {
        "tags": [
          "Language"
        ],
        "operationId": "GetLanguage",
        "parameters": [
          {
            "name": "skip",
            "in": "query",
            "schema": {
              "type": "integer",
              "format": "int32",
              "default": 0
            }
          },
          {
            "name": "take",
            "in": "query",
            "schema": {
              "type": "integer",
              "format": "int32",
              "default": 100
            }
          }
        ],
        "responses": {
          "200": {
            "description": "Success",
            "content": {
              "application/json": {
                "schema": {
                  "$ref": "#/components/schemas/PagedLanguageModel"
                }
              }
            }
          }
        }
      },
      "post": {
        "tags": [
          "Language"
        ],
        "operationId": "PostLanguage",
        "requestBody": {
          "content": {
            "application/json": {
              "schema": {
                "$ref": "#/components/schemas/LanguageCreateModel"
              }
            }
          }
        },
        "responses": {
          "404": {
            "description": "Not Found",
            "content": {
              "application/json": {
                "schema": {
                  "$ref": "#/components/schemas/ProblemDetailsModel"
                }
              }
            }
          },
          "400": {
            "description": "Bad Request",
            "content": {
              "application/json": {
                "schema": {
                  "$ref": "#/components/schemas/ProblemDetailsModel"
                }
              }
            }
          },
          "201": {
            "description": "Created"
          }
        }
      }
    },
    "/umbraco/management/api/v1/language/{isoCode}": {
      "get": {
        "tags": [
          "Language"
        ],
        "operationId": "GetLanguageByIsoCode",
        "parameters": [
          {
            "name": "isoCode",
            "in": "path",
            "required": true,
            "schema": {
              "type": "string"
            }
          }
        ],
        "responses": {
          "404": {
            "description": "Not Found",
            "content": {
              "application/json": {
                "schema": {
                  "$ref": "#/components/schemas/ProblemDetailsModel"
                }
              }
            }
          },
          "200": {
            "description": "Success",
            "content": {
              "application/json": {
                "schema": {
                  "$ref": "#/components/schemas/LanguageModel"
                }
              }
            }
          }
        }
      },
      "delete": {
        "tags": [
          "Language"
        ],
        "operationId": "DeleteLanguageByIsoCode",
        "parameters": [
          {
            "name": "isoCode",
            "in": "path",
            "required": true,
            "schema": {
              "type": "string"
            }
          }
        ],
        "responses": {
          "400": {
            "description": "Bad Request",
            "content": {
              "application/json": {
                "schema": {
                  "$ref": "#/components/schemas/ProblemDetailsModel"
                }
              }
            }
          },
          "404": {
            "description": "Not Found",
            "content": {
              "application/json": {
                "schema": {
                  "$ref": "#/components/schemas/ProblemDetailsModel"
                }
              }
            }
          },
          "200": {
            "description": "Success"
          }
        }
      },
      "put": {
        "tags": [
          "Language"
        ],
        "operationId": "PutLanguageByIsoCode",
        "parameters": [
          {
            "name": "isoCode",
            "in": "path",
            "required": true,
            "schema": {
              "type": "string"
            }
          }
        ],
        "requestBody": {
          "content": {
            "application/json": {
              "schema": {
                "$ref": "#/components/schemas/LanguageUpdateModel"
              }
            }
          }
        },
        "responses": {
          "404": {
            "description": "Not Found",
            "content": {
              "application/json": {
                "schema": {
                  "$ref": "#/components/schemas/NotFoundResultModel"
                }
              }
            }
          },
          "400": {
            "description": "Bad Request",
            "content": {
              "application/json": {
                "schema": {
                  "$ref": "#/components/schemas/ProblemDetailsModel"
                }
              }
            }
          },
          "200": {
            "description": "Success"
          }
        }
      }
    },
    "/umbraco/management/api/v1/log-viewer/level": {
      "get": {
        "tags": [
          "Log Viewer"
        ],
        "operationId": "GetLogViewerLevel",
        "parameters": [
          {
            "name": "skip",
            "in": "query",
            "schema": {
              "type": "integer",
              "format": "int32",
              "default": 0
            }
          },
          {
            "name": "take",
            "in": "query",
            "schema": {
              "type": "integer",
              "format": "int32",
              "default": 100
            }
          }
        ],
        "responses": {
          "200": {
            "description": "Success",
            "content": {
              "application/json": {
                "schema": {
                  "$ref": "#/components/schemas/PagedLoggerModel"
                }
              }
            }
          }
        }
      }
    },
    "/umbraco/management/api/v1/log-viewer/level-count": {
      "get": {
        "tags": [
          "Log Viewer"
        ],
        "operationId": "GetLogViewerLevelCount",
        "parameters": [
          {
            "name": "startDate",
            "in": "query",
            "schema": {
              "type": "string",
              "format": "date-time"
            }
          },
          {
            "name": "endDate",
            "in": "query",
            "schema": {
              "type": "string",
              "format": "date-time"
            }
          }
        ],
        "responses": {
          "400": {
            "description": "Bad Request",
            "content": {
              "application/json": {
                "schema": {
                  "$ref": "#/components/schemas/ProblemDetailsModel"
                }
              }
            }
          },
          "200": {
            "description": "Success"
          }
        }
      }
    },
    "/umbraco/management/api/v1/log-viewer/log": {
      "get": {
        "tags": [
          "Log Viewer"
        ],
        "operationId": "GetLogViewerLog",
        "parameters": [
          {
            "name": "skip",
            "in": "query",
            "schema": {
              "type": "integer",
              "format": "int32",
              "default": 0
            }
          },
          {
            "name": "take",
            "in": "query",
            "schema": {
              "type": "integer",
              "format": "int32",
              "default": 100
            }
          },
          {
            "name": "orderDirection",
            "in": "query",
            "schema": {
              "$ref": "#/components/schemas/DirectionModel"
            }
          },
          {
            "name": "filterExpression",
            "in": "query",
            "schema": {
              "type": "string"
            }
          },
          {
            "name": "logLevel",
            "in": "query",
            "schema": {
              "type": "array",
              "items": {
                "$ref": "#/components/schemas/LogLevelModel"
              }
            }
          },
          {
            "name": "startDate",
            "in": "query",
            "schema": {
              "type": "string",
              "format": "date-time"
            }
          },
          {
            "name": "endDate",
            "in": "query",
            "schema": {
              "type": "string",
              "format": "date-time"
            }
          }
        ],
        "responses": {
          "200": {
            "description": "Success",
            "content": {
              "application/json": {
                "schema": {
                  "$ref": "#/components/schemas/PagedLogMessageModel"
                }
              }
            }
          }
        }
      }
    },
    "/umbraco/management/api/v1/log-viewer/message-template": {
      "get": {
        "tags": [
          "Log Viewer"
        ],
        "operationId": "GetLogViewerMessageTemplate",
        "parameters": [
          {
            "name": "skip",
            "in": "query",
            "schema": {
              "type": "integer",
              "format": "int32",
              "default": 0
            }
          },
          {
            "name": "take",
            "in": "query",
            "schema": {
              "type": "integer",
              "format": "int32",
              "default": 100
            }
          },
          {
            "name": "startDate",
            "in": "query",
            "schema": {
              "type": "string",
              "format": "date-time"
            }
          },
          {
            "name": "endDate",
            "in": "query",
            "schema": {
              "type": "string",
              "format": "date-time"
            }
          }
        ],
        "responses": {
          "400": {
            "description": "Bad Request",
            "content": {
              "application/json": {
                "schema": {
                  "$ref": "#/components/schemas/ProblemDetailsModel"
                }
              }
            }
          },
          "200": {
            "description": "Success",
            "content": {
              "application/json": {
                "schema": {
                  "$ref": "#/components/schemas/PagedLogTemplateModel"
                }
              }
            }
          }
        }
      }
    },
    "/umbraco/management/api/v1/log-viewer/saved-search": {
      "get": {
        "tags": [
          "Log Viewer"
        ],
        "operationId": "GetLogViewerSavedSearch",
        "parameters": [
          {
            "name": "skip",
            "in": "query",
            "schema": {
              "type": "integer",
              "format": "int32",
              "default": 0
            }
          },
          {
            "name": "take",
            "in": "query",
            "schema": {
              "type": "integer",
              "format": "int32",
              "default": 100
            }
          }
        ],
        "responses": {
          "200": {
            "description": "Success",
            "content": {
              "application/json": {
                "schema": {
                  "$ref": "#/components/schemas/PagedSavedLogSearchModel"
                }
              }
            }
          }
        }
      },
      "post": {
        "tags": [
          "Log Viewer"
        ],
        "operationId": "PostLogViewerSavedSearch",
        "requestBody": {
          "content": {
            "application/json": {
              "schema": {
                "$ref": "#/components/schemas/SavedLogSearchModel"
              }
            }
          }
        },
        "responses": {
          "400": {
            "description": "Bad Request",
            "content": {
              "application/json": {
                "schema": {
                  "$ref": "#/components/schemas/ProblemDetailsModel"
                }
              }
            }
          },
          "201": {
            "description": "Created"
          }
        }
      }
    },
    "/umbraco/management/api/v1/log-viewer/saved-search/{name}": {
      "get": {
        "tags": [
          "Log Viewer"
        ],
        "operationId": "GetLogViewerSavedSearchByName",
        "parameters": [
          {
            "name": "name",
            "in": "path",
            "required": true,
            "schema": {
              "type": "string"
            }
          }
        ],
        "responses": {
          "404": {
            "description": "Not Found",
            "content": {
              "application/json": {
                "schema": {
                  "$ref": "#/components/schemas/NotFoundResultModel"
                }
              }
            }
          },
          "200": {
            "description": "Success",
            "content": {
              "application/json": {
                "schema": {
                  "$ref": "#/components/schemas/SavedLogSearchModel"
                }
              }
            }
          }
        }
      },
      "delete": {
        "tags": [
          "Log Viewer"
        ],
        "operationId": "DeleteLogViewerSavedSearchByName",
        "parameters": [
          {
            "name": "name",
            "in": "path",
            "required": true,
            "schema": {
              "type": "string"
            }
          }
        ],
        "responses": {
          "404": {
            "description": "Not Found",
            "content": {
              "application/json": {
                "schema": {
                  "$ref": "#/components/schemas/NotFoundResultModel"
                }
              }
            }
          },
          "200": {
            "description": "Success"
          }
        }
      }
    },
    "/umbraco/management/api/v1/log-viewer/validate-logs-size": {
      "get": {
        "tags": [
          "Log Viewer"
        ],
        "operationId": "GetLogViewerValidateLogsSize",
        "parameters": [
          {
            "name": "startDate",
            "in": "query",
            "schema": {
              "type": "string",
              "format": "date-time"
            }
          },
          {
            "name": "endDate",
            "in": "query",
            "schema": {
              "type": "string",
              "format": "date-time"
            }
          }
        ],
        "responses": {
          "400": {
            "description": "Bad Request",
            "content": {
              "application/json": {
                "schema": {
                  "$ref": "#/components/schemas/ProblemDetailsModel"
                }
              }
            }
          },
          "200": {
            "description": "Success"
          }
        }
      }
    },
    "/umbraco/management/api/v1/tree/media-type/children": {
      "get": {
        "tags": [
          "Media Type"
        ],
        "operationId": "GetTreeMediaTypeChildren",
        "parameters": [
          {
            "name": "parentKey",
            "in": "query",
            "schema": {
              "type": "string",
              "format": "uuid"
            }
          },
          {
            "name": "skip",
            "in": "query",
            "schema": {
              "type": "integer",
              "format": "int32",
              "default": 0
            }
          },
          {
            "name": "take",
            "in": "query",
            "schema": {
              "type": "integer",
              "format": "int32",
              "default": 100
            }
          },
          {
            "name": "foldersOnly",
            "in": "query",
            "schema": {
              "type": "boolean",
              "default": false
            }
          }
        ],
        "responses": {
          "200": {
            "description": "Success",
            "content": {
              "application/json": {
                "schema": {
                  "$ref": "#/components/schemas/PagedFolderTreeItemModel"
                }
              }
            }
          }
        }
      }
    },
    "/umbraco/management/api/v1/tree/media-type/item": {
      "get": {
        "tags": [
          "Media Type"
        ],
        "operationId": "GetTreeMediaTypeItem",
        "parameters": [
          {
            "name": "key",
            "in": "query",
            "schema": {
              "type": "array",
              "items": {
                "type": "string",
                "format": "uuid"
              }
            }
          }
        ],
        "responses": {
          "200": {
            "description": "Success",
            "content": {
              "application/json": {
                "schema": {
                  "type": "array",
                  "items": {
                    "$ref": "#/components/schemas/FolderTreeItemModel"
                  }
                }
              }
            }
          }
        }
      }
    },
    "/umbraco/management/api/v1/tree/media-type/root": {
      "get": {
        "tags": [
          "Media Type"
        ],
        "operationId": "GetTreeMediaTypeRoot",
        "parameters": [
          {
            "name": "skip",
            "in": "query",
            "schema": {
              "type": "integer",
              "format": "int32",
              "default": 0
            }
          },
          {
            "name": "take",
            "in": "query",
            "schema": {
              "type": "integer",
              "format": "int32",
              "default": 100
            }
          },
          {
            "name": "foldersOnly",
            "in": "query",
            "schema": {
              "type": "boolean",
              "default": false
            }
          }
        ],
        "responses": {
          "200": {
            "description": "Success",
            "content": {
              "application/json": {
                "schema": {
                  "$ref": "#/components/schemas/PagedFolderTreeItemModel"
                }
              }
            }
          }
        }
      }
    },
    "/umbraco/management/api/v1/recycle-bin/media/children": {
      "get": {
        "tags": [
          "Media"
        ],
        "operationId": "GetRecycleBinMediaChildren",
        "parameters": [
          {
            "name": "parentKey",
            "in": "query",
            "schema": {
              "type": "string",
              "format": "uuid"
            }
          },
          {
            "name": "skip",
            "in": "query",
            "schema": {
              "type": "integer",
              "format": "int32",
              "default": 0
            }
          },
          {
            "name": "take",
            "in": "query",
            "schema": {
              "type": "integer",
              "format": "int32",
              "default": 100
            }
          }
        ],
        "responses": {
          "401": {
            "description": "Unauthorized",
            "content": {
              "application/json": {
                "schema": {
                  "$ref": "#/components/schemas/ProblemDetailsModel"
                }
              }
            }
          },
          "200": {
            "description": "Success",
            "content": {
              "application/json": {
                "schema": {
                  "$ref": "#/components/schemas/PagedRecycleBinItemModel"
                }
              }
            }
          }
        }
      }
    },
    "/umbraco/management/api/v1/recycle-bin/media/root": {
      "get": {
        "tags": [
          "Media"
        ],
        "operationId": "GetRecycleBinMediaRoot",
        "parameters": [
          {
            "name": "skip",
            "in": "query",
            "schema": {
              "type": "integer",
              "format": "int32",
              "default": 0
            }
          },
          {
            "name": "take",
            "in": "query",
            "schema": {
              "type": "integer",
              "format": "int32",
              "default": 100
            }
          }
        ],
        "responses": {
          "401": {
            "description": "Unauthorized",
            "content": {
              "application/json": {
                "schema": {
                  "$ref": "#/components/schemas/ProblemDetailsModel"
                }
              }
            }
          },
          "200": {
            "description": "Success",
            "content": {
              "application/json": {
                "schema": {
                  "$ref": "#/components/schemas/PagedRecycleBinItemModel"
                }
              }
            }
          }
        }
      }
    },
    "/umbraco/management/api/v1/tree/media/children": {
      "get": {
        "tags": [
          "Media"
        ],
        "operationId": "GetTreeMediaChildren",
        "parameters": [
          {
            "name": "parentKey",
            "in": "query",
            "schema": {
              "type": "string",
              "format": "uuid"
            }
          },
          {
            "name": "skip",
            "in": "query",
            "schema": {
              "type": "integer",
              "format": "int32",
              "default": 0
            }
          },
          {
            "name": "take",
            "in": "query",
            "schema": {
              "type": "integer",
              "format": "int32",
              "default": 100
            }
          },
          {
            "name": "dataTypeKey",
            "in": "query",
            "schema": {
              "type": "string",
              "format": "uuid"
            }
          }
        ],
        "responses": {
          "200": {
            "description": "Success",
            "content": {
              "application/json": {
                "schema": {
                  "$ref": "#/components/schemas/PagedContentTreeItemModel"
                }
              }
            }
          }
        }
      }
    },
    "/umbraco/management/api/v1/tree/media/item": {
      "get": {
        "tags": [
          "Media"
        ],
        "operationId": "GetTreeMediaItem",
        "parameters": [
          {
            "name": "key",
            "in": "query",
            "schema": {
              "type": "array",
              "items": {
                "type": "string",
                "format": "uuid"
              }
            }
          },
          {
            "name": "dataTypeKey",
            "in": "query",
            "schema": {
              "type": "string",
              "format": "uuid"
            }
          }
        ],
        "responses": {
          "200": {
            "description": "Success",
            "content": {
              "application/json": {
                "schema": {
                  "type": "array",
                  "items": {
                    "$ref": "#/components/schemas/ContentTreeItemModel"
                  }
                }
              }
            }
          }
        }
      }
    },
    "/umbraco/management/api/v1/tree/media/root": {
      "get": {
        "tags": [
          "Media"
        ],
        "operationId": "GetTreeMediaRoot",
        "parameters": [
          {
            "name": "skip",
            "in": "query",
            "schema": {
              "type": "integer",
              "format": "int32",
              "default": 0
            }
          },
          {
            "name": "take",
            "in": "query",
            "schema": {
              "type": "integer",
              "format": "int32",
              "default": 100
            }
          },
          {
            "name": "dataTypeKey",
            "in": "query",
            "schema": {
              "type": "string",
              "format": "uuid"
            }
          }
        ],
        "responses": {
          "200": {
            "description": "Success",
            "content": {
              "application/json": {
                "schema": {
                  "$ref": "#/components/schemas/PagedContentTreeItemModel"
                }
              }
            }
          }
        }
      }
    },
    "/umbraco/management/api/v1/tree/member-group/item": {
      "get": {
        "tags": [
          "Member Group"
        ],
        "operationId": "GetTreeMemberGroupItem",
        "parameters": [
          {
            "name": "key",
            "in": "query",
            "schema": {
              "type": "array",
              "items": {
                "type": "string",
                "format": "uuid"
              }
            }
          }
        ],
        "responses": {
          "200": {
            "description": "Success",
            "content": {
              "application/json": {
                "schema": {
                  "type": "array",
                  "items": {
                    "$ref": "#/components/schemas/EntityTreeItemModel"
                  }
                }
              }
            }
          }
        }
      }
    },
    "/umbraco/management/api/v1/tree/member-group/root": {
      "get": {
        "tags": [
          "Member Group"
        ],
        "operationId": "GetTreeMemberGroupRoot",
        "parameters": [
          {
            "name": "skip",
            "in": "query",
            "schema": {
              "type": "integer",
              "format": "int32",
              "default": 0
            }
          },
          {
            "name": "take",
            "in": "query",
            "schema": {
              "type": "integer",
              "format": "int32",
              "default": 100
            }
          }
        ],
        "responses": {
          "200": {
            "description": "Success",
            "content": {
              "application/json": {
                "schema": {
                  "$ref": "#/components/schemas/PagedEntityTreeItemModel"
                }
              }
            }
          }
        }
      }
    },
    "/umbraco/management/api/v1/tree/member-type/item": {
      "get": {
        "tags": [
          "Member Type"
        ],
        "operationId": "GetTreeMemberTypeItem",
        "parameters": [
          {
            "name": "key",
            "in": "query",
            "schema": {
              "type": "array",
              "items": {
                "type": "string",
                "format": "uuid"
              }
            }
          }
        ],
        "responses": {
          "200": {
            "description": "Success",
            "content": {
              "application/json": {
                "schema": {
                  "type": "array",
                  "items": {
                    "$ref": "#/components/schemas/EntityTreeItemModel"
                  }
                }
              }
            }
          }
        }
      }
    },
    "/umbraco/management/api/v1/tree/member-type/root": {
      "get": {
        "tags": [
          "Member Type"
        ],
        "operationId": "GetTreeMemberTypeRoot",
        "parameters": [
          {
            "name": "skip",
            "in": "query",
            "schema": {
              "type": "integer",
              "format": "int32",
              "default": 0
            }
          },
          {
            "name": "take",
            "in": "query",
            "schema": {
              "type": "integer",
              "format": "int32",
              "default": 100
            }
          }
        ],
        "responses": {
          "200": {
            "description": "Success",
            "content": {
              "application/json": {
                "schema": {
                  "$ref": "#/components/schemas/PagedEntityTreeItemModel"
                }
              }
            }
          }
        }
      }
    },
    "/umbraco/management/api/v1/models-builder/build": {
      "post": {
        "tags": [
          "Models Builder"
        ],
        "operationId": "PostModelsBuilderBuild",
        "responses": {
          "201": {
            "description": "Created",
            "content": {
              "application/json": {
                "schema": {
                  "$ref": "#/components/schemas/CreatedResultModel"
                }
              }
            }
          },
          "428": {
            "description": "Client Error",
            "content": {
              "application/json": {
                "schema": {
                  "$ref": "#/components/schemas/ProblemDetailsModel"
                }
              }
            }
          }
        }
      }
    },
    "/umbraco/management/api/v1/models-builder/dashboard": {
      "get": {
        "tags": [
          "Models Builder"
        ],
        "operationId": "GetModelsBuilderDashboard",
        "responses": {
          "200": {
            "description": "Success",
            "content": {
              "application/json": {
                "schema": {
                  "$ref": "#/components/schemas/ModelsBuilderModel"
                }
              }
            }
          }
        }
      }
    },
    "/umbraco/management/api/v1/models-builder/status": {
      "get": {
        "tags": [
          "Models Builder"
        ],
        "operationId": "GetModelsBuilderStatus",
        "responses": {
          "200": {
            "description": "Success",
            "content": {
              "application/json": {
                "schema": {
                  "$ref": "#/components/schemas/OutOfDateStatusModel"
                }
              }
            }
          }
        }
      }
    },
    "/umbraco/management/api/v1/tree/partial-view/children": {
      "get": {
        "tags": [
          "Partial View"
        ],
        "operationId": "GetTreePartialViewChildren",
        "parameters": [
          {
            "name": "path",
            "in": "query",
            "schema": {
              "type": "string"
            }
          },
          {
            "name": "skip",
            "in": "query",
            "schema": {
              "type": "integer",
              "format": "int32",
              "default": 0
            }
          },
          {
            "name": "take",
            "in": "query",
            "schema": {
              "type": "integer",
              "format": "int32",
              "default": 100
            }
          }
        ],
        "responses": {
          "200": {
            "description": "Success",
            "content": {
              "application/json": {
                "schema": {
                  "$ref": "#/components/schemas/PagedFileSystemTreeItemModel"
                }
              }
            }
          }
        }
      }
    },
    "/umbraco/management/api/v1/tree/partial-view/item": {
      "get": {
        "tags": [
          "Partial View"
        ],
        "operationId": "GetTreePartialViewItem",
        "parameters": [
          {
            "name": "path",
            "in": "query",
            "schema": {
              "type": "array",
              "items": {
                "type": "string"
              }
            }
          }
        ],
        "responses": {
          "200": {
            "description": "Success",
            "content": {
              "application/json": {
                "schema": {
                  "type": "array",
                  "items": {
                    "$ref": "#/components/schemas/FileSystemTreeItemModel"
                  }
                }
              }
            }
          }
        }
      }
    },
    "/umbraco/management/api/v1/tree/partial-view/root": {
      "get": {
        "tags": [
          "Partial View"
        ],
        "operationId": "GetTreePartialViewRoot",
        "parameters": [
          {
            "name": "skip",
            "in": "query",
            "schema": {
              "type": "integer",
              "format": "int32",
              "default": 0
            }
          },
          {
            "name": "take",
            "in": "query",
            "schema": {
              "type": "integer",
              "format": "int32",
              "default": 100
            }
          }
        ],
        "responses": {
          "200": {
            "description": "Success",
            "content": {
              "application/json": {
                "schema": {
                  "$ref": "#/components/schemas/PagedFileSystemTreeItemModel"
                }
              }
            }
          }
        }
      }
    },
    "/umbraco/management/api/v1/profiling/status": {
      "get": {
        "tags": [
          "Profiling"
        ],
        "operationId": "GetProfilingStatus",
        "responses": {
          "200": {
            "description": "Success",
            "content": {
              "application/json": {
                "schema": {
                  "$ref": "#/components/schemas/ProfilingStatusModel"
                }
              }
            }
          }
        }
      }
    },
    "/umbraco/management/api/v1/published-cache/collect": {
      "post": {
        "tags": [
          "Published Cache"
        ],
        "operationId": "PostPublishedCacheCollect",
        "responses": {
          "200": {
            "description": "Success"
          }
        }
      }
    },
    "/umbraco/management/api/v1/published-cache/rebuild": {
      "post": {
        "tags": [
          "Published Cache"
        ],
        "operationId": "PostPublishedCacheRebuild",
        "responses": {
          "200": {
            "description": "Success"
          }
        }
      }
    },
    "/umbraco/management/api/v1/published-cache/reload": {
      "post": {
        "tags": [
          "Published Cache"
        ],
        "operationId": "PostPublishedCacheReload",
        "responses": {
          "200": {
            "description": "Success"
          }
        }
      }
    },
    "/umbraco/management/api/v1/published-cache/status": {
      "get": {
        "tags": [
          "Published Cache"
        ],
        "operationId": "GetPublishedCacheStatus",
        "responses": {
          "200": {
            "description": "Success",
            "content": {
              "application/json": {
                "schema": {
                  "type": "string"
                }
              }
            }
          }
        }
      }
    },
    "/umbraco/management/api/v1/redirect-management": {
      "get": {
        "tags": [
          "Redirect Management"
        ],
        "operationId": "GetRedirectManagement",
        "parameters": [
          {
            "name": "filter",
            "in": "query",
            "schema": {
              "type": "string"
            }
          },
          {
            "name": "skip",
            "in": "query",
            "schema": {
              "type": "integer",
              "format": "int32"
            }
          },
          {
            "name": "take",
            "in": "query",
            "schema": {
              "type": "integer",
              "format": "int32"
            }
          }
        ],
        "responses": {
          "400": {
            "description": "Bad Request",
            "content": {
              "application/json": {
                "schema": {
                  "$ref": "#/components/schemas/ProblemDetailsModel"
                }
              }
            }
          },
          "200": {
            "description": "Success",
            "content": {
              "application/json": {
                "schema": {
                  "$ref": "#/components/schemas/PagedRedirectUrlModel"
                }
              }
            }
          }
        }
      }
    },
    "/umbraco/management/api/v1/redirect-management/{key}": {
      "get": {
        "tags": [
          "Redirect Management"
        ],
        "operationId": "GetRedirectManagementByKey",
        "parameters": [
          {
            "name": "key",
            "in": "path",
            "required": true,
            "schema": {
              "type": "string",
              "format": "uuid"
            }
          },
          {
            "name": "skip",
            "in": "query",
            "schema": {
              "type": "integer",
              "format": "int32"
            }
          },
          {
            "name": "take",
            "in": "query",
            "schema": {
              "type": "integer",
              "format": "int32"
            }
          }
        ],
        "responses": {
          "200": {
            "description": "Success",
            "content": {
              "application/json": {
                "schema": {
                  "$ref": "#/components/schemas/PagedRedirectUrlModel"
                }
              }
            }
          }
        }
      },
      "delete": {
        "tags": [
          "Redirect Management"
        ],
        "operationId": "DeleteRedirectManagementByKey",
        "parameters": [
          {
            "name": "key",
            "in": "path",
            "required": true,
            "schema": {
              "type": "string",
              "format": "uuid"
            }
          }
        ],
        "responses": {
          "200": {
            "description": "Success"
          }
        }
      }
    },
    "/umbraco/management/api/v1/redirect-management/status": {
      "get": {
        "tags": [
          "Redirect Management"
        ],
        "operationId": "GetRedirectManagementStatus",
        "responses": {
          "200": {
            "description": "Success",
            "content": {
              "application/json": {
                "schema": {
                  "$ref": "#/components/schemas/RedirectUrlStatusModel"
                }
              }
            }
          }
        }
      },
      "post": {
        "tags": [
          "Redirect Management"
        ],
        "operationId": "PostRedirectManagementStatus",
        "parameters": [
          {
            "name": "status",
            "in": "query",
            "schema": {
              "$ref": "#/components/schemas/RedirectStatusModel"
            }
          }
        ],
        "responses": {
          "200": {
            "description": "Success"
          }
        }
      }
    },
    "/umbraco/management/api/v1/tree/relation-type/item": {
      "get": {
        "tags": [
          "Relation Type"
        ],
        "operationId": "GetTreeRelationTypeItem",
        "parameters": [
          {
            "name": "key",
            "in": "query",
            "schema": {
              "type": "array",
              "items": {
                "type": "string",
                "format": "uuid"
              }
            }
          }
        ],
        "responses": {
          "200": {
            "description": "Success",
            "content": {
              "application/json": {
                "schema": {
                  "type": "array",
                  "items": {
                    "$ref": "#/components/schemas/FolderTreeItemModel"
                  }
                }
              }
            }
          }
        }
      }
    },
    "/umbraco/management/api/v1/tree/relation-type/root": {
      "get": {
        "tags": [
          "Relation Type"
        ],
        "operationId": "GetTreeRelationTypeRoot",
        "parameters": [
          {
            "name": "skip",
            "in": "query",
            "schema": {
              "type": "integer",
              "format": "int32",
              "default": 0
            }
          },
          {
            "name": "take",
            "in": "query",
            "schema": {
              "type": "integer",
              "format": "int32",
              "default": 100
            }
          }
        ],
        "responses": {
          "200": {
            "description": "Success",
            "content": {
              "application/json": {
                "schema": {
                  "$ref": "#/components/schemas/PagedEntityTreeItemModel"
                }
              }
            }
          }
        }
      }
    },
    "/umbraco/management/api/v1/relation/{id}": {
      "get": {
        "tags": [
          "Relation"
        ],
        "operationId": "GetRelationById",
        "parameters": [
          {
            "name": "id",
            "in": "path",
            "required": true,
            "schema": {
              "type": "integer",
              "format": "int32"
            }
          }
        ],
        "responses": {
          "200": {
            "description": "Success",
            "content": {
              "application/json": {
                "schema": {
                  "$ref": "#/components/schemas/RelationModel"
                }
              }
            }
          },
          "404": {
            "description": "Not Found",
            "content": {
              "application/json": {
                "schema": {
                  "$ref": "#/components/schemas/NotFoundResultModel"
                }
              }
            }
          }
        }
      }
    },
    "/umbraco/management/api/v1/relation/child-relation/{childId}": {
      "get": {
        "tags": [
          "Relation"
        ],
        "operationId": "GetRelationChildRelationByChildId",
        "parameters": [
          {
            "name": "childId",
            "in": "path",
            "required": true,
            "schema": {
              "type": "integer",
              "format": "int32"
            }
          },
          {
            "name": "skip",
            "in": "query",
            "schema": {
              "type": "integer",
              "format": "int32"
            }
          },
          {
            "name": "take",
            "in": "query",
            "schema": {
              "type": "integer",
              "format": "int32"
            }
          },
          {
            "name": "relationTypeAlias",
            "in": "query",
            "schema": {
              "type": "string",
              "default": ""
            }
          }
        ],
        "responses": {
          "200": {
            "description": "Success",
            "content": {
              "application/json": {
                "schema": {
                  "$ref": "#/components/schemas/PagedRelationModel"
                }
              }
            }
          }
        }
      }
    },
    "/umbraco/management/api/v1/tree/script/children": {
      "get": {
        "tags": [
          "Script"
        ],
        "operationId": "GetTreeScriptChildren",
        "parameters": [
          {
            "name": "path",
            "in": "query",
            "schema": {
              "type": "string"
            }
          },
          {
            "name": "skip",
            "in": "query",
            "schema": {
              "type": "integer",
              "format": "int32",
              "default": 0
            }
          },
          {
            "name": "take",
            "in": "query",
            "schema": {
              "type": "integer",
              "format": "int32",
              "default": 100
            }
          }
        ],
        "responses": {
          "200": {
            "description": "Success",
            "content": {
              "application/json": {
                "schema": {
                  "$ref": "#/components/schemas/PagedFileSystemTreeItemModel"
                }
              }
            }
          }
        }
      }
    },
    "/umbraco/management/api/v1/tree/script/item": {
      "get": {
        "tags": [
          "Script"
        ],
        "operationId": "GetTreeScriptItem",
        "parameters": [
          {
            "name": "path",
            "in": "query",
            "schema": {
              "type": "array",
              "items": {
                "type": "string"
              }
            }
          }
        ],
        "responses": {
          "200": {
            "description": "Success",
            "content": {
              "application/json": {
                "schema": {
                  "type": "array",
                  "items": {
                    "$ref": "#/components/schemas/FileSystemTreeItemModel"
                  }
                }
              }
            }
          }
        }
      }
    },
    "/umbraco/management/api/v1/tree/script/root": {
      "get": {
        "tags": [
          "Script"
        ],
        "operationId": "GetTreeScriptRoot",
        "parameters": [
          {
            "name": "skip",
            "in": "query",
            "schema": {
              "type": "integer",
              "format": "int32",
              "default": 0
            }
          },
          {
            "name": "take",
            "in": "query",
            "schema": {
              "type": "integer",
              "format": "int32",
              "default": 100
            }
          }
        ],
        "responses": {
          "200": {
            "description": "Success",
            "content": {
              "application/json": {
                "schema": {
                  "$ref": "#/components/schemas/PagedFileSystemTreeItemModel"
                }
              }
            }
          }
        }
      }
    },
    "/umbraco/management/api/v1/searcher": {
      "get": {
        "tags": [
          "Searcher"
        ],
        "operationId": "GetSearcher",
        "parameters": [
          {
            "name": "skip",
            "in": "query",
            "schema": {
              "type": "integer",
              "format": "int32"
            }
          },
          {
            "name": "take",
            "in": "query",
            "schema": {
              "type": "integer",
              "format": "int32"
            }
          }
        ],
        "responses": {
          "200": {
            "description": "Success",
            "content": {
              "application/json": {
                "schema": {
                  "$ref": "#/components/schemas/PagedSearcherModel"
                }
              }
            }
          }
        }
      }
    },
    "/umbraco/management/api/v1/searcher/{searcherName}/query": {
      "get": {
        "tags": [
          "Searcher"
        ],
        "operationId": "GetSearcherBySearcherNameQuery",
        "parameters": [
          {
            "name": "searcherName",
            "in": "path",
            "required": true,
            "schema": {
              "type": "string"
            }
          },
          {
            "name": "term",
            "in": "query",
            "schema": {
              "type": "string"
            }
          },
          {
            "name": "skip",
            "in": "query",
            "schema": {
              "type": "integer",
              "format": "int32"
            }
          },
          {
            "name": "take",
            "in": "query",
            "schema": {
              "type": "integer",
              "format": "int32"
            }
          }
        ],
        "responses": {
          "200": {
            "description": "Success",
            "content": {
              "application/json": {
                "schema": {
                  "$ref": "#/components/schemas/PagedSearchResultModel"
                }
              }
            }
          },
          "404": {
            "description": "Not Found",
            "content": {
              "application/json": {
                "schema": {
                  "$ref": "#/components/schemas/ProblemDetailsModel"
                }
              }
            }
          }
        }
      }
    },
    "/umbraco/management/api/v1/security/back-office/authorize": {
      "get": {
        "tags": [
          "Security"
        ],
        "operationId": "GetSecurityBackOfficeAuthorize",
        "responses": {
          "200": {
            "description": "Success"
          }
        }
      },
      "post": {
        "tags": [
          "Security"
        ],
        "operationId": "PostSecurityBackOfficeAuthorize",
        "responses": {
          "200": {
            "description": "Success"
          }
        }
      }
    },
    "/umbraco/management/api/v1/server/status": {
      "get": {
        "tags": [
          "Server"
        ],
        "operationId": "GetServerStatus",
        "responses": {
          "400": {
            "description": "Bad Request",
            "content": {
              "application/json": {
                "schema": {
                  "$ref": "#/components/schemas/ProblemDetailsModel"
                }
              }
            }
          },
          "200": {
            "description": "Success",
            "content": {
              "application/json": {
                "schema": {
                  "$ref": "#/components/schemas/ServerStatusModel"
                }
              }
            }
          }
        }
      }
    },
    "/umbraco/management/api/v1/server/version": {
      "get": {
        "tags": [
          "Server"
        ],
        "operationId": "GetServerVersion",
        "responses": {
          "400": {
            "description": "Bad Request",
            "content": {
              "application/json": {
                "schema": {
                  "$ref": "#/components/schemas/ProblemDetailsModel"
                }
              }
            }
          },
          "200": {
            "description": "Success",
            "content": {
              "application/json": {
                "schema": {
                  "$ref": "#/components/schemas/VersionModel"
                }
              }
            }
          }
        }
      }
    },
    "/umbraco/management/api/v1/tree/static-file/children": {
      "get": {
        "tags": [
          "Static File"
        ],
        "operationId": "GetTreeStaticFileChildren",
        "parameters": [
          {
            "name": "path",
            "in": "query",
            "schema": {
              "type": "string"
            }
          },
          {
            "name": "skip",
            "in": "query",
            "schema": {
              "type": "integer",
              "format": "int32",
              "default": 0
            }
          },
          {
            "name": "take",
            "in": "query",
            "schema": {
              "type": "integer",
              "format": "int32",
              "default": 100
            }
          }
        ],
        "responses": {
          "200": {
            "description": "Success",
            "content": {
              "application/json": {
                "schema": {
                  "$ref": "#/components/schemas/PagedFileSystemTreeItemModel"
                }
              }
            }
          }
        }
      }
    },
    "/umbraco/management/api/v1/tree/static-file/item": {
      "get": {
        "tags": [
          "Static File"
        ],
        "operationId": "GetTreeStaticFileItem",
        "parameters": [
          {
            "name": "path",
            "in": "query",
            "schema": {
              "type": "array",
              "items": {
                "type": "string"
              }
            }
          }
        ],
        "responses": {
          "200": {
            "description": "Success",
            "content": {
              "application/json": {
                "schema": {
                  "type": "array",
                  "items": {
                    "$ref": "#/components/schemas/FileSystemTreeItemModel"
                  }
                }
              }
            }
          }
        }
      }
    },
    "/umbraco/management/api/v1/tree/static-file/root": {
      "get": {
        "tags": [
          "Static File"
        ],
        "operationId": "GetTreeStaticFileRoot",
        "parameters": [
          {
            "name": "skip",
            "in": "query",
            "schema": {
              "type": "integer",
              "format": "int32",
              "default": 0
            }
          },
          {
            "name": "take",
            "in": "query",
            "schema": {
              "type": "integer",
              "format": "int32",
              "default": 100
            }
          }
        ],
        "responses": {
          "200": {
            "description": "Success",
            "content": {
              "application/json": {
                "schema": {
                  "$ref": "#/components/schemas/PagedFileSystemTreeItemModel"
                }
              }
            }
          }
        }
      }
    },
    "/umbraco/management/api/v1/tree/stylesheet/children": {
      "get": {
        "tags": [
          "Stylesheet"
        ],
        "operationId": "GetTreeStylesheetChildren",
        "parameters": [
          {
            "name": "path",
            "in": "query",
            "schema": {
              "type": "string"
            }
          },
          {
            "name": "skip",
            "in": "query",
            "schema": {
              "type": "integer",
              "format": "int32",
              "default": 0
            }
          },
          {
            "name": "take",
            "in": "query",
            "schema": {
              "type": "integer",
              "format": "int32",
              "default": 100
            }
          }
        ],
        "responses": {
          "200": {
            "description": "Success",
            "content": {
              "application/json": {
                "schema": {
                  "$ref": "#/components/schemas/PagedFileSystemTreeItemModel"
                }
              }
            }
          }
        }
      }
    },
    "/umbraco/management/api/v1/tree/stylesheet/item": {
      "get": {
        "tags": [
          "Stylesheet"
        ],
        "operationId": "GetTreeStylesheetItem",
        "parameters": [
          {
            "name": "path",
            "in": "query",
            "schema": {
              "type": "array",
              "items": {
                "type": "string"
              }
            }
          }
        ],
        "responses": {
          "200": {
            "description": "Success",
            "content": {
              "application/json": {
                "schema": {
                  "type": "array",
                  "items": {
                    "$ref": "#/components/schemas/FileSystemTreeItemModel"
                  }
                }
              }
            }
          }
        }
      }
    },
    "/umbraco/management/api/v1/tree/stylesheet/root": {
      "get": {
        "tags": [
          "Stylesheet"
        ],
        "operationId": "GetTreeStylesheetRoot",
        "parameters": [
          {
            "name": "skip",
            "in": "query",
            "schema": {
              "type": "integer",
              "format": "int32",
              "default": 0
            }
          },
          {
            "name": "take",
            "in": "query",
            "schema": {
              "type": "integer",
              "format": "int32",
              "default": 100
            }
          }
        ],
        "responses": {
          "200": {
            "description": "Success",
            "content": {
              "application/json": {
                "schema": {
                  "$ref": "#/components/schemas/PagedFileSystemTreeItemModel"
                }
              }
            }
          }
        }
      }
    },
    "/umbraco/management/api/v1/telemetry": {
      "get": {
        "tags": [
          "Telemetry"
        ],
        "operationId": "GetTelemetry",
        "parameters": [
          {
            "name": "skip",
            "in": "query",
            "schema": {
              "type": "integer",
              "format": "int32"
            }
          },
          {
            "name": "take",
            "in": "query",
            "schema": {
              "type": "integer",
              "format": "int32"
            }
          }
        ],
        "responses": {
          "200": {
            "description": "Success",
            "content": {
              "application/json": {
                "schema": {
                  "$ref": "#/components/schemas/PagedTelemetryModel"
                }
              }
            }
          }
        }
      }
    },
    "/umbraco/management/api/v1/telemetry/level": {
      "get": {
        "tags": [
          "Telemetry"
        ],
        "operationId": "GetTelemetryLevel",
        "responses": {
          "200": {
            "description": "Success",
            "content": {
              "application/json": {
                "schema": {
                  "$ref": "#/components/schemas/TelemetryModel"
                }
              }
            }
          }
        }
      },
      "post": {
        "tags": [
          "Telemetry"
        ],
        "operationId": "PostTelemetryLevel",
        "requestBody": {
          "content": {
            "application/json": {
              "schema": {
                "$ref": "#/components/schemas/TelemetryModel"
              }
            }
          }
        },
        "responses": {
          "400": {
            "description": "Bad Request",
            "content": {
              "application/json": {
                "schema": {
                  "$ref": "#/components/schemas/ProblemDetailsModel"
                }
              }
            }
          },
          "200": {
            "description": "Success"
          }
        }
      }
    },
    "/umbraco/management/api/v1/template": {
      "post": {
        "tags": [
          "Template"
        ],
        "operationId": "PostTemplate",
        "requestBody": {
          "content": {
            "application/json": {
              "schema": {
                "$ref": "#/components/schemas/TemplateCreateModel"
              }
            }
          }
        },
        "responses": {
          "201": {
            "description": "Created"
          },
          "400": {
            "description": "Bad Request",
            "content": {
              "application/json": {
                "schema": {
                  "$ref": "#/components/schemas/ProblemDetailsModel"
                }
              }
            }
          },
          "404": {
            "description": "Not Found",
            "content": {
              "application/json": {
                "schema": {
                  "$ref": "#/components/schemas/ProblemDetailsModel"
                }
              }
            }
          }
        }
      }
    },
    "/umbraco/management/api/v1/template/{key}": {
      "get": {
        "tags": [
          "Template"
        ],
        "operationId": "GetTemplateByKey",
        "parameters": [
          {
            "name": "key",
            "in": "path",
            "required": true,
            "schema": {
              "type": "string",
              "format": "uuid"
            }
          }
        ],
        "responses": {
          "200": {
            "description": "Success",
            "content": {
              "application/json": {
                "schema": {
                  "$ref": "#/components/schemas/TemplateModel"
                }
              }
            }
          },
          "404": {
            "description": "Not Found",
            "content": {
              "application/json": {
                "schema": {
                  "$ref": "#/components/schemas/ProblemDetailsModel"
                }
              }
            }
          }
        }
      },
      "delete": {
        "tags": [
          "Template"
        ],
        "operationId": "DeleteTemplateByKey",
        "parameters": [
          {
            "name": "key",
            "in": "path",
            "required": true,
            "schema": {
              "type": "string",
              "format": "uuid"
            }
          }
        ],
        "responses": {
          "200": {
            "description": "Success"
          },
          "400": {
            "description": "Bad Request",
            "content": {
              "application/json": {
                "schema": {
                  "$ref": "#/components/schemas/ProblemDetailsModel"
                }
              }
            }
          },
          "404": {
            "description": "Not Found",
            "content": {
              "application/json": {
                "schema": {
                  "$ref": "#/components/schemas/ProblemDetailsModel"
                }
              }
            }
          }
        }
      },
      "put": {
        "tags": [
          "Template"
        ],
        "operationId": "PutTemplateByKey",
        "parameters": [
          {
            "name": "key",
            "in": "path",
            "required": true,
            "schema": {
              "type": "string",
              "format": "uuid"
            }
          }
        ],
        "requestBody": {
          "content": {
            "application/json": {
              "schema": {
                "$ref": "#/components/schemas/TemplateUpdateModel"
              }
            }
          }
        },
        "responses": {
          "200": {
            "description": "Success"
          },
          "400": {
            "description": "Bad Request",
            "content": {
              "application/json": {
                "schema": {
                  "$ref": "#/components/schemas/ProblemDetailsModel"
                }
              }
            }
          },
          "404": {
            "description": "Not Found",
            "content": {
              "application/json": {
                "schema": {
                  "$ref": "#/components/schemas/ProblemDetailsModel"
                }
              }
            }
          }
        }
      }
    },
    "/umbraco/management/api/v1/template/query/execute": {
      "post": {
        "tags": [
          "Template"
        ],
        "operationId": "PostTemplateQueryExecute",
        "requestBody": {
          "content": {
            "application/json": {
              "schema": {
                "$ref": "#/components/schemas/TemplateQueryExecuteModel"
              }
            }
          }
        },
        "responses": {
          "200": {
            "description": "Success",
            "content": {
              "application/json": {
                "schema": {
                  "$ref": "#/components/schemas/TemplateQueryResultModel"
                }
              }
            }
          }
        }
      }
    },
    "/umbraco/management/api/v1/template/query/settings": {
      "get": {
        "tags": [
          "Template"
        ],
        "operationId": "GetTemplateQuerySettings",
        "responses": {
          "200": {
            "description": "Success",
            "content": {
              "application/json": {
                "schema": {
                  "$ref": "#/components/schemas/TemplateQuerySettingsModel"
                }
              }
            }
          }
        }
      }
    },
    "/umbraco/management/api/v1/template/scaffold": {
      "get": {
        "tags": [
          "Template"
        ],
        "operationId": "GetTemplateScaffold",
        "responses": {
          "200": {
            "description": "Success",
            "content": {
              "application/json": {
                "schema": {
                  "$ref": "#/components/schemas/TemplateScaffoldModel"
                }
              }
            }
          },
          "404": {
            "description": "Not Found",
            "content": {
              "application/json": {
                "schema": {
                  "$ref": "#/components/schemas/ProblemDetailsModel"
                }
              }
            }
          }
        }
      }
    },
    "/umbraco/management/api/v1/tree/template/children": {
      "get": {
        "tags": [
          "Template"
        ],
        "operationId": "GetTreeTemplateChildren",
        "parameters": [
          {
            "name": "parentKey",
            "in": "query",
            "schema": {
              "type": "string",
              "format": "uuid"
            }
          },
          {
            "name": "skip",
            "in": "query",
            "schema": {
              "type": "integer",
              "format": "int32",
              "default": 0
            }
          },
          {
            "name": "take",
            "in": "query",
            "schema": {
              "type": "integer",
              "format": "int32",
              "default": 100
            }
          }
        ],
        "responses": {
          "200": {
            "description": "Success",
            "content": {
              "application/json": {
                "schema": {
                  "$ref": "#/components/schemas/PagedEntityTreeItemModel"
                }
              }
            }
          }
        }
      }
    },
    "/umbraco/management/api/v1/tree/template/item": {
      "get": {
        "tags": [
          "Template"
        ],
        "operationId": "GetTreeTemplateItem",
        "parameters": [
          {
            "name": "key",
            "in": "query",
            "schema": {
              "type": "array",
              "items": {
                "type": "string",
                "format": "uuid"
              }
            }
          }
        ],
        "responses": {
          "200": {
            "description": "Success",
            "content": {
              "application/json": {
                "schema": {
                  "type": "array",
                  "items": {
                    "$ref": "#/components/schemas/EntityTreeItemModel"
                  }
                }
              }
            }
          }
        }
      }
    },
    "/umbraco/management/api/v1/tree/template/root": {
      "get": {
        "tags": [
          "Template"
        ],
        "operationId": "GetTreeTemplateRoot",
        "parameters": [
          {
            "name": "skip",
            "in": "query",
            "schema": {
              "type": "integer",
              "format": "int32",
              "default": 0
            }
          },
          {
            "name": "take",
            "in": "query",
            "schema": {
              "type": "integer",
              "format": "int32",
              "default": 100
            }
          }
        ],
        "responses": {
          "200": {
            "description": "Success",
            "content": {
              "application/json": {
                "schema": {
                  "$ref": "#/components/schemas/PagedEntityTreeItemModel"
                }
              }
            }
          }
        }
      }
    },
    "/umbraco/management/api/v1/tracked-reference/{id}": {
      "get": {
        "tags": [
          "Tracked Reference"
        ],
        "operationId": "GetTrackedReferenceById",
        "parameters": [
          {
            "name": "id",
            "in": "path",
            "required": true,
            "schema": {
              "type": "integer",
              "format": "int32"
            }
          },
          {
            "name": "skip",
            "in": "query",
            "schema": {
              "type": "integer",
              "format": "int64"
            }
          },
          {
            "name": "take",
            "in": "query",
            "schema": {
              "type": "integer",
              "format": "int64"
            }
          },
          {
            "name": "filterMustBeIsDependency",
            "in": "query",
            "schema": {
              "type": "boolean"
            }
          }
        ],
        "responses": {
          "200": {
            "description": "Success",
            "content": {
              "application/json": {
                "schema": {
                  "$ref": "#/components/schemas/PagedRelationItemModel"
                }
              }
            }
          }
        }
      }
    },
    "/umbraco/management/api/v1/tracked-reference/descendants/{parentId}": {
      "get": {
        "tags": [
          "Tracked Reference"
        ],
        "operationId": "GetTrackedReferenceDescendantsByParentId",
        "parameters": [
          {
            "name": "parentId",
            "in": "path",
            "required": true,
            "schema": {
              "type": "integer",
              "format": "int32"
            }
          },
          {
            "name": "skip",
            "in": "query",
            "schema": {
              "type": "integer",
              "format": "int64"
            }
          },
          {
            "name": "take",
            "in": "query",
            "schema": {
              "type": "integer",
              "format": "int64"
            }
          },
          {
            "name": "filterMustBeIsDependency",
            "in": "query",
            "schema": {
              "type": "boolean"
            }
          }
        ],
        "responses": {
          "200": {
            "description": "Success",
            "content": {
              "application/json": {
                "schema": {
                  "$ref": "#/components/schemas/PagedRelationItemModel"
                }
              }
            }
          }
        }
      }
    },
    "/umbraco/management/api/v1/tracked-reference/item": {
      "get": {
        "tags": [
          "Tracked Reference"
        ],
        "operationId": "GetTrackedReferenceItem",
        "parameters": [
          {
            "name": "ids",
            "in": "query",
            "schema": {
              "type": "array",
              "items": {
                "type": "integer",
                "format": "int32"
              }
            }
          },
          {
            "name": "skip",
            "in": "query",
            "schema": {
              "type": "integer",
              "format": "int64"
            }
          },
          {
            "name": "take",
            "in": "query",
            "schema": {
              "type": "integer",
              "format": "int64"
            }
          },
          {
            "name": "filterMustBeIsDependency",
            "in": "query",
            "schema": {
              "type": "boolean"
            }
          }
        ],
        "responses": {
          "200": {
            "description": "Success",
            "content": {
              "application/json": {
                "schema": {
                  "$ref": "#/components/schemas/PagedRelationItemModel"
                }
              }
            }
          }
        }
      }
    },
    "/umbraco/management/api/v1/upgrade/authorize": {
      "post": {
        "tags": [
          "Upgrade"
        ],
        "operationId": "PostUpgradeAuthorize",
        "responses": {
          "200": {
            "description": "Success"
          },
          "428": {
            "description": "Client Error",
            "content": {
              "application/json": {
                "schema": {
                  "$ref": "#/components/schemas/ProblemDetailsModel"
                }
              }
            }
          },
          "500": {
            "description": "Server Error",
            "content": {
              "application/json": {
                "schema": {
                  "$ref": "#/components/schemas/ProblemDetailsModel"
                }
              }
            }
          }
        }
      }
    },
    "/umbraco/management/api/v1/upgrade/settings": {
      "get": {
        "tags": [
          "Upgrade"
        ],
        "operationId": "GetUpgradeSettings",
        "responses": {
          "200": {
            "description": "Success",
            "content": {
              "application/json": {
                "schema": {
                  "$ref": "#/components/schemas/UpgradeSettingsModel"
                }
              }
            }
          },
          "428": {
            "description": "Client Error",
            "content": {
              "application/json": {
                "schema": {
                  "$ref": "#/components/schemas/ProblemDetailsModel"
                }
              }
            }
          }
        }
      }
    }
  },
  "components": {
    "schemas": {
      "AssemblyModel": {
        "type": "object",
        "properties": {
          "definedTypes": {
            "type": "array",
            "items": {
              "$ref": "#/components/schemas/TypeInfoModel"
            },
            "readOnly": true
          },
          "exportedTypes": {
            "type": "array",
            "items": {
              "$ref": "#/components/schemas/TypeModel"
            },
            "readOnly": true
          },
          "codeBase": {
            "type": "string",
            "nullable": true,
            "readOnly": true,
            "deprecated": true
          },
          "entryPoint": {
            "$ref": "#/components/schemas/MethodInfoModel"
          },
          "fullName": {
            "type": "string",
            "nullable": true,
            "readOnly": true
          },
          "imageRuntimeVersion": {
            "type": "string",
            "readOnly": true
          },
          "isDynamic": {
            "type": "boolean",
            "readOnly": true
          },
          "location": {
            "type": "string",
            "readOnly": true
          },
          "reflectionOnly": {
            "type": "boolean",
            "readOnly": true
          },
          "isCollectible": {
            "type": "boolean",
            "readOnly": true
          },
          "isFullyTrusted": {
            "type": "boolean",
            "readOnly": true
          },
          "customAttributes": {
            "type": "array",
            "items": {
              "$ref": "#/components/schemas/CustomAttributeDataModel"
            },
            "readOnly": true
          },
          "escapedCodeBase": {
            "type": "string",
            "readOnly": true,
            "deprecated": true
          },
          "manifestModule": {
            "$ref": "#/components/schemas/ModuleModel"
          },
          "modules": {
            "type": "array",
            "items": {
              "$ref": "#/components/schemas/ModuleModel"
            },
            "readOnly": true
          },
          "globalAssemblyCache": {
            "type": "boolean",
            "readOnly": true,
            "deprecated": true
          },
          "hostContext": {
            "type": "integer",
            "format": "int64",
            "readOnly": true
          },
          "securityRuleSet": {
            "$ref": "#/components/schemas/SecurityRuleSetModel"
          }
        },
        "additionalProperties": false
      },
      "CallingConventionsModel": {
        "enum": [
          "Standard",
          "VarArgs",
          "Any",
          "HasThis",
          "ExplicitThis"
        ],
        "type": "integer",
        "format": "int32"
      },
      "ConsentLevelModel": {
        "type": "object",
        "properties": {
          "level": {
            "$ref": "#/components/schemas/TelemetryLevelModel"
          },
          "description": {
            "type": "string"
          }
        },
        "additionalProperties": false
      },
      "ConstructorInfoModel": {
        "type": "object",
        "properties": {
          "name": {
            "type": "string",
            "readOnly": true
          },
          "declaringType": {
            "$ref": "#/components/schemas/TypeModel"
          },
          "reflectedType": {
            "$ref": "#/components/schemas/TypeModel"
          },
          "module": {
            "$ref": "#/components/schemas/ModuleModel"
          },
          "customAttributes": {
            "type": "array",
            "items": {
              "$ref": "#/components/schemas/CustomAttributeDataModel"
            },
            "readOnly": true
          },
          "isCollectible": {
            "type": "boolean",
            "readOnly": true
          },
          "metadataToken": {
            "type": "integer",
            "format": "int32",
            "readOnly": true
          },
          "attributes": {
            "$ref": "#/components/schemas/MethodAttributesModel"
          },
          "methodImplementationFlags": {
            "$ref": "#/components/schemas/MethodImplAttributesModel"
          },
          "callingConvention": {
            "$ref": "#/components/schemas/CallingConventionsModel"
          },
          "isAbstract": {
            "type": "boolean",
            "readOnly": true
          },
          "isConstructor": {
            "type": "boolean",
            "readOnly": true
          },
          "isFinal": {
            "type": "boolean",
            "readOnly": true
          },
          "isHideBySig": {
            "type": "boolean",
            "readOnly": true
          },
          "isSpecialName": {
            "type": "boolean",
            "readOnly": true
          },
          "isStatic": {
            "type": "boolean",
            "readOnly": true
          },
          "isVirtual": {
            "type": "boolean",
            "readOnly": true
          },
          "isAssembly": {
            "type": "boolean",
            "readOnly": true
          },
          "isFamily": {
            "type": "boolean",
            "readOnly": true
          },
          "isFamilyAndAssembly": {
            "type": "boolean",
            "readOnly": true
          },
          "isFamilyOrAssembly": {
            "type": "boolean",
            "readOnly": true
          },
          "isPrivate": {
            "type": "boolean",
            "readOnly": true
          },
          "isPublic": {
            "type": "boolean",
            "readOnly": true
          },
          "isConstructedGenericMethod": {
            "type": "boolean",
            "readOnly": true
          },
          "isGenericMethod": {
            "type": "boolean",
            "readOnly": true
          },
          "isGenericMethodDefinition": {
            "type": "boolean",
            "readOnly": true
          },
          "containsGenericParameters": {
            "type": "boolean",
            "readOnly": true
          },
          "methodHandle": {
            "$ref": "#/components/schemas/RuntimeMethodHandleModel"
          },
          "isSecurityCritical": {
            "type": "boolean",
            "readOnly": true
          },
          "isSecuritySafeCritical": {
            "type": "boolean",
            "readOnly": true
          },
          "isSecurityTransparent": {
            "type": "boolean",
            "readOnly": true
          },
          "memberType": {
<<<<<<< HEAD
            "$ref": "#/components/schemas/MemberTypes"
=======
            "$ref": "#/components/schemas/MemberTypesModel"
>>>>>>> 20534b7a
          }
        },
        "additionalProperties": false
      },
<<<<<<< HEAD
      "ContentTreeItem": {
=======
      "ContentTreeItemModel": {
>>>>>>> 20534b7a
        "type": "object",
        "properties": {
          "name": {
            "type": "string"
          },
          "type": {
            "type": "string"
          },
          "icon": {
            "type": "string"
          },
          "hasChildren": {
            "type": "boolean"
          },
          "key": {
            "type": "string",
            "format": "uuid"
          },
          "isContainer": {
            "type": "boolean"
          },
          "parentKey": {
            "type": "string",
            "format": "uuid",
            "nullable": true
          },
          "noAccess": {
            "type": "boolean"
          },
          "isTrashed": {
            "type": "boolean"
          }
        },
        "additionalProperties": false
      },
      "CreatedResultModel": {
        "type": "object",
        "properties": {
          "value": {
            "nullable": true
          },
          "formatters": {
            "type": "array",
            "items": {
              "$ref": "#/components/schemas/IOutputFormatterModel"
            }
          },
          "contentTypes": {
            "type": "array",
            "items": {
              "type": "string"
            }
          },
          "declaredType": {
            "$ref": "#/components/schemas/TypeModel"
          },
          "statusCode": {
            "type": "integer",
            "format": "int32",
            "nullable": true
          },
          "location": {
            "type": "string"
          }
        },
        "additionalProperties": false
      },
      "CultureModel": {
        "type": "object",
        "properties": {
          "name": {
            "type": "string"
          },
          "englishName": {
            "type": "string"
          }
        },
        "additionalProperties": false
      },
      "CustomAttributeDataModel": {
        "type": "object",
        "properties": {
          "attributeType": {
            "$ref": "#/components/schemas/TypeModel"
          },
          "constructor": {
            "$ref": "#/components/schemas/ConstructorInfoModel"
          },
          "constructorArguments": {
            "type": "array",
            "items": {
              "$ref": "#/components/schemas/CustomAttributeTypedArgumentModel"
            },
            "readOnly": true
          },
          "namedArguments": {
            "type": "array",
            "items": {
              "$ref": "#/components/schemas/CustomAttributeNamedArgumentModel"
            },
            "readOnly": true
          }
        },
        "additionalProperties": false
      },
      "CustomAttributeNamedArgumentModel": {
        "type": "object",
        "properties": {
          "memberInfo": {
            "$ref": "#/components/schemas/MemberInfoModel"
          },
          "typedValue": {
            "$ref": "#/components/schemas/CustomAttributeTypedArgumentModel"
          },
          "memberName": {
            "type": "string",
            "readOnly": true
          },
          "isField": {
            "type": "boolean",
            "readOnly": true
          }
        },
        "additionalProperties": false
      },
      "CustomAttributeTypedArgumentModel": {
        "type": "object",
        "properties": {
          "argumentType": {
            "$ref": "#/components/schemas/TypeModel"
          },
          "value": {
            "nullable": true
          }
        },
        "additionalProperties": false
      },
      "DataTypeCreateModel": {
        "type": "object",
        "properties": {
          "name": {
            "type": "string"
          },
          "propertyEditorAlias": {
            "type": "string"
          },
          "propertyEditorUiAlias": {
            "type": "string",
            "nullable": true
          },
          "data": {
            "type": "array",
            "items": {
              "$ref": "#/components/schemas/DataTypePropertyModel"
            }
          },
          "parentKey": {
            "type": "string",
            "format": "uuid",
            "nullable": true
          }
        },
        "additionalProperties": false
      },
      "DataTypeModel": {
        "type": "object",
        "properties": {
          "name": {
            "type": "string"
          },
          "propertyEditorAlias": {
            "type": "string"
          },
          "propertyEditorUiAlias": {
            "type": "string",
            "nullable": true
          },
          "data": {
            "type": "array",
            "items": {
              "$ref": "#/components/schemas/DataTypePropertyModel"
            }
          },
          "key": {
            "type": "string",
            "format": "uuid"
          },
          "parentKey": {
            "type": "string",
            "format": "uuid",
            "nullable": true
          }
        },
        "additionalProperties": false
      },
      "DataTypePropertyModel": {
        "type": "object",
        "properties": {
          "alias": {
            "type": "string"
          },
          "value": {
            "nullable": true
          }
        },
        "additionalProperties": false
      },
      "DataTypePropertyReferenceModel": {
        "type": "object",
        "properties": {
          "name": {
            "type": "string"
          },
          "alias": {
            "type": "string"
          }
        },
        "additionalProperties": false
      },
      "DataTypeReferenceModel": {
        "type": "object",
        "properties": {
          "key": {
            "type": "string",
            "format": "uuid"
          },
          "type": {
            "type": "string"
          },
          "properties": {
            "type": "array",
            "items": {
              "$ref": "#/components/schemas/DataTypePropertyReferenceModel"
            }
          }
        },
        "additionalProperties": false
      },
      "DataTypeUpdateModel": {
        "type": "object",
        "properties": {
          "name": {
            "type": "string"
          },
          "propertyEditorAlias": {
            "type": "string"
          },
          "propertyEditorUiAlias": {
            "type": "string",
            "nullable": true
          },
          "data": {
            "type": "array",
            "items": {
              "$ref": "#/components/schemas/DataTypePropertyModel"
            }
          }
        },
        "additionalProperties": false
      },
      "DatabaseInstallModel": {
        "required": [
          "id",
          "providerName"
        ],
        "type": "object",
        "properties": {
          "id": {
            "type": "string",
            "format": "uuid"
          },
          "providerName": {
            "minLength": 1,
            "type": "string"
          },
          "server": {
            "type": "string",
            "nullable": true
          },
          "name": {
            "type": "string",
            "nullable": true
          },
          "username": {
            "type": "string",
            "nullable": true
          },
          "password": {
            "type": "string",
            "nullable": true
          },
          "useIntegratedAuthentication": {
            "type": "boolean"
          },
          "connectionString": {
            "type": "string",
            "nullable": true
          }
        },
        "additionalProperties": false
      },
      "DatabaseSettingsModel": {
        "type": "object",
        "properties": {
          "id": {
            "type": "string",
            "format": "uuid"
          },
          "sortOrder": {
            "type": "integer",
            "format": "int32"
          },
          "displayName": {
            "type": "string"
          },
          "defaultDatabaseName": {
            "type": "string"
          },
          "providerName": {
            "type": "string"
          },
          "isConfigured": {
            "type": "boolean"
          },
          "requiresServer": {
            "type": "boolean"
          },
          "serverPlaceholder": {
            "type": "string"
          },
          "requiresCredentials": {
            "type": "boolean"
          },
          "supportsIntegratedAuthentication": {
            "type": "boolean"
          },
          "requiresConnectionTest": {
            "type": "boolean"
          }
        },
        "additionalProperties": false
      },
      "DictionaryImportModel": {
        "type": "object",
        "properties": {
          "fileName": {
            "type": "string"
          },
<<<<<<< HEAD
          "fileName": {
=======
          "parentKey": {
>>>>>>> 20534b7a
            "type": "string",
            "format": "uuid",
            "nullable": true
          }
        },
        "additionalProperties": false
      },
<<<<<<< HEAD
      "DictionaryImportModel": {
        "type": "object",
        "properties": {
          "fileName": {
            "type": "string"
          },
          "parentKey": {
            "type": "string",
            "format": "uuid",
            "nullable": true
          }
        },
        "additionalProperties": false
      },
      "DictionaryItem": {
=======
      "DictionaryItemCreateModel": {
>>>>>>> 20534b7a
        "type": "object",
        "properties": {
          "name": {
            "type": "string"
          },
          "translations": {
            "type": "array",
            "items": {
              "$ref": "#/components/schemas/DictionaryItemTranslationModel"
            }
          },
          "parentKey": {
            "type": "string",
            "format": "uuid",
            "nullable": true
          }
        },
        "additionalProperties": false
      },
      "DictionaryItemModel": {
        "type": "object",
        "properties": {
          "name": {
            "type": "string"
          },
          "translations": {
            "type": "array",
            "items": {
              "$ref": "#/components/schemas/DictionaryItemTranslationModel"
            }
          },
          "key": {
            "type": "string",
            "format": "uuid"
          }
        },
        "additionalProperties": false
      },
      "DictionaryItemTranslationModel": {
        "type": "object",
        "properties": {
          "isoCode": {
            "type": "string"
          },
          "translation": {
            "type": "string"
          }
        },
        "additionalProperties": false
      },
      "DictionaryItemUpdateModel": {
        "type": "object",
        "properties": {
          "name": {
            "type": "string"
          },
          "translations": {
            "type": "array",
            "items": {
              "$ref": "#/components/schemas/DictionaryItemTranslationModel"
            }
          }
        },
        "additionalProperties": false
      },
      "DictionaryItemsImportModel": {
        "type": "object",
        "properties": {
          "key": {
            "type": "string",
            "format": "uuid"
          },
          "name": {
            "type": "string",
            "nullable": true
          },
          "parentKey": {
            "type": "string",
            "format": "uuid",
            "nullable": true
<<<<<<< HEAD
          }
        },
        "additionalProperties": false
      },
      "DictionaryMoveModel": {
        "type": "object",
        "properties": {
          "targetKey": {
            "type": "string",
            "format": "uuid",
            "nullable": true
=======
>>>>>>> 20534b7a
          }
        },
        "additionalProperties": false
      },
      "DictionaryOverviewModel": {
        "type": "object",
        "properties": {
          "name": {
            "type": "string",
            "nullable": true
          },
          "key": {
            "type": "string",
            "format": "uuid"
          },
          "parentKey": {
            "type": "string",
            "format": "uuid",
            "nullable": true
          },
          "translatedIsoCodes": {
            "type": "array",
            "items": {
              "type": "string"
            }
          }
        },
        "additionalProperties": false
      },
      "DictionaryUploadModel": {
        "type": "object",
        "properties": {
          "dictionaryItems": {
            "type": "array",
            "items": {
              "$ref": "#/components/schemas/DictionaryItemsImportModel"
            }
          },
          "fileName": {
            "type": "string",
            "nullable": true
          }
        },
        "additionalProperties": false
      },
      "DirectionModel": {
        "enum": [
          "Ascending",
          "Descending"
        ],
        "type": "integer",
        "format": "int32"
      },
      "DocumentBlueprintTreeItemModel": {
        "type": "object",
        "properties": {
          "name": {
            "type": "string"
          },
          "type": {
            "type": "string"
          },
          "icon": {
            "type": "string"
          },
          "hasChildren": {
            "type": "boolean"
          },
          "key": {
            "type": "string",
            "format": "uuid"
          },
          "isContainer": {
            "type": "boolean"
          },
          "parentKey": {
            "type": "string",
            "format": "uuid",
            "nullable": true
          },
          "documentTypeKey": {
            "type": "string",
            "format": "uuid"
          },
          "documentTypeAlias": {
            "type": "string"
          },
          "documentTypeName": {
            "type": "string",
            "nullable": true
          }
        },
        "additionalProperties": false
      },
      "DocumentTreeItemModel": {
        "type": "object",
        "properties": {
          "name": {
            "type": "string"
          },
          "type": {
            "type": "string"
          },
          "icon": {
            "type": "string"
          },
          "hasChildren": {
            "type": "boolean"
          },
          "key": {
            "type": "string",
            "format": "uuid"
          },
          "isContainer": {
            "type": "boolean"
          },
          "parentKey": {
            "type": "string",
            "format": "uuid",
            "nullable": true
          },
          "noAccess": {
            "type": "boolean"
          },
          "isTrashed": {
            "type": "boolean"
          },
          "isProtected": {
            "type": "boolean"
          },
          "isPublished": {
            "type": "boolean"
          },
          "isEdited": {
            "type": "boolean"
          }
        },
        "additionalProperties": false
      },
      "DocumentTypeTreeItemModel": {
        "type": "object",
        "properties": {
          "name": {
            "type": "string"
          },
          "type": {
            "type": "string"
          },
          "icon": {
            "type": "string"
          },
          "hasChildren": {
            "type": "boolean"
          },
          "key": {
            "type": "string",
            "format": "uuid"
          },
          "isContainer": {
            "type": "boolean"
          },
          "parentKey": {
            "type": "string",
            "format": "uuid",
            "nullable": true
          },
          "isFolder": {
            "type": "boolean"
          },
          "isElement": {
            "type": "boolean"
          }
        },
        "additionalProperties": false
      },
      "EntityTreeItemModel": {
        "type": "object",
        "properties": {
          "name": {
            "type": "string"
          },
          "type": {
            "type": "string"
          },
          "icon": {
            "type": "string"
          },
          "hasChildren": {
            "type": "boolean"
          },
          "key": {
            "type": "string",
            "format": "uuid"
          },
          "isContainer": {
            "type": "boolean"
          },
          "parentKey": {
            "type": "string",
            "format": "uuid",
            "nullable": true
          }
        },
        "additionalProperties": false
      },
      "EventAttributesModel": {
        "enum": [
          "None",
          "SpecialName",
          "RTSpecialName",
          "ReservedMask"
        ],
        "type": "integer",
        "format": "int32"
      },
      "EventInfoModel": {
        "type": "object",
        "properties": {
          "name": {
            "type": "string",
            "readOnly": true
          },
          "declaringType": {
            "$ref": "#/components/schemas/TypeModel"
          },
          "reflectedType": {
            "$ref": "#/components/schemas/TypeModel"
          },
          "module": {
            "$ref": "#/components/schemas/ModuleModel"
          },
          "customAttributes": {
            "type": "array",
            "items": {
              "$ref": "#/components/schemas/CustomAttributeDataModel"
            },
            "readOnly": true
          },
          "isCollectible": {
            "type": "boolean",
            "readOnly": true
          },
          "metadataToken": {
            "type": "integer",
            "format": "int32",
            "readOnly": true
          },
          "memberType": {
            "$ref": "#/components/schemas/MemberTypesModel"
          },
          "attributes": {
            "$ref": "#/components/schemas/EventAttributesModel"
          },
          "isSpecialName": {
            "type": "boolean",
            "readOnly": true
          },
          "addMethod": {
            "$ref": "#/components/schemas/MethodInfoModel"
          },
          "removeMethod": {
            "$ref": "#/components/schemas/MethodInfoModel"
          },
          "raiseMethod": {
            "$ref": "#/components/schemas/MethodInfoModel"
          },
          "isMulticast": {
            "type": "boolean",
            "readOnly": true
          },
          "eventHandlerType": {
            "$ref": "#/components/schemas/TypeModel"
          }
        },
        "additionalProperties": false
      },
      "FieldAttributesModel": {
        "enum": [
          "PrivateScope",
          "Private",
          "FamANDAssem",
          "Assembly",
          "Family",
          "FamORAssem",
          "Public",
          "FieldAccessMask",
          "Static",
          "InitOnly",
          "Literal",
          "NotSerialized",
          "HasFieldRVA",
          "SpecialName",
          "RTSpecialName",
          "HasFieldMarshal",
          "PinvokeImpl",
          "HasDefault",
          "ReservedMask"
        ],
        "type": "integer",
        "format": "int32"
      },
      "FieldInfoModel": {
        "type": "object",
        "properties": {
          "name": {
            "type": "string",
            "readOnly": true
          },
          "declaringType": {
            "$ref": "#/components/schemas/TypeModel"
          },
          "reflectedType": {
            "$ref": "#/components/schemas/TypeModel"
          },
          "module": {
            "$ref": "#/components/schemas/ModuleModel"
          },
          "customAttributes": {
            "type": "array",
            "items": {
              "$ref": "#/components/schemas/CustomAttributeDataModel"
            },
            "readOnly": true
          },
          "isCollectible": {
            "type": "boolean",
            "readOnly": true
          },
          "metadataToken": {
            "type": "integer",
            "format": "int32",
            "readOnly": true
          },
          "memberType": {
            "$ref": "#/components/schemas/MemberTypesModel"
          },
          "attributes": {
            "$ref": "#/components/schemas/FieldAttributesModel"
          },
          "fieldType": {
            "$ref": "#/components/schemas/TypeModel"
          },
          "isInitOnly": {
            "type": "boolean",
            "readOnly": true
          },
          "isLiteral": {
            "type": "boolean",
            "readOnly": true
          },
          "isNotSerialized": {
            "type": "boolean",
            "readOnly": true
          },
          "isPinvokeImpl": {
            "type": "boolean",
            "readOnly": true
          },
          "isSpecialName": {
            "type": "boolean",
            "readOnly": true
          },
          "isStatic": {
            "type": "boolean",
            "readOnly": true
          },
          "isAssembly": {
            "type": "boolean",
            "readOnly": true
          },
          "isFamily": {
            "type": "boolean",
            "readOnly": true
          },
          "isFamilyAndAssembly": {
            "type": "boolean",
            "readOnly": true
          },
          "isFamilyOrAssembly": {
            "type": "boolean",
            "readOnly": true
          },
          "isPrivate": {
            "type": "boolean",
            "readOnly": true
          },
          "isPublic": {
            "type": "boolean",
            "readOnly": true
          },
          "isSecurityCritical": {
            "type": "boolean",
            "readOnly": true
          },
          "isSecuritySafeCritical": {
            "type": "boolean",
            "readOnly": true
          },
          "isSecurityTransparent": {
            "type": "boolean",
            "readOnly": true
          },
          "fieldHandle": {
            "$ref": "#/components/schemas/RuntimeFieldHandleModel"
          }
        },
        "additionalProperties": false
      },
      "FieldModel": {
        "type": "object",
        "properties": {
          "name": {
            "type": "string"
          },
          "values": {
            "type": "array",
            "items": {
              "type": "string"
            }
          }
        },
        "additionalProperties": false
      },
      "FileSystemTreeItemModel": {
        "type": "object",
        "properties": {
          "name": {
            "type": "string"
          },
          "type": {
            "type": "string"
          },
          "icon": {
            "type": "string"
          },
          "hasChildren": {
            "type": "boolean"
          },
          "path": {
            "type": "string"
          },
          "isFolder": {
            "type": "boolean"
          }
        },
        "additionalProperties": false
      },
      "FolderCreateModel": {
        "type": "object",
        "properties": {
          "name": {
            "type": "string"
          },
          "parentKey": {
            "type": "string",
            "format": "uuid",
            "nullable": true
          }
        },
        "additionalProperties": false
      },
      "FolderModel": {
        "type": "object",
        "properties": {
          "name": {
            "type": "string"
          },
          "key": {
            "type": "string",
            "format": "uuid"
          },
          "parentKey": {
            "type": "string",
            "format": "uuid",
            "nullable": true
          }
        },
        "additionalProperties": false
      },
      "FolderTreeItemModel": {
        "type": "object",
        "properties": {
          "name": {
            "type": "string"
          },
          "type": {
            "type": "string"
          },
          "icon": {
            "type": "string"
          },
          "hasChildren": {
            "type": "boolean"
          },
          "key": {
            "type": "string",
            "format": "uuid"
          },
          "isContainer": {
            "type": "boolean"
          },
          "parentKey": {
            "type": "string",
            "format": "uuid",
            "nullable": true
          },
          "isFolder": {
            "type": "boolean"
          }
        },
        "additionalProperties": false
      },
      "FolderUpdateModel": {
        "type": "object",
        "properties": {
          "name": {
            "type": "string"
          }
        },
        "additionalProperties": false
      },
      "GenericParameterAttributesModel": {
        "enum": [
          "None",
          "Covariant",
          "Contravariant",
          "VarianceMask",
          "ReferenceTypeConstraint",
          "NotNullableValueTypeConstraint",
          "DefaultConstructorConstraint",
          "SpecialConstraintMask"
        ],
        "type": "integer",
        "format": "int32"
      },
      "HealthCheckActionModel": {
        "type": "object",
        "properties": {
          "healthCheckKey": {
            "type": "string",
            "format": "uuid"
          },
          "alias": {
            "type": "string",
            "nullable": true
          },
          "name": {
            "type": "string",
            "nullable": true
          },
          "description": {
            "type": "string",
            "nullable": true
          },
          "valueRequired": {
            "type": "boolean"
          },
          "providedValue": {
            "type": "string",
            "nullable": true
          },
          "providedValueValidation": {
            "type": "string",
            "nullable": true
          },
          "providedValueValidationRegex": {
            "type": "string",
            "nullable": true
          }
        },
        "additionalProperties": false
      },
      "HealthCheckGroupModel": {
        "type": "object",
        "properties": {
          "name": {
            "type": "string"
          },
          "checks": {
            "type": "array",
            "items": {
              "$ref": "#/components/schemas/HealthCheckModel"
            }
          }
        },
        "additionalProperties": false
      },
      "HealthCheckGroupModelBaseModel": {
        "type": "object",
        "properties": {
          "name": {
            "type": "string"
          }
        },
        "additionalProperties": false
      },
      "HealthCheckGroupWithResultModel": {
        "type": "object",
        "properties": {
          "checks": {
            "type": "array",
            "items": {
              "$ref": "#/components/schemas/HealthCheckWithResultModel"
            }
          }
        },
        "additionalProperties": false
      },
      "HealthCheckModel": {
        "type": "object",
        "properties": {
          "key": {
            "type": "string",
            "format": "uuid"
          },
          "name": {
            "type": "string"
          },
          "description": {
            "type": "string",
            "nullable": true
          }
        },
        "additionalProperties": false
      },
      "HealthCheckResultModel": {
        "type": "object",
        "properties": {
          "message": {
            "type": "string"
          },
          "resultType": {
            "$ref": "#/components/schemas/StatusResultTypeModel"
          },
          "actions": {
            "type": "array",
            "items": {
              "$ref": "#/components/schemas/HealthCheckActionModel"
            },
            "nullable": true
          },
          "readMoreLink": {
            "type": "string",
            "nullable": true
          }
        },
        "additionalProperties": false
      },
      "HealthCheckWithResultModel": {
        "type": "object",
        "properties": {
          "key": {
            "type": "string",
            "format": "uuid"
          },
          "results": {
            "type": "array",
            "items": {
              "$ref": "#/components/schemas/HealthCheckResultModel"
            },
            "nullable": true
          }
        },
        "additionalProperties": false
      },
      "HealthStatusModel": {
        "enum": [
          "Healthy",
          "Unhealthy",
          "Rebuilding"
        ],
        "type": "integer",
        "format": "int32"
      },
      "HelpPageModel": {
        "type": "object",
        "properties": {
          "name": {
            "type": "string",
            "nullable": true
          },
          "description": {
            "type": "string",
            "nullable": true
          },
          "url": {
            "type": "string",
            "nullable": true
          },
          "type": {
            "type": "string",
            "nullable": true
          }
        },
        "additionalProperties": false
      },
      "ICustomAttributeProviderModel": {
        "type": "object",
        "additionalProperties": false
      },
      "IOutputFormatterModel": {
        "type": "object",
        "additionalProperties": false
      },
      "IndexModel": {
        "required": [
          "canRebuild",
          "documentCount",
          "fieldCount",
          "name"
        ],
        "type": "object",
        "properties": {
          "name": {
            "minLength": 1,
            "type": "string"
          },
          "healthStatus": {
            "$ref": "#/components/schemas/HealthStatusModel"
          },
          "canRebuild": {
            "type": "boolean"
          },
          "searcherName": {
            "type": "string"
          },
          "documentCount": {
            "type": "integer",
            "format": "int64"
          },
          "fieldCount": {
            "type": "integer",
            "format": "int32"
          },
          "providerProperties": {
            "type": "object",
            "additionalProperties": { },
            "nullable": true
          }
        },
        "additionalProperties": false
      },
      "InstallModel": {
        "required": [
          "database",
          "user"
        ],
        "type": "object",
        "properties": {
          "user": {
            "$ref": "#/components/schemas/UserInstallModel"
          },
          "database": {
            "$ref": "#/components/schemas/DatabaseInstallModel"
          },
          "telemetryLevel": {
            "$ref": "#/components/schemas/TelemetryLevelModel"
          }
        },
        "additionalProperties": false
      },
      "InstallSettingsModel": {
        "type": "object",
        "properties": {
          "user": {
            "$ref": "#/components/schemas/UserSettingsModel"
          },
          "databases": {
            "type": "array",
            "items": {
              "$ref": "#/components/schemas/DatabaseSettingsModel"
            }
          }
        },
        "additionalProperties": false
      },
      "IntPtrModel": {
        "type": "object",
        "additionalProperties": false
      },
      "LanguageCreateModel": {
        "type": "object",
        "properties": {
          "name": {
            "type": "string"
          },
          "isDefault": {
            "type": "boolean"
          },
          "isMandatory": {
            "type": "boolean"
          },
          "fallbackIsoCode": {
            "type": "string",
            "nullable": true
          },
          "isoCode": {
            "type": "string"
          }
        },
        "additionalProperties": false
      },
      "LanguageModel": {
        "type": "object",
        "properties": {
          "name": {
            "type": "string"
          },
          "isDefault": {
            "type": "boolean"
          },
          "isMandatory": {
            "type": "boolean"
          },
          "fallbackIsoCode": {
            "type": "string",
            "nullable": true
          },
          "isoCode": {
            "type": "string"
          }
        },
        "additionalProperties": false
      },
      "LanguageUpdateModel": {
        "type": "object",
        "properties": {
          "name": {
            "type": "string"
          },
          "isDefault": {
            "type": "boolean"
          },
          "isMandatory": {
            "type": "boolean"
          },
          "fallbackIsoCode": {
            "type": "string",
            "nullable": true
          }
        },
        "additionalProperties": false
      },
      "LayoutKindModel": {
        "enum": [
          "Sequential",
          "Explicit",
          "Auto"
        ],
        "type": "integer",
        "format": "int32"
      },
      "LogLevelModel": {
        "enum": [
          "Verbose",
          "Debug",
          "Information",
          "Warning",
          "Error",
          "Fatal"
        ],
        "type": "integer",
        "format": "int32"
      },
      "LogMessageModel": {
        "type": "object",
        "properties": {
          "timestamp": {
            "type": "string",
            "format": "date-time"
          },
          "level": {
            "$ref": "#/components/schemas/LogLevelModel"
          },
          "messageTemplate": {
            "type": "string",
            "nullable": true
          },
          "renderedMessage": {
            "type": "string",
            "nullable": true
          },
          "properties": {
            "type": "array",
            "items": {
              "$ref": "#/components/schemas/LogMessagePropertyModel"
            }
          },
          "exception": {
            "type": "string",
            "nullable": true
          }
        },
        "additionalProperties": false
      },
      "LogMessagePropertyModel": {
        "type": "object",
        "properties": {
          "name": {
            "type": "string"
          },
          "value": {
            "type": "string",
            "nullable": true
          }
        },
        "additionalProperties": false
      },
      "LogTemplateModel": {
        "type": "object",
        "properties": {
          "messageTemplate": {
            "type": "string",
            "nullable": true
          },
          "count": {
            "type": "integer",
            "format": "int32"
          }
        },
        "additionalProperties": false
      },
      "LoggerModel": {
        "type": "object",
        "properties": {
          "name": {
            "type": "string"
          },
          "level": {
            "$ref": "#/components/schemas/LogLevelModel"
          }
        },
        "additionalProperties": false
      },
      "MemberInfoModel": {
        "type": "object",
        "properties": {
          "memberType": {
            "$ref": "#/components/schemas/MemberTypesModel"
          },
          "name": {
            "type": "string",
            "readOnly": true
          },
          "declaringType": {
            "$ref": "#/components/schemas/TypeModel"
          },
          "reflectedType": {
            "$ref": "#/components/schemas/TypeModel"
          },
          "module": {
            "$ref": "#/components/schemas/ModuleModel"
          },
          "customAttributes": {
            "type": "array",
            "items": {
              "$ref": "#/components/schemas/CustomAttributeDataModel"
            },
            "readOnly": true
          },
          "isCollectible": {
            "type": "boolean",
            "readOnly": true
          },
          "metadataToken": {
            "type": "integer",
            "format": "int32",
            "readOnly": true
          }
        },
        "additionalProperties": false
      },
      "MemberTypesModel": {
        "enum": [
          "Constructor",
          "Event",
          "Field",
          "Method",
          "Property",
          "TypeInfo",
          "Custom",
          "NestedType",
          "All"
        ],
        "type": "integer",
        "format": "int32"
      },
      "MethodAttributesModel": {
        "enum": [
          "ReuseSlot",
          "PrivateScope",
          "Private",
          "FamANDAssem",
          "Assembly",
          "Family",
          "FamORAssem",
          "Public",
          "MemberAccessMask",
          "UnmanagedExport",
          "Static",
          "Final",
          "Virtual",
          "HideBySig",
          "NewSlot",
          "VtableLayoutMask",
          "CheckAccessOnOverride",
          "Abstract",
          "SpecialName",
          "RTSpecialName",
          "PinvokeImpl",
          "HasSecurity",
          "RequireSecObject",
          "ReservedMask"
        ],
        "type": "integer",
        "format": "int32"
      },
      "MethodBaseModel": {
        "type": "object",
        "properties": {
          "memberType": {
            "$ref": "#/components/schemas/MemberTypesModel"
          },
          "name": {
            "type": "string",
            "readOnly": true
          },
          "declaringType": {
            "$ref": "#/components/schemas/TypeModel"
          },
          "reflectedType": {
            "$ref": "#/components/schemas/TypeModel"
          },
          "module": {
            "$ref": "#/components/schemas/ModuleModel"
          },
          "customAttributes": {
            "type": "array",
            "items": {
              "$ref": "#/components/schemas/CustomAttributeDataModel"
            },
            "readOnly": true
          },
          "isCollectible": {
            "type": "boolean",
            "readOnly": true
          },
          "metadataToken": {
            "type": "integer",
            "format": "int32",
            "readOnly": true
          },
          "attributes": {
            "$ref": "#/components/schemas/MethodAttributesModel"
          },
          "methodImplementationFlags": {
            "$ref": "#/components/schemas/MethodImplAttributesModel"
          },
          "callingConvention": {
            "$ref": "#/components/schemas/CallingConventionsModel"
          },
          "isAbstract": {
            "type": "boolean",
            "readOnly": true
          },
          "isConstructor": {
            "type": "boolean",
            "readOnly": true
          },
          "isFinal": {
            "type": "boolean",
            "readOnly": true
          },
          "isHideBySig": {
            "type": "boolean",
            "readOnly": true
          },
          "isSpecialName": {
            "type": "boolean",
            "readOnly": true
          },
          "isStatic": {
            "type": "boolean",
            "readOnly": true
          },
          "isVirtual": {
            "type": "boolean",
            "readOnly": true
          },
          "isAssembly": {
            "type": "boolean",
            "readOnly": true
          },
          "isFamily": {
            "type": "boolean",
            "readOnly": true
          },
          "isFamilyAndAssembly": {
            "type": "boolean",
            "readOnly": true
          },
          "isFamilyOrAssembly": {
            "type": "boolean",
            "readOnly": true
          },
          "isPrivate": {
            "type": "boolean",
            "readOnly": true
          },
          "isPublic": {
            "type": "boolean",
            "readOnly": true
          },
          "isConstructedGenericMethod": {
            "type": "boolean",
            "readOnly": true
          },
          "isGenericMethod": {
            "type": "boolean",
            "readOnly": true
          },
          "isGenericMethodDefinition": {
            "type": "boolean",
            "readOnly": true
          },
          "containsGenericParameters": {
            "type": "boolean",
            "readOnly": true
          },
          "methodHandle": {
            "$ref": "#/components/schemas/RuntimeMethodHandleModel"
          },
          "isSecurityCritical": {
            "type": "boolean",
            "readOnly": true
          },
          "isSecuritySafeCritical": {
            "type": "boolean",
            "readOnly": true
          },
          "isSecurityTransparent": {
            "type": "boolean",
            "readOnly": true
          }
        },
        "additionalProperties": false
      },
      "MethodImplAttributesModel": {
        "enum": [
          "IL",
          "Managed",
          "Native",
          "OPTIL",
          "Runtime",
          "CodeTypeMask",
          "Unmanaged",
          "ManagedMask",
          "NoInlining",
          "ForwardRef",
          "Synchronized",
          "NoOptimization",
          "PreserveSig",
          "AggressiveInlining",
          "AggressiveOptimization",
          "InternalCall",
          "MaxMethodImplVal"
        ],
        "type": "integer",
        "format": "int32"
      },
      "MethodInfoModel": {
        "type": "object",
        "properties": {
          "name": {
            "type": "string",
            "readOnly": true
          },
          "declaringType": {
            "$ref": "#/components/schemas/TypeModel"
          },
          "reflectedType": {
            "$ref": "#/components/schemas/TypeModel"
          },
          "module": {
            "$ref": "#/components/schemas/ModuleModel"
          },
          "customAttributes": {
            "type": "array",
            "items": {
              "$ref": "#/components/schemas/CustomAttributeDataModel"
            },
            "readOnly": true
          },
          "isCollectible": {
            "type": "boolean",
            "readOnly": true
          },
          "metadataToken": {
            "type": "integer",
            "format": "int32",
            "readOnly": true
          },
          "attributes": {
            "$ref": "#/components/schemas/MethodAttributesModel"
          },
          "methodImplementationFlags": {
            "$ref": "#/components/schemas/MethodImplAttributesModel"
          },
          "callingConvention": {
            "$ref": "#/components/schemas/CallingConventionsModel"
          },
          "isAbstract": {
            "type": "boolean",
            "readOnly": true
          },
          "isConstructor": {
            "type": "boolean",
            "readOnly": true
          },
          "isFinal": {
            "type": "boolean",
            "readOnly": true
          },
          "isHideBySig": {
            "type": "boolean",
            "readOnly": true
          },
          "isSpecialName": {
            "type": "boolean",
            "readOnly": true
          },
          "isStatic": {
            "type": "boolean",
            "readOnly": true
          },
          "isVirtual": {
            "type": "boolean",
            "readOnly": true
          },
          "isAssembly": {
            "type": "boolean",
            "readOnly": true
          },
          "isFamily": {
            "type": "boolean",
            "readOnly": true
          },
          "isFamilyAndAssembly": {
            "type": "boolean",
            "readOnly": true
          },
          "isFamilyOrAssembly": {
            "type": "boolean",
            "readOnly": true
          },
          "isPrivate": {
            "type": "boolean",
            "readOnly": true
          },
          "isPublic": {
            "type": "boolean",
            "readOnly": true
          },
          "isConstructedGenericMethod": {
            "type": "boolean",
            "readOnly": true
          },
          "isGenericMethod": {
            "type": "boolean",
            "readOnly": true
          },
          "isGenericMethodDefinition": {
            "type": "boolean",
            "readOnly": true
          },
          "containsGenericParameters": {
            "type": "boolean",
            "readOnly": true
          },
          "methodHandle": {
            "$ref": "#/components/schemas/RuntimeMethodHandleModel"
          },
          "isSecurityCritical": {
            "type": "boolean",
            "readOnly": true
          },
          "isSecuritySafeCritical": {
            "type": "boolean",
            "readOnly": true
          },
          "isSecurityTransparent": {
            "type": "boolean",
            "readOnly": true
          },
          "memberType": {
            "$ref": "#/components/schemas/MemberTypesModel"
          },
          "returnParameter": {
            "$ref": "#/components/schemas/ParameterInfoModel"
          },
          "returnType": {
            "$ref": "#/components/schemas/TypeModel"
          },
          "returnTypeCustomAttributes": {
            "$ref": "#/components/schemas/ICustomAttributeProviderModel"
          }
        },
        "additionalProperties": false
      },
      "ModelsBuilderModel": {
        "type": "object",
        "properties": {
          "mode": {
            "$ref": "#/components/schemas/ModelsModeModel"
          },
          "canGenerate": {
            "type": "boolean"
          },
          "outOfDateModels": {
            "type": "boolean"
          },
          "lastError": {
            "type": "string",
            "nullable": true
          },
          "version": {
            "type": "string",
            "nullable": true
          },
          "modelsNamespace": {
            "type": "string",
            "nullable": true
          },
          "trackingOutOfDateModels": {
            "type": "boolean"
          }
        },
        "additionalProperties": false
      },
      "ModelsModeModel": {
        "enum": [
          "Nothing",
          "InMemoryAuto",
          "SourceCodeManual",
          "SourceCodeAuto"
        ],
        "type": "integer",
        "format": "int32"
      },
      "ModuleHandleModel": {
        "type": "object",
        "properties": {
          "mdStreamVersion": {
            "type": "integer",
            "format": "int32",
            "readOnly": true
          }
        },
        "additionalProperties": false
      },
      "ModuleModel": {
        "type": "object",
        "properties": {
          "assembly": {
            "$ref": "#/components/schemas/AssemblyModel"
          },
          "fullyQualifiedName": {
            "type": "string",
            "readOnly": true
          },
          "name": {
            "type": "string",
            "readOnly": true
          },
          "mdStreamVersion": {
            "type": "integer",
            "format": "int32",
            "readOnly": true
          },
          "moduleVersionId": {
            "type": "string",
            "format": "uuid",
            "readOnly": true
          },
          "scopeName": {
            "type": "string",
            "readOnly": true
          },
          "moduleHandle": {
            "$ref": "#/components/schemas/ModuleHandleModel"
          },
          "customAttributes": {
            "type": "array",
            "items": {
              "$ref": "#/components/schemas/CustomAttributeDataModel"
            },
            "readOnly": true
          },
          "metadataToken": {
            "type": "integer",
            "format": "int32",
            "readOnly": true
          }
        },
        "additionalProperties": false
      },
      "NotFoundResultModel": {
        "type": "object",
        "properties": {
          "statusCode": {
            "type": "integer",
            "format": "int32"
          }
        },
        "additionalProperties": false
      },
      "OkResultModel": {
        "type": "object",
        "properties": {
          "statusCode": {
            "type": "integer",
            "format": "int32"
          }
        },
        "additionalProperties": false
      },
      "OperatorModel": {
        "enum": [
          "Equals",
          "NotEquals",
          "Contains",
          "NotContains",
          "LessThan",
          "LessThanEqualTo",
          "GreaterThan",
          "GreaterThanEqualTo"
        ],
        "type": "integer",
        "format": "int32"
      },
      "OutOfDateStatusModel": {
        "type": "object",
        "properties": {
          "status": {
            "$ref": "#/components/schemas/OutOfDateTypeModel"
          }
        },
        "additionalProperties": false
      },
      "OutOfDateTypeModel": {
        "enum": [
          "OutOfDate",
          "Current",
          "Unknown"
        ],
        "type": "integer",
        "format": "int32"
      },
      "PagedContentTreeItemModel": {
        "required": [
          "items",
          "total"
        ],
        "type": "object",
        "properties": {
          "total": {
            "type": "integer",
            "format": "int64"
          },
          "items": {
            "type": "array",
            "items": {
              "$ref": "#/components/schemas/ContentTreeItemModel"
            }
          }
        },
        "additionalProperties": false
      },
      "PagedCultureModel": {
        "required": [
          "items",
          "total"
        ],
        "type": "object",
        "properties": {
          "total": {
            "type": "integer",
            "format": "int64"
          },
          "items": {
            "type": "array",
            "items": {
              "$ref": "#/components/schemas/CultureModel"
            }
          }
        },
        "additionalProperties": false
      },
      "PagedDictionaryOverviewModel": {
        "required": [
          "items",
          "total"
        ],
        "type": "object",
        "properties": {
          "total": {
            "type": "integer",
            "format": "int64"
          },
          "items": {
            "type": "array",
            "items": {
              "$ref": "#/components/schemas/DictionaryOverviewModel"
            }
          }
        },
        "additionalProperties": false
      },
      "PagedDocumentBlueprintTreeItemModel": {
        "required": [
          "items",
          "total"
        ],
        "type": "object",
        "properties": {
          "total": {
            "type": "integer",
            "format": "int64"
          },
          "items": {
            "type": "array",
            "items": {
              "$ref": "#/components/schemas/DocumentBlueprintTreeItemModel"
            }
          }
        },
        "additionalProperties": false
      },
      "PagedDocumentTreeItemModel": {
        "required": [
          "items",
          "total"
        ],
        "type": "object",
        "properties": {
          "total": {
            "type": "integer",
            "format": "int64"
          },
          "items": {
            "type": "array",
            "items": {
              "$ref": "#/components/schemas/DocumentTreeItemModel"
            }
          }
        },
        "additionalProperties": false
      },
      "PagedDocumentTypeTreeItemModel": {
        "required": [
          "items",
          "total"
        ],
        "type": "object",
        "properties": {
          "total": {
            "type": "integer",
            "format": "int64"
          },
          "items": {
            "type": "array",
            "items": {
              "$ref": "#/components/schemas/DocumentTypeTreeItemModel"
            }
          }
        },
        "additionalProperties": false
      },
      "PagedEntityTreeItemModel": {
        "required": [
          "items",
          "total"
        ],
        "type": "object",
        "properties": {
          "total": {
            "type": "integer",
            "format": "int64"
          },
          "items": {
            "type": "array",
            "items": {
              "$ref": "#/components/schemas/EntityTreeItemModel"
            }
          }
        },
        "additionalProperties": false
      },
      "PagedFileSystemTreeItemModel": {
        "required": [
          "items",
          "total"
        ],
        "type": "object",
        "properties": {
          "total": {
            "type": "integer",
            "format": "int64"
          },
          "items": {
            "type": "array",
            "items": {
              "$ref": "#/components/schemas/FileSystemTreeItemModel"
            }
          }
        },
        "additionalProperties": false
      },
      "PagedFolderTreeItemModel": {
        "required": [
          "items",
          "total"
        ],
        "type": "object",
        "properties": {
          "total": {
            "type": "integer",
            "format": "int64"
          },
          "items": {
            "type": "array",
            "items": {
              "$ref": "#/components/schemas/FolderTreeItemModel"
            }
          }
        },
        "additionalProperties": false
      },
      "PagedHealthCheckGroupModelBaseModel": {
        "required": [
          "items",
          "total"
        ],
        "type": "object",
        "properties": {
          "total": {
            "type": "integer",
            "format": "int64"
          },
          "items": {
            "type": "array",
            "items": {
              "$ref": "#/components/schemas/HealthCheckGroupModelBaseModel"
            }
          }
        },
        "additionalProperties": false
      },
      "PagedHelpPageModel": {
        "required": [
          "items",
          "total"
        ],
        "type": "object",
        "properties": {
          "total": {
            "type": "integer",
            "format": "int64"
          },
          "items": {
            "type": "array",
            "items": {
              "$ref": "#/components/schemas/HelpPageModel"
            }
          }
        },
        "additionalProperties": false
      },
      "PagedIndexModel": {
        "required": [
          "items",
          "total"
        ],
        "type": "object",
        "properties": {
          "total": {
            "type": "integer",
            "format": "int64"
          },
          "items": {
            "type": "array",
            "items": {
              "$ref": "#/components/schemas/IndexModel"
            }
          }
        },
        "additionalProperties": false
      },
      "PagedLanguageModel": {
        "required": [
          "items",
          "total"
        ],
        "type": "object",
        "properties": {
          "total": {
            "type": "integer",
            "format": "int64"
          },
          "items": {
            "type": "array",
            "items": {
              "$ref": "#/components/schemas/LanguageModel"
            }
          }
        },
        "additionalProperties": false
      },
      "PagedLogMessageModel": {
        "required": [
          "items",
          "total"
        ],
        "type": "object",
        "properties": {
          "total": {
            "type": "integer",
            "format": "int64"
          },
          "items": {
            "type": "array",
            "items": {
              "$ref": "#/components/schemas/LogMessageModel"
            }
          }
        },
        "additionalProperties": false
      },
      "PagedLogTemplateModel": {
        "required": [
          "items",
          "total"
        ],
        "type": "object",
        "properties": {
          "total": {
            "type": "integer",
            "format": "int64"
          },
          "items": {
            "type": "array",
            "items": {
              "$ref": "#/components/schemas/LogTemplateModel"
            }
          }
        },
        "additionalProperties": false
      },
      "PagedLoggerModel": {
        "required": [
          "items",
          "total"
        ],
        "type": "object",
        "properties": {
          "total": {
            "type": "integer",
            "format": "int64"
          },
          "items": {
            "type": "array",
            "items": {
              "$ref": "#/components/schemas/LoggerModel"
            }
          }
        },
        "additionalProperties": false
      },
      "PagedRecycleBinItemModel": {
        "required": [
          "items",
          "total"
        ],
        "type": "object",
        "properties": {
          "total": {
            "type": "integer",
            "format": "int64"
          },
          "items": {
            "type": "array",
            "items": {
              "$ref": "#/components/schemas/RecycleBinItemModel"
            }
          }
        },
        "additionalProperties": false
      },
      "PagedRedirectUrlModel": {
        "required": [
          "items",
          "total"
        ],
        "type": "object",
        "properties": {
          "total": {
            "type": "integer",
            "format": "int64"
          },
          "items": {
            "type": "array",
            "items": {
              "$ref": "#/components/schemas/RedirectUrlModel"
            }
          }
        },
        "additionalProperties": false
      },
      "PagedRelationItemModel": {
        "required": [
          "items",
          "total"
        ],
        "type": "object",
        "properties": {
          "total": {
            "type": "integer",
            "format": "int64"
          },
          "items": {
            "type": "array",
            "items": {
              "$ref": "#/components/schemas/RelationItemModel"
            }
          }
        },
        "additionalProperties": false
      },
      "PagedRelationModel": {
        "required": [
          "items",
          "total"
        ],
        "type": "object",
        "properties": {
          "total": {
            "type": "integer",
            "format": "int64"
          },
          "items": {
            "type": "array",
            "items": {
              "$ref": "#/components/schemas/RelationModel"
            }
          }
        },
        "additionalProperties": false
      },
      "PagedSavedLogSearchModel": {
        "required": [
          "items",
          "total"
        ],
        "type": "object",
        "properties": {
          "total": {
            "type": "integer",
            "format": "int64"
          },
          "items": {
            "type": "array",
            "items": {
              "$ref": "#/components/schemas/SavedLogSearchModel"
            }
          }
        },
        "additionalProperties": false
      },
      "PagedSearchResultModel": {
        "required": [
          "items",
          "total"
        ],
        "type": "object",
        "properties": {
          "total": {
            "type": "integer",
            "format": "int64"
          },
          "items": {
            "type": "array",
            "items": {
              "$ref": "#/components/schemas/SearchResultModel"
            }
          }
        },
        "additionalProperties": false
      },
      "PagedSearcherModel": {
        "required": [
          "items",
          "total"
        ],
        "type": "object",
        "properties": {
          "total": {
            "type": "integer",
            "format": "int64"
          },
          "items": {
            "type": "array",
            "items": {
              "$ref": "#/components/schemas/SearcherModel"
            }
          }
        },
        "additionalProperties": false
      },
      "PagedTelemetryModel": {
        "required": [
          "items",
          "total"
        ],
        "type": "object",
        "properties": {
          "total": {
            "type": "integer",
            "format": "int64"
          },
          "items": {
            "type": "array",
            "items": {
              "$ref": "#/components/schemas/TelemetryModel"
            }
          }
        },
        "additionalProperties": false
      },
      "ParameterAttributesModel": {
        "enum": [
          "None",
          "In",
          "Out",
          "Lcid",
          "Retval",
          "Optional",
          "HasDefault",
          "HasFieldMarshal",
          "Reserved3",
          "Reserved4",
          "ReservedMask"
        ],
        "type": "integer",
        "format": "int32"
      },
      "ParameterInfoModel": {
        "type": "object",
        "properties": {
          "attributes": {
            "$ref": "#/components/schemas/ParameterAttributesModel"
          },
          "member": {
            "$ref": "#/components/schemas/MemberInfoModel"
          },
          "name": {
            "type": "string",
            "nullable": true,
            "readOnly": true
          },
          "parameterType": {
            "$ref": "#/components/schemas/TypeModel"
          },
          "position": {
            "type": "integer",
            "format": "int32",
            "readOnly": true
          },
          "isIn": {
            "type": "boolean",
            "readOnly": true
          },
          "isLcid": {
            "type": "boolean",
            "readOnly": true
          },
          "isOptional": {
            "type": "boolean",
            "readOnly": true
          },
          "isOut": {
            "type": "boolean",
            "readOnly": true
          },
          "isRetval": {
            "type": "boolean",
            "readOnly": true
          },
          "defaultValue": {
            "nullable": true,
            "readOnly": true
          },
          "rawDefaultValue": {
            "nullable": true,
            "readOnly": true
          },
          "hasDefaultValue": {
            "type": "boolean",
            "readOnly": true
          },
          "customAttributes": {
            "type": "array",
            "items": {
              "$ref": "#/components/schemas/CustomAttributeDataModel"
            },
            "readOnly": true
          },
          "metadataToken": {
            "type": "integer",
            "format": "int32",
            "readOnly": true
          }
        },
        "additionalProperties": false
      },
      "ProblemDetailsModel": {
        "type": "object",
        "properties": {
          "type": {
            "type": "string",
            "nullable": true
          },
          "title": {
            "type": "string",
            "nullable": true
          },
          "status": {
            "type": "integer",
            "format": "int32",
            "nullable": true
          },
          "detail": {
            "type": "string",
            "nullable": true
          },
          "instance": {
            "type": "string",
            "nullable": true
          }
        },
        "additionalProperties": { }
      },
      "ProfilingStatusModel": {
        "type": "object",
        "properties": {
          "enabled": {
            "type": "boolean"
          }
        },
        "additionalProperties": false
      },
      "PropertyAttributesModel": {
        "enum": [
          "None",
          "SpecialName",
          "RTSpecialName",
          "HasDefault",
          "Reserved2",
          "Reserved3",
          "Reserved4",
          "ReservedMask"
        ],
        "type": "integer",
        "format": "int32"
      },
      "PropertyInfoModel": {
        "type": "object",
        "properties": {
          "name": {
            "type": "string",
            "readOnly": true
          },
          "declaringType": {
            "$ref": "#/components/schemas/TypeModel"
          },
          "reflectedType": {
            "$ref": "#/components/schemas/TypeModel"
          },
          "module": {
            "$ref": "#/components/schemas/ModuleModel"
          },
          "customAttributes": {
            "type": "array",
            "items": {
              "$ref": "#/components/schemas/CustomAttributeDataModel"
            },
            "readOnly": true
          },
          "isCollectible": {
            "type": "boolean",
            "readOnly": true
          },
          "metadataToken": {
            "type": "integer",
            "format": "int32",
            "readOnly": true
          },
          "memberType": {
            "$ref": "#/components/schemas/MemberTypesModel"
          },
          "propertyType": {
            "$ref": "#/components/schemas/TypeModel"
          },
          "attributes": {
            "$ref": "#/components/schemas/PropertyAttributesModel"
          },
          "isSpecialName": {
            "type": "boolean",
            "readOnly": true
          },
          "canRead": {
            "type": "boolean",
            "readOnly": true
          },
          "canWrite": {
            "type": "boolean",
            "readOnly": true
          },
          "getMethod": {
            "$ref": "#/components/schemas/MethodInfoModel"
          },
          "setMethod": {
            "$ref": "#/components/schemas/MethodInfoModel"
          }
        },
        "additionalProperties": false
      },
      "RecycleBinItemModel": {
        "type": "object",
        "properties": {
          "key": {
            "type": "string",
            "format": "uuid"
          },
          "name": {
            "type": "string"
          },
          "type": {
            "type": "string"
          },
          "icon": {
            "type": "string"
          },
          "hasChildren": {
            "type": "boolean"
          },
          "isContainer": {
            "type": "boolean"
          },
          "parentKey": {
            "type": "string",
            "format": "uuid",
            "nullable": true
          }
        },
        "additionalProperties": false
      },
      "RedirectStatusModel": {
        "enum": [
          "Enabled",
          "Disabled"
        ],
        "type": "integer",
        "format": "int32"
      },
      "RedirectUrlModel": {
        "type": "object",
        "properties": {
          "key": {
            "type": "string",
            "format": "uuid"
          },
          "originalUrl": {
            "type": "string"
          },
          "destinationUrl": {
            "type": "string"
          },
          "created": {
            "type": "string",
            "format": "date-time"
          },
          "contentKey": {
            "type": "string",
            "format": "uuid"
          },
          "culture": {
            "type": "string",
            "nullable": true
          }
        },
        "additionalProperties": false
      },
      "RedirectUrlStatusModel": {
        "type": "object",
        "properties": {
          "status": {
            "$ref": "#/components/schemas/RedirectStatusModel"
          },
          "userIsAdmin": {
            "type": "boolean"
          }
        },
        "additionalProperties": false
      },
      "RelationItemModel": {
        "type": "object",
        "properties": {
          "nodeKey": {
            "type": "string",
            "format": "uuid"
          },
          "nodeName": {
            "type": "string",
            "nullable": true
          },
          "nodeType": {
            "type": "string",
            "nullable": true
          },
          "contentTypeIcon": {
            "type": "string",
            "nullable": true
          },
          "contentTypeAlias": {
            "type": "string",
            "nullable": true
          },
          "contentTypeName": {
            "type": "string",
            "nullable": true
          },
          "relationTypeName": {
            "type": "string",
            "nullable": true
          },
          "relationTypeIsBidirectional": {
            "type": "boolean"
          },
          "relationTypeIsDependency": {
            "type": "boolean"
          }
        },
        "additionalProperties": false
      },
      "RelationModel": {
        "type": "object",
        "properties": {
          "parentId": {
            "type": "integer",
            "format": "int32"
          },
          "parentName": {
            "type": "string",
            "nullable": true
          },
          "childId": {
            "type": "integer",
            "format": "int32"
          },
          "childName": {
            "type": "string",
            "nullable": true
          },
          "createDate": {
            "type": "string",
            "format": "date-time"
          },
          "comment": {
            "type": "string",
            "nullable": true
          }
        },
        "additionalProperties": false
      },
      "RuntimeFieldHandleModel": {
        "type": "object",
        "properties": {
          "value": {
            "$ref": "#/components/schemas/IntPtrModel"
          }
        },
        "additionalProperties": false
      },
      "RuntimeLevelModel": {
        "enum": [
          "Unknown",
          "Boot",
          "Install",
          "Upgrade",
          "Run",
          "BootFailed"
        ],
        "type": "integer",
        "format": "int32"
      },
      "RuntimeMethodHandleModel": {
        "type": "object",
        "properties": {
          "value": {
            "$ref": "#/components/schemas/IntPtrModel"
          }
        },
        "additionalProperties": false
      },
      "RuntimeTypeHandleModel": {
        "type": "object",
        "properties": {
          "value": {
            "$ref": "#/components/schemas/IntPtrModel"
          }
        },
        "additionalProperties": false
      },
      "SavedLogSearchModel": {
        "type": "object",
        "properties": {
          "name": {
            "type": "string"
          },
          "query": {
            "type": "string"
          }
        },
        "additionalProperties": false
      },
      "SearchResultModel": {
        "type": "object",
        "properties": {
          "id": {
            "type": "string"
          },
          "score": {
            "type": "number",
            "format": "float"
          },
          "fieldCount": {
            "type": "integer",
            "format": "int32",
            "readOnly": true
          },
          "fields": {
            "type": "array",
            "items": {
              "$ref": "#/components/schemas/FieldModel"
            }
          }
        },
        "additionalProperties": false
      },
      "SearcherModel": {
        "type": "object",
        "properties": {
          "name": {
            "type": "string"
          }
        },
        "additionalProperties": false
      },
      "SecurityRuleSetModel": {
        "enum": [
          "None",
          "Level1",
          "Level2"
        ],
        "type": "integer",
        "format": "int32"
      },
      "ServerStatusModel": {
        "type": "object",
        "properties": {
          "serverStatus": {
            "$ref": "#/components/schemas/RuntimeLevelModel"
          }
        },
        "additionalProperties": false
      },
      "StatusResultTypeModel": {
        "enum": [
          "Success",
          "Warning",
          "Error",
          "Info"
        ],
        "type": "integer",
        "format": "int32"
      },
      "StructLayoutAttributeModel": {
        "type": "object",
        "properties": {
          "typeId": {
            "readOnly": true
          },
          "value": {
            "$ref": "#/components/schemas/LayoutKindModel"
          }
        },
        "additionalProperties": false
      },
      "TelemetryLevelModel": {
        "enum": [
          "Minimal",
          "Basic",
          "Detailed"
        ],
        "type": "integer",
        "format": "int32"
      },
      "TelemetryModel": {
        "type": "object",
        "properties": {
          "telemetryLevel": {
            "$ref": "#/components/schemas/TelemetryLevelModel"
          }
        },
        "additionalProperties": false
      },
      "TemplateCreateModel": {
        "type": "object",
        "properties": {
          "name": {
            "type": "string"
          },
          "alias": {
            "type": "string"
          },
          "content": {
            "type": "string",
            "nullable": true
          }
        },
        "additionalProperties": false
      },
      "TemplateModel": {
        "type": "object",
        "properties": {
          "name": {
            "type": "string"
          },
          "alias": {
            "type": "string"
          },
          "content": {
            "type": "string",
            "nullable": true
          },
          "key": {
            "type": "string",
            "format": "uuid"
          }
        },
        "additionalProperties": false
      },
      "TemplateQueryExecuteFilterModel": {
        "type": "object",
        "properties": {
          "propertyAlias": {
            "type": "string"
          },
          "constraintValue": {
            "type": "string"
          },
          "operator": {
            "$ref": "#/components/schemas/OperatorModel"
          }
        },
        "additionalProperties": false
      },
      "TemplateQueryExecuteModel": {
        "type": "object",
        "properties": {
          "rootContentKey": {
            "type": "string",
            "format": "uuid",
            "nullable": true
          },
          "contentTypeAlias": {
            "type": "string",
            "nullable": true
          },
          "filters": {
            "type": "array",
            "items": {
              "$ref": "#/components/schemas/TemplateQueryExecuteFilterModel"
            },
            "nullable": true
          },
          "sort": {
            "$ref": "#/components/schemas/TemplateQueryExecuteSortModel"
          },
          "take": {
            "type": "integer",
            "format": "int32"
          }
        },
        "additionalProperties": false
      },
      "TemplateQueryExecuteSortModel": {
        "type": "object",
        "properties": {
          "propertyAlias": {
            "type": "string"
          },
          "direction": {
            "type": "string",
            "nullable": true
          }
        },
        "additionalProperties": false
      },
      "TemplateQueryOperatorModel": {
        "type": "object",
        "properties": {
          "operator": {
            "$ref": "#/components/schemas/OperatorModel"
          },
          "applicableTypes": {
            "type": "array",
            "items": {
              "$ref": "#/components/schemas/TemplateQueryPropertyTypeModel"
            }
          }
        },
        "additionalProperties": false
      },
      "TemplateQueryPropertyModel": {
        "type": "object",
        "properties": {
          "alias": {
            "type": "string"
          },
          "type": {
            "$ref": "#/components/schemas/TemplateQueryPropertyTypeModel"
          }
        },
        "additionalProperties": false
      },
      "TemplateQueryPropertyTypeModel": {
        "enum": [
          "String",
          "DateTime",
          "Integer"
        ],
        "type": "integer",
        "format": "int32"
      },
      "TemplateQueryResultItemModel": {
        "type": "object",
        "properties": {
          "icon": {
            "type": "string"
          },
          "name": {
            "type": "string"
          }
        },
        "additionalProperties": false
      },
      "TemplateQueryResultModel": {
        "type": "object",
        "properties": {
          "queryExpression": {
            "type": "string"
          },
          "sampleResults": {
            "type": "array",
            "items": {
              "$ref": "#/components/schemas/TemplateQueryResultItemModel"
            }
          },
          "resultCount": {
            "type": "integer",
            "format": "int32"
          },
          "executionTime": {
            "type": "integer",
            "format": "int64"
          }
        },
        "additionalProperties": false
      },
      "TemplateQuerySettingsModel": {
        "type": "object",
        "properties": {
          "contentTypeAliases": {
            "type": "array",
            "items": {
              "type": "string"
            }
          },
          "properties": {
            "type": "array",
            "items": {
              "$ref": "#/components/schemas/TemplateQueryPropertyModel"
            }
          },
          "operators": {
            "type": "array",
            "items": {
              "$ref": "#/components/schemas/TemplateQueryOperatorModel"
            }
          }
        },
        "additionalProperties": false
      },
      "TemplateScaffoldModel": {
        "type": "object",
        "properties": {
          "content": {
            "type": "string"
          }
        },
        "additionalProperties": false
      },
      "TemplateUpdateModel": {
        "type": "object",
        "properties": {
          "name": {
            "type": "string"
          },
          "alias": {
            "type": "string"
          },
          "content": {
            "type": "string",
            "nullable": true
          }
        },
        "additionalProperties": false
      },
      "TypeAttributesModel": {
        "enum": [
          "NotPublic",
          "AutoLayout",
          "AnsiClass",
          "Class",
          "Public",
          "NestedPublic",
          "NestedPrivate",
          "NestedFamily",
          "NestedAssembly",
          "NestedFamANDAssem",
          "NestedFamORAssem",
          "VisibilityMask",
          "SequentialLayout",
          "ExplicitLayout",
          "LayoutMask",
          "Interface",
          "ClassSemanticsMask",
          "Abstract",
          "Sealed",
          "SpecialName",
          "RTSpecialName",
          "Import",
          "Serializable",
          "WindowsRuntime",
          "UnicodeClass",
          "AutoClass",
          "CustomFormatClass",
          "StringFormatMask",
          "HasSecurity",
          "ReservedMask",
          "BeforeFieldInit",
          "CustomFormatMask"
        ],
        "type": "integer",
        "format": "int32"
      },
      "TypeInfoModel": {
        "type": "object",
        "properties": {
          "name": {
            "type": "string",
            "readOnly": true
          },
          "customAttributes": {
            "type": "array",
            "items": {
              "$ref": "#/components/schemas/CustomAttributeDataModel"
            },
            "readOnly": true
          },
          "isCollectible": {
            "type": "boolean",
            "readOnly": true
          },
          "metadataToken": {
            "type": "integer",
            "format": "int32",
            "readOnly": true
          },
          "isInterface": {
            "type": "boolean",
            "readOnly": true
          },
          "memberType": {
            "$ref": "#/components/schemas/MemberTypesModel"
          },
          "namespace": {
            "type": "string",
            "nullable": true,
            "readOnly": true
          },
          "assemblyQualifiedName": {
            "type": "string",
            "nullable": true,
            "readOnly": true
          },
          "fullName": {
            "type": "string",
            "nullable": true,
            "readOnly": true
          },
          "assembly": {
            "$ref": "#/components/schemas/AssemblyModel"
          },
          "module": {
            "$ref": "#/components/schemas/ModuleModel"
          },
          "isNested": {
            "type": "boolean",
            "readOnly": true
          },
          "declaringType": {
            "$ref": "#/components/schemas/TypeModel"
          },
          "declaringMethod": {
            "$ref": "#/components/schemas/MethodBaseModel"
          },
          "reflectedType": {
            "$ref": "#/components/schemas/TypeModel"
          },
          "underlyingSystemType": {
            "$ref": "#/components/schemas/TypeModel"
          },
          "isTypeDefinition": {
            "type": "boolean",
            "readOnly": true
          },
          "isArray": {
            "type": "boolean",
            "readOnly": true
          },
          "isByRef": {
            "type": "boolean",
            "readOnly": true
          },
          "isPointer": {
            "type": "boolean",
            "readOnly": true
          },
          "isConstructedGenericType": {
            "type": "boolean",
            "readOnly": true
          },
          "isGenericParameter": {
            "type": "boolean",
            "readOnly": true
          },
          "isGenericTypeParameter": {
            "type": "boolean",
            "readOnly": true
          },
          "isGenericMethodParameter": {
            "type": "boolean",
            "readOnly": true
          },
          "isGenericType": {
            "type": "boolean",
            "readOnly": true
          },
          "isGenericTypeDefinition": {
            "type": "boolean",
            "readOnly": true
          },
          "isSZArray": {
            "type": "boolean",
            "readOnly": true
          },
          "isVariableBoundArray": {
            "type": "boolean",
            "readOnly": true
          },
          "isByRefLike": {
            "type": "boolean",
            "readOnly": true
          },
          "hasElementType": {
            "type": "boolean",
            "readOnly": true
          },
          "genericTypeArguments": {
            "type": "array",
            "items": {
              "$ref": "#/components/schemas/TypeModel"
            },
            "readOnly": true
          },
          "genericParameterPosition": {
            "type": "integer",
            "format": "int32",
            "readOnly": true
          },
          "genericParameterAttributes": {
            "$ref": "#/components/schemas/GenericParameterAttributesModel"
          },
          "attributes": {
            "$ref": "#/components/schemas/TypeAttributesModel"
          },
          "isAbstract": {
            "type": "boolean",
            "readOnly": true
          },
          "isImport": {
            "type": "boolean",
            "readOnly": true
          },
          "isSealed": {
            "type": "boolean",
            "readOnly": true
          },
          "isSpecialName": {
            "type": "boolean",
            "readOnly": true
          },
          "isClass": {
            "type": "boolean",
            "readOnly": true
          },
          "isNestedAssembly": {
            "type": "boolean",
            "readOnly": true
          },
          "isNestedFamANDAssem": {
            "type": "boolean",
            "readOnly": true
          },
          "isNestedFamily": {
            "type": "boolean",
            "readOnly": true
          },
          "isNestedFamORAssem": {
            "type": "boolean",
            "readOnly": true
          },
          "isNestedPrivate": {
            "type": "boolean",
            "readOnly": true
          },
          "isNestedPublic": {
            "type": "boolean",
            "readOnly": true
          },
          "isNotPublic": {
            "type": "boolean",
            "readOnly": true
          },
          "isPublic": {
            "type": "boolean",
            "readOnly": true
          },
          "isAutoLayout": {
            "type": "boolean",
            "readOnly": true
          },
          "isExplicitLayout": {
            "type": "boolean",
            "readOnly": true
          },
          "isLayoutSequential": {
            "type": "boolean",
            "readOnly": true
          },
          "isAnsiClass": {
            "type": "boolean",
            "readOnly": true
          },
          "isAutoClass": {
            "type": "boolean",
            "readOnly": true
          },
          "isUnicodeClass": {
            "type": "boolean",
            "readOnly": true
          },
          "isCOMObject": {
            "type": "boolean",
            "readOnly": true
          },
          "isContextful": {
            "type": "boolean",
            "readOnly": true
          },
          "isEnum": {
            "type": "boolean",
            "readOnly": true
          },
          "isMarshalByRef": {
            "type": "boolean",
            "readOnly": true
          },
          "isPrimitive": {
            "type": "boolean",
            "readOnly": true
          },
          "isValueType": {
            "type": "boolean",
            "readOnly": true
          },
          "isSignatureType": {
            "type": "boolean",
            "readOnly": true
          },
          "isSecurityCritical": {
            "type": "boolean",
            "readOnly": true
          },
          "isSecuritySafeCritical": {
            "type": "boolean",
            "readOnly": true
          },
          "isSecurityTransparent": {
            "type": "boolean",
            "readOnly": true
          },
          "structLayoutAttribute": {
            "$ref": "#/components/schemas/StructLayoutAttributeModel"
          },
          "typeInitializer": {
            "$ref": "#/components/schemas/ConstructorInfoModel"
          },
          "typeHandle": {
            "$ref": "#/components/schemas/RuntimeTypeHandleModel"
          },
          "guid": {
            "type": "string",
            "format": "uuid",
            "readOnly": true
          },
          "baseType": {
            "$ref": "#/components/schemas/TypeModel"
          },
          "isSerializable": {
            "type": "boolean",
            "readOnly": true
          },
          "containsGenericParameters": {
            "type": "boolean",
            "readOnly": true
          },
          "isVisible": {
            "type": "boolean",
            "readOnly": true
          },
          "genericTypeParameters": {
            "type": "array",
            "items": {
              "$ref": "#/components/schemas/TypeModel"
            },
            "readOnly": true
          },
          "declaredConstructors": {
            "type": "array",
            "items": {
              "$ref": "#/components/schemas/ConstructorInfoModel"
            },
            "readOnly": true
          },
          "declaredEvents": {
            "type": "array",
            "items": {
              "$ref": "#/components/schemas/EventInfoModel"
            },
            "readOnly": true
          },
          "declaredFields": {
            "type": "array",
            "items": {
              "$ref": "#/components/schemas/FieldInfoModel"
            },
            "readOnly": true
          },
          "declaredMembers": {
            "type": "array",
            "items": {
              "$ref": "#/components/schemas/MemberInfoModel"
            },
            "readOnly": true
          },
          "declaredMethods": {
            "type": "array",
            "items": {
              "$ref": "#/components/schemas/MethodInfoModel"
            },
            "readOnly": true
          },
          "declaredNestedTypes": {
            "type": "array",
            "items": {
              "$ref": "#/components/schemas/TypeInfoModel"
            },
            "readOnly": true
          },
          "declaredProperties": {
            "type": "array",
            "items": {
              "$ref": "#/components/schemas/PropertyInfoModel"
            },
            "readOnly": true
          },
          "implementedInterfaces": {
            "type": "array",
            "items": {
              "$ref": "#/components/schemas/TypeModel"
            },
            "readOnly": true
          }
        },
        "additionalProperties": false
      },
      "TypeModel": {
        "type": "object",
        "properties": {
          "name": {
            "type": "string",
            "readOnly": true
          },
          "customAttributes": {
            "type": "array",
            "items": {
              "$ref": "#/components/schemas/CustomAttributeDataModel"
            },
            "readOnly": true
          },
          "isCollectible": {
            "type": "boolean",
            "readOnly": true
          },
          "metadataToken": {
            "type": "integer",
            "format": "int32",
            "readOnly": true
          },
          "isInterface": {
            "type": "boolean",
            "readOnly": true
          },
          "memberType": {
            "$ref": "#/components/schemas/MemberTypesModel"
          },
          "namespace": {
            "type": "string",
            "nullable": true,
            "readOnly": true
          },
          "assemblyQualifiedName": {
            "type": "string",
            "nullable": true,
            "readOnly": true
          },
          "fullName": {
            "type": "string",
            "nullable": true,
            "readOnly": true
          },
          "assembly": {
            "$ref": "#/components/schemas/AssemblyModel"
          },
          "module": {
            "$ref": "#/components/schemas/ModuleModel"
          },
          "isNested": {
            "type": "boolean",
            "readOnly": true
          },
          "declaringType": {
            "$ref": "#/components/schemas/TypeModel"
          },
          "declaringMethod": {
            "$ref": "#/components/schemas/MethodBaseModel"
          },
          "reflectedType": {
            "$ref": "#/components/schemas/TypeModel"
          },
          "underlyingSystemType": {
            "$ref": "#/components/schemas/TypeModel"
          },
          "isTypeDefinition": {
            "type": "boolean",
            "readOnly": true
          },
          "isArray": {
            "type": "boolean",
            "readOnly": true
          },
          "isByRef": {
            "type": "boolean",
            "readOnly": true
          },
          "isPointer": {
            "type": "boolean",
            "readOnly": true
          },
          "isConstructedGenericType": {
            "type": "boolean",
            "readOnly": true
          },
          "isGenericParameter": {
            "type": "boolean",
            "readOnly": true
          },
          "isGenericTypeParameter": {
            "type": "boolean",
            "readOnly": true
          },
          "isGenericMethodParameter": {
            "type": "boolean",
            "readOnly": true
          },
          "isGenericType": {
            "type": "boolean",
            "readOnly": true
          },
          "isGenericTypeDefinition": {
            "type": "boolean",
            "readOnly": true
          },
          "isSZArray": {
            "type": "boolean",
            "readOnly": true
          },
          "isVariableBoundArray": {
            "type": "boolean",
            "readOnly": true
          },
          "isByRefLike": {
            "type": "boolean",
            "readOnly": true
          },
          "hasElementType": {
            "type": "boolean",
            "readOnly": true
          },
          "genericTypeArguments": {
            "type": "array",
            "items": {
              "$ref": "#/components/schemas/TypeModel"
            },
            "readOnly": true
          },
          "genericParameterPosition": {
            "type": "integer",
            "format": "int32",
            "readOnly": true
          },
          "genericParameterAttributes": {
            "$ref": "#/components/schemas/GenericParameterAttributesModel"
          },
          "attributes": {
            "$ref": "#/components/schemas/TypeAttributesModel"
          },
          "isAbstract": {
            "type": "boolean",
            "readOnly": true
          },
          "isImport": {
            "type": "boolean",
            "readOnly": true
          },
          "isSealed": {
            "type": "boolean",
            "readOnly": true
          },
          "isSpecialName": {
            "type": "boolean",
            "readOnly": true
          },
          "isClass": {
            "type": "boolean",
            "readOnly": true
          },
          "isNestedAssembly": {
            "type": "boolean",
            "readOnly": true
          },
          "isNestedFamANDAssem": {
            "type": "boolean",
            "readOnly": true
          },
          "isNestedFamily": {
            "type": "boolean",
            "readOnly": true
          },
          "isNestedFamORAssem": {
            "type": "boolean",
            "readOnly": true
          },
          "isNestedPrivate": {
            "type": "boolean",
            "readOnly": true
          },
          "isNestedPublic": {
            "type": "boolean",
            "readOnly": true
          },
          "isNotPublic": {
            "type": "boolean",
            "readOnly": true
          },
          "isPublic": {
            "type": "boolean",
            "readOnly": true
          },
          "isAutoLayout": {
            "type": "boolean",
            "readOnly": true
          },
          "isExplicitLayout": {
            "type": "boolean",
            "readOnly": true
          },
          "isLayoutSequential": {
            "type": "boolean",
            "readOnly": true
          },
          "isAnsiClass": {
            "type": "boolean",
            "readOnly": true
          },
          "isAutoClass": {
            "type": "boolean",
            "readOnly": true
          },
          "isUnicodeClass": {
            "type": "boolean",
            "readOnly": true
          },
          "isCOMObject": {
            "type": "boolean",
            "readOnly": true
          },
          "isContextful": {
            "type": "boolean",
            "readOnly": true
          },
          "isEnum": {
            "type": "boolean",
            "readOnly": true
          },
          "isMarshalByRef": {
            "type": "boolean",
            "readOnly": true
          },
          "isPrimitive": {
            "type": "boolean",
            "readOnly": true
          },
          "isValueType": {
            "type": "boolean",
            "readOnly": true
          },
          "isSignatureType": {
            "type": "boolean",
            "readOnly": true
          },
          "isSecurityCritical": {
            "type": "boolean",
            "readOnly": true
          },
          "isSecuritySafeCritical": {
            "type": "boolean",
            "readOnly": true
          },
          "isSecurityTransparent": {
            "type": "boolean",
            "readOnly": true
          },
          "structLayoutAttribute": {
            "$ref": "#/components/schemas/StructLayoutAttributeModel"
          },
          "typeInitializer": {
            "$ref": "#/components/schemas/ConstructorInfoModel"
          },
          "typeHandle": {
            "$ref": "#/components/schemas/RuntimeTypeHandleModel"
          },
          "guid": {
            "type": "string",
            "format": "uuid",
            "readOnly": true
          },
          "baseType": {
            "$ref": "#/components/schemas/TypeModel"
          },
          "isSerializable": {
            "type": "boolean",
            "readOnly": true
          },
          "containsGenericParameters": {
            "type": "boolean",
            "readOnly": true
          },
          "isVisible": {
            "type": "boolean",
            "readOnly": true
          }
        },
        "additionalProperties": false
      },
      "UpgradeSettingsModel": {
        "type": "object",
        "properties": {
          "currentState": {
            "type": "string"
          },
          "newState": {
            "type": "string"
          },
          "newVersion": {
            "type": "string"
          },
          "oldVersion": {
            "type": "string"
          },
          "reportUrl": {
            "type": "string",
            "readOnly": true
          }
        },
        "additionalProperties": false
      },
      "UserInstallModel": {
        "required": [
          "email",
          "name",
          "password"
        ],
        "type": "object",
        "properties": {
          "name": {
            "maxLength": 255,
            "minLength": 0,
            "type": "string"
          },
          "email": {
            "minLength": 1,
            "type": "string",
            "format": "email"
          },
          "password": {
            "minLength": 1,
            "type": "string"
          },
          "subscribeToNewsletter": {
            "type": "boolean",
            "readOnly": true
          }
        },
        "additionalProperties": false
      },
      "UserSettingsModel": {
        "type": "object",
        "properties": {
          "minCharLength": {
            "type": "integer",
            "format": "int32"
          },
          "minNonAlphaNumericLength": {
            "type": "integer",
            "format": "int32"
          },
          "consentLevels": {
            "type": "array",
            "items": {
              "$ref": "#/components/schemas/ConsentLevelModel"
            }
          }
        },
        "additionalProperties": false
      },
      "VersionModel": {
        "type": "object",
        "properties": {
          "version": {
            "type": "string"
          }
        },
        "additionalProperties": false
      }
    },
    "securitySchemes": {
      "OAuth": {
        "type": "oauth2",
        "description": "Umbraco Authentication",
        "flows": {
          "authorizationCode": {
            "authorizationUrl": "/umbraco/management/api/v1.0/security/back-office/authorize",
            "tokenUrl": "/umbraco/management/api/v1.0/security/back-office/token",
            "scopes": { }
          }
        }
      }
    }
  },
  "security": [
    {
      "OAuth": [ ]
    }
  ]
}<|MERGE_RESOLUTION|>--- conflicted
+++ resolved
@@ -70,11 +70,7 @@
             "content": {
               "application/json": {
                 "schema": {
-<<<<<<< HEAD
-                  "$ref": "#/components/schemas/ProblemDetails"
-=======
                   "$ref": "#/components/schemas/ProblemDetailsModel"
->>>>>>> 20534b7a
                 }
               }
             }
@@ -157,11 +153,7 @@
             "content": {
               "application/json": {
                 "schema": {
-<<<<<<< HEAD
-                  "$ref": "#/components/schemas/ProblemDetails"
-=======
                   "$ref": "#/components/schemas/ProblemDetailsModel"
->>>>>>> 20534b7a
                 }
               }
             }
@@ -212,11 +204,7 @@
             "content": {
               "application/json": {
                 "schema": {
-<<<<<<< HEAD
-                  "$ref": "#/components/schemas/ProblemDetails"
-=======
                   "$ref": "#/components/schemas/ProblemDetailsModel"
->>>>>>> 20534b7a
                 }
               }
             }
@@ -828,64 +816,6 @@
         }
       }
     },
-    "/umbraco/management/api/v1/dictionary/{key}/move": {
-      "post": {
-        "tags": [
-          "Dictionary"
-        ],
-<<<<<<< HEAD
-        "operationId": "PostDictionaryByKeyMove",
-        "parameters": [
-          {
-            "name": "key",
-            "in": "path",
-            "required": true,
-            "schema": {
-              "type": "string",
-              "format": "uuid"
-            }
-          }
-        ],
-=======
-        "operationId": "PostDictionaryImport",
->>>>>>> 20534b7a
-        "requestBody": {
-          "content": {
-            "application/json": {
-              "schema": {
-<<<<<<< HEAD
-                "$ref": "#/components/schemas/DictionaryMoveModel"
-              }
-            }
-          }
-        },
-        "responses": {
-          "200": {
-            "description": "Success"
-          },
-          "400": {
-            "description": "Bad Request",
-            "content": {
-              "application/json": {
-                "schema": {
-                  "$ref": "#/components/schemas/ProblemDetails"
-                }
-              }
-            }
-          },
-          "404": {
-            "description": "Not Found",
-            "content": {
-              "application/json": {
-                "schema": {
-                  "$ref": "#/components/schemas/ProblemDetails"
-                }
-              }
-            }
-          }
-        }
-      }
-    },
     "/umbraco/management/api/v1/dictionary/import": {
       "post": {
         "tags": [
@@ -900,12 +830,6 @@
               }
             }
           }
-=======
-                "$ref": "#/components/schemas/DictionaryImportModel"
-              }
-            }
-          }
->>>>>>> 20534b7a
         },
         "responses": {
           "201": {
@@ -916,11 +840,7 @@
             "content": {
               "application/json": {
                 "schema": {
-<<<<<<< HEAD
-                  "$ref": "#/components/schemas/ProblemDetails"
-=======
                   "$ref": "#/components/schemas/ProblemDetailsModel"
->>>>>>> 20534b7a
                 }
               }
             }
@@ -930,11 +850,7 @@
             "content": {
               "application/json": {
                 "schema": {
-<<<<<<< HEAD
-                  "$ref": "#/components/schemas/ProblemDetails"
-=======
                   "$ref": "#/components/schemas/ProblemDetailsModel"
->>>>>>> 20534b7a
                 }
               }
             }
@@ -949,7 +865,7 @@
         ],
         "operationId": "PostDictionaryUpload",
         "requestBody": {
-          "content": { }
+          "content": {}
         },
         "responses": {
           "200": {
@@ -5317,20 +5233,12 @@
             "readOnly": true
           },
           "memberType": {
-<<<<<<< HEAD
-            "$ref": "#/components/schemas/MemberTypes"
-=======
             "$ref": "#/components/schemas/MemberTypesModel"
->>>>>>> 20534b7a
-          }
-        },
-        "additionalProperties": false
-      },
-<<<<<<< HEAD
-      "ContentTreeItem": {
-=======
+          }
+        },
+        "additionalProperties": false
+      },
       "ContentTreeItemModel": {
->>>>>>> 20534b7a
         "type": "object",
         "properties": {
           "name": {
@@ -5679,11 +5587,7 @@
           "fileName": {
             "type": "string"
           },
-<<<<<<< HEAD
-          "fileName": {
-=======
           "parentKey": {
->>>>>>> 20534b7a
             "type": "string",
             "format": "uuid",
             "nullable": true
@@ -5691,25 +5595,7 @@
         },
         "additionalProperties": false
       },
-<<<<<<< HEAD
-      "DictionaryImportModel": {
-        "type": "object",
-        "properties": {
-          "fileName": {
-            "type": "string"
-          },
-          "parentKey": {
-            "type": "string",
-            "format": "uuid",
-            "nullable": true
-          }
-        },
-        "additionalProperties": false
-      },
-      "DictionaryItem": {
-=======
       "DictionaryItemCreateModel": {
->>>>>>> 20534b7a
         "type": "object",
         "properties": {
           "name": {
@@ -5790,20 +5676,6 @@
             "type": "string",
             "format": "uuid",
             "nullable": true
-<<<<<<< HEAD
-          }
-        },
-        "additionalProperties": false
-      },
-      "DictionaryMoveModel": {
-        "type": "object",
-        "properties": {
-          "targetKey": {
-            "type": "string",
-            "format": "uuid",
-            "nullable": true
-=======
->>>>>>> 20534b7a
           }
         },
         "additionalProperties": false
@@ -6540,7 +6412,7 @@
           },
           "providerProperties": {
             "type": "object",
-            "additionalProperties": { },
+            "additionalProperties": {},
             "nullable": true
           }
         },
@@ -7853,7 +7725,7 @@
             "nullable": true
           }
         },
-        "additionalProperties": { }
+        "additionalProperties": {}
       },
       "ProfilingStatusModel": {
         "type": "object",
@@ -9211,7 +9083,7 @@
           "authorizationCode": {
             "authorizationUrl": "/umbraco/management/api/v1.0/security/back-office/authorize",
             "tokenUrl": "/umbraco/management/api/v1.0/security/back-office/token",
-            "scopes": { }
+            "scopes": {}
           }
         }
       }
@@ -9219,7 +9091,7 @@
   },
   "security": [
     {
-      "OAuth": [ ]
+      "OAuth": []
     }
   ]
 }