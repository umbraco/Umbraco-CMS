{
  "openapi": "3.0.1",
  "info": {
    "title": "Umbraco Backoffice API",
    "description": "This shows all APIs available in this version of Umbraco - including all the legacy apis that are available for backward compatibility",
    "version": "1.0"
  },
  "paths": {
    "/umbraco/management/api/v1/audit-log": {
      "get": {
        "tags": [
          "Audit Log"
        ],
        "operationId": "GetAuditLog",
        "parameters": [
          {
            "name": "orderDirection",
            "in": "query",
            "schema": {
              "$ref": "#/components/schemas/DirectionModel"
            }
          },
          {
            "name": "sinceDate",
            "in": "query",
            "schema": {
              "type": "string",
              "format": "date-time"
            }
          },
          {
            "name": "skip",
            "in": "query",
            "schema": {
              "type": "integer",
              "format": "int32",
              "default": 0
            }
          },
          {
            "name": "take",
            "in": "query",
            "schema": {
              "type": "integer",
              "format": "int32",
              "default": 100
            }
          }
        ],
        "responses": {
          "200": {
            "description": "Success",
            "content": {
              "application/json": {
                "schema": {
                  "$ref": "#/components/schemas/PagedAuditLogWithUsernameResponseModel"
                }
              }
            }
          }
        }
      }
    },
    "/umbraco/management/api/v1/audit-log/{key}": {
      "get": {
        "tags": [
          "Audit Log"
        ],
        "operationId": "GetAuditLogByKey",
        "parameters": [
          {
            "name": "key",
            "in": "path",
            "required": true,
            "schema": {
              "type": "string",
              "format": "uuid"
            }
          },
          {
            "name": "orderDirection",
            "in": "query",
            "schema": {
              "$ref": "#/components/schemas/DirectionModel"
            }
          },
          {
            "name": "sinceDate",
            "in": "query",
            "schema": {
              "type": "string",
              "format": "date-time"
            }
          },
          {
            "name": "skip",
            "in": "query",
            "schema": {
              "type": "integer",
              "format": "int32",
              "default": 0
            }
          },
          {
            "name": "take",
            "in": "query",
            "schema": {
              "type": "integer",
              "format": "int32",
              "default": 100
            }
          }
        ],
        "responses": {
          "200": {
            "description": "Success",
            "content": {
              "application/json": {
                "schema": {
                  "$ref": "#/components/schemas/PagedAuditLogResponseModel"
                }
              }
            }
          }
        }
      }
    },
    "/umbraco/management/api/v1/audit-log/type/{logType}": {
      "get": {
        "tags": [
          "Audit Log"
        ],
        "operationId": "GetAuditLogTypeByLogType",
        "parameters": [
          {
            "name": "logType",
            "in": "path",
            "required": true,
            "schema": {
              "$ref": "#/components/schemas/AuditTypeModel"
            }
          },
          {
            "name": "sinceDate",
            "in": "query",
            "schema": {
              "type": "string",
              "format": "date-time"
            }
          },
          {
            "name": "skip",
            "in": "query",
            "schema": {
              "type": "integer",
              "format": "int32",
              "default": 0
            }
          },
          {
            "name": "take",
            "in": "query",
            "schema": {
              "type": "integer",
              "format": "int32",
              "default": 100
            }
          }
        ],
        "responses": {
          "200": {
            "description": "Success",
            "content": {
              "application/json": {
                "schema": {
                  "$ref": "#/components/schemas/PagedAuditLogResponseModel"
                }
              }
            }
          }
        }
      }
    },
    "/umbraco/management/api/v1/culture": {
      "get": {
        "tags": [
          "Culture"
        ],
        "operationId": "GetCulture",
        "parameters": [
          {
            "name": "skip",
            "in": "query",
            "schema": {
              "type": "integer",
              "format": "int32",
              "default": 0
            }
          },
          {
            "name": "take",
            "in": "query",
            "schema": {
              "type": "integer",
              "format": "int32",
              "default": 100
            }
          }
        ],
        "responses": {
          "200": {
            "description": "Success",
            "content": {
              "application/json": {
                "schema": {
                  "$ref": "#/components/schemas/PagedCultureReponseModel"
                }
              }
            }
          }
        }
      }
    },
    "/umbraco/management/api/v1/data-type": {
      "post": {
        "tags": [
          "Data Type"
        ],
        "operationId": "PostDataType",
        "requestBody": {
          "content": {
            "application/json": {
              "schema": {
                "oneOf": [
                  {
                    "$ref": "#/components/schemas/CreateDataTypeRequestModel"
                  }
                ]
              }
            }
          }
        },
        "responses": {
          "201": {
            "description": "Created",
            "headers": {
              "Location": {
                "description": "Location of the newly created resource",
                "schema": {
                  "type": "string",
                  "description": "Location of the newly created resource",
                  "format": "uri"
                }
              }
            }
          },
          "400": {
            "description": "Bad Request",
            "content": {
              "application/json": {
                "schema": {
                  "$ref": "#/components/schemas/ProblemDetailsModel"
                }
              }
            }
          },
          "404": {
            "description": "Not Found"
          }
        }
      }
    },
    "/umbraco/management/api/v1/data-type/{key}": {
      "get": {
        "tags": [
          "Data Type"
        ],
        "operationId": "GetDataTypeByKey",
        "parameters": [
          {
            "name": "key",
            "in": "path",
            "required": true,
            "schema": {
              "type": "string",
              "format": "uuid"
            }
          }
        ],
        "responses": {
          "200": {
            "description": "Success",
            "content": {
              "application/json": {
                "schema": {
                  "oneOf": [
                    {
                      "$ref": "#/components/schemas/DataTypeResponseModel"
                    }
                  ]
                }
              }
            }
          },
          "404": {
            "description": "Not Found"
          }
        }
      },
      "delete": {
        "tags": [
          "Data Type"
        ],
        "operationId": "DeleteDataTypeByKey",
        "parameters": [
          {
            "name": "key",
            "in": "path",
            "required": true,
            "schema": {
              "type": "string",
              "format": "uuid"
            }
          }
        ],
        "responses": {
          "200": {
            "description": "Success"
          },
          "400": {
            "description": "Bad Request",
            "content": {
              "application/json": {
                "schema": {
                  "$ref": "#/components/schemas/ProblemDetailsModel"
                }
              }
            }
          },
          "404": {
            "description": "Not Found"
          }
        }
      },
      "put": {
        "tags": [
          "Data Type"
        ],
        "operationId": "PutDataTypeByKey",
        "parameters": [
          {
            "name": "key",
            "in": "path",
            "required": true,
            "schema": {
              "type": "string",
              "format": "uuid"
            }
          }
        ],
        "requestBody": {
          "content": {
            "application/json": {
              "schema": {
                "oneOf": [
                  {
                    "$ref": "#/components/schemas/UpdateDataTypeRequestModel"
                  }
                ]
              }
            }
          }
        },
        "responses": {
          "200": {
            "description": "Success"
          },
          "400": {
            "description": "Bad Request",
            "content": {
              "application/json": {
                "schema": {
                  "$ref": "#/components/schemas/ProblemDetailsModel"
                }
              }
            }
          },
          "404": {
            "description": "Not Found"
          }
        }
      }
    },
    "/umbraco/management/api/v1/data-type/{key}/copy": {
      "post": {
        "tags": [
          "Data Type"
        ],
        "operationId": "PostDataTypeByKeyCopy",
        "parameters": [
          {
            "name": "key",
            "in": "path",
            "required": true,
            "schema": {
              "type": "string",
              "format": "uuid"
            }
          }
        ],
        "requestBody": {
          "content": {
            "application/json": {
              "schema": {
                "oneOf": [
                  {
                    "$ref": "#/components/schemas/CopyDataTypeRequestModel"
                  }
                ]
              }
            }
          }
        },
        "responses": {
          "201": {
            "description": "Created",
            "headers": {
              "Location": {
                "description": "Location of the newly created resource",
                "schema": {
                  "type": "string",
                  "description": "Location of the newly created resource",
                  "format": "uri"
                }
              }
            }
          },
          "404": {
            "description": "Not Found"
          }
        }
      }
    },
    "/umbraco/management/api/v1/data-type/{key}/move": {
      "post": {
        "tags": [
          "Data Type"
        ],
        "operationId": "PostDataTypeByKeyMove",
        "parameters": [
          {
            "name": "key",
            "in": "path",
            "required": true,
            "schema": {
              "type": "string",
              "format": "uuid"
            }
          }
        ],
        "requestBody": {
          "content": {
            "application/json": {
              "schema": {
                "oneOf": [
                  {
                    "$ref": "#/components/schemas/MoveDataTypeRequestModel"
                  }
                ]
              }
            }
          }
        },
        "responses": {
          "200": {
            "description": "Success"
          },
          "404": {
            "description": "Not Found"
          }
        }
      }
    },
    "/umbraco/management/api/v1/data-type/{key}/references": {
      "get": {
        "tags": [
          "Data Type"
        ],
        "operationId": "GetDataTypeByKeyReferences",
        "parameters": [
          {
            "name": "key",
            "in": "path",
            "required": true,
            "schema": {
              "type": "string",
              "format": "uuid"
            }
          }
        ],
        "responses": {
          "200": {
            "description": "Success",
            "content": {
              "application/json": {
                "schema": {
                  "type": "array",
                  "items": {
                    "oneOf": [
                      {
                        "$ref": "#/components/schemas/DataTypeReferenceResponseModel"
                      }
                    ]
                  }
                }
              }
            }
          },
          "404": {
            "description": "Not Found"
          }
        }
      }
    },
    "/umbraco/management/api/v1/data-type/folder": {
      "post": {
        "tags": [
          "Data Type"
        ],
        "operationId": "PostDataTypeFolder",
        "requestBody": {
          "content": {
            "application/json": {
              "schema": {
                "oneOf": [
                  {
                    "$ref": "#/components/schemas/CreateFolderRequestModel"
                  }
                ]
              }
            }
          }
        },
        "responses": {
          "201": {
            "description": "Created",
            "headers": {
              "Location": {
                "description": "Location of the newly created resource",
                "schema": {
                  "type": "string",
                  "description": "Location of the newly created resource",
                  "format": "uri"
                }
              }
            }
          }
        }
      }
    },
    "/umbraco/management/api/v1/data-type/folder/{key}": {
      "get": {
        "tags": [
          "Data Type"
        ],
        "operationId": "GetDataTypeFolderByKey",
        "parameters": [
          {
            "name": "key",
            "in": "path",
            "required": true,
            "schema": {
              "type": "string",
              "format": "uuid"
            }
          }
        ],
        "responses": {
          "200": {
            "description": "Success",
            "content": {
              "application/json": {
                "schema": {
                  "oneOf": [
                    {
                      "$ref": "#/components/schemas/FolderReponseModel"
                    }
                  ]
                }
              }
            }
          },
          "404": {
            "description": "Not Found"
          }
        }
      },
      "delete": {
        "tags": [
          "Data Type"
        ],
        "operationId": "DeleteDataTypeFolderByKey",
        "parameters": [
          {
            "name": "key",
            "in": "path",
            "required": true,
            "schema": {
              "type": "string",
              "format": "uuid"
            }
          }
        ],
        "responses": {
          "200": {
            "description": "Success"
          },
          "404": {
            "description": "Not Found"
          }
        }
      },
      "put": {
        "tags": [
          "Data Type"
        ],
        "operationId": "PutDataTypeFolderByKey",
        "parameters": [
          {
            "name": "key",
            "in": "path",
            "required": true,
            "schema": {
              "type": "string",
              "format": "uuid"
            }
          }
        ],
        "requestBody": {
          "content": {
            "application/json": {
              "schema": {
                "oneOf": [
                  {
                    "$ref": "#/components/schemas/UpdateFolderReponseModel"
                  }
                ]
              }
            }
          }
        },
        "responses": {
          "200": {
            "description": "Success"
          },
          "404": {
            "description": "Not Found"
          }
        }
      }
    },
    "/umbraco/management/api/v1/tree/data-type/children": {
      "get": {
        "tags": [
          "Data Type"
        ],
        "operationId": "GetTreeDataTypeChildren",
        "parameters": [
          {
            "name": "parentKey",
            "in": "query",
            "schema": {
              "type": "string",
              "format": "uuid"
            }
          },
          {
            "name": "skip",
            "in": "query",
            "schema": {
              "type": "integer",
              "format": "int32",
              "default": 0
            }
          },
          {
            "name": "take",
            "in": "query",
            "schema": {
              "type": "integer",
              "format": "int32",
              "default": 100
            }
          },
          {
            "name": "foldersOnly",
            "in": "query",
            "schema": {
              "type": "boolean",
              "default": false
            }
          }
        ],
        "responses": {
          "200": {
            "description": "Success",
            "content": {
              "application/json": {
                "schema": {
                  "$ref": "#/components/schemas/PagedFolderTreeItemResponseModel"
                }
              }
            }
          }
        }
      }
    },
    "/umbraco/management/api/v1/tree/data-type/item": {
      "get": {
        "tags": [
          "Data Type"
        ],
        "operationId": "GetTreeDataTypeItem",
        "parameters": [
          {
            "name": "key",
            "in": "query",
            "schema": {
              "type": "array",
              "items": {
                "type": "string",
                "format": "uuid"
              }
            }
          }
        ],
        "responses": {
          "200": {
            "description": "Success",
            "content": {
              "application/json": {
                "schema": {
                  "type": "array",
                  "items": {
                    "oneOf": [
                      {
                        "$ref": "#/components/schemas/FolderTreeItemResponseModel"
                      },
                      {
                        "$ref": "#/components/schemas/DocumentTypeTreeItemResponseModel"
                      }
                    ]
                  }
                }
              }
            }
          }
        }
      }
    },
    "/umbraco/management/api/v1/tree/data-type/root": {
      "get": {
        "tags": [
          "Data Type"
        ],
        "operationId": "GetTreeDataTypeRoot",
        "parameters": [
          {
            "name": "skip",
            "in": "query",
            "schema": {
              "type": "integer",
              "format": "int32",
              "default": 0
            }
          },
          {
            "name": "take",
            "in": "query",
            "schema": {
              "type": "integer",
              "format": "int32",
              "default": 100
            }
          },
          {
            "name": "foldersOnly",
            "in": "query",
            "schema": {
              "type": "boolean",
              "default": false
            }
          }
        ],
        "responses": {
          "200": {
            "description": "Success",
            "content": {
              "application/json": {
                "schema": {
                  "$ref": "#/components/schemas/PagedFolderTreeItemResponseModel"
                }
              }
            }
          }
        }
      }
    },
    "/umbraco/management/api/v1/dictionary": {
      "get": {
        "tags": [
          "Dictionary"
        ],
        "operationId": "GetDictionary",
        "parameters": [
          {
            "name": "skip",
            "in": "query",
            "schema": {
              "type": "integer",
              "format": "int32",
              "default": 0
            }
          },
          {
            "name": "take",
            "in": "query",
            "schema": {
              "type": "integer",
              "format": "int32",
              "default": 100
            }
          }
        ],
        "responses": {
          "200": {
            "description": "Success",
            "content": {
              "application/json": {
                "schema": {
                  "$ref": "#/components/schemas/PagedDictionaryOverviewResponseModel"
                }
              }
            }
          }
        }
      },
      "post": {
        "tags": [
          "Dictionary"
        ],
        "operationId": "PostDictionary",
        "requestBody": {
          "content": {
            "application/json": {
              "schema": {
                "oneOf": [
                  {
                    "$ref": "#/components/schemas/CreateDictionaryItemRequestModel"
                  }
                ]
              }
            }
          }
        },
        "responses": {
          "201": {
            "description": "Created",
            "headers": {
              "Location": {
                "description": "Location of the newly created resource",
                "schema": {
                  "type": "string",
                  "description": "Location of the newly created resource",
                  "format": "uri"
                }
              }
            }
          },
          "404": {
            "description": "Not Found"
          },
          "400": {
            "description": "Bad Request",
            "content": {
              "application/json": {
                "schema": {
                  "$ref": "#/components/schemas/ProblemDetailsModel"
                }
              }
            }
          },
          "409": {
            "description": "Conflict",
            "content": {
              "application/json": {
                "schema": {
                  "$ref": "#/components/schemas/ProblemDetailsModel"
                }
              }
            }
          }
        }
      }
    },
    "/umbraco/management/api/v1/dictionary/{key}": {
      "get": {
        "tags": [
          "Dictionary"
        ],
        "operationId": "GetDictionaryByKey",
        "parameters": [
          {
            "name": "key",
            "in": "path",
            "required": true,
            "schema": {
              "type": "string",
              "format": "uuid"
            }
          }
        ],
        "responses": {
          "200": {
            "description": "Success",
            "content": {
              "application/json": {
                "schema": {
                  "oneOf": [
                    {
                      "$ref": "#/components/schemas/DictionaryItemResponseModel"
                    }
                  ]
                }
              }
            }
          },
          "404": {
            "description": "Not Found"
          }
        }
      },
      "delete": {
        "tags": [
          "Dictionary"
        ],
        "operationId": "DeleteDictionaryByKey",
        "parameters": [
          {
            "name": "key",
            "in": "path",
            "required": true,
            "schema": {
              "type": "string",
              "format": "uuid"
            }
          }
        ],
        "responses": {
          "200": {
            "description": "Success"
          },
          "400": {
            "description": "Bad Request",
            "content": {
              "application/json": {
                "schema": {
                  "$ref": "#/components/schemas/ProblemDetailsModel"
                }
              }
            }
          },
          "404": {
            "description": "Not Found"
          }
        }
      },
      "put": {
        "tags": [
          "Dictionary"
        ],
        "operationId": "PutDictionaryByKey",
        "parameters": [
          {
            "name": "key",
            "in": "path",
            "required": true,
            "schema": {
              "type": "string",
              "format": "uuid"
            }
          }
        ],
        "requestBody": {
          "content": {
            "application/json": {
              "schema": {
                "oneOf": [
                  {
                    "$ref": "#/components/schemas/UpdateDictionaryItemRequestModel"
                  }
                ]
              }
            }
          }
        },
        "responses": {
          "200": {
            "description": "Success"
          },
          "400": {
            "description": "Bad Request",
            "content": {
              "application/json": {
                "schema": {
                  "$ref": "#/components/schemas/ProblemDetailsModel"
                }
              }
            }
          },
          "404": {
            "description": "Not Found"
          }
        }
      }
    },
    "/umbraco/management/api/v1/dictionary/{key}/export": {
      "get": {
        "tags": [
          "Dictionary"
        ],
        "operationId": "GetDictionaryByKeyExport",
        "parameters": [
          {
            "name": "key",
            "in": "path",
            "required": true,
            "schema": {
              "type": "string",
              "format": "uuid"
            }
          },
          {
            "name": "includeChildren",
            "in": "query",
            "schema": {
              "type": "boolean",
              "default": false
            }
          }
        ],
        "responses": {
          "200": {
            "description": "Success",
            "content": {
              "application/json": {
                "schema": {
                  "type": "string",
                  "format": "binary"
                }
              }
            }
          },
          "404": {
            "description": "Not Found"
          }
        }
      }
    },
    "/umbraco/management/api/v1/dictionary/{key}/move": {
      "post": {
        "tags": [
          "Dictionary"
        ],
        "operationId": "PostDictionaryByKeyMove",
        "parameters": [
          {
            "name": "key",
            "in": "path",
            "required": true,
            "schema": {
              "type": "string",
              "format": "uuid"
            }
          }
        ],
        "requestBody": {
          "content": {
            "application/json": {
              "schema": {
                "oneOf": [
                  {
                    "$ref": "#/components/schemas/MoveDictionaryRequestModel"
                  }
                ]
              }
            }
          }
        },
        "responses": {
          "200": {
            "description": "Success"
          },
          "400": {
            "description": "Bad Request",
            "content": {
              "application/json": {
                "schema": {
                  "$ref": "#/components/schemas/ProblemDetailsModel"
                }
              }
            }
          },
          "404": {
            "description": "Not Found"
          }
        }
      }
    },
    "/umbraco/management/api/v1/dictionary/import": {
      "post": {
        "tags": [
          "Dictionary"
        ],
        "operationId": "PostDictionaryImport",
        "requestBody": {
          "content": {
            "application/json": {
              "schema": {
                "oneOf": [
                  {
                    "$ref": "#/components/schemas/ImportDictionaryRequestModel"
                  }
                ]
              }
            }
          }
        },
        "responses": {
          "201": {
            "description": "Created",
            "headers": {
              "Location": {
                "description": "Location of the newly created resource",
                "schema": {
                  "type": "string",
                  "description": "Location of the newly created resource",
                  "format": "uri"
                }
              }
            }
          },
          "400": {
            "description": "Bad Request",
            "content": {
              "application/json": {
                "schema": {
                  "$ref": "#/components/schemas/ProblemDetailsModel"
                }
              }
            }
          },
          "404": {
            "description": "Not Found"
          }
        }
      }
    },
    "/umbraco/management/api/v1/tree/dictionary/children": {
      "get": {
        "tags": [
          "Dictionary"
        ],
        "operationId": "GetTreeDictionaryChildren",
        "parameters": [
          {
            "name": "parentKey",
            "in": "query",
            "schema": {
              "type": "string",
              "format": "uuid"
            }
          },
          {
            "name": "skip",
            "in": "query",
            "schema": {
              "type": "integer",
              "format": "int32",
              "default": 0
            }
          },
          {
            "name": "take",
            "in": "query",
            "schema": {
              "type": "integer",
              "format": "int32",
              "default": 100
            }
          }
        ],
        "responses": {
          "200": {
            "description": "Success",
            "content": {
              "application/json": {
                "schema": {
                  "$ref": "#/components/schemas/PagedEntityTreeItemResponseModel"
                }
              }
            }
          }
        }
      }
    },
    "/umbraco/management/api/v1/tree/dictionary/item": {
      "get": {
        "tags": [
          "Dictionary"
        ],
        "operationId": "GetTreeDictionaryItem",
        "parameters": [
          {
            "name": "key",
            "in": "query",
            "schema": {
              "type": "array",
              "items": {
                "type": "string",
                "format": "uuid"
              }
            }
          }
        ],
        "responses": {
          "200": {
            "description": "Success",
            "content": {
              "application/json": {
                "schema": {
                  "type": "array",
                  "items": {
                    "oneOf": [
                      {
                        "$ref": "#/components/schemas/FolderTreeItemResponseModel"
                      },
                      {
                        "$ref": "#/components/schemas/DocumentTypeTreeItemResponseModel"
                      }
                    ]
                  }
                }
              }
            }
          }
        }
      }
    },
    "/umbraco/management/api/v1/tree/dictionary/root": {
      "get": {
        "tags": [
          "Dictionary"
        ],
        "operationId": "GetTreeDictionaryRoot",
        "parameters": [
          {
            "name": "skip",
            "in": "query",
            "schema": {
              "type": "integer",
              "format": "int32",
              "default": 0
            }
          },
          {
            "name": "take",
            "in": "query",
            "schema": {
              "type": "integer",
              "format": "int32",
              "default": 100
            }
          }
        ],
        "responses": {
          "200": {
            "description": "Success",
            "content": {
              "application/json": {
                "schema": {
                  "$ref": "#/components/schemas/PagedEntityTreeItemResponseModel"
                }
              }
            }
          }
        }
      }
    },
    "/umbraco/management/api/v1/tree/document-blueprint/item": {
      "get": {
        "tags": [
          "Document Blueprint"
        ],
        "operationId": "GetTreeDocumentBlueprintItem",
        "parameters": [
          {
            "name": "key",
            "in": "query",
            "schema": {
              "type": "array",
              "items": {
                "type": "string",
                "format": "uuid"
              }
            }
          }
        ],
        "responses": {
          "200": {
            "description": "Success",
            "content": {
              "application/json": {
                "schema": {
                  "type": "array",
                  "items": {
                    "oneOf": [
                      {
                        "$ref": "#/components/schemas/DocumentBlueprintTreeItemResponseModel"
                      }
                    ]
                  }
                }
              }
            }
          }
        }
      }
    },
    "/umbraco/management/api/v1/tree/document-blueprint/root": {
      "get": {
        "tags": [
          "Document Blueprint"
        ],
        "operationId": "GetTreeDocumentBlueprintRoot",
        "parameters": [
          {
            "name": "skip",
            "in": "query",
            "schema": {
              "type": "integer",
              "format": "int32",
              "default": 0
            }
          },
          {
            "name": "take",
            "in": "query",
            "schema": {
              "type": "integer",
              "format": "int32",
              "default": 100
            }
          }
        ],
        "responses": {
          "200": {
            "description": "Success",
            "content": {
              "application/json": {
                "schema": {
                  "$ref": "#/components/schemas/PagedDocumentBlueprintTreeItemResponseModel"
                }
              }
            }
          }
        }
      }
    },
    "/umbraco/management/api/v1/document-type/{key}": {
      "get": {
        "tags": [
          "Document Type"
        ],
        "operationId": "GetDocumentTypeByKey",
        "parameters": [
          {
            "name": "key",
            "in": "path",
            "required": true,
            "schema": {
              "type": "string",
              "format": "uuid"
            }
          }
        ],
        "responses": {
          "200": {
            "description": "Success",
            "content": {
              "application/json": {
                "schema": {
                  "oneOf": [
                    {
                      "$ref": "#/components/schemas/DocumentTypeResponseModel"
                    }
                  ]
                }
              }
            }
          },
          "404": {
            "description": "Not Found"
          }
        }
      }
    },
    "/umbraco/management/api/v1/tree/document-type/children": {
      "get": {
        "tags": [
          "Document Type"
        ],
        "operationId": "GetTreeDocumentTypeChildren",
        "parameters": [
          {
            "name": "parentKey",
            "in": "query",
            "schema": {
              "type": "string",
              "format": "uuid"
            }
          },
          {
            "name": "skip",
            "in": "query",
            "schema": {
              "type": "integer",
              "format": "int32",
              "default": 0
            }
          },
          {
            "name": "take",
            "in": "query",
            "schema": {
              "type": "integer",
              "format": "int32",
              "default": 100
            }
          },
          {
            "name": "foldersOnly",
            "in": "query",
            "schema": {
              "type": "boolean",
              "default": false
            }
          }
        ],
        "responses": {
          "200": {
            "description": "Success",
            "content": {
              "application/json": {
                "schema": {
                  "$ref": "#/components/schemas/PagedDocumentTypeTreeItemResponseModel"
                }
              }
            }
          }
        }
      }
    },
    "/umbraco/management/api/v1/tree/document-type/item": {
      "get": {
        "tags": [
          "Document Type"
        ],
        "operationId": "GetTreeDocumentTypeItem",
        "parameters": [
          {
            "name": "key",
            "in": "query",
            "schema": {
              "type": "array",
              "items": {
                "type": "string",
                "format": "uuid"
              }
            }
          }
        ],
        "responses": {
          "200": {
            "description": "Success",
            "content": {
              "application/json": {
                "schema": {
                  "type": "array",
                  "items": {
                    "oneOf": [
                      {
                        "$ref": "#/components/schemas/DocumentTypeTreeItemResponseModel"
                      }
                    ]
                  }
                }
              }
            }
          }
        }
      }
    },
    "/umbraco/management/api/v1/tree/document-type/root": {
      "get": {
        "tags": [
          "Document Type"
        ],
        "operationId": "GetTreeDocumentTypeRoot",
        "parameters": [
          {
            "name": "skip",
            "in": "query",
            "schema": {
              "type": "integer",
              "format": "int32",
              "default": 0
            }
          },
          {
            "name": "take",
            "in": "query",
            "schema": {
              "type": "integer",
              "format": "int32",
              "default": 100
            }
          },
          {
            "name": "foldersOnly",
            "in": "query",
            "schema": {
              "type": "boolean",
              "default": false
            }
          }
        ],
        "responses": {
          "200": {
            "description": "Success",
            "content": {
              "application/json": {
                "schema": {
                  "$ref": "#/components/schemas/PagedDocumentTypeTreeItemResponseModel"
                }
              }
            }
          }
        }
      }
    },
    "/umbraco/management/api/v1/document": {
      "post": {
        "tags": [
          "Document"
        ],
        "operationId": "PostDocument",
        "requestBody": {
          "content": {
            "application/json": {
              "schema": {
                "oneOf": [
                  {
                    "$ref": "#/components/schemas/CreateDocumentRequestModel"
                  }
                ]
              }
            }
          }
        },
        "responses": {
          "201": {
            "description": "Created",
            "headers": {
              "Location": {
                "description": "Location of the newly created resource",
                "schema": {
                  "type": "string",
                  "description": "Location of the newly created resource",
                  "format": "uri"
                }
              }
            }
          },
          "400": {
            "description": "Bad Request"
          },
          "404": {
            "description": "Not Found"
          }
        }
      }
    },
    "/umbraco/management/api/v1/document/{key}": {
      "get": {
        "tags": [
          "Document"
        ],
        "operationId": "GetDocumentByKey",
        "parameters": [
          {
            "name": "key",
            "in": "path",
            "required": true,
            "schema": {
              "type": "string",
              "format": "uuid"
            }
          }
        ],
        "responses": {
          "200": {
            "description": "Success",
            "content": {
              "application/json": {
                "schema": {
                  "oneOf": [
                    {
                      "$ref": "#/components/schemas/DocumentResponseModel"
                    }
                  ]
                }
              }
            }
          },
          "404": {
            "description": "Not Found"
          }
        }
      },
      "delete": {
        "tags": [
          "Document"
        ],
        "operationId": "DeleteDocumentByKey",
        "parameters": [
          {
            "name": "key",
            "in": "path",
            "required": true,
            "schema": {
              "type": "string",
              "format": "uuid"
            }
          }
        ],
        "responses": {
          "200": {
            "description": "Success"
          },
          "400": {
            "description": "Bad Request"
          },
          "404": {
            "description": "Not Found"
          }
        }
      },
      "put": {
        "tags": [
          "Document"
        ],
        "operationId": "PutDocumentByKey",
        "parameters": [
          {
            "name": "key",
            "in": "path",
            "required": true,
            "schema": {
              "type": "string",
              "format": "uuid"
            }
          }
        ],
        "requestBody": {
          "content": {
            "application/json": {
              "schema": {
                "oneOf": [
                  {
                    "$ref": "#/components/schemas/UpdateDocumentRequestModel"
                  }
                ]
              }
            }
          }
        },
        "responses": {
          "200": {
            "description": "Success"
          },
          "400": {
            "description": "Bad Request"
          },
          "404": {
            "description": "Not Found"
          }
        }
      }
    },
    "/umbraco/management/api/v1/document/{key}/domains": {
      "get": {
        "tags": [
          "Document"
        ],
        "operationId": "GetDocumentByKeyDomains",
        "parameters": [
          {
            "name": "key",
            "in": "path",
            "required": true,
            "schema": {
              "type": "string",
              "format": "uuid"
            }
          }
        ],
        "responses": {
          "200": {
            "description": "Success"
          }
        }
      },
      "put": {
        "tags": [
          "Document"
        ],
        "operationId": "PutDocumentByKeyDomains",
        "parameters": [
          {
            "name": "key",
            "in": "path",
            "required": true,
            "schema": {
              "type": "string",
              "format": "uuid"
            }
          }
        ],
        "requestBody": {
          "content": {
            "application/json": {
              "schema": {
                "oneOf": [
                  {
                    "$ref": "#/components/schemas/UpdateDomainsRequestModel"
                  }
                ]
              }
            }
          }
        },
        "responses": {
          "200": {
            "description": "Success"
          }
        }
      }
    },
    "/umbraco/management/api/v1/recycle-bin/document/children": {
      "get": {
        "tags": [
          "Document"
        ],
        "operationId": "GetRecycleBinDocumentChildren",
        "parameters": [
          {
            "name": "parentKey",
            "in": "query",
            "schema": {
              "type": "string",
              "format": "uuid"
            }
          },
          {
            "name": "skip",
            "in": "query",
            "schema": {
              "type": "integer",
              "format": "int32",
              "default": 0
            }
          },
          {
            "name": "take",
            "in": "query",
            "schema": {
              "type": "integer",
              "format": "int32",
              "default": 100
            }
          }
        ],
        "responses": {
          "401": {
            "description": "Unauthorized"
          },
          "200": {
            "description": "Success",
            "content": {
              "application/json": {
                "schema": {
                  "$ref": "#/components/schemas/PagedRecycleBinItemResponseModel"
                }
              }
            }
          }
        }
      }
    },
    "/umbraco/management/api/v1/recycle-bin/document/root": {
      "get": {
        "tags": [
          "Document"
        ],
        "operationId": "GetRecycleBinDocumentRoot",
        "parameters": [
          {
            "name": "skip",
            "in": "query",
            "schema": {
              "type": "integer",
              "format": "int32",
              "default": 0
            }
          },
          {
            "name": "take",
            "in": "query",
            "schema": {
              "type": "integer",
              "format": "int32",
              "default": 100
            }
          }
        ],
        "responses": {
          "401": {
            "description": "Unauthorized"
          },
          "200": {
            "description": "Success",
            "content": {
              "application/json": {
                "schema": {
                  "$ref": "#/components/schemas/PagedRecycleBinItemResponseModel"
                }
              }
            }
          }
        }
      }
    },
    "/umbraco/management/api/v1/tree/document/children": {
      "get": {
        "tags": [
          "Document"
        ],
        "operationId": "GetTreeDocumentChildren",
        "parameters": [
          {
            "name": "parentKey",
            "in": "query",
            "schema": {
              "type": "string",
              "format": "uuid"
            }
          },
          {
            "name": "skip",
            "in": "query",
            "schema": {
              "type": "integer",
              "format": "int32",
              "default": 0
            }
          },
          {
            "name": "take",
            "in": "query",
            "schema": {
              "type": "integer",
              "format": "int32",
              "default": 100
            }
          },
          {
            "name": "dataTypeKey",
            "in": "query",
            "schema": {
              "type": "string",
              "format": "uuid"
            }
          },
          {
            "name": "culture",
            "in": "query",
            "schema": {
              "type": "string"
            }
          }
        ],
        "responses": {
          "200": {
            "description": "Success",
            "content": {
              "application/json": {
                "schema": {
                  "$ref": "#/components/schemas/PagedDocumentTreeItemResponseModel"
                }
              }
            }
          }
        }
      }
    },
    "/umbraco/management/api/v1/tree/document/item": {
      "get": {
        "tags": [
          "Document"
        ],
        "operationId": "GetTreeDocumentItem",
        "parameters": [
          {
            "name": "key",
            "in": "query",
            "schema": {
              "type": "array",
              "items": {
                "type": "string",
                "format": "uuid"
              }
            }
          },
          {
            "name": "dataTypeKey",
            "in": "query",
            "schema": {
              "type": "string",
              "format": "uuid"
            }
          },
          {
            "name": "culture",
            "in": "query",
            "schema": {
              "type": "string"
            }
          }
        ],
        "responses": {
          "200": {
            "description": "Success",
            "content": {
              "application/json": {
                "schema": {
                  "type": "array",
                  "items": {
                    "oneOf": [
                      {
                        "$ref": "#/components/schemas/DocumentTreeItemResponseModel"
                      }
                    ]
                  }
                }
              }
            }
          }
        }
      }
    },
    "/umbraco/management/api/v1/tree/document/root": {
      "get": {
        "tags": [
          "Document"
        ],
        "operationId": "GetTreeDocumentRoot",
        "parameters": [
          {
            "name": "skip",
            "in": "query",
            "schema": {
              "type": "integer",
              "format": "int32",
              "default": 0
            }
          },
          {
            "name": "take",
            "in": "query",
            "schema": {
              "type": "integer",
              "format": "int32",
              "default": 100
            }
          },
          {
            "name": "dataTypeKey",
            "in": "query",
            "schema": {
              "type": "string",
              "format": "uuid"
            }
          },
          {
            "name": "culture",
            "in": "query",
            "schema": {
              "type": "string"
            }
          }
        ],
        "responses": {
          "200": {
            "description": "Success",
            "content": {
              "application/json": {
                "schema": {
                  "$ref": "#/components/schemas/PagedDocumentTreeItemResponseModel"
                }
              }
            }
          }
        }
      }
    },
    "/umbraco/management/api/v1/health-check-group": {
      "get": {
        "tags": [
          "Health Check"
        ],
        "operationId": "GetHealthCheckGroup",
        "parameters": [
          {
            "name": "skip",
            "in": "query",
            "schema": {
              "type": "integer",
              "format": "int32",
              "default": 0
            }
          },
          {
            "name": "take",
            "in": "query",
            "schema": {
              "type": "integer",
              "format": "int32",
              "default": 100
            }
          }
        ],
        "responses": {
          "200": {
            "description": "Success",
            "content": {
              "application/json": {
                "schema": {
                  "$ref": "#/components/schemas/PagedHealthCheckGroupResponseModel"
                }
              }
            }
          }
        }
      }
    },
    "/umbraco/management/api/v1/health-check-group/{name}": {
      "get": {
        "tags": [
          "Health Check"
        ],
        "operationId": "GetHealthCheckGroupByName",
        "parameters": [
          {
            "name": "name",
            "in": "path",
            "required": true,
            "schema": {
              "type": "string"
            }
          }
        ],
        "responses": {
          "404": {
            "description": "Not Found"
          },
          "200": {
            "description": "Success",
            "content": {
              "application/json": {
                "schema": {
                  "oneOf": [
                    {
                      "$ref": "#/components/schemas/HealthCheckGroupPresentationModel"
                    }
                  ]
                }
              }
            }
          }
        }
      }
    },
    "/umbraco/management/api/v1/health-check-group/{name}/check": {
      "post": {
        "tags": [
          "Health Check"
        ],
        "operationId": "PostHealthCheckGroupByNameCheck",
        "parameters": [
          {
            "name": "name",
            "in": "path",
            "required": true,
            "schema": {
              "type": "string"
            }
          }
        ],
        "responses": {
          "404": {
            "description": "Not Found"
          },
          "200": {
            "description": "Success",
            "content": {
              "application/json": {
                "schema": {
                  "oneOf": [
                    {
                      "$ref": "#/components/schemas/HealthCheckGroupWithResultResponseModel"
                    }
                  ]
                }
              }
            }
          }
        }
      }
    },
    "/umbraco/management/api/v1/health-check/execute-action": {
      "post": {
        "tags": [
          "Health Check"
        ],
        "operationId": "PostHealthCheckExecuteAction",
        "requestBody": {
          "content": {
            "application/json": {
              "schema": {
                "oneOf": [
                  {
                    "$ref": "#/components/schemas/HealthCheckActionRequestModel"
                  }
                ]
              }
            }
          }
        },
        "responses": {
          "400": {
            "description": "Bad Request",
            "content": {
              "application/json": {
                "schema": {
                  "$ref": "#/components/schemas/ProblemDetailsModel"
                }
              }
            }
          },
          "200": {
            "description": "Success",
            "content": {
              "application/json": {
                "schema": {
                  "oneOf": [
                    {
                      "$ref": "#/components/schemas/HealthCheckResultResponseModel"
                    }
                  ]
                }
              }
            }
          }
        }
      }
    },
    "/umbraco/management/api/v1/help": {
      "get": {
        "tags": [
          "Help"
        ],
        "operationId": "GetHelp",
        "parameters": [
          {
            "name": "section",
            "in": "query",
            "schema": {
              "type": "string"
            }
          },
          {
            "name": "tree",
            "in": "query",
            "schema": {
              "type": "string"
            }
          },
          {
            "name": "skip",
            "in": "query",
            "schema": {
              "type": "integer",
              "format": "int32"
            }
          },
          {
            "name": "take",
            "in": "query",
            "schema": {
              "type": "integer",
              "format": "int32"
            }
          },
          {
            "name": "baseUrl",
            "in": "query",
            "schema": {
              "type": "string",
              "default": "https://our.umbraco.com"
            }
          }
        ],
        "responses": {
          "400": {
            "description": "Bad Request",
            "content": {
              "application/json": {
                "schema": {
                  "$ref": "#/components/schemas/ProblemDetailsModel"
                }
              }
            }
          },
          "200": {
            "description": "Success",
            "content": {
              "application/json": {
                "schema": {
                  "$ref": "#/components/schemas/PagedHelpPageResponseModel"
                }
              }
            }
          }
        }
      }
    },
    "/umbraco/management/api/v1/indexer": {
      "get": {
        "tags": [
          "Indexer"
        ],
        "operationId": "GetIndexer",
        "parameters": [
          {
            "name": "skip",
            "in": "query",
            "schema": {
              "type": "integer",
              "format": "int32"
            }
          },
          {
            "name": "take",
            "in": "query",
            "schema": {
              "type": "integer",
              "format": "int32"
            }
          }
        ],
        "responses": {
          "200": {
            "description": "Success",
            "content": {
              "application/json": {
                "schema": {
                  "$ref": "#/components/schemas/PagedIndexResponseModel"
                }
              }
            }
          }
        }
      }
    },
    "/umbraco/management/api/v1/indexer/{indexName}": {
      "get": {
        "tags": [
          "Indexer"
        ],
        "operationId": "GetIndexerByIndexName",
        "parameters": [
          {
            "name": "indexName",
            "in": "path",
            "required": true,
            "schema": {
              "type": "string"
            }
          }
        ],
        "responses": {
          "400": {
            "description": "Bad Request",
            "content": {
              "application/json": {
                "schema": {
                  "$ref": "#/components/schemas/ProblemDetailsModel"
                }
              }
            }
          },
          "200": {
            "description": "Success",
            "content": {
              "application/json": {
                "schema": {
                  "oneOf": [
                    {
                      "$ref": "#/components/schemas/IndexResponseModel"
                    }
                  ]
                }
              }
            }
          }
        }
      }
    },
    "/umbraco/management/api/v1/indexer/{indexName}/rebuild": {
      "post": {
        "tags": [
          "Indexer"
        ],
        "operationId": "PostIndexerByIndexNameRebuild",
        "parameters": [
          {
            "name": "indexName",
            "in": "path",
            "required": true,
            "schema": {
              "type": "string"
            }
          }
        ],
        "responses": {
          "400": {
            "description": "Bad Request",
            "content": {
              "application/json": {
                "schema": {
                  "$ref": "#/components/schemas/ProblemDetailsModel"
                }
              }
            }
          },
          "200": {
            "description": "Success",
            "content": {
              "application/json": {
                "schema": {
                  "$ref": "#/components/schemas/OkResultModel"
                }
              }
            }
          }
        }
      }
    },
    "/umbraco/management/api/v1/install/settings": {
      "get": {
        "tags": [
          "Install"
        ],
        "operationId": "GetInstallSettings",
        "responses": {
          "400": {
            "description": "Bad Request",
            "content": {
              "application/json": {
                "schema": {
                  "$ref": "#/components/schemas/ProblemDetailsModel"
                }
              }
            }
          },
          "428": {
            "description": "Client Error",
            "content": {
              "application/json": {
                "schema": {
                  "$ref": "#/components/schemas/ProblemDetailsModel"
                }
              }
            }
          },
          "200": {
            "description": "Success",
            "content": {
              "application/json": {
                "schema": {
                  "oneOf": [
                    {
                      "$ref": "#/components/schemas/InstallSettingsResponseModel"
                    }
                  ]
                }
              }
            }
          }
        }
      }
    },
    "/umbraco/management/api/v1/install/setup": {
      "post": {
        "tags": [
          "Install"
        ],
        "operationId": "PostInstallSetup",
        "requestBody": {
          "content": {
            "application/json": {
              "schema": {
                "oneOf": [
                  {
                    "$ref": "#/components/schemas/InstallVResponseModel"
                  }
                ]
              }
            }
          }
        },
        "responses": {
          "400": {
            "description": "Bad Request",
            "content": {
              "application/json": {
                "schema": {
                  "$ref": "#/components/schemas/ProblemDetailsModel"
                }
              }
            }
          },
          "428": {
            "description": "Client Error",
            "content": {
              "application/json": {
                "schema": {
                  "$ref": "#/components/schemas/ProblemDetailsModel"
                }
              }
            }
          },
          "200": {
            "description": "Success"
          }
        }
      }
    },
    "/umbraco/management/api/v1/install/validate-database": {
      "post": {
        "tags": [
          "Install"
        ],
        "operationId": "PostInstallValidateDatabase",
        "requestBody": {
          "content": {
            "application/json": {
              "schema": {
                "oneOf": [
                  {
                    "$ref": "#/components/schemas/DatabaseInstallResponseModel"
                  }
                ]
              }
            }
          }
        },
        "responses": {
          "400": {
            "description": "Bad Request",
            "content": {
              "application/json": {
                "schema": {
                  "$ref": "#/components/schemas/ProblemDetailsModel"
                }
              }
            }
          },
          "200": {
            "description": "Success"
          }
        }
      }
    },
    "/umbraco/management/api/v1/language": {
      "get": {
        "tags": [
          "Language"
        ],
        "operationId": "GetLanguage",
        "parameters": [
          {
            "name": "skip",
            "in": "query",
            "schema": {
              "type": "integer",
              "format": "int32",
              "default": 0
            }
          },
          {
            "name": "take",
            "in": "query",
            "schema": {
              "type": "integer",
              "format": "int32",
              "default": 100
            }
          }
        ],
        "responses": {
          "200": {
            "description": "Success",
            "content": {
              "application/json": {
                "schema": {
                  "$ref": "#/components/schemas/PagedLanguageResponseModel"
                }
              }
            }
          }
        }
      },
      "post": {
        "tags": [
          "Language"
        ],
        "operationId": "PostLanguage",
        "requestBody": {
          "content": {
            "application/json": {
              "schema": {
                "oneOf": [
                  {
                    "$ref": "#/components/schemas/CreateLanguageRequestModel"
                  }
                ]
              }
            }
          }
        },
        "responses": {
          "404": {
            "description": "Not Found"
          },
          "400": {
            "description": "Bad Request",
            "content": {
              "application/json": {
                "schema": {
                  "$ref": "#/components/schemas/ProblemDetailsModel"
                }
              }
            }
          },
          "201": {
            "description": "Created",
            "headers": {
              "Location": {
                "description": "Location of the newly created resource",
                "schema": {
                  "type": "string",
                  "description": "Location of the newly created resource",
                  "format": "uri"
                }
              }
            }
          }
        }
      }
    },
    "/umbraco/management/api/v1/language/{isoCode}": {
      "get": {
        "tags": [
          "Language"
        ],
        "operationId": "GetLanguageByIsoCode",
        "parameters": [
          {
            "name": "isoCode",
            "in": "path",
            "required": true,
            "schema": {
              "type": "string"
            }
          }
        ],
        "responses": {
          "404": {
            "description": "Not Found"
          },
          "200": {
            "description": "Success",
            "content": {
              "application/json": {
                "schema": {
                  "oneOf": [
                    {
                      "$ref": "#/components/schemas/LanguageResponseModel"
                    }
                  ]
                }
              }
            }
          }
        }
      },
      "delete": {
        "tags": [
          "Language"
        ],
        "operationId": "DeleteLanguageByIsoCode",
        "parameters": [
          {
            "name": "isoCode",
            "in": "path",
            "required": true,
            "schema": {
              "type": "string"
            }
          }
        ],
        "responses": {
          "400": {
            "description": "Bad Request",
            "content": {
              "application/json": {
                "schema": {
                  "$ref": "#/components/schemas/ProblemDetailsModel"
                }
              }
            }
          },
          "404": {
            "description": "Not Found",
            "content": {
              "application/json": {
                "schema": {
                  "$ref": "#/components/schemas/ProblemDetailsModel"
                }
              }
            }
          },
          "200": {
            "description": "Success"
          }
        }
      },
      "put": {
        "tags": [
          "Language"
        ],
        "operationId": "PutLanguageByIsoCode",
        "parameters": [
          {
            "name": "isoCode",
            "in": "path",
            "required": true,
            "schema": {
              "type": "string"
            }
          }
        ],
        "requestBody": {
          "content": {
            "application/json": {
              "schema": {
                "oneOf": [
                  {
                    "$ref": "#/components/schemas/UpdateLanguageRequestModel"
                  }
                ]
              }
            }
          }
        },
        "responses": {
          "404": {
            "description": "Not Found"
          },
          "400": {
            "description": "Bad Request",
            "content": {
              "application/json": {
                "schema": {
                  "$ref": "#/components/schemas/ProblemDetailsModel"
                }
              }
            }
          },
          "200": {
            "description": "Success"
          }
        }
      }
    },
    "/umbraco/management/api/v1/log-viewer/level": {
      "get": {
        "tags": [
          "Log Viewer"
        ],
        "operationId": "GetLogViewerLevel",
        "parameters": [
          {
            "name": "skip",
            "in": "query",
            "schema": {
              "type": "integer",
              "format": "int32",
              "default": 0
            }
          },
          {
            "name": "take",
            "in": "query",
            "schema": {
              "type": "integer",
              "format": "int32",
              "default": 100
            }
          }
        ],
        "responses": {
          "200": {
            "description": "Success",
            "content": {
              "application/json": {
                "schema": {
                  "$ref": "#/components/schemas/PagedLoggerResponseModel"
                }
              }
            }
          }
        }
      }
    },
    "/umbraco/management/api/v1/log-viewer/level-count": {
      "get": {
        "tags": [
          "Log Viewer"
        ],
        "operationId": "GetLogViewerLevelCount",
        "parameters": [
          {
            "name": "startDate",
            "in": "query",
            "schema": {
              "type": "string",
              "format": "date-time"
            }
          },
          {
            "name": "endDate",
            "in": "query",
            "schema": {
              "type": "string",
              "format": "date-time"
            }
          }
        ],
        "responses": {
          "400": {
            "description": "Bad Request",
            "content": {
              "application/json": {
                "schema": {
                  "$ref": "#/components/schemas/ProblemDetailsModel"
                }
              }
            }
          },
          "200": {
            "description": "Success",
            "content": {
              "application/json": {
                "schema": {
                  "oneOf": [
                    {
                      "$ref": "#/components/schemas/LogLevelCountsReponseModel"
                    }
                  ]
                }
              }
            }
          }
        }
      }
    },
    "/umbraco/management/api/v1/log-viewer/log": {
      "get": {
        "tags": [
          "Log Viewer"
        ],
        "operationId": "GetLogViewerLog",
        "parameters": [
          {
            "name": "skip",
            "in": "query",
            "schema": {
              "type": "integer",
              "format": "int32",
              "default": 0
            }
          },
          {
            "name": "take",
            "in": "query",
            "schema": {
              "type": "integer",
              "format": "int32",
              "default": 100
            }
          },
          {
            "name": "orderDirection",
            "in": "query",
            "schema": {
              "$ref": "#/components/schemas/DirectionModel"
            }
          },
          {
            "name": "filterExpression",
            "in": "query",
            "schema": {
              "type": "string"
            }
          },
          {
            "name": "logLevel",
            "in": "query",
            "schema": {
              "type": "array",
              "items": {
                "$ref": "#/components/schemas/LogLevelModel"
              }
            }
          },
          {
            "name": "startDate",
            "in": "query",
            "schema": {
              "type": "string",
              "format": "date-time"
            }
          },
          {
            "name": "endDate",
            "in": "query",
            "schema": {
              "type": "string",
              "format": "date-time"
            }
          }
        ],
        "responses": {
          "200": {
            "description": "Success",
            "content": {
              "application/json": {
                "schema": {
                  "$ref": "#/components/schemas/PagedLogMessageResponseModel"
                }
              }
            }
          }
        }
      }
    },
    "/umbraco/management/api/v1/log-viewer/message-template": {
      "get": {
        "tags": [
          "Log Viewer"
        ],
        "operationId": "GetLogViewerMessageTemplate",
        "parameters": [
          {
            "name": "skip",
            "in": "query",
            "schema": {
              "type": "integer",
              "format": "int32",
              "default": 0
            }
          },
          {
            "name": "take",
            "in": "query",
            "schema": {
              "type": "integer",
              "format": "int32",
              "default": 100
            }
          },
          {
            "name": "startDate",
            "in": "query",
            "schema": {
              "type": "string",
              "format": "date-time"
            }
          },
          {
            "name": "endDate",
            "in": "query",
            "schema": {
              "type": "string",
              "format": "date-time"
            }
          }
        ],
        "responses": {
          "400": {
            "description": "Bad Request",
            "content": {
              "application/json": {
                "schema": {
                  "$ref": "#/components/schemas/ProblemDetailsModel"
                }
              }
            }
          },
          "200": {
            "description": "Success",
            "content": {
              "application/json": {
                "schema": {
                  "$ref": "#/components/schemas/PagedLogTemplateResponseModel"
                }
              }
            }
          }
        }
      }
    },
    "/umbraco/management/api/v1/log-viewer/saved-search": {
      "get": {
        "tags": [
          "Log Viewer"
        ],
        "operationId": "GetLogViewerSavedSearch",
        "parameters": [
          {
            "name": "skip",
            "in": "query",
            "schema": {
              "type": "integer",
              "format": "int32",
              "default": 0
            }
          },
          {
            "name": "take",
            "in": "query",
            "schema": {
              "type": "integer",
              "format": "int32",
              "default": 100
            }
          }
        ],
        "responses": {
          "200": {
            "description": "Success",
            "content": {
              "application/json": {
                "schema": {
                  "$ref": "#/components/schemas/PagedSavedLogSearchResponseModel"
                }
              }
            }
          }
        }
      },
      "post": {
        "tags": [
          "Log Viewer"
        ],
        "operationId": "PostLogViewerSavedSearch",
        "requestBody": {
          "content": {
            "application/json": {
              "schema": {
                "oneOf": [
                  {
                    "$ref": "#/components/schemas/SavedLogSearchRequestModel"
                  }
                ]
              }
            }
          }
        },
        "responses": {
          "400": {
            "description": "Bad Request",
            "content": {
              "application/json": {
                "schema": {
                  "$ref": "#/components/schemas/ProblemDetailsModel"
                }
              }
            }
          },
          "201": {
            "description": "Created",
            "headers": {
              "Location": {
                "description": "Location of the newly created resource",
                "schema": {
                  "type": "string",
                  "description": "Location of the newly created resource",
                  "format": "uri"
                }
              }
            }
          }
        }
      }
    },
    "/umbraco/management/api/v1/log-viewer/saved-search/{name}": {
      "get": {
        "tags": [
          "Log Viewer"
        ],
        "operationId": "GetLogViewerSavedSearchByName",
        "parameters": [
          {
            "name": "name",
            "in": "path",
            "required": true,
            "schema": {
              "type": "string"
            }
          }
        ],
        "responses": {
          "404": {
            "description": "Not Found"
          },
          "200": {
            "description": "Success",
            "content": {
              "application/json": {
                "schema": {
                  "oneOf": [
                    {
                      "$ref": "#/components/schemas/SavedLogSearchResponseModel"
                    }
                  ]
                }
              }
            }
          }
        }
      },
      "delete": {
        "tags": [
          "Log Viewer"
        ],
        "operationId": "DeleteLogViewerSavedSearchByName",
        "parameters": [
          {
            "name": "name",
            "in": "path",
            "required": true,
            "schema": {
              "type": "string"
            }
          }
        ],
        "responses": {
          "404": {
            "description": "Not Found"
          },
          "200": {
            "description": "Success"
          }
        }
      }
    },
    "/umbraco/management/api/v1/log-viewer/validate-logs-size": {
      "get": {
        "tags": [
          "Log Viewer"
        ],
        "operationId": "GetLogViewerValidateLogsSize",
        "parameters": [
          {
            "name": "startDate",
            "in": "query",
            "schema": {
              "type": "string",
              "format": "date-time"
            }
          },
          {
            "name": "endDate",
            "in": "query",
            "schema": {
              "type": "string",
              "format": "date-time"
            }
          }
        ],
        "responses": {
          "400": {
            "description": "Bad Request",
            "content": {
              "application/json": {
                "schema": {
                  "$ref": "#/components/schemas/ProblemDetailsModel"
                }
              }
            }
          },
          "200": {
            "description": "Success"
          }
        }
      }
    },
    "/umbraco/management/api/v1/media-type/{key}": {
      "get": {
        "tags": [
          "Media Type"
        ],
        "operationId": "GetMediaTypeByKey",
        "parameters": [
          {
            "name": "key",
            "in": "path",
            "required": true,
            "schema": {
              "type": "string",
              "format": "uuid"
            }
          }
        ],
        "responses": {
          "200": {
            "description": "Success",
            "content": {
              "application/json": {
                "schema": {
                  "oneOf": [
                    {
                      "$ref": "#/components/schemas/MediaTypeResponseModel"
                    }
                  ]
                }
              }
            }
          },
          "404": {
            "description": "Not Found"
          }
        }
      }
    },
    "/umbraco/management/api/v1/tree/media-type/children": {
      "get": {
        "tags": [
          "Media Type"
        ],
        "operationId": "GetTreeMediaTypeChildren",
        "parameters": [
          {
            "name": "parentKey",
            "in": "query",
            "schema": {
              "type": "string",
              "format": "uuid"
            }
          },
          {
            "name": "skip",
            "in": "query",
            "schema": {
              "type": "integer",
              "format": "int32",
              "default": 0
            }
          },
          {
            "name": "take",
            "in": "query",
            "schema": {
              "type": "integer",
              "format": "int32",
              "default": 100
            }
          },
          {
            "name": "foldersOnly",
            "in": "query",
            "schema": {
              "type": "boolean",
              "default": false
            }
          }
        ],
        "responses": {
          "200": {
            "description": "Success",
            "content": {
              "application/json": {
                "schema": {
                  "$ref": "#/components/schemas/PagedFolderTreeItemResponseModel"
                }
              }
            }
          }
        }
      }
    },
    "/umbraco/management/api/v1/tree/media-type/item": {
      "get": {
        "tags": [
          "Media Type"
        ],
        "operationId": "GetTreeMediaTypeItem",
        "parameters": [
          {
            "name": "key",
            "in": "query",
            "schema": {
              "type": "array",
              "items": {
                "type": "string",
                "format": "uuid"
              }
            }
          }
        ],
        "responses": {
          "200": {
            "description": "Success",
            "content": {
              "application/json": {
                "schema": {
                  "type": "array",
                  "items": {
                    "oneOf": [
                      {
                        "$ref": "#/components/schemas/FolderTreeItemResponseModel"
                      },
                      {
                        "$ref": "#/components/schemas/DocumentTypeTreeItemResponseModel"
                      }
                    ]
                  }
                }
              }
            }
          }
        }
      }
    },
    "/umbraco/management/api/v1/tree/media-type/root": {
      "get": {
        "tags": [
          "Media Type"
        ],
        "operationId": "GetTreeMediaTypeRoot",
        "parameters": [
          {
            "name": "skip",
            "in": "query",
            "schema": {
              "type": "integer",
              "format": "int32",
              "default": 0
            }
          },
          {
            "name": "take",
            "in": "query",
            "schema": {
              "type": "integer",
              "format": "int32",
              "default": 100
            }
          },
          {
            "name": "foldersOnly",
            "in": "query",
            "schema": {
              "type": "boolean",
              "default": false
            }
          }
        ],
        "responses": {
          "200": {
            "description": "Success",
            "content": {
              "application/json": {
                "schema": {
                  "$ref": "#/components/schemas/PagedFolderTreeItemResponseModel"
                }
              }
            }
          }
        }
      }
    },
    "/umbraco/management/api/v1/media": {
      "post": {
        "tags": [
          "Media"
        ],
        "operationId": "PostMedia",
        "requestBody": {
          "content": {
            "application/json": {
              "schema": {
                "oneOf": [
                  {
                    "$ref": "#/components/schemas/CreateMediaRequestModel"
                  }
                ]
              }
            }
          }
        },
        "responses": {
          "201": {
            "description": "Created",
            "headers": {
              "Location": {
                "description": "Location of the newly created resource",
                "schema": {
                  "type": "string",
                  "description": "Location of the newly created resource",
                  "format": "uri"
                }
              }
            }
          },
          "400": {
            "description": "Bad Request"
          },
          "404": {
            "description": "Not Found"
          }
        }
      }
    },
    "/umbraco/management/api/v1/media/{key}": {
      "get": {
        "tags": [
          "Media"
        ],
        "operationId": "GetMediaByKey",
        "parameters": [
          {
            "name": "key",
            "in": "path",
            "required": true,
            "schema": {
              "type": "string",
              "format": "uuid"
            }
          }
        ],
        "responses": {
          "200": {
            "description": "Success",
            "content": {
              "application/json": {
                "schema": {
                  "oneOf": [
                    {
                      "$ref": "#/components/schemas/DocumentResponseModel"
                    }
                  ]
                }
              }
            }
          },
          "404": {
            "description": "Not Found"
          }
        }
      },
      "delete": {
        "tags": [
          "Media"
        ],
        "operationId": "DeleteMediaByKey",
        "parameters": [
          {
            "name": "key",
            "in": "path",
            "required": true,
            "schema": {
              "type": "string",
              "format": "uuid"
            }
          }
        ],
        "responses": {
          "200": {
            "description": "Success"
          },
          "400": {
            "description": "Bad Request"
          },
          "404": {
            "description": "Not Found"
          }
        }
      },
      "put": {
        "tags": [
          "Media"
        ],
        "operationId": "PutMediaByKey",
        "parameters": [
          {
            "name": "key",
            "in": "path",
            "required": true,
            "schema": {
              "type": "string",
              "format": "uuid"
            }
          }
        ],
        "requestBody": {
          "content": {
            "application/json": {
              "schema": {
                "oneOf": [
                  {
                    "$ref": "#/components/schemas/UpdateMediaRequestModel"
                  }
                ]
              }
            }
          }
        },
        "responses": {
          "200": {
            "description": "Success"
          },
          "400": {
            "description": "Bad Request"
          },
          "404": {
            "description": "Not Found"
          }
        }
      }
    },
    "/umbraco/management/api/v1/recycle-bin/media/children": {
      "get": {
        "tags": [
          "Media"
        ],
        "operationId": "GetRecycleBinMediaChildren",
        "parameters": [
          {
            "name": "parentKey",
            "in": "query",
            "schema": {
              "type": "string",
              "format": "uuid"
            }
          },
          {
            "name": "skip",
            "in": "query",
            "schema": {
              "type": "integer",
              "format": "int32",
              "default": 0
            }
          },
          {
            "name": "take",
            "in": "query",
            "schema": {
              "type": "integer",
              "format": "int32",
              "default": 100
            }
          }
        ],
        "responses": {
          "401": {
            "description": "Unauthorized"
          },
          "200": {
            "description": "Success",
            "content": {
              "application/json": {
                "schema": {
                  "$ref": "#/components/schemas/PagedRecycleBinItemResponseModel"
                }
              }
            }
          }
        }
      }
    },
    "/umbraco/management/api/v1/recycle-bin/media/root": {
      "get": {
        "tags": [
          "Media"
        ],
        "operationId": "GetRecycleBinMediaRoot",
        "parameters": [
          {
            "name": "skip",
            "in": "query",
            "schema": {
              "type": "integer",
              "format": "int32",
              "default": 0
            }
          },
          {
            "name": "take",
            "in": "query",
            "schema": {
              "type": "integer",
              "format": "int32",
              "default": 100
            }
          }
        ],
        "responses": {
          "401": {
            "description": "Unauthorized"
          },
          "200": {
            "description": "Success",
            "content": {
              "application/json": {
                "schema": {
                  "$ref": "#/components/schemas/PagedRecycleBinItemResponseModel"
                }
              }
            }
          }
        }
      }
    },
    "/umbraco/management/api/v1/tree/media/children": {
      "get": {
        "tags": [
          "Media"
        ],
        "operationId": "GetTreeMediaChildren",
        "parameters": [
          {
            "name": "parentKey",
            "in": "query",
            "schema": {
              "type": "string",
              "format": "uuid"
            }
          },
          {
            "name": "skip",
            "in": "query",
            "schema": {
              "type": "integer",
              "format": "int32",
              "default": 0
            }
          },
          {
            "name": "take",
            "in": "query",
            "schema": {
              "type": "integer",
              "format": "int32",
              "default": 100
            }
          },
          {
            "name": "dataTypeKey",
            "in": "query",
            "schema": {
              "type": "string",
              "format": "uuid"
            }
          }
        ],
        "responses": {
          "200": {
            "description": "Success",
            "content": {
              "application/json": {
                "schema": {
                  "$ref": "#/components/schemas/PagedContentTreeItemResponseModel"
                }
              }
            }
          }
        }
      }
    },
    "/umbraco/management/api/v1/tree/media/item": {
      "get": {
        "tags": [
          "Media"
        ],
        "operationId": "GetTreeMediaItem",
        "parameters": [
          {
            "name": "key",
            "in": "query",
            "schema": {
              "type": "array",
              "items": {
                "type": "string",
                "format": "uuid"
              }
            }
          },
          {
            "name": "dataTypeKey",
            "in": "query",
            "schema": {
              "type": "string",
              "format": "uuid"
            }
          }
        ],
        "responses": {
          "200": {
            "description": "Success",
            "content": {
              "application/json": {
                "schema": {
                  "type": "array",
                  "items": {
                    "oneOf": [
                      {
                        "$ref": "#/components/schemas/ContentTreeItemResponseModel"
                      },
                      {
                        "$ref": "#/components/schemas/DocumentTreeItemResponseModel"
                      }
                    ]
                  }
                }
              }
            }
          }
        }
      }
    },
    "/umbraco/management/api/v1/tree/media/root": {
      "get": {
        "tags": [
          "Media"
        ],
        "operationId": "GetTreeMediaRoot",
        "parameters": [
          {
            "name": "skip",
            "in": "query",
            "schema": {
              "type": "integer",
              "format": "int32",
              "default": 0
            }
          },
          {
            "name": "take",
            "in": "query",
            "schema": {
              "type": "integer",
              "format": "int32",
              "default": 100
            }
          },
          {
            "name": "dataTypeKey",
            "in": "query",
            "schema": {
              "type": "string",
              "format": "uuid"
            }
          }
        ],
        "responses": {
          "200": {
            "description": "Success",
            "content": {
              "application/json": {
                "schema": {
                  "$ref": "#/components/schemas/PagedContentTreeItemResponseModel"
                }
              }
            }
          }
        }
      }
    },
    "/umbraco/management/api/v1/tree/member-group/item": {
      "get": {
        "tags": [
          "Member Group"
        ],
        "operationId": "GetTreeMemberGroupItem",
        "parameters": [
          {
            "name": "key",
            "in": "query",
            "schema": {
              "type": "array",
              "items": {
                "type": "string",
                "format": "uuid"
              }
            }
          }
        ],
        "responses": {
          "200": {
            "description": "Success",
            "content": {
              "application/json": {
                "schema": {
                  "type": "array",
                  "items": {
                    "oneOf": [
                      {
                        "$ref": "#/components/schemas/EntityTreeItemResponseModel"
                      },
                      {
                        "$ref": "#/components/schemas/ContentTreeItemResponseModel"
                      },
                      {
                        "$ref": "#/components/schemas/DocumentBlueprintTreeItemResponseModel"
                      },
                      {
                        "$ref": "#/components/schemas/DocumentTreeItemResponseModel"
                      },
                      {
                        "$ref": "#/components/schemas/DocumentTypeTreeItemResponseModel"
                      },
                      {
                        "$ref": "#/components/schemas/FolderTreeItemResponseModel"
                      }
                    ]
                  }
                }
              }
            }
          }
        }
      }
    },
    "/umbraco/management/api/v1/tree/member-group/root": {
      "get": {
        "tags": [
          "Member Group"
        ],
        "operationId": "GetTreeMemberGroupRoot",
        "parameters": [
          {
            "name": "skip",
            "in": "query",
            "schema": {
              "type": "integer",
              "format": "int32",
              "default": 0
            }
          },
          {
            "name": "take",
            "in": "query",
            "schema": {
              "type": "integer",
              "format": "int32",
              "default": 100
            }
          }
        ],
        "responses": {
          "200": {
            "description": "Success",
            "content": {
              "application/json": {
                "schema": {
                  "$ref": "#/components/schemas/PagedEntityTreeItemResponseModel"
                }
              }
            }
          }
        }
      }
    },
    "/umbraco/management/api/v1/tree/member-type/item": {
      "get": {
        "tags": [
          "Member Type"
        ],
        "operationId": "GetTreeMemberTypeItem",
        "parameters": [
          {
            "name": "key",
            "in": "query",
            "schema": {
              "type": "array",
              "items": {
                "type": "string",
                "format": "uuid"
              }
            }
          }
        ],
        "responses": {
          "200": {
            "description": "Success",
            "content": {
              "application/json": {
                "schema": {
                  "type": "array",
                  "items": {
                    "oneOf": [
                      {
                        "$ref": "#/components/schemas/EntityTreeItemResponseModel"
                      },
                      {
                        "$ref": "#/components/schemas/ContentTreeItemResponseModel"
                      },
                      {
                        "$ref": "#/components/schemas/DocumentBlueprintTreeItemResponseModel"
                      },
                      {
                        "$ref": "#/components/schemas/DocumentTreeItemResponseModel"
                      },
                      {
                        "$ref": "#/components/schemas/DocumentTypeTreeItemResponseModel"
                      },
                      {
                        "$ref": "#/components/schemas/FolderTreeItemResponseModel"
                      }
                    ]
                  }
                }
              }
            }
          }
        }
      }
    },
    "/umbraco/management/api/v1/tree/member-type/root": {
      "get": {
        "tags": [
          "Member Type"
        ],
        "operationId": "GetTreeMemberTypeRoot",
        "parameters": [
          {
            "name": "skip",
            "in": "query",
            "schema": {
              "type": "integer",
              "format": "int32",
              "default": 0
            }
          },
          {
            "name": "take",
            "in": "query",
            "schema": {
              "type": "integer",
              "format": "int32",
              "default": 100
            }
          }
        ],
        "responses": {
          "200": {
            "description": "Success",
            "content": {
              "application/json": {
                "schema": {
                  "$ref": "#/components/schemas/PagedEntityTreeItemResponseModel"
                }
              }
            }
          }
        }
      }
    },
    "/umbraco/management/api/v1/models-builder/build": {
      "post": {
        "tags": [
          "Models Builder"
        ],
        "operationId": "PostModelsBuilderBuild",
        "responses": {
          "200": {
            "description": "Success"
          },
          "428": {
            "description": "Client Error",
            "content": {
              "application/json": {
                "schema": {
                  "$ref": "#/components/schemas/ProblemDetailsModel"
                }
              }
            }
          }
        }
      }
    },
    "/umbraco/management/api/v1/models-builder/dashboard": {
      "get": {
        "tags": [
          "Models Builder"
        ],
        "operationId": "GetModelsBuilderDashboard",
        "responses": {
          "200": {
            "description": "Success",
            "content": {
              "application/json": {
                "schema": {
                  "oneOf": [
                    {
                      "$ref": "#/components/schemas/ModelsBuilderResponseModel"
                    }
                  ]
                }
              }
            }
          }
        }
      }
    },
    "/umbraco/management/api/v1/models-builder/status": {
      "get": {
        "tags": [
          "Models Builder"
        ],
        "operationId": "GetModelsBuilderStatus",
        "responses": {
          "200": {
            "description": "Success",
            "content": {
              "application/json": {
                "schema": {
                  "oneOf": [
                    {
                      "$ref": "#/components/schemas/OutOfDateStatusResponseModel"
                    }
                  ]
                }
              }
            }
          }
        }
      }
    },
    "/umbraco/management/api/v1/object-types": {
      "get": {
        "tags": [
          "Object Types"
        ],
        "operationId": "GetObjectTypes",
        "parameters": [
          {
            "name": "skip",
            "in": "query",
            "schema": {
              "type": "integer",
              "format": "int32",
              "default": 0
            }
          },
          {
            "name": "take",
            "in": "query",
            "schema": {
              "type": "integer",
              "format": "int32",
              "default": 100
            }
          }
        ],
        "responses": {
          "200": {
            "description": "Success",
            "content": {
              "application/json": {
                "schema": {
                  "$ref": "#/components/schemas/PagedObjectTypeResponseModel"
                }
              }
            }
          }
        }
      }
    },
    "/umbraco/management/api/v1/package/{name}/run-migration": {
      "post": {
        "tags": [
          "Package"
        ],
        "operationId": "PostPackageByNameRunMigration",
        "parameters": [
          {
            "name": "name",
            "in": "path",
            "required": true,
            "schema": {
              "type": "string"
            }
          }
        ],
        "responses": {
          "404": {
            "description": "Not Found"
          },
          "409": {
            "description": "Conflict",
            "content": {
              "application/json": {
                "schema": {
                  "$ref": "#/components/schemas/ProblemDetailsModel"
                }
              }
            }
          },
          "200": {
            "description": "Success"
          }
        }
      }
    },
    "/umbraco/management/api/v1/package/created": {
      "get": {
        "tags": [
          "Package"
        ],
        "operationId": "GetPackageCreated",
        "parameters": [
          {
            "name": "skip",
            "in": "query",
            "schema": {
              "type": "integer",
              "format": "int32",
              "default": 0
            }
          },
          {
            "name": "take",
            "in": "query",
            "schema": {
              "type": "integer",
              "format": "int32",
              "default": 100
            }
          }
        ],
        "responses": {
          "200": {
            "description": "Success",
            "content": {
              "application/json": {
                "schema": {
                  "$ref": "#/components/schemas/PagedPackageDefinitionResponseModel"
                }
              }
            }
          }
        }
      },
      "post": {
        "tags": [
          "Package"
        ],
        "operationId": "PostPackageCreated",
        "requestBody": {
          "content": {
            "application/json": {
              "schema": {
                "oneOf": [
                  {
                    "$ref": "#/components/schemas/CreatePackageRequestModel"
                  }
                ]
              }
            }
          }
        },
        "responses": {
          "404": {
            "description": "Not Found"
          },
          "400": {
            "description": "Bad Request",
            "content": {
              "application/json": {
                "schema": {
                  "$ref": "#/components/schemas/ProblemDetailsModel"
                }
              }
            }
          },
          "201": {
            "description": "Created",
            "headers": {
              "Location": {
                "description": "Location of the newly created resource",
                "schema": {
                  "type": "string",
                  "description": "Location of the newly created resource",
                  "format": "uri"
                }
              }
            }
          }
        }
      }
    },
    "/umbraco/management/api/v1/package/created/{key}": {
      "get": {
        "tags": [
          "Package"
        ],
        "operationId": "GetPackageCreatedByKey",
        "parameters": [
          {
            "name": "key",
            "in": "path",
            "required": true,
            "schema": {
              "type": "string",
              "format": "uuid"
            }
          }
        ],
        "responses": {
          "404": {
            "description": "Not Found"
          },
          "200": {
            "description": "Success",
            "content": {
              "application/json": {
                "schema": {
                  "oneOf": [
                    {
                      "$ref": "#/components/schemas/PackageDefinitionResponseModel"
                    }
                  ]
                }
              }
            }
          }
        }
      },
      "delete": {
        "tags": [
          "Package"
        ],
        "operationId": "DeletePackageCreatedByKey",
        "parameters": [
          {
            "name": "key",
            "in": "path",
            "required": true,
            "schema": {
              "type": "string",
              "format": "uuid"
            }
          }
        ],
        "responses": {
          "404": {
            "description": "Not Found"
          },
          "200": {
            "description": "Success"
          }
        }
      },
      "put": {
        "tags": [
          "Package"
        ],
        "operationId": "PutPackageCreatedByKey",
        "parameters": [
          {
            "name": "key",
            "in": "path",
            "required": true,
            "schema": {
              "type": "string",
              "format": "uuid"
            }
          }
        ],
        "requestBody": {
          "content": {
            "application/json": {
              "schema": {
                "oneOf": [
                  {
                    "$ref": "#/components/schemas/UpdatePackageRequestModel"
                  }
                ]
              }
            }
          }
        },
        "responses": {
          "404": {
            "description": "Not Found"
          },
          "200": {
            "description": "Success"
          }
        }
      }
    },
    "/umbraco/management/api/v1/package/created/{key}/download": {
      "get": {
        "tags": [
          "Package"
        ],
        "operationId": "GetPackageCreatedByKeyDownload",
        "parameters": [
          {
            "name": "key",
            "in": "path",
            "required": true,
            "schema": {
              "type": "string",
              "format": "uuid"
            }
          }
        ],
        "responses": {
          "404": {
            "description": "Not Found"
          },
          "200": {
            "description": "Success",
            "content": {
              "application/json": {
                "schema": {
                  "type": "string",
                  "format": "binary"
                }
              }
            }
          }
        }
      }
    },
    "/umbraco/management/api/v1/package/manifest": {
      "get": {
        "tags": [
          "Package"
        ],
        "operationId": "GetPackageManifest",
        "responses": {
          "200": {
            "description": "Success",
            "content": {
              "application/json": {
                "schema": {
                  "type": "array",
                  "items": {
                    "oneOf": [
                      {
                        "$ref": "#/components/schemas/PackageManifestResponseModel"
                      }
                    ]
                  }
                }
              }
            }
          }
        }
      }
    },
    "/umbraco/management/api/v1/package/migration-status": {
      "get": {
        "tags": [
          "Package"
        ],
        "operationId": "GetPackageMigrationStatus",
        "parameters": [
          {
            "name": "skip",
            "in": "query",
            "schema": {
              "type": "integer",
              "format": "int32",
              "default": 0
            }
          },
          {
            "name": "take",
            "in": "query",
            "schema": {
              "type": "integer",
              "format": "int32",
              "default": 100
            }
          }
        ],
        "responses": {
          "200": {
            "description": "Success",
            "content": {
              "application/json": {
                "schema": {
                  "$ref": "#/components/schemas/PagedPackageMigrationStatusResponseModel"
                }
              }
            }
          }
        }
      }
    },
    "/umbraco/management/api/v1/tree/partial-view/children": {
      "get": {
        "tags": [
          "Partial View"
        ],
        "operationId": "GetTreePartialViewChildren",
        "parameters": [
          {
            "name": "path",
            "in": "query",
            "schema": {
              "type": "string"
            }
          },
          {
            "name": "skip",
            "in": "query",
            "schema": {
              "type": "integer",
              "format": "int32",
              "default": 0
            }
          },
          {
            "name": "take",
            "in": "query",
            "schema": {
              "type": "integer",
              "format": "int32",
              "default": 100
            }
          }
        ],
        "responses": {
          "200": {
            "description": "Success",
            "content": {
              "application/json": {
                "schema": {
                  "$ref": "#/components/schemas/PagedFileSystemTreeItemPresentationModel"
                }
              }
            }
          }
        }
      }
    },
    "/umbraco/management/api/v1/tree/partial-view/item": {
      "get": {
        "tags": [
          "Partial View"
        ],
        "operationId": "GetTreePartialViewItem",
        "parameters": [
          {
            "name": "path",
            "in": "query",
            "schema": {
              "type": "array",
              "items": {
                "type": "string"
              }
            }
          }
        ],
        "responses": {
          "200": {
            "description": "Success",
            "content": {
              "application/json": {
                "schema": {
                  "type": "array",
                  "items": {
                    "oneOf": [
                      {
                        "$ref": "#/components/schemas/FileSystemTreeItemPresentationModel"
                      }
                    ]
                  }
                }
              }
            }
          }
        }
      }
    },
    "/umbraco/management/api/v1/tree/partial-view/root": {
      "get": {
        "tags": [
          "Partial View"
        ],
        "operationId": "GetTreePartialViewRoot",
        "parameters": [
          {
            "name": "skip",
            "in": "query",
            "schema": {
              "type": "integer",
              "format": "int32",
              "default": 0
            }
          },
          {
            "name": "take",
            "in": "query",
            "schema": {
              "type": "integer",
              "format": "int32",
              "default": 100
            }
          }
        ],
        "responses": {
          "200": {
            "description": "Success",
            "content": {
              "application/json": {
                "schema": {
                  "$ref": "#/components/schemas/PagedFileSystemTreeItemPresentationModel"
                }
              }
            }
          }
        }
      }
    },
    "/umbraco/management/api/v1/profiling/status": {
      "get": {
        "tags": [
          "Profiling"
        ],
        "operationId": "GetProfilingStatus",
        "responses": {
          "200": {
            "description": "Success",
            "content": {
              "application/json": {
                "schema": {
                  "oneOf": [
                    {
                      "$ref": "#/components/schemas/ProfilingStatusResponseModel"
                    }
                  ]
                }
              }
            }
          }
        }
      },
      "put": {
        "tags": [
          "Profiling"
        ],
        "operationId": "PutProfilingStatus",
        "requestBody": {
          "content": {
            "application/json": {
              "schema": {
                "oneOf": [
                  {
                    "$ref": "#/components/schemas/ProfilingStatusRequestModel"
                  }
                ]
              }
            }
          }
        },
        "responses": {
          "200": {
            "description": "Success"
          }
        }
      }
    },
    "/umbraco/management/api/v1/published-cache/collect": {
      "post": {
        "tags": [
          "Published Cache"
        ],
        "operationId": "PostPublishedCacheCollect",
        "responses": {
          "200": {
            "description": "Success"
          }
        }
      }
    },
    "/umbraco/management/api/v1/published-cache/rebuild": {
      "post": {
        "tags": [
          "Published Cache"
        ],
        "operationId": "PostPublishedCacheRebuild",
        "responses": {
          "200": {
            "description": "Success"
          }
        }
      }
    },
    "/umbraco/management/api/v1/published-cache/reload": {
      "post": {
        "tags": [
          "Published Cache"
        ],
        "operationId": "PostPublishedCacheReload",
        "responses": {
          "200": {
            "description": "Success"
          }
        }
      }
    },
    "/umbraco/management/api/v1/published-cache/status": {
      "get": {
        "tags": [
          "Published Cache"
        ],
        "operationId": "GetPublishedCacheStatus",
        "responses": {
          "200": {
            "description": "Success",
            "content": {
              "application/json": {
                "schema": {
                  "type": "string"
                }
              }
            }
          }
        }
      }
    },
    "/umbraco/management/api/v1/redirect-management": {
      "get": {
        "tags": [
          "Redirect Management"
        ],
        "operationId": "GetRedirectManagement",
        "parameters": [
          {
            "name": "filter",
            "in": "query",
            "schema": {
              "type": "string"
            }
          },
          {
            "name": "skip",
            "in": "query",
            "schema": {
              "type": "integer",
              "format": "int32"
            }
          },
          {
            "name": "take",
            "in": "query",
            "schema": {
              "type": "integer",
              "format": "int32"
            }
          }
        ],
        "responses": {
          "400": {
            "description": "Bad Request",
            "content": {
              "application/json": {
                "schema": {
                  "$ref": "#/components/schemas/ProblemDetailsModel"
                }
              }
            }
          },
          "200": {
            "description": "Success",
            "content": {
              "application/json": {
                "schema": {
                  "$ref": "#/components/schemas/PagedRedirectUrlResponseModel"
                }
              }
            }
          }
        }
      }
    },
    "/umbraco/management/api/v1/redirect-management/{key}": {
      "get": {
        "tags": [
          "Redirect Management"
        ],
        "operationId": "GetRedirectManagementByKey",
        "parameters": [
          {
            "name": "key",
            "in": "path",
            "required": true,
            "schema": {
              "type": "string",
              "format": "uuid"
            }
          },
          {
            "name": "skip",
            "in": "query",
            "schema": {
              "type": "integer",
              "format": "int32"
            }
          },
          {
            "name": "take",
            "in": "query",
            "schema": {
              "type": "integer",
              "format": "int32"
            }
          }
        ],
        "responses": {
          "200": {
            "description": "Success",
            "content": {
              "application/json": {
                "schema": {
                  "$ref": "#/components/schemas/PagedRedirectUrlResponseModel"
                }
              }
            }
          }
        }
      },
      "delete": {
        "tags": [
          "Redirect Management"
        ],
        "operationId": "DeleteRedirectManagementByKey",
        "parameters": [
          {
            "name": "key",
            "in": "path",
            "required": true,
            "schema": {
              "type": "string",
              "format": "uuid"
            }
          }
        ],
        "responses": {
          "200": {
            "description": "Success"
          }
        }
      }
    },
    "/umbraco/management/api/v1/redirect-management/status": {
      "get": {
        "tags": [
          "Redirect Management"
        ],
        "operationId": "GetRedirectManagementStatus",
        "responses": {
          "200": {
            "description": "Success",
            "content": {
              "application/json": {
                "schema": {
                  "oneOf": [
                    {
                      "$ref": "#/components/schemas/RedirectUrlStatusResponseModel"
                    }
                  ]
                }
              }
            }
          }
        }
      },
      "post": {
        "tags": [
          "Redirect Management"
        ],
        "operationId": "PostRedirectManagementStatus",
        "parameters": [
          {
            "name": "status",
            "in": "query",
            "schema": {
              "$ref": "#/components/schemas/RedirectStatusModel"
            }
          }
        ],
        "responses": {
          "200": {
            "description": "Success"
          }
        }
      }
    },
    "/umbraco/management/api/v1/relation-type": {
      "post": {
        "tags": [
          "Relation Type"
        ],
        "operationId": "PostRelationType",
        "requestBody": {
          "content": {
            "application/json": {
              "schema": {
                "oneOf": [
                  {
                    "$ref": "#/components/schemas/CreateRelationTypeRequestModel"
                  }
                ]
              }
            }
          }
        },
        "responses": {
          "201": {
            "description": "Created",
            "headers": {
              "Location": {
                "description": "Location of the newly created resource",
                "schema": {
                  "type": "string",
                  "description": "Location of the newly created resource",
                  "format": "uri"
                }
              }
            }
          },
          "400": {
            "description": "Bad Request",
            "content": {
              "application/json": {
                "schema": {
                  "$ref": "#/components/schemas/ProblemDetailsModel"
                }
              }
            }
          }
        }
      }
    },
    "/umbraco/management/api/v1/relation-type/{key}": {
      "get": {
        "tags": [
          "Relation Type"
        ],
        "operationId": "GetRelationTypeByKey",
        "parameters": [
          {
            "name": "key",
            "in": "path",
            "required": true,
            "schema": {
              "type": "string",
              "format": "uuid"
            }
          }
        ],
        "responses": {
          "200": {
            "description": "Success",
            "content": {
              "application/json": {
                "schema": {
                  "oneOf": [
                    {
                      "$ref": "#/components/schemas/RelationTypeResponseModel"
                    }
                  ]
                }
              }
            }
          },
          "404": {
            "description": "Not Found"
          }
        }
      },
      "delete": {
        "tags": [
          "Relation Type"
        ],
        "operationId": "DeleteRelationTypeByKey",
        "parameters": [
          {
            "name": "key",
            "in": "path",
            "required": true,
            "schema": {
              "type": "string",
              "format": "uuid"
            }
          }
        ],
        "responses": {
          "200": {
            "description": "Success"
          },
          "404": {
            "description": "Not Found",
            "content": {
              "application/json": {
                "schema": {
                  "$ref": "#/components/schemas/ProblemDetailsModel"
                }
              }
            }
          }
        }
      },
      "put": {
        "tags": [
          "Relation Type"
        ],
        "operationId": "PutRelationTypeByKey",
        "parameters": [
          {
            "name": "key",
            "in": "path",
            "required": true,
            "schema": {
              "type": "string",
              "format": "uuid"
            }
          }
        ],
        "requestBody": {
          "content": {
            "application/json": {
              "schema": {
                "oneOf": [
                  {
                    "$ref": "#/components/schemas/UpdateRelationTypeRequestModel"
                  }
                ]
              }
            }
          }
        },
        "responses": {
          "200": {
            "description": "Success",
            "content": {
              "application/json": {
                "schema": {
                  "oneOf": [
                    {
                      "$ref": "#/components/schemas/RelationTypeResponseModel"
                    }
                  ]
                }
              }
            }
          },
          "400": {
            "description": "Bad Request",
            "content": {
              "application/json": {
                "schema": {
                  "$ref": "#/components/schemas/ProblemDetailsModel"
                }
              }
            }
          },
          "404": {
            "description": "Not Found",
            "content": {
              "application/json": {
                "schema": {
                  "$ref": "#/components/schemas/ProblemDetailsModel"
                }
              }
            }
          }
        }
      }
    },
    "/umbraco/management/api/v1/tree/relation-type/item": {
      "get": {
        "tags": [
          "Relation Type"
        ],
        "operationId": "GetTreeRelationTypeItem",
        "parameters": [
          {
            "name": "key",
            "in": "query",
            "schema": {
              "type": "array",
              "items": {
                "type": "string",
                "format": "uuid"
              }
            }
          }
        ],
        "responses": {
          "200": {
            "description": "Success",
            "content": {
              "application/json": {
                "schema": {
                  "type": "array",
                  "items": {
                    "oneOf": [
                      {
                        "$ref": "#/components/schemas/FolderTreeItemResponseModel"
                      },
                      {
                        "$ref": "#/components/schemas/DocumentTypeTreeItemResponseModel"
                      }
                    ]
                  }
                }
              }
            }
          }
        }
      }
    },
    "/umbraco/management/api/v1/tree/relation-type/root": {
      "get": {
        "tags": [
          "Relation Type"
        ],
        "operationId": "GetTreeRelationTypeRoot",
        "parameters": [
          {
            "name": "skip",
            "in": "query",
            "schema": {
              "type": "integer",
              "format": "int32",
              "default": 0
            }
          },
          {
            "name": "take",
            "in": "query",
            "schema": {
              "type": "integer",
              "format": "int32",
              "default": 100
            }
          }
        ],
        "responses": {
          "200": {
            "description": "Success",
            "content": {
              "application/json": {
                "schema": {
                  "$ref": "#/components/schemas/PagedEntityTreeItemResponseModel"
                }
              }
            }
          }
        }
      }
    },
    "/umbraco/management/api/v1/relation/{id}": {
      "get": {
        "tags": [
          "Relation"
        ],
        "operationId": "GetRelationById",
        "parameters": [
          {
            "name": "id",
            "in": "path",
            "required": true,
            "schema": {
              "type": "integer",
              "format": "int32"
            }
          }
        ],
        "responses": {
          "200": {
            "description": "Success",
            "content": {
              "application/json": {
                "schema": {
                  "oneOf": [
                    {
                      "$ref": "#/components/schemas/RelationResponseModel"
                    }
                  ]
                }
              }
            }
          },
          "404": {
            "description": "Not Found"
          }
        }
      }
    },
    "/umbraco/management/api/v1/relation/child-relation/{childId}": {
      "get": {
        "tags": [
          "Relation"
        ],
        "operationId": "GetRelationChildRelationByChildId",
        "parameters": [
          {
            "name": "childId",
            "in": "path",
            "required": true,
            "schema": {
              "type": "integer",
              "format": "int32"
            }
          },
          {
            "name": "skip",
            "in": "query",
            "schema": {
              "type": "integer",
              "format": "int32"
            }
          },
          {
            "name": "take",
            "in": "query",
            "schema": {
              "type": "integer",
              "format": "int32"
            }
          },
          {
            "name": "relationTypeAlias",
            "in": "query",
            "schema": {
              "type": "string",
              "default": ""
            }
          }
        ],
        "responses": {
          "200": {
            "description": "Success",
            "content": {
              "application/json": {
                "schema": {
                  "$ref": "#/components/schemas/PagedRelationResponseModel"
                }
              }
            }
          }
        }
      }
    },
    "/umbraco/management/api/v1/relation/type/{key}": {
      "get": {
        "tags": [
          "Relation"
        ],
        "operationId": "GetRelationTypeByKey",
        "parameters": [
          {
            "name": "key",
            "in": "path",
            "required": true,
            "schema": {
              "type": "string",
              "format": "uuid"
            }
          },
          {
            "name": "skip",
            "in": "query",
            "schema": {
              "type": "integer",
              "format": "int32",
              "default": 0
            }
          },
          {
            "name": "take",
            "in": "query",
            "schema": {
              "type": "integer",
              "format": "int32",
              "default": 100
            }
          }
        ],
        "responses": {
          "200": {
            "description": "Success",
            "content": {
              "application/json": {
                "schema": {
                  "$ref": "#/components/schemas/PagedRelationResponseModel"
                }
              }
            }
          }
        }
      }
    },
    "/umbraco/management/api/v1/tree/script/children": {
      "get": {
        "tags": [
          "Script"
        ],
        "operationId": "GetTreeScriptChildren",
        "parameters": [
          {
            "name": "path",
            "in": "query",
            "schema": {
              "type": "string"
            }
          },
          {
            "name": "skip",
            "in": "query",
            "schema": {
              "type": "integer",
              "format": "int32",
              "default": 0
            }
          },
          {
            "name": "take",
            "in": "query",
            "schema": {
              "type": "integer",
              "format": "int32",
              "default": 100
            }
          }
        ],
        "responses": {
          "200": {
            "description": "Success",
            "content": {
              "application/json": {
                "schema": {
                  "$ref": "#/components/schemas/PagedFileSystemTreeItemPresentationModel"
                }
              }
            }
          }
        }
      }
    },
    "/umbraco/management/api/v1/tree/script/item": {
      "get": {
        "tags": [
          "Script"
        ],
        "operationId": "GetTreeScriptItem",
        "parameters": [
          {
            "name": "path",
            "in": "query",
            "schema": {
              "type": "array",
              "items": {
                "type": "string"
              }
            }
          }
        ],
        "responses": {
          "200": {
            "description": "Success",
            "content": {
              "application/json": {
                "schema": {
                  "type": "array",
                  "items": {
                    "oneOf": [
                      {
                        "$ref": "#/components/schemas/FileSystemTreeItemPresentationModel"
                      }
                    ]
                  }
                }
              }
            }
          }
        }
      }
    },
    "/umbraco/management/api/v1/tree/script/root": {
      "get": {
        "tags": [
          "Script"
        ],
        "operationId": "GetTreeScriptRoot",
        "parameters": [
          {
            "name": "skip",
            "in": "query",
            "schema": {
              "type": "integer",
              "format": "int32",
              "default": 0
            }
          },
          {
            "name": "take",
            "in": "query",
            "schema": {
              "type": "integer",
              "format": "int32",
              "default": 100
            }
          }
        ],
        "responses": {
          "200": {
            "description": "Success",
            "content": {
              "application/json": {
                "schema": {
                  "$ref": "#/components/schemas/PagedFileSystemTreeItemPresentationModel"
                }
              }
            }
          }
        }
      }
    },
    "/umbraco/management/api/v1/searcher": {
      "get": {
        "tags": [
          "Searcher"
        ],
        "operationId": "GetSearcher",
        "parameters": [
          {
            "name": "skip",
            "in": "query",
            "schema": {
              "type": "integer",
              "format": "int32"
            }
          },
          {
            "name": "take",
            "in": "query",
            "schema": {
              "type": "integer",
              "format": "int32"
            }
          }
        ],
        "responses": {
          "200": {
            "description": "Success",
            "content": {
              "application/json": {
                "schema": {
                  "$ref": "#/components/schemas/PagedSearcherResponseModel"
                }
              }
            }
          }
        }
      }
    },
    "/umbraco/management/api/v1/searcher/{searcherName}/query": {
      "get": {
        "tags": [
          "Searcher"
        ],
        "operationId": "GetSearcherBySearcherNameQuery",
        "parameters": [
          {
            "name": "searcherName",
            "in": "path",
            "required": true,
            "schema": {
              "type": "string"
            }
          },
          {
            "name": "term",
            "in": "query",
            "schema": {
              "type": "string"
            }
          },
          {
            "name": "skip",
            "in": "query",
            "schema": {
              "type": "integer",
              "format": "int32"
            }
          },
          {
            "name": "take",
            "in": "query",
            "schema": {
              "type": "integer",
              "format": "int32"
            }
          }
        ],
        "responses": {
          "200": {
            "description": "Success",
            "content": {
              "application/json": {
                "schema": {
                  "$ref": "#/components/schemas/PagedSearchResultResponseModel"
                }
              }
            }
          },
          "404": {
            "description": "Not Found",
            "content": {
              "application/json": {
                "schema": {
                  "$ref": "#/components/schemas/ProblemDetailsModel"
                }
              }
            }
          }
        }
      }
    },
    "/umbraco/management/api/v1/security/back-office/authorize": {
      "get": {
        "tags": [
          "Security"
        ],
        "operationId": "GetSecurityBackOfficeAuthorize",
        "responses": {
          "200": {
            "description": "Success"
          }
        }
      },
      "post": {
        "tags": [
          "Security"
        ],
        "operationId": "PostSecurityBackOfficeAuthorize",
        "responses": {
          "200": {
            "description": "Success"
          }
        }
      }
    },
    "/umbraco/management/api/v1/server/status": {
      "get": {
        "tags": [
          "Server"
        ],
        "operationId": "GetServerStatus",
        "responses": {
          "400": {
            "description": "Bad Request",
            "content": {
              "application/json": {
                "schema": {
                  "$ref": "#/components/schemas/ProblemDetailsModel"
                }
              }
            }
          },
          "200": {
            "description": "Success",
            "content": {
              "application/json": {
                "schema": {
                  "oneOf": [
                    {
                      "$ref": "#/components/schemas/ServerStatusResponseModel"
                    }
                  ]
                }
              }
            }
          }
        }
      }
    },
    "/umbraco/management/api/v1/server/version": {
      "get": {
        "tags": [
          "Server"
        ],
        "operationId": "GetServerVersion",
        "responses": {
          "400": {
            "description": "Bad Request",
            "content": {
              "application/json": {
                "schema": {
                  "$ref": "#/components/schemas/ProblemDetailsModel"
                }
              }
            }
          },
          "200": {
            "description": "Success",
            "content": {
              "application/json": {
                "schema": {
                  "oneOf": [
                    {
                      "$ref": "#/components/schemas/VersionResponseModel"
                    }
                  ]
                }
              }
            }
          }
        }
      }
    },
    "/umbraco/management/api/v1/tree/static-file/children": {
      "get": {
        "tags": [
          "Static File"
        ],
        "operationId": "GetTreeStaticFileChildren",
        "parameters": [
          {
            "name": "path",
            "in": "query",
            "schema": {
              "type": "string"
            }
          },
          {
            "name": "skip",
            "in": "query",
            "schema": {
              "type": "integer",
              "format": "int32",
              "default": 0
            }
          },
          {
            "name": "take",
            "in": "query",
            "schema": {
              "type": "integer",
              "format": "int32",
              "default": 100
            }
          }
        ],
        "responses": {
          "200": {
            "description": "Success",
            "content": {
              "application/json": {
                "schema": {
                  "$ref": "#/components/schemas/PagedFileSystemTreeItemPresentationModel"
                }
              }
            }
          }
        }
      }
    },
    "/umbraco/management/api/v1/tree/static-file/item": {
      "get": {
        "tags": [
          "Static File"
        ],
        "operationId": "GetTreeStaticFileItem",
        "parameters": [
          {
            "name": "path",
            "in": "query",
            "schema": {
              "type": "array",
              "items": {
                "type": "string"
              }
            }
          }
        ],
        "responses": {
          "200": {
            "description": "Success",
            "content": {
              "application/json": {
                "schema": {
                  "type": "array",
                  "items": {
                    "oneOf": [
                      {
                        "$ref": "#/components/schemas/FileSystemTreeItemPresentationModel"
                      }
                    ]
                  }
                }
              }
            }
          }
        }
      }
    },
    "/umbraco/management/api/v1/tree/static-file/root": {
      "get": {
        "tags": [
          "Static File"
        ],
        "operationId": "GetTreeStaticFileRoot",
        "parameters": [
          {
            "name": "skip",
            "in": "query",
            "schema": {
              "type": "integer",
              "format": "int32",
              "default": 0
            }
          },
          {
            "name": "take",
            "in": "query",
            "schema": {
              "type": "integer",
              "format": "int32",
              "default": 100
            }
          }
        ],
        "responses": {
          "200": {
            "description": "Success",
            "content": {
              "application/json": {
                "schema": {
                  "$ref": "#/components/schemas/PagedFileSystemTreeItemPresentationModel"
                }
              }
            }
          }
        }
      }
    },
    "/umbraco/management/api/v1/tree/stylesheet/children": {
      "get": {
        "tags": [
          "Stylesheet"
        ],
        "operationId": "GetTreeStylesheetChildren",
        "parameters": [
          {
            "name": "path",
            "in": "query",
            "schema": {
              "type": "string"
            }
          },
          {
            "name": "skip",
            "in": "query",
            "schema": {
              "type": "integer",
              "format": "int32",
              "default": 0
            }
          },
          {
            "name": "take",
            "in": "query",
            "schema": {
              "type": "integer",
              "format": "int32",
              "default": 100
            }
          }
        ],
        "responses": {
          "200": {
            "description": "Success",
            "content": {
              "application/json": {
                "schema": {
                  "$ref": "#/components/schemas/PagedFileSystemTreeItemPresentationModel"
                }
              }
            }
          }
        }
      }
    },
    "/umbraco/management/api/v1/tree/stylesheet/item": {
      "get": {
        "tags": [
          "Stylesheet"
        ],
        "operationId": "GetTreeStylesheetItem",
        "parameters": [
          {
            "name": "path",
            "in": "query",
            "schema": {
              "type": "array",
              "items": {
                "type": "string"
              }
            }
          }
        ],
        "responses": {
          "200": {
            "description": "Success",
            "content": {
              "application/json": {
                "schema": {
                  "type": "array",
                  "items": {
                    "oneOf": [
                      {
                        "$ref": "#/components/schemas/FileSystemTreeItemPresentationModel"
                      }
                    ]
                  }
                }
              }
            }
          }
        }
      }
    },
    "/umbraco/management/api/v1/tree/stylesheet/root": {
      "get": {
        "tags": [
          "Stylesheet"
        ],
        "operationId": "GetTreeStylesheetRoot",
        "parameters": [
          {
            "name": "skip",
            "in": "query",
            "schema": {
              "type": "integer",
              "format": "int32",
              "default": 0
            }
          },
          {
            "name": "take",
            "in": "query",
            "schema": {
              "type": "integer",
              "format": "int32",
              "default": 100
            }
          }
        ],
        "responses": {
          "200": {
            "description": "Success",
            "content": {
              "application/json": {
                "schema": {
                  "$ref": "#/components/schemas/PagedFileSystemTreeItemPresentationModel"
                }
              }
            }
          }
        }
      }
    },
    "/umbraco/management/api/v1/telemetry": {
      "get": {
        "tags": [
          "Telemetry"
        ],
        "operationId": "GetTelemetry",
        "parameters": [
          {
            "name": "skip",
            "in": "query",
            "schema": {
              "type": "integer",
              "format": "int32"
            }
          },
          {
            "name": "take",
            "in": "query",
            "schema": {
              "type": "integer",
              "format": "int32"
            }
          }
        ],
        "responses": {
          "200": {
            "description": "Success",
            "content": {
              "application/json": {
                "schema": {
                  "$ref": "#/components/schemas/PagedTelemetryResponseModel"
                }
              }
            }
          }
        }
      }
    },
    "/umbraco/management/api/v1/telemetry/level": {
      "get": {
        "tags": [
          "Telemetry"
        ],
        "operationId": "GetTelemetryLevel",
        "responses": {
          "200": {
            "description": "Success",
            "content": {
              "application/json": {
                "schema": {
                  "oneOf": [
                    {
                      "$ref": "#/components/schemas/TelemetryResponseModel"
                    }
                  ]
                }
              }
            }
          }
        }
      },
      "post": {
        "tags": [
          "Telemetry"
        ],
        "operationId": "PostTelemetryLevel",
        "requestBody": {
          "content": {
            "application/json": {
              "schema": {
                "oneOf": [
                  {
                    "$ref": "#/components/schemas/TelemetryRequestModel"
                  }
                ]
              }
            }
          }
        },
        "responses": {
          "400": {
            "description": "Bad Request",
            "content": {
              "application/json": {
                "schema": {
                  "$ref": "#/components/schemas/ProblemDetailsModel"
                }
              }
            }
          },
          "200": {
            "description": "Success"
          }
        }
      }
    },
    "/umbraco/management/api/v1/template": {
      "post": {
        "tags": [
          "Template"
        ],
        "operationId": "PostTemplate",
        "requestBody": {
          "content": {
            "application/json": {
              "schema": {
                "oneOf": [
                  {
                    "$ref": "#/components/schemas/CreateTemplateRequestModel"
                  }
                ]
              }
            }
          }
        },
        "responses": {
          "201": {
            "description": "Created",
            "headers": {
              "Location": {
                "description": "Location of the newly created resource",
                "schema": {
                  "type": "string",
                  "description": "Location of the newly created resource",
                  "format": "uri"
                }
              }
            }
          },
          "400": {
            "description": "Bad Request",
            "content": {
              "application/json": {
                "schema": {
                  "$ref": "#/components/schemas/ProblemDetailsModel"
                }
              }
            }
          },
          "404": {
            "description": "Not Found"
          }
        }
      }
    },
    "/umbraco/management/api/v1/template/{key}": {
      "get": {
        "tags": [
          "Template"
        ],
        "operationId": "GetTemplateByKey",
        "parameters": [
          {
            "name": "key",
            "in": "path",
            "required": true,
            "schema": {
              "type": "string",
              "format": "uuid"
            }
          }
        ],
        "responses": {
          "200": {
            "description": "Success",
            "content": {
              "application/json": {
                "schema": {
                  "oneOf": [
                    {
                      "$ref": "#/components/schemas/TemplateResponseModel"
                    }
                  ]
                }
              }
            }
          },
          "404": {
            "description": "Not Found"
          }
        }
      },
      "delete": {
        "tags": [
          "Template"
        ],
        "operationId": "DeleteTemplateByKey",
        "parameters": [
          {
            "name": "key",
            "in": "path",
            "required": true,
            "schema": {
              "type": "string",
              "format": "uuid"
            }
          }
        ],
        "responses": {
          "200": {
            "description": "Success"
          },
          "400": {
            "description": "Bad Request",
            "content": {
              "application/json": {
                "schema": {
                  "$ref": "#/components/schemas/ProblemDetailsModel"
                }
              }
            }
          },
          "404": {
            "description": "Not Found"
          }
        }
      },
      "put": {
        "tags": [
          "Template"
        ],
        "operationId": "PutTemplateByKey",
        "parameters": [
          {
            "name": "key",
            "in": "path",
            "required": true,
            "schema": {
              "type": "string",
              "format": "uuid"
            }
          }
        ],
        "requestBody": {
          "content": {
            "application/json": {
              "schema": {
                "oneOf": [
                  {
                    "$ref": "#/components/schemas/UpdateTemplateRequestModel"
                  }
                ]
              }
            }
          }
        },
        "responses": {
          "200": {
            "description": "Success"
          },
          "400": {
            "description": "Bad Request",
            "content": {
              "application/json": {
                "schema": {
                  "$ref": "#/components/schemas/ProblemDetailsModel"
                }
              }
            }
          },
          "404": {
            "description": "Not Found"
          }
        }
      }
    },
    "/umbraco/management/api/v1/template/query/execute": {
      "post": {
        "tags": [
          "Template"
        ],
        "operationId": "PostTemplateQueryExecute",
        "requestBody": {
          "content": {
            "application/json": {
              "schema": {
                "oneOf": [
                  {
                    "$ref": "#/components/schemas/TemplateQueryExecuteModel"
                  }
                ]
              }
            }
          }
        },
        "responses": {
          "200": {
            "description": "Success",
            "content": {
              "application/json": {
                "schema": {
                  "oneOf": [
                    {
                      "$ref": "#/components/schemas/TemplateQueryResultResponseModel"
                    }
                  ]
                }
              }
            }
          }
        }
      }
    },
    "/umbraco/management/api/v1/template/query/settings": {
      "get": {
        "tags": [
          "Template"
        ],
        "operationId": "GetTemplateQuerySettings",
        "responses": {
          "200": {
            "description": "Success",
            "content": {
              "application/json": {
                "schema": {
                  "oneOf": [
                    {
                      "$ref": "#/components/schemas/TemplateQuerySettingsResponseModel"
                    }
                  ]
                }
              }
            }
          }
        }
      }
    },
    "/umbraco/management/api/v1/template/scaffold": {
      "get": {
        "tags": [
          "Template"
        ],
        "operationId": "GetTemplateScaffold",
        "responses": {
          "200": {
            "description": "Success",
            "content": {
              "application/json": {
                "schema": {
                  "oneOf": [
                    {
                      "$ref": "#/components/schemas/TemplateScaffoldResponseModel"
                    }
                  ]
                }
              }
            }
          },
          "404": {
            "description": "Not Found"
          }
        }
      }
    },
    "/umbraco/management/api/v1/tree/template/children": {
      "get": {
        "tags": [
          "Template"
        ],
        "operationId": "GetTreeTemplateChildren",
        "parameters": [
          {
            "name": "parentKey",
            "in": "query",
            "schema": {
              "type": "string",
              "format": "uuid"
            }
          },
          {
            "name": "skip",
            "in": "query",
            "schema": {
              "type": "integer",
              "format": "int32",
              "default": 0
            }
          },
          {
            "name": "take",
            "in": "query",
            "schema": {
              "type": "integer",
              "format": "int32",
              "default": 100
            }
          }
        ],
        "responses": {
          "200": {
            "description": "Success",
            "content": {
              "application/json": {
                "schema": {
                  "$ref": "#/components/schemas/PagedEntityTreeItemResponseModel"
                }
              }
            }
          }
        }
      }
    },
    "/umbraco/management/api/v1/tree/template/item": {
      "get": {
        "tags": [
          "Template"
        ],
        "operationId": "GetTreeTemplateItem",
        "parameters": [
          {
            "name": "key",
            "in": "query",
            "schema": {
              "type": "array",
              "items": {
                "type": "string",
                "format": "uuid"
              }
            }
          }
        ],
        "responses": {
          "200": {
            "description": "Success",
            "content": {
              "application/json": {
                "schema": {
                  "type": "array",
                  "items": {
                    "oneOf": [
                      {
                        "$ref": "#/components/schemas/EntityTreeItemResponseModel"
                      },
                      {
                        "$ref": "#/components/schemas/ContentTreeItemResponseModel"
                      },
                      {
                        "$ref": "#/components/schemas/DocumentBlueprintTreeItemResponseModel"
                      },
                      {
                        "$ref": "#/components/schemas/DocumentTreeItemResponseModel"
                      },
                      {
                        "$ref": "#/components/schemas/DocumentTypeTreeItemResponseModel"
                      },
                      {
                        "$ref": "#/components/schemas/FolderTreeItemResponseModel"
                      }
                    ]
                  }
                }
              }
            }
          }
        }
      }
    },
    "/umbraco/management/api/v1/tree/template/root": {
      "get": {
        "tags": [
          "Template"
        ],
        "operationId": "GetTreeTemplateRoot",
        "parameters": [
          {
            "name": "skip",
            "in": "query",
            "schema": {
              "type": "integer",
              "format": "int32",
              "default": 0
            }
          },
          {
            "name": "take",
            "in": "query",
            "schema": {
              "type": "integer",
              "format": "int32",
              "default": 100
            }
          }
        ],
        "responses": {
          "200": {
            "description": "Success",
            "content": {
              "application/json": {
                "schema": {
                  "$ref": "#/components/schemas/PagedEntityTreeItemResponseModel"
                }
              }
            }
          }
        }
      }
    },
    "/umbraco/management/api/v1/temporaryfile": {
      "post": {
        "tags": [
          "Temporary File"
        ],
        "operationId": "PostTemporaryfile",
        "requestBody": {
          "content": {
            "multipart/form-data": {
              "schema": {
                "type": "object",
                "properties": {
                  "Key": {
                    "type": "string",
                    "format": "uuid"
                  },
                  "File": {
                    "type": "string",
                    "format": "binary"
                  }
                }
              },
              "encoding": {
                "Key": {
                  "style": "form"
                },
                "File": {
                  "style": "form"
                }
              }
            }
          }
        },
        "responses": {
          "201": {
            "description": "Created",
            "headers": {
              "Location": {
                "description": "Location of the newly created resource",
                "schema": {
                  "type": "string",
                  "description": "Location of the newly created resource",
                  "format": "uri"
                }
              }
            }
          },
          "400": {
            "description": "Bad Request",
            "content": {
              "application/json": {
                "schema": {
                  "$ref": "#/components/schemas/ProblemDetailsModel"
                }
              }
            }
          }
        }
      }
    },
    "/umbraco/management/api/v1/temporaryfile/{key}": {
      "get": {
        "tags": [
          "Temporary File"
        ],
        "operationId": "GetTemporaryfileByKey",
        "parameters": [
          {
            "name": "key",
            "in": "path",
            "required": true,
            "schema": {
              "type": "string",
              "format": "uuid"
            }
          }
        ],
        "responses": {
          "400": {
            "description": "Bad Request",
            "content": {
              "application/json": {
                "schema": {
                  "$ref": "#/components/schemas/ProblemDetailsModel"
                }
              }
            }
          },
          "404": {
            "description": "Not Found",
            "content": {
              "application/json": {
                "schema": {
                  "$ref": "#/components/schemas/ProblemDetailsModel"
                }
              }
            }
          },
          "200": {
            "description": "Success",
            "content": {
              "application/json": {
                "schema": {
                  "oneOf": [
                    {
<<<<<<< HEAD
                      "$ref": "#/components/schemas/CreateTemporaryFileResponseModel"
=======
                      "$ref": "#/components/schemas/TemporaryFileResponseModel"
>>>>>>> 835388ce
                    }
                  ]
                }
              }
            }
          }
        }
      },
      "delete": {
        "tags": [
          "Temporary File"
        ],
        "operationId": "DeleteTemporaryfileByKey",
        "parameters": [
          {
            "name": "key",
            "in": "path",
            "required": true,
            "schema": {
              "type": "string",
              "format": "uuid"
            }
          }
        ],
        "responses": {
          "400": {
            "description": "Bad Request",
            "content": {
              "application/json": {
                "schema": {
                  "$ref": "#/components/schemas/ProblemDetailsModel"
                }
              }
            }
          },
          "404": {
            "description": "Not Found",
            "content": {
              "application/json": {
                "schema": {
                  "$ref": "#/components/schemas/ProblemDetailsModel"
                }
              }
            }
          },
          "200": {
            "description": "Success"
          }
        }
      }
    },
    "/umbraco/management/api/v1/tracked-reference/{key}": {
      "get": {
        "tags": [
          "Tracked Reference"
        ],
        "operationId": "GetTrackedReferenceByKey",
        "parameters": [
          {
            "name": "key",
            "in": "path",
            "required": true,
            "schema": {
              "type": "string",
              "format": "uuid"
            }
          },
          {
            "name": "skip",
            "in": "query",
            "schema": {
              "type": "integer",
              "format": "int64",
              "default": 0
            }
          },
          {
            "name": "take",
            "in": "query",
            "schema": {
              "type": "integer",
              "format": "int64",
              "default": 20
            }
          },
          {
            "name": "filterMustBeIsDependency",
            "in": "query",
            "schema": {
              "type": "boolean",
              "default": false
            }
          }
        ],
        "responses": {
          "200": {
            "description": "Success",
            "content": {
              "application/json": {
                "schema": {
                  "$ref": "#/components/schemas/PagedRelationItemResponseModel"
                }
              }
            }
          }
        }
      }
    },
    "/umbraco/management/api/v1/tracked-reference/descendants/{parentKey}": {
      "get": {
        "tags": [
          "Tracked Reference"
        ],
        "operationId": "GetTrackedReferenceDescendantsByParentKey",
        "parameters": [
          {
            "name": "parentKey",
            "in": "path",
            "required": true,
            "schema": {
              "type": "string",
              "format": "uuid"
            }
          },
          {
            "name": "skip",
            "in": "query",
            "schema": {
              "type": "integer",
              "format": "int64"
            }
          },
          {
            "name": "take",
            "in": "query",
            "schema": {
              "type": "integer",
              "format": "int64"
            }
          },
          {
            "name": "filterMustBeIsDependency",
            "in": "query",
            "schema": {
              "type": "boolean",
              "default": true
            }
          }
        ],
        "responses": {
          "200": {
            "description": "Success",
            "content": {
              "application/json": {
                "schema": {
                  "$ref": "#/components/schemas/PagedRelationItemResponseModel"
                }
              }
            }
          }
        }
      }
    },
    "/umbraco/management/api/v1/tracked-reference/item": {
      "get": {
        "tags": [
          "Tracked Reference"
        ],
        "operationId": "GetTrackedReferenceItem",
        "parameters": [
          {
            "name": "key",
            "in": "query",
            "schema": {
              "uniqueItems": true,
              "type": "array",
              "items": {
                "type": "string",
                "format": "uuid"
              }
            }
          },
          {
            "name": "skip",
            "in": "query",
            "schema": {
              "type": "integer",
              "format": "int64",
              "default": 0
            }
          },
          {
            "name": "take",
            "in": "query",
            "schema": {
              "type": "integer",
              "format": "int64",
              "default": 20
            }
          },
          {
            "name": "filterMustBeIsDependency",
            "in": "query",
            "schema": {
              "type": "boolean",
              "default": true
            }
          }
        ],
        "responses": {
          "200": {
            "description": "Success",
            "content": {
              "application/json": {
                "schema": {
                  "$ref": "#/components/schemas/PagedRelationItemResponseModel"
                }
              }
            }
          }
        }
      }
    },
    "/umbraco/management/api/v1/upgrade/authorize": {
      "post": {
        "tags": [
          "Upgrade"
        ],
        "operationId": "PostUpgradeAuthorize",
        "responses": {
          "200": {
            "description": "Success"
          },
          "428": {
            "description": "Client Error",
            "content": {
              "application/json": {
                "schema": {
                  "$ref": "#/components/schemas/ProblemDetailsModel"
                }
              }
            }
          },
          "500": {
            "description": "Server Error",
            "content": {
              "application/json": {
                "schema": {
                  "$ref": "#/components/schemas/ProblemDetailsModel"
                }
              }
            }
          }
        }
      }
    },
    "/umbraco/management/api/v1/upgrade/settings": {
      "get": {
        "tags": [
          "Upgrade"
        ],
        "operationId": "GetUpgradeSettings",
        "responses": {
          "200": {
            "description": "Success",
            "content": {
              "application/json": {
                "schema": {
                  "oneOf": [
                    {
                      "$ref": "#/components/schemas/UpgradeSettingsResponseModel"
                    }
                  ]
                }
              }
            }
          },
          "428": {
            "description": "Client Error",
            "content": {
              "application/json": {
                "schema": {
                  "$ref": "#/components/schemas/ProblemDetailsModel"
                }
              }
            }
          }
        }
      }
    },
    "/umbraco/management/api/v1/user-groups": {
      "post": {
        "tags": [
          "User Groups"
        ],
        "operationId": "PostUserGroups",
        "requestBody": {
          "content": {
            "application/json": {
              "schema": {
                "oneOf": [
                  {
                    "$ref": "#/components/schemas/SaveUserGroupRequestModel"
                  }
                ]
              }
            }
          }
        },
        "responses": {
          "400": {
            "description": "Bad Request",
            "content": {
              "application/json": {
                "schema": {
                  "$ref": "#/components/schemas/ProblemDetailsModel"
                }
              }
            }
          },
          "201": {
            "description": "Created",
            "headers": {
              "Location": {
                "description": "Location of the newly created resource",
                "schema": {
                  "type": "string",
                  "description": "Location of the newly created resource",
                  "format": "uri"
                }
              }
            }
          }
        }
      },
      "get": {
        "tags": [
          "User Groups"
        ],
        "operationId": "GetUserGroups",
        "parameters": [
          {
            "name": "skip",
            "in": "query",
            "schema": {
              "type": "integer",
              "format": "int32",
              "default": 0
            }
          },
          {
            "name": "take",
            "in": "query",
            "schema": {
              "type": "integer",
              "format": "int32",
              "default": 100
            }
          }
        ],
        "responses": {
          "200": {
            "description": "Success",
            "content": {
              "application/json": {
                "schema": {
                  "$ref": "#/components/schemas/PagedUserGroupPresentationModel"
                }
              }
            }
          }
        }
      }
    },
    "/umbraco/management/api/v1/user-groups/{key}": {
      "get": {
        "tags": [
          "User Groups"
        ],
        "operationId": "GetUserGroupsByKey",
        "parameters": [
          {
            "name": "key",
            "in": "path",
            "required": true,
            "schema": {
              "type": "string",
              "format": "uuid"
            }
          }
        ],
        "responses": {
          "200": {
            "description": "Success",
            "content": {
              "application/json": {
                "schema": {
                  "oneOf": [
                    {
                      "$ref": "#/components/schemas/UserGroupPresentationModel"
                    }
                  ]
                }
              }
            }
          },
          "404": {
            "description": "Not Found"
          }
        }
      },
      "delete": {
        "tags": [
          "User Groups"
        ],
        "operationId": "DeleteUserGroupsByKey",
        "parameters": [
          {
            "name": "key",
            "in": "path",
            "required": true,
            "schema": {
              "type": "string",
              "format": "uuid"
            }
          }
        ],
        "responses": {
          "200": {
            "description": "Success"
          },
          "404": {
            "description": "Not Found"
          }
        }
      },
      "put": {
        "tags": [
          "User Groups"
        ],
        "operationId": "PutUserGroupsByKey",
        "parameters": [
          {
            "name": "key",
            "in": "path",
            "required": true,
            "schema": {
              "type": "string",
              "format": "uuid"
            }
          }
        ],
        "requestBody": {
          "content": {
            "application/json": {
              "schema": {
                "oneOf": [
                  {
                    "$ref": "#/components/schemas/UpdateUserGroupRequestModel"
                  }
                ]
              }
            }
          }
        },
        "responses": {
          "200": {
            "description": "Success"
          },
          "404": {
            "description": "Not Found"
          }
        }
      }
    }
  },
  "components": {
    "schemas": {
      "AuditLogBaseModel": {
        "type": "object",
        "properties": {
          "userKey": {
            "type": "string",
            "format": "uuid"
          },
          "entityKey": {
            "type": "string",
            "format": "uuid",
            "nullable": true
          },
          "timestamp": {
            "type": "string",
            "format": "date-time"
          },
          "logType": {
            "$ref": "#/components/schemas/AuditTypeModel"
          },
          "entityType": {
            "type": "string",
            "nullable": true
          },
          "comment": {
            "type": "string",
            "nullable": true
          },
          "parameters": {
            "type": "string",
            "nullable": true
          }
        },
        "additionalProperties": false
      },
      "AuditLogResponseModel": {
        "type": "object",
        "allOf": [
          {
            "$ref": "#/components/schemas/AuditLogBaseModel"
          }
        ],
        "additionalProperties": false
      },
      "AuditLogWithUsernameResponseModel": {
        "type": "object",
        "allOf": [
          {
            "$ref": "#/components/schemas/AuditLogBaseModel"
          }
        ],
        "properties": {
          "userName": {
            "type": "string",
            "nullable": true
          },
          "userAvatars": {
            "type": "array",
            "items": {
              "type": "string"
            },
            "nullable": true
          }
        },
        "additionalProperties": false
      },
      "AuditTypeModel": {
        "enum": [
          "New",
          "Save",
          "SaveVariant",
          "Open",
          "Delete",
          "Publish",
          "PublishVariant",
          "SendToPublish",
          "SendToPublishVariant",
          "Unpublish",
          "UnpublishVariant",
          "Move",
          "Copy",
          "AssignDomain",
          "PublicAccess",
          "Sort",
          "Notify",
          "System",
          "RollBack",
          "PackagerInstall",
          "PackagerUninstall",
          "Custom",
          "ContentVersionPreventCleanup",
          "ContentVersionEnableCleanup"
        ],
        "type": "integer",
        "format": "int32"
      },
      "ConsentLevelPresentationModel": {
        "type": "object",
        "properties": {
          "level": {
            "$ref": "#/components/schemas/TelemetryLevelModel"
          },
          "description": {
            "type": "string"
          }
        },
        "additionalProperties": false
      },
      "ContentResponseModelBaseDocumentValueModelDocumentVariantResponseModel": {
        "type": "object",
        "properties": {
          "values": {
            "type": "array",
            "items": {
              "oneOf": [
                {
                  "$ref": "#/components/schemas/DocumentValueModel"
                }
              ]
            }
          },
          "variants": {
            "type": "array",
            "items": {
              "oneOf": [
                {
                  "$ref": "#/components/schemas/DocumentVariantResponseModel"
                }
              ]
            }
          },
          "key": {
            "type": "string",
            "format": "uuid"
          },
          "contentTypeKey": {
            "type": "string",
            "format": "uuid"
          }
        },
        "additionalProperties": false
      },
      "ContentStateModel": {
        "enum": [
          "NotCreated",
          "Draft",
          "Published",
          "PublishedPendingChanges"
        ],
        "type": "integer",
        "format": "int32"
      },
      "ContentTreeItemResponseModel": {
        "required": [
          "$type"
        ],
        "type": "object",
        "allOf": [
          {
            "$ref": "#/components/schemas/EntityTreeItemResponseModel"
          }
        ],
        "properties": {
          "$type": {
            "type": "string"
          },
          "noAccess": {
            "type": "boolean"
          },
          "isTrashed": {
            "type": "boolean"
          }
        },
        "additionalProperties": false,
        "discriminator": {
          "propertyName": "$type",
          "mapping": {
            "ContentTreeItemResponseModel": "#/components/schemas/ContentTreeItemResponseModel",
            "DocumentTreeItemResponseModel": "#/components/schemas/DocumentTreeItemResponseModel"
          }
        }
      },
      "ContentTypeCleanupModel": {
        "type": "object",
        "properties": {
          "preventCleanup": {
            "type": "boolean"
          },
          "keepAllVersionsNewerThanDays": {
            "type": "integer",
            "format": "int32",
            "nullable": true
          },
          "keepLatestVersionPerDayForDays": {
            "type": "integer",
            "format": "int32",
            "nullable": true
          }
        },
        "additionalProperties": false
      },
      "ContentTypeCompositionModel": {
        "type": "object",
        "properties": {
          "key": {
            "type": "string",
            "format": "uuid"
          },
          "compositionType": {
            "$ref": "#/components/schemas/ContentTypeCompositionTypeModel"
          }
        },
        "additionalProperties": false
      },
      "ContentTypeCompositionTypeModel": {
        "enum": [
          "Composition",
          "Inheritance"
        ],
        "type": "integer",
        "format": "int32"
      },
      "ContentTypeResponseModelBaseDocumentTypePropertyTypeResponseModelDocumentTypePropertyTypeContainerResponseModel": {
        "type": "object",
        "properties": {
          "key": {
            "type": "string",
            "format": "uuid"
          },
          "alias": {
            "type": "string"
          },
          "name": {
            "type": "string"
          },
          "description": {
            "type": "string",
            "nullable": true
          },
          "icon": {
            "type": "string"
          },
          "allowedAsRoot": {
            "type": "boolean"
          },
          "variesByCulture": {
            "type": "boolean"
          },
          "variesBySegment": {
            "type": "boolean"
          },
          "isElement": {
            "type": "boolean"
          },
          "properties": {
            "type": "array",
            "items": {
              "oneOf": [
                {
                  "$ref": "#/components/schemas/DocumentTypePropertyTypeResponseModel"
                }
              ]
            }
          },
          "containers": {
            "type": "array",
            "items": {
              "oneOf": [
                {
                  "$ref": "#/components/schemas/DocumentTypePropertyTypeContainerResponseModel"
                }
              ]
            }
          },
          "allowedContentTypes": {
            "type": "array",
            "items": {
              "oneOf": [
                {
                  "$ref": "#/components/schemas/ContentTypeSortModel"
                }
              ]
            }
          },
          "compositions": {
            "type": "array",
            "items": {
              "oneOf": [
                {
                  "$ref": "#/components/schemas/ContentTypeCompositionModel"
                }
              ]
            }
          }
        },
        "additionalProperties": false
      },
      "ContentTypeResponseModelBaseMediaTypePropertyTypeResponseModelMediaTypePropertyTypeContainerResponseModel": {
        "type": "object",
        "properties": {
          "key": {
            "type": "string",
            "format": "uuid"
          },
          "alias": {
            "type": "string"
          },
          "name": {
            "type": "string"
          },
          "description": {
            "type": "string",
            "nullable": true
          },
          "icon": {
            "type": "string"
          },
          "allowedAsRoot": {
            "type": "boolean"
          },
          "variesByCulture": {
            "type": "boolean"
          },
          "variesBySegment": {
            "type": "boolean"
          },
          "isElement": {
            "type": "boolean"
          },
          "properties": {
            "type": "array",
            "items": {
              "oneOf": [
                {
                  "$ref": "#/components/schemas/MediaTypePropertyTypeResponseModel"
                }
              ]
            }
          },
          "containers": {
            "type": "array",
            "items": {
              "oneOf": [
                {
                  "$ref": "#/components/schemas/MediaTypePropertyTypeContainerResponseModel"
                }
              ]
            }
          },
          "allowedContentTypes": {
            "type": "array",
            "items": {
              "oneOf": [
                {
                  "$ref": "#/components/schemas/ContentTypeSortModel"
                }
              ]
            }
          },
          "compositions": {
            "type": "array",
            "items": {
              "oneOf": [
                {
                  "$ref": "#/components/schemas/ContentTypeCompositionModel"
                }
              ]
            }
          }
        },
        "additionalProperties": false
      },
      "ContentTypeSortModel": {
        "type": "object",
        "properties": {
          "key": {
            "type": "string",
            "format": "uuid"
          },
          "sortOrder": {
            "type": "integer",
            "format": "int32"
          }
        },
        "additionalProperties": false
      },
      "ContentUrlInfoModel": {
        "type": "object",
        "properties": {
          "culture": {
            "type": "string",
            "nullable": true
          },
          "url": {
            "type": "string"
          }
        },
        "additionalProperties": false
      },
      "CopyDataTypeRequestModel": {
        "type": "object",
        "properties": {
          "targetKey": {
            "type": "string",
            "format": "uuid",
            "nullable": true
          }
        },
        "additionalProperties": false
      },
      "CreateContentRequestModelBaseDocumentValueModelDocumentVariantRequestModel": {
        "type": "object",
        "properties": {
          "values": {
            "type": "array",
            "items": {
              "oneOf": [
                {
                  "$ref": "#/components/schemas/DocumentValueModel"
                }
              ]
            }
          },
          "variants": {
            "type": "array",
            "items": {
              "oneOf": [
                {
                  "$ref": "#/components/schemas/DocumentVariantRequestModel"
                }
              ]
            }
          },
          "parentKey": {
            "type": "string",
            "format": "uuid",
            "nullable": true
          }
        },
        "additionalProperties": false
      },
      "CreateContentRequestModelBaseMediaValueModelMediaVariantRequestModel": {
        "type": "object",
        "properties": {
          "values": {
            "type": "array",
            "items": {
              "oneOf": [
                {
                  "$ref": "#/components/schemas/MediaValueModel"
                }
              ]
            }
          },
          "variants": {
            "type": "array",
            "items": {
              "oneOf": [
                {
                  "$ref": "#/components/schemas/MediaVariantRequestModel"
                }
              ]
            }
          },
          "parentKey": {
            "type": "string",
            "format": "uuid",
            "nullable": true
          }
        },
        "additionalProperties": false
      },
      "CreateDataTypeRequestModel": {
        "type": "object",
        "allOf": [
          {
            "$ref": "#/components/schemas/DataTypeModelBaseModel"
          }
        ],
        "properties": {
          "parentKey": {
            "type": "string",
            "format": "uuid",
            "nullable": true
          }
        },
        "additionalProperties": false
      },
      "CreateDictionaryItemRequestModel": {
        "type": "object",
        "allOf": [
          {
            "$ref": "#/components/schemas/DictionaryItemModelBaseModel"
          }
        ],
        "properties": {
          "parentKey": {
            "type": "string",
            "format": "uuid",
            "nullable": true
          }
        },
        "additionalProperties": false
      },
      "CreateDocumentRequestModel": {
        "type": "object",
        "allOf": [
          {
            "$ref": "#/components/schemas/CreateContentRequestModelBaseDocumentValueModelDocumentVariantRequestModel"
          }
        ],
        "properties": {
          "contentTypeKey": {
            "type": "string",
            "format": "uuid"
          },
          "templateKey": {
            "type": "string",
            "format": "uuid",
            "nullable": true
          }
        },
        "additionalProperties": false
      },
      "CreateFolderRequestModel": {
        "type": "object",
        "allOf": [
          {
            "$ref": "#/components/schemas/FolderModelBaseModel"
          }
        ],
        "properties": {
          "parentKey": {
            "type": "string",
            "format": "uuid",
            "nullable": true
          }
        },
        "additionalProperties": false
      },
      "CreateLanguageRequestModel": {
        "type": "object",
        "allOf": [
          {
            "$ref": "#/components/schemas/LanguageModelBaseModel"
          }
        ],
        "properties": {
          "isoCode": {
            "type": "string"
          }
        },
        "additionalProperties": false
      },
      "CreateMediaRequestModel": {
        "type": "object",
        "allOf": [
          {
            "$ref": "#/components/schemas/CreateContentRequestModelBaseMediaValueModelMediaVariantRequestModel"
          }
        ],
        "properties": {
          "contentTypeKey": {
            "type": "string",
            "format": "uuid"
          }
        },
        "additionalProperties": false
      },
      "CreatePackageRequestModel": {
        "type": "object",
        "allOf": [
          {
            "$ref": "#/components/schemas/PackageModelBaseModel"
          }
        ],
        "additionalProperties": false
      },
      "CreateRelationTypeRequestModel": {
        "type": "object",
        "allOf": [
          {
            "$ref": "#/components/schemas/RelationTypeBaseModel"
          }
        ],
        "properties": {
          "key": {
            "type": "string",
            "format": "uuid",
            "nullable": true
          }
        },
        "additionalProperties": false
      },
      "CreateTemplateRequestModel": {
        "type": "object",
        "allOf": [
          {
            "$ref": "#/components/schemas/TemplateModelBaseModel"
          }
        ],
        "additionalProperties": false
      },
      "CreateTemporaryFileResponseModel": {
        "type": "object",
        "properties": {
          "key": {
            "type": "string",
            "format": "uuid"
          },
          "availableUntil": {
            "type": "string",
            "format": "date-time",
            "nullable": true
          },
          "fileName": {
            "type": "string"
          }
        },
        "additionalProperties": false
      },
      "CultureReponseModel": {
        "type": "object",
        "properties": {
          "name": {
            "type": "string"
          },
          "englishName": {
            "type": "string"
          }
        },
        "additionalProperties": false
      },
      "DataTypeModelBaseModel": {
        "type": "object",
        "properties": {
          "name": {
            "type": "string"
          },
          "propertyEditorAlias": {
            "type": "string"
          },
          "propertyEditorUiAlias": {
            "type": "string",
            "nullable": true
          },
          "values": {
            "type": "array",
            "items": {
              "oneOf": [
                {
                  "$ref": "#/components/schemas/DataTypePropertyPresentationModel"
                }
              ]
            }
          }
        },
        "additionalProperties": false
      },
      "DataTypePropertyPresentationModel": {
        "type": "object",
        "properties": {
          "alias": {
            "type": "string"
          },
          "value": {
            "nullable": true
          }
        },
        "additionalProperties": false
      },
      "DataTypePropertyReferenceModel": {
        "type": "object",
        "properties": {
          "name": {
            "type": "string"
          },
          "alias": {
            "type": "string"
          }
        },
        "additionalProperties": false
      },
      "DataTypeReferenceResponseModel": {
        "type": "object",
        "properties": {
          "key": {
            "type": "string",
            "format": "uuid"
          },
          "type": {
            "type": "string"
          },
          "properties": {
            "type": "array",
            "items": {
              "oneOf": [
                {
                  "$ref": "#/components/schemas/DataTypePropertyReferenceModel"
                }
              ]
            }
          }
        },
        "additionalProperties": false
      },
      "DataTypeResponseModel": {
        "required": [
          "$type"
        ],
        "type": "object",
        "allOf": [
          {
            "$ref": "#/components/schemas/DataTypeModelBaseModel"
          }
        ],
        "properties": {
          "$type": {
            "type": "string"
          },
          "key": {
            "type": "string",
            "format": "uuid"
          },
          "parentKey": {
            "type": "string",
            "format": "uuid",
            "nullable": true
          }
        },
        "additionalProperties": false,
        "discriminator": {
          "propertyName": "$type",
          "mapping": {
            "DataTypeResponseModel": "#/components/schemas/DataTypeResponseModel"
          }
        }
      },
      "DatabaseInstallResponseModel": {
        "required": [
          "id",
          "providerName"
        ],
        "type": "object",
        "properties": {
          "id": {
            "type": "string",
            "format": "uuid"
          },
          "providerName": {
            "minLength": 1,
            "type": "string"
          },
          "server": {
            "type": "string",
            "nullable": true
          },
          "name": {
            "type": "string",
            "nullable": true
          },
          "username": {
            "type": "string",
            "nullable": true
          },
          "password": {
            "type": "string",
            "nullable": true
          },
          "useIntegratedAuthentication": {
            "type": "boolean"
          },
          "connectionString": {
            "type": "string",
            "nullable": true
          }
        },
        "additionalProperties": false
      },
      "DatabaseSettingsPresentationModel": {
        "type": "object",
        "properties": {
          "id": {
            "type": "string",
            "format": "uuid"
          },
          "sortOrder": {
            "type": "integer",
            "format": "int32"
          },
          "displayName": {
            "type": "string"
          },
          "defaultDatabaseName": {
            "type": "string"
          },
          "providerName": {
            "type": "string"
          },
          "isConfigured": {
            "type": "boolean"
          },
          "requiresServer": {
            "type": "boolean"
          },
          "serverPlaceholder": {
            "type": "string"
          },
          "requiresCredentials": {
            "type": "boolean"
          },
          "supportsIntegratedAuthentication": {
            "type": "boolean"
          },
          "requiresConnectionTest": {
            "type": "boolean"
          }
        },
        "additionalProperties": false
      },
      "DictionaryItemModelBaseModel": {
        "type": "object",
        "properties": {
          "name": {
            "type": "string"
          },
          "translations": {
            "type": "array",
            "items": {
              "oneOf": [
                {
                  "$ref": "#/components/schemas/DictionaryItemTranslationModel"
                }
              ]
            }
          }
        },
        "additionalProperties": false
      },
      "DictionaryItemResponseModel": {
        "required": [
          "$type"
        ],
        "type": "object",
        "allOf": [
          {
            "$ref": "#/components/schemas/DictionaryItemModelBaseModel"
          }
        ],
        "properties": {
          "$type": {
            "type": "string"
          },
          "key": {
            "type": "string",
            "format": "uuid"
          }
        },
        "additionalProperties": false,
        "discriminator": {
          "propertyName": "$type",
          "mapping": {
            "DictionaryItemResponseModel": "#/components/schemas/DictionaryItemResponseModel"
          }
        }
      },
      "DictionaryItemTranslationModel": {
        "type": "object",
        "properties": {
          "isoCode": {
            "type": "string"
          },
          "translation": {
            "type": "string"
          }
        },
        "additionalProperties": false
      },
      "DictionaryOverviewResponseModel": {
        "type": "object",
        "properties": {
          "name": {
            "type": "string",
            "nullable": true
          },
          "key": {
            "type": "string",
            "format": "uuid"
          },
          "parentKey": {
            "type": "string",
            "format": "uuid",
            "nullable": true
          },
          "translatedIsoCodes": {
            "type": "array",
            "items": {
              "type": "string"
            }
          }
        },
        "additionalProperties": false
      },
      "DirectionModel": {
        "enum": [
          "Ascending",
          "Descending"
        ],
        "type": "integer",
        "format": "int32"
      },
      "DocumentBlueprintTreeItemResponseModel": {
        "required": [
          "$type"
        ],
        "type": "object",
        "allOf": [
          {
            "$ref": "#/components/schemas/EntityTreeItemResponseModel"
          }
        ],
        "properties": {
          "$type": {
            "type": "string"
          },
          "documentTypeKey": {
            "type": "string",
            "format": "uuid"
          },
          "documentTypeAlias": {
            "type": "string"
          },
          "documentTypeName": {
            "type": "string",
            "nullable": true
          }
        },
        "additionalProperties": false,
        "discriminator": {
          "propertyName": "$type",
          "mapping": {
            "DocumentBlueprintTreeItemResponseModel": "#/components/schemas/DocumentBlueprintTreeItemResponseModel"
          }
        }
      },
      "DocumentResponseModel": {
        "type": "object",
        "allOf": [
          {
            "$ref": "#/components/schemas/ContentResponseModelBaseDocumentValueModelDocumentVariantResponseModel"
          }
        ],
        "properties": {
          "urls": {
            "type": "array",
            "items": {
              "oneOf": [
                {
                  "$ref": "#/components/schemas/ContentUrlInfoModel"
                }
              ]
            }
          },
          "templateKey": {
            "type": "string",
            "format": "uuid",
            "nullable": true
          }
        },
        "additionalProperties": false
      },
      "DocumentTreeItemResponseModel": {
        "required": [
          "$type"
        ],
        "type": "object",
        "allOf": [
          {
            "$ref": "#/components/schemas/ContentTreeItemResponseModel"
          }
        ],
        "properties": {
          "$type": {
            "type": "string"
          },
          "isProtected": {
            "type": "boolean"
          },
          "isPublished": {
            "type": "boolean"
          },
          "isEdited": {
            "type": "boolean"
          }
        },
        "additionalProperties": false,
        "discriminator": {
          "propertyName": "$type",
          "mapping": {
            "DocumentTreeItemResponseModel": "#/components/schemas/DocumentTreeItemResponseModel"
          }
        }
      },
      "DocumentTypePropertyTypeContainerResponseModel": {
        "type": "object",
        "allOf": [
          {
            "$ref": "#/components/schemas/PropertyTypeContainerResponseModelBaseModel"
          }
        ],
        "additionalProperties": false
      },
      "DocumentTypePropertyTypeResponseModel": {
        "type": "object",
        "allOf": [
          {
            "$ref": "#/components/schemas/PropertyTypeResponseModelBaseModel"
          }
        ],
        "additionalProperties": false
      },
      "DocumentTypeResponseModel": {
        "type": "object",
        "allOf": [
          {
            "$ref": "#/components/schemas/ContentTypeResponseModelBaseDocumentTypePropertyTypeResponseModelDocumentTypePropertyTypeContainerResponseModel"
          }
        ],
        "properties": {
          "allowedTemplateKeys": {
            "type": "array",
            "items": {
              "type": "string",
              "format": "uuid"
            }
          },
          "defaultTemplateKey": {
            "type": "string",
            "format": "uuid",
            "nullable": true
          },
          "cleanup": {
            "oneOf": [
              {
                "$ref": "#/components/schemas/ContentTypeCleanupModel"
              }
            ]
          }
        },
        "additionalProperties": false
      },
      "DocumentTypeTreeItemResponseModel": {
        "required": [
          "$type"
        ],
        "type": "object",
        "allOf": [
          {
            "$ref": "#/components/schemas/FolderTreeItemResponseModel"
          }
        ],
        "properties": {
          "$type": {
            "type": "string"
          },
          "isElement": {
            "type": "boolean"
          }
        },
        "additionalProperties": false,
        "discriminator": {
          "propertyName": "$type",
          "mapping": {
            "DocumentTypeTreeItemResponseModel": "#/components/schemas/DocumentTypeTreeItemResponseModel"
          }
        }
      },
      "DocumentValueModel": {
        "required": [
          "$type"
        ],
        "type": "object",
        "allOf": [
          {
            "$ref": "#/components/schemas/ValueModelBaseModel"
          }
        ],
        "properties": {
          "$type": {
            "type": "string"
          }
        },
        "additionalProperties": false,
        "discriminator": {
          "propertyName": "$type",
          "mapping": {
            "DocumentValueModel": "#/components/schemas/DocumentValueModel"
          }
        }
      },
      "DocumentVariantRequestModel": {
        "required": [
          "$type"
        ],
        "type": "object",
        "allOf": [
          {
            "$ref": "#/components/schemas/VariantModelBaseModel"
          }
        ],
        "properties": {
          "$type": {
            "type": "string"
          }
        },
        "additionalProperties": false,
        "discriminator": {
          "propertyName": "$type",
          "mapping": {
            "DocumentVariantRequestModel": "#/components/schemas/DocumentVariantRequestModel"
          }
        }
      },
      "DocumentVariantResponseModel": {
        "required": [
          "$type"
        ],
        "type": "object",
        "allOf": [
          {
            "$ref": "#/components/schemas/VariantResponseModelBaseModel"
          }
        ],
        "properties": {
          "$type": {
            "type": "string"
          },
          "state": {
            "$ref": "#/components/schemas/ContentStateModel"
          },
          "publishDate": {
            "type": "string",
            "format": "date-time",
            "nullable": true
          }
        },
        "additionalProperties": false,
        "discriminator": {
          "propertyName": "$type",
          "mapping": {
            "DocumentVariantResponseModel": "#/components/schemas/DocumentVariantResponseModel"
          }
        }
      },
      "DomainPresentationModel": {
        "type": "object",
        "properties": {
          "domainName": {
            "type": "string"
          },
          "isoCode": {
            "type": "string"
          }
        },
        "additionalProperties": false
      },
      "DomainsPresentationModelBaseModel": {
        "type": "object",
        "properties": {
          "defaultIsoCode": {
            "type": "string",
            "nullable": true
          },
          "domains": {
            "type": "array",
            "items": {
              "oneOf": [
                {
                  "$ref": "#/components/schemas/DomainPresentationModel"
                }
              ]
            }
          }
        },
        "additionalProperties": false
      },
      "DomainsResponseModel": {
        "type": "object",
        "allOf": [
          {
            "$ref": "#/components/schemas/DomainsPresentationModelBaseModel"
          }
        ],
        "additionalProperties": false
      },
      "EntityTreeItemResponseModel": {
        "required": [
          "$type"
        ],
        "type": "object",
        "allOf": [
          {
            "$ref": "#/components/schemas/TreeItemPresentationModel"
          }
        ],
        "properties": {
          "$type": {
            "type": "string"
          },
          "key": {
            "type": "string",
            "format": "uuid"
          },
          "isContainer": {
            "type": "boolean"
          },
          "parentKey": {
            "type": "string",
            "format": "uuid",
            "nullable": true
          }
        },
        "additionalProperties": false,
        "discriminator": {
          "propertyName": "$type",
          "mapping": {
            "EntityTreeItemResponseModel": "#/components/schemas/EntityTreeItemResponseModel",
            "ContentTreeItemResponseModel": "#/components/schemas/ContentTreeItemResponseModel",
            "DocumentBlueprintTreeItemResponseModel": "#/components/schemas/DocumentBlueprintTreeItemResponseModel",
            "DocumentTreeItemResponseModel": "#/components/schemas/DocumentTreeItemResponseModel",
            "DocumentTypeTreeItemResponseModel": "#/components/schemas/DocumentTypeTreeItemResponseModel",
            "FolderTreeItemResponseModel": "#/components/schemas/FolderTreeItemResponseModel"
          }
        }
      },
      "FieldPresentationModel": {
        "type": "object",
        "properties": {
          "name": {
            "type": "string"
          },
          "values": {
            "type": "array",
            "items": {
              "type": "string"
            }
          }
        },
        "additionalProperties": false
      },
      "FileSystemTreeItemPresentationModel": {
        "type": "object",
        "allOf": [
          {
            "$ref": "#/components/schemas/TreeItemPresentationModel"
          }
        ],
        "properties": {
          "path": {
            "type": "string"
          },
          "isFolder": {
            "type": "boolean"
          }
        },
        "additionalProperties": false
      },
      "FolderModelBaseModel": {
        "type": "object",
        "properties": {
          "name": {
            "type": "string"
          }
        },
        "additionalProperties": false
      },
      "FolderReponseModel": {
        "required": [
          "$type"
        ],
        "type": "object",
        "allOf": [
          {
            "$ref": "#/components/schemas/FolderModelBaseModel"
          }
        ],
        "properties": {
          "$type": {
            "type": "string"
          },
          "key": {
            "type": "string",
            "format": "uuid"
          },
          "parentKey": {
            "type": "string",
            "format": "uuid",
            "nullable": true
          }
        },
        "additionalProperties": false,
        "discriminator": {
          "propertyName": "$type",
          "mapping": {
            "FolderReponseModel": "#/components/schemas/FolderReponseModel"
          }
        }
      },
      "FolderTreeItemResponseModel": {
        "required": [
          "$type"
        ],
        "type": "object",
        "allOf": [
          {
            "$ref": "#/components/schemas/EntityTreeItemResponseModel"
          }
        ],
        "properties": {
          "$type": {
            "type": "string"
          },
          "isFolder": {
            "type": "boolean"
          }
        },
        "additionalProperties": false,
        "discriminator": {
          "propertyName": "$type",
          "mapping": {
            "FolderTreeItemResponseModel": "#/components/schemas/FolderTreeItemResponseModel",
            "DocumentTypeTreeItemResponseModel": "#/components/schemas/DocumentTypeTreeItemResponseModel"
          }
        }
      },
      "HealthCheckActionRequestModel": {
        "type": "object",
        "properties": {
          "healthCheckKey": {
            "type": "string",
            "format": "uuid"
          },
          "alias": {
            "type": "string",
            "nullable": true
          },
          "name": {
            "type": "string",
            "nullable": true
          },
          "description": {
            "type": "string",
            "nullable": true
          },
          "valueRequired": {
            "type": "boolean"
          },
          "providedValue": {
            "type": "string",
            "nullable": true
          },
          "providedValueValidation": {
            "type": "string",
            "nullable": true
          },
          "providedValueValidationRegex": {
            "type": "string",
            "nullable": true
          }
        },
        "additionalProperties": false
      },
      "HealthCheckGroupPresentationBaseModel": {
        "type": "object",
        "properties": {
          "name": {
            "type": "string"
          }
        },
        "additionalProperties": false
      },
      "HealthCheckGroupPresentationModel": {
        "type": "object",
        "allOf": [
          {
            "$ref": "#/components/schemas/HealthCheckGroupPresentationBaseModel"
          }
        ],
        "properties": {
          "checks": {
            "type": "array",
            "items": {
              "oneOf": [
                {
                  "$ref": "#/components/schemas/HealthCheckModel"
                }
              ]
            }
          }
        },
        "additionalProperties": false
      },
      "HealthCheckGroupResponseModel": {
        "type": "object",
        "allOf": [
          {
            "$ref": "#/components/schemas/HealthCheckGroupPresentationBaseModel"
          }
        ],
        "additionalProperties": false
      },
      "HealthCheckGroupWithResultResponseModel": {
        "type": "object",
        "properties": {
          "checks": {
            "type": "array",
            "items": {
              "oneOf": [
                {
                  "$ref": "#/components/schemas/HealthCheckWithResultPresentationModel"
                }
              ]
            }
          }
        },
        "additionalProperties": false
      },
      "HealthCheckModel": {
        "type": "object",
        "allOf": [
          {
            "$ref": "#/components/schemas/HealthCheckModelBaseModel"
          }
        ],
        "properties": {
          "name": {
            "type": "string"
          },
          "description": {
            "type": "string",
            "nullable": true
          }
        },
        "additionalProperties": false
      },
      "HealthCheckModelBaseModel": {
        "type": "object",
        "properties": {
          "key": {
            "type": "string",
            "format": "uuid"
          }
        },
        "additionalProperties": false
      },
      "HealthCheckResultResponseModel": {
        "type": "object",
        "properties": {
          "message": {
            "type": "string"
          },
          "resultType": {
            "$ref": "#/components/schemas/StatusResultTypeModel"
          },
          "actions": {
            "type": "array",
            "items": {
              "oneOf": [
                {
                  "$ref": "#/components/schemas/HealthCheckActionRequestModel"
                }
              ]
            },
            "nullable": true
          },
          "readMoreLink": {
            "type": "string",
            "nullable": true
          }
        },
        "additionalProperties": false
      },
      "HealthCheckWithResultPresentationModel": {
        "type": "object",
        "allOf": [
          {
            "$ref": "#/components/schemas/HealthCheckModelBaseModel"
          }
        ],
        "properties": {
          "results": {
            "type": "array",
            "items": {
              "oneOf": [
                {
                  "$ref": "#/components/schemas/HealthCheckResultResponseModel"
                }
              ]
            },
            "nullable": true
          }
        },
        "additionalProperties": false
      },
      "HealthStatusModel": {
        "enum": [
          "Healthy",
          "Unhealthy",
          "Rebuilding"
        ],
        "type": "integer",
        "format": "int32"
      },
      "HelpPageResponseModel": {
        "type": "object",
        "properties": {
          "name": {
            "type": "string",
            "nullable": true
          },
          "description": {
            "type": "string",
            "nullable": true
          },
          "url": {
            "type": "string",
            "nullable": true
          },
          "type": {
            "type": "string",
            "nullable": true
          }
        },
        "additionalProperties": false
      },
      "ImportDictionaryRequestModel": {
        "type": "object",
        "properties": {
          "temporaryFileKey": {
            "type": "string",
            "format": "uuid"
          },
          "parentKey": {
            "type": "string",
            "format": "uuid",
            "nullable": true
          }
        },
        "additionalProperties": false
      },
      "IndexResponseModel": {
        "required": [
          "canRebuild",
          "documentCount",
          "fieldCount",
          "name"
        ],
        "type": "object",
        "properties": {
          "name": {
            "minLength": 1,
            "type": "string"
          },
          "healthStatus": {
            "$ref": "#/components/schemas/HealthStatusModel"
          },
          "canRebuild": {
            "type": "boolean"
          },
          "searcherName": {
            "type": "string"
          },
          "documentCount": {
            "type": "integer",
            "format": "int64"
          },
          "fieldCount": {
            "type": "integer",
            "format": "int32"
          },
          "providerProperties": {
            "type": "object",
            "additionalProperties": { },
            "nullable": true
          }
        },
        "additionalProperties": false
      },
      "InstallSettingsResponseModel": {
        "type": "object",
        "properties": {
          "user": {
            "oneOf": [
              {
                "$ref": "#/components/schemas/UserSettingsModel"
              }
            ]
          },
          "databases": {
            "type": "array",
            "items": {
              "oneOf": [
                {
                  "$ref": "#/components/schemas/DatabaseSettingsPresentationModel"
                }
              ]
            }
          }
        },
        "additionalProperties": false
      },
      "InstallVResponseModel": {
        "required": [
          "database",
          "user"
        ],
        "type": "object",
        "properties": {
          "user": {
            "oneOf": [
              {
                "$ref": "#/components/schemas/UserInstallResponseModel"
              }
            ]
          },
          "database": {
            "oneOf": [
              {
                "$ref": "#/components/schemas/DatabaseInstallResponseModel"
              }
            ]
          },
          "telemetryLevel": {
            "$ref": "#/components/schemas/TelemetryLevelModel"
          }
        },
        "additionalProperties": false
      },
      "LanguageModelBaseModel": {
        "type": "object",
        "properties": {
          "name": {
            "type": "string"
          },
          "isDefault": {
            "type": "boolean"
          },
          "isMandatory": {
            "type": "boolean"
          },
          "fallbackIsoCode": {
            "type": "string",
            "nullable": true
          }
        },
        "additionalProperties": false
      },
      "LanguageResponseModel": {
        "type": "object",
        "allOf": [
          {
            "$ref": "#/components/schemas/LanguageModelBaseModel"
          }
        ],
        "properties": {
          "isoCode": {
            "type": "string"
          }
        },
        "additionalProperties": false
      },
      "LogLevelCountsReponseModel": {
        "type": "object",
        "properties": {
          "information": {
            "type": "integer",
            "format": "int32"
          },
          "debug": {
            "type": "integer",
            "format": "int32"
          },
          "warning": {
            "type": "integer",
            "format": "int32"
          },
          "error": {
            "type": "integer",
            "format": "int32"
          },
          "fatal": {
            "type": "integer",
            "format": "int32"
          }
        },
        "additionalProperties": false
      },
      "LogLevelModel": {
        "enum": [
          "Verbose",
          "Debug",
          "Information",
          "Warning",
          "Error",
          "Fatal"
        ],
        "type": "integer",
        "format": "int32"
      },
      "LogMessagePropertyPresentationModel": {
        "type": "object",
        "properties": {
          "name": {
            "type": "string"
          },
          "value": {
            "type": "string",
            "nullable": true
          }
        },
        "additionalProperties": false
      },
      "LogMessageResponseModel": {
        "type": "object",
        "properties": {
          "timestamp": {
            "type": "string",
            "format": "date-time"
          },
          "level": {
            "$ref": "#/components/schemas/LogLevelModel"
          },
          "messageTemplate": {
            "type": "string",
            "nullable": true
          },
          "renderedMessage": {
            "type": "string",
            "nullable": true
          },
          "properties": {
            "type": "array",
            "items": {
              "oneOf": [
                {
                  "$ref": "#/components/schemas/LogMessagePropertyPresentationModel"
                }
              ]
            }
          },
          "exception": {
            "type": "string",
            "nullable": true
          }
        },
        "additionalProperties": false
      },
      "LogTemplateResponseModel": {
        "type": "object",
        "properties": {
          "messageTemplate": {
            "type": "string",
            "nullable": true
          },
          "count": {
            "type": "integer",
            "format": "int32"
          }
        },
        "additionalProperties": false
      },
      "LoggerResponseModel": {
        "type": "object",
        "properties": {
          "name": {
            "type": "string"
          },
          "level": {
            "$ref": "#/components/schemas/LogLevelModel"
          }
        },
        "additionalProperties": false
      },
      "MediaTypePropertyTypeContainerResponseModel": {
        "type": "object",
        "allOf": [
          {
            "$ref": "#/components/schemas/PropertyTypeContainerResponseModelBaseModel"
          }
        ],
        "additionalProperties": false
      },
      "MediaTypePropertyTypeResponseModel": {
        "type": "object",
        "allOf": [
          {
            "$ref": "#/components/schemas/PropertyTypeResponseModelBaseModel"
          }
        ],
        "additionalProperties": false
      },
      "MediaTypeResponseModel": {
        "type": "object",
        "allOf": [
          {
            "$ref": "#/components/schemas/ContentTypeResponseModelBaseMediaTypePropertyTypeResponseModelMediaTypePropertyTypeContainerResponseModel"
          }
        ],
        "additionalProperties": false
      },
      "MediaValueModel": {
        "required": [
          "$type"
        ],
        "type": "object",
        "allOf": [
          {
            "$ref": "#/components/schemas/ValueModelBaseModel"
          }
        ],
        "properties": {
          "$type": {
            "type": "string"
          }
        },
        "additionalProperties": false,
        "discriminator": {
          "propertyName": "$type",
          "mapping": {
            "MediaValueModel": "#/components/schemas/MediaValueModel"
          }
        }
      },
      "MediaVariantRequestModel": {
        "required": [
          "$type"
        ],
        "type": "object",
        "allOf": [
          {
            "$ref": "#/components/schemas/VariantModelBaseModel"
          }
        ],
        "properties": {
          "$type": {
            "type": "string"
          }
        },
        "additionalProperties": false,
        "discriminator": {
          "propertyName": "$type",
          "mapping": {
            "MediaVariantRequestModel": "#/components/schemas/MediaVariantRequestModel"
          }
        }
      },
      "MediaVariantResponseModel": {
        "required": [
          "$type"
        ],
        "type": "object",
        "allOf": [
          {
            "$ref": "#/components/schemas/VariantResponseModelBaseModel"
          }
        ],
        "properties": {
          "$type": {
            "type": "string"
          }
        },
        "additionalProperties": false,
        "discriminator": {
          "propertyName": "$type",
          "mapping": {
            "MediaVariantResponseModel": "#/components/schemas/MediaVariantResponseModel"
          }
        }
      },
      "ModelsBuilderResponseModel": {
        "type": "object",
        "properties": {
          "mode": {
            "$ref": "#/components/schemas/ModelsModeModel"
          },
          "canGenerate": {
            "type": "boolean"
          },
          "outOfDateModels": {
            "type": "boolean"
          },
          "lastError": {
            "type": "string",
            "nullable": true
          },
          "version": {
            "type": "string",
            "nullable": true
          },
          "modelsNamespace": {
            "type": "string",
            "nullable": true
          },
          "trackingOutOfDateModels": {
            "type": "boolean"
          }
        },
        "additionalProperties": false
      },
      "ModelsModeModel": {
        "enum": [
          "Nothing",
          "InMemoryAuto",
          "SourceCodeManual",
          "SourceCodeAuto"
        ],
        "type": "integer",
        "format": "int32"
      },
      "MoveDataTypeRequestModel": {
        "type": "object",
        "properties": {
          "targetKey": {
            "type": "string",
            "format": "uuid",
            "nullable": true
          }
        },
        "additionalProperties": false
      },
      "MoveDictionaryRequestModel": {
        "type": "object",
        "properties": {
          "targetKey": {
            "type": "string",
            "format": "uuid",
            "nullable": true
          }
        },
        "additionalProperties": false
      },
      "ObjectTypeResponseModel": {
        "type": "object",
        "properties": {
          "name": {
            "type": "string",
            "nullable": true
          },
          "id": {
            "type": "string",
            "format": "uuid"
          }
        },
        "additionalProperties": false
      },
      "OkResultModel": {
        "type": "object",
        "properties": {
          "statusCode": {
            "type": "integer",
            "format": "int32"
          }
        },
        "additionalProperties": false
      },
      "OperatorModel": {
        "enum": [
          "Equals",
          "NotEquals",
          "Contains",
          "NotContains",
          "LessThan",
          "LessThanEqualTo",
          "GreaterThan",
          "GreaterThanEqualTo"
        ],
        "type": "integer",
        "format": "int32"
      },
      "OutOfDateStatusResponseModel": {
        "type": "object",
        "properties": {
          "status": {
            "$ref": "#/components/schemas/OutOfDateTypeModel"
          }
        },
        "additionalProperties": false
      },
      "OutOfDateTypeModel": {
        "enum": [
          "OutOfDate",
          "Current",
          "Unknown"
        ],
        "type": "integer",
        "format": "int32"
      },
      "PackageDefinitionResponseModel": {
        "type": "object",
        "allOf": [
          {
            "$ref": "#/components/schemas/PackageModelBaseModel"
          }
        ],
        "properties": {
          "key": {
            "type": "string",
            "format": "uuid"
          },
          "packagePath": {
            "type": "string"
          }
        },
        "additionalProperties": false
      },
      "PackageManifestResponseModel": {
        "type": "object",
        "properties": {
          "name": {
            "type": "string"
          },
          "version": {
            "type": "string",
            "nullable": true
          },
          "extensions": {
            "type": "array",
            "items": { }
          }
        },
        "additionalProperties": false
      },
      "PackageMigrationStatusResponseModel": {
        "type": "object",
        "properties": {
          "packageName": {
            "type": "string"
          },
          "hasPendingMigrations": {
            "type": "boolean"
          }
        },
        "additionalProperties": false
      },
      "PackageModelBaseModel": {
        "type": "object",
        "properties": {
          "name": {
            "type": "string"
          },
          "contentNodeId": {
            "type": "string",
            "nullable": true
          },
          "contentLoadChildNodes": {
            "type": "boolean"
          },
          "mediaKeys": {
            "type": "array",
            "items": {
              "type": "string",
              "format": "uuid"
            }
          },
          "mediaLoadChildNodes": {
            "type": "boolean"
          },
          "documentTypes": {
            "type": "array",
            "items": {
              "type": "string"
            }
          },
          "mediaTypes": {
            "type": "array",
            "items": {
              "type": "string"
            }
          },
          "dataTypes": {
            "type": "array",
            "items": {
              "type": "string"
            }
          },
          "templates": {
            "type": "array",
            "items": {
              "type": "string"
            }
          },
          "partialViews": {
            "type": "array",
            "items": {
              "type": "string"
            }
          },
          "stylesheets": {
            "type": "array",
            "items": {
              "type": "string"
            }
          },
          "scripts": {
            "type": "array",
            "items": {
              "type": "string"
            }
          },
          "languages": {
            "type": "array",
            "items": {
              "type": "string"
            }
          },
          "dictionaryItems": {
            "type": "array",
            "items": {
              "type": "string"
            }
          }
        },
        "additionalProperties": false
      },
      "PagedAuditLogResponseModel": {
        "required": [
          "items",
          "total"
        ],
        "type": "object",
        "properties": {
          "total": {
            "type": "integer",
            "format": "int64"
          },
          "items": {
            "type": "array",
            "items": {
              "oneOf": [
                {
                  "$ref": "#/components/schemas/AuditLogResponseModel"
                }
              ]
            }
          }
        },
        "additionalProperties": false
      },
      "PagedAuditLogWithUsernameResponseModel": {
        "required": [
          "items",
          "total"
        ],
        "type": "object",
        "properties": {
          "total": {
            "type": "integer",
            "format": "int64"
          },
          "items": {
            "type": "array",
            "items": {
              "oneOf": [
                {
                  "$ref": "#/components/schemas/AuditLogWithUsernameResponseModel"
                }
              ]
            }
          }
        },
        "additionalProperties": false
      },
      "PagedContentTreeItemResponseModel": {
        "required": [
          "items",
          "total"
        ],
        "type": "object",
        "properties": {
          "total": {
            "type": "integer",
            "format": "int64"
          },
          "items": {
            "type": "array",
            "items": {
              "oneOf": [
                {
                  "$ref": "#/components/schemas/ContentTreeItemResponseModel"
                },
                {
                  "$ref": "#/components/schemas/DocumentTreeItemResponseModel"
                }
              ]
            }
          }
        },
        "additionalProperties": false
      },
      "PagedCultureReponseModel": {
        "required": [
          "items",
          "total"
        ],
        "type": "object",
        "properties": {
          "total": {
            "type": "integer",
            "format": "int64"
          },
          "items": {
            "type": "array",
            "items": {
              "oneOf": [
                {
                  "$ref": "#/components/schemas/CultureReponseModel"
                }
              ]
            }
          }
        },
        "additionalProperties": false
      },
      "PagedDictionaryOverviewResponseModel": {
        "required": [
          "items",
          "total"
        ],
        "type": "object",
        "properties": {
          "total": {
            "type": "integer",
            "format": "int64"
          },
          "items": {
            "type": "array",
            "items": {
              "oneOf": [
                {
                  "$ref": "#/components/schemas/DictionaryOverviewResponseModel"
                }
              ]
            }
          }
        },
        "additionalProperties": false
      },
      "PagedDocumentBlueprintTreeItemResponseModel": {
        "required": [
          "items",
          "total"
        ],
        "type": "object",
        "properties": {
          "total": {
            "type": "integer",
            "format": "int64"
          },
          "items": {
            "type": "array",
            "items": {
              "oneOf": [
                {
                  "$ref": "#/components/schemas/DocumentBlueprintTreeItemResponseModel"
                }
              ]
            }
          }
        },
        "additionalProperties": false
      },
      "PagedDocumentTreeItemResponseModel": {
        "required": [
          "items",
          "total"
        ],
        "type": "object",
        "properties": {
          "total": {
            "type": "integer",
            "format": "int64"
          },
          "items": {
            "type": "array",
            "items": {
              "oneOf": [
                {
                  "$ref": "#/components/schemas/DocumentTreeItemResponseModel"
                }
              ]
            }
          }
        },
        "additionalProperties": false
      },
      "PagedDocumentTypeTreeItemResponseModel": {
        "required": [
          "items",
          "total"
        ],
        "type": "object",
        "properties": {
          "total": {
            "type": "integer",
            "format": "int64"
          },
          "items": {
            "type": "array",
            "items": {
              "oneOf": [
                {
                  "$ref": "#/components/schemas/DocumentTypeTreeItemResponseModel"
                }
              ]
            }
          }
        },
        "additionalProperties": false
      },
      "PagedEntityTreeItemResponseModel": {
        "required": [
          "items",
          "total"
        ],
        "type": "object",
        "properties": {
          "total": {
            "type": "integer",
            "format": "int64"
          },
          "items": {
            "type": "array",
            "items": {
              "oneOf": [
                {
                  "$ref": "#/components/schemas/EntityTreeItemResponseModel"
                },
                {
                  "$ref": "#/components/schemas/ContentTreeItemResponseModel"
                },
                {
                  "$ref": "#/components/schemas/DocumentBlueprintTreeItemResponseModel"
                },
                {
                  "$ref": "#/components/schemas/DocumentTreeItemResponseModel"
                },
                {
                  "$ref": "#/components/schemas/DocumentTypeTreeItemResponseModel"
                },
                {
                  "$ref": "#/components/schemas/FolderTreeItemResponseModel"
                }
              ]
            }
          }
        },
        "additionalProperties": false
      },
      "PagedFileSystemTreeItemPresentationModel": {
        "required": [
          "items",
          "total"
        ],
        "type": "object",
        "properties": {
          "total": {
            "type": "integer",
            "format": "int64"
          },
          "items": {
            "type": "array",
            "items": {
              "oneOf": [
                {
                  "$ref": "#/components/schemas/FileSystemTreeItemPresentationModel"
                }
              ]
            }
          }
        },
        "additionalProperties": false
      },
      "PagedFolderTreeItemResponseModel": {
        "required": [
          "items",
          "total"
        ],
        "type": "object",
        "properties": {
          "total": {
            "type": "integer",
            "format": "int64"
          },
          "items": {
            "type": "array",
            "items": {
              "oneOf": [
                {
                  "$ref": "#/components/schemas/FolderTreeItemResponseModel"
                },
                {
                  "$ref": "#/components/schemas/DocumentTypeTreeItemResponseModel"
                }
              ]
            }
          }
        },
        "additionalProperties": false
      },
      "PagedHealthCheckGroupResponseModel": {
        "required": [
          "items",
          "total"
        ],
        "type": "object",
        "properties": {
          "total": {
            "type": "integer",
            "format": "int64"
          },
          "items": {
            "type": "array",
            "items": {
              "oneOf": [
                {
                  "$ref": "#/components/schemas/HealthCheckGroupResponseModel"
                }
              ]
            }
          }
        },
        "additionalProperties": false
      },
      "PagedHelpPageResponseModel": {
        "required": [
          "items",
          "total"
        ],
        "type": "object",
        "properties": {
          "total": {
            "type": "integer",
            "format": "int64"
          },
          "items": {
            "type": "array",
            "items": {
              "oneOf": [
                {
                  "$ref": "#/components/schemas/HelpPageResponseModel"
                }
              ]
            }
          }
        },
        "additionalProperties": false
      },
      "PagedIndexResponseModel": {
        "required": [
          "items",
          "total"
        ],
        "type": "object",
        "properties": {
          "total": {
            "type": "integer",
            "format": "int64"
          },
          "items": {
            "type": "array",
            "items": {
              "oneOf": [
                {
                  "$ref": "#/components/schemas/IndexResponseModel"
                }
              ]
            }
          }
        },
        "additionalProperties": false
      },
      "PagedLanguageResponseModel": {
        "required": [
          "items",
          "total"
        ],
        "type": "object",
        "properties": {
          "total": {
            "type": "integer",
            "format": "int64"
          },
          "items": {
            "type": "array",
            "items": {
              "oneOf": [
                {
                  "$ref": "#/components/schemas/LanguageResponseModel"
                }
              ]
            }
          }
        },
        "additionalProperties": false
      },
      "PagedLogMessageResponseModel": {
        "required": [
          "items",
          "total"
        ],
        "type": "object",
        "properties": {
          "total": {
            "type": "integer",
            "format": "int64"
          },
          "items": {
            "type": "array",
            "items": {
              "oneOf": [
                {
                  "$ref": "#/components/schemas/LogMessageResponseModel"
                }
              ]
            }
          }
        },
        "additionalProperties": false
      },
      "PagedLogTemplateResponseModel": {
        "required": [
          "items",
          "total"
        ],
        "type": "object",
        "properties": {
          "total": {
            "type": "integer",
            "format": "int64"
          },
          "items": {
            "type": "array",
            "items": {
              "oneOf": [
                {
                  "$ref": "#/components/schemas/LogTemplateResponseModel"
                }
              ]
            }
          }
        },
        "additionalProperties": false
      },
      "PagedLoggerResponseModel": {
        "required": [
          "items",
          "total"
        ],
        "type": "object",
        "properties": {
          "total": {
            "type": "integer",
            "format": "int64"
          },
          "items": {
            "type": "array",
            "items": {
              "oneOf": [
                {
                  "$ref": "#/components/schemas/LoggerResponseModel"
                }
              ]
            }
          }
        },
        "additionalProperties": false
      },
      "PagedObjectTypeResponseModel": {
        "required": [
          "items",
          "total"
        ],
        "type": "object",
        "properties": {
          "total": {
            "type": "integer",
            "format": "int64"
          },
          "items": {
            "type": "array",
            "items": {
              "oneOf": [
                {
                  "$ref": "#/components/schemas/ObjectTypeResponseModel"
                }
              ]
            }
          }
        },
        "additionalProperties": false
      },
      "PagedPackageDefinitionResponseModel": {
        "required": [
          "items",
          "total"
        ],
        "type": "object",
        "properties": {
          "total": {
            "type": "integer",
            "format": "int64"
          },
          "items": {
            "type": "array",
            "items": {
              "oneOf": [
                {
                  "$ref": "#/components/schemas/PackageDefinitionResponseModel"
                }
              ]
            }
          }
        },
        "additionalProperties": false
      },
      "PagedPackageMigrationStatusResponseModel": {
        "required": [
          "items",
          "total"
        ],
        "type": "object",
        "properties": {
          "total": {
            "type": "integer",
            "format": "int64"
          },
          "items": {
            "type": "array",
            "items": {
              "oneOf": [
                {
                  "$ref": "#/components/schemas/PackageMigrationStatusResponseModel"
                }
              ]
            }
          }
        },
        "additionalProperties": false
      },
      "PagedRecycleBinItemResponseModel": {
        "required": [
          "items",
          "total"
        ],
        "type": "object",
        "properties": {
          "total": {
            "type": "integer",
            "format": "int64"
          },
          "items": {
            "type": "array",
            "items": {
              "oneOf": [
                {
                  "$ref": "#/components/schemas/RecycleBinItemResponseModel"
                }
              ]
            }
          }
        },
        "additionalProperties": false
      },
      "PagedRedirectUrlResponseModel": {
        "required": [
          "items",
          "total"
        ],
        "type": "object",
        "properties": {
          "total": {
            "type": "integer",
            "format": "int64"
          },
          "items": {
            "type": "array",
            "items": {
              "oneOf": [
                {
                  "$ref": "#/components/schemas/RedirectUrlResponseModel"
                }
              ]
            }
          }
        },
        "additionalProperties": false
      },
      "PagedRelationItemResponseModel": {
        "required": [
          "items",
          "total"
        ],
        "type": "object",
        "properties": {
          "total": {
            "type": "integer",
            "format": "int64"
          },
          "items": {
            "type": "array",
            "items": {
              "oneOf": [
                {
                  "$ref": "#/components/schemas/RelationItemResponseModel"
                }
              ]
            }
          }
        },
        "additionalProperties": false
      },
      "PagedRelationResponseModel": {
        "required": [
          "items",
          "total"
        ],
        "type": "object",
        "properties": {
          "total": {
            "type": "integer",
            "format": "int64"
          },
          "items": {
            "type": "array",
            "items": {
              "oneOf": [
                {
                  "$ref": "#/components/schemas/RelationResponseModel"
                }
              ]
            }
          }
        },
        "additionalProperties": false
      },
      "PagedSavedLogSearchResponseModel": {
        "required": [
          "items",
          "total"
        ],
        "type": "object",
        "properties": {
          "total": {
            "type": "integer",
            "format": "int64"
          },
          "items": {
            "type": "array",
            "items": {
              "oneOf": [
                {
                  "$ref": "#/components/schemas/SavedLogSearchResponseModel"
                }
              ]
            }
          }
        },
        "additionalProperties": false
      },
      "PagedSearchResultResponseModel": {
        "required": [
          "items",
          "total"
        ],
        "type": "object",
        "properties": {
          "total": {
            "type": "integer",
            "format": "int64"
          },
          "items": {
            "type": "array",
            "items": {
              "oneOf": [
                {
                  "$ref": "#/components/schemas/SearchResultResponseModel"
                }
              ]
            }
          }
        },
        "additionalProperties": false
      },
      "PagedSearcherResponseModel": {
        "required": [
          "items",
          "total"
        ],
        "type": "object",
        "properties": {
          "total": {
            "type": "integer",
            "format": "int64"
          },
          "items": {
            "type": "array",
            "items": {
              "oneOf": [
                {
                  "$ref": "#/components/schemas/SearcherResponseModel"
                }
              ]
            }
          }
        },
        "additionalProperties": false
      },
      "PagedTelemetryResponseModel": {
        "required": [
          "items",
          "total"
        ],
        "type": "object",
        "properties": {
          "total": {
            "type": "integer",
            "format": "int64"
          },
          "items": {
            "type": "array",
            "items": {
              "oneOf": [
                {
                  "$ref": "#/components/schemas/TelemetryResponseModel"
                }
              ]
            }
          }
        },
        "additionalProperties": false
      },
      "PagedUserGroupPresentationModel": {
        "required": [
          "items",
          "total"
        ],
        "type": "object",
        "properties": {
          "total": {
            "type": "integer",
            "format": "int64"
          },
          "items": {
            "type": "array",
            "items": {
              "oneOf": [
                {
                  "$ref": "#/components/schemas/UserGroupPresentationModel"
                }
              ]
            }
          }
        },
        "additionalProperties": false
      },
      "ProblemDetailsModel": {
        "type": "object",
        "properties": {
          "type": {
            "type": "string",
            "nullable": true
          },
          "title": {
            "type": "string",
            "nullable": true
          },
          "status": {
            "type": "integer",
            "format": "int32",
            "nullable": true
          },
          "detail": {
            "type": "string",
            "nullable": true
          },
          "instance": {
            "type": "string",
            "nullable": true
          }
        },
        "additionalProperties": { }
      },
      "ProfilingStatusRequestModel": {
        "type": "object",
        "properties": {
          "enabled": {
            "type": "boolean"
          }
        },
        "additionalProperties": false
      },
      "ProfilingStatusResponseModel": {
        "type": "object",
        "properties": {
          "enabled": {
            "type": "boolean"
          }
        },
        "additionalProperties": false
      },
      "PropertyTypeAppearanceModel": {
        "type": "object",
        "properties": {
          "labelOnTop": {
            "type": "boolean"
          }
        },
        "additionalProperties": false
      },
      "PropertyTypeContainerResponseModelBaseModel": {
        "type": "object",
        "properties": {
          "key": {
            "type": "string",
            "format": "uuid"
          },
          "parentKey": {
            "type": "string",
            "format": "uuid",
            "nullable": true
          },
          "name": {
            "type": "string",
            "nullable": true
          },
          "type": {
            "type": "string"
          },
          "sortOrder": {
            "type": "integer",
            "format": "int32"
          }
        },
        "additionalProperties": false
      },
      "PropertyTypeResponseModelBaseModel": {
        "type": "object",
        "properties": {
          "key": {
            "type": "string",
            "format": "uuid"
          },
          "containerKey": {
            "type": "string",
            "format": "uuid",
            "nullable": true
          },
          "alias": {
            "type": "string"
          },
          "name": {
            "type": "string"
          },
          "description": {
            "type": "string",
            "nullable": true
          },
          "dataTypeKey": {
            "type": "string",
            "format": "uuid"
          },
          "variesByCulture": {
            "type": "boolean"
          },
          "variesBySegment": {
            "type": "boolean"
          },
          "validation": {
            "oneOf": [
              {
                "$ref": "#/components/schemas/PropertyTypeValidationModel"
              }
            ]
          },
          "appearance": {
            "oneOf": [
              {
                "$ref": "#/components/schemas/PropertyTypeAppearanceModel"
              }
            ]
          }
        },
        "additionalProperties": false
      },
      "PropertyTypeValidationModel": {
        "type": "object",
        "properties": {
          "mandatory": {
            "type": "boolean"
          },
          "mandatoryMessage": {
            "type": "string",
            "nullable": true
          },
          "regEx": {
            "type": "string",
            "nullable": true
          },
          "regExMessage": {
            "type": "string",
            "nullable": true
          }
        },
        "additionalProperties": false
      },
      "RecycleBinItemResponseModel": {
        "required": [
          "$type"
        ],
        "type": "object",
        "properties": {
          "$type": {
            "type": "string"
          },
          "key": {
            "type": "string",
            "format": "uuid"
          },
          "name": {
            "type": "string"
          },
          "type": {
            "type": "string"
          },
          "icon": {
            "type": "string"
          },
          "hasChildren": {
            "type": "boolean"
          },
          "isContainer": {
            "type": "boolean"
          },
          "parentKey": {
            "type": "string",
            "format": "uuid",
            "nullable": true
          }
        },
        "additionalProperties": false,
        "discriminator": {
          "propertyName": "$type",
          "mapping": {
            "RecycleBinItemResponseModel": "#/components/schemas/RecycleBinItemResponseModel"
          }
        }
      },
      "RedirectStatusModel": {
        "enum": [
          "Enabled",
          "Disabled"
        ],
        "type": "integer",
        "format": "int32"
      },
      "RedirectUrlResponseModel": {
        "type": "object",
        "properties": {
          "key": {
            "type": "string",
            "format": "uuid"
          },
          "originalUrl": {
            "type": "string"
          },
          "destinationUrl": {
            "type": "string"
          },
          "created": {
            "type": "string",
            "format": "date-time"
          },
          "contentKey": {
            "type": "string",
            "format": "uuid"
          },
          "culture": {
            "type": "string",
            "nullable": true
          }
        },
        "additionalProperties": false
      },
      "RedirectUrlStatusResponseModel": {
        "type": "object",
        "properties": {
          "status": {
            "$ref": "#/components/schemas/RedirectStatusModel"
          },
          "userIsAdmin": {
            "type": "boolean"
          }
        },
        "additionalProperties": false
      },
      "RelationItemResponseModel": {
        "type": "object",
        "properties": {
          "nodeKey": {
            "type": "string",
            "format": "uuid"
          },
          "nodeName": {
            "type": "string",
            "nullable": true
          },
          "nodeType": {
            "type": "string",
            "nullable": true
          },
          "nodePublished": {
            "type": "boolean",
            "nullable": true
          },
          "contentTypeIcon": {
            "type": "string",
            "nullable": true
          },
          "contentTypeAlias": {
            "type": "string",
            "nullable": true
          },
          "contentTypeName": {
            "type": "string",
            "nullable": true
          },
          "relationTypeName": {
            "type": "string",
            "nullable": true
          },
          "relationTypeIsBidirectional": {
            "type": "boolean"
          },
          "relationTypeIsDependency": {
            "type": "boolean"
          }
        },
        "additionalProperties": false
      },
      "RelationResponseModel": {
        "type": "object",
        "properties": {
          "parentId": {
            "type": "integer",
            "format": "int32"
          },
          "parentName": {
            "type": "string",
            "nullable": true
          },
          "childId": {
            "type": "integer",
            "format": "int32"
          },
          "childName": {
            "type": "string",
            "nullable": true
          },
          "createDate": {
            "type": "string",
            "format": "date-time"
          },
          "comment": {
            "type": "string",
            "nullable": true
          }
        },
        "additionalProperties": false
      },
      "RelationTypeBaseModel": {
        "type": "object",
        "properties": {
          "name": {
            "type": "string"
          },
          "isBidirectional": {
            "type": "boolean"
          },
          "parentObjectType": {
            "type": "string",
            "format": "uuid",
            "nullable": true
          },
          "childObjectType": {
            "type": "string",
            "format": "uuid",
            "nullable": true
          },
          "isDependency": {
            "type": "boolean"
          }
        },
        "additionalProperties": false
      },
      "RelationTypeResponseModel": {
        "type": "object",
        "allOf": [
          {
            "$ref": "#/components/schemas/RelationTypeBaseModel"
          }
        ],
        "properties": {
          "key": {
            "type": "string",
            "format": "uuid"
          },
          "alias": {
            "type": "string",
            "nullable": true
          },
          "path": {
            "type": "string"
          },
          "isSystemRelationType": {
            "type": "boolean"
          },
          "parentObjectTypeName": {
            "type": "string",
            "nullable": true
          },
          "childObjectTypeName": {
            "type": "string",
            "nullable": true
          }
        },
        "additionalProperties": false
      },
      "RuntimeLevelModel": {
        "enum": [
          "Unknown",
          "Boot",
          "Install",
          "Upgrade",
          "Run",
          "BootFailed"
        ],
        "type": "integer",
        "format": "int32"
      },
      "SaveUserGroupRequestModel": {
        "type": "object",
        "allOf": [
          {
            "$ref": "#/components/schemas/UserGroupBaseModel"
          }
        ],
        "additionalProperties": false
      },
      "SavedLogSearchPresenationBaseModel": {
        "type": "object",
        "properties": {
          "name": {
            "type": "string"
          },
          "query": {
            "type": "string"
          }
        },
        "additionalProperties": false
      },
      "SavedLogSearchRequestModel": {
        "type": "object",
        "allOf": [
          {
            "$ref": "#/components/schemas/SavedLogSearchPresenationBaseModel"
          }
        ],
        "additionalProperties": false
      },
      "SavedLogSearchResponseModel": {
        "type": "object",
        "allOf": [
          {
            "$ref": "#/components/schemas/SavedLogSearchPresenationBaseModel"
          }
        ],
        "additionalProperties": false
      },
      "SearchResultResponseModel": {
        "type": "object",
        "properties": {
          "id": {
            "type": "string"
          },
          "score": {
            "type": "number",
            "format": "float"
          },
          "fieldCount": {
            "type": "integer",
            "format": "int32",
            "readOnly": true
          },
          "fields": {
            "type": "array",
            "items": {
              "oneOf": [
                {
                  "$ref": "#/components/schemas/FieldPresentationModel"
                }
              ]
            }
          }
        },
        "additionalProperties": false
      },
      "SearcherResponseModel": {
        "type": "object",
        "properties": {
          "name": {
            "type": "string"
          }
        },
        "additionalProperties": false
      },
      "ServerStatusResponseModel": {
        "type": "object",
        "properties": {
          "serverStatus": {
            "$ref": "#/components/schemas/RuntimeLevelModel"
          }
        },
        "additionalProperties": false
      },
      "StatusResultTypeModel": {
        "enum": [
          "Success",
          "Warning",
          "Error",
          "Info"
        ],
        "type": "integer",
        "format": "int32"
      },
      "TelemetryLevelModel": {
        "enum": [
          "Minimal",
          "Basic",
          "Detailed"
        ],
        "type": "integer",
        "format": "int32"
      },
      "TelemetryRepresentationBaseModel": {
        "type": "object",
        "properties": {
          "telemetryLevel": {
            "$ref": "#/components/schemas/TelemetryLevelModel"
          }
        },
        "additionalProperties": false
      },
      "TelemetryRequestModel": {
        "type": "object",
        "allOf": [
          {
            "$ref": "#/components/schemas/TelemetryRepresentationBaseModel"
          }
        ],
        "additionalProperties": false
      },
      "TelemetryResponseModel": {
        "type": "object",
        "allOf": [
          {
            "$ref": "#/components/schemas/TelemetryRepresentationBaseModel"
          }
        ],
        "additionalProperties": false
      },
      "TemplateModelBaseModel": {
        "type": "object",
        "properties": {
          "name": {
            "type": "string"
          },
          "alias": {
            "type": "string"
          },
          "content": {
            "type": "string",
            "nullable": true
          }
        },
        "additionalProperties": false
      },
      "TemplateQueryExecuteFilterPresentationModel": {
        "type": "object",
        "properties": {
          "propertyAlias": {
            "type": "string"
          },
          "constraintValue": {
            "type": "string"
          },
          "operator": {
            "$ref": "#/components/schemas/OperatorModel"
          }
        },
        "additionalProperties": false
      },
      "TemplateQueryExecuteModel": {
        "type": "object",
        "properties": {
          "rootContentKey": {
            "type": "string",
            "format": "uuid",
            "nullable": true
          },
          "contentTypeAlias": {
            "type": "string",
            "nullable": true
          },
          "filters": {
            "type": "array",
            "items": {
              "oneOf": [
                {
                  "$ref": "#/components/schemas/TemplateQueryExecuteFilterPresentationModel"
                }
              ]
            },
            "nullable": true
          },
          "sort": {
            "oneOf": [
              {
                "$ref": "#/components/schemas/TemplateQueryExecuteSortModel"
              }
            ],
            "nullable": true
          },
          "take": {
            "type": "integer",
            "format": "int32"
          }
        },
        "additionalProperties": false
      },
      "TemplateQueryExecuteSortModel": {
        "type": "object",
        "properties": {
          "propertyAlias": {
            "type": "string"
          },
          "direction": {
            "type": "string",
            "nullable": true
          }
        },
        "additionalProperties": false
      },
      "TemplateQueryOperatorModel": {
        "type": "object",
        "properties": {
          "operator": {
            "$ref": "#/components/schemas/OperatorModel"
          },
          "applicableTypes": {
            "type": "array",
            "items": {
              "$ref": "#/components/schemas/TemplateQueryPropertyTypeModel"
            }
          }
        },
        "additionalProperties": false
      },
      "TemplateQueryPropertyPresentationModel": {
        "type": "object",
        "properties": {
          "alias": {
            "type": "string"
          },
          "type": {
            "$ref": "#/components/schemas/TemplateQueryPropertyTypeModel"
          }
        },
        "additionalProperties": false
      },
      "TemplateQueryPropertyTypeModel": {
        "enum": [
          "String",
          "DateTime",
          "Integer"
        ],
        "type": "integer",
        "format": "int32"
      },
      "TemplateQueryResultItemPresentationModel": {
        "type": "object",
        "properties": {
          "icon": {
            "type": "string"
          },
          "name": {
            "type": "string"
          }
        },
        "additionalProperties": false
      },
      "TemplateQueryResultResponseModel": {
        "type": "object",
        "properties": {
          "queryExpression": {
            "type": "string"
          },
          "sampleResults": {
            "type": "array",
            "items": {
              "oneOf": [
                {
                  "$ref": "#/components/schemas/TemplateQueryResultItemPresentationModel"
                }
              ]
            }
          },
          "resultCount": {
            "type": "integer",
            "format": "int32"
          },
          "executionTime": {
            "type": "integer",
            "format": "int64"
          }
        },
        "additionalProperties": false
      },
      "TemplateQuerySettingsResponseModel": {
        "type": "object",
        "properties": {
          "contentTypeAliases": {
            "type": "array",
            "items": {
              "type": "string"
            }
          },
          "properties": {
            "type": "array",
            "items": {
              "oneOf": [
                {
                  "$ref": "#/components/schemas/TemplateQueryPropertyPresentationModel"
                }
              ]
            }
          },
          "operators": {
            "type": "array",
            "items": {
              "oneOf": [
                {
                  "$ref": "#/components/schemas/TemplateQueryOperatorModel"
                }
              ]
            }
          }
        },
        "additionalProperties": false
      },
      "TemplateResponseModel": {
        "required": [
          "$type"
        ],
        "type": "object",
        "allOf": [
          {
            "$ref": "#/components/schemas/TemplateModelBaseModel"
          }
        ],
        "properties": {
          "$type": {
            "type": "string"
          },
          "key": {
            "type": "string",
            "format": "uuid"
          }
        },
        "additionalProperties": false,
        "discriminator": {
          "propertyName": "$type",
          "mapping": {
            "TemplateResponseModel": "#/components/schemas/TemplateResponseModel"
          }
        }
      },
      "TemplateScaffoldResponseModel": {
        "type": "object",
        "properties": {
          "content": {
            "type": "string"
          }
        },
        "additionalProperties": false
      },
      "TemporaryFileResponseModel": {
        "type": "object",
        "properties": {
          "key": {
            "type": "string",
            "format": "uuid"
          },
          "availableUntil": {
            "type": "string",
            "format": "date-time",
            "nullable": true
          },
          "fileName": {
            "type": "string"
          }
        },
        "additionalProperties": false
      },
      "TreeItemPresentationModel": {
        "type": "object",
        "properties": {
          "name": {
            "type": "string"
          },
          "type": {
            "type": "string"
          },
          "icon": {
            "type": "string"
          },
          "hasChildren": {
            "type": "boolean"
          }
        },
        "additionalProperties": false
      },
      "UpdateContentRequestModelBaseDocumentValueModelDocumentVariantRequestModel": {
        "type": "object",
        "properties": {
          "values": {
            "type": "array",
            "items": {
              "oneOf": [
                {
                  "$ref": "#/components/schemas/DocumentValueModel"
                }
              ]
            }
          },
          "variants": {
            "type": "array",
            "items": {
              "oneOf": [
                {
                  "$ref": "#/components/schemas/DocumentVariantRequestModel"
                }
              ]
            }
          }
        },
        "additionalProperties": false
      },
      "UpdateContentRequestModelBaseMediaValueModelMediaVariantRequestModel": {
        "type": "object",
        "properties": {
          "values": {
            "type": "array",
            "items": {
              "oneOf": [
                {
                  "$ref": "#/components/schemas/MediaValueModel"
                }
              ]
            }
          },
          "variants": {
            "type": "array",
            "items": {
              "oneOf": [
                {
                  "$ref": "#/components/schemas/MediaVariantRequestModel"
                }
              ]
            }
          }
        },
        "additionalProperties": false
      },
      "UpdateDataTypeRequestModel": {
        "type": "object",
        "allOf": [
          {
            "$ref": "#/components/schemas/DataTypeModelBaseModel"
          }
        ],
        "additionalProperties": false
      },
      "UpdateDictionaryItemRequestModel": {
        "type": "object",
        "allOf": [
          {
            "$ref": "#/components/schemas/DictionaryItemModelBaseModel"
          }
        ],
        "additionalProperties": false
      },
      "UpdateDocumentRequestModel": {
        "type": "object",
        "allOf": [
          {
            "$ref": "#/components/schemas/UpdateContentRequestModelBaseDocumentValueModelDocumentVariantRequestModel"
          }
        ],
        "properties": {
          "templateKey": {
            "type": "string",
            "format": "uuid",
            "nullable": true
          }
        },
        "additionalProperties": false
      },
      "UpdateDomainsRequestModel": {
        "type": "object",
        "allOf": [
          {
            "$ref": "#/components/schemas/DomainsPresentationModelBaseModel"
          }
        ],
        "additionalProperties": false
      },
      "UpdateFolderReponseModel": {
        "type": "object",
        "allOf": [
          {
            "$ref": "#/components/schemas/FolderModelBaseModel"
          }
        ],
        "additionalProperties": false
      },
      "UpdateLanguageRequestModel": {
        "type": "object",
        "allOf": [
          {
            "$ref": "#/components/schemas/LanguageModelBaseModel"
          }
        ],
        "additionalProperties": false
      },
      "UpdateMediaRequestModel": {
        "type": "object",
        "allOf": [
          {
            "$ref": "#/components/schemas/UpdateContentRequestModelBaseMediaValueModelMediaVariantRequestModel"
          }
        ],
        "additionalProperties": false
      },
      "UpdatePackageRequestModel": {
        "type": "object",
        "allOf": [
          {
            "$ref": "#/components/schemas/PackageModelBaseModel"
          }
        ],
        "properties": {
          "packagePath": {
            "type": "string"
          }
        },
        "additionalProperties": false
      },
      "UpdateRelationTypeRequestModel": {
        "type": "object",
        "allOf": [
          {
            "$ref": "#/components/schemas/RelationTypeBaseModel"
          }
        ],
        "additionalProperties": false
      },
      "UpdateTemplateRequestModel": {
        "type": "object",
        "allOf": [
          {
            "$ref": "#/components/schemas/TemplateModelBaseModel"
          }
        ],
        "additionalProperties": false
      },
      "UpdateUserGroupRequestModel": {
        "type": "object",
        "allOf": [
          {
            "$ref": "#/components/schemas/UserGroupBaseModel"
          }
        ],
        "additionalProperties": false
      },
      "UpgradeSettingsResponseModel": {
        "type": "object",
        "properties": {
          "currentState": {
            "type": "string"
          },
          "newState": {
            "type": "string"
          },
          "newVersion": {
            "type": "string"
          },
          "oldVersion": {
            "type": "string"
          },
          "reportUrl": {
            "type": "string",
            "readOnly": true
          }
        },
        "additionalProperties": false
      },
      "UserGroupBaseModel": {
        "type": "object",
        "properties": {
          "name": {
            "type": "string"
          },
          "icon": {
            "type": "string",
            "nullable": true
          },
          "sections": {
            "type": "array",
            "items": {
              "type": "string"
            }
          },
          "languages": {
            "type": "array",
            "items": {
              "type": "string"
            }
          },
          "hasAccessToAllLanguages": {
            "type": "boolean"
          },
          "documentStartNodeKey": {
            "type": "string",
            "format": "uuid",
            "nullable": true
          },
          "mediaStartNodeKey": {
            "type": "string",
            "format": "uuid",
            "nullable": true
          },
          "permissions": {
            "uniqueItems": true,
            "type": "array",
            "items": {
              "type": "string"
            }
          }
        },
        "additionalProperties": false
      },
      "UserGroupPresentationModel": {
        "required": [
          "$type"
        ],
        "type": "object",
        "allOf": [
          {
            "$ref": "#/components/schemas/UserGroupBaseModel"
          }
        ],
        "properties": {
          "$type": {
            "type": "string"
          },
          "key": {
            "type": "string",
            "format": "uuid"
          }
        },
        "additionalProperties": false,
        "discriminator": {
          "propertyName": "$type",
          "mapping": {
            "UserGroupPresentationModel": "#/components/schemas/UserGroupPresentationModel"
          }
        }
      },
      "UserInstallResponseModel": {
        "required": [
          "email",
          "name",
          "password"
        ],
        "type": "object",
        "properties": {
          "name": {
            "maxLength": 255,
            "minLength": 0,
            "type": "string"
          },
          "email": {
            "minLength": 1,
            "type": "string",
            "format": "email"
          },
          "password": {
            "minLength": 1,
            "type": "string"
          },
          "subscribeToNewsletter": {
            "type": "boolean",
            "readOnly": true
          }
        },
        "additionalProperties": false
      },
      "UserSettingsModel": {
        "type": "object",
        "properties": {
          "minCharLength": {
            "type": "integer",
            "format": "int32"
          },
          "minNonAlphaNumericLength": {
            "type": "integer",
            "format": "int32"
          },
          "consentLevels": {
            "type": "array",
            "items": {
              "oneOf": [
                {
                  "$ref": "#/components/schemas/ConsentLevelPresentationModel"
                }
              ]
            }
          }
        },
        "additionalProperties": false
      },
      "ValueModelBaseModel": {
        "required": [
          "$type"
        ],
        "type": "object",
        "properties": {
          "$type": {
            "type": "string"
          },
          "culture": {
            "type": "string",
            "nullable": true
          },
          "segment": {
            "type": "string",
            "nullable": true
          },
          "alias": {
            "type": "string"
          },
          "value": {
            "nullable": true
          }
        },
        "additionalProperties": false,
        "discriminator": {
          "propertyName": "$type",
          "mapping": {
            "MediaValueModel": "#/components/schemas/MediaValueModel",
            "DocumentValueModel": "#/components/schemas/DocumentValueModel"
          }
        }
      },
      "VariantModelBaseModel": {
        "required": [
          "$type"
        ],
        "type": "object",
        "properties": {
          "$type": {
            "type": "string"
          },
          "culture": {
            "type": "string",
            "nullable": true
          },
          "segment": {
            "type": "string",
            "nullable": true
          },
          "name": {
            "type": "string"
          }
        },
        "additionalProperties": false,
        "discriminator": {
          "propertyName": "$type",
          "mapping": {
            "MediaVariantRequestModel": "#/components/schemas/MediaVariantRequestModel",
            "MediaVariantResponseModel": "#/components/schemas/MediaVariantResponseModel",
            "DocumentVariantRequestModel": "#/components/schemas/DocumentVariantRequestModel",
            "DocumentVariantResponseModel": "#/components/schemas/DocumentVariantResponseModel"
          }
        }
      },
      "VariantResponseModelBaseModel": {
        "required": [
          "$type"
        ],
        "type": "object",
        "properties": {
          "$type": {
            "type": "string"
          },
          "culture": {
            "type": "string",
            "nullable": true
          },
          "segment": {
            "type": "string",
            "nullable": true
          },
          "name": {
            "type": "string"
          },
          "createDate": {
            "type": "string",
            "format": "date-time"
          },
          "updateDate": {
            "type": "string",
            "format": "date-time"
          }
        },
        "additionalProperties": false,
        "discriminator": {
          "propertyName": "$type",
          "mapping": {
            "MediaVariantResponseModel": "#/components/schemas/MediaVariantResponseModel",
            "DocumentVariantResponseModel": "#/components/schemas/DocumentVariantResponseModel"
          }
        }
      },
      "VersionResponseModel": {
        "type": "object",
        "properties": {
          "version": {
            "type": "string"
          }
        },
        "additionalProperties": false
      }
    },
    "securitySchemes": {
      "OAuth": {
        "type": "oauth2",
        "description": "Umbraco Authentication",
        "flows": {
          "authorizationCode": {
            "authorizationUrl": "/umbraco/management/api/v1.0/security/back-office/authorize",
            "tokenUrl": "/umbraco/management/api/v1.0/security/back-office/token",
            "scopes": { }
          }
        }
      }
    }
  },
  "security": [
    {
      "OAuth": [ ]
    }
  ]
}<|MERGE_RESOLUTION|>--- conflicted
+++ resolved
@@ -6340,11 +6340,7 @@
                 "schema": {
                   "oneOf": [
                     {
-<<<<<<< HEAD
-                      "$ref": "#/components/schemas/CreateTemporaryFileResponseModel"
-=======
                       "$ref": "#/components/schemas/TemporaryFileResponseModel"
->>>>>>> 835388ce
                     }
                   ]
                 }
@@ -7425,24 +7421,6 @@
         ],
         "additionalProperties": false
       },
-      "CreateTemporaryFileResponseModel": {
-        "type": "object",
-        "properties": {
-          "key": {
-            "type": "string",
-            "format": "uuid"
-          },
-          "availableUntil": {
-            "type": "string",
-            "format": "date-time",
-            "nullable": true
-          },
-          "fileName": {
-            "type": "string"
-          }
-        },
-        "additionalProperties": false
-      },
       "CultureReponseModel": {
         "type": "object",
         "properties": {
