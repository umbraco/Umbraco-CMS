{
  "openapi": "3.0.1",
  "info": {
    "title": "Umbraco Backoffice API",
    "description": "This shows all APIs available in this version of Umbraco - including all the legacy apis that are available for backward compatibility",
    "version": "1.0"
  },
  "paths": {
    "/umbraco/management/api/v1/audit-log": {
      "get": {
        "tags": [
          "Audit Log"
        ],
        "operationId": "GetAuditLog",
        "parameters": [
          {
            "name": "orderDirection",
            "in": "query",
            "schema": {
              "$ref": "#/components/schemas/DirectionModel"
            }
          },
          {
            "name": "sinceDate",
            "in": "query",
            "schema": {
              "type": "string",
              "format": "date-time"
            }
          },
          {
            "name": "skip",
            "in": "query",
            "schema": {
              "type": "integer",
              "format": "int32",
              "default": 0
            }
          },
          {
            "name": "take",
            "in": "query",
            "schema": {
              "type": "integer",
              "format": "int32",
              "default": 100
            }
          }
        ],
        "responses": {
          "200": {
            "description": "Success",
            "content": {
              "application/json": {
                "schema": {
                  "$ref": "#/components/schemas/PagedAuditLogWithUsernameResponseModel"
                }
              }
            }
          }
        }
      }
    },
    "/umbraco/management/api/v1/audit-log/{key}": {
      "get": {
        "tags": [
          "Audit Log"
        ],
        "operationId": "GetAuditLogByKey",
        "parameters": [
          {
            "name": "key",
            "in": "path",
            "required": true,
            "schema": {
              "type": "string",
              "format": "uuid"
            }
          },
          {
            "name": "orderDirection",
            "in": "query",
            "schema": {
              "$ref": "#/components/schemas/DirectionModel"
            }
          },
          {
            "name": "sinceDate",
            "in": "query",
            "schema": {
              "type": "string",
              "format": "date-time"
            }
          },
          {
            "name": "skip",
            "in": "query",
            "schema": {
              "type": "integer",
              "format": "int32",
              "default": 0
            }
          },
          {
            "name": "take",
            "in": "query",
            "schema": {
              "type": "integer",
              "format": "int32",
              "default": 100
            }
          }
        ],
        "responses": {
          "200": {
            "description": "Success",
            "content": {
              "application/json": {
                "schema": {
                  "$ref": "#/components/schemas/PagedAuditLogResponseModel"
                }
              }
            }
          }
        }
      }
    },
    "/umbraco/management/api/v1/audit-log/type/{logType}": {
      "get": {
        "tags": [
          "Audit Log"
        ],
        "operationId": "GetAuditLogTypeByLogType",
        "parameters": [
          {
            "name": "logType",
            "in": "path",
            "required": true,
            "schema": {
              "$ref": "#/components/schemas/AuditTypeModel"
            }
          },
          {
            "name": "sinceDate",
            "in": "query",
            "schema": {
              "type": "string",
              "format": "date-time"
            }
          },
          {
            "name": "skip",
            "in": "query",
            "schema": {
              "type": "integer",
              "format": "int32",
              "default": 0
            }
          },
          {
            "name": "take",
            "in": "query",
            "schema": {
              "type": "integer",
              "format": "int32",
              "default": 100
            }
          }
        ],
        "responses": {
          "200": {
            "description": "Success",
            "content": {
              "application/json": {
                "schema": {
                  "$ref": "#/components/schemas/PagedAuditLogResponseModel"
                }
              }
            }
          }
        }
      }
    },
    "/umbraco/management/api/v1/culture": {
      "get": {
        "tags": [
          "Culture"
        ],
        "operationId": "GetCulture",
        "parameters": [
          {
            "name": "skip",
            "in": "query",
            "schema": {
              "type": "integer",
              "format": "int32",
              "default": 0
            }
          },
          {
            "name": "take",
            "in": "query",
            "schema": {
              "type": "integer",
              "format": "int32",
              "default": 100
            }
          }
        ],
        "responses": {
          "200": {
            "description": "Success",
            "content": {
              "application/json": {
                "schema": {
                  "$ref": "#/components/schemas/PagedCultureModel"
                }
              }
            }
          }
        }
      }
    },
    "/umbraco/management/api/v1/data-type": {
      "post": {
        "tags": [
          "Data Type"
        ],
        "operationId": "PostDataType",
        "requestBody": {
          "content": {
            "application/json": {
              "schema": {
                "oneOf": [
                  {
                    "$ref": "#/components/schemas/DataTypeCreateModel"
                  }
                ]
              }
            }
          }
        },
        "responses": {
          "201": {
            "description": "Created",
            "headers": {
              "Location": {
                "description": "Location of the newly created resource",
                "schema": {
                  "type": "string",
                  "description": "Location of the newly created resource",
                  "format": "uri"
                }
              }
            }
          },
          "400": {
            "description": "Bad Request",
            "content": {
              "application/json": {
                "schema": {
                  "$ref": "#/components/schemas/ProblemDetailsModel"
                }
              }
            }
          },
          "404": {
            "description": "Not Found"
          }
        }
      }
    },
    "/umbraco/management/api/v1/data-type/{key}": {
      "get": {
        "tags": [
          "Data Type"
        ],
        "operationId": "GetDataTypeByKey",
        "parameters": [
          {
            "name": "key",
            "in": "path",
            "required": true,
            "schema": {
              "type": "string",
              "format": "uuid"
            }
          }
        ],
        "responses": {
          "200": {
            "description": "Success",
            "content": {
              "application/json": {
                "schema": {
                  "oneOf": [
                    {
                      "$ref": "#/components/schemas/DataTypeModel"
                    }
                  ]
                }
              }
            }
          },
          "404": {
            "description": "Not Found"
          }
        }
      },
      "delete": {
        "tags": [
          "Data Type"
        ],
        "operationId": "DeleteDataTypeByKey",
        "parameters": [
          {
            "name": "key",
            "in": "path",
            "required": true,
            "schema": {
              "type": "string",
              "format": "uuid"
            }
          }
        ],
        "responses": {
          "200": {
            "description": "Success"
          },
          "400": {
            "description": "Bad Request",
            "content": {
              "application/json": {
                "schema": {
                  "$ref": "#/components/schemas/ProblemDetailsModel"
                }
              }
            }
          },
          "404": {
            "description": "Not Found"
          }
        }
      },
      "put": {
        "tags": [
          "Data Type"
        ],
        "operationId": "PutDataTypeByKey",
        "parameters": [
          {
            "name": "key",
            "in": "path",
            "required": true,
            "schema": {
              "type": "string",
              "format": "uuid"
            }
          }
        ],
        "requestBody": {
          "content": {
            "application/json": {
              "schema": {
                "oneOf": [
                  {
                    "$ref": "#/components/schemas/DataTypeUpdateModel"
                  }
                ]
              }
            }
          }
        },
        "responses": {
          "200": {
            "description": "Success"
          },
          "400": {
            "description": "Bad Request",
            "content": {
              "application/json": {
                "schema": {
                  "$ref": "#/components/schemas/ProblemDetailsModel"
                }
              }
            }
          },
          "404": {
            "description": "Not Found"
          }
        }
      }
    },
    "/umbraco/management/api/v1/data-type/{key}/copy": {
      "post": {
        "tags": [
          "Data Type"
        ],
        "operationId": "PostDataTypeByKeyCopy",
        "parameters": [
          {
            "name": "key",
            "in": "path",
            "required": true,
            "schema": {
              "type": "string",
              "format": "uuid"
            }
          }
        ],
        "requestBody": {
          "content": {
            "application/json": {
              "schema": {
                "oneOf": [
                  {
                    "$ref": "#/components/schemas/DataTypeCopyModel"
                  }
                ]
              }
            }
          }
        },
        "responses": {
          "201": {
            "description": "Created",
            "headers": {
              "Location": {
                "description": "Location of the newly created resource",
                "schema": {
                  "type": "string",
                  "description": "Location of the newly created resource",
                  "format": "uri"
                }
              }
            }
          },
          "404": {
            "description": "Not Found"
          }
        }
      }
    },
    "/umbraco/management/api/v1/data-type/{key}/move": {
      "post": {
        "tags": [
          "Data Type"
        ],
        "operationId": "PostDataTypeByKeyMove",
        "parameters": [
          {
            "name": "key",
            "in": "path",
            "required": true,
            "schema": {
              "type": "string",
              "format": "uuid"
            }
          }
        ],
        "requestBody": {
          "content": {
            "application/json": {
              "schema": {
                "oneOf": [
                  {
                    "$ref": "#/components/schemas/DataTypeMoveModel"
                  }
                ]
              }
            }
          }
        },
        "responses": {
          "200": {
            "description": "Success"
          },
          "404": {
            "description": "Not Found"
          }
        }
      }
    },
    "/umbraco/management/api/v1/data-type/{key}/references": {
      "get": {
        "tags": [
          "Data Type"
        ],
        "operationId": "GetDataTypeByKeyReferences",
        "parameters": [
          {
            "name": "key",
            "in": "path",
            "required": true,
            "schema": {
              "type": "string",
              "format": "uuid"
            }
          }
        ],
        "responses": {
          "200": {
            "description": "Success",
            "content": {
              "application/json": {
                "schema": {
                  "type": "array",
                  "items": {
                    "oneOf": [
                      {
                        "$ref": "#/components/schemas/DataTypeReferenceModel"
                      }
                    ]
                  }
                }
              }
            }
          },
          "404": {
            "description": "Not Found"
          }
        }
      }
    },
    "/umbraco/management/api/v1/data-type/folder": {
      "post": {
        "tags": [
          "Data Type"
        ],
        "operationId": "PostDataTypeFolder",
        "requestBody": {
          "content": {
            "application/json": {
              "schema": {
                "oneOf": [
                  {
                    "$ref": "#/components/schemas/FolderCreateModel"
                  }
                ]
              }
            }
          }
        },
        "responses": {
          "201": {
            "description": "Created",
            "headers": {
              "Location": {
                "description": "Location of the newly created resource",
                "schema": {
                  "type": "string",
                  "description": "Location of the newly created resource",
                  "format": "uri"
                }
              }
            }
          }
        }
      }
    },
    "/umbraco/management/api/v1/data-type/folder/{key}": {
      "get": {
        "tags": [
          "Data Type"
        ],
        "operationId": "GetDataTypeFolderByKey",
        "parameters": [
          {
            "name": "key",
            "in": "path",
            "required": true,
            "schema": {
              "type": "string",
              "format": "uuid"
            }
          }
        ],
        "responses": {
          "200": {
            "description": "Success",
            "content": {
              "application/json": {
                "schema": {
                  "oneOf": [
                    {
                      "$ref": "#/components/schemas/FolderModel"
                    }
                  ]
                }
              }
            }
          },
          "404": {
            "description": "Not Found"
          }
        }
      },
      "delete": {
        "tags": [
          "Data Type"
        ],
        "operationId": "DeleteDataTypeFolderByKey",
        "parameters": [
          {
            "name": "key",
            "in": "path",
            "required": true,
            "schema": {
              "type": "string",
              "format": "uuid"
            }
          }
        ],
        "responses": {
          "200": {
            "description": "Success"
          },
          "404": {
            "description": "Not Found"
          }
        }
      },
      "put": {
        "tags": [
          "Data Type"
        ],
        "operationId": "PutDataTypeFolderByKey",
        "parameters": [
          {
            "name": "key",
            "in": "path",
            "required": true,
            "schema": {
              "type": "string",
              "format": "uuid"
            }
          }
        ],
        "requestBody": {
          "content": {
            "application/json": {
              "schema": {
                "oneOf": [
                  {
                    "$ref": "#/components/schemas/FolderUpdateModel"
                  }
                ]
              }
            }
          }
        },
        "responses": {
          "200": {
            "description": "Success"
          },
          "404": {
            "description": "Not Found"
          }
        }
      }
    },
    "/umbraco/management/api/v1/tree/data-type/children": {
      "get": {
        "tags": [
          "Data Type"
        ],
        "operationId": "GetTreeDataTypeChildren",
        "parameters": [
          {
            "name": "parentKey",
            "in": "query",
            "schema": {
              "type": "string",
              "format": "uuid"
            }
          },
          {
            "name": "skip",
            "in": "query",
            "schema": {
              "type": "integer",
              "format": "int32",
              "default": 0
            }
          },
          {
            "name": "take",
            "in": "query",
            "schema": {
              "type": "integer",
              "format": "int32",
              "default": 100
            }
          },
          {
            "name": "foldersOnly",
            "in": "query",
            "schema": {
              "type": "boolean",
              "default": false
            }
          }
        ],
        "responses": {
          "200": {
            "description": "Success",
            "content": {
              "application/json": {
                "schema": {
                  "$ref": "#/components/schemas/PagedFolderTreeItemModel"
                }
              }
            }
          }
        }
      }
    },
    "/umbraco/management/api/v1/tree/data-type/item": {
      "get": {
        "tags": [
          "Data Type"
        ],
        "operationId": "GetTreeDataTypeItem",
        "parameters": [
          {
            "name": "key",
            "in": "query",
            "schema": {
              "type": "array",
              "items": {
                "type": "string",
                "format": "uuid"
              }
            }
          }
        ],
        "responses": {
          "200": {
            "description": "Success",
            "content": {
              "application/json": {
                "schema": {
                  "type": "array",
                  "items": {
                    "oneOf": [
                      {
                        "$ref": "#/components/schemas/FolderTreeItemModel"
                      },
                      {
                        "$ref": "#/components/schemas/DocumentTypeTreeItemModel"
                      }
                    ]
                  }
                }
              }
            }
          }
        }
      }
    },
    "/umbraco/management/api/v1/tree/data-type/root": {
      "get": {
        "tags": [
          "Data Type"
        ],
        "operationId": "GetTreeDataTypeRoot",
        "parameters": [
          {
            "name": "skip",
            "in": "query",
            "schema": {
              "type": "integer",
              "format": "int32",
              "default": 0
            }
          },
          {
            "name": "take",
            "in": "query",
            "schema": {
              "type": "integer",
              "format": "int32",
              "default": 100
            }
          },
          {
            "name": "foldersOnly",
            "in": "query",
            "schema": {
              "type": "boolean",
              "default": false
            }
          }
        ],
        "responses": {
          "200": {
            "description": "Success",
            "content": {
              "application/json": {
                "schema": {
                  "$ref": "#/components/schemas/PagedFolderTreeItemModel"
                }
              }
            }
          }
        }
      }
    },
    "/umbraco/management/api/v1/dictionary": {
      "get": {
        "tags": [
          "Dictionary"
        ],
        "operationId": "GetDictionary",
        "parameters": [
          {
            "name": "skip",
            "in": "query",
            "schema": {
              "type": "integer",
              "format": "int32",
              "default": 0
            }
          },
          {
            "name": "take",
            "in": "query",
            "schema": {
              "type": "integer",
              "format": "int32",
              "default": 100
            }
          }
        ],
        "responses": {
          "200": {
            "description": "Success",
            "content": {
              "application/json": {
                "schema": {
                  "$ref": "#/components/schemas/PagedDictionaryOverviewModel"
                }
              }
            }
          }
        }
      },
      "post": {
        "tags": [
          "Dictionary"
        ],
        "operationId": "PostDictionary",
        "requestBody": {
          "content": {
            "application/json": {
              "schema": {
                "oneOf": [
                  {
                    "$ref": "#/components/schemas/DictionaryItemCreateModel"
                  }
                ]
              }
            }
          }
        },
        "responses": {
          "201": {
            "description": "Created",
            "headers": {
              "Location": {
                "description": "Location of the newly created resource",
                "schema": {
                  "type": "string",
                  "description": "Location of the newly created resource",
                  "format": "uri"
                }
              }
            }
          },
          "404": {
            "description": "Not Found"
          },
          "400": {
            "description": "Bad Request",
            "content": {
              "application/json": {
                "schema": {
                  "$ref": "#/components/schemas/ProblemDetailsModel"
                }
              }
            }
          },
          "409": {
            "description": "Conflict",
            "content": {
              "application/json": {
                "schema": {
                  "$ref": "#/components/schemas/ProblemDetailsModel"
                }
              }
            }
          }
        }
      }
    },
    "/umbraco/management/api/v1/dictionary/{key}": {
      "get": {
        "tags": [
          "Dictionary"
        ],
        "operationId": "GetDictionaryByKey",
        "parameters": [
          {
            "name": "key",
            "in": "path",
            "required": true,
            "schema": {
              "type": "string",
              "format": "uuid"
            }
          }
        ],
        "responses": {
          "200": {
            "description": "Success",
            "content": {
              "application/json": {
                "schema": {
                  "oneOf": [
                    {
                      "$ref": "#/components/schemas/DictionaryItemModel"
                    }
                  ]
                }
              }
            }
          },
          "404": {
            "description": "Not Found"
          }
        }
      },
      "delete": {
        "tags": [
          "Dictionary"
        ],
        "operationId": "DeleteDictionaryByKey",
        "parameters": [
          {
            "name": "key",
            "in": "path",
            "required": true,
            "schema": {
              "type": "string",
              "format": "uuid"
            }
          }
        ],
        "responses": {
          "200": {
            "description": "Success"
          },
          "400": {
            "description": "Bad Request",
            "content": {
              "application/json": {
                "schema": {
                  "$ref": "#/components/schemas/ProblemDetailsModel"
                }
              }
            }
          },
          "404": {
            "description": "Not Found"
          }
        }
      },
      "put": {
        "tags": [
          "Dictionary"
        ],
        "operationId": "PutDictionaryByKey",
        "parameters": [
          {
            "name": "key",
            "in": "path",
            "required": true,
            "schema": {
              "type": "string",
              "format": "uuid"
            }
          }
        ],
        "requestBody": {
          "content": {
            "application/json": {
              "schema": {
                "oneOf": [
                  {
                    "$ref": "#/components/schemas/DictionaryItemUpdateModel"
                  }
                ]
              }
            }
          }
        },
        "responses": {
          "200": {
            "description": "Success"
          },
          "400": {
            "description": "Bad Request",
            "content": {
              "application/json": {
                "schema": {
                  "$ref": "#/components/schemas/ProblemDetailsModel"
                }
              }
            }
          },
          "404": {
            "description": "Not Found"
          }
        }
      }
    },
    "/umbraco/management/api/v1/dictionary/{key}/export": {
      "get": {
        "tags": [
          "Dictionary"
        ],
        "operationId": "GetDictionaryByKeyExport",
        "parameters": [
          {
            "name": "key",
            "in": "path",
            "required": true,
            "schema": {
              "type": "string",
              "format": "uuid"
            }
          },
          {
            "name": "includeChildren",
            "in": "query",
            "schema": {
              "type": "boolean",
              "default": false
            }
          }
        ],
        "responses": {
          "200": {
            "description": "Success",
            "content": {
              "application/json": {
                "schema": {
                  "type": "string",
                  "format": "binary"
                }
              }
            }
          },
          "404": {
            "description": "Not Found"
          }
        }
      }
    },
    "/umbraco/management/api/v1/dictionary/{key}/move": {
      "post": {
        "tags": [
          "Dictionary"
        ],
        "operationId": "PostDictionaryByKeyMove",
        "parameters": [
          {
            "name": "key",
            "in": "path",
            "required": true,
            "schema": {
              "type": "string",
              "format": "uuid"
            }
          }
        ],
        "requestBody": {
          "content": {
            "application/json": {
              "schema": {
                "oneOf": [
                  {
                    "$ref": "#/components/schemas/DictionaryMoveModel"
                  }
                ]
              }
            }
          }
        },
        "responses": {
          "200": {
            "description": "Success"
          },
          "400": {
            "description": "Bad Request",
            "content": {
              "application/json": {
                "schema": {
                  "$ref": "#/components/schemas/ProblemDetailsModel"
                }
              }
            }
          },
          "404": {
            "description": "Not Found"
          }
        }
      }
    },
    "/umbraco/management/api/v1/dictionary/import": {
      "post": {
        "tags": [
          "Dictionary"
        ],
        "operationId": "PostDictionaryImport",
        "requestBody": {
          "content": {
            "application/json": {
              "schema": {
                "oneOf": [
                  {
                    "$ref": "#/components/schemas/DictionaryImportModel"
                  }
                ]
              }
            }
          }
        },
        "responses": {
          "201": {
            "description": "Created",
            "headers": {
              "Location": {
                "description": "Location of the newly created resource",
                "schema": {
                  "type": "string",
                  "description": "Location of the newly created resource",
                  "format": "uri"
                }
              }
            }
          },
          "400": {
            "description": "Bad Request",
            "content": {
              "application/json": {
                "schema": {
                  "$ref": "#/components/schemas/ProblemDetailsModel"
                }
              }
            }
          },
          "404": {
            "description": "Not Found"
          }
        }
      }
    },
    "/umbraco/management/api/v1/dictionary/upload": {
      "post": {
        "tags": [
          "Dictionary"
        ],
        "operationId": "PostDictionaryUpload",
        "requestBody": {
          "content": { }
        },
        "responses": {
          "200": {
            "description": "Success",
            "content": {
              "application/json": {
                "schema": {
                  "oneOf": [
                    {
                      "$ref": "#/components/schemas/DictionaryUploadModel"
                    }
                  ]
                }
              }
            }
          },
          "400": {
            "description": "Bad Request",
            "content": {
              "application/json": {
                "schema": {
                  "$ref": "#/components/schemas/ProblemDetailsModel"
                }
              }
            }
          }
        }
      }
    },
    "/umbraco/management/api/v1/tree/dictionary/children": {
      "get": {
        "tags": [
          "Dictionary"
        ],
        "operationId": "GetTreeDictionaryChildren",
        "parameters": [
          {
            "name": "parentKey",
            "in": "query",
            "schema": {
              "type": "string",
              "format": "uuid"
            }
          },
          {
            "name": "skip",
            "in": "query",
            "schema": {
              "type": "integer",
              "format": "int32",
              "default": 0
            }
          },
          {
            "name": "take",
            "in": "query",
            "schema": {
              "type": "integer",
              "format": "int32",
              "default": 100
            }
          }
        ],
        "responses": {
          "200": {
            "description": "Success",
            "content": {
              "application/json": {
                "schema": {
                  "$ref": "#/components/schemas/PagedEntityTreeItemModel"
                }
              }
            }
          }
        }
      }
    },
    "/umbraco/management/api/v1/tree/dictionary/item": {
      "get": {
        "tags": [
          "Dictionary"
        ],
        "operationId": "GetTreeDictionaryItem",
        "parameters": [
          {
            "name": "key",
            "in": "query",
            "schema": {
              "type": "array",
              "items": {
                "type": "string",
                "format": "uuid"
              }
            }
          }
        ],
        "responses": {
          "200": {
            "description": "Success",
            "content": {
              "application/json": {
                "schema": {
                  "type": "array",
                  "items": {
                    "oneOf": [
                      {
                        "$ref": "#/components/schemas/FolderTreeItemModel"
                      },
                      {
                        "$ref": "#/components/schemas/DocumentTypeTreeItemModel"
                      }
                    ]
                  }
                }
              }
            }
          }
        }
      }
    },
    "/umbraco/management/api/v1/tree/dictionary/root": {
      "get": {
        "tags": [
          "Dictionary"
        ],
        "operationId": "GetTreeDictionaryRoot",
        "parameters": [
          {
            "name": "skip",
            "in": "query",
            "schema": {
              "type": "integer",
              "format": "int32",
              "default": 0
            }
          },
          {
            "name": "take",
            "in": "query",
            "schema": {
              "type": "integer",
              "format": "int32",
              "default": 100
            }
          }
        ],
        "responses": {
          "200": {
            "description": "Success",
            "content": {
              "application/json": {
                "schema": {
                  "$ref": "#/components/schemas/PagedEntityTreeItemModel"
                }
              }
            }
          }
        }
      }
    },
    "/umbraco/management/api/v1/tree/document-blueprint/item": {
      "get": {
        "tags": [
          "Document Blueprint"
        ],
        "operationId": "GetTreeDocumentBlueprintItem",
        "parameters": [
          {
            "name": "key",
            "in": "query",
            "schema": {
              "type": "array",
              "items": {
                "type": "string",
                "format": "uuid"
              }
            }
          }
        ],
        "responses": {
          "200": {
            "description": "Success",
            "content": {
              "application/json": {
                "schema": {
                  "type": "array",
                  "items": {
                    "oneOf": [
                      {
                        "$ref": "#/components/schemas/DocumentBlueprintTreeItemModel"
                      }
                    ]
                  }
                }
              }
            }
          }
        }
      }
    },
    "/umbraco/management/api/v1/tree/document-blueprint/root": {
      "get": {
        "tags": [
          "Document Blueprint"
        ],
        "operationId": "GetTreeDocumentBlueprintRoot",
        "parameters": [
          {
            "name": "skip",
            "in": "query",
            "schema": {
              "type": "integer",
              "format": "int32",
              "default": 0
            }
          },
          {
            "name": "take",
            "in": "query",
            "schema": {
              "type": "integer",
              "format": "int32",
              "default": 100
            }
          }
        ],
        "responses": {
          "200": {
            "description": "Success",
            "content": {
              "application/json": {
                "schema": {
                  "$ref": "#/components/schemas/PagedDocumentBlueprintTreeItemModel"
                }
              }
            }
          }
        }
      }
    },
    "/umbraco/management/api/v1/document-type/{key}": {
      "get": {
        "tags": [
          "Document Type"
        ],
        "operationId": "GetDocumentTypeByKey",
        "parameters": [
          {
            "name": "key",
            "in": "path",
            "required": true,
            "schema": {
              "type": "string",
              "format": "uuid"
            }
          }
        ],
        "responses": {
          "200": {
            "description": "Success",
            "content": {
              "application/json": {
                "schema": {
                  "oneOf": [
                    {
                      "$ref": "#/components/schemas/DocumentTypeModel"
                    }
                  ]
                }
              }
            }
          },
          "404": {
            "description": "Not Found"
          }
        }
      }
    },
    "/umbraco/management/api/v1/tree/document-type/children": {
      "get": {
        "tags": [
          "Document Type"
        ],
        "operationId": "GetTreeDocumentTypeChildren",
        "parameters": [
          {
            "name": "parentKey",
            "in": "query",
            "schema": {
              "type": "string",
              "format": "uuid"
            }
          },
          {
            "name": "skip",
            "in": "query",
            "schema": {
              "type": "integer",
              "format": "int32",
              "default": 0
            }
          },
          {
            "name": "take",
            "in": "query",
            "schema": {
              "type": "integer",
              "format": "int32",
              "default": 100
            }
          },
          {
            "name": "foldersOnly",
            "in": "query",
            "schema": {
              "type": "boolean",
              "default": false
            }
          }
        ],
        "responses": {
          "200": {
            "description": "Success",
            "content": {
              "application/json": {
                "schema": {
                  "$ref": "#/components/schemas/PagedDocumentTypeTreeItemModel"
                }
              }
            }
          }
        }
      }
    },
    "/umbraco/management/api/v1/tree/document-type/item": {
      "get": {
        "tags": [
          "Document Type"
        ],
        "operationId": "GetTreeDocumentTypeItem",
        "parameters": [
          {
            "name": "key",
            "in": "query",
            "schema": {
              "type": "array",
              "items": {
                "type": "string",
                "format": "uuid"
              }
            }
          }
        ],
        "responses": {
          "200": {
            "description": "Success",
            "content": {
              "application/json": {
                "schema": {
                  "type": "array",
                  "items": {
                    "oneOf": [
                      {
                        "$ref": "#/components/schemas/DocumentTypeTreeItemModel"
                      }
                    ]
                  }
                }
              }
            }
          }
        }
      }
    },
    "/umbraco/management/api/v1/tree/document-type/root": {
      "get": {
        "tags": [
          "Document Type"
        ],
        "operationId": "GetTreeDocumentTypeRoot",
        "parameters": [
          {
            "name": "skip",
            "in": "query",
            "schema": {
              "type": "integer",
              "format": "int32",
              "default": 0
            }
          },
          {
            "name": "take",
            "in": "query",
            "schema": {
              "type": "integer",
              "format": "int32",
              "default": 100
            }
          },
          {
            "name": "foldersOnly",
            "in": "query",
            "schema": {
              "type": "boolean",
              "default": false
            }
          }
        ],
        "responses": {
          "200": {
            "description": "Success",
            "content": {
              "application/json": {
                "schema": {
                  "$ref": "#/components/schemas/PagedDocumentTypeTreeItemModel"
                }
              }
            }
          }
        }
      }
    },
    "/umbraco/management/api/v1/document/{key}": {
      "get": {
        "tags": [
          "Document"
        ],
        "operationId": "GetDocumentByKey",
        "parameters": [
          {
            "name": "key",
            "in": "path",
            "required": true,
            "schema": {
              "type": "string",
              "format": "uuid"
            }
          }
        ],
        "responses": {
          "200": {
            "description": "Success",
            "content": {
              "application/json": {
                "schema": {
                  "oneOf": [
                    {
                      "$ref": "#/components/schemas/DocumentModel"
                    }
                  ]
                }
              }
            }
          },
          "404": {
            "description": "Not Found"
          }
        }
      }
    },
    "/umbraco/management/api/v1/recycle-bin/document/children": {
      "get": {
        "tags": [
          "Document"
        ],
        "operationId": "GetRecycleBinDocumentChildren",
        "parameters": [
          {
            "name": "parentKey",
            "in": "query",
            "schema": {
              "type": "string",
              "format": "uuid"
            }
          },
          {
            "name": "skip",
            "in": "query",
            "schema": {
              "type": "integer",
              "format": "int32",
              "default": 0
            }
          },
          {
            "name": "take",
            "in": "query",
            "schema": {
              "type": "integer",
              "format": "int32",
              "default": 100
            }
          }
        ],
        "responses": {
          "401": {
            "description": "Unauthorized"
          },
          "200": {
            "description": "Success",
            "content": {
              "application/json": {
                "schema": {
                  "$ref": "#/components/schemas/PagedRecycleBinItemModel"
                }
              }
            }
          }
        }
      }
    },
    "/umbraco/management/api/v1/recycle-bin/document/root": {
      "get": {
        "tags": [
          "Document"
        ],
        "operationId": "GetRecycleBinDocumentRoot",
        "parameters": [
          {
            "name": "skip",
            "in": "query",
            "schema": {
              "type": "integer",
              "format": "int32",
              "default": 0
            }
          },
          {
            "name": "take",
            "in": "query",
            "schema": {
              "type": "integer",
              "format": "int32",
              "default": 100
            }
          }
        ],
        "responses": {
          "401": {
            "description": "Unauthorized"
          },
          "200": {
            "description": "Success",
            "content": {
              "application/json": {
                "schema": {
                  "$ref": "#/components/schemas/PagedRecycleBinItemModel"
                }
              }
            }
          }
        }
      }
    },
    "/umbraco/management/api/v1/tree/document/children": {
      "get": {
        "tags": [
          "Document"
        ],
        "operationId": "GetTreeDocumentChildren",
        "parameters": [
          {
            "name": "parentKey",
            "in": "query",
            "schema": {
              "type": "string",
              "format": "uuid"
            }
          },
          {
            "name": "skip",
            "in": "query",
            "schema": {
              "type": "integer",
              "format": "int32",
              "default": 0
            }
          },
          {
            "name": "take",
            "in": "query",
            "schema": {
              "type": "integer",
              "format": "int32",
              "default": 100
            }
          },
          {
            "name": "dataTypeKey",
            "in": "query",
            "schema": {
              "type": "string",
              "format": "uuid"
            }
          },
          {
            "name": "culture",
            "in": "query",
            "schema": {
              "type": "string"
            }
          }
        ],
        "responses": {
          "200": {
            "description": "Success",
            "content": {
              "application/json": {
                "schema": {
                  "$ref": "#/components/schemas/PagedDocumentTreeItemModel"
                }
              }
            }
          }
        }
      }
    },
    "/umbraco/management/api/v1/tree/document/item": {
      "get": {
        "tags": [
          "Document"
        ],
        "operationId": "GetTreeDocumentItem",
        "parameters": [
          {
            "name": "key",
            "in": "query",
            "schema": {
              "type": "array",
              "items": {
                "type": "string",
                "format": "uuid"
              }
            }
          },
          {
            "name": "dataTypeKey",
            "in": "query",
            "schema": {
              "type": "string",
              "format": "uuid"
            }
          },
          {
            "name": "culture",
            "in": "query",
            "schema": {
              "type": "string"
            }
          }
        ],
        "responses": {
          "200": {
            "description": "Success",
            "content": {
              "application/json": {
                "schema": {
                  "type": "array",
                  "items": {
                    "oneOf": [
                      {
                        "$ref": "#/components/schemas/DocumentTreeItemModel"
                      }
                    ]
                  }
                }
              }
            }
          }
        }
      }
    },
    "/umbraco/management/api/v1/tree/document/root": {
      "get": {
        "tags": [
          "Document"
        ],
        "operationId": "GetTreeDocumentRoot",
        "parameters": [
          {
            "name": "skip",
            "in": "query",
            "schema": {
              "type": "integer",
              "format": "int32",
              "default": 0
            }
          },
          {
            "name": "take",
            "in": "query",
            "schema": {
              "type": "integer",
              "format": "int32",
              "default": 100
            }
          },
          {
            "name": "dataTypeKey",
            "in": "query",
            "schema": {
              "type": "string",
              "format": "uuid"
            }
          },
          {
            "name": "culture",
            "in": "query",
            "schema": {
              "type": "string"
            }
          }
        ],
        "responses": {
          "200": {
            "description": "Success",
            "content": {
              "application/json": {
                "schema": {
                  "$ref": "#/components/schemas/PagedDocumentTreeItemModel"
                }
              }
            }
          }
        }
      }
    },
    "/umbraco/management/api/v1/health-check-group": {
      "get": {
        "tags": [
          "Health Check"
        ],
        "operationId": "GetHealthCheckGroup",
        "parameters": [
          {
            "name": "skip",
            "in": "query",
            "schema": {
              "type": "integer",
              "format": "int32",
              "default": 0
            }
          },
          {
            "name": "take",
            "in": "query",
            "schema": {
              "type": "integer",
              "format": "int32",
              "default": 100
            }
          }
        ],
        "responses": {
          "200": {
            "description": "Success",
            "content": {
              "application/json": {
                "schema": {
                  "$ref": "#/components/schemas/PagedHealthCheckGroupModelBaseModel"
                }
              }
            }
          }
        }
      }
    },
    "/umbraco/management/api/v1/health-check-group/{name}": {
      "get": {
        "tags": [
          "Health Check"
        ],
        "operationId": "GetHealthCheckGroupByName",
        "parameters": [
          {
            "name": "name",
            "in": "path",
            "required": true,
            "schema": {
              "type": "string"
            }
          }
        ],
        "responses": {
          "404": {
            "description": "Not Found"
          },
          "200": {
            "description": "Success",
            "content": {
              "application/json": {
                "schema": {
                  "oneOf": [
                    {
                      "$ref": "#/components/schemas/HealthCheckGroupModel"
                    }
                  ]
                }
              }
            }
          }
        }
      }
    },
    "/umbraco/management/api/v1/health-check-group/{name}/check": {
      "post": {
        "tags": [
          "Health Check"
        ],
        "operationId": "PostHealthCheckGroupByNameCheck",
        "parameters": [
          {
            "name": "name",
            "in": "path",
            "required": true,
            "schema": {
              "type": "string"
            }
          }
        ],
        "responses": {
          "404": {
            "description": "Not Found"
          },
          "200": {
            "description": "Success",
            "content": {
              "application/json": {
                "schema": {
                  "oneOf": [
                    {
                      "$ref": "#/components/schemas/HealthCheckGroupWithResultModel"
                    }
                  ]
                }
              }
            }
          }
        }
      }
    },
    "/umbraco/management/api/v1/health-check/execute-action": {
      "post": {
        "tags": [
          "Health Check"
        ],
        "operationId": "PostHealthCheckExecuteAction",
        "requestBody": {
          "content": {
            "application/json": {
              "schema": {
                "oneOf": [
                  {
                    "$ref": "#/components/schemas/HealthCheckActionModel"
                  }
                ]
              }
            }
          }
        },
        "responses": {
          "400": {
            "description": "Bad Request",
            "content": {
              "application/json": {
                "schema": {
                  "$ref": "#/components/schemas/ProblemDetailsModel"
                }
              }
            }
          },
          "200": {
            "description": "Success",
            "content": {
              "application/json": {
                "schema": {
                  "oneOf": [
                    {
                      "$ref": "#/components/schemas/HealthCheckResultModel"
                    }
                  ]
                }
              }
            }
          }
        }
      }
    },
    "/umbraco/management/api/v1/help": {
      "get": {
        "tags": [
          "Help"
        ],
        "operationId": "GetHelp",
        "parameters": [
          {
            "name": "section",
            "in": "query",
            "schema": {
              "type": "string"
            }
          },
          {
            "name": "tree",
            "in": "query",
            "schema": {
              "type": "string"
            }
          },
          {
            "name": "skip",
            "in": "query",
            "schema": {
              "type": "integer",
              "format": "int32"
            }
          },
          {
            "name": "take",
            "in": "query",
            "schema": {
              "type": "integer",
              "format": "int32"
            }
          },
          {
            "name": "baseUrl",
            "in": "query",
            "schema": {
              "type": "string",
              "default": "https://our.umbraco.com"
            }
          }
        ],
        "responses": {
          "400": {
            "description": "Bad Request",
            "content": {
              "application/json": {
                "schema": {
                  "$ref": "#/components/schemas/ProblemDetailsModel"
                }
              }
            }
          },
          "200": {
            "description": "Success",
            "content": {
              "application/json": {
                "schema": {
                  "$ref": "#/components/schemas/PagedHelpPageModel"
                }
              }
            }
          }
        }
      }
    },
    "/umbraco/management/api/v1/indexer": {
      "get": {
        "tags": [
          "Indexer"
        ],
        "operationId": "GetIndexer",
        "parameters": [
          {
            "name": "skip",
            "in": "query",
            "schema": {
              "type": "integer",
              "format": "int32"
            }
          },
          {
            "name": "take",
            "in": "query",
            "schema": {
              "type": "integer",
              "format": "int32"
            }
          }
        ],
        "responses": {
          "200": {
            "description": "Success",
            "content": {
              "application/json": {
                "schema": {
                  "$ref": "#/components/schemas/PagedIndexModel"
                }
              }
            }
          }
        }
      }
    },
    "/umbraco/management/api/v1/indexer/{indexName}": {
      "get": {
        "tags": [
          "Indexer"
        ],
        "operationId": "GetIndexerByIndexName",
        "parameters": [
          {
            "name": "indexName",
            "in": "path",
            "required": true,
            "schema": {
              "type": "string"
            }
          }
        ],
        "responses": {
          "400": {
            "description": "Bad Request",
            "content": {
              "application/json": {
                "schema": {
                  "$ref": "#/components/schemas/ProblemDetailsModel"
                }
              }
            }
          },
          "200": {
            "description": "Success",
            "content": {
              "application/json": {
                "schema": {
                  "oneOf": [
                    {
                      "$ref": "#/components/schemas/IndexModel"
                    }
                  ]
                }
              }
            }
          }
        }
      }
    },
    "/umbraco/management/api/v1/indexer/{indexName}/rebuild": {
      "post": {
        "tags": [
          "Indexer"
        ],
        "operationId": "PostIndexerByIndexNameRebuild",
        "parameters": [
          {
            "name": "indexName",
            "in": "path",
            "required": true,
            "schema": {
              "type": "string"
            }
          }
        ],
        "responses": {
          "400": {
            "description": "Bad Request",
            "content": {
              "application/json": {
                "schema": {
                  "$ref": "#/components/schemas/ProblemDetailsModel"
                }
              }
            }
          },
          "200": {
            "description": "Success",
            "content": {
              "application/json": {
                "schema": {
                  "$ref": "#/components/schemas/OkResultModel"
                }
              }
            }
          }
        }
      }
    },
    "/umbraco/management/api/v1/install/settings": {
      "get": {
        "tags": [
          "Install"
        ],
        "operationId": "GetInstallSettings",
        "responses": {
          "400": {
            "description": "Bad Request",
            "content": {
              "application/json": {
                "schema": {
                  "$ref": "#/components/schemas/ProblemDetailsModel"
                }
              }
            }
          },
          "428": {
            "description": "Client Error",
            "content": {
              "application/json": {
                "schema": {
                  "$ref": "#/components/schemas/ProblemDetailsModel"
                }
              }
            }
          },
          "200": {
            "description": "Success",
            "content": {
              "application/json": {
                "schema": {
                  "oneOf": [
                    {
                      "$ref": "#/components/schemas/InstallSettingsModel"
                    }
                  ]
                }
              }
            }
          }
        }
      }
    },
    "/umbraco/management/api/v1/install/setup": {
      "post": {
        "tags": [
          "Install"
        ],
        "operationId": "PostInstallSetup",
        "requestBody": {
          "content": {
            "application/json": {
              "schema": {
                "oneOf": [
                  {
                    "$ref": "#/components/schemas/InstallModel"
                  }
                ]
              }
            }
          }
        },
        "responses": {
          "400": {
            "description": "Bad Request",
            "content": {
              "application/json": {
                "schema": {
                  "$ref": "#/components/schemas/ProblemDetailsModel"
                }
              }
            }
          },
          "428": {
            "description": "Client Error",
            "content": {
              "application/json": {
                "schema": {
                  "$ref": "#/components/schemas/ProblemDetailsModel"
                }
              }
            }
          },
          "200": {
            "description": "Success"
          }
        }
      }
    },
    "/umbraco/management/api/v1/install/validate-database": {
      "post": {
        "tags": [
          "Install"
        ],
        "operationId": "PostInstallValidateDatabase",
        "requestBody": {
          "content": {
            "application/json": {
              "schema": {
                "oneOf": [
                  {
                    "$ref": "#/components/schemas/DatabaseInstallModel"
                  }
                ]
              }
            }
          }
        },
        "responses": {
          "400": {
            "description": "Bad Request",
            "content": {
              "application/json": {
                "schema": {
                  "$ref": "#/components/schemas/ProblemDetailsModel"
                }
              }
            }
          },
          "200": {
            "description": "Success"
          }
        }
      }
    },
    "/umbraco/management/api/v1/language": {
      "get": {
        "tags": [
          "Language"
        ],
        "operationId": "GetLanguage",
        "parameters": [
          {
            "name": "skip",
            "in": "query",
            "schema": {
              "type": "integer",
              "format": "int32",
              "default": 0
            }
          },
          {
            "name": "take",
            "in": "query",
            "schema": {
              "type": "integer",
              "format": "int32",
              "default": 100
            }
          }
        ],
        "responses": {
          "200": {
            "description": "Success",
            "content": {
              "application/json": {
                "schema": {
                  "$ref": "#/components/schemas/PagedLanguageModel"
                }
              }
            }
          }
        }
      },
      "post": {
        "tags": [
          "Language"
        ],
        "operationId": "PostLanguage",
        "requestBody": {
          "content": {
            "application/json": {
              "schema": {
                "oneOf": [
                  {
                    "$ref": "#/components/schemas/LanguageCreateModel"
                  }
                ]
              }
            }
          }
        },
        "responses": {
          "404": {
            "description": "Not Found"
          },
          "400": {
            "description": "Bad Request",
            "content": {
              "application/json": {
                "schema": {
                  "$ref": "#/components/schemas/ProblemDetailsModel"
                }
              }
            }
          },
          "201": {
            "description": "Created",
            "headers": {
              "Location": {
                "description": "Location of the newly created resource",
                "schema": {
                  "type": "string",
                  "description": "Location of the newly created resource",
                  "format": "uri"
                }
              }
            }
          }
        }
      }
    },
    "/umbraco/management/api/v1/language/{isoCode}": {
      "get": {
        "tags": [
          "Language"
        ],
        "operationId": "GetLanguageByIsoCode",
        "parameters": [
          {
            "name": "isoCode",
            "in": "path",
            "required": true,
            "schema": {
              "type": "string"
            }
          }
        ],
        "responses": {
          "404": {
            "description": "Not Found"
          },
          "200": {
            "description": "Success",
            "content": {
              "application/json": {
                "schema": {
                  "oneOf": [
                    {
                      "$ref": "#/components/schemas/LanguageModel"
                    }
                  ]
                }
              }
            }
          }
        }
      },
      "delete": {
        "tags": [
          "Language"
        ],
        "operationId": "DeleteLanguageByIsoCode",
        "parameters": [
          {
            "name": "isoCode",
            "in": "path",
            "required": true,
            "schema": {
              "type": "string"
            }
          }
        ],
        "responses": {
          "400": {
            "description": "Bad Request",
            "content": {
              "application/json": {
                "schema": {
                  "$ref": "#/components/schemas/ProblemDetailsModel"
                }
              }
            }
          },
          "404": {
            "description": "Not Found",
            "content": {
              "application/json": {
                "schema": {
                  "$ref": "#/components/schemas/ProblemDetailsModel"
                }
              }
            }
          },
          "200": {
            "description": "Success"
          }
        }
      },
      "put": {
        "tags": [
          "Language"
        ],
        "operationId": "PutLanguageByIsoCode",
        "parameters": [
          {
            "name": "isoCode",
            "in": "path",
            "required": true,
            "schema": {
              "type": "string"
            }
          }
        ],
        "requestBody": {
          "content": {
            "application/json": {
              "schema": {
                "oneOf": [
                  {
                    "$ref": "#/components/schemas/LanguageUpdateModel"
                  }
                ]
              }
            }
          }
        },
        "responses": {
          "404": {
            "description": "Not Found"
          },
          "400": {
            "description": "Bad Request",
            "content": {
              "application/json": {
                "schema": {
                  "$ref": "#/components/schemas/ProblemDetailsModel"
                }
              }
            }
          },
          "200": {
            "description": "Success"
          }
        }
      }
    },
    "/umbraco/management/api/v1/log-viewer/level": {
      "get": {
        "tags": [
          "Log Viewer"
        ],
        "operationId": "GetLogViewerLevel",
        "parameters": [
          {
            "name": "skip",
            "in": "query",
            "schema": {
              "type": "integer",
              "format": "int32",
              "default": 0
            }
          },
          {
            "name": "take",
            "in": "query",
            "schema": {
              "type": "integer",
              "format": "int32",
              "default": 100
            }
          }
        ],
        "responses": {
          "200": {
            "description": "Success",
            "content": {
              "application/json": {
                "schema": {
                  "$ref": "#/components/schemas/PagedLoggerModel"
                }
              }
            }
          }
        }
      }
    },
    "/umbraco/management/api/v1/log-viewer/level-count": {
      "get": {
        "tags": [
          "Log Viewer"
        ],
        "operationId": "GetLogViewerLevelCount",
        "parameters": [
          {
            "name": "startDate",
            "in": "query",
            "schema": {
              "type": "string",
              "format": "date-time"
            }
          },
          {
            "name": "endDate",
            "in": "query",
            "schema": {
              "type": "string",
              "format": "date-time"
            }
          }
        ],
        "responses": {
          "400": {
            "description": "Bad Request",
            "content": {
              "application/json": {
                "schema": {
                  "$ref": "#/components/schemas/ProblemDetailsModel"
                }
              }
            }
          },
          "200": {
            "description": "Success",
            "content": {
              "application/json": {
                "schema": {
                  "oneOf": [
                    {
                      "$ref": "#/components/schemas/LogLevelCountsModel"
                    }
                  ]
                }
              }
            }
          }
        }
      }
    },
    "/umbraco/management/api/v1/log-viewer/log": {
      "get": {
        "tags": [
          "Log Viewer"
        ],
        "operationId": "GetLogViewerLog",
        "parameters": [
          {
            "name": "skip",
            "in": "query",
            "schema": {
              "type": "integer",
              "format": "int32",
              "default": 0
            }
          },
          {
            "name": "take",
            "in": "query",
            "schema": {
              "type": "integer",
              "format": "int32",
              "default": 100
            }
          },
          {
            "name": "orderDirection",
            "in": "query",
            "schema": {
              "$ref": "#/components/schemas/DirectionModel"
            }
          },
          {
            "name": "filterExpression",
            "in": "query",
            "schema": {
              "type": "string"
            }
          },
          {
            "name": "logLevel",
            "in": "query",
            "schema": {
              "type": "array",
              "items": {
                "$ref": "#/components/schemas/LogLevelModel"
              }
            }
          },
          {
            "name": "startDate",
            "in": "query",
            "schema": {
              "type": "string",
              "format": "date-time"
            }
          },
          {
            "name": "endDate",
            "in": "query",
            "schema": {
              "type": "string",
              "format": "date-time"
            }
          }
        ],
        "responses": {
          "200": {
            "description": "Success",
            "content": {
              "application/json": {
                "schema": {
                  "$ref": "#/components/schemas/PagedLogMessageModel"
                }
              }
            }
          }
        }
      }
    },
    "/umbraco/management/api/v1/log-viewer/message-template": {
      "get": {
        "tags": [
          "Log Viewer"
        ],
        "operationId": "GetLogViewerMessageTemplate",
        "parameters": [
          {
            "name": "skip",
            "in": "query",
            "schema": {
              "type": "integer",
              "format": "int32",
              "default": 0
            }
          },
          {
            "name": "take",
            "in": "query",
            "schema": {
              "type": "integer",
              "format": "int32",
              "default": 100
            }
          },
          {
            "name": "startDate",
            "in": "query",
            "schema": {
              "type": "string",
              "format": "date-time"
            }
          },
          {
            "name": "endDate",
            "in": "query",
            "schema": {
              "type": "string",
              "format": "date-time"
            }
          }
        ],
        "responses": {
          "400": {
            "description": "Bad Request",
            "content": {
              "application/json": {
                "schema": {
                  "$ref": "#/components/schemas/ProblemDetailsModel"
                }
              }
            }
          },
          "200": {
            "description": "Success",
            "content": {
              "application/json": {
                "schema": {
                  "$ref": "#/components/schemas/PagedLogTemplateModel"
                }
              }
            }
          }
        }
      }
    },
    "/umbraco/management/api/v1/log-viewer/saved-search": {
      "get": {
        "tags": [
          "Log Viewer"
        ],
        "operationId": "GetLogViewerSavedSearch",
        "parameters": [
          {
            "name": "skip",
            "in": "query",
            "schema": {
              "type": "integer",
              "format": "int32",
              "default": 0
            }
          },
          {
            "name": "take",
            "in": "query",
            "schema": {
              "type": "integer",
              "format": "int32",
              "default": 100
            }
          }
        ],
        "responses": {
          "200": {
            "description": "Success",
            "content": {
              "application/json": {
                "schema": {
                  "$ref": "#/components/schemas/PagedSavedLogSearchModel"
                }
              }
            }
          }
        }
      },
      "post": {
        "tags": [
          "Log Viewer"
        ],
        "operationId": "PostLogViewerSavedSearch",
        "requestBody": {
          "content": {
            "application/json": {
              "schema": {
                "oneOf": [
                  {
                    "$ref": "#/components/schemas/SavedLogSearchModel"
                  }
                ]
              }
            }
          }
        },
        "responses": {
          "400": {
            "description": "Bad Request",
            "content": {
              "application/json": {
                "schema": {
                  "$ref": "#/components/schemas/ProblemDetailsModel"
                }
              }
            }
          },
          "201": {
            "description": "Created",
            "headers": {
              "Location": {
                "description": "Location of the newly created resource",
                "schema": {
                  "type": "string",
                  "description": "Location of the newly created resource",
                  "format": "uri"
                }
              }
            }
          }
        }
      }
    },
    "/umbraco/management/api/v1/log-viewer/saved-search/{name}": {
      "get": {
        "tags": [
          "Log Viewer"
        ],
        "operationId": "GetLogViewerSavedSearchByName",
        "parameters": [
          {
            "name": "name",
            "in": "path",
            "required": true,
            "schema": {
              "type": "string"
            }
          }
        ],
        "responses": {
          "404": {
            "description": "Not Found"
          },
          "200": {
            "description": "Success",
            "content": {
              "application/json": {
                "schema": {
                  "oneOf": [
                    {
                      "$ref": "#/components/schemas/SavedLogSearchModel"
                    }
                  ]
                }
              }
            }
          }
        }
      },
      "delete": {
        "tags": [
          "Log Viewer"
        ],
        "operationId": "DeleteLogViewerSavedSearchByName",
        "parameters": [
          {
            "name": "name",
            "in": "path",
            "required": true,
            "schema": {
              "type": "string"
            }
          }
        ],
        "responses": {
          "404": {
            "description": "Not Found"
          },
          "200": {
            "description": "Success"
          }
        }
      }
    },
    "/umbraco/management/api/v1/log-viewer/validate-logs-size": {
      "get": {
        "tags": [
          "Log Viewer"
        ],
        "operationId": "GetLogViewerValidateLogsSize",
        "parameters": [
          {
            "name": "startDate",
            "in": "query",
            "schema": {
              "type": "string",
              "format": "date-time"
            }
          },
          {
            "name": "endDate",
            "in": "query",
            "schema": {
              "type": "string",
              "format": "date-time"
            }
          }
        ],
        "responses": {
          "400": {
            "description": "Bad Request",
            "content": {
              "application/json": {
                "schema": {
                  "$ref": "#/components/schemas/ProblemDetailsModel"
                }
              }
            }
          },
          "200": {
            "description": "Success"
          }
        }
      }
    },
    "/umbraco/management/api/v1/tree/media-type/children": {
      "get": {
        "tags": [
          "Media Type"
        ],
        "operationId": "GetTreeMediaTypeChildren",
        "parameters": [
          {
            "name": "parentKey",
            "in": "query",
            "schema": {
              "type": "string",
              "format": "uuid"
            }
          },
          {
            "name": "skip",
            "in": "query",
            "schema": {
              "type": "integer",
              "format": "int32",
              "default": 0
            }
          },
          {
            "name": "take",
            "in": "query",
            "schema": {
              "type": "integer",
              "format": "int32",
              "default": 100
            }
          },
          {
            "name": "foldersOnly",
            "in": "query",
            "schema": {
              "type": "boolean",
              "default": false
            }
          }
        ],
        "responses": {
          "200": {
            "description": "Success",
            "content": {
              "application/json": {
                "schema": {
                  "$ref": "#/components/schemas/PagedFolderTreeItemModel"
                }
              }
            }
          }
        }
      }
    },
    "/umbraco/management/api/v1/tree/media-type/item": {
      "get": {
        "tags": [
          "Media Type"
        ],
        "operationId": "GetTreeMediaTypeItem",
        "parameters": [
          {
            "name": "key",
            "in": "query",
            "schema": {
              "type": "array",
              "items": {
                "type": "string",
                "format": "uuid"
              }
            }
          }
        ],
        "responses": {
          "200": {
            "description": "Success",
            "content": {
              "application/json": {
                "schema": {
                  "type": "array",
                  "items": {
                    "oneOf": [
                      {
                        "$ref": "#/components/schemas/FolderTreeItemModel"
                      },
                      {
                        "$ref": "#/components/schemas/DocumentTypeTreeItemModel"
                      }
                    ]
                  }
                }
              }
            }
          }
        }
      }
    },
    "/umbraco/management/api/v1/tree/media-type/root": {
      "get": {
        "tags": [
          "Media Type"
        ],
        "operationId": "GetTreeMediaTypeRoot",
        "parameters": [
          {
            "name": "skip",
            "in": "query",
            "schema": {
              "type": "integer",
              "format": "int32",
              "default": 0
            }
          },
          {
            "name": "take",
            "in": "query",
            "schema": {
              "type": "integer",
              "format": "int32",
              "default": 100
            }
          },
          {
            "name": "foldersOnly",
            "in": "query",
            "schema": {
              "type": "boolean",
              "default": false
            }
          }
        ],
        "responses": {
          "200": {
            "description": "Success",
            "content": {
              "application/json": {
                "schema": {
                  "$ref": "#/components/schemas/PagedFolderTreeItemModel"
                }
              }
            }
          }
        }
      }
    },
    "/umbraco/management/api/v1/recycle-bin/media/children": {
      "get": {
        "tags": [
          "Media"
        ],
        "operationId": "GetRecycleBinMediaChildren",
        "parameters": [
          {
            "name": "parentKey",
            "in": "query",
            "schema": {
              "type": "string",
              "format": "uuid"
            }
          },
          {
            "name": "skip",
            "in": "query",
            "schema": {
              "type": "integer",
              "format": "int32",
              "default": 0
            }
          },
          {
            "name": "take",
            "in": "query",
            "schema": {
              "type": "integer",
              "format": "int32",
              "default": 100
            }
          }
        ],
        "responses": {
          "401": {
            "description": "Unauthorized"
          },
          "200": {
            "description": "Success",
            "content": {
              "application/json": {
                "schema": {
                  "$ref": "#/components/schemas/PagedRecycleBinItemModel"
                }
              }
            }
          }
        }
      }
    },
    "/umbraco/management/api/v1/recycle-bin/media/root": {
      "get": {
        "tags": [
          "Media"
        ],
        "operationId": "GetRecycleBinMediaRoot",
        "parameters": [
          {
            "name": "skip",
            "in": "query",
            "schema": {
              "type": "integer",
              "format": "int32",
              "default": 0
            }
          },
          {
            "name": "take",
            "in": "query",
            "schema": {
              "type": "integer",
              "format": "int32",
              "default": 100
            }
          }
        ],
        "responses": {
          "401": {
            "description": "Unauthorized"
          },
          "200": {
            "description": "Success",
            "content": {
              "application/json": {
                "schema": {
                  "$ref": "#/components/schemas/PagedRecycleBinItemModel"
                }
              }
            }
          }
        }
      }
    },
    "/umbraco/management/api/v1/tree/media/children": {
      "get": {
        "tags": [
          "Media"
        ],
        "operationId": "GetTreeMediaChildren",
        "parameters": [
          {
            "name": "parentKey",
            "in": "query",
            "schema": {
              "type": "string",
              "format": "uuid"
            }
          },
          {
            "name": "skip",
            "in": "query",
            "schema": {
              "type": "integer",
              "format": "int32",
              "default": 0
            }
          },
          {
            "name": "take",
            "in": "query",
            "schema": {
              "type": "integer",
              "format": "int32",
              "default": 100
            }
          },
          {
            "name": "dataTypeKey",
            "in": "query",
            "schema": {
              "type": "string",
              "format": "uuid"
            }
          }
        ],
        "responses": {
          "200": {
            "description": "Success",
            "content": {
              "application/json": {
                "schema": {
                  "$ref": "#/components/schemas/PagedContentTreeItemModel"
                }
              }
            }
          }
        }
      }
    },
    "/umbraco/management/api/v1/tree/media/item": {
      "get": {
        "tags": [
          "Media"
        ],
        "operationId": "GetTreeMediaItem",
        "parameters": [
          {
            "name": "key",
            "in": "query",
            "schema": {
              "type": "array",
              "items": {
                "type": "string",
                "format": "uuid"
              }
            }
          },
          {
            "name": "dataTypeKey",
            "in": "query",
            "schema": {
              "type": "string",
              "format": "uuid"
            }
          }
        ],
        "responses": {
          "200": {
            "description": "Success",
            "content": {
              "application/json": {
                "schema": {
                  "type": "array",
                  "items": {
                    "oneOf": [
                      {
                        "$ref": "#/components/schemas/ContentTreeItemModel"
                      },
                      {
                        "$ref": "#/components/schemas/DocumentTreeItemModel"
                      }
                    ]
                  }
                }
              }
            }
          }
        }
      }
    },
    "/umbraco/management/api/v1/tree/media/root": {
      "get": {
        "tags": [
          "Media"
        ],
        "operationId": "GetTreeMediaRoot",
        "parameters": [
          {
            "name": "skip",
            "in": "query",
            "schema": {
              "type": "integer",
              "format": "int32",
              "default": 0
            }
          },
          {
            "name": "take",
            "in": "query",
            "schema": {
              "type": "integer",
              "format": "int32",
              "default": 100
            }
          },
          {
            "name": "dataTypeKey",
            "in": "query",
            "schema": {
              "type": "string",
              "format": "uuid"
            }
          }
        ],
        "responses": {
          "200": {
            "description": "Success",
            "content": {
              "application/json": {
                "schema": {
                  "$ref": "#/components/schemas/PagedContentTreeItemModel"
                }
              }
            }
          }
        }
      }
    },
    "/umbraco/management/api/v1/tree/member-group/item": {
      "get": {
        "tags": [
          "Member Group"
        ],
        "operationId": "GetTreeMemberGroupItem",
        "parameters": [
          {
            "name": "key",
            "in": "query",
            "schema": {
              "type": "array",
              "items": {
                "type": "string",
                "format": "uuid"
              }
            }
          }
        ],
        "responses": {
          "200": {
            "description": "Success",
            "content": {
              "application/json": {
                "schema": {
                  "type": "array",
                  "items": {
                    "oneOf": [
                      {
                        "$ref": "#/components/schemas/EntityTreeItemModel"
                      },
                      {
                        "$ref": "#/components/schemas/ContentTreeItemModel"
                      },
                      {
                        "$ref": "#/components/schemas/DocumentBlueprintTreeItemModel"
                      },
                      {
                        "$ref": "#/components/schemas/DocumentTreeItemModel"
                      },
                      {
                        "$ref": "#/components/schemas/DocumentTypeTreeItemModel"
                      },
                      {
                        "$ref": "#/components/schemas/FolderTreeItemModel"
                      }
                    ]
                  }
                }
              }
            }
          }
        }
      }
    },
    "/umbraco/management/api/v1/tree/member-group/root": {
      "get": {
        "tags": [
          "Member Group"
        ],
        "operationId": "GetTreeMemberGroupRoot",
        "parameters": [
          {
            "name": "skip",
            "in": "query",
            "schema": {
              "type": "integer",
              "format": "int32",
              "default": 0
            }
          },
          {
            "name": "take",
            "in": "query",
            "schema": {
              "type": "integer",
              "format": "int32",
              "default": 100
            }
          }
        ],
        "responses": {
          "200": {
            "description": "Success",
            "content": {
              "application/json": {
                "schema": {
                  "$ref": "#/components/schemas/PagedEntityTreeItemModel"
                }
              }
            }
          }
        }
      }
    },
    "/umbraco/management/api/v1/tree/member-type/item": {
      "get": {
        "tags": [
          "Member Type"
        ],
        "operationId": "GetTreeMemberTypeItem",
        "parameters": [
          {
            "name": "key",
            "in": "query",
            "schema": {
              "type": "array",
              "items": {
                "type": "string",
                "format": "uuid"
              }
            }
          }
        ],
        "responses": {
          "200": {
            "description": "Success",
            "content": {
              "application/json": {
                "schema": {
                  "type": "array",
                  "items": {
                    "oneOf": [
                      {
                        "$ref": "#/components/schemas/EntityTreeItemModel"
                      },
                      {
                        "$ref": "#/components/schemas/ContentTreeItemModel"
                      },
                      {
                        "$ref": "#/components/schemas/DocumentBlueprintTreeItemModel"
                      },
                      {
                        "$ref": "#/components/schemas/DocumentTreeItemModel"
                      },
                      {
                        "$ref": "#/components/schemas/DocumentTypeTreeItemModel"
                      },
                      {
                        "$ref": "#/components/schemas/FolderTreeItemModel"
                      }
                    ]
                  }
                }
              }
            }
          }
        }
      }
    },
    "/umbraco/management/api/v1/tree/member-type/root": {
      "get": {
        "tags": [
          "Member Type"
        ],
        "operationId": "GetTreeMemberTypeRoot",
        "parameters": [
          {
            "name": "skip",
            "in": "query",
            "schema": {
              "type": "integer",
              "format": "int32",
              "default": 0
            }
          },
          {
            "name": "take",
            "in": "query",
            "schema": {
              "type": "integer",
              "format": "int32",
              "default": 100
            }
          }
        ],
        "responses": {
          "200": {
            "description": "Success",
            "content": {
              "application/json": {
                "schema": {
                  "$ref": "#/components/schemas/PagedEntityTreeItemModel"
                }
              }
            }
          }
        }
      }
    },
    "/umbraco/management/api/v1/models-builder/build": {
      "post": {
        "tags": [
          "Models Builder"
        ],
        "operationId": "PostModelsBuilderBuild",
        "responses": {
          "200": {
            "description": "Success"
          },
          "428": {
            "description": "Client Error",
            "content": {
              "application/json": {
                "schema": {
                  "$ref": "#/components/schemas/ProblemDetailsModel"
                }
              }
            }
          }
        }
      }
    },
    "/umbraco/management/api/v1/models-builder/dashboard": {
      "get": {
        "tags": [
          "Models Builder"
        ],
        "operationId": "GetModelsBuilderDashboard",
        "responses": {
          "200": {
            "description": "Success",
            "content": {
              "application/json": {
                "schema": {
                  "oneOf": [
                    {
                      "$ref": "#/components/schemas/ModelsBuilderModel"
                    }
                  ]
                }
              }
            }
          }
        }
      }
    },
    "/umbraco/management/api/v1/models-builder/status": {
      "get": {
        "tags": [
          "Models Builder"
        ],
        "operationId": "GetModelsBuilderStatus",
        "responses": {
          "200": {
            "description": "Success",
            "content": {
              "application/json": {
                "schema": {
                  "oneOf": [
                    {
                      "$ref": "#/components/schemas/OutOfDateStatusModel"
                    }
                  ]
                }
              }
            }
          }
        }
      }
    },
<<<<<<< HEAD
    "/umbraco/management/api/v1/object-types": {
      "get": {
        "tags": [
          "Object Types"
        ],
        "operationId": "GetObjectTypes",
        "parameters": [
          {
            "name": "skip",
            "in": "query",
            "schema": {
              "type": "integer",
              "format": "int32",
              "default": 0
            }
          },
          {
            "name": "take",
            "in": "query",
            "schema": {
              "type": "integer",
              "format": "int32",
              "default": 100
            }
          }
        ],
        "responses": {
          "200": {
            "description": "Success",
            "content": {
              "application/json": {
                "schema": {
                  "$ref": "#/components/schemas/PagedObjectTypeResponseModel"
                }
              }
            }
          }
        }
      }
    },
    "/umbraco/management/api/v1/tree/partial-view/children": {
      "get": {
=======
    "/umbraco/management/api/v1/package/{name}/run-migration": {
      "post": {
>>>>>>> 1d8941cf
        "tags": [
          "Package"
        ],
        "operationId": "PostPackageByNameRunMigration",
        "parameters": [
          {
            "name": "name",
            "in": "path",
            "required": true,
            "schema": {
              "type": "string"
            }
          }
        ],
        "responses": {
          "404": {
            "description": "Not Found"
          },
          "409": {
            "description": "Conflict",
            "content": {
              "application/json": {
                "schema": {
                  "$ref": "#/components/schemas/ProblemDetailsModel"
                }
              }
            }
          },
          "200": {
            "description": "Success"
          }
        }
      }
    },
    "/umbraco/management/api/v1/package/created": {
      "get": {
        "tags": [
          "Package"
        ],
        "operationId": "GetPackageCreated",
        "parameters": [
          {
            "name": "skip",
            "in": "query",
            "schema": {
              "type": "integer",
              "format": "int32",
              "default": 0
            }
          },
          {
            "name": "take",
            "in": "query",
            "schema": {
              "type": "integer",
              "format": "int32",
              "default": 100
            }
          }
        ],
        "responses": {
          "200": {
            "description": "Success",
            "content": {
              "application/json": {
                "schema": {
                  "$ref": "#/components/schemas/PagedPackageDefinitionModel"
                }
              }
            }
          }
        }
      },
      "post": {
        "tags": [
          "Package"
        ],
        "operationId": "PostPackageCreated",
        "requestBody": {
          "content": {
            "application/json": {
              "schema": {
                "oneOf": [
                  {
                    "$ref": "#/components/schemas/PackageCreateModel"
                  }
                ]
              }
            }
          }
        },
        "responses": {
          "404": {
            "description": "Not Found"
          },
          "400": {
            "description": "Bad Request",
            "content": {
              "application/json": {
                "schema": {
                  "$ref": "#/components/schemas/ProblemDetailsModel"
                }
              }
            }
          },
          "201": {
            "description": "Created",
            "headers": {
              "Location": {
                "description": "Location of the newly created resource",
                "schema": {
                  "type": "string",
                  "description": "Location of the newly created resource",
                  "format": "uri"
                }
              }
            }
          }
        }
      }
    },
    "/umbraco/management/api/v1/package/created/{key}": {
      "get": {
        "tags": [
          "Package"
        ],
        "operationId": "GetPackageCreatedByKey",
        "parameters": [
          {
            "name": "key",
            "in": "path",
            "required": true,
            "schema": {
              "type": "string",
              "format": "uuid"
            }
          }
        ],
        "responses": {
          "404": {
            "description": "Not Found"
          },
          "200": {
            "description": "Success",
            "content": {
              "application/json": {
                "schema": {
                  "oneOf": [
                    {
                      "$ref": "#/components/schemas/PackageDefinitionModel"
                    }
                  ]
                }
              }
            }
          }
        }
      },
      "delete": {
        "tags": [
          "Package"
        ],
        "operationId": "DeletePackageCreatedByKey",
        "parameters": [
          {
            "name": "key",
            "in": "path",
            "required": true,
            "schema": {
              "type": "string",
              "format": "uuid"
            }
          }
        ],
        "responses": {
          "404": {
            "description": "Not Found"
          },
          "200": {
            "description": "Success"
          }
        }
      },
      "put": {
        "tags": [
          "Package"
        ],
        "operationId": "PutPackageCreatedByKey",
        "parameters": [
          {
            "name": "key",
            "in": "path",
            "required": true,
            "schema": {
              "type": "string",
              "format": "uuid"
            }
          }
        ],
        "requestBody": {
          "content": {
            "application/json": {
              "schema": {
                "oneOf": [
                  {
                    "$ref": "#/components/schemas/PackageUpdateModel"
                  }
                ]
              }
            }
          }
        },
        "responses": {
          "404": {
            "description": "Not Found"
          },
          "200": {
            "description": "Success"
          }
        }
      }
    },
    "/umbraco/management/api/v1/package/created/{key}/download": {
      "get": {
        "tags": [
          "Package"
        ],
        "operationId": "GetPackageCreatedByKeyDownload",
        "parameters": [
          {
            "name": "key",
            "in": "path",
            "required": true,
            "schema": {
              "type": "string",
              "format": "uuid"
            }
          }
        ],
        "responses": {
          "404": {
            "description": "Not Found"
          },
          "200": {
            "description": "Success",
            "content": {
              "application/json": {
                "schema": {
                  "type": "string",
                  "format": "binary"
                }
              }
            }
          }
        }
      }
    },
    "/umbraco/management/api/v1/package/manifest": {
      "get": {
        "tags": [
          "Package"
        ],
        "operationId": "GetPackageManifest",
        "responses": {
          "200": {
            "description": "Success",
            "content": {
              "application/json": {
                "schema": {
                  "type": "array",
                  "items": {
                    "oneOf": [
                      {
                        "$ref": "#/components/schemas/PackageManifestModel"
                      }
                    ]
                  }
                }
              }
            }
          }
        }
      }
    },
    "/umbraco/management/api/v1/package/migration-status": {
      "get": {
        "tags": [
          "Package"
        ],
        "operationId": "GetPackageMigrationStatus",
        "parameters": [
          {
            "name": "skip",
            "in": "query",
            "schema": {
              "type": "integer",
              "format": "int32",
              "default": 0
            }
          },
          {
            "name": "take",
            "in": "query",
            "schema": {
              "type": "integer",
              "format": "int32",
              "default": 100
            }
          }
        ],
        "responses": {
          "200": {
            "description": "Success",
            "content": {
              "application/json": {
                "schema": {
                  "$ref": "#/components/schemas/PagedPackageMigrationStatusModel"
                }
              }
            }
          }
        }
      }
    },
    "/umbraco/management/api/v1/tree/partial-view/children": {
      "get": {
        "tags": [
          "Partial View"
        ],
        "operationId": "GetTreePartialViewChildren",
        "parameters": [
          {
            "name": "path",
            "in": "query",
            "schema": {
              "type": "string"
            }
          },
          {
            "name": "skip",
            "in": "query",
            "schema": {
              "type": "integer",
              "format": "int32",
              "default": 0
            }
          },
          {
            "name": "take",
            "in": "query",
            "schema": {
              "type": "integer",
              "format": "int32",
              "default": 100
            }
          }
        ],
        "responses": {
          "200": {
            "description": "Success",
            "content": {
              "application/json": {
                "schema": {
                  "$ref": "#/components/schemas/PagedFileSystemTreeItemModel"
                }
              }
            }
          }
        }
      }
    },
    "/umbraco/management/api/v1/tree/partial-view/item": {
      "get": {
        "tags": [
          "Partial View"
        ],
        "operationId": "GetTreePartialViewItem",
        "parameters": [
          {
            "name": "path",
            "in": "query",
            "schema": {
              "type": "array",
              "items": {
                "type": "string"
              }
            }
          }
        ],
        "responses": {
          "200": {
            "description": "Success",
            "content": {
              "application/json": {
                "schema": {
                  "type": "array",
                  "items": {
                    "oneOf": [
                      {
                        "$ref": "#/components/schemas/FileSystemTreeItemModel"
                      }
                    ]
                  }
                }
              }
            }
          }
        }
      }
    },
    "/umbraco/management/api/v1/tree/partial-view/root": {
      "get": {
        "tags": [
          "Partial View"
        ],
        "operationId": "GetTreePartialViewRoot",
        "parameters": [
          {
            "name": "skip",
            "in": "query",
            "schema": {
              "type": "integer",
              "format": "int32",
              "default": 0
            }
          },
          {
            "name": "take",
            "in": "query",
            "schema": {
              "type": "integer",
              "format": "int32",
              "default": 100
            }
          }
        ],
        "responses": {
          "200": {
            "description": "Success",
            "content": {
              "application/json": {
                "schema": {
                  "$ref": "#/components/schemas/PagedFileSystemTreeItemModel"
                }
              }
            }
          }
        }
      }
    },
    "/umbraco/management/api/v1/profiling/status": {
      "get": {
        "tags": [
          "Profiling"
        ],
        "operationId": "GetProfilingStatus",
        "responses": {
          "200": {
            "description": "Success",
            "content": {
              "application/json": {
                "schema": {
                  "oneOf": [
                    {
                      "$ref": "#/components/schemas/ProfilingStatusModel"
                    }
                  ]
                }
              }
            }
          }
        }
      },
      "put": {
        "tags": [
          "Profiling"
        ],
        "operationId": "PutProfilingStatus",
        "requestBody": {
          "content": {
            "application/json": {
              "schema": {
                "oneOf": [
                  {
                    "$ref": "#/components/schemas/ProfilingStatusModel"
                  }
                ]
              }
            }
          }
        },
        "responses": {
          "200": {
            "description": "Success"
          }
        }
      }
    },
    "/umbraco/management/api/v1/published-cache/collect": {
      "post": {
        "tags": [
          "Published Cache"
        ],
        "operationId": "PostPublishedCacheCollect",
        "responses": {
          "200": {
            "description": "Success"
          }
        }
      }
    },
    "/umbraco/management/api/v1/published-cache/rebuild": {
      "post": {
        "tags": [
          "Published Cache"
        ],
        "operationId": "PostPublishedCacheRebuild",
        "responses": {
          "200": {
            "description": "Success"
          }
        }
      }
    },
    "/umbraco/management/api/v1/published-cache/reload": {
      "post": {
        "tags": [
          "Published Cache"
        ],
        "operationId": "PostPublishedCacheReload",
        "responses": {
          "200": {
            "description": "Success"
          }
        }
      }
    },
    "/umbraco/management/api/v1/published-cache/status": {
      "get": {
        "tags": [
          "Published Cache"
        ],
        "operationId": "GetPublishedCacheStatus",
        "responses": {
          "200": {
            "description": "Success",
            "content": {
              "application/json": {
                "schema": {
                  "type": "string"
                }
              }
            }
          }
        }
      }
    },
    "/umbraco/management/api/v1/redirect-management": {
      "get": {
        "tags": [
          "Redirect Management"
        ],
        "operationId": "GetRedirectManagement",
        "parameters": [
          {
            "name": "filter",
            "in": "query",
            "schema": {
              "type": "string"
            }
          },
          {
            "name": "skip",
            "in": "query",
            "schema": {
              "type": "integer",
              "format": "int32"
            }
          },
          {
            "name": "take",
            "in": "query",
            "schema": {
              "type": "integer",
              "format": "int32"
            }
          }
        ],
        "responses": {
          "400": {
            "description": "Bad Request",
            "content": {
              "application/json": {
                "schema": {
                  "$ref": "#/components/schemas/ProblemDetailsModel"
                }
              }
            }
          },
          "200": {
            "description": "Success",
            "content": {
              "application/json": {
                "schema": {
                  "$ref": "#/components/schemas/PagedRedirectUrlModel"
                }
              }
            }
          }
        }
      }
    },
    "/umbraco/management/api/v1/redirect-management/{key}": {
      "get": {
        "tags": [
          "Redirect Management"
        ],
        "operationId": "GetRedirectManagementByKey",
        "parameters": [
          {
            "name": "key",
            "in": "path",
            "required": true,
            "schema": {
              "type": "string",
              "format": "uuid"
            }
          },
          {
            "name": "skip",
            "in": "query",
            "schema": {
              "type": "integer",
              "format": "int32"
            }
          },
          {
            "name": "take",
            "in": "query",
            "schema": {
              "type": "integer",
              "format": "int32"
            }
          }
        ],
        "responses": {
          "200": {
            "description": "Success",
            "content": {
              "application/json": {
                "schema": {
                  "$ref": "#/components/schemas/PagedRedirectUrlModel"
                }
              }
            }
          }
        }
      },
      "delete": {
        "tags": [
          "Redirect Management"
        ],
        "operationId": "DeleteRedirectManagementByKey",
        "parameters": [
          {
            "name": "key",
            "in": "path",
            "required": true,
            "schema": {
              "type": "string",
              "format": "uuid"
            }
          }
        ],
        "responses": {
          "200": {
            "description": "Success"
          }
        }
      }
    },
    "/umbraco/management/api/v1/redirect-management/status": {
      "get": {
        "tags": [
          "Redirect Management"
        ],
        "operationId": "GetRedirectManagementStatus",
        "responses": {
          "200": {
            "description": "Success",
            "content": {
              "application/json": {
                "schema": {
                  "oneOf": [
                    {
                      "$ref": "#/components/schemas/RedirectUrlStatusModel"
                    }
                  ]
                }
              }
            }
          }
        }
      },
      "post": {
        "tags": [
          "Redirect Management"
        ],
        "operationId": "PostRedirectManagementStatus",
        "parameters": [
          {
            "name": "status",
            "in": "query",
            "schema": {
              "$ref": "#/components/schemas/RedirectStatusModel"
            }
          }
        ],
        "responses": {
          "200": {
            "description": "Success"
          }
        }
      }
    },
    "/umbraco/management/api/v1/relation-type": {
      "post": {
        "tags": [
          "Relation Type"
        ],
        "operationId": "PostRelationType",
        "requestBody": {
          "content": {
            "application/json": {
              "schema": {
                "oneOf": [
                  {
                    "$ref": "#/components/schemas/CreateRelationTypeRequestModel"
                  }
                ]
              }
            }
          }
        },
        "responses": {
          "201": {
            "description": "Created",
            "headers": {
              "Location": {
                "description": "Location of the newly created resource",
                "schema": {
                  "type": "string",
                  "description": "Location of the newly created resource",
                  "format": "uri"
                }
              }
            }
          },
          "400": {
            "description": "Bad Request",
            "content": {
              "application/json": {
                "schema": {
                  "$ref": "#/components/schemas/ProblemDetailsModel"
                }
              }
            }
          }
        }
      }
    },
    "/umbraco/management/api/v1/relation-type/{key}": {
      "get": {
        "tags": [
          "Relation Type"
        ],
        "operationId": "GetRelationTypeByKey",
        "parameters": [
          {
            "name": "key",
            "in": "path",
            "required": true,
            "schema": {
              "type": "string",
              "format": "uuid"
            }
          }
        ],
        "responses": {
          "200": {
            "description": "Success",
            "content": {
              "application/json": {
                "schema": {
                  "oneOf": [
                    {
                      "$ref": "#/components/schemas/RelationTypeResponseModel"
                    }
                  ]
                }
              }
            }
          },
          "404": {
            "description": "Not Found"
          }
        }
      },
      "delete": {
        "tags": [
          "Relation Type"
        ],
        "operationId": "DeleteRelationTypeByKey",
        "parameters": [
          {
            "name": "key",
            "in": "path",
            "required": true,
            "schema": {
              "type": "string",
              "format": "uuid"
            }
          }
        ],
        "responses": {
          "200": {
            "description": "Success"
          },
          "404": {
            "description": "Not Found",
            "content": {
              "application/json": {
                "schema": {
                  "$ref": "#/components/schemas/ProblemDetailsModel"
                }
              }
            }
          }
        }
      },
      "put": {
        "tags": [
          "Relation Type"
        ],
        "operationId": "PutRelationTypeByKey",
        "parameters": [
          {
            "name": "key",
            "in": "path",
            "required": true,
            "schema": {
              "type": "string",
              "format": "uuid"
            }
          }
        ],
        "requestBody": {
          "content": {
            "application/json": {
              "schema": {
                "oneOf": [
                  {
                    "$ref": "#/components/schemas/UpdateRelationTypeRequestModel"
                  }
                ]
              }
            }
          }
        },
        "responses": {
          "200": {
            "description": "Success",
            "content": {
              "application/json": {
                "schema": {
                  "oneOf": [
                    {
                      "$ref": "#/components/schemas/RelationTypeResponseModel"
                    }
                  ]
                }
              }
            }
          },
          "400": {
            "description": "Bad Request",
            "content": {
              "application/json": {
                "schema": {
                  "$ref": "#/components/schemas/ProblemDetailsModel"
                }
              }
            }
          },
          "404": {
            "description": "Not Found",
            "content": {
              "application/json": {
                "schema": {
                  "$ref": "#/components/schemas/ProblemDetailsModel"
                }
              }
            }
          }
        }
      }
    },
    "/umbraco/management/api/v1/tree/relation-type/item": {
      "get": {
        "tags": [
          "Relation Type"
        ],
        "operationId": "GetTreeRelationTypeItem",
        "parameters": [
          {
            "name": "key",
            "in": "query",
            "schema": {
              "type": "array",
              "items": {
                "type": "string",
                "format": "uuid"
              }
            }
          }
        ],
        "responses": {
          "200": {
            "description": "Success",
            "content": {
              "application/json": {
                "schema": {
                  "type": "array",
                  "items": {
                    "oneOf": [
                      {
                        "$ref": "#/components/schemas/FolderTreeItemModel"
                      },
                      {
                        "$ref": "#/components/schemas/DocumentTypeTreeItemModel"
                      }
                    ]
                  }
                }
              }
            }
          }
        }
      }
    },
    "/umbraco/management/api/v1/tree/relation-type/root": {
      "get": {
        "tags": [
          "Relation Type"
        ],
        "operationId": "GetTreeRelationTypeRoot",
        "parameters": [
          {
            "name": "skip",
            "in": "query",
            "schema": {
              "type": "integer",
              "format": "int32",
              "default": 0
            }
          },
          {
            "name": "take",
            "in": "query",
            "schema": {
              "type": "integer",
              "format": "int32",
              "default": 100
            }
          }
        ],
        "responses": {
          "200": {
            "description": "Success",
            "content": {
              "application/json": {
                "schema": {
                  "$ref": "#/components/schemas/PagedEntityTreeItemModel"
                }
              }
            }
          }
        }
      }
    },
    "/umbraco/management/api/v1/relation/{id}": {
      "get": {
        "tags": [
          "Relation"
        ],
        "operationId": "GetRelationById",
        "parameters": [
          {
            "name": "id",
            "in": "path",
            "required": true,
            "schema": {
              "type": "integer",
              "format": "int32"
            }
          }
        ],
        "responses": {
          "200": {
            "description": "Success",
            "content": {
              "application/json": {
                "schema": {
                  "oneOf": [
                    {
                      "$ref": "#/components/schemas/RelationModel"
                    }
                  ]
                }
              }
            }
          },
          "404": {
            "description": "Not Found"
          }
        }
      }
    },
    "/umbraco/management/api/v1/relation/child-relation/{childId}": {
      "get": {
        "tags": [
          "Relation"
        ],
        "operationId": "GetRelationChildRelationByChildId",
        "parameters": [
          {
            "name": "childId",
            "in": "path",
            "required": true,
            "schema": {
              "type": "integer",
              "format": "int32"
            }
          },
          {
            "name": "skip",
            "in": "query",
            "schema": {
              "type": "integer",
              "format": "int32"
            }
          },
          {
            "name": "take",
            "in": "query",
            "schema": {
              "type": "integer",
              "format": "int32"
            }
          },
          {
            "name": "relationTypeAlias",
            "in": "query",
            "schema": {
              "type": "string",
              "default": ""
            }
          }
        ],
        "responses": {
          "200": {
            "description": "Success",
            "content": {
              "application/json": {
                "schema": {
                  "$ref": "#/components/schemas/PagedRelationModel"
                }
              }
            }
          }
        }
      }
    },
    "/umbraco/management/api/v1/relation/type/{key}": {
      "get": {
        "tags": [
          "Relation"
        ],
        "operationId": "GetRelationTypeByKey",
        "parameters": [
          {
            "name": "key",
            "in": "path",
            "required": true,
            "schema": {
              "type": "string",
              "format": "uuid"
            }
          },
          {
            "name": "skip",
            "in": "query",
            "schema": {
              "type": "integer",
              "format": "int32",
              "default": 0
            }
          },
          {
            "name": "take",
            "in": "query",
            "schema": {
              "type": "integer",
              "format": "int32",
              "default": 100
            }
          }
        ],
        "responses": {
          "200": {
            "description": "Success",
            "content": {
              "application/json": {
                "schema": {
                  "$ref": "#/components/schemas/PagedRelationModel"
                }
              }
            }
          }
        }
      }
    },
    "/umbraco/management/api/v1/tree/script/children": {
      "get": {
        "tags": [
          "Script"
        ],
        "operationId": "GetTreeScriptChildren",
        "parameters": [
          {
            "name": "path",
            "in": "query",
            "schema": {
              "type": "string"
            }
          },
          {
            "name": "skip",
            "in": "query",
            "schema": {
              "type": "integer",
              "format": "int32",
              "default": 0
            }
          },
          {
            "name": "take",
            "in": "query",
            "schema": {
              "type": "integer",
              "format": "int32",
              "default": 100
            }
          }
        ],
        "responses": {
          "200": {
            "description": "Success",
            "content": {
              "application/json": {
                "schema": {
                  "$ref": "#/components/schemas/PagedFileSystemTreeItemModel"
                }
              }
            }
          }
        }
      }
    },
    "/umbraco/management/api/v1/tree/script/item": {
      "get": {
        "tags": [
          "Script"
        ],
        "operationId": "GetTreeScriptItem",
        "parameters": [
          {
            "name": "path",
            "in": "query",
            "schema": {
              "type": "array",
              "items": {
                "type": "string"
              }
            }
          }
        ],
        "responses": {
          "200": {
            "description": "Success",
            "content": {
              "application/json": {
                "schema": {
                  "type": "array",
                  "items": {
                    "oneOf": [
                      {
                        "$ref": "#/components/schemas/FileSystemTreeItemModel"
                      }
                    ]
                  }
                }
              }
            }
          }
        }
      }
    },
    "/umbraco/management/api/v1/tree/script/root": {
      "get": {
        "tags": [
          "Script"
        ],
        "operationId": "GetTreeScriptRoot",
        "parameters": [
          {
            "name": "skip",
            "in": "query",
            "schema": {
              "type": "integer",
              "format": "int32",
              "default": 0
            }
          },
          {
            "name": "take",
            "in": "query",
            "schema": {
              "type": "integer",
              "format": "int32",
              "default": 100
            }
          }
        ],
        "responses": {
          "200": {
            "description": "Success",
            "content": {
              "application/json": {
                "schema": {
                  "$ref": "#/components/schemas/PagedFileSystemTreeItemModel"
                }
              }
            }
          }
        }
      }
    },
    "/umbraco/management/api/v1/searcher": {
      "get": {
        "tags": [
          "Searcher"
        ],
        "operationId": "GetSearcher",
        "parameters": [
          {
            "name": "skip",
            "in": "query",
            "schema": {
              "type": "integer",
              "format": "int32"
            }
          },
          {
            "name": "take",
            "in": "query",
            "schema": {
              "type": "integer",
              "format": "int32"
            }
          }
        ],
        "responses": {
          "200": {
            "description": "Success",
            "content": {
              "application/json": {
                "schema": {
                  "$ref": "#/components/schemas/PagedSearcherModel"
                }
              }
            }
          }
        }
      }
    },
    "/umbraco/management/api/v1/searcher/{searcherName}/query": {
      "get": {
        "tags": [
          "Searcher"
        ],
        "operationId": "GetSearcherBySearcherNameQuery",
        "parameters": [
          {
            "name": "searcherName",
            "in": "path",
            "required": true,
            "schema": {
              "type": "string"
            }
          },
          {
            "name": "term",
            "in": "query",
            "schema": {
              "type": "string"
            }
          },
          {
            "name": "skip",
            "in": "query",
            "schema": {
              "type": "integer",
              "format": "int32"
            }
          },
          {
            "name": "take",
            "in": "query",
            "schema": {
              "type": "integer",
              "format": "int32"
            }
          }
        ],
        "responses": {
          "200": {
            "description": "Success",
            "content": {
              "application/json": {
                "schema": {
                  "$ref": "#/components/schemas/PagedSearchResultModel"
                }
              }
            }
          },
          "404": {
            "description": "Not Found",
            "content": {
              "application/json": {
                "schema": {
                  "$ref": "#/components/schemas/ProblemDetailsModel"
                }
              }
            }
          }
        }
      }
    },
    "/umbraco/management/api/v1/security/back-office/authorize": {
      "get": {
        "tags": [
          "Security"
        ],
        "operationId": "GetSecurityBackOfficeAuthorize",
        "responses": {
          "200": {
            "description": "Success"
          }
        }
      },
      "post": {
        "tags": [
          "Security"
        ],
        "operationId": "PostSecurityBackOfficeAuthorize",
        "responses": {
          "200": {
            "description": "Success"
          }
        }
      }
    },
    "/umbraco/management/api/v1/server/status": {
      "get": {
        "tags": [
          "Server"
        ],
        "operationId": "GetServerStatus",
        "responses": {
          "400": {
            "description": "Bad Request",
            "content": {
              "application/json": {
                "schema": {
                  "$ref": "#/components/schemas/ProblemDetailsModel"
                }
              }
            }
          },
          "200": {
            "description": "Success",
            "content": {
              "application/json": {
                "schema": {
                  "oneOf": [
                    {
                      "$ref": "#/components/schemas/ServerStatusModel"
                    }
                  ]
                }
              }
            }
          }
        }
      }
    },
    "/umbraco/management/api/v1/server/version": {
      "get": {
        "tags": [
          "Server"
        ],
        "operationId": "GetServerVersion",
        "responses": {
          "400": {
            "description": "Bad Request",
            "content": {
              "application/json": {
                "schema": {
                  "$ref": "#/components/schemas/ProblemDetailsModel"
                }
              }
            }
          },
          "200": {
            "description": "Success",
            "content": {
              "application/json": {
                "schema": {
                  "oneOf": [
                    {
                      "$ref": "#/components/schemas/VersionModel"
                    }
                  ]
                }
              }
            }
          }
        }
      }
    },
    "/umbraco/management/api/v1/tree/static-file/children": {
      "get": {
        "tags": [
          "Static File"
        ],
        "operationId": "GetTreeStaticFileChildren",
        "parameters": [
          {
            "name": "path",
            "in": "query",
            "schema": {
              "type": "string"
            }
          },
          {
            "name": "skip",
            "in": "query",
            "schema": {
              "type": "integer",
              "format": "int32",
              "default": 0
            }
          },
          {
            "name": "take",
            "in": "query",
            "schema": {
              "type": "integer",
              "format": "int32",
              "default": 100
            }
          }
        ],
        "responses": {
          "200": {
            "description": "Success",
            "content": {
              "application/json": {
                "schema": {
                  "$ref": "#/components/schemas/PagedFileSystemTreeItemModel"
                }
              }
            }
          }
        }
      }
    },
    "/umbraco/management/api/v1/tree/static-file/item": {
      "get": {
        "tags": [
          "Static File"
        ],
        "operationId": "GetTreeStaticFileItem",
        "parameters": [
          {
            "name": "path",
            "in": "query",
            "schema": {
              "type": "array",
              "items": {
                "type": "string"
              }
            }
          }
        ],
        "responses": {
          "200": {
            "description": "Success",
            "content": {
              "application/json": {
                "schema": {
                  "type": "array",
                  "items": {
                    "oneOf": [
                      {
                        "$ref": "#/components/schemas/FileSystemTreeItemModel"
                      }
                    ]
                  }
                }
              }
            }
          }
        }
      }
    },
    "/umbraco/management/api/v1/tree/static-file/root": {
      "get": {
        "tags": [
          "Static File"
        ],
        "operationId": "GetTreeStaticFileRoot",
        "parameters": [
          {
            "name": "skip",
            "in": "query",
            "schema": {
              "type": "integer",
              "format": "int32",
              "default": 0
            }
          },
          {
            "name": "take",
            "in": "query",
            "schema": {
              "type": "integer",
              "format": "int32",
              "default": 100
            }
          }
        ],
        "responses": {
          "200": {
            "description": "Success",
            "content": {
              "application/json": {
                "schema": {
                  "$ref": "#/components/schemas/PagedFileSystemTreeItemModel"
                }
              }
            }
          }
        }
      }
    },
    "/umbraco/management/api/v1/tree/stylesheet/children": {
      "get": {
        "tags": [
          "Stylesheet"
        ],
        "operationId": "GetTreeStylesheetChildren",
        "parameters": [
          {
            "name": "path",
            "in": "query",
            "schema": {
              "type": "string"
            }
          },
          {
            "name": "skip",
            "in": "query",
            "schema": {
              "type": "integer",
              "format": "int32",
              "default": 0
            }
          },
          {
            "name": "take",
            "in": "query",
            "schema": {
              "type": "integer",
              "format": "int32",
              "default": 100
            }
          }
        ],
        "responses": {
          "200": {
            "description": "Success",
            "content": {
              "application/json": {
                "schema": {
                  "$ref": "#/components/schemas/PagedFileSystemTreeItemModel"
                }
              }
            }
          }
        }
      }
    },
    "/umbraco/management/api/v1/tree/stylesheet/item": {
      "get": {
        "tags": [
          "Stylesheet"
        ],
        "operationId": "GetTreeStylesheetItem",
        "parameters": [
          {
            "name": "path",
            "in": "query",
            "schema": {
              "type": "array",
              "items": {
                "type": "string"
              }
            }
          }
        ],
        "responses": {
          "200": {
            "description": "Success",
            "content": {
              "application/json": {
                "schema": {
                  "type": "array",
                  "items": {
                    "oneOf": [
                      {
                        "$ref": "#/components/schemas/FileSystemTreeItemModel"
                      }
                    ]
                  }
                }
              }
            }
          }
        }
      }
    },
    "/umbraco/management/api/v1/tree/stylesheet/root": {
      "get": {
        "tags": [
          "Stylesheet"
        ],
        "operationId": "GetTreeStylesheetRoot",
        "parameters": [
          {
            "name": "skip",
            "in": "query",
            "schema": {
              "type": "integer",
              "format": "int32",
              "default": 0
            }
          },
          {
            "name": "take",
            "in": "query",
            "schema": {
              "type": "integer",
              "format": "int32",
              "default": 100
            }
          }
        ],
        "responses": {
          "200": {
            "description": "Success",
            "content": {
              "application/json": {
                "schema": {
                  "$ref": "#/components/schemas/PagedFileSystemTreeItemModel"
                }
              }
            }
          }
        }
      }
    },
    "/umbraco/management/api/v1/telemetry": {
      "get": {
        "tags": [
          "Telemetry"
        ],
        "operationId": "GetTelemetry",
        "parameters": [
          {
            "name": "skip",
            "in": "query",
            "schema": {
              "type": "integer",
              "format": "int32"
            }
          },
          {
            "name": "take",
            "in": "query",
            "schema": {
              "type": "integer",
              "format": "int32"
            }
          }
        ],
        "responses": {
          "200": {
            "description": "Success",
            "content": {
              "application/json": {
                "schema": {
                  "$ref": "#/components/schemas/PagedTelemetryModel"
                }
              }
            }
          }
        }
      }
    },
    "/umbraco/management/api/v1/telemetry/level": {
      "get": {
        "tags": [
          "Telemetry"
        ],
        "operationId": "GetTelemetryLevel",
        "responses": {
          "200": {
            "description": "Success",
            "content": {
              "application/json": {
                "schema": {
                  "oneOf": [
                    {
                      "$ref": "#/components/schemas/TelemetryModel"
                    }
                  ]
                }
              }
            }
          }
        }
      },
      "post": {
        "tags": [
          "Telemetry"
        ],
        "operationId": "PostTelemetryLevel",
        "requestBody": {
          "content": {
            "application/json": {
              "schema": {
                "oneOf": [
                  {
                    "$ref": "#/components/schemas/TelemetryModel"
                  }
                ]
              }
            }
          }
        },
        "responses": {
          "400": {
            "description": "Bad Request",
            "content": {
              "application/json": {
                "schema": {
                  "$ref": "#/components/schemas/ProblemDetailsModel"
                }
              }
            }
          },
          "200": {
            "description": "Success"
          }
        }
      }
    },
    "/umbraco/management/api/v1/template": {
      "post": {
        "tags": [
          "Template"
        ],
        "operationId": "PostTemplate",
        "requestBody": {
          "content": {
            "application/json": {
              "schema": {
                "oneOf": [
                  {
                    "$ref": "#/components/schemas/TemplateCreateModel"
                  }
                ]
              }
            }
          }
        },
        "responses": {
          "201": {
            "description": "Created",
            "headers": {
              "Location": {
                "description": "Location of the newly created resource",
                "schema": {
                  "type": "string",
                  "description": "Location of the newly created resource",
                  "format": "uri"
                }
              }
            }
          },
          "400": {
            "description": "Bad Request",
            "content": {
              "application/json": {
                "schema": {
                  "$ref": "#/components/schemas/ProblemDetailsModel"
                }
              }
            }
          },
          "404": {
            "description": "Not Found"
          }
        }
      }
    },
    "/umbraco/management/api/v1/template/{key}": {
      "get": {
        "tags": [
          "Template"
        ],
        "operationId": "GetTemplateByKey",
        "parameters": [
          {
            "name": "key",
            "in": "path",
            "required": true,
            "schema": {
              "type": "string",
              "format": "uuid"
            }
          }
        ],
        "responses": {
          "200": {
            "description": "Success",
            "content": {
              "application/json": {
                "schema": {
                  "oneOf": [
                    {
                      "$ref": "#/components/schemas/TemplateModel"
                    }
                  ]
                }
              }
            }
          },
          "404": {
            "description": "Not Found"
          }
        }
      },
      "delete": {
        "tags": [
          "Template"
        ],
        "operationId": "DeleteTemplateByKey",
        "parameters": [
          {
            "name": "key",
            "in": "path",
            "required": true,
            "schema": {
              "type": "string",
              "format": "uuid"
            }
          }
        ],
        "responses": {
          "200": {
            "description": "Success"
          },
          "400": {
            "description": "Bad Request",
            "content": {
              "application/json": {
                "schema": {
                  "$ref": "#/components/schemas/ProblemDetailsModel"
                }
              }
            }
          },
          "404": {
            "description": "Not Found"
          }
        }
      },
      "put": {
        "tags": [
          "Template"
        ],
        "operationId": "PutTemplateByKey",
        "parameters": [
          {
            "name": "key",
            "in": "path",
            "required": true,
            "schema": {
              "type": "string",
              "format": "uuid"
            }
          }
        ],
        "requestBody": {
          "content": {
            "application/json": {
              "schema": {
                "oneOf": [
                  {
                    "$ref": "#/components/schemas/TemplateUpdateModel"
                  }
                ]
              }
            }
          }
        },
        "responses": {
          "200": {
            "description": "Success"
          },
          "400": {
            "description": "Bad Request",
            "content": {
              "application/json": {
                "schema": {
                  "$ref": "#/components/schemas/ProblemDetailsModel"
                }
              }
            }
          },
          "404": {
            "description": "Not Found"
          }
        }
      }
    },
    "/umbraco/management/api/v1/template/query/execute": {
      "post": {
        "tags": [
          "Template"
        ],
        "operationId": "PostTemplateQueryExecute",
        "requestBody": {
          "content": {
            "application/json": {
              "schema": {
                "oneOf": [
                  {
                    "$ref": "#/components/schemas/TemplateQueryExecuteModel"
                  }
                ]
              }
            }
          }
        },
        "responses": {
          "200": {
            "description": "Success",
            "content": {
              "application/json": {
                "schema": {
                  "oneOf": [
                    {
                      "$ref": "#/components/schemas/TemplateQueryResultModel"
                    }
                  ]
                }
              }
            }
          }
        }
      }
    },
    "/umbraco/management/api/v1/template/query/settings": {
      "get": {
        "tags": [
          "Template"
        ],
        "operationId": "GetTemplateQuerySettings",
        "responses": {
          "200": {
            "description": "Success",
            "content": {
              "application/json": {
                "schema": {
                  "oneOf": [
                    {
                      "$ref": "#/components/schemas/TemplateQuerySettingsModel"
                    }
                  ]
                }
              }
            }
          }
        }
      }
    },
    "/umbraco/management/api/v1/template/scaffold": {
      "get": {
        "tags": [
          "Template"
        ],
        "operationId": "GetTemplateScaffold",
        "responses": {
          "200": {
            "description": "Success",
            "content": {
              "application/json": {
                "schema": {
                  "oneOf": [
                    {
                      "$ref": "#/components/schemas/TemplateScaffoldModel"
                    }
                  ]
                }
              }
            }
          },
          "404": {
            "description": "Not Found"
          }
        }
      }
    },
    "/umbraco/management/api/v1/tree/template/children": {
      "get": {
        "tags": [
          "Template"
        ],
        "operationId": "GetTreeTemplateChildren",
        "parameters": [
          {
            "name": "parentKey",
            "in": "query",
            "schema": {
              "type": "string",
              "format": "uuid"
            }
          },
          {
            "name": "skip",
            "in": "query",
            "schema": {
              "type": "integer",
              "format": "int32",
              "default": 0
            }
          },
          {
            "name": "take",
            "in": "query",
            "schema": {
              "type": "integer",
              "format": "int32",
              "default": 100
            }
          }
        ],
        "responses": {
          "200": {
            "description": "Success",
            "content": {
              "application/json": {
                "schema": {
                  "$ref": "#/components/schemas/PagedEntityTreeItemModel"
                }
              }
            }
          }
        }
      }
    },
    "/umbraco/management/api/v1/tree/template/item": {
      "get": {
        "tags": [
          "Template"
        ],
        "operationId": "GetTreeTemplateItem",
        "parameters": [
          {
            "name": "key",
            "in": "query",
            "schema": {
              "type": "array",
              "items": {
                "type": "string",
                "format": "uuid"
              }
            }
          }
        ],
        "responses": {
          "200": {
            "description": "Success",
            "content": {
              "application/json": {
                "schema": {
                  "type": "array",
                  "items": {
                    "oneOf": [
                      {
                        "$ref": "#/components/schemas/EntityTreeItemModel"
                      },
                      {
                        "$ref": "#/components/schemas/ContentTreeItemModel"
                      },
                      {
                        "$ref": "#/components/schemas/DocumentBlueprintTreeItemModel"
                      },
                      {
                        "$ref": "#/components/schemas/DocumentTreeItemModel"
                      },
                      {
                        "$ref": "#/components/schemas/DocumentTypeTreeItemModel"
                      },
                      {
                        "$ref": "#/components/schemas/FolderTreeItemModel"
                      }
                    ]
                  }
                }
              }
            }
          }
        }
      }
    },
    "/umbraco/management/api/v1/tree/template/root": {
      "get": {
        "tags": [
          "Template"
        ],
        "operationId": "GetTreeTemplateRoot",
        "parameters": [
          {
            "name": "skip",
            "in": "query",
            "schema": {
              "type": "integer",
              "format": "int32",
              "default": 0
            }
          },
          {
            "name": "take",
            "in": "query",
            "schema": {
              "type": "integer",
              "format": "int32",
              "default": 100
            }
          }
        ],
        "responses": {
          "200": {
            "description": "Success",
            "content": {
              "application/json": {
                "schema": {
                  "$ref": "#/components/schemas/PagedEntityTreeItemModel"
                }
              }
            }
          }
        }
      }
    },
    "/umbraco/management/api/v1/tracked-reference/{key}": {
      "get": {
        "tags": [
          "Tracked Reference"
        ],
        "operationId": "GetTrackedReferenceByKey",
        "parameters": [
          {
            "name": "key",
            "in": "path",
            "required": true,
            "schema": {
              "type": "string",
              "format": "uuid"
            }
          },
          {
            "name": "skip",
            "in": "query",
            "schema": {
              "type": "integer",
              "format": "int64",
              "default": 0
            }
          },
          {
            "name": "take",
            "in": "query",
            "schema": {
              "type": "integer",
              "format": "int64",
              "default": 20
            }
          },
          {
            "name": "filterMustBeIsDependency",
            "in": "query",
            "schema": {
              "type": "boolean",
              "default": false
            }
          }
        ],
        "responses": {
          "200": {
            "description": "Success",
            "content": {
              "application/json": {
                "schema": {
                  "$ref": "#/components/schemas/PagedRelationItemModel"
                }
              }
            }
          }
        }
      }
    },
    "/umbraco/management/api/v1/tracked-reference/descendants/{parentKey}": {
      "get": {
        "tags": [
          "Tracked Reference"
        ],
        "operationId": "GetTrackedReferenceDescendantsByParentKey",
        "parameters": [
          {
            "name": "parentKey",
            "in": "path",
            "required": true,
            "schema": {
              "type": "string",
              "format": "uuid"
            }
          },
          {
            "name": "skip",
            "in": "query",
            "schema": {
              "type": "integer",
              "format": "int64"
            }
          },
          {
            "name": "take",
            "in": "query",
            "schema": {
              "type": "integer",
              "format": "int64"
            }
          },
          {
            "name": "filterMustBeIsDependency",
            "in": "query",
            "schema": {
              "type": "boolean",
              "default": true
            }
          }
        ],
        "responses": {
          "200": {
            "description": "Success",
            "content": {
              "application/json": {
                "schema": {
                  "$ref": "#/components/schemas/PagedRelationItemModel"
                }
              }
            }
          }
        }
      }
    },
    "/umbraco/management/api/v1/tracked-reference/item": {
      "get": {
        "tags": [
          "Tracked Reference"
        ],
        "operationId": "GetTrackedReferenceItem",
        "parameters": [
          {
            "name": "key",
            "in": "query",
            "schema": {
              "uniqueItems": true,
              "type": "array",
              "items": {
                "type": "string",
                "format": "uuid"
              }
            }
          },
          {
            "name": "skip",
            "in": "query",
            "schema": {
              "type": "integer",
              "format": "int64",
              "default": 0
            }
          },
          {
            "name": "take",
            "in": "query",
            "schema": {
              "type": "integer",
              "format": "int64",
              "default": 20
            }
          },
          {
            "name": "filterMustBeIsDependency",
            "in": "query",
            "schema": {
              "type": "boolean",
              "default": true
            }
          }
        ],
        "responses": {
          "200": {
            "description": "Success",
            "content": {
              "application/json": {
                "schema": {
                  "$ref": "#/components/schemas/PagedRelationItemModel"
                }
              }
            }
          }
        }
      }
    },
    "/umbraco/management/api/v1/upgrade/authorize": {
      "post": {
        "tags": [
          "Upgrade"
        ],
        "operationId": "PostUpgradeAuthorize",
        "responses": {
          "200": {
            "description": "Success"
          },
          "428": {
            "description": "Client Error",
            "content": {
              "application/json": {
                "schema": {
                  "$ref": "#/components/schemas/ProblemDetailsModel"
                }
              }
            }
          },
          "500": {
            "description": "Server Error",
            "content": {
              "application/json": {
                "schema": {
                  "$ref": "#/components/schemas/ProblemDetailsModel"
                }
              }
            }
          }
        }
      }
    },
    "/umbraco/management/api/v1/upgrade/settings": {
      "get": {
        "tags": [
          "Upgrade"
        ],
        "operationId": "GetUpgradeSettings",
        "responses": {
          "200": {
            "description": "Success",
            "content": {
              "application/json": {
                "schema": {
                  "oneOf": [
                    {
                      "$ref": "#/components/schemas/UpgradeSettingsModel"
                    }
                  ]
                }
              }
            }
          },
          "428": {
            "description": "Client Error",
            "content": {
              "application/json": {
                "schema": {
                  "$ref": "#/components/schemas/ProblemDetailsModel"
                }
              }
            }
          }
        }
      }
    },
    "/umbraco/management/api/v1/user-groups": {
      "post": {
        "tags": [
          "User Groups"
        ],
        "operationId": "PostUserGroups",
        "requestBody": {
          "content": {
            "application/json": {
              "schema": {
                "oneOf": [
                  {
                    "$ref": "#/components/schemas/UserGroupSaveModel"
                  }
                ]
              }
            }
          }
        },
        "responses": {
          "400": {
            "description": "Bad Request",
            "content": {
              "application/json": {
                "schema": {
                  "$ref": "#/components/schemas/ProblemDetailsModel"
                }
              }
            }
          },
          "201": {
            "description": "Created",
            "headers": {
              "Location": {
                "description": "Location of the newly created resource",
                "schema": {
                  "type": "string",
                  "description": "Location of the newly created resource",
                  "format": "uri"
                }
              }
            }
          }
        }
      },
      "get": {
        "tags": [
          "User Groups"
        ],
        "operationId": "GetUserGroups",
        "parameters": [
          {
            "name": "skip",
            "in": "query",
            "schema": {
              "type": "integer",
              "format": "int32",
              "default": 0
            }
          },
          {
            "name": "take",
            "in": "query",
            "schema": {
              "type": "integer",
              "format": "int32",
              "default": 100
            }
          }
        ],
        "responses": {
          "200": {
            "description": "Success",
            "content": {
              "application/json": {
                "schema": {
                  "$ref": "#/components/schemas/PagedUserGroupModel"
                }
              }
            }
          }
        }
      }
    },
    "/umbraco/management/api/v1/user-groups/{key}": {
      "get": {
        "tags": [
          "User Groups"
        ],
        "operationId": "GetUserGroupsByKey",
        "parameters": [
          {
            "name": "key",
            "in": "path",
            "required": true,
            "schema": {
              "type": "string",
              "format": "uuid"
            }
          }
        ],
        "responses": {
          "200": {
            "description": "Success",
            "content": {
              "application/json": {
                "schema": {
                  "oneOf": [
                    {
                      "$ref": "#/components/schemas/UserGroupModel"
                    }
                  ]
                }
              }
            }
          },
          "404": {
            "description": "Not Found"
          }
        }
      },
      "delete": {
        "tags": [
          "User Groups"
        ],
        "operationId": "DeleteUserGroupsByKey",
        "parameters": [
          {
            "name": "key",
            "in": "path",
            "required": true,
            "schema": {
              "type": "string",
              "format": "uuid"
            }
          }
        ],
        "responses": {
          "200": {
            "description": "Success"
          },
          "404": {
            "description": "Not Found"
          }
        }
      },
      "put": {
        "tags": [
          "User Groups"
        ],
        "operationId": "PutUserGroupsByKey",
        "parameters": [
          {
            "name": "key",
            "in": "path",
            "required": true,
            "schema": {
              "type": "string",
              "format": "uuid"
            }
          }
        ],
        "requestBody": {
          "content": {
            "application/json": {
              "schema": {
                "oneOf": [
                  {
                    "$ref": "#/components/schemas/UserGroupUpdateModel"
                  }
                ]
              }
            }
          }
        },
        "responses": {
          "200": {
            "description": "Success"
          },
          "404": {
            "description": "Not Found"
          }
        }
      }
    }
  },
  "components": {
    "schemas": {
      "AuditLogBaseModel": {
        "type": "object",
        "properties": {
          "userKey": {
            "type": "string",
            "format": "uuid"
          },
          "entityKey": {
            "type": "string",
            "format": "uuid",
            "nullable": true
          },
          "timestamp": {
            "type": "string",
            "format": "date-time"
          },
          "logType": {
            "$ref": "#/components/schemas/AuditTypeModel"
          },
          "entityType": {
            "type": "string",
            "nullable": true
          },
          "comment": {
            "type": "string",
            "nullable": true
          },
          "parameters": {
            "type": "string",
            "nullable": true
          }
        },
        "additionalProperties": false
      },
      "AuditLogResponseModel": {
        "type": "object",
        "allOf": [
          {
            "$ref": "#/components/schemas/AuditLogBaseModel"
          }
        ],
        "additionalProperties": false
      },
      "AuditLogWithUsernameResponseModel": {
        "type": "object",
        "allOf": [
          {
            "$ref": "#/components/schemas/AuditLogBaseModel"
          }
        ],
        "properties": {
          "userName": {
            "type": "string",
            "nullable": true
          },
          "userAvatars": {
            "type": "array",
            "items": {
              "type": "string"
            },
            "nullable": true
          }
        },
        "additionalProperties": false
      },
      "AuditTypeModel": {
        "enum": [
          "New",
          "Save",
          "SaveVariant",
          "Open",
          "Delete",
          "Publish",
          "PublishVariant",
          "SendToPublish",
          "SendToPublishVariant",
          "Unpublish",
          "UnpublishVariant",
          "Move",
          "Copy",
          "AssignDomain",
          "PublicAccess",
          "Sort",
          "Notify",
          "System",
          "RollBack",
          "PackagerInstall",
          "PackagerUninstall",
          "Custom",
          "ContentVersionPreventCleanup",
          "ContentVersionEnableCleanup"
        ],
        "type": "integer",
        "format": "int32"
      },
      "ConsentLevelModel": {
        "type": "object",
        "properties": {
          "level": {
            "$ref": "#/components/schemas/TelemetryLevelModel"
          },
          "description": {
            "type": "string"
          }
        },
        "additionalProperties": false
      },
      "ContentStateModel": {
        "enum": [
          "NotCreated",
          "Draft",
          "Published",
          "PublishedPendingChanges"
        ],
        "type": "integer",
        "format": "int32"
      },
      "ContentTreeItemModel": {
        "required": [
          "$type"
        ],
        "type": "object",
        "allOf": [
          {
            "$ref": "#/components/schemas/EntityTreeItemModel"
          }
        ],
        "properties": {
          "$type": {
            "type": "string"
          },
          "noAccess": {
            "type": "boolean"
          },
          "isTrashed": {
            "type": "boolean"
          }
        },
        "additionalProperties": false,
        "discriminator": {
          "propertyName": "$type",
          "mapping": {
            "ContentTreeItemViewModel": "#/components/schemas/ContentTreeItemModel",
            "DocumentTreeItemViewModel": "#/components/schemas/DocumentTreeItemModel"
          }
        }
      },
      "ContentTypeCleanupModel": {
        "type": "object",
        "properties": {
          "preventCleanup": {
            "type": "boolean"
          },
          "keepAllVersionsNewerThanDays": {
            "type": "integer",
            "format": "int32",
            "nullable": true
          },
          "keepLatestVersionPerDayForDays": {
            "type": "integer",
            "format": "int32",
            "nullable": true
          }
        },
        "additionalProperties": false
      },
      "ContentTypeCompositionModel": {
        "type": "object",
        "properties": {
          "key": {
            "type": "string",
            "format": "uuid"
          },
          "compositionType": {
            "$ref": "#/components/schemas/ContentTypeCompositionTypeModel"
          }
        },
        "additionalProperties": false
      },
      "ContentTypeCompositionTypeModel": {
        "enum": [
          "Composition",
          "Inheritance"
        ],
        "type": "integer",
        "format": "int32"
      },
      "ContentTypeSortModel": {
        "type": "object",
        "properties": {
          "key": {
            "type": "string",
            "format": "uuid"
          },
          "sortOrder": {
            "type": "integer",
            "format": "int32"
          }
        },
        "additionalProperties": false
      },
      "ContentTypeViewModelBaseDocumentTypePropertyTypeDocumentTypePropertyTypeContainerModel": {
        "type": "object",
        "properties": {
          "key": {
            "type": "string",
            "format": "uuid"
          },
          "alias": {
            "type": "string"
          },
          "name": {
            "type": "string"
          },
          "description": {
            "type": "string",
            "nullable": true
          },
          "icon": {
            "type": "string"
          },
          "allowedAsRoot": {
            "type": "boolean"
          },
          "variesByCulture": {
            "type": "boolean"
          },
          "variesBySegment": {
            "type": "boolean"
          },
          "isElement": {
            "type": "boolean"
          },
          "properties": {
            "type": "array",
            "items": {
              "oneOf": [
                {
                  "$ref": "#/components/schemas/DocumentTypePropertyTypeModel"
                }
              ]
            }
          },
          "containers": {
            "type": "array",
            "items": {
              "oneOf": [
                {
                  "$ref": "#/components/schemas/DocumentTypePropertyTypeContainerModel"
                }
              ]
            }
          },
          "allowedContentTypes": {
            "type": "array",
            "items": {
              "oneOf": [
                {
                  "$ref": "#/components/schemas/ContentTypeSortModel"
                }
              ]
            }
          },
          "compositions": {
            "type": "array",
            "items": {
              "oneOf": [
                {
                  "$ref": "#/components/schemas/ContentTypeCompositionModel"
                }
              ]
            }
          },
          "cleanup": {
            "oneOf": [
              {
                "$ref": "#/components/schemas/ContentTypeCleanupModel"
              }
            ]
          }
        },
        "additionalProperties": false
      },
      "ContentUrlInfoModel": {
        "type": "object",
        "properties": {
          "culture": {
            "type": "string",
            "nullable": true
          },
          "url": {
            "type": "string"
          }
        },
        "additionalProperties": false
      },
      "ContentViewModelBaseDocumentValueDocumentVariantModel": {
        "type": "object",
        "properties": {
          "key": {
            "type": "string",
            "format": "uuid"
          },
          "contentTypeKey": {
            "type": "string",
            "format": "uuid"
          },
          "values": {
            "type": "array",
            "items": {
              "oneOf": [
                {
                  "$ref": "#/components/schemas/DocumentValueModel"
                }
              ]
            }
          },
          "variants": {
            "type": "array",
            "items": {
              "oneOf": [
                {
                  "$ref": "#/components/schemas/DocumentVariantModel"
                }
              ]
            }
          }
        },
        "additionalProperties": false
      },
      "CreateRelationTypeRequestModel": {
        "type": "object",
        "allOf": [
          {
            "$ref": "#/components/schemas/RelationTypeBaseModel"
          }
        ],
        "properties": {
          "key": {
            "type": "string",
            "format": "uuid",
            "nullable": true
          }
        },
        "additionalProperties": false
      },
      "CultureModel": {
        "type": "object",
        "properties": {
          "name": {
            "type": "string"
          },
          "englishName": {
            "type": "string"
          }
        },
        "additionalProperties": false
      },
      "DataTypeCopyModel": {
        "type": "object",
        "properties": {
          "targetKey": {
            "type": "string",
            "format": "uuid",
            "nullable": true
          }
        },
        "additionalProperties": false
      },
      "DataTypeCreateModel": {
        "type": "object",
        "allOf": [
          {
            "$ref": "#/components/schemas/DataTypeModelBaseModel"
          }
        ],
        "properties": {
          "parentKey": {
            "type": "string",
            "format": "uuid",
            "nullable": true
          }
        },
        "additionalProperties": false
      },
      "DataTypeModel": {
        "required": [
          "$type"
        ],
        "type": "object",
        "allOf": [
          {
            "$ref": "#/components/schemas/DataTypeModelBaseModel"
          }
        ],
        "properties": {
          "$type": {
            "type": "string"
          },
          "key": {
            "type": "string",
            "format": "uuid"
          },
          "parentKey": {
            "type": "string",
            "format": "uuid",
            "nullable": true
          }
        },
        "additionalProperties": false,
        "discriminator": {
          "propertyName": "$type",
          "mapping": {
            "DataTypeViewModel": "#/components/schemas/DataTypeModel"
          }
        }
      },
      "DataTypeModelBaseModel": {
        "type": "object",
        "properties": {
          "name": {
            "type": "string"
          },
          "propertyEditorAlias": {
            "type": "string"
          },
          "propertyEditorUiAlias": {
            "type": "string",
            "nullable": true
          },
          "data": {
            "type": "array",
            "items": {
              "oneOf": [
                {
                  "$ref": "#/components/schemas/DataTypePropertyModel"
                }
              ]
            }
          }
        },
        "additionalProperties": false
      },
      "DataTypeMoveModel": {
        "type": "object",
        "properties": {
          "targetKey": {
            "type": "string",
            "format": "uuid",
            "nullable": true
          }
        },
        "additionalProperties": false
      },
      "DataTypePropertyModel": {
        "type": "object",
        "properties": {
          "alias": {
            "type": "string"
          },
          "value": {
            "nullable": true
          }
        },
        "additionalProperties": false
      },
      "DataTypePropertyReferenceModel": {
        "type": "object",
        "properties": {
          "name": {
            "type": "string"
          },
          "alias": {
            "type": "string"
          }
        },
        "additionalProperties": false
      },
      "DataTypeReferenceModel": {
        "type": "object",
        "properties": {
          "key": {
            "type": "string",
            "format": "uuid"
          },
          "type": {
            "type": "string"
          },
          "properties": {
            "type": "array",
            "items": {
              "oneOf": [
                {
                  "$ref": "#/components/schemas/DataTypePropertyReferenceModel"
                }
              ]
            }
          }
        },
        "additionalProperties": false
      },
      "DataTypeUpdateModel": {
        "type": "object",
        "allOf": [
          {
            "$ref": "#/components/schemas/DataTypeModelBaseModel"
          }
        ],
        "additionalProperties": false
      },
      "DatabaseInstallModel": {
        "required": [
          "id",
          "providerName"
        ],
        "type": "object",
        "properties": {
          "id": {
            "type": "string",
            "format": "uuid"
          },
          "providerName": {
            "minLength": 1,
            "type": "string"
          },
          "server": {
            "type": "string",
            "nullable": true
          },
          "name": {
            "type": "string",
            "nullable": true
          },
          "username": {
            "type": "string",
            "nullable": true
          },
          "password": {
            "type": "string",
            "nullable": true
          },
          "useIntegratedAuthentication": {
            "type": "boolean"
          },
          "connectionString": {
            "type": "string",
            "nullable": true
          }
        },
        "additionalProperties": false
      },
      "DatabaseSettingsModel": {
        "type": "object",
        "properties": {
          "id": {
            "type": "string",
            "format": "uuid"
          },
          "sortOrder": {
            "type": "integer",
            "format": "int32"
          },
          "displayName": {
            "type": "string"
          },
          "defaultDatabaseName": {
            "type": "string"
          },
          "providerName": {
            "type": "string"
          },
          "isConfigured": {
            "type": "boolean"
          },
          "requiresServer": {
            "type": "boolean"
          },
          "serverPlaceholder": {
            "type": "string"
          },
          "requiresCredentials": {
            "type": "boolean"
          },
          "supportsIntegratedAuthentication": {
            "type": "boolean"
          },
          "requiresConnectionTest": {
            "type": "boolean"
          }
        },
        "additionalProperties": false
      },
      "DictionaryImportModel": {
        "type": "object",
        "properties": {
          "fileName": {
            "type": "string"
          },
          "parentKey": {
            "type": "string",
            "format": "uuid",
            "nullable": true
          }
        },
        "additionalProperties": false
      },
      "DictionaryItemCreateModel": {
        "type": "object",
        "allOf": [
          {
            "$ref": "#/components/schemas/DictionaryItemModelBaseModel"
          }
        ],
        "properties": {
          "parentKey": {
            "type": "string",
            "format": "uuid",
            "nullable": true
          }
        },
        "additionalProperties": false
      },
      "DictionaryItemModel": {
        "required": [
          "$type"
        ],
        "type": "object",
        "allOf": [
          {
            "$ref": "#/components/schemas/DictionaryItemModelBaseModel"
          }
        ],
        "properties": {
          "$type": {
            "type": "string"
          },
          "key": {
            "type": "string",
            "format": "uuid"
          }
        },
        "additionalProperties": false,
        "discriminator": {
          "propertyName": "$type",
          "mapping": {
            "DictionaryItemViewModel": "#/components/schemas/DictionaryItemModel"
          }
        }
      },
      "DictionaryItemModelBaseModel": {
        "type": "object",
        "properties": {
          "name": {
            "type": "string"
          },
          "translations": {
            "type": "array",
            "items": {
              "oneOf": [
                {
                  "$ref": "#/components/schemas/DictionaryItemTranslationModel"
                }
              ]
            }
          }
        },
        "additionalProperties": false
      },
      "DictionaryItemTranslationModel": {
        "type": "object",
        "properties": {
          "isoCode": {
            "type": "string"
          },
          "translation": {
            "type": "string"
          }
        },
        "additionalProperties": false
      },
      "DictionaryItemUpdateModel": {
        "type": "object",
        "allOf": [
          {
            "$ref": "#/components/schemas/DictionaryItemModelBaseModel"
          }
        ],
        "additionalProperties": false
      },
      "DictionaryItemsImportModel": {
        "type": "object",
        "properties": {
          "key": {
            "type": "string",
            "format": "uuid"
          },
          "name": {
            "type": "string",
            "nullable": true
          },
          "parentKey": {
            "type": "string",
            "format": "uuid",
            "nullable": true
          }
        },
        "additionalProperties": false
      },
      "DictionaryMoveModel": {
        "type": "object",
        "properties": {
          "targetKey": {
            "type": "string",
            "format": "uuid",
            "nullable": true
          }
        },
        "additionalProperties": false
      },
      "DictionaryOverviewModel": {
        "type": "object",
        "properties": {
          "name": {
            "type": "string",
            "nullable": true
          },
          "key": {
            "type": "string",
            "format": "uuid"
          },
          "parentKey": {
            "type": "string",
            "format": "uuid",
            "nullable": true
          },
          "translatedIsoCodes": {
            "type": "array",
            "items": {
              "type": "string"
            }
          }
        },
        "additionalProperties": false
      },
      "DictionaryUploadModel": {
        "type": "object",
        "properties": {
          "dictionaryItems": {
            "type": "array",
            "items": {
              "oneOf": [
                {
                  "$ref": "#/components/schemas/DictionaryItemsImportModel"
                }
              ]
            }
          },
          "fileName": {
            "type": "string",
            "nullable": true
          }
        },
        "additionalProperties": false
      },
      "DirectionModel": {
        "enum": [
          "Ascending",
          "Descending"
        ],
        "type": "integer",
        "format": "int32"
      },
      "DocumentBlueprintTreeItemModel": {
        "required": [
          "$type"
        ],
        "type": "object",
        "allOf": [
          {
            "$ref": "#/components/schemas/EntityTreeItemModel"
          }
        ],
        "properties": {
          "$type": {
            "type": "string"
          },
          "documentTypeKey": {
            "type": "string",
            "format": "uuid"
          },
          "documentTypeAlias": {
            "type": "string"
          },
          "documentTypeName": {
            "type": "string",
            "nullable": true
          }
        },
        "additionalProperties": false,
        "discriminator": {
          "propertyName": "$type",
          "mapping": {
            "DocumentBlueprintTreeItemViewModel": "#/components/schemas/DocumentBlueprintTreeItemModel"
          }
        }
      },
      "DocumentModel": {
        "type": "object",
        "allOf": [
          {
            "$ref": "#/components/schemas/ContentViewModelBaseDocumentValueDocumentVariantModel"
          }
        ],
        "properties": {
          "urls": {
            "type": "array",
            "items": {
              "oneOf": [
                {
                  "$ref": "#/components/schemas/ContentUrlInfoModel"
                }
              ]
            }
          },
          "templateKey": {
            "type": "string",
            "format": "uuid",
            "nullable": true
          }
        },
        "additionalProperties": false
      },
      "DocumentTreeItemModel": {
        "required": [
          "$type"
        ],
        "type": "object",
        "allOf": [
          {
            "$ref": "#/components/schemas/ContentTreeItemModel"
          }
        ],
        "properties": {
          "$type": {
            "type": "string"
          },
          "isProtected": {
            "type": "boolean"
          },
          "isPublished": {
            "type": "boolean"
          },
          "isEdited": {
            "type": "boolean"
          }
        },
        "additionalProperties": false,
        "discriminator": {
          "propertyName": "$type",
          "mapping": {
            "DocumentTreeItemViewModel": "#/components/schemas/DocumentTreeItemModel"
          }
        }
      },
      "DocumentTypeModel": {
        "type": "object",
        "allOf": [
          {
            "$ref": "#/components/schemas/ContentTypeViewModelBaseDocumentTypePropertyTypeDocumentTypePropertyTypeContainerModel"
          }
        ],
        "properties": {
          "allowedTemplateKeys": {
            "type": "array",
            "items": {
              "type": "string",
              "format": "uuid"
            }
          },
          "defaultTemplateKey": {
            "type": "string",
            "format": "uuid",
            "nullable": true
          }
        },
        "additionalProperties": false
      },
      "DocumentTypePropertyTypeContainerModel": {
        "type": "object",
        "allOf": [
          {
            "$ref": "#/components/schemas/PropertyTypeContainerViewModelBaseModel"
          }
        ],
        "additionalProperties": false
      },
      "DocumentTypePropertyTypeModel": {
        "type": "object",
        "allOf": [
          {
            "$ref": "#/components/schemas/PropertyTypeViewModelBaseModel"
          }
        ],
        "additionalProperties": false
      },
      "DocumentTypeTreeItemModel": {
        "required": [
          "$type"
        ],
        "type": "object",
        "allOf": [
          {
            "$ref": "#/components/schemas/FolderTreeItemModel"
          }
        ],
        "properties": {
          "$type": {
            "type": "string"
          },
          "isElement": {
            "type": "boolean"
          }
        },
        "additionalProperties": false,
        "discriminator": {
          "propertyName": "$type",
          "mapping": {
            "DocumentTypeTreeItemViewModel": "#/components/schemas/DocumentTypeTreeItemModel"
          }
        }
      },
      "DocumentValueModel": {
        "type": "object",
        "allOf": [
          {
            "$ref": "#/components/schemas/ValueViewModelBaseModel"
          }
        ],
        "additionalProperties": false
      },
      "DocumentVariantModel": {
        "type": "object",
        "allOf": [
          {
            "$ref": "#/components/schemas/VariantViewModelBaseModel"
          }
        ],
        "properties": {
          "state": {
            "$ref": "#/components/schemas/ContentStateModel"
          },
          "publishDate": {
            "type": "string",
            "format": "date-time",
            "nullable": true
          }
        },
        "additionalProperties": false
      },
      "EntityTreeItemModel": {
        "required": [
          "$type"
        ],
        "type": "object",
        "allOf": [
          {
            "$ref": "#/components/schemas/TreeItemModel"
          }
        ],
        "properties": {
          "$type": {
            "type": "string"
          },
          "key": {
            "type": "string",
            "format": "uuid"
          },
          "isContainer": {
            "type": "boolean"
          },
          "parentKey": {
            "type": "string",
            "format": "uuid",
            "nullable": true
          }
        },
        "additionalProperties": false,
        "discriminator": {
          "propertyName": "$type",
          "mapping": {
            "EntityTreeItemViewModel": "#/components/schemas/EntityTreeItemModel",
            "ContentTreeItemViewModel": "#/components/schemas/ContentTreeItemModel",
            "DocumentBlueprintTreeItemViewModel": "#/components/schemas/DocumentBlueprintTreeItemModel",
            "DocumentTreeItemViewModel": "#/components/schemas/DocumentTreeItemModel",
            "DocumentTypeTreeItemViewModel": "#/components/schemas/DocumentTypeTreeItemModel",
            "FolderTreeItemViewModel": "#/components/schemas/FolderTreeItemModel"
          }
        }
      },
      "FieldModel": {
        "type": "object",
        "properties": {
          "name": {
            "type": "string"
          },
          "values": {
            "type": "array",
            "items": {
              "type": "string"
            }
          }
        },
        "additionalProperties": false
      },
      "FileSystemTreeItemModel": {
        "type": "object",
        "allOf": [
          {
            "$ref": "#/components/schemas/TreeItemModel"
          }
        ],
        "properties": {
          "path": {
            "type": "string"
          },
          "isFolder": {
            "type": "boolean"
          }
        },
        "additionalProperties": false
      },
      "FolderCreateModel": {
        "type": "object",
        "allOf": [
          {
            "$ref": "#/components/schemas/FolderModelBaseModel"
          }
        ],
        "properties": {
          "parentKey": {
            "type": "string",
            "format": "uuid",
            "nullable": true
          }
        },
        "additionalProperties": false
      },
      "FolderModel": {
        "required": [
          "$type"
        ],
        "type": "object",
        "allOf": [
          {
            "$ref": "#/components/schemas/FolderModelBaseModel"
          }
        ],
        "properties": {
          "$type": {
            "type": "string"
          },
          "key": {
            "type": "string",
            "format": "uuid"
          },
          "parentKey": {
            "type": "string",
            "format": "uuid",
            "nullable": true
          }
        },
        "additionalProperties": false,
        "discriminator": {
          "propertyName": "$type",
          "mapping": {
            "FolderViewModel": "#/components/schemas/FolderModel"
          }
        }
      },
      "FolderModelBaseModel": {
        "type": "object",
        "properties": {
          "name": {
            "type": "string"
          }
        },
        "additionalProperties": false
      },
      "FolderTreeItemModel": {
        "required": [
          "$type"
        ],
        "type": "object",
        "allOf": [
          {
            "$ref": "#/components/schemas/EntityTreeItemModel"
          }
        ],
        "properties": {
          "$type": {
            "type": "string"
          },
          "isFolder": {
            "type": "boolean"
          }
        },
        "additionalProperties": false,
        "discriminator": {
          "propertyName": "$type",
          "mapping": {
            "FolderTreeItemViewModel": "#/components/schemas/FolderTreeItemModel",
            "DocumentTypeTreeItemViewModel": "#/components/schemas/DocumentTypeTreeItemModel"
          }
        }
      },
      "FolderUpdateModel": {
        "type": "object",
        "allOf": [
          {
            "$ref": "#/components/schemas/FolderModelBaseModel"
          }
        ],
        "additionalProperties": false
      },
      "HealthCheckActionModel": {
        "type": "object",
        "properties": {
          "healthCheckKey": {
            "type": "string",
            "format": "uuid"
          },
          "alias": {
            "type": "string",
            "nullable": true
          },
          "name": {
            "type": "string",
            "nullable": true
          },
          "description": {
            "type": "string",
            "nullable": true
          },
          "valueRequired": {
            "type": "boolean"
          },
          "providedValue": {
            "type": "string",
            "nullable": true
          },
          "providedValueValidation": {
            "type": "string",
            "nullable": true
          },
          "providedValueValidationRegex": {
            "type": "string",
            "nullable": true
          }
        },
        "additionalProperties": false
      },
      "HealthCheckGroupModel": {
        "type": "object",
        "allOf": [
          {
            "$ref": "#/components/schemas/HealthCheckGroupModelBaseModel"
          }
        ],
        "properties": {
          "checks": {
            "type": "array",
            "items": {
              "oneOf": [
                {
                  "$ref": "#/components/schemas/HealthCheckModel"
                }
              ]
            }
          }
        },
        "additionalProperties": false
      },
      "HealthCheckGroupModelBaseModel": {
        "type": "object",
        "properties": {
          "name": {
            "type": "string"
          }
        },
        "additionalProperties": false
      },
      "HealthCheckGroupWithResultModel": {
        "type": "object",
        "properties": {
          "checks": {
            "type": "array",
            "items": {
              "oneOf": [
                {
                  "$ref": "#/components/schemas/HealthCheckWithResultModel"
                }
              ]
            }
          }
        },
        "additionalProperties": false
      },
      "HealthCheckModel": {
        "type": "object",
        "allOf": [
          {
            "$ref": "#/components/schemas/HealthCheckModelBaseModel"
          }
        ],
        "properties": {
          "name": {
            "type": "string"
          },
          "description": {
            "type": "string",
            "nullable": true
          }
        },
        "additionalProperties": false
      },
      "HealthCheckModelBaseModel": {
        "type": "object",
        "properties": {
          "key": {
            "type": "string",
            "format": "uuid"
          }
        },
        "additionalProperties": false
      },
      "HealthCheckResultModel": {
        "type": "object",
        "properties": {
          "message": {
            "type": "string"
          },
          "resultType": {
            "$ref": "#/components/schemas/StatusResultTypeModel"
          },
          "actions": {
            "type": "array",
            "items": {
              "oneOf": [
                {
                  "$ref": "#/components/schemas/HealthCheckActionModel"
                }
              ]
            },
            "nullable": true
          },
          "readMoreLink": {
            "type": "string",
            "nullable": true
          }
        },
        "additionalProperties": false
      },
      "HealthCheckWithResultModel": {
        "type": "object",
        "allOf": [
          {
            "$ref": "#/components/schemas/HealthCheckModelBaseModel"
          }
        ],
        "properties": {
          "results": {
            "type": "array",
            "items": {
              "oneOf": [
                {
                  "$ref": "#/components/schemas/HealthCheckResultModel"
                }
              ]
            },
            "nullable": true
          }
        },
        "additionalProperties": false
      },
      "HealthStatusModel": {
        "enum": [
          "Healthy",
          "Unhealthy",
          "Rebuilding"
        ],
        "type": "integer",
        "format": "int32"
      },
      "HelpPageModel": {
        "type": "object",
        "properties": {
          "name": {
            "type": "string",
            "nullable": true
          },
          "description": {
            "type": "string",
            "nullable": true
          },
          "url": {
            "type": "string",
            "nullable": true
          },
          "type": {
            "type": "string",
            "nullable": true
          }
        },
        "additionalProperties": false
      },
      "IndexModel": {
        "required": [
          "canRebuild",
          "documentCount",
          "fieldCount",
          "name"
        ],
        "type": "object",
        "properties": {
          "name": {
            "minLength": 1,
            "type": "string"
          },
          "healthStatus": {
            "$ref": "#/components/schemas/HealthStatusModel"
          },
          "canRebuild": {
            "type": "boolean"
          },
          "searcherName": {
            "type": "string"
          },
          "documentCount": {
            "type": "integer",
            "format": "int64"
          },
          "fieldCount": {
            "type": "integer",
            "format": "int32"
          },
          "providerProperties": {
            "type": "object",
            "additionalProperties": { },
            "nullable": true
          }
        },
        "additionalProperties": false
      },
      "InstallModel": {
        "required": [
          "database",
          "user"
        ],
        "type": "object",
        "properties": {
          "user": {
            "oneOf": [
              {
                "$ref": "#/components/schemas/UserInstallModel"
              }
            ]
          },
          "database": {
            "oneOf": [
              {
                "$ref": "#/components/schemas/DatabaseInstallModel"
              }
            ]
          },
          "telemetryLevel": {
            "$ref": "#/components/schemas/TelemetryLevelModel"
          }
        },
        "additionalProperties": false
      },
      "InstallSettingsModel": {
        "type": "object",
        "properties": {
          "user": {
            "oneOf": [
              {
                "$ref": "#/components/schemas/UserSettingsModel"
              }
            ]
          },
          "databases": {
            "type": "array",
            "items": {
              "oneOf": [
                {
                  "$ref": "#/components/schemas/DatabaseSettingsModel"
                }
              ]
            }
          }
        },
        "additionalProperties": false
      },
      "LanguageCreateModel": {
        "type": "object",
        "allOf": [
          {
            "$ref": "#/components/schemas/LanguageModelBaseModel"
          }
        ],
        "properties": {
          "isoCode": {
            "type": "string"
          }
        },
        "additionalProperties": false
      },
      "LanguageModel": {
        "type": "object",
        "allOf": [
          {
            "$ref": "#/components/schemas/LanguageModelBaseModel"
          }
        ],
        "properties": {
          "isoCode": {
            "type": "string"
          }
        },
        "additionalProperties": false
      },
      "LanguageModelBaseModel": {
        "type": "object",
        "properties": {
          "name": {
            "type": "string"
          },
          "isDefault": {
            "type": "boolean"
          },
          "isMandatory": {
            "type": "boolean"
          },
          "fallbackIsoCode": {
            "type": "string",
            "nullable": true
          }
        },
        "additionalProperties": false
      },
      "LanguageUpdateModel": {
        "type": "object",
        "allOf": [
          {
            "$ref": "#/components/schemas/LanguageModelBaseModel"
          }
        ],
        "additionalProperties": false
      },
      "LogLevelCountsModel": {
        "type": "object",
        "properties": {
          "information": {
            "type": "integer",
            "format": "int32"
          },
          "debug": {
            "type": "integer",
            "format": "int32"
          },
          "warning": {
            "type": "integer",
            "format": "int32"
          },
          "error": {
            "type": "integer",
            "format": "int32"
          },
          "fatal": {
            "type": "integer",
            "format": "int32"
          }
        },
        "additionalProperties": false
      },
      "LogLevelModel": {
        "enum": [
          "Verbose",
          "Debug",
          "Information",
          "Warning",
          "Error",
          "Fatal"
        ],
        "type": "integer",
        "format": "int32"
      },
      "LogMessageModel": {
        "type": "object",
        "properties": {
          "timestamp": {
            "type": "string",
            "format": "date-time"
          },
          "level": {
            "$ref": "#/components/schemas/LogLevelModel"
          },
          "messageTemplate": {
            "type": "string",
            "nullable": true
          },
          "renderedMessage": {
            "type": "string",
            "nullable": true
          },
          "properties": {
            "type": "array",
            "items": {
              "oneOf": [
                {
                  "$ref": "#/components/schemas/LogMessagePropertyModel"
                }
              ]
            }
          },
          "exception": {
            "type": "string",
            "nullable": true
          }
        },
        "additionalProperties": false
      },
      "LogMessagePropertyModel": {
        "type": "object",
        "properties": {
          "name": {
            "type": "string"
          },
          "value": {
            "type": "string",
            "nullable": true
          }
        },
        "additionalProperties": false
      },
      "LogTemplateModel": {
        "type": "object",
        "properties": {
          "messageTemplate": {
            "type": "string",
            "nullable": true
          },
          "count": {
            "type": "integer",
            "format": "int32"
          }
        },
        "additionalProperties": false
      },
      "LoggerModel": {
        "type": "object",
        "properties": {
          "name": {
            "type": "string"
          },
          "level": {
            "$ref": "#/components/schemas/LogLevelModel"
          }
        },
        "additionalProperties": false
      },
      "ModelsBuilderModel": {
        "type": "object",
        "properties": {
          "mode": {
            "$ref": "#/components/schemas/ModelsModeModel"
          },
          "canGenerate": {
            "type": "boolean"
          },
          "outOfDateModels": {
            "type": "boolean"
          },
          "lastError": {
            "type": "string",
            "nullable": true
          },
          "version": {
            "type": "string",
            "nullable": true
          },
          "modelsNamespace": {
            "type": "string",
            "nullable": true
          },
          "trackingOutOfDateModels": {
            "type": "boolean"
          }
        },
        "additionalProperties": false
      },
      "ModelsModeModel": {
        "enum": [
          "Nothing",
          "InMemoryAuto",
          "SourceCodeManual",
          "SourceCodeAuto"
        ],
        "type": "integer",
        "format": "int32"
      },
      "ObjectTypeResponseModel": {
        "type": "object",
        "properties": {
          "name": {
            "type": "string",
            "nullable": true
          },
          "id": {
            "type": "string",
            "format": "uuid"
          }
        },
        "additionalProperties": false
      },
      "OkResultModel": {
        "type": "object",
        "properties": {
          "statusCode": {
            "type": "integer",
            "format": "int32"
          }
        },
        "additionalProperties": false
      },
      "OperatorModel": {
        "enum": [
          "Equals",
          "NotEquals",
          "Contains",
          "NotContains",
          "LessThan",
          "LessThanEqualTo",
          "GreaterThan",
          "GreaterThanEqualTo"
        ],
        "type": "integer",
        "format": "int32"
      },
      "OutOfDateStatusModel": {
        "type": "object",
        "properties": {
          "status": {
            "$ref": "#/components/schemas/OutOfDateTypeModel"
          }
        },
        "additionalProperties": false
      },
      "OutOfDateTypeModel": {
        "enum": [
          "OutOfDate",
          "Current",
          "Unknown"
        ],
        "type": "integer",
        "format": "int32"
      },
      "PackageCreateModel": {
        "type": "object",
        "allOf": [
          {
            "$ref": "#/components/schemas/PackageModelBaseModel"
          }
        ],
        "additionalProperties": false
      },
      "PackageDefinitionModel": {
        "type": "object",
        "allOf": [
          {
            "$ref": "#/components/schemas/PackageModelBaseModel"
          }
        ],
        "properties": {
          "key": {
            "type": "string",
            "format": "uuid"
          },
          "packagePath": {
            "type": "string"
          }
        },
        "additionalProperties": false
      },
      "PackageManifestModel": {
        "type": "object",
        "properties": {
          "name": {
            "type": "string"
          },
          "version": {
            "type": "string",
            "nullable": true
          },
          "extensions": {
            "type": "array",
            "items": { }
          }
        },
        "additionalProperties": false
      },
      "PackageMigrationStatusModel": {
        "type": "object",
        "properties": {
          "packageName": {
            "type": "string"
          },
          "hasPendingMigrations": {
            "type": "boolean"
          }
        },
        "additionalProperties": false
      },
      "PackageModelBaseModel": {
        "type": "object",
        "properties": {
          "name": {
            "type": "string"
          },
          "contentNodeId": {
            "type": "string",
            "nullable": true
          },
          "contentLoadChildNodes": {
            "type": "boolean"
          },
          "mediaKeys": {
            "type": "array",
            "items": {
              "type": "string",
              "format": "uuid"
            }
          },
          "mediaLoadChildNodes": {
            "type": "boolean"
          },
          "documentTypes": {
            "type": "array",
            "items": {
              "type": "string"
            }
          },
          "mediaTypes": {
            "type": "array",
            "items": {
              "type": "string"
            }
          },
          "dataTypes": {
            "type": "array",
            "items": {
              "type": "string"
            }
          },
          "templates": {
            "type": "array",
            "items": {
              "type": "string"
            }
          },
          "partialViews": {
            "type": "array",
            "items": {
              "type": "string"
            }
          },
          "stylesheets": {
            "type": "array",
            "items": {
              "type": "string"
            }
          },
          "scripts": {
            "type": "array",
            "items": {
              "type": "string"
            }
          },
          "languages": {
            "type": "array",
            "items": {
              "type": "string"
            }
          },
          "dictionaryItems": {
            "type": "array",
            "items": {
              "type": "string"
            }
          }
        },
        "additionalProperties": false
      },
      "PackageUpdateModel": {
        "type": "object",
        "allOf": [
          {
            "$ref": "#/components/schemas/PackageModelBaseModel"
          }
        ],
        "properties": {
          "packagePath": {
            "type": "string"
          }
        },
        "additionalProperties": false
      },
      "PagedAuditLogResponseModel": {
        "required": [
          "items",
          "total"
        ],
        "type": "object",
        "properties": {
          "total": {
            "type": "integer",
            "format": "int64"
          },
          "items": {
            "type": "array",
            "items": {
              "oneOf": [
                {
                  "$ref": "#/components/schemas/AuditLogResponseModel"
                }
              ]
            }
          }
        },
        "additionalProperties": false
      },
      "PagedAuditLogWithUsernameResponseModel": {
        "required": [
          "items",
          "total"
        ],
        "type": "object",
        "properties": {
          "total": {
            "type": "integer",
            "format": "int64"
          },
          "items": {
            "type": "array",
            "items": {
              "oneOf": [
                {
                  "$ref": "#/components/schemas/AuditLogWithUsernameResponseModel"
                }
              ]
            }
          }
        },
        "additionalProperties": false
      },
      "PagedContentTreeItemModel": {
        "required": [
          "items",
          "total"
        ],
        "type": "object",
        "properties": {
          "total": {
            "type": "integer",
            "format": "int64"
          },
          "items": {
            "type": "array",
            "items": {
              "oneOf": [
                {
                  "$ref": "#/components/schemas/ContentTreeItemModel"
                },
                {
                  "$ref": "#/components/schemas/DocumentTreeItemModel"
                }
              ]
            }
          }
        },
        "additionalProperties": false
      },
      "PagedCultureModel": {
        "required": [
          "items",
          "total"
        ],
        "type": "object",
        "properties": {
          "total": {
            "type": "integer",
            "format": "int64"
          },
          "items": {
            "type": "array",
            "items": {
              "oneOf": [
                {
                  "$ref": "#/components/schemas/CultureModel"
                }
              ]
            }
          }
        },
        "additionalProperties": false
      },
      "PagedDictionaryOverviewModel": {
        "required": [
          "items",
          "total"
        ],
        "type": "object",
        "properties": {
          "total": {
            "type": "integer",
            "format": "int64"
          },
          "items": {
            "type": "array",
            "items": {
              "oneOf": [
                {
                  "$ref": "#/components/schemas/DictionaryOverviewModel"
                }
              ]
            }
          }
        },
        "additionalProperties": false
      },
      "PagedDocumentBlueprintTreeItemModel": {
        "required": [
          "items",
          "total"
        ],
        "type": "object",
        "properties": {
          "total": {
            "type": "integer",
            "format": "int64"
          },
          "items": {
            "type": "array",
            "items": {
              "oneOf": [
                {
                  "$ref": "#/components/schemas/DocumentBlueprintTreeItemModel"
                }
              ]
            }
          }
        },
        "additionalProperties": false
      },
      "PagedDocumentTreeItemModel": {
        "required": [
          "items",
          "total"
        ],
        "type": "object",
        "properties": {
          "total": {
            "type": "integer",
            "format": "int64"
          },
          "items": {
            "type": "array",
            "items": {
              "oneOf": [
                {
                  "$ref": "#/components/schemas/DocumentTreeItemModel"
                }
              ]
            }
          }
        },
        "additionalProperties": false
      },
      "PagedDocumentTypeTreeItemModel": {
        "required": [
          "items",
          "total"
        ],
        "type": "object",
        "properties": {
          "total": {
            "type": "integer",
            "format": "int64"
          },
          "items": {
            "type": "array",
            "items": {
              "oneOf": [
                {
                  "$ref": "#/components/schemas/DocumentTypeTreeItemModel"
                }
              ]
            }
          }
        },
        "additionalProperties": false
      },
      "PagedEntityTreeItemModel": {
        "required": [
          "items",
          "total"
        ],
        "type": "object",
        "properties": {
          "total": {
            "type": "integer",
            "format": "int64"
          },
          "items": {
            "type": "array",
            "items": {
              "oneOf": [
                {
                  "$ref": "#/components/schemas/EntityTreeItemModel"
                },
                {
                  "$ref": "#/components/schemas/ContentTreeItemModel"
                },
                {
                  "$ref": "#/components/schemas/DocumentBlueprintTreeItemModel"
                },
                {
                  "$ref": "#/components/schemas/DocumentTreeItemModel"
                },
                {
                  "$ref": "#/components/schemas/DocumentTypeTreeItemModel"
                },
                {
                  "$ref": "#/components/schemas/FolderTreeItemModel"
                }
              ]
            }
          }
        },
        "additionalProperties": false
      },
      "PagedFileSystemTreeItemModel": {
        "required": [
          "items",
          "total"
        ],
        "type": "object",
        "properties": {
          "total": {
            "type": "integer",
            "format": "int64"
          },
          "items": {
            "type": "array",
            "items": {
              "oneOf": [
                {
                  "$ref": "#/components/schemas/FileSystemTreeItemModel"
                }
              ]
            }
          }
        },
        "additionalProperties": false
      },
      "PagedFolderTreeItemModel": {
        "required": [
          "items",
          "total"
        ],
        "type": "object",
        "properties": {
          "total": {
            "type": "integer",
            "format": "int64"
          },
          "items": {
            "type": "array",
            "items": {
              "oneOf": [
                {
                  "$ref": "#/components/schemas/FolderTreeItemModel"
                },
                {
                  "$ref": "#/components/schemas/DocumentTypeTreeItemModel"
                }
              ]
            }
          }
        },
        "additionalProperties": false
      },
      "PagedHealthCheckGroupModelBaseModel": {
        "required": [
          "items",
          "total"
        ],
        "type": "object",
        "properties": {
          "total": {
            "type": "integer",
            "format": "int64"
          },
          "items": {
            "type": "array",
            "items": {
              "oneOf": [
                {
                  "$ref": "#/components/schemas/HealthCheckGroupModelBaseModel"
                },
                {
                  "$ref": "#/components/schemas/HealthCheckGroupModel"
                }
              ]
            }
          }
        },
        "additionalProperties": false
      },
      "PagedHelpPageModel": {
        "required": [
          "items",
          "total"
        ],
        "type": "object",
        "properties": {
          "total": {
            "type": "integer",
            "format": "int64"
          },
          "items": {
            "type": "array",
            "items": {
              "oneOf": [
                {
                  "$ref": "#/components/schemas/HelpPageModel"
                }
              ]
            }
          }
        },
        "additionalProperties": false
      },
      "PagedIndexModel": {
        "required": [
          "items",
          "total"
        ],
        "type": "object",
        "properties": {
          "total": {
            "type": "integer",
            "format": "int64"
          },
          "items": {
            "type": "array",
            "items": {
              "oneOf": [
                {
                  "$ref": "#/components/schemas/IndexModel"
                }
              ]
            }
          }
        },
        "additionalProperties": false
      },
      "PagedLanguageModel": {
        "required": [
          "items",
          "total"
        ],
        "type": "object",
        "properties": {
          "total": {
            "type": "integer",
            "format": "int64"
          },
          "items": {
            "type": "array",
            "items": {
              "oneOf": [
                {
                  "$ref": "#/components/schemas/LanguageModel"
                }
              ]
            }
          }
        },
        "additionalProperties": false
      },
      "PagedLogMessageModel": {
        "required": [
          "items",
          "total"
        ],
        "type": "object",
        "properties": {
          "total": {
            "type": "integer",
            "format": "int64"
          },
          "items": {
            "type": "array",
            "items": {
              "oneOf": [
                {
                  "$ref": "#/components/schemas/LogMessageModel"
                }
              ]
            }
          }
        },
        "additionalProperties": false
      },
      "PagedLogTemplateModel": {
        "required": [
          "items",
          "total"
        ],
        "type": "object",
        "properties": {
          "total": {
            "type": "integer",
            "format": "int64"
          },
          "items": {
            "type": "array",
            "items": {
              "oneOf": [
                {
                  "$ref": "#/components/schemas/LogTemplateModel"
                }
              ]
            }
          }
        },
        "additionalProperties": false
      },
      "PagedLoggerModel": {
        "required": [
          "items",
          "total"
        ],
        "type": "object",
        "properties": {
          "total": {
            "type": "integer",
            "format": "int64"
          },
          "items": {
            "type": "array",
            "items": {
              "oneOf": [
                {
                  "$ref": "#/components/schemas/LoggerModel"
                }
              ]
            }
          }
        },
        "additionalProperties": false
      },
<<<<<<< HEAD
      "PagedObjectTypeResponseModel": {
=======
      "PagedPackageDefinitionModel": {
>>>>>>> 1d8941cf
        "required": [
          "items",
          "total"
        ],
        "type": "object",
        "properties": {
          "total": {
            "type": "integer",
            "format": "int64"
          },
          "items": {
            "type": "array",
            "items": {
              "oneOf": [
                {
<<<<<<< HEAD
                  "$ref": "#/components/schemas/ObjectTypeResponseModel"
=======
                  "$ref": "#/components/schemas/PackageDefinitionModel"
                }
              ]
            }
          }
        },
        "additionalProperties": false
      },
      "PagedPackageMigrationStatusModel": {
        "required": [
          "items",
          "total"
        ],
        "type": "object",
        "properties": {
          "total": {
            "type": "integer",
            "format": "int64"
          },
          "items": {
            "type": "array",
            "items": {
              "oneOf": [
                {
                  "$ref": "#/components/schemas/PackageMigrationStatusModel"
>>>>>>> 1d8941cf
                }
              ]
            }
          }
        },
        "additionalProperties": false
      },
      "PagedRecycleBinItemModel": {
        "required": [
          "items",
          "total"
        ],
        "type": "object",
        "properties": {
          "total": {
            "type": "integer",
            "format": "int64"
          },
          "items": {
            "type": "array",
            "items": {
              "oneOf": [
                {
                  "$ref": "#/components/schemas/RecycleBinItemModel"
                }
              ]
            }
          }
        },
        "additionalProperties": false
      },
      "PagedRedirectUrlModel": {
        "required": [
          "items",
          "total"
        ],
        "type": "object",
        "properties": {
          "total": {
            "type": "integer",
            "format": "int64"
          },
          "items": {
            "type": "array",
            "items": {
              "oneOf": [
                {
                  "$ref": "#/components/schemas/RedirectUrlModel"
                }
              ]
            }
          }
        },
        "additionalProperties": false
      },
      "PagedRelationItemModel": {
        "required": [
          "items",
          "total"
        ],
        "type": "object",
        "properties": {
          "total": {
            "type": "integer",
            "format": "int64"
          },
          "items": {
            "type": "array",
            "items": {
              "oneOf": [
                {
                  "$ref": "#/components/schemas/RelationItemModel"
                }
              ]
            }
          }
        },
        "additionalProperties": false
      },
      "PagedRelationModel": {
        "required": [
          "items",
          "total"
        ],
        "type": "object",
        "properties": {
          "total": {
            "type": "integer",
            "format": "int64"
          },
          "items": {
            "type": "array",
            "items": {
              "oneOf": [
                {
                  "$ref": "#/components/schemas/RelationModel"
                }
              ]
            }
          }
        },
        "additionalProperties": false
      },
      "PagedSavedLogSearchModel": {
        "required": [
          "items",
          "total"
        ],
        "type": "object",
        "properties": {
          "total": {
            "type": "integer",
            "format": "int64"
          },
          "items": {
            "type": "array",
            "items": {
              "oneOf": [
                {
                  "$ref": "#/components/schemas/SavedLogSearchModel"
                }
              ]
            }
          }
        },
        "additionalProperties": false
      },
      "PagedSearchResultModel": {
        "required": [
          "items",
          "total"
        ],
        "type": "object",
        "properties": {
          "total": {
            "type": "integer",
            "format": "int64"
          },
          "items": {
            "type": "array",
            "items": {
              "oneOf": [
                {
                  "$ref": "#/components/schemas/SearchResultModel"
                }
              ]
            }
          }
        },
        "additionalProperties": false
      },
      "PagedSearcherModel": {
        "required": [
          "items",
          "total"
        ],
        "type": "object",
        "properties": {
          "total": {
            "type": "integer",
            "format": "int64"
          },
          "items": {
            "type": "array",
            "items": {
              "oneOf": [
                {
                  "$ref": "#/components/schemas/SearcherModel"
                }
              ]
            }
          }
        },
        "additionalProperties": false
      },
      "PagedTelemetryModel": {
        "required": [
          "items",
          "total"
        ],
        "type": "object",
        "properties": {
          "total": {
            "type": "integer",
            "format": "int64"
          },
          "items": {
            "type": "array",
            "items": {
              "oneOf": [
                {
                  "$ref": "#/components/schemas/TelemetryModel"
                }
              ]
            }
          }
        },
        "additionalProperties": false
      },
      "PagedUserGroupModel": {
        "required": [
          "items",
          "total"
        ],
        "type": "object",
        "properties": {
          "total": {
            "type": "integer",
            "format": "int64"
          },
          "items": {
            "type": "array",
            "items": {
              "oneOf": [
                {
                  "$ref": "#/components/schemas/UserGroupModel"
                }
              ]
            }
          }
        },
        "additionalProperties": false
      },
      "ProblemDetailsModel": {
        "type": "object",
        "properties": {
          "type": {
            "type": "string",
            "nullable": true
          },
          "title": {
            "type": "string",
            "nullable": true
          },
          "status": {
            "type": "integer",
            "format": "int32",
            "nullable": true
          },
          "detail": {
            "type": "string",
            "nullable": true
          },
          "instance": {
            "type": "string",
            "nullable": true
          }
        },
        "additionalProperties": { }
      },
      "ProfilingStatusModel": {
        "type": "object",
        "properties": {
          "enabled": {
            "type": "boolean"
          }
        },
        "additionalProperties": false
      },
      "PropertyTypeAppearanceModel": {
        "type": "object",
        "properties": {
          "labelOnTop": {
            "type": "boolean"
          }
        },
        "additionalProperties": false
      },
      "PropertyTypeContainerViewModelBaseModel": {
        "type": "object",
        "properties": {
          "key": {
            "type": "string",
            "format": "uuid"
          },
          "parentKey": {
            "type": "string",
            "format": "uuid",
            "nullable": true
          },
          "name": {
            "type": "string",
            "nullable": true
          },
          "type": {
            "type": "string"
          },
          "sortOrder": {
            "type": "integer",
            "format": "int32"
          }
        },
        "additionalProperties": false
      },
      "PropertyTypeValidationModel": {
        "type": "object",
        "properties": {
          "mandatory": {
            "type": "boolean"
          },
          "mandatoryMessage": {
            "type": "string",
            "nullable": true
          },
          "regEx": {
            "type": "string",
            "nullable": true
          },
          "regExMessage": {
            "type": "string",
            "nullable": true
          }
        },
        "additionalProperties": false
      },
      "PropertyTypeViewModelBaseModel": {
        "type": "object",
        "properties": {
          "key": {
            "type": "string",
            "format": "uuid"
          },
          "containerKey": {
            "type": "string",
            "format": "uuid",
            "nullable": true
          },
          "alias": {
            "type": "string"
          },
          "name": {
            "type": "string"
          },
          "description": {
            "type": "string",
            "nullable": true
          },
          "dataTypeKey": {
            "type": "string",
            "format": "uuid"
          },
          "variesByCulture": {
            "type": "boolean"
          },
          "variesBySegment": {
            "type": "boolean"
          },
          "validation": {
            "oneOf": [
              {
                "$ref": "#/components/schemas/PropertyTypeValidationModel"
              }
            ]
          },
          "appearance": {
            "oneOf": [
              {
                "$ref": "#/components/schemas/PropertyTypeAppearanceModel"
              }
            ]
          }
        },
        "additionalProperties": false
      },
      "RecycleBinItemModel": {
        "required": [
          "$type"
        ],
        "type": "object",
        "properties": {
          "$type": {
            "type": "string"
          },
          "key": {
            "type": "string",
            "format": "uuid"
          },
          "name": {
            "type": "string"
          },
          "type": {
            "type": "string"
          },
          "icon": {
            "type": "string"
          },
          "hasChildren": {
            "type": "boolean"
          },
          "isContainer": {
            "type": "boolean"
          },
          "parentKey": {
            "type": "string",
            "format": "uuid",
            "nullable": true
          }
        },
        "additionalProperties": false,
        "discriminator": {
          "propertyName": "$type",
          "mapping": {
            "RecycleBinItemViewModel": "#/components/schemas/RecycleBinItemModel"
          }
        }
      },
      "RedirectStatusModel": {
        "enum": [
          "Enabled",
          "Disabled"
        ],
        "type": "integer",
        "format": "int32"
      },
      "RedirectUrlModel": {
        "type": "object",
        "properties": {
          "key": {
            "type": "string",
            "format": "uuid"
          },
          "originalUrl": {
            "type": "string"
          },
          "destinationUrl": {
            "type": "string"
          },
          "created": {
            "type": "string",
            "format": "date-time"
          },
          "contentKey": {
            "type": "string",
            "format": "uuid"
          },
          "culture": {
            "type": "string",
            "nullable": true
          }
        },
        "additionalProperties": false
      },
      "RedirectUrlStatusModel": {
        "type": "object",
        "properties": {
          "status": {
            "$ref": "#/components/schemas/RedirectStatusModel"
          },
          "userIsAdmin": {
            "type": "boolean"
          }
        },
        "additionalProperties": false
      },
      "RelationItemModel": {
        "type": "object",
        "properties": {
          "nodeKey": {
            "type": "string",
            "format": "uuid"
          },
          "nodeName": {
            "type": "string",
            "nullable": true
          },
          "nodeType": {
            "type": "string",
            "nullable": true
          },
          "nodePublished": {
            "type": "boolean",
            "nullable": true
          },
          "contentTypeIcon": {
            "type": "string",
            "nullable": true
          },
          "contentTypeAlias": {
            "type": "string",
            "nullable": true
          },
          "contentTypeName": {
            "type": "string",
            "nullable": true
          },
          "relationTypeName": {
            "type": "string",
            "nullable": true
          },
          "relationTypeIsBidirectional": {
            "type": "boolean"
          },
          "relationTypeIsDependency": {
            "type": "boolean"
          }
        },
        "additionalProperties": false
      },
      "RelationModel": {
        "type": "object",
        "properties": {
          "parentId": {
            "type": "integer",
            "format": "int32"
          },
          "parentName": {
            "type": "string",
            "nullable": true
          },
          "childId": {
            "type": "integer",
            "format": "int32"
          },
          "childName": {
            "type": "string",
            "nullable": true
          },
          "createDate": {
            "type": "string",
            "format": "date-time"
          },
          "comment": {
            "type": "string",
            "nullable": true
          }
        },
        "additionalProperties": false
      },
      "RelationTypeBaseModel": {
        "type": "object",
        "properties": {
          "name": {
            "type": "string"
          },
          "isBidirectional": {
            "type": "boolean"
          },
          "parentObjectType": {
            "type": "string",
            "format": "uuid",
            "nullable": true
          },
          "childObjectType": {
            "type": "string",
            "format": "uuid",
            "nullable": true
          },
          "isDependency": {
            "type": "boolean"
          }
        },
        "additionalProperties": false
      },
      "RelationTypeResponseModel": {
        "type": "object",
        "allOf": [
          {
            "$ref": "#/components/schemas/RelationTypeBaseModel"
          }
        ],
        "properties": {
          "key": {
            "type": "string",
            "format": "uuid"
          },
          "alias": {
            "type": "string",
            "nullable": true
          },
          "path": {
            "type": "string"
          },
          "isSystemRelationType": {
            "type": "boolean"
          },
          "parentObjectTypeName": {
            "type": "string",
            "nullable": true
          },
          "childObjectTypeName": {
            "type": "string",
            "nullable": true
          }
        },
        "additionalProperties": false
      },
      "RuntimeLevelModel": {
        "enum": [
          "Unknown",
          "Boot",
          "Install",
          "Upgrade",
          "Run",
          "BootFailed"
        ],
        "type": "integer",
        "format": "int32"
      },
      "SavedLogSearchModel": {
        "type": "object",
        "properties": {
          "name": {
            "type": "string"
          },
          "query": {
            "type": "string"
          }
        },
        "additionalProperties": false
      },
      "SearchResultModel": {
        "type": "object",
        "properties": {
          "id": {
            "type": "string"
          },
          "score": {
            "type": "number",
            "format": "float"
          },
          "fieldCount": {
            "type": "integer",
            "format": "int32",
            "readOnly": true
          },
          "fields": {
            "type": "array",
            "items": {
              "oneOf": [
                {
                  "$ref": "#/components/schemas/FieldModel"
                }
              ]
            }
          }
        },
        "additionalProperties": false
      },
      "SearcherModel": {
        "type": "object",
        "properties": {
          "name": {
            "type": "string"
          }
        },
        "additionalProperties": false
      },
      "ServerStatusModel": {
        "type": "object",
        "properties": {
          "serverStatus": {
            "$ref": "#/components/schemas/RuntimeLevelModel"
          }
        },
        "additionalProperties": false
      },
      "StatusResultTypeModel": {
        "enum": [
          "Success",
          "Warning",
          "Error",
          "Info"
        ],
        "type": "integer",
        "format": "int32"
      },
      "TelemetryLevelModel": {
        "enum": [
          "Minimal",
          "Basic",
          "Detailed"
        ],
        "type": "integer",
        "format": "int32"
      },
      "TelemetryModel": {
        "type": "object",
        "properties": {
          "telemetryLevel": {
            "$ref": "#/components/schemas/TelemetryLevelModel"
          }
        },
        "additionalProperties": false
      },
      "TemplateCreateModel": {
        "type": "object",
        "allOf": [
          {
            "$ref": "#/components/schemas/TemplateModelBaseModel"
          }
        ],
        "additionalProperties": false
      },
      "TemplateModel": {
        "required": [
          "$type"
        ],
        "type": "object",
        "allOf": [
          {
            "$ref": "#/components/schemas/TemplateModelBaseModel"
          }
        ],
        "properties": {
          "$type": {
            "type": "string"
          },
          "key": {
            "type": "string",
            "format": "uuid"
          }
        },
        "additionalProperties": false,
        "discriminator": {
          "propertyName": "$type",
          "mapping": {
            "TemplateViewModel": "#/components/schemas/TemplateModel"
          }
        }
      },
      "TemplateModelBaseModel": {
        "type": "object",
        "properties": {
          "name": {
            "type": "string"
          },
          "alias": {
            "type": "string"
          },
          "content": {
            "type": "string",
            "nullable": true
          }
        },
        "additionalProperties": false
      },
      "TemplateQueryExecuteFilterModel": {
        "type": "object",
        "properties": {
          "propertyAlias": {
            "type": "string"
          },
          "constraintValue": {
            "type": "string"
          },
          "operator": {
            "$ref": "#/components/schemas/OperatorModel"
          }
        },
        "additionalProperties": false
      },
      "TemplateQueryExecuteModel": {
        "type": "object",
        "properties": {
          "rootContentKey": {
            "type": "string",
            "format": "uuid",
            "nullable": true
          },
          "contentTypeAlias": {
            "type": "string",
            "nullable": true
          },
          "filters": {
            "type": "array",
            "items": {
              "oneOf": [
                {
                  "$ref": "#/components/schemas/TemplateQueryExecuteFilterModel"
                }
              ]
            },
            "nullable": true
          },
          "sort": {
            "oneOf": [
              {
                "$ref": "#/components/schemas/TemplateQueryExecuteSortModel"
              }
            ],
            "nullable": true
          },
          "take": {
            "type": "integer",
            "format": "int32"
          }
        },
        "additionalProperties": false
      },
      "TemplateQueryExecuteSortModel": {
        "type": "object",
        "properties": {
          "propertyAlias": {
            "type": "string"
          },
          "direction": {
            "type": "string",
            "nullable": true
          }
        },
        "additionalProperties": false
      },
      "TemplateQueryOperatorModel": {
        "type": "object",
        "properties": {
          "operator": {
            "$ref": "#/components/schemas/OperatorModel"
          },
          "applicableTypes": {
            "type": "array",
            "items": {
              "$ref": "#/components/schemas/TemplateQueryPropertyTypeModel"
            }
          }
        },
        "additionalProperties": false
      },
      "TemplateQueryPropertyModel": {
        "type": "object",
        "properties": {
          "alias": {
            "type": "string"
          },
          "type": {
            "$ref": "#/components/schemas/TemplateQueryPropertyTypeModel"
          }
        },
        "additionalProperties": false
      },
      "TemplateQueryPropertyTypeModel": {
        "enum": [
          "String",
          "DateTime",
          "Integer"
        ],
        "type": "integer",
        "format": "int32"
      },
      "TemplateQueryResultItemModel": {
        "type": "object",
        "properties": {
          "icon": {
            "type": "string"
          },
          "name": {
            "type": "string"
          }
        },
        "additionalProperties": false
      },
      "TemplateQueryResultModel": {
        "type": "object",
        "properties": {
          "queryExpression": {
            "type": "string"
          },
          "sampleResults": {
            "type": "array",
            "items": {
              "oneOf": [
                {
                  "$ref": "#/components/schemas/TemplateQueryResultItemModel"
                }
              ]
            }
          },
          "resultCount": {
            "type": "integer",
            "format": "int32"
          },
          "executionTime": {
            "type": "integer",
            "format": "int64"
          }
        },
        "additionalProperties": false
      },
      "TemplateQuerySettingsModel": {
        "type": "object",
        "properties": {
          "contentTypeAliases": {
            "type": "array",
            "items": {
              "type": "string"
            }
          },
          "properties": {
            "type": "array",
            "items": {
              "oneOf": [
                {
                  "$ref": "#/components/schemas/TemplateQueryPropertyModel"
                }
              ]
            }
          },
          "operators": {
            "type": "array",
            "items": {
              "oneOf": [
                {
                  "$ref": "#/components/schemas/TemplateQueryOperatorModel"
                }
              ]
            }
          }
        },
        "additionalProperties": false
      },
      "TemplateScaffoldModel": {
        "type": "object",
        "properties": {
          "content": {
            "type": "string"
          }
        },
        "additionalProperties": false
      },
      "TemplateUpdateModel": {
        "type": "object",
        "allOf": [
          {
            "$ref": "#/components/schemas/TemplateModelBaseModel"
          }
        ],
        "additionalProperties": false
      },
      "TreeItemModel": {
        "type": "object",
        "properties": {
          "name": {
            "type": "string"
          },
          "type": {
            "type": "string"
          },
          "icon": {
            "type": "string"
          },
          "hasChildren": {
            "type": "boolean"
          }
        },
        "additionalProperties": false
      },
      "UpdateRelationTypeRequestModel": {
        "type": "object",
        "allOf": [
          {
            "$ref": "#/components/schemas/RelationTypeBaseModel"
          }
        ],
        "additionalProperties": false
      },
      "UpgradeSettingsModel": {
        "type": "object",
        "properties": {
          "currentState": {
            "type": "string"
          },
          "newState": {
            "type": "string"
          },
          "newVersion": {
            "type": "string"
          },
          "oldVersion": {
            "type": "string"
          },
          "reportUrl": {
            "type": "string",
            "readOnly": true
          }
        },
        "additionalProperties": false
      },
      "UserGroupBaseModel": {
        "type": "object",
        "properties": {
          "name": {
            "type": "string"
          },
          "icon": {
            "type": "string",
            "nullable": true
          },
          "sections": {
            "type": "array",
            "items": {
              "type": "string"
            }
          },
          "languages": {
            "type": "array",
            "items": {
              "type": "string"
            }
          },
          "hasAccessToAllLanguages": {
            "type": "boolean"
          },
          "documentStartNodeKey": {
            "type": "string",
            "format": "uuid",
            "nullable": true
          },
          "mediaStartNodeKey": {
            "type": "string",
            "format": "uuid",
            "nullable": true
          },
          "permissions": {
            "uniqueItems": true,
            "type": "array",
            "items": {
              "type": "string"
            }
          }
        },
        "additionalProperties": false
      },
      "UserGroupModel": {
        "required": [
          "$type"
        ],
        "type": "object",
        "allOf": [
          {
            "$ref": "#/components/schemas/UserGroupBaseModel"
          }
        ],
        "properties": {
          "$type": {
            "type": "string"
          },
          "key": {
            "type": "string",
            "format": "uuid"
          }
        },
        "additionalProperties": false,
        "discriminator": {
          "propertyName": "$type",
          "mapping": {
            "UserGroupViewModel": "#/components/schemas/UserGroupModel"
          }
        }
      },
      "UserGroupSaveModel": {
        "type": "object",
        "allOf": [
          {
            "$ref": "#/components/schemas/UserGroupBaseModel"
          }
        ],
        "additionalProperties": false
      },
      "UserGroupUpdateModel": {
        "type": "object",
        "allOf": [
          {
            "$ref": "#/components/schemas/UserGroupBaseModel"
          }
        ],
        "additionalProperties": false
      },
      "UserInstallModel": {
        "required": [
          "email",
          "name",
          "password"
        ],
        "type": "object",
        "properties": {
          "name": {
            "maxLength": 255,
            "minLength": 0,
            "type": "string"
          },
          "email": {
            "minLength": 1,
            "type": "string",
            "format": "email"
          },
          "password": {
            "minLength": 1,
            "type": "string"
          },
          "subscribeToNewsletter": {
            "type": "boolean",
            "readOnly": true
          }
        },
        "additionalProperties": false
      },
      "UserSettingsModel": {
        "type": "object",
        "properties": {
          "minCharLength": {
            "type": "integer",
            "format": "int32"
          },
          "minNonAlphaNumericLength": {
            "type": "integer",
            "format": "int32"
          },
          "consentLevels": {
            "type": "array",
            "items": {
              "oneOf": [
                {
                  "$ref": "#/components/schemas/ConsentLevelModel"
                }
              ]
            }
          }
        },
        "additionalProperties": false
      },
      "ValueViewModelBaseModel": {
        "type": "object",
        "properties": {
          "culture": {
            "type": "string",
            "nullable": true
          },
          "segment": {
            "type": "string",
            "nullable": true
          },
          "alias": {
            "type": "string"
          },
          "value": {
            "nullable": true
          }
        },
        "additionalProperties": false
      },
      "VariantViewModelBaseModel": {
        "type": "object",
        "properties": {
          "culture": {
            "type": "string",
            "nullable": true
          },
          "segment": {
            "type": "string",
            "nullable": true
          },
          "name": {
            "type": "string"
          },
          "createDate": {
            "type": "string",
            "format": "date-time"
          },
          "updateDate": {
            "type": "string",
            "format": "date-time"
          }
        },
        "additionalProperties": false
      },
      "VersionModel": {
        "type": "object",
        "properties": {
          "version": {
            "type": "string"
          }
        },
        "additionalProperties": false
      }
    },
    "securitySchemes": {
      "OAuth": {
        "type": "oauth2",
        "description": "Umbraco Authentication",
        "flows": {
          "authorizationCode": {
            "authorizationUrl": "/umbraco/management/api/v1.0/security/back-office/authorize",
            "tokenUrl": "/umbraco/management/api/v1.0/security/back-office/token",
            "scopes": { }
          }
        }
      }
    }
  },
  "security": [
    {
      "OAuth": [ ]
    }
  ]
}<|MERGE_RESOLUTION|>--- conflicted
+++ resolved
@@ -3673,53 +3673,8 @@
         }
       }
     },
-<<<<<<< HEAD
-    "/umbraco/management/api/v1/object-types": {
-      "get": {
-        "tags": [
-          "Object Types"
-        ],
-        "operationId": "GetObjectTypes",
-        "parameters": [
-          {
-            "name": "skip",
-            "in": "query",
-            "schema": {
-              "type": "integer",
-              "format": "int32",
-              "default": 0
-            }
-          },
-          {
-            "name": "take",
-            "in": "query",
-            "schema": {
-              "type": "integer",
-              "format": "int32",
-              "default": 100
-            }
-          }
-        ],
-        "responses": {
-          "200": {
-            "description": "Success",
-            "content": {
-              "application/json": {
-                "schema": {
-                  "$ref": "#/components/schemas/PagedObjectTypeResponseModel"
-                }
-              }
-            }
-          }
-        }
-      }
-    },
-    "/umbraco/management/api/v1/tree/partial-view/children": {
-      "get": {
-=======
     "/umbraco/management/api/v1/package/{name}/run-migration": {
       "post": {
->>>>>>> 1d8941cf
         "tags": [
           "Package"
         ],
@@ -4441,188 +4396,6 @@
         "responses": {
           "200": {
             "description": "Success"
-          }
-        }
-      }
-    },
-    "/umbraco/management/api/v1/relation-type": {
-      "post": {
-        "tags": [
-          "Relation Type"
-        ],
-        "operationId": "PostRelationType",
-        "requestBody": {
-          "content": {
-            "application/json": {
-              "schema": {
-                "oneOf": [
-                  {
-                    "$ref": "#/components/schemas/CreateRelationTypeRequestModel"
-                  }
-                ]
-              }
-            }
-          }
-        },
-        "responses": {
-          "201": {
-            "description": "Created",
-            "headers": {
-              "Location": {
-                "description": "Location of the newly created resource",
-                "schema": {
-                  "type": "string",
-                  "description": "Location of the newly created resource",
-                  "format": "uri"
-                }
-              }
-            }
-          },
-          "400": {
-            "description": "Bad Request",
-            "content": {
-              "application/json": {
-                "schema": {
-                  "$ref": "#/components/schemas/ProblemDetailsModel"
-                }
-              }
-            }
-          }
-        }
-      }
-    },
-    "/umbraco/management/api/v1/relation-type/{key}": {
-      "get": {
-        "tags": [
-          "Relation Type"
-        ],
-        "operationId": "GetRelationTypeByKey",
-        "parameters": [
-          {
-            "name": "key",
-            "in": "path",
-            "required": true,
-            "schema": {
-              "type": "string",
-              "format": "uuid"
-            }
-          }
-        ],
-        "responses": {
-          "200": {
-            "description": "Success",
-            "content": {
-              "application/json": {
-                "schema": {
-                  "oneOf": [
-                    {
-                      "$ref": "#/components/schemas/RelationTypeResponseModel"
-                    }
-                  ]
-                }
-              }
-            }
-          },
-          "404": {
-            "description": "Not Found"
-          }
-        }
-      },
-      "delete": {
-        "tags": [
-          "Relation Type"
-        ],
-        "operationId": "DeleteRelationTypeByKey",
-        "parameters": [
-          {
-            "name": "key",
-            "in": "path",
-            "required": true,
-            "schema": {
-              "type": "string",
-              "format": "uuid"
-            }
-          }
-        ],
-        "responses": {
-          "200": {
-            "description": "Success"
-          },
-          "404": {
-            "description": "Not Found",
-            "content": {
-              "application/json": {
-                "schema": {
-                  "$ref": "#/components/schemas/ProblemDetailsModel"
-                }
-              }
-            }
-          }
-        }
-      },
-      "put": {
-        "tags": [
-          "Relation Type"
-        ],
-        "operationId": "PutRelationTypeByKey",
-        "parameters": [
-          {
-            "name": "key",
-            "in": "path",
-            "required": true,
-            "schema": {
-              "type": "string",
-              "format": "uuid"
-            }
-          }
-        ],
-        "requestBody": {
-          "content": {
-            "application/json": {
-              "schema": {
-                "oneOf": [
-                  {
-                    "$ref": "#/components/schemas/UpdateRelationTypeRequestModel"
-                  }
-                ]
-              }
-            }
-          }
-        },
-        "responses": {
-          "200": {
-            "description": "Success",
-            "content": {
-              "application/json": {
-                "schema": {
-                  "oneOf": [
-                    {
-                      "$ref": "#/components/schemas/RelationTypeResponseModel"
-                    }
-                  ]
-                }
-              }
-            }
-          },
-          "400": {
-            "description": "Bad Request",
-            "content": {
-              "application/json": {
-                "schema": {
-                  "$ref": "#/components/schemas/ProblemDetailsModel"
-                }
-              }
-            }
-          },
-          "404": {
-            "description": "Not Found",
-            "content": {
-              "application/json": {
-                "schema": {
-                  "$ref": "#/components/schemas/ProblemDetailsModel"
-                }
-              }
-            }
           }
         }
       }
@@ -4786,55 +4559,6 @@
             "schema": {
               "type": "string",
               "default": ""
-            }
-          }
-        ],
-        "responses": {
-          "200": {
-            "description": "Success",
-            "content": {
-              "application/json": {
-                "schema": {
-                  "$ref": "#/components/schemas/PagedRelationModel"
-                }
-              }
-            }
-          }
-        }
-      }
-    },
-    "/umbraco/management/api/v1/relation/type/{key}": {
-      "get": {
-        "tags": [
-          "Relation"
-        ],
-        "operationId": "GetRelationTypeByKey",
-        "parameters": [
-          {
-            "name": "key",
-            "in": "path",
-            "required": true,
-            "schema": {
-              "type": "string",
-              "format": "uuid"
-            }
-          },
-          {
-            "name": "skip",
-            "in": "query",
-            "schema": {
-              "type": "integer",
-              "format": "int32",
-              "default": 0
-            }
-          },
-          {
-            "name": "take",
-            "in": "query",
-            "schema": {
-              "type": "integer",
-              "format": "int32",
-              "default": 100
             }
           }
         ],
@@ -6677,22 +6401,6 @@
         },
         "additionalProperties": false
       },
-      "CreateRelationTypeRequestModel": {
-        "type": "object",
-        "allOf": [
-          {
-            "$ref": "#/components/schemas/RelationTypeBaseModel"
-          }
-        ],
-        "properties": {
-          "key": {
-            "type": "string",
-            "format": "uuid",
-            "nullable": true
-          }
-        },
-        "additionalProperties": false
-      },
       "CultureModel": {
         "type": "object",
         "properties": {
@@ -7957,20 +7665,6 @@
         ],
         "type": "integer",
         "format": "int32"
-      },
-      "ObjectTypeResponseModel": {
-        "type": "object",
-        "properties": {
-          "name": {
-            "type": "string",
-            "nullable": true
-          },
-          "id": {
-            "type": "string",
-            "format": "uuid"
-          }
-        },
-        "additionalProperties": false
       },
       "OkResultModel": {
         "type": "object",
@@ -8620,11 +8314,7 @@
         },
         "additionalProperties": false
       },
-<<<<<<< HEAD
-      "PagedObjectTypeResponseModel": {
-=======
       "PagedPackageDefinitionModel": {
->>>>>>> 1d8941cf
         "required": [
           "items",
           "total"
@@ -8640,9 +8330,6 @@
             "items": {
               "oneOf": [
                 {
-<<<<<<< HEAD
-                  "$ref": "#/components/schemas/ObjectTypeResponseModel"
-=======
                   "$ref": "#/components/schemas/PackageDefinitionModel"
                 }
               ]
@@ -8668,7 +8355,6 @@
               "oneOf": [
                 {
                   "$ref": "#/components/schemas/PackageMigrationStatusModel"
->>>>>>> 1d8941cf
                 }
               ]
             }
@@ -9191,64 +8877,6 @@
             "format": "date-time"
           },
           "comment": {
-            "type": "string",
-            "nullable": true
-          }
-        },
-        "additionalProperties": false
-      },
-      "RelationTypeBaseModel": {
-        "type": "object",
-        "properties": {
-          "name": {
-            "type": "string"
-          },
-          "isBidirectional": {
-            "type": "boolean"
-          },
-          "parentObjectType": {
-            "type": "string",
-            "format": "uuid",
-            "nullable": true
-          },
-          "childObjectType": {
-            "type": "string",
-            "format": "uuid",
-            "nullable": true
-          },
-          "isDependency": {
-            "type": "boolean"
-          }
-        },
-        "additionalProperties": false
-      },
-      "RelationTypeResponseModel": {
-        "type": "object",
-        "allOf": [
-          {
-            "$ref": "#/components/schemas/RelationTypeBaseModel"
-          }
-        ],
-        "properties": {
-          "key": {
-            "type": "string",
-            "format": "uuid"
-          },
-          "alias": {
-            "type": "string",
-            "nullable": true
-          },
-          "path": {
-            "type": "string"
-          },
-          "isSystemRelationType": {
-            "type": "boolean"
-          },
-          "parentObjectTypeName": {
-            "type": "string",
-            "nullable": true
-          },
-          "childObjectTypeName": {
             "type": "string",
             "nullable": true
           }
@@ -9612,15 +9240,6 @@
             "type": "boolean"
           }
         },
-        "additionalProperties": false
-      },
-      "UpdateRelationTypeRequestModel": {
-        "type": "object",
-        "allOf": [
-          {
-            "$ref": "#/components/schemas/RelationTypeBaseModel"
-          }
-        ],
         "additionalProperties": false
       },
       "UpgradeSettingsModel": {
