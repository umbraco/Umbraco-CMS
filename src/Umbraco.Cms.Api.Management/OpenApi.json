--- conflicted
+++ resolved
@@ -3516,14 +3516,7 @@
         ],
         "responses": {
           "404": {
-            "description": "Not Found",
-            "content": {
-              "application/json": {
-                "schema": {
-                  "$ref": "#/components/schemas/ProblemDetailsModel"
-                }
-              }
-            }
+            "description": "Not Found"
           },
           "409": {
             "description": "Conflict",
@@ -3579,140 +3572,19 @@
             }
           }
         }
-      }
-    },
-    "/umbraco/management/api/v1/package/created/{key}": {
-      "get": {
+      },
+      "post": {
         "tags": [
           "Package"
         ],
-        "operationId": "GetPackageCreatedByKey",
-        "parameters": [
-          {
-            "name": "key",
-            "in": "path",
-            "required": true,
-            "schema": {
-              "type": "string",
-              "format": "uuid"
-            }
-          }
-        ],
-        "responses": {
-          "404": {
-            "description": "Not Found",
-            "content": {
-              "application/json": {
-                "schema": {
-                  "$ref": "#/components/schemas/ProblemDetailsModel"
-                }
-              }
-            }
-          },
-          "200": {
-            "description": "Success",
-            "content": {
-              "application/json": {
-                "schema": {
-                  "oneOf": [
-                    {
-                      "$ref": "#/components/schemas/PackageDefinitionModel"
-                    }
-                  ]
-                }
-              }
-            }
-          }
-        }
-      },
-      "delete": {
-        "tags": [
-          "Package"
-        ],
-        "operationId": "DeletePackageCreatedByKey",
-        "parameters": [
-          {
-            "name": "key",
-            "in": "path",
-            "required": true,
-            "schema": {
-              "type": "string",
-              "format": "uuid"
-            }
-          }
-        ],
-        "responses": {
-          "404": {
-            "description": "Not Found",
-            "content": {
-              "application/json": {
-                "schema": {
-                  "$ref": "#/components/schemas/ProblemDetailsModel"
-                }
-              }
-            }
-          },
-          "200": {
-            "description": "Success"
-          }
-        }
-      }
-    },
-    "/umbraco/management/api/v1/package/created/{key}/download": {
-      "get": {
-        "tags": [
-          "Package"
-        ],
-        "operationId": "GetPackageCreatedByKeyDownload",
-        "parameters": [
-          {
-            "name": "key",
-            "in": "path",
-            "required": true,
-            "schema": {
-              "type": "string",
-              "format": "uuid"
-            }
-          }
-        ],
-        "responses": {
-          "404": {
-            "description": "Not Found",
-            "content": {
-              "application/json": {
-                "schema": {
-                  "$ref": "#/components/schemas/ProblemDetailsModel"
-                }
-              }
-            }
-          },
-          "200": {
-            "description": "Success",
-            "content": {
-              "application/json": {
-                "schema": {
-                  "type": "string",
-                  "format": "binary"
-                }
-              }
-            }
-          }
-        }
-      }
-    },
-    "/umbraco/management/api/v1/package/created/save": {
-      "post": {
-        "tags": [
-          "Package"
-        ],
-        "operationId": "PostPackageCreatedSave",
+        "operationId": "PostPackageCreated",
         "requestBody": {
           "content": {
             "application/json": {
               "schema": {
                 "oneOf": [
                   {
-                    "$ref": "#/components/schemas/PackageDefinitionModel"
+                    "$ref": "#/components/schemas/PackageCreateModel"
                   }
                 ]
               }
@@ -3720,6 +3592,9 @@
           }
         },
         "responses": {
+          "404": {
+            "description": "Not Found"
+          },
           "400": {
             "description": "Bad Request",
             "content": {
@@ -3729,6 +3604,43 @@
                 }
               }
             }
+          },
+          "201": {
+            "description": "Created",
+            "headers": {
+              "Location": {
+                "description": "Location of the newly created resource",
+                "schema": {
+                  "type": "string",
+                  "description": "Location of the newly created resource",
+                  "format": "uri"
+                }
+              }
+            }
+          }
+        }
+      }
+    },
+    "/umbraco/management/api/v1/package/created/{key}": {
+      "get": {
+        "tags": [
+          "Package"
+        ],
+        "operationId": "GetPackageCreatedByKey",
+        "parameters": [
+          {
+            "name": "key",
+            "in": "path",
+            "required": true,
+            "schema": {
+              "type": "string",
+              "format": "uuid"
+            }
+          }
+        ],
+        "responses": {
+          "404": {
+            "description": "Not Found"
           },
           "200": {
             "description": "Success",
@@ -3745,25 +3657,99 @@
             }
           }
         }
-      }
-    },
-    "/umbraco/management/api/v1/package/empty": {
-      "get": {
+      },
+      "delete": {
         "tags": [
           "Package"
         ],
-        "operationId": "GetPackageEmpty",
-        "responses": {
-          "200": {
-            "description": "Success",
-            "content": {
-              "application/json": {
-                "schema": {
-                  "oneOf": [
-                    {
-                      "$ref": "#/components/schemas/PackageDefinitionModel"
-                    }
-                  ]
+        "operationId": "DeletePackageCreatedByKey",
+        "parameters": [
+          {
+            "name": "key",
+            "in": "path",
+            "required": true,
+            "schema": {
+              "type": "string",
+              "format": "uuid"
+            }
+          }
+        ],
+        "responses": {
+          "404": {
+            "description": "Not Found"
+          },
+          "200": {
+            "description": "Success"
+          }
+        }
+      },
+      "put": {
+        "tags": [
+          "Package"
+        ],
+        "operationId": "PutPackageCreatedByKey",
+        "parameters": [
+          {
+            "name": "key",
+            "in": "path",
+            "required": true,
+            "schema": {
+              "type": "string",
+              "format": "uuid"
+            }
+          }
+        ],
+        "requestBody": {
+          "content": {
+            "application/json": {
+              "schema": {
+                "oneOf": [
+                  {
+                    "$ref": "#/components/schemas/PackageUpdateModel"
+                  }
+                ]
+              }
+            }
+          }
+        },
+        "responses": {
+          "404": {
+            "description": "Not Found"
+          },
+          "200": {
+            "description": "Success"
+          }
+        }
+      }
+    },
+    "/umbraco/management/api/v1/package/created/{key}/download": {
+      "get": {
+        "tags": [
+          "Package"
+        ],
+        "operationId": "GetPackageCreatedByKeyDownload",
+        "parameters": [
+          {
+            "name": "key",
+            "in": "path",
+            "required": true,
+            "schema": {
+              "type": "string",
+              "format": "uuid"
+            }
+          }
+        ],
+        "responses": {
+          "404": {
+            "description": "Not Found"
+          },
+          "200": {
+            "description": "Success",
+            "content": {
+              "application/json": {
+                "schema": {
+                  "type": "string",
+                  "format": "binary"
                 }
               }
             }
@@ -5549,7 +5535,8 @@
             "name": "filterMustBeIsDependency",
             "in": "query",
             "schema": {
-              "type": "boolean"
+              "type": "boolean",
+              "default": true
             }
           }
         ],
@@ -7230,16 +7217,6 @@
         ],
         "additionalProperties": false
       },
-<<<<<<< HEAD
-      "LayoutKindModel": {
-        "enum": [
-          "Sequential",
-          "Explicit",
-          "Auto"
-        ],
-        "type": "integer",
-        "format": "int32"
-      },
       "LogLevelCountsModel": {
         "type": "object",
         "properties": {
@@ -7266,8 +7243,6 @@
         },
         "additionalProperties": false
       },
-=======
->>>>>>> 46cc9d6a
       "LogLevelModel": {
         "enum": [
           "Verbose",
@@ -7436,6 +7411,139 @@
         "type": "integer",
         "format": "int32"
       },
+      "PackageCreateModel": {
+        "type": "object",
+        "allOf": [
+          {
+            "$ref": "#/components/schemas/PackageModelBaseModel"
+          }
+        ],
+        "additionalProperties": false
+      },
+      "PackageDefinitionModel": {
+        "type": "object",
+        "allOf": [
+          {
+            "$ref": "#/components/schemas/PackageModelBaseModel"
+          }
+        ],
+        "properties": {
+          "key": {
+            "type": "string",
+            "format": "uuid"
+          },
+          "packagePath": {
+            "type": "string"
+          }
+        },
+        "additionalProperties": false
+      },
+      "PackageMigrationStatusModel": {
+        "type": "object",
+        "properties": {
+          "packageName": {
+            "type": "string"
+          },
+          "hasPendingMigrations": {
+            "type": "boolean"
+          }
+        },
+        "additionalProperties": false
+      },
+      "PackageModelBaseModel": {
+        "type": "object",
+        "properties": {
+          "name": {
+            "type": "string"
+          },
+          "contentNodeId": {
+            "type": "string",
+            "nullable": true
+          },
+          "contentLoadChildNodes": {
+            "type": "boolean"
+          },
+          "mediaKeys": {
+            "type": "array",
+            "items": {
+              "type": "string",
+              "format": "uuid"
+            }
+          },
+          "mediaLoadChildNodes": {
+            "type": "boolean"
+          },
+          "documentTypes": {
+            "type": "array",
+            "items": {
+              "type": "string"
+            }
+          },
+          "mediaTypes": {
+            "type": "array",
+            "items": {
+              "type": "string"
+            }
+          },
+          "dataTypes": {
+            "type": "array",
+            "items": {
+              "type": "string"
+            }
+          },
+          "templates": {
+            "type": "array",
+            "items": {
+              "type": "string"
+            }
+          },
+          "partialViews": {
+            "type": "array",
+            "items": {
+              "type": "string"
+            }
+          },
+          "stylesheets": {
+            "type": "array",
+            "items": {
+              "type": "string"
+            }
+          },
+          "scripts": {
+            "type": "array",
+            "items": {
+              "type": "string"
+            }
+          },
+          "languages": {
+            "type": "array",
+            "items": {
+              "type": "string"
+            }
+          },
+          "dictionaryItems": {
+            "type": "array",
+            "items": {
+              "type": "string"
+            }
+          }
+        },
+        "additionalProperties": false
+      },
+      "PackageUpdateModel": {
+        "type": "object",
+        "allOf": [
+          {
+            "$ref": "#/components/schemas/PackageModelBaseModel"
+          }
+        ],
+        "properties": {
+          "packagePath": {
+            "type": "string"
+          }
+        },
+        "additionalProperties": false
+      },
       "PagedContentTreeItemModel": {
         "required": [
           "items",
@@ -7470,344 +7578,6 @@
         ],
         "type": "object",
         "properties": {
-<<<<<<< HEAD
-          "mode": {
-            "$ref": "#/components/schemas/ModelsModeModel"
-          },
-          "canGenerate": {
-            "type": "boolean"
-          },
-          "outOfDateModels": {
-            "type": "boolean"
-          },
-          "lastError": {
-            "type": "string",
-            "nullable": true
-          },
-          "version": {
-            "type": "string",
-            "nullable": true
-          },
-          "modelsNamespace": {
-            "type": "string",
-            "nullable": true
-          },
-          "trackingOutOfDateModels": {
-            "type": "boolean"
-          }
-        },
-        "additionalProperties": false
-      },
-      "ModelsModeModel": {
-        "enum": [
-          "Nothing",
-          "InMemoryAuto",
-          "SourceCodeManual",
-          "SourceCodeAuto"
-        ],
-        "type": "integer",
-        "format": "int32"
-      },
-      "ModuleHandleModel": {
-        "type": "object",
-        "properties": {
-          "mdStreamVersion": {
-            "type": "integer",
-            "format": "int32",
-            "readOnly": true
-          }
-        },
-        "additionalProperties": false
-      },
-      "ModuleModel": {
-        "type": "object",
-        "properties": {
-          "assembly": {
-            "$ref": "#/components/schemas/AssemblyModel"
-          },
-          "fullyQualifiedName": {
-            "type": "string",
-            "readOnly": true
-          },
-          "name": {
-            "type": "string",
-            "readOnly": true
-          },
-          "mdStreamVersion": {
-            "type": "integer",
-            "format": "int32",
-            "readOnly": true
-          },
-          "moduleVersionId": {
-            "type": "string",
-            "format": "uuid",
-            "readOnly": true
-          },
-          "scopeName": {
-            "type": "string",
-            "readOnly": true
-          },
-          "moduleHandle": {
-            "$ref": "#/components/schemas/ModuleHandleModel"
-          },
-          "customAttributes": {
-            "type": "array",
-            "items": {
-              "$ref": "#/components/schemas/CustomAttributeDataModel"
-            },
-            "readOnly": true
-          },
-          "metadataToken": {
-            "type": "integer",
-            "format": "int32",
-            "readOnly": true
-          }
-        },
-        "additionalProperties": false
-      },
-      "NamedSystemTextJsonOutputFormatterModel": {
-        "required": [
-          "$type"
-        ],
-        "type": "object",
-        "allOf": [
-          {
-            "$ref": "#/components/schemas/SystemTextJsonOutputFormatterModel"
-          }
-        ],
-        "properties": {
-          "$type": {
-            "type": "string"
-          }
-        },
-        "additionalProperties": false,
-        "discriminator": {
-          "propertyName": "$type",
-          "mapping": {
-            "NamedSystemTextJsonOutputFormatter": "#/components/schemas/NamedSystemTextJsonOutputFormatterModel"
-          }
-        }
-      },
-      "NewtonsoftJsonOutputFormatterModel": {
-        "required": [
-          "$type"
-        ],
-        "type": "object",
-        "properties": {
-          "$type": {
-            "type": "string"
-          },
-          "supportedMediaTypes": {
-            "type": "array",
-            "items": {
-              "type": "string"
-            },
-            "readOnly": true
-          },
-          "supportedEncodings": {
-            "type": "array",
-            "items": {
-              "$ref": "#/components/schemas/EncodingModel"
-            },
-            "readOnly": true
-          }
-        },
-        "additionalProperties": false,
-        "discriminator": {
-          "propertyName": "$type",
-          "mapping": {
-            "NewtonsoftJsonOutputFormatter": "#/components/schemas/NewtonsoftJsonOutputFormatterModel",
-            "AngularJsonMediaTypeFormatter": "#/components/schemas/AngularJsonMediaTypeFormatterModel"
-          }
-        }
-      },
-      "NotFoundResultModel": {
-        "type": "object",
-        "properties": {
-          "statusCode": {
-            "type": "integer",
-            "format": "int32"
-          }
-        },
-        "additionalProperties": false
-      },
-      "OkResultModel": {
-        "type": "object",
-        "properties": {
-          "statusCode": {
-            "type": "integer",
-            "format": "int32"
-          }
-        },
-        "additionalProperties": false
-      },
-      "OperatorModel": {
-        "enum": [
-          "Equals",
-          "NotEquals",
-          "Contains",
-          "NotContains",
-          "LessThan",
-          "LessThanEqualTo",
-          "GreaterThan",
-          "GreaterThanEqualTo"
-        ],
-        "type": "integer",
-        "format": "int32"
-      },
-      "OutOfDateStatusModel": {
-        "type": "object",
-        "properties": {
-          "status": {
-            "$ref": "#/components/schemas/OutOfDateTypeModel"
-          }
-        },
-        "additionalProperties": false
-      },
-      "OutOfDateTypeModel": {
-        "enum": [
-          "OutOfDate",
-          "Current",
-          "Unknown"
-        ],
-        "type": "integer",
-        "format": "int32"
-      },
-      "PackageDefinitionModel": {
-        "type": "object",
-        "properties": {
-          "key": {
-            "type": "string",
-            "format": "uuid"
-          },
-          "name": {
-            "type": "string"
-          },
-          "packagePath": {
-            "type": "string"
-          },
-          "contentNodeId": {
-            "type": "string",
-            "nullable": true
-          },
-          "contentLoadChildNodes": {
-            "type": "boolean"
-          },
-          "mediaKeys": {
-            "type": "array",
-            "items": {
-              "type": "string",
-              "format": "uuid"
-            }
-          },
-          "mediaLoadChildNodes": {
-            "type": "boolean"
-          },
-          "documentTypes": {
-            "type": "array",
-            "items": {
-              "type": "string"
-            }
-          },
-          "mediaTypes": {
-            "type": "array",
-            "items": {
-              "type": "string"
-            }
-          },
-          "dataTypes": {
-            "type": "array",
-            "items": {
-              "type": "string"
-            }
-          },
-          "templates": {
-            "type": "array",
-            "items": {
-              "type": "string"
-            }
-          },
-          "partialViews": {
-            "type": "array",
-            "items": {
-              "type": "string"
-            }
-          },
-          "stylesheets": {
-            "type": "array",
-            "items": {
-              "type": "string"
-            }
-          },
-          "scripts": {
-            "type": "array",
-            "items": {
-              "type": "string"
-            }
-          },
-          "languages": {
-            "type": "array",
-            "items": {
-              "type": "string"
-            }
-          },
-          "dictionaryItems": {
-            "type": "array",
-            "items": {
-              "type": "string"
-            }
-          }
-        },
-        "additionalProperties": false
-      },
-      "PackageMigrationStatusModel": {
-        "type": "object",
-        "properties": {
-          "packageName": {
-            "type": "string"
-          },
-          "hasPendingMigrations": {
-            "type": "boolean"
-          }
-        },
-        "additionalProperties": false
-      },
-      "PagedContentTreeItemModel": {
-        "required": [
-          "items",
-          "total"
-        ],
-        "type": "object",
-        "properties": {
-          "total": {
-            "type": "integer",
-            "format": "int64"
-          },
-          "items": {
-            "type": "array",
-            "items": {
-              "oneOf": [
-                {
-                  "$ref": "#/components/schemas/ContentTreeItemModel"
-                },
-                {
-                  "$ref": "#/components/schemas/DocumentTreeItemModel"
-                }
-              ]
-            }
-          }
-        },
-        "additionalProperties": false
-      },
-      "PagedCultureModel": {
-        "required": [
-          "items",
-          "total"
-        ],
-        "type": "object",
-        "properties": {
-=======
->>>>>>> 46cc9d6a
           "total": {
             "type": "integer",
             "format": "int64"
