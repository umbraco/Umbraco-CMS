{
  "openapi": "3.0.1",
  "info": {
    "title": "Umbraco Backoffice API",
    "description": "This shows all APIs available in this version of Umbraco - including all the legacy apis that are available for backward compatibility",
    "version": "1.0"
  },
  "paths": {
    "/umbraco/management/api/v1/culture": {
      "get": {
        "tags": [
          "Culture"
        ],
        "operationId": "GetCulture",
        "parameters": [
          {
            "name": "skip",
            "in": "query",
            "schema": {
              "type": "integer",
              "format": "int32",
              "default": 0
            }
          },
          {
            "name": "take",
            "in": "query",
            "schema": {
              "type": "integer",
              "format": "int32",
              "default": 100
            }
          }
        ],
        "responses": {
          "200": {
            "description": "Success",
            "content": {
              "application/json": {
                "schema": {
                  "$ref": "#/components/schemas/PagedCultureModel"
                }
              }
            }
          }
        }
      }
    },
    "/umbraco/management/api/v1/data-type": {
      "post": {
        "tags": [
          "Data Type"
        ],
        "operationId": "PostDataType",
        "requestBody": {
          "content": {
            "application/json": {
              "schema": {
                "oneOf": [
                  {
                    "$ref": "#/components/schemas/DataTypeCreateModel"
                  }
                ]
              }
            }
          }
        },
        "responses": {
          "201": {
            "description": "Created",
            "headers": {
              "Location": {
                "description": "Location of the newly created resource",
                "schema": {
                  "type": "string",
                  "description": "Location of the newly created resource",
                  "format": "uri"
                }
              }
            }
          },
          "400": {
            "description": "Bad Request",
            "content": {
              "application/json": {
                "schema": {
                  "$ref": "#/components/schemas/ProblemDetailsModel"
                }
              }
            }
          },
          "404": {
            "description": "Not Found"
          }
        }
      }
    },
    "/umbraco/management/api/v1/data-type/{key}": {
      "get": {
        "tags": [
          "Data Type"
        ],
        "operationId": "GetDataTypeByKey",
        "parameters": [
          {
            "name": "key",
            "in": "path",
            "required": true,
            "schema": {
              "type": "string",
              "format": "uuid"
            }
          }
        ],
        "responses": {
          "200": {
            "description": "Success",
            "content": {
              "application/json": {
                "schema": {
                  "oneOf": [
                    {
                      "$ref": "#/components/schemas/DataTypeModel"
                    }
                  ]
                }
              }
            }
          },
          "404": {
            "description": "Not Found"
          }
        }
      },
      "delete": {
        "tags": [
          "Data Type"
        ],
        "operationId": "DeleteDataTypeByKey",
        "parameters": [
          {
            "name": "key",
            "in": "path",
            "required": true,
            "schema": {
              "type": "string",
              "format": "uuid"
            }
          }
        ],
        "responses": {
          "200": {
            "description": "Success"
          },
          "400": {
            "description": "Bad Request",
            "content": {
              "application/json": {
                "schema": {
                  "$ref": "#/components/schemas/ProblemDetailsModel"
                }
              }
            }
          },
          "404": {
            "description": "Not Found"
          }
        }
      },
      "put": {
        "tags": [
          "Data Type"
        ],
        "operationId": "PutDataTypeByKey",
        "parameters": [
          {
            "name": "key",
            "in": "path",
            "required": true,
            "schema": {
              "type": "string",
              "format": "uuid"
            }
          }
        ],
        "requestBody": {
          "content": {
            "application/json": {
              "schema": {
                "oneOf": [
                  {
                    "$ref": "#/components/schemas/DataTypeUpdateModel"
                  }
                ]
              }
            }
          }
        },
        "responses": {
          "200": {
            "description": "Success"
          },
          "400": {
            "description": "Bad Request",
            "content": {
              "application/json": {
                "schema": {
                  "$ref": "#/components/schemas/ProblemDetailsModel"
                }
              }
            }
          },
          "404": {
            "description": "Not Found"
          }
        }
      }
    },
    "/umbraco/management/api/v1/data-type/{key}/copy": {
      "post": {
        "tags": [
          "Data Type"
        ],
        "operationId": "PostDataTypeByKeyCopy",
        "parameters": [
          {
            "name": "key",
            "in": "path",
            "required": true,
            "schema": {
              "type": "string",
              "format": "uuid"
            }
          }
        ],
        "requestBody": {
          "content": {
            "application/json": {
              "schema": {
                "oneOf": [
                  {
                    "$ref": "#/components/schemas/DataTypeCopyModel"
                  }
                ]
              }
            }
          }
        },
        "responses": {
          "201": {
            "description": "Created",
            "headers": {
              "Location": {
                "description": "Location of the newly created resource",
                "schema": {
                  "type": "string",
                  "description": "Location of the newly created resource",
                  "format": "uri"
                }
              }
            }
          },
          "404": {
            "description": "Not Found"
          }
        }
      }
    },
    "/umbraco/management/api/v1/data-type/{key}/move": {
      "post": {
        "tags": [
          "Data Type"
        ],
        "operationId": "PostDataTypeByKeyMove",
        "parameters": [
          {
            "name": "key",
            "in": "path",
            "required": true,
            "schema": {
              "type": "string",
              "format": "uuid"
            }
          }
        ],
        "requestBody": {
          "content": {
            "application/json": {
              "schema": {
                "oneOf": [
                  {
                    "$ref": "#/components/schemas/DataTypeMoveModel"
                  }
                ]
              }
            }
          }
        },
        "responses": {
          "200": {
            "description": "Success"
          },
          "404": {
            "description": "Not Found"
          }
        }
      }
    },
    "/umbraco/management/api/v1/data-type/{key}/references": {
      "get": {
        "tags": [
          "Data Type"
        ],
        "operationId": "GetDataTypeByKeyReferences",
        "parameters": [
          {
            "name": "key",
            "in": "path",
            "required": true,
            "schema": {
              "type": "string",
              "format": "uuid"
            }
          }
        ],
        "responses": {
          "200": {
            "description": "Success",
            "content": {
              "application/json": {
                "schema": {
                  "type": "array",
                  "items": {
                    "oneOf": [
                      {
                        "$ref": "#/components/schemas/DataTypeReferenceModel"
                      }
                    ]
                  }
                }
              }
            }
          },
          "404": {
            "description": "Not Found"
          }
        }
      }
    },
    "/umbraco/management/api/v1/data-type/folder": {
      "post": {
        "tags": [
          "Data Type"
        ],
        "operationId": "PostDataTypeFolder",
        "requestBody": {
          "content": {
            "application/json": {
              "schema": {
                "oneOf": [
                  {
                    "$ref": "#/components/schemas/FolderCreateModel"
                  }
                ]
              }
            }
          }
        },
        "responses": {
          "201": {
            "description": "Created",
            "headers": {
              "Location": {
                "description": "Location of the newly created resource",
                "schema": {
                  "type": "string",
                  "description": "Location of the newly created resource",
                  "format": "uri"
                }
              }
            }
          }
        }
      }
    },
    "/umbraco/management/api/v1/data-type/folder/{key}": {
      "get": {
        "tags": [
          "Data Type"
        ],
        "operationId": "GetDataTypeFolderByKey",
        "parameters": [
          {
            "name": "key",
            "in": "path",
            "required": true,
            "schema": {
              "type": "string",
              "format": "uuid"
            }
          }
        ],
        "responses": {
          "200": {
            "description": "Success",
            "content": {
              "application/json": {
                "schema": {
                  "oneOf": [
                    {
                      "$ref": "#/components/schemas/FolderModel"
                    }
                  ]
                }
              }
            }
          },
          "404": {
            "description": "Not Found"
          }
        }
      },
      "delete": {
        "tags": [
          "Data Type"
        ],
        "operationId": "DeleteDataTypeFolderByKey",
        "parameters": [
          {
            "name": "key",
            "in": "path",
            "required": true,
            "schema": {
              "type": "string",
              "format": "uuid"
            }
          }
        ],
        "responses": {
          "200": {
            "description": "Success"
          },
          "404": {
            "description": "Not Found"
          }
        }
      },
      "put": {
        "tags": [
          "Data Type"
        ],
        "operationId": "PutDataTypeFolderByKey",
        "parameters": [
          {
            "name": "key",
            "in": "path",
            "required": true,
            "schema": {
              "type": "string",
              "format": "uuid"
            }
          }
        ],
        "requestBody": {
          "content": {
            "application/json": {
              "schema": {
                "oneOf": [
                  {
                    "$ref": "#/components/schemas/FolderUpdateModel"
                  }
                ]
              }
            }
          }
        },
        "responses": {
          "200": {
            "description": "Success"
          },
          "404": {
            "description": "Not Found"
          }
        }
      }
    },
    "/umbraco/management/api/v1/tree/data-type/children": {
      "get": {
        "tags": [
          "Data Type"
        ],
        "operationId": "GetTreeDataTypeChildren",
        "parameters": [
          {
            "name": "parentKey",
            "in": "query",
            "schema": {
              "type": "string",
              "format": "uuid"
            }
          },
          {
            "name": "skip",
            "in": "query",
            "schema": {
              "type": "integer",
              "format": "int32",
              "default": 0
            }
          },
          {
            "name": "take",
            "in": "query",
            "schema": {
              "type": "integer",
              "format": "int32",
              "default": 100
            }
          },
          {
            "name": "foldersOnly",
            "in": "query",
            "schema": {
              "type": "boolean",
              "default": false
            }
          }
        ],
        "responses": {
          "200": {
            "description": "Success",
            "content": {
              "application/json": {
                "schema": {
                  "$ref": "#/components/schemas/PagedFolderTreeItemModel"
                }
              }
            }
          }
        }
      }
    },
    "/umbraco/management/api/v1/tree/data-type/item": {
      "get": {
        "tags": [
          "Data Type"
        ],
        "operationId": "GetTreeDataTypeItem",
        "parameters": [
          {
            "name": "key",
            "in": "query",
            "schema": {
              "type": "array",
              "items": {
                "type": "string",
                "format": "uuid"
              }
            }
          }
        ],
        "responses": {
          "200": {
            "description": "Success",
            "content": {
              "application/json": {
                "schema": {
                  "type": "array",
                  "items": {
                    "oneOf": [
                      {
                        "$ref": "#/components/schemas/FolderTreeItemModel"
                      },
                      {
                        "$ref": "#/components/schemas/DocumentTypeTreeItemModel"
                      }
                    ]
                  }
                }
              }
            }
          }
        }
      }
    },
    "/umbraco/management/api/v1/tree/data-type/root": {
      "get": {
        "tags": [
          "Data Type"
        ],
        "operationId": "GetTreeDataTypeRoot",
        "parameters": [
          {
            "name": "skip",
            "in": "query",
            "schema": {
              "type": "integer",
              "format": "int32",
              "default": 0
            }
          },
          {
            "name": "take",
            "in": "query",
            "schema": {
              "type": "integer",
              "format": "int32",
              "default": 100
            }
          },
          {
            "name": "foldersOnly",
            "in": "query",
            "schema": {
              "type": "boolean",
              "default": false
            }
          }
        ],
        "responses": {
          "200": {
            "description": "Success",
            "content": {
              "application/json": {
                "schema": {
                  "$ref": "#/components/schemas/PagedFolderTreeItemModel"
                }
              }
            }
          }
        }
      }
    },
    "/umbraco/management/api/v1/dictionary": {
      "get": {
        "tags": [
          "Dictionary"
        ],
        "operationId": "GetDictionary",
        "parameters": [
          {
            "name": "skip",
            "in": "query",
            "schema": {
              "type": "integer",
              "format": "int32",
              "default": 0
            }
          },
          {
            "name": "take",
            "in": "query",
            "schema": {
              "type": "integer",
              "format": "int32",
              "default": 100
            }
          }
        ],
        "responses": {
          "200": {
            "description": "Success",
            "content": {
              "application/json": {
                "schema": {
                  "$ref": "#/components/schemas/PagedDictionaryOverviewModel"
                }
              }
            }
          }
        }
      },
      "post": {
        "tags": [
          "Dictionary"
        ],
        "operationId": "PostDictionary",
        "requestBody": {
          "content": {
            "application/json": {
              "schema": {
                "oneOf": [
                  {
                    "$ref": "#/components/schemas/DictionaryItemCreateModel"
                  }
                ]
              }
            }
          }
        },
        "responses": {
          "201": {
            "description": "Created",
            "headers": {
              "Location": {
                "description": "Location of the newly created resource",
                "schema": {
                  "type": "string",
                  "description": "Location of the newly created resource",
                  "format": "uri"
                }
              }
            }
          },
          "404": {
            "description": "Not Found"
          },
          "400": {
            "description": "Bad Request",
            "content": {
              "application/json": {
                "schema": {
                  "$ref": "#/components/schemas/ProblemDetailsModel"
                }
              }
            }
          },
          "409": {
            "description": "Conflict",
            "content": {
              "application/json": {
                "schema": {
                  "$ref": "#/components/schemas/ProblemDetailsModel"
                }
              }
            }
          }
        }
      }
    },
    "/umbraco/management/api/v1/dictionary/{key}": {
      "get": {
        "tags": [
          "Dictionary"
        ],
        "operationId": "GetDictionaryByKey",
        "parameters": [
          {
            "name": "key",
            "in": "path",
            "required": true,
            "schema": {
              "type": "string",
              "format": "uuid"
            }
          }
        ],
        "responses": {
          "200": {
            "description": "Success",
            "content": {
              "application/json": {
                "schema": {
                  "oneOf": [
                    {
                      "$ref": "#/components/schemas/DictionaryItemModel"
                    }
                  ]
                }
              }
            }
          },
          "404": {
            "description": "Not Found"
          }
        }
      },
      "delete": {
        "tags": [
          "Dictionary"
        ],
        "operationId": "DeleteDictionaryByKey",
        "parameters": [
          {
            "name": "key",
            "in": "path",
            "required": true,
            "schema": {
              "type": "string",
              "format": "uuid"
            }
          }
        ],
        "responses": {
          "200": {
            "description": "Success"
          },
          "400": {
            "description": "Bad Request",
            "content": {
              "application/json": {
                "schema": {
                  "$ref": "#/components/schemas/ProblemDetailsModel"
                }
              }
            }
          },
          "404": {
            "description": "Not Found"
          }
        }
      },
      "put": {
        "tags": [
          "Dictionary"
        ],
        "operationId": "PutDictionaryByKey",
        "parameters": [
          {
            "name": "key",
            "in": "path",
            "required": true,
            "schema": {
              "type": "string",
              "format": "uuid"
            }
          }
        ],
        "requestBody": {
          "content": {
            "application/json": {
              "schema": {
                "oneOf": [
                  {
                    "$ref": "#/components/schemas/DictionaryItemUpdateModel"
                  }
                ]
              }
            }
          }
        },
        "responses": {
          "200": {
            "description": "Success"
          },
          "400": {
            "description": "Bad Request",
            "content": {
              "application/json": {
                "schema": {
                  "$ref": "#/components/schemas/ProblemDetailsModel"
                }
              }
            }
          },
          "404": {
            "description": "Not Found"
          }
        }
      }
    },
    "/umbraco/management/api/v1/dictionary/{key}/export": {
      "get": {
        "tags": [
          "Dictionary"
        ],
        "operationId": "GetDictionaryByKeyExport",
        "parameters": [
          {
            "name": "key",
            "in": "path",
            "required": true,
            "schema": {
              "type": "string",
              "format": "uuid"
            }
          },
          {
            "name": "includeChildren",
            "in": "query",
            "schema": {
              "type": "boolean",
              "default": false
            }
          }
        ],
        "responses": {
          "200": {
            "description": "Success",
            "content": {
              "application/json": {
                "schema": {
                  "type": "string",
                  "format": "binary"
                }
              }
            }
          },
          "404": {
            "description": "Not Found"
          }
        }
      }
    },
    "/umbraco/management/api/v1/dictionary/{key}/move": {
      "post": {
        "tags": [
          "Dictionary"
        ],
        "operationId": "PostDictionaryByKeyMove",
        "parameters": [
          {
            "name": "key",
            "in": "path",
            "required": true,
            "schema": {
              "type": "string",
              "format": "uuid"
            }
          }
        ],
        "requestBody": {
          "content": {
            "application/json": {
              "schema": {
                "oneOf": [
                  {
                    "$ref": "#/components/schemas/DictionaryMoveModel"
                  }
                ]
              }
            }
          }
        },
        "responses": {
          "200": {
            "description": "Success"
          },
          "400": {
            "description": "Bad Request",
            "content": {
              "application/json": {
                "schema": {
                  "$ref": "#/components/schemas/ProblemDetailsModel"
                }
              }
            }
          },
          "404": {
            "description": "Not Found"
          }
        }
      }
    },
    "/umbraco/management/api/v1/dictionary/import": {
      "post": {
        "tags": [
          "Dictionary"
        ],
        "operationId": "PostDictionaryImport",
        "requestBody": {
          "content": {
            "application/json": {
              "schema": {
                "oneOf": [
                  {
                    "$ref": "#/components/schemas/DictionaryImportModel"
                  }
                ]
              }
            }
          }
        },
        "responses": {
          "201": {
            "description": "Created",
            "headers": {
              "Location": {
                "description": "Location of the newly created resource",
                "schema": {
                  "type": "string",
                  "description": "Location of the newly created resource",
                  "format": "uri"
                }
              }
            }
          },
          "400": {
            "description": "Bad Request",
            "content": {
              "application/json": {
                "schema": {
                  "$ref": "#/components/schemas/ProblemDetailsModel"
                }
              }
            }
          },
          "404": {
            "description": "Not Found"
          }
        }
      }
    },
    "/umbraco/management/api/v1/dictionary/upload": {
      "post": {
        "tags": [
          "Dictionary"
        ],
        "operationId": "PostDictionaryUpload",
        "requestBody": {
          "content": { }
        },
        "responses": {
          "200": {
            "description": "Success",
            "content": {
              "application/json": {
                "schema": {
                  "oneOf": [
                    {
                      "$ref": "#/components/schemas/DictionaryUploadModel"
                    }
                  ]
                }
              }
            }
          },
          "400": {
            "description": "Bad Request",
            "content": {
              "application/json": {
                "schema": {
                  "$ref": "#/components/schemas/ProblemDetailsModel"
                }
              }
            }
          }
        }
      }
    },
    "/umbraco/management/api/v1/tree/dictionary/children": {
      "get": {
        "tags": [
          "Dictionary"
        ],
        "operationId": "GetTreeDictionaryChildren",
        "parameters": [
          {
            "name": "parentKey",
            "in": "query",
            "schema": {
              "type": "string",
              "format": "uuid"
            }
          },
          {
            "name": "skip",
            "in": "query",
            "schema": {
              "type": "integer",
              "format": "int32",
              "default": 0
            }
          },
          {
            "name": "take",
            "in": "query",
            "schema": {
              "type": "integer",
              "format": "int32",
              "default": 100
            }
          }
        ],
        "responses": {
          "200": {
            "description": "Success",
            "content": {
              "application/json": {
                "schema": {
                  "$ref": "#/components/schemas/PagedEntityTreeItemModel"
                }
              }
            }
          }
        }
      }
    },
    "/umbraco/management/api/v1/tree/dictionary/item": {
      "get": {
        "tags": [
          "Dictionary"
        ],
        "operationId": "GetTreeDictionaryItem",
        "parameters": [
          {
            "name": "key",
            "in": "query",
            "schema": {
              "type": "array",
              "items": {
                "type": "string",
                "format": "uuid"
              }
            }
          }
        ],
        "responses": {
          "200": {
            "description": "Success",
            "content": {
              "application/json": {
                "schema": {
                  "type": "array",
                  "items": {
                    "oneOf": [
                      {
                        "$ref": "#/components/schemas/FolderTreeItemModel"
                      },
                      {
                        "$ref": "#/components/schemas/DocumentTypeTreeItemModel"
                      }
                    ]
                  }
                }
              }
            }
          }
        }
      }
    },
    "/umbraco/management/api/v1/tree/dictionary/root": {
      "get": {
        "tags": [
          "Dictionary"
        ],
        "operationId": "GetTreeDictionaryRoot",
        "parameters": [
          {
            "name": "skip",
            "in": "query",
            "schema": {
              "type": "integer",
              "format": "int32",
              "default": 0
            }
          },
          {
            "name": "take",
            "in": "query",
            "schema": {
              "type": "integer",
              "format": "int32",
              "default": 100
            }
          }
        ],
        "responses": {
          "200": {
            "description": "Success",
            "content": {
              "application/json": {
                "schema": {
                  "$ref": "#/components/schemas/PagedEntityTreeItemModel"
                }
              }
            }
          }
        }
      }
    },
    "/umbraco/management/api/v1/tree/document-blueprint/item": {
      "get": {
        "tags": [
          "Document Blueprint"
        ],
        "operationId": "GetTreeDocumentBlueprintItem",
        "parameters": [
          {
            "name": "key",
            "in": "query",
            "schema": {
              "type": "array",
              "items": {
                "type": "string",
                "format": "uuid"
              }
            }
          }
        ],
        "responses": {
          "200": {
            "description": "Success",
            "content": {
              "application/json": {
                "schema": {
                  "type": "array",
                  "items": {
                    "oneOf": [
                      {
                        "$ref": "#/components/schemas/DocumentBlueprintTreeItemModel"
                      }
                    ]
                  }
                }
              }
            }
          }
        }
      }
    },
    "/umbraco/management/api/v1/tree/document-blueprint/root": {
      "get": {
        "tags": [
          "Document Blueprint"
        ],
        "operationId": "GetTreeDocumentBlueprintRoot",
        "parameters": [
          {
            "name": "skip",
            "in": "query",
            "schema": {
              "type": "integer",
              "format": "int32",
              "default": 0
            }
          },
          {
            "name": "take",
            "in": "query",
            "schema": {
              "type": "integer",
              "format": "int32",
              "default": 100
            }
          }
        ],
        "responses": {
          "200": {
            "description": "Success",
            "content": {
              "application/json": {
                "schema": {
                  "$ref": "#/components/schemas/PagedDocumentBlueprintTreeItemModel"
                }
              }
            }
          }
        }
      }
    },
    "/umbraco/management/api/v1/tree/document-type/children": {
      "get": {
        "tags": [
          "Document Type"
        ],
        "operationId": "GetTreeDocumentTypeChildren",
        "parameters": [
          {
            "name": "parentKey",
            "in": "query",
            "schema": {
              "type": "string",
              "format": "uuid"
            }
          },
          {
            "name": "skip",
            "in": "query",
            "schema": {
              "type": "integer",
              "format": "int32",
              "default": 0
            }
          },
          {
            "name": "take",
            "in": "query",
            "schema": {
              "type": "integer",
              "format": "int32",
              "default": 100
            }
          },
          {
            "name": "foldersOnly",
            "in": "query",
            "schema": {
              "type": "boolean",
              "default": false
            }
          }
        ],
        "responses": {
          "200": {
            "description": "Success",
            "content": {
              "application/json": {
                "schema": {
                  "$ref": "#/components/schemas/PagedDocumentTypeTreeItemModel"
                }
              }
            }
          }
        }
      }
    },
    "/umbraco/management/api/v1/tree/document-type/item": {
      "get": {
        "tags": [
          "Document Type"
        ],
        "operationId": "GetTreeDocumentTypeItem",
        "parameters": [
          {
            "name": "key",
            "in": "query",
            "schema": {
              "type": "array",
              "items": {
                "type": "string",
                "format": "uuid"
              }
            }
          }
        ],
        "responses": {
          "200": {
            "description": "Success",
            "content": {
              "application/json": {
                "schema": {
                  "type": "array",
                  "items": {
                    "oneOf": [
                      {
                        "$ref": "#/components/schemas/DocumentTypeTreeItemModel"
                      }
                    ]
                  }
                }
              }
            }
          }
        }
      }
    },
    "/umbraco/management/api/v1/tree/document-type/root": {
      "get": {
        "tags": [
          "Document Type"
        ],
        "operationId": "GetTreeDocumentTypeRoot",
        "parameters": [
          {
            "name": "skip",
            "in": "query",
            "schema": {
              "type": "integer",
              "format": "int32",
              "default": 0
            }
          },
          {
            "name": "take",
            "in": "query",
            "schema": {
              "type": "integer",
              "format": "int32",
              "default": 100
            }
          },
          {
            "name": "foldersOnly",
            "in": "query",
            "schema": {
              "type": "boolean",
              "default": false
            }
          }
        ],
        "responses": {
          "200": {
            "description": "Success",
            "content": {
              "application/json": {
                "schema": {
                  "$ref": "#/components/schemas/PagedDocumentTypeTreeItemModel"
                }
              }
            }
          }
        }
      }
    },
    "/umbraco/management/api/v1/recycle-bin/document/children": {
      "get": {
        "tags": [
          "Document"
        ],
        "operationId": "GetRecycleBinDocumentChildren",
        "parameters": [
          {
            "name": "parentKey",
            "in": "query",
            "schema": {
              "type": "string",
              "format": "uuid"
            }
          },
          {
            "name": "skip",
            "in": "query",
            "schema": {
              "type": "integer",
              "format": "int32",
              "default": 0
            }
          },
          {
            "name": "take",
            "in": "query",
            "schema": {
              "type": "integer",
              "format": "int32",
              "default": 100
            }
          }
        ],
        "responses": {
          "401": {
            "description": "Unauthorized"
          },
          "200": {
            "description": "Success",
            "content": {
              "application/json": {
                "schema": {
                  "$ref": "#/components/schemas/PagedRecycleBinItemModel"
                }
              }
            }
          }
        }
      }
    },
    "/umbraco/management/api/v1/recycle-bin/document/root": {
      "get": {
        "tags": [
          "Document"
        ],
        "operationId": "GetRecycleBinDocumentRoot",
        "parameters": [
          {
            "name": "skip",
            "in": "query",
            "schema": {
              "type": "integer",
              "format": "int32",
              "default": 0
            }
          },
          {
            "name": "take",
            "in": "query",
            "schema": {
              "type": "integer",
              "format": "int32",
              "default": 100
            }
          }
        ],
        "responses": {
          "401": {
            "description": "Unauthorized"
          },
          "200": {
            "description": "Success",
            "content": {
              "application/json": {
                "schema": {
                  "$ref": "#/components/schemas/PagedRecycleBinItemModel"
                }
              }
            }
          }
        }
      }
    },
    "/umbraco/management/api/v1/tree/document/children": {
      "get": {
        "tags": [
          "Document"
        ],
        "operationId": "GetTreeDocumentChildren",
        "parameters": [
          {
            "name": "parentKey",
            "in": "query",
            "schema": {
              "type": "string",
              "format": "uuid"
            }
          },
          {
            "name": "skip",
            "in": "query",
            "schema": {
              "type": "integer",
              "format": "int32",
              "default": 0
            }
          },
          {
            "name": "take",
            "in": "query",
            "schema": {
              "type": "integer",
              "format": "int32",
              "default": 100
            }
          },
          {
            "name": "dataTypeKey",
            "in": "query",
            "schema": {
              "type": "string",
              "format": "uuid"
            }
          },
          {
            "name": "culture",
            "in": "query",
            "schema": {
              "type": "string"
            }
          }
        ],
        "responses": {
          "200": {
            "description": "Success",
            "content": {
              "application/json": {
                "schema": {
                  "$ref": "#/components/schemas/PagedDocumentTreeItemModel"
                }
              }
            }
          }
        }
      }
    },
    "/umbraco/management/api/v1/tree/document/item": {
      "get": {
        "tags": [
          "Document"
        ],
        "operationId": "GetTreeDocumentItem",
        "parameters": [
          {
            "name": "key",
            "in": "query",
            "schema": {
              "type": "array",
              "items": {
                "type": "string",
                "format": "uuid"
              }
            }
          },
          {
            "name": "dataTypeKey",
            "in": "query",
            "schema": {
              "type": "string",
              "format": "uuid"
            }
          },
          {
            "name": "culture",
            "in": "query",
            "schema": {
              "type": "string"
            }
          }
        ],
        "responses": {
          "200": {
            "description": "Success",
            "content": {
              "application/json": {
                "schema": {
                  "type": "array",
                  "items": {
                    "oneOf": [
                      {
                        "$ref": "#/components/schemas/DocumentTreeItemModel"
                      }
                    ]
                  }
                }
              }
            }
          }
        }
      }
    },
    "/umbraco/management/api/v1/tree/document/root": {
      "get": {
        "tags": [
          "Document"
        ],
        "operationId": "GetTreeDocumentRoot",
        "parameters": [
          {
            "name": "skip",
            "in": "query",
            "schema": {
              "type": "integer",
              "format": "int32",
              "default": 0
            }
          },
          {
            "name": "take",
            "in": "query",
            "schema": {
              "type": "integer",
              "format": "int32",
              "default": 100
            }
          },
          {
            "name": "dataTypeKey",
            "in": "query",
            "schema": {
              "type": "string",
              "format": "uuid"
            }
          },
          {
            "name": "culture",
            "in": "query",
            "schema": {
              "type": "string"
            }
          }
        ],
        "responses": {
          "200": {
            "description": "Success",
            "content": {
              "application/json": {
                "schema": {
                  "$ref": "#/components/schemas/PagedDocumentTreeItemModel"
                }
              }
            }
          }
        }
      }
    },
    "/umbraco/management/api/v1/health-check-group": {
      "get": {
        "tags": [
          "Health Check"
        ],
        "operationId": "GetHealthCheckGroup",
        "parameters": [
          {
            "name": "skip",
            "in": "query",
            "schema": {
              "type": "integer",
              "format": "int32",
              "default": 0
            }
          },
          {
            "name": "take",
            "in": "query",
            "schema": {
              "type": "integer",
              "format": "int32",
              "default": 100
            }
          }
        ],
        "responses": {
          "200": {
            "description": "Success",
            "content": {
              "application/json": {
                "schema": {
                  "$ref": "#/components/schemas/PagedHealthCheckGroupModelBaseModel"
                }
              }
            }
          }
        }
      }
    },
    "/umbraco/management/api/v1/health-check-group/{name}": {
      "get": {
        "tags": [
          "Health Check"
        ],
        "operationId": "GetHealthCheckGroupByName",
        "parameters": [
          {
            "name": "name",
            "in": "path",
            "required": true,
            "schema": {
              "type": "string"
            }
          }
        ],
        "responses": {
          "404": {
            "description": "Not Found"
          },
          "200": {
            "description": "Success",
            "content": {
              "application/json": {
                "schema": {
                  "oneOf": [
                    {
                      "$ref": "#/components/schemas/HealthCheckGroupModel"
                    }
                  ]
                }
              }
            }
          }
        }
      }
    },
    "/umbraco/management/api/v1/health-check-group/{name}/check": {
      "post": {
        "tags": [
          "Health Check"
        ],
        "operationId": "PostHealthCheckGroupByNameCheck",
        "parameters": [
          {
            "name": "name",
            "in": "path",
            "required": true,
            "schema": {
              "type": "string"
            }
          }
        ],
        "responses": {
          "404": {
            "description": "Not Found"
          },
          "200": {
            "description": "Success",
            "content": {
              "application/json": {
                "schema": {
                  "oneOf": [
                    {
                      "$ref": "#/components/schemas/HealthCheckGroupWithResultModel"
                    }
                  ]
                }
              }
            }
          }
        }
      }
    },
    "/umbraco/management/api/v1/health-check/execute-action": {
      "post": {
        "tags": [
          "Health Check"
        ],
        "operationId": "PostHealthCheckExecuteAction",
        "requestBody": {
          "content": {
            "application/json": {
              "schema": {
                "oneOf": [
                  {
                    "$ref": "#/components/schemas/HealthCheckActionModel"
                  }
                ]
              }
            }
          }
        },
        "responses": {
          "400": {
            "description": "Bad Request",
            "content": {
              "application/json": {
                "schema": {
                  "$ref": "#/components/schemas/ProblemDetailsModel"
                }
              }
            }
          },
          "200": {
            "description": "Success",
            "content": {
              "application/json": {
                "schema": {
                  "oneOf": [
                    {
                      "$ref": "#/components/schemas/HealthCheckResultModel"
                    }
                  ]
                }
              }
            }
          }
        }
      }
    },
    "/umbraco/management/api/v1/help": {
      "get": {
        "tags": [
          "Help"
        ],
        "operationId": "GetHelp",
        "parameters": [
          {
            "name": "section",
            "in": "query",
            "schema": {
              "type": "string"
            }
          },
          {
            "name": "tree",
            "in": "query",
            "schema": {
              "type": "string"
            }
          },
          {
            "name": "skip",
            "in": "query",
            "schema": {
              "type": "integer",
              "format": "int32"
            }
          },
          {
            "name": "take",
            "in": "query",
            "schema": {
              "type": "integer",
              "format": "int32"
            }
          },
          {
            "name": "baseUrl",
            "in": "query",
            "schema": {
              "type": "string",
              "default": "https://our.umbraco.com"
            }
          }
        ],
        "responses": {
          "400": {
            "description": "Bad Request",
            "content": {
              "application/json": {
                "schema": {
                  "$ref": "#/components/schemas/ProblemDetailsModel"
                }
              }
            }
          },
          "200": {
            "description": "Success",
            "content": {
              "application/json": {
                "schema": {
                  "$ref": "#/components/schemas/PagedHelpPageModel"
                }
              }
            }
          }
        }
      }
    },
    "/umbraco/management/api/v1/indexer": {
      "get": {
        "tags": [
          "Indexer"
        ],
        "operationId": "GetIndexer",
        "parameters": [
          {
            "name": "skip",
            "in": "query",
            "schema": {
              "type": "integer",
              "format": "int32"
            }
          },
          {
            "name": "take",
            "in": "query",
            "schema": {
              "type": "integer",
              "format": "int32"
            }
          }
        ],
        "responses": {
          "200": {
            "description": "Success",
            "content": {
              "application/json": {
                "schema": {
                  "$ref": "#/components/schemas/PagedIndexModel"
                }
              }
            }
          }
        }
      }
    },
    "/umbraco/management/api/v1/indexer/{indexName}": {
      "get": {
        "tags": [
          "Indexer"
        ],
        "operationId": "GetIndexerByIndexName",
        "parameters": [
          {
            "name": "indexName",
            "in": "path",
            "required": true,
            "schema": {
              "type": "string"
            }
          }
        ],
        "responses": {
          "400": {
            "description": "Bad Request",
            "content": {
              "application/json": {
                "schema": {
                  "$ref": "#/components/schemas/ProblemDetailsModel"
                }
              }
            }
          },
          "200": {
            "description": "Success",
            "content": {
              "application/json": {
                "schema": {
                  "oneOf": [
                    {
                      "$ref": "#/components/schemas/IndexModel"
                    }
                  ]
                }
              }
            }
          }
        }
      }
    },
    "/umbraco/management/api/v1/indexer/{indexName}/rebuild": {
      "post": {
        "tags": [
          "Indexer"
        ],
        "operationId": "PostIndexerByIndexNameRebuild",
        "parameters": [
          {
            "name": "indexName",
            "in": "path",
            "required": true,
            "schema": {
              "type": "string"
            }
          }
        ],
        "responses": {
          "400": {
            "description": "Bad Request",
            "content": {
              "application/json": {
                "schema": {
                  "$ref": "#/components/schemas/ProblemDetailsModel"
                }
              }
            }
          },
          "200": {
            "description": "Success",
            "content": {
              "application/json": {
                "schema": {
                  "$ref": "#/components/schemas/OkResultModel"
                }
              }
            }
          }
        }
      }
    },
    "/umbraco/management/api/v1/install/settings": {
      "get": {
        "tags": [
          "Install"
        ],
        "operationId": "GetInstallSettings",
        "responses": {
          "400": {
            "description": "Bad Request",
            "content": {
              "application/json": {
                "schema": {
                  "$ref": "#/components/schemas/ProblemDetailsModel"
                }
              }
            }
          },
          "428": {
            "description": "Client Error",
            "content": {
              "application/json": {
                "schema": {
                  "$ref": "#/components/schemas/ProblemDetailsModel"
                }
              }
            }
          },
          "200": {
            "description": "Success",
            "content": {
              "application/json": {
                "schema": {
                  "oneOf": [
                    {
                      "$ref": "#/components/schemas/InstallSettingsModel"
                    }
                  ]
                }
              }
            }
          }
        }
      }
    },
    "/umbraco/management/api/v1/install/setup": {
      "post": {
        "tags": [
          "Install"
        ],
        "operationId": "PostInstallSetup",
        "requestBody": {
          "content": {
            "application/json": {
              "schema": {
                "oneOf": [
                  {
                    "$ref": "#/components/schemas/InstallModel"
                  }
                ]
              }
            }
          }
        },
        "responses": {
          "400": {
            "description": "Bad Request",
            "content": {
              "application/json": {
                "schema": {
                  "$ref": "#/components/schemas/ProblemDetailsModel"
                }
              }
            }
          },
          "428": {
            "description": "Client Error",
            "content": {
              "application/json": {
                "schema": {
                  "$ref": "#/components/schemas/ProblemDetailsModel"
                }
              }
            }
          },
          "200": {
            "description": "Success"
          }
        }
      }
    },
    "/umbraco/management/api/v1/install/validate-database": {
      "post": {
        "tags": [
          "Install"
        ],
        "operationId": "PostInstallValidateDatabase",
        "requestBody": {
          "content": {
            "application/json": {
              "schema": {
                "oneOf": [
                  {
                    "$ref": "#/components/schemas/DatabaseInstallModel"
                  }
                ]
              }
            }
          }
        },
        "responses": {
          "400": {
            "description": "Bad Request",
            "content": {
              "application/json": {
                "schema": {
                  "$ref": "#/components/schemas/ProblemDetailsModel"
                }
              }
            }
          },
          "200": {
            "description": "Success"
          }
        }
      }
    },
    "/umbraco/management/api/v1/language": {
      "get": {
        "tags": [
          "Language"
        ],
        "operationId": "GetLanguage",
        "parameters": [
          {
            "name": "skip",
            "in": "query",
            "schema": {
              "type": "integer",
              "format": "int32",
              "default": 0
            }
          },
          {
            "name": "take",
            "in": "query",
            "schema": {
              "type": "integer",
              "format": "int32",
              "default": 100
            }
          }
        ],
        "responses": {
          "200": {
            "description": "Success",
            "content": {
              "application/json": {
                "schema": {
                  "$ref": "#/components/schemas/PagedLanguageModel"
                }
              }
            }
          }
        }
      },
      "post": {
        "tags": [
          "Language"
        ],
        "operationId": "PostLanguage",
        "requestBody": {
          "content": {
            "application/json": {
              "schema": {
                "oneOf": [
                  {
                    "$ref": "#/components/schemas/LanguageCreateModel"
                  }
                ]
              }
            }
          }
        },
        "responses": {
          "404": {
            "description": "Not Found"
          },
          "400": {
            "description": "Bad Request",
            "content": {
              "application/json": {
                "schema": {
                  "$ref": "#/components/schemas/ProblemDetailsModel"
                }
              }
            }
          },
          "201": {
            "description": "Created",
            "headers": {
              "Location": {
                "description": "Location of the newly created resource",
                "schema": {
                  "type": "string",
                  "description": "Location of the newly created resource",
                  "format": "uri"
                }
              }
            }
          }
        }
      }
    },
    "/umbraco/management/api/v1/language/{isoCode}": {
      "get": {
        "tags": [
          "Language"
        ],
        "operationId": "GetLanguageByIsoCode",
        "parameters": [
          {
            "name": "isoCode",
            "in": "path",
            "required": true,
            "schema": {
              "type": "string"
            }
          }
        ],
        "responses": {
          "404": {
            "description": "Not Found"
          },
          "200": {
            "description": "Success",
            "content": {
              "application/json": {
                "schema": {
                  "oneOf": [
                    {
                      "$ref": "#/components/schemas/LanguageModel"
                    }
                  ]
                }
              }
            }
          }
        }
      },
      "delete": {
        "tags": [
          "Language"
        ],
        "operationId": "DeleteLanguageByIsoCode",
        "parameters": [
          {
            "name": "isoCode",
            "in": "path",
            "required": true,
            "schema": {
              "type": "string"
            }
          }
        ],
        "responses": {
          "400": {
            "description": "Bad Request",
            "content": {
              "application/json": {
                "schema": {
                  "$ref": "#/components/schemas/ProblemDetailsModel"
                }
              }
            }
          },
          "404": {
            "description": "Not Found",
            "content": {
              "application/json": {
                "schema": {
                  "$ref": "#/components/schemas/ProblemDetailsModel"
                }
              }
            }
          },
          "200": {
            "description": "Success"
          }
        }
      },
      "put": {
        "tags": [
          "Language"
        ],
        "operationId": "PutLanguageByIsoCode",
        "parameters": [
          {
            "name": "isoCode",
            "in": "path",
            "required": true,
            "schema": {
              "type": "string"
            }
          }
        ],
        "requestBody": {
          "content": {
            "application/json": {
              "schema": {
                "oneOf": [
                  {
                    "$ref": "#/components/schemas/LanguageUpdateModel"
                  }
                ]
              }
            }
          }
        },
        "responses": {
          "404": {
            "description": "Not Found"
          },
          "400": {
            "description": "Bad Request",
            "content": {
              "application/json": {
                "schema": {
                  "$ref": "#/components/schemas/ProblemDetailsModel"
                }
              }
            }
          },
          "200": {
            "description": "Success"
          }
        }
      }
    },
    "/umbraco/management/api/v1/log-viewer/level": {
      "get": {
        "tags": [
          "Log Viewer"
        ],
        "operationId": "GetLogViewerLevel",
        "parameters": [
          {
            "name": "skip",
            "in": "query",
            "schema": {
              "type": "integer",
              "format": "int32",
              "default": 0
            }
          },
          {
            "name": "take",
            "in": "query",
            "schema": {
              "type": "integer",
              "format": "int32",
              "default": 100
            }
          }
        ],
        "responses": {
          "200": {
            "description": "Success",
            "content": {
              "application/json": {
                "schema": {
                  "$ref": "#/components/schemas/PagedLoggerModel"
                }
              }
            }
          }
        }
      }
    },
    "/umbraco/management/api/v1/log-viewer/level-count": {
      "get": {
        "tags": [
          "Log Viewer"
        ],
        "operationId": "GetLogViewerLevelCount",
        "parameters": [
          {
            "name": "startDate",
            "in": "query",
            "schema": {
              "type": "string",
              "format": "date-time"
            }
          },
          {
            "name": "endDate",
            "in": "query",
            "schema": {
              "type": "string",
              "format": "date-time"
            }
          }
        ],
        "responses": {
          "400": {
            "description": "Bad Request",
            "content": {
              "application/json": {
                "schema": {
                  "$ref": "#/components/schemas/ProblemDetailsModel"
                }
              }
            }
          },
          "200": {
            "description": "Success"
          }
        }
      }
    },
    "/umbraco/management/api/v1/log-viewer/log": {
      "get": {
        "tags": [
          "Log Viewer"
        ],
        "operationId": "GetLogViewerLog",
        "parameters": [
          {
            "name": "skip",
            "in": "query",
            "schema": {
              "type": "integer",
              "format": "int32",
              "default": 0
            }
          },
          {
            "name": "take",
            "in": "query",
            "schema": {
              "type": "integer",
              "format": "int32",
              "default": 100
            }
          },
          {
            "name": "orderDirection",
            "in": "query",
            "schema": {
              "$ref": "#/components/schemas/DirectionModel"
            }
          },
          {
            "name": "filterExpression",
            "in": "query",
            "schema": {
              "type": "string"
            }
          },
          {
            "name": "logLevel",
            "in": "query",
            "schema": {
              "type": "array",
              "items": {
                "$ref": "#/components/schemas/LogLevelModel"
              }
            }
          },
          {
            "name": "startDate",
            "in": "query",
            "schema": {
              "type": "string",
              "format": "date-time"
            }
          },
          {
            "name": "endDate",
            "in": "query",
            "schema": {
              "type": "string",
              "format": "date-time"
            }
          }
        ],
        "responses": {
          "200": {
            "description": "Success",
            "content": {
              "application/json": {
                "schema": {
                  "$ref": "#/components/schemas/PagedLogMessageModel"
                }
              }
            }
          }
        }
      }
    },
    "/umbraco/management/api/v1/log-viewer/message-template": {
      "get": {
        "tags": [
          "Log Viewer"
        ],
        "operationId": "GetLogViewerMessageTemplate",
        "parameters": [
          {
            "name": "skip",
            "in": "query",
            "schema": {
              "type": "integer",
              "format": "int32",
              "default": 0
            }
          },
          {
            "name": "take",
            "in": "query",
            "schema": {
              "type": "integer",
              "format": "int32",
              "default": 100
            }
          },
          {
            "name": "startDate",
            "in": "query",
            "schema": {
              "type": "string",
              "format": "date-time"
            }
          },
          {
            "name": "endDate",
            "in": "query",
            "schema": {
              "type": "string",
              "format": "date-time"
            }
          }
        ],
        "responses": {
          "400": {
            "description": "Bad Request",
            "content": {
              "application/json": {
                "schema": {
                  "$ref": "#/components/schemas/ProblemDetailsModel"
                }
              }
            }
          },
          "200": {
            "description": "Success",
            "content": {
              "application/json": {
                "schema": {
                  "$ref": "#/components/schemas/PagedLogTemplateModel"
                }
              }
            }
          }
        }
      }
    },
    "/umbraco/management/api/v1/log-viewer/saved-search": {
      "get": {
        "tags": [
          "Log Viewer"
        ],
        "operationId": "GetLogViewerSavedSearch",
        "parameters": [
          {
            "name": "skip",
            "in": "query",
            "schema": {
              "type": "integer",
              "format": "int32",
              "default": 0
            }
          },
          {
            "name": "take",
            "in": "query",
            "schema": {
              "type": "integer",
              "format": "int32",
              "default": 100
            }
          }
        ],
        "responses": {
          "200": {
            "description": "Success",
            "content": {
              "application/json": {
                "schema": {
                  "$ref": "#/components/schemas/PagedSavedLogSearchModel"
                }
              }
            }
          }
        }
      },
      "post": {
        "tags": [
          "Log Viewer"
        ],
        "operationId": "PostLogViewerSavedSearch",
        "requestBody": {
          "content": {
            "application/json": {
              "schema": {
                "oneOf": [
                  {
                    "$ref": "#/components/schemas/SavedLogSearchModel"
                  }
                ]
              }
            }
          }
        },
        "responses": {
          "400": {
            "description": "Bad Request",
            "content": {
              "application/json": {
                "schema": {
                  "$ref": "#/components/schemas/ProblemDetailsModel"
                }
              }
            }
          },
          "201": {
            "description": "Created",
            "headers": {
              "Location": {
                "description": "Location of the newly created resource",
                "schema": {
                  "type": "string",
                  "description": "Location of the newly created resource",
                  "format": "uri"
                }
              }
            }
          }
        }
      }
    },
    "/umbraco/management/api/v1/log-viewer/saved-search/{name}": {
      "get": {
        "tags": [
          "Log Viewer"
        ],
        "operationId": "GetLogViewerSavedSearchByName",
        "parameters": [
          {
            "name": "name",
            "in": "path",
            "required": true,
            "schema": {
              "type": "string"
            }
          }
        ],
        "responses": {
          "404": {
            "description": "Not Found"
          },
          "200": {
            "description": "Success",
            "content": {
              "application/json": {
                "schema": {
                  "oneOf": [
                    {
                      "$ref": "#/components/schemas/SavedLogSearchModel"
                    }
                  ]
                }
              }
            }
          }
        }
      },
      "delete": {
        "tags": [
          "Log Viewer"
        ],
        "operationId": "DeleteLogViewerSavedSearchByName",
        "parameters": [
          {
            "name": "name",
            "in": "path",
            "required": true,
            "schema": {
              "type": "string"
            }
          }
        ],
        "responses": {
          "404": {
            "description": "Not Found"
          },
          "200": {
            "description": "Success"
          }
        }
      }
    },
    "/umbraco/management/api/v1/log-viewer/validate-logs-size": {
      "get": {
        "tags": [
          "Log Viewer"
        ],
        "operationId": "GetLogViewerValidateLogsSize",
        "parameters": [
          {
            "name": "startDate",
            "in": "query",
            "schema": {
              "type": "string",
              "format": "date-time"
            }
          },
          {
            "name": "endDate",
            "in": "query",
            "schema": {
              "type": "string",
              "format": "date-time"
            }
          }
        ],
        "responses": {
          "400": {
            "description": "Bad Request",
            "content": {
              "application/json": {
                "schema": {
                  "$ref": "#/components/schemas/ProblemDetailsModel"
                }
              }
            }
          },
          "200": {
            "description": "Success"
          }
        }
      }
    },
    "/umbraco/management/api/v1/tree/media-type/children": {
      "get": {
        "tags": [
          "Media Type"
        ],
        "operationId": "GetTreeMediaTypeChildren",
        "parameters": [
          {
            "name": "parentKey",
            "in": "query",
            "schema": {
              "type": "string",
              "format": "uuid"
            }
          },
          {
            "name": "skip",
            "in": "query",
            "schema": {
              "type": "integer",
              "format": "int32",
              "default": 0
            }
          },
          {
            "name": "take",
            "in": "query",
            "schema": {
              "type": "integer",
              "format": "int32",
              "default": 100
            }
          },
          {
            "name": "foldersOnly",
            "in": "query",
            "schema": {
              "type": "boolean",
              "default": false
            }
          }
        ],
        "responses": {
          "200": {
            "description": "Success",
            "content": {
              "application/json": {
                "schema": {
                  "$ref": "#/components/schemas/PagedFolderTreeItemModel"
                }
              }
            }
          }
        }
      }
    },
    "/umbraco/management/api/v1/tree/media-type/item": {
      "get": {
        "tags": [
          "Media Type"
        ],
        "operationId": "GetTreeMediaTypeItem",
        "parameters": [
          {
            "name": "key",
            "in": "query",
            "schema": {
              "type": "array",
              "items": {
                "type": "string",
                "format": "uuid"
              }
            }
          }
        ],
        "responses": {
          "200": {
            "description": "Success",
            "content": {
              "application/json": {
                "schema": {
                  "type": "array",
                  "items": {
                    "oneOf": [
                      {
                        "$ref": "#/components/schemas/FolderTreeItemModel"
                      },
                      {
                        "$ref": "#/components/schemas/DocumentTypeTreeItemModel"
                      }
                    ]
                  }
                }
              }
            }
          }
        }
      }
    },
    "/umbraco/management/api/v1/tree/media-type/root": {
      "get": {
        "tags": [
          "Media Type"
        ],
        "operationId": "GetTreeMediaTypeRoot",
        "parameters": [
          {
            "name": "skip",
            "in": "query",
            "schema": {
              "type": "integer",
              "format": "int32",
              "default": 0
            }
          },
          {
            "name": "take",
            "in": "query",
            "schema": {
              "type": "integer",
              "format": "int32",
              "default": 100
            }
          },
          {
            "name": "foldersOnly",
            "in": "query",
            "schema": {
              "type": "boolean",
              "default": false
            }
          }
        ],
        "responses": {
          "200": {
            "description": "Success",
            "content": {
              "application/json": {
                "schema": {
                  "$ref": "#/components/schemas/PagedFolderTreeItemModel"
                }
              }
            }
          }
        }
      }
    },
    "/umbraco/management/api/v1/recycle-bin/media/children": {
      "get": {
        "tags": [
          "Media"
        ],
        "operationId": "GetRecycleBinMediaChildren",
        "parameters": [
          {
            "name": "parentKey",
            "in": "query",
            "schema": {
              "type": "string",
              "format": "uuid"
            }
          },
          {
            "name": "skip",
            "in": "query",
            "schema": {
              "type": "integer",
              "format": "int32",
              "default": 0
            }
          },
          {
            "name": "take",
            "in": "query",
            "schema": {
              "type": "integer",
              "format": "int32",
              "default": 100
            }
          }
        ],
        "responses": {
          "401": {
            "description": "Unauthorized"
          },
          "200": {
            "description": "Success",
            "content": {
              "application/json": {
                "schema": {
                  "$ref": "#/components/schemas/PagedRecycleBinItemModel"
                }
              }
            }
          }
        }
      }
    },
    "/umbraco/management/api/v1/recycle-bin/media/root": {
      "get": {
        "tags": [
          "Media"
        ],
        "operationId": "GetRecycleBinMediaRoot",
        "parameters": [
          {
            "name": "skip",
            "in": "query",
            "schema": {
              "type": "integer",
              "format": "int32",
              "default": 0
            }
          },
          {
            "name": "take",
            "in": "query",
            "schema": {
              "type": "integer",
              "format": "int32",
              "default": 100
            }
          }
        ],
        "responses": {
          "401": {
            "description": "Unauthorized"
          },
          "200": {
            "description": "Success",
            "content": {
              "application/json": {
                "schema": {
                  "$ref": "#/components/schemas/PagedRecycleBinItemModel"
                }
              }
            }
          }
        }
      }
    },
    "/umbraco/management/api/v1/tree/media/children": {
      "get": {
        "tags": [
          "Media"
        ],
        "operationId": "GetTreeMediaChildren",
        "parameters": [
          {
            "name": "parentKey",
            "in": "query",
            "schema": {
              "type": "string",
              "format": "uuid"
            }
          },
          {
            "name": "skip",
            "in": "query",
            "schema": {
              "type": "integer",
              "format": "int32",
              "default": 0
            }
          },
          {
            "name": "take",
            "in": "query",
            "schema": {
              "type": "integer",
              "format": "int32",
              "default": 100
            }
          },
          {
            "name": "dataTypeKey",
            "in": "query",
            "schema": {
              "type": "string",
              "format": "uuid"
            }
          }
        ],
        "responses": {
          "200": {
            "description": "Success",
            "content": {
              "application/json": {
                "schema": {
                  "$ref": "#/components/schemas/PagedContentTreeItemModel"
                }
              }
            }
          }
        }
      }
    },
    "/umbraco/management/api/v1/tree/media/item": {
      "get": {
        "tags": [
          "Media"
        ],
        "operationId": "GetTreeMediaItem",
        "parameters": [
          {
            "name": "key",
            "in": "query",
            "schema": {
              "type": "array",
              "items": {
                "type": "string",
                "format": "uuid"
              }
            }
          },
          {
            "name": "dataTypeKey",
            "in": "query",
            "schema": {
              "type": "string",
              "format": "uuid"
            }
          }
        ],
        "responses": {
          "200": {
            "description": "Success",
            "content": {
              "application/json": {
                "schema": {
                  "type": "array",
                  "items": {
                    "oneOf": [
                      {
                        "$ref": "#/components/schemas/ContentTreeItemModel"
                      },
                      {
                        "$ref": "#/components/schemas/DocumentTreeItemModel"
                      }
                    ]
                  }
                }
              }
            }
          }
        }
      }
    },
    "/umbraco/management/api/v1/tree/media/root": {
      "get": {
        "tags": [
          "Media"
        ],
        "operationId": "GetTreeMediaRoot",
        "parameters": [
          {
            "name": "skip",
            "in": "query",
            "schema": {
              "type": "integer",
              "format": "int32",
              "default": 0
            }
          },
          {
            "name": "take",
            "in": "query",
            "schema": {
              "type": "integer",
              "format": "int32",
              "default": 100
            }
          },
          {
            "name": "dataTypeKey",
            "in": "query",
            "schema": {
              "type": "string",
              "format": "uuid"
            }
          }
        ],
        "responses": {
          "200": {
            "description": "Success",
            "content": {
              "application/json": {
                "schema": {
                  "$ref": "#/components/schemas/PagedContentTreeItemModel"
                }
              }
            }
          }
        }
      }
    },
    "/umbraco/management/api/v1/tree/member-group/item": {
      "get": {
        "tags": [
          "Member Group"
        ],
        "operationId": "GetTreeMemberGroupItem",
        "parameters": [
          {
            "name": "key",
            "in": "query",
            "schema": {
              "type": "array",
              "items": {
                "type": "string",
                "format": "uuid"
              }
            }
          }
        ],
        "responses": {
          "200": {
            "description": "Success",
            "content": {
              "application/json": {
                "schema": {
                  "type": "array",
                  "items": {
                    "oneOf": [
                      {
                        "$ref": "#/components/schemas/EntityTreeItemModel"
                      },
                      {
                        "$ref": "#/components/schemas/ContentTreeItemModel"
                      },
                      {
                        "$ref": "#/components/schemas/DocumentBlueprintTreeItemModel"
                      },
                      {
                        "$ref": "#/components/schemas/DocumentTreeItemModel"
                      },
                      {
                        "$ref": "#/components/schemas/DocumentTypeTreeItemModel"
                      },
                      {
                        "$ref": "#/components/schemas/FolderTreeItemModel"
                      }
                    ]
                  }
                }
              }
            }
          }
        }
      }
    },
    "/umbraco/management/api/v1/tree/member-group/root": {
      "get": {
        "tags": [
          "Member Group"
        ],
        "operationId": "GetTreeMemberGroupRoot",
        "parameters": [
          {
            "name": "skip",
            "in": "query",
            "schema": {
              "type": "integer",
              "format": "int32",
              "default": 0
            }
          },
          {
            "name": "take",
            "in": "query",
            "schema": {
              "type": "integer",
              "format": "int32",
              "default": 100
            }
          }
        ],
        "responses": {
          "200": {
            "description": "Success",
            "content": {
              "application/json": {
                "schema": {
                  "$ref": "#/components/schemas/PagedEntityTreeItemModel"
                }
              }
            }
          }
        }
      }
    },
    "/umbraco/management/api/v1/tree/member-type/item": {
      "get": {
        "tags": [
          "Member Type"
        ],
        "operationId": "GetTreeMemberTypeItem",
        "parameters": [
          {
            "name": "key",
            "in": "query",
            "schema": {
              "type": "array",
              "items": {
                "type": "string",
                "format": "uuid"
              }
            }
          }
        ],
        "responses": {
          "200": {
            "description": "Success",
            "content": {
              "application/json": {
                "schema": {
                  "type": "array",
                  "items": {
                    "oneOf": [
                      {
                        "$ref": "#/components/schemas/EntityTreeItemModel"
                      },
                      {
                        "$ref": "#/components/schemas/ContentTreeItemModel"
                      },
                      {
                        "$ref": "#/components/schemas/DocumentBlueprintTreeItemModel"
                      },
                      {
                        "$ref": "#/components/schemas/DocumentTreeItemModel"
                      },
                      {
                        "$ref": "#/components/schemas/DocumentTypeTreeItemModel"
                      },
                      {
                        "$ref": "#/components/schemas/FolderTreeItemModel"
                      }
                    ]
                  }
                }
              }
            }
          }
        }
      }
    },
    "/umbraco/management/api/v1/tree/member-type/root": {
      "get": {
        "tags": [
          "Member Type"
        ],
        "operationId": "GetTreeMemberTypeRoot",
        "parameters": [
          {
            "name": "skip",
            "in": "query",
            "schema": {
              "type": "integer",
              "format": "int32",
              "default": 0
            }
          },
          {
            "name": "take",
            "in": "query",
            "schema": {
              "type": "integer",
              "format": "int32",
              "default": 100
            }
          }
        ],
        "responses": {
          "200": {
            "description": "Success",
            "content": {
              "application/json": {
                "schema": {
                  "$ref": "#/components/schemas/PagedEntityTreeItemModel"
                }
              }
            }
          }
        }
      }
    },
    "/umbraco/management/api/v1/models-builder/build": {
      "post": {
        "tags": [
          "Models Builder"
        ],
        "operationId": "PostModelsBuilderBuild",
        "responses": {
          "200": {
            "description": "Success"
          },
          "428": {
            "description": "Client Error",
            "content": {
              "application/json": {
                "schema": {
                  "$ref": "#/components/schemas/ProblemDetailsModel"
                }
              }
            }
          }
        }
      }
    },
    "/umbraco/management/api/v1/models-builder/dashboard": {
      "get": {
        "tags": [
          "Models Builder"
        ],
        "operationId": "GetModelsBuilderDashboard",
        "responses": {
          "200": {
            "description": "Success",
            "content": {
              "application/json": {
                "schema": {
                  "oneOf": [
                    {
                      "$ref": "#/components/schemas/ModelsBuilderModel"
                    }
                  ]
                }
              }
            }
          }
        }
      }
    },
    "/umbraco/management/api/v1/models-builder/status": {
      "get": {
        "tags": [
          "Models Builder"
        ],
        "operationId": "GetModelsBuilderStatus",
        "responses": {
          "200": {
            "description": "Success",
            "content": {
              "application/json": {
                "schema": {
                  "oneOf": [
                    {
                      "$ref": "#/components/schemas/OutOfDateStatusModel"
                    }
                  ]
                }
              }
            }
          }
        }
      }
    },
    "/umbraco/management/api/v1/tree/partial-view/children": {
      "get": {
        "tags": [
          "Partial View"
        ],
        "operationId": "GetTreePartialViewChildren",
        "parameters": [
          {
            "name": "path",
            "in": "query",
            "schema": {
              "type": "string"
            }
          },
          {
            "name": "skip",
            "in": "query",
            "schema": {
              "type": "integer",
              "format": "int32",
              "default": 0
            }
          },
          {
            "name": "take",
            "in": "query",
            "schema": {
              "type": "integer",
              "format": "int32",
              "default": 100
            }
          }
        ],
        "responses": {
          "200": {
            "description": "Success",
            "content": {
              "application/json": {
                "schema": {
                  "$ref": "#/components/schemas/PagedFileSystemTreeItemModel"
                }
              }
            }
          }
        }
      }
    },
    "/umbraco/management/api/v1/tree/partial-view/item": {
      "get": {
        "tags": [
          "Partial View"
        ],
        "operationId": "GetTreePartialViewItem",
        "parameters": [
          {
            "name": "path",
            "in": "query",
            "schema": {
              "type": "array",
              "items": {
                "type": "string"
              }
            }
          }
        ],
        "responses": {
          "200": {
            "description": "Success",
            "content": {
              "application/json": {
                "schema": {
                  "type": "array",
                  "items": {
                    "oneOf": [
                      {
                        "$ref": "#/components/schemas/FileSystemTreeItemModel"
                      }
                    ]
                  }
                }
              }
            }
          }
        }
      }
    },
    "/umbraco/management/api/v1/tree/partial-view/root": {
      "get": {
        "tags": [
          "Partial View"
        ],
        "operationId": "GetTreePartialViewRoot",
        "parameters": [
          {
            "name": "skip",
            "in": "query",
            "schema": {
              "type": "integer",
              "format": "int32",
              "default": 0
            }
          },
          {
            "name": "take",
            "in": "query",
            "schema": {
              "type": "integer",
              "format": "int32",
              "default": 100
            }
          }
        ],
        "responses": {
          "200": {
            "description": "Success",
            "content": {
              "application/json": {
                "schema": {
                  "$ref": "#/components/schemas/PagedFileSystemTreeItemModel"
                }
              }
            }
          }
        }
      }
    },
    "/umbraco/management/api/v1/profiling/status": {
      "get": {
        "tags": [
          "Profiling"
        ],
        "operationId": "GetProfilingStatus",
        "responses": {
          "200": {
            "description": "Success",
            "content": {
              "application/json": {
                "schema": {
                  "oneOf": [
                    {
                      "$ref": "#/components/schemas/ProfilingStatusModel"
                    }
                  ]
                }
              }
            }
          }
        }
      }
    },
    "/umbraco/management/api/v1/published-cache/collect": {
      "post": {
        "tags": [
          "Published Cache"
        ],
        "operationId": "PostPublishedCacheCollect",
        "responses": {
          "200": {
            "description": "Success"
          }
        }
      }
    },
    "/umbraco/management/api/v1/published-cache/rebuild": {
      "post": {
        "tags": [
          "Published Cache"
        ],
        "operationId": "PostPublishedCacheRebuild",
        "responses": {
          "200": {
            "description": "Success"
          }
        }
      }
    },
    "/umbraco/management/api/v1/published-cache/reload": {
      "post": {
        "tags": [
          "Published Cache"
        ],
        "operationId": "PostPublishedCacheReload",
        "responses": {
          "200": {
            "description": "Success"
          }
        }
      }
    },
    "/umbraco/management/api/v1/published-cache/status": {
      "get": {
        "tags": [
          "Published Cache"
        ],
        "operationId": "GetPublishedCacheStatus",
        "responses": {
          "200": {
            "description": "Success",
            "content": {
              "application/json": {
                "schema": {
                  "type": "string"
                }
              }
            }
          }
        }
      }
    },
    "/umbraco/management/api/v1/redirect-management": {
      "get": {
        "tags": [
          "Redirect Management"
        ],
        "operationId": "GetRedirectManagement",
        "parameters": [
          {
            "name": "filter",
            "in": "query",
            "schema": {
              "type": "string"
            }
          },
          {
            "name": "skip",
            "in": "query",
            "schema": {
              "type": "integer",
              "format": "int32"
            }
          },
          {
            "name": "take",
            "in": "query",
            "schema": {
              "type": "integer",
              "format": "int32"
            }
          }
        ],
        "responses": {
          "400": {
            "description": "Bad Request",
            "content": {
              "application/json": {
                "schema": {
                  "$ref": "#/components/schemas/ProblemDetailsModel"
                }
              }
            }
          },
          "200": {
            "description": "Success",
            "content": {
              "application/json": {
                "schema": {
                  "$ref": "#/components/schemas/PagedRedirectUrlModel"
                }
              }
            }
          }
        }
      }
    },
    "/umbraco/management/api/v1/redirect-management/{key}": {
      "get": {
        "tags": [
          "Redirect Management"
        ],
        "operationId": "GetRedirectManagementByKey",
        "parameters": [
          {
            "name": "key",
            "in": "path",
            "required": true,
            "schema": {
              "type": "string",
              "format": "uuid"
            }
          },
          {
            "name": "skip",
            "in": "query",
            "schema": {
              "type": "integer",
              "format": "int32"
            }
          },
          {
            "name": "take",
            "in": "query",
            "schema": {
              "type": "integer",
              "format": "int32"
            }
          }
        ],
        "responses": {
          "200": {
            "description": "Success",
            "content": {
              "application/json": {
                "schema": {
                  "$ref": "#/components/schemas/PagedRedirectUrlModel"
                }
              }
            }
          }
        }
      },
      "delete": {
        "tags": [
          "Redirect Management"
        ],
        "operationId": "DeleteRedirectManagementByKey",
        "parameters": [
          {
            "name": "key",
            "in": "path",
            "required": true,
            "schema": {
              "type": "string",
              "format": "uuid"
            }
          }
        ],
        "responses": {
          "200": {
            "description": "Success"
          }
        }
      }
    },
    "/umbraco/management/api/v1/redirect-management/status": {
      "get": {
        "tags": [
          "Redirect Management"
        ],
        "operationId": "GetRedirectManagementStatus",
        "responses": {
          "200": {
            "description": "Success",
            "content": {
              "application/json": {
                "schema": {
                  "oneOf": [
                    {
                      "$ref": "#/components/schemas/RedirectUrlStatusModel"
                    }
                  ]
                }
              }
            }
          }
        }
      },
      "post": {
        "tags": [
          "Redirect Management"
        ],
        "operationId": "PostRedirectManagementStatus",
        "parameters": [
          {
            "name": "status",
            "in": "query",
            "schema": {
              "$ref": "#/components/schemas/RedirectStatusModel"
            }
          }
        ],
        "responses": {
          "200": {
            "description": "Success"
          }
        }
      }
    },
    "/umbraco/management/api/v1/tree/relation-type/item": {
      "get": {
        "tags": [
          "Relation Type"
        ],
        "operationId": "GetTreeRelationTypeItem",
        "parameters": [
          {
            "name": "key",
            "in": "query",
            "schema": {
              "type": "array",
              "items": {
                "type": "string",
                "format": "uuid"
              }
            }
          }
        ],
        "responses": {
          "200": {
            "description": "Success",
            "content": {
              "application/json": {
                "schema": {
                  "type": "array",
                  "items": {
                    "oneOf": [
                      {
                        "$ref": "#/components/schemas/FolderTreeItemModel"
                      },
                      {
                        "$ref": "#/components/schemas/DocumentTypeTreeItemModel"
                      }
                    ]
                  }
                }
              }
            }
          }
        }
      }
    },
    "/umbraco/management/api/v1/tree/relation-type/root": {
      "get": {
        "tags": [
          "Relation Type"
        ],
        "operationId": "GetTreeRelationTypeRoot",
        "parameters": [
          {
            "name": "skip",
            "in": "query",
            "schema": {
              "type": "integer",
              "format": "int32",
              "default": 0
            }
          },
          {
            "name": "take",
            "in": "query",
            "schema": {
              "type": "integer",
              "format": "int32",
              "default": 100
            }
          }
        ],
        "responses": {
          "200": {
            "description": "Success",
            "content": {
              "application/json": {
                "schema": {
                  "$ref": "#/components/schemas/PagedEntityTreeItemModel"
                }
              }
            }
          }
        }
      }
    },
    "/umbraco/management/api/v1/relation/{id}": {
      "get": {
        "tags": [
          "Relation"
        ],
        "operationId": "GetRelationById",
        "parameters": [
          {
            "name": "id",
            "in": "path",
            "required": true,
            "schema": {
              "type": "integer",
              "format": "int32"
            }
          }
        ],
        "responses": {
          "200": {
            "description": "Success",
            "content": {
              "application/json": {
                "schema": {
                  "oneOf": [
                    {
                      "$ref": "#/components/schemas/RelationModel"
                    }
                  ]
                }
              }
            }
          },
          "404": {
            "description": "Not Found"
          }
        }
      }
    },
    "/umbraco/management/api/v1/relation/child-relation/{childId}": {
      "get": {
        "tags": [
          "Relation"
        ],
        "operationId": "GetRelationChildRelationByChildId",
        "parameters": [
          {
            "name": "childId",
            "in": "path",
            "required": true,
            "schema": {
              "type": "integer",
              "format": "int32"
            }
          },
          {
            "name": "skip",
            "in": "query",
            "schema": {
              "type": "integer",
              "format": "int32"
            }
          },
          {
            "name": "take",
            "in": "query",
            "schema": {
              "type": "integer",
              "format": "int32"
            }
          },
          {
            "name": "relationTypeAlias",
            "in": "query",
            "schema": {
              "type": "string",
              "default": ""
            }
          }
        ],
        "responses": {
          "200": {
            "description": "Success",
            "content": {
              "application/json": {
                "schema": {
                  "$ref": "#/components/schemas/PagedRelationModel"
                }
              }
            }
          }
        }
      }
    },
    "/umbraco/management/api/v1/tree/script/children": {
      "get": {
        "tags": [
          "Script"
        ],
        "operationId": "GetTreeScriptChildren",
        "parameters": [
          {
            "name": "path",
            "in": "query",
            "schema": {
              "type": "string"
            }
          },
          {
            "name": "skip",
            "in": "query",
            "schema": {
              "type": "integer",
              "format": "int32",
              "default": 0
            }
          },
          {
            "name": "take",
            "in": "query",
            "schema": {
              "type": "integer",
              "format": "int32",
              "default": 100
            }
          }
        ],
        "responses": {
          "200": {
            "description": "Success",
            "content": {
              "application/json": {
                "schema": {
                  "$ref": "#/components/schemas/PagedFileSystemTreeItemModel"
                }
              }
            }
          }
        }
      }
    },
    "/umbraco/management/api/v1/tree/script/item": {
      "get": {
        "tags": [
          "Script"
        ],
        "operationId": "GetTreeScriptItem",
        "parameters": [
          {
            "name": "path",
            "in": "query",
            "schema": {
              "type": "array",
              "items": {
                "type": "string"
              }
            }
          }
        ],
        "responses": {
          "200": {
            "description": "Success",
            "content": {
              "application/json": {
                "schema": {
                  "type": "array",
                  "items": {
                    "oneOf": [
                      {
                        "$ref": "#/components/schemas/FileSystemTreeItemModel"
                      }
                    ]
                  }
                }
              }
            }
          }
        }
      }
    },
    "/umbraco/management/api/v1/tree/script/root": {
      "get": {
        "tags": [
          "Script"
        ],
        "operationId": "GetTreeScriptRoot",
        "parameters": [
          {
            "name": "skip",
            "in": "query",
            "schema": {
              "type": "integer",
              "format": "int32",
              "default": 0
            }
          },
          {
            "name": "take",
            "in": "query",
            "schema": {
              "type": "integer",
              "format": "int32",
              "default": 100
            }
          }
        ],
        "responses": {
          "200": {
            "description": "Success",
            "content": {
              "application/json": {
                "schema": {
                  "$ref": "#/components/schemas/PagedFileSystemTreeItemModel"
                }
              }
            }
          }
        }
      }
    },
    "/umbraco/management/api/v1/searcher": {
      "get": {
        "tags": [
          "Searcher"
        ],
        "operationId": "GetSearcher",
        "parameters": [
          {
            "name": "skip",
            "in": "query",
            "schema": {
              "type": "integer",
              "format": "int32"
            }
          },
          {
            "name": "take",
            "in": "query",
            "schema": {
              "type": "integer",
              "format": "int32"
            }
          }
        ],
        "responses": {
          "200": {
            "description": "Success",
            "content": {
              "application/json": {
                "schema": {
                  "$ref": "#/components/schemas/PagedSearcherModel"
                }
              }
            }
          }
        }
      }
    },
    "/umbraco/management/api/v1/searcher/{searcherName}/query": {
      "get": {
        "tags": [
          "Searcher"
        ],
        "operationId": "GetSearcherBySearcherNameQuery",
        "parameters": [
          {
            "name": "searcherName",
            "in": "path",
            "required": true,
            "schema": {
              "type": "string"
            }
          },
          {
            "name": "term",
            "in": "query",
            "schema": {
              "type": "string"
            }
          },
          {
            "name": "skip",
            "in": "query",
            "schema": {
              "type": "integer",
              "format": "int32"
            }
          },
          {
            "name": "take",
            "in": "query",
            "schema": {
              "type": "integer",
              "format": "int32"
            }
          }
        ],
        "responses": {
          "200": {
            "description": "Success",
            "content": {
              "application/json": {
                "schema": {
                  "$ref": "#/components/schemas/PagedSearchResultModel"
                }
              }
            }
          },
          "404": {
            "description": "Not Found",
            "content": {
              "application/json": {
                "schema": {
                  "$ref": "#/components/schemas/ProblemDetailsModel"
                }
              }
            }
          }
        }
      }
    },
    "/umbraco/management/api/v1/security/back-office/authorize": {
      "get": {
        "tags": [
          "Security"
        ],
        "operationId": "GetSecurityBackOfficeAuthorize",
        "responses": {
          "200": {
            "description": "Success"
          }
        }
      },
      "post": {
        "tags": [
          "Security"
        ],
        "operationId": "PostSecurityBackOfficeAuthorize",
        "responses": {
          "200": {
            "description": "Success"
          }
        }
      }
    },
    "/umbraco/management/api/v1/server/status": {
      "get": {
        "tags": [
          "Server"
        ],
        "operationId": "GetServerStatus",
        "responses": {
          "400": {
            "description": "Bad Request",
            "content": {
              "application/json": {
                "schema": {
                  "$ref": "#/components/schemas/ProblemDetailsModel"
                }
              }
            }
          },
          "200": {
            "description": "Success",
            "content": {
              "application/json": {
                "schema": {
                  "oneOf": [
                    {
                      "$ref": "#/components/schemas/ServerStatusModel"
                    }
                  ]
                }
              }
            }
          }
        }
      }
    },
    "/umbraco/management/api/v1/server/version": {
      "get": {
        "tags": [
          "Server"
        ],
        "operationId": "GetServerVersion",
        "responses": {
          "400": {
            "description": "Bad Request",
            "content": {
              "application/json": {
                "schema": {
                  "$ref": "#/components/schemas/ProblemDetailsModel"
                }
              }
            }
          },
          "200": {
            "description": "Success",
            "content": {
              "application/json": {
                "schema": {
                  "oneOf": [
                    {
                      "$ref": "#/components/schemas/VersionModel"
                    }
                  ]
                }
              }
            }
          }
        }
      }
    },
    "/umbraco/management/api/v1/tree/static-file/children": {
      "get": {
        "tags": [
          "Static File"
        ],
        "operationId": "GetTreeStaticFileChildren",
        "parameters": [
          {
            "name": "path",
            "in": "query",
            "schema": {
              "type": "string"
            }
          },
          {
            "name": "skip",
            "in": "query",
            "schema": {
              "type": "integer",
              "format": "int32",
              "default": 0
            }
          },
          {
            "name": "take",
            "in": "query",
            "schema": {
              "type": "integer",
              "format": "int32",
              "default": 100
            }
          }
        ],
        "responses": {
          "200": {
            "description": "Success",
            "content": {
              "application/json": {
                "schema": {
                  "$ref": "#/components/schemas/PagedFileSystemTreeItemModel"
                }
              }
            }
          }
        }
      }
    },
    "/umbraco/management/api/v1/tree/static-file/item": {
      "get": {
        "tags": [
          "Static File"
        ],
        "operationId": "GetTreeStaticFileItem",
        "parameters": [
          {
            "name": "path",
            "in": "query",
            "schema": {
              "type": "array",
              "items": {
                "type": "string"
              }
            }
          }
        ],
        "responses": {
          "200": {
            "description": "Success",
            "content": {
              "application/json": {
                "schema": {
                  "type": "array",
                  "items": {
                    "oneOf": [
                      {
                        "$ref": "#/components/schemas/FileSystemTreeItemModel"
                      }
                    ]
                  }
                }
              }
            }
          }
        }
      }
    },
    "/umbraco/management/api/v1/tree/static-file/root": {
      "get": {
        "tags": [
          "Static File"
        ],
        "operationId": "GetTreeStaticFileRoot",
        "parameters": [
          {
            "name": "skip",
            "in": "query",
            "schema": {
              "type": "integer",
              "format": "int32",
              "default": 0
            }
          },
          {
            "name": "take",
            "in": "query",
            "schema": {
              "type": "integer",
              "format": "int32",
              "default": 100
            }
          }
        ],
        "responses": {
          "200": {
            "description": "Success",
            "content": {
              "application/json": {
                "schema": {
                  "$ref": "#/components/schemas/PagedFileSystemTreeItemModel"
                }
              }
            }
          }
        }
      }
    },
    "/umbraco/management/api/v1/tree/stylesheet/children": {
      "get": {
        "tags": [
          "Stylesheet"
        ],
        "operationId": "GetTreeStylesheetChildren",
        "parameters": [
          {
            "name": "path",
            "in": "query",
            "schema": {
              "type": "string"
            }
          },
          {
            "name": "skip",
            "in": "query",
            "schema": {
              "type": "integer",
              "format": "int32",
              "default": 0
            }
          },
          {
            "name": "take",
            "in": "query",
            "schema": {
              "type": "integer",
              "format": "int32",
              "default": 100
            }
          }
        ],
        "responses": {
          "200": {
            "description": "Success",
            "content": {
              "application/json": {
                "schema": {
                  "$ref": "#/components/schemas/PagedFileSystemTreeItemModel"
                }
              }
            }
          }
        }
      }
    },
    "/umbraco/management/api/v1/tree/stylesheet/item": {
      "get": {
        "tags": [
          "Stylesheet"
        ],
        "operationId": "GetTreeStylesheetItem",
        "parameters": [
          {
            "name": "path",
            "in": "query",
            "schema": {
              "type": "array",
              "items": {
                "type": "string"
              }
            }
          }
        ],
        "responses": {
          "200": {
            "description": "Success",
            "content": {
              "application/json": {
                "schema": {
                  "type": "array",
                  "items": {
                    "oneOf": [
                      {
                        "$ref": "#/components/schemas/FileSystemTreeItemModel"
                      }
                    ]
                  }
                }
              }
            }
          }
        }
      }
    },
    "/umbraco/management/api/v1/tree/stylesheet/root": {
      "get": {
        "tags": [
          "Stylesheet"
        ],
        "operationId": "GetTreeStylesheetRoot",
        "parameters": [
          {
            "name": "skip",
            "in": "query",
            "schema": {
              "type": "integer",
              "format": "int32",
              "default": 0
            }
          },
          {
            "name": "take",
            "in": "query",
            "schema": {
              "type": "integer",
              "format": "int32",
              "default": 100
            }
          }
        ],
        "responses": {
          "200": {
            "description": "Success",
            "content": {
              "application/json": {
                "schema": {
                  "$ref": "#/components/schemas/PagedFileSystemTreeItemModel"
                }
              }
            }
          }
        }
      }
    },
    "/umbraco/management/api/v1/telemetry": {
      "get": {
        "tags": [
          "Telemetry"
        ],
        "operationId": "GetTelemetry",
        "parameters": [
          {
            "name": "skip",
            "in": "query",
            "schema": {
              "type": "integer",
              "format": "int32"
            }
          },
          {
            "name": "take",
            "in": "query",
            "schema": {
              "type": "integer",
              "format": "int32"
            }
          }
        ],
        "responses": {
          "200": {
            "description": "Success",
            "content": {
              "application/json": {
                "schema": {
                  "$ref": "#/components/schemas/PagedTelemetryModel"
                }
              }
            }
          }
        }
      }
    },
    "/umbraco/management/api/v1/telemetry/level": {
      "get": {
        "tags": [
          "Telemetry"
        ],
        "operationId": "GetTelemetryLevel",
        "responses": {
          "200": {
            "description": "Success",
            "content": {
              "application/json": {
                "schema": {
                  "oneOf": [
                    {
                      "$ref": "#/components/schemas/TelemetryModel"
                    }
                  ]
                }
              }
            }
          }
        }
      },
      "post": {
        "tags": [
          "Telemetry"
        ],
        "operationId": "PostTelemetryLevel",
        "requestBody": {
          "content": {
            "application/json": {
              "schema": {
                "oneOf": [
                  {
                    "$ref": "#/components/schemas/TelemetryModel"
                  }
                ]
              }
            }
          }
        },
        "responses": {
          "400": {
            "description": "Bad Request",
            "content": {
              "application/json": {
                "schema": {
                  "$ref": "#/components/schemas/ProblemDetailsModel"
                }
              }
            }
          },
          "200": {
            "description": "Success"
          }
        }
      }
    },
    "/umbraco/management/api/v1/template": {
      "post": {
        "tags": [
          "Template"
        ],
        "operationId": "PostTemplate",
        "requestBody": {
          "content": {
            "application/json": {
              "schema": {
                "oneOf": [
                  {
                    "$ref": "#/components/schemas/TemplateCreateModel"
                  }
                ]
              }
            }
          }
        },
        "responses": {
          "201": {
            "description": "Created",
            "headers": {
              "Location": {
                "description": "Location of the newly created resource",
                "schema": {
                  "type": "string",
                  "description": "Location of the newly created resource",
                  "format": "uri"
                }
              }
            }
          },
          "400": {
            "description": "Bad Request",
            "content": {
              "application/json": {
                "schema": {
                  "$ref": "#/components/schemas/ProblemDetailsModel"
                }
              }
            }
          },
          "404": {
            "description": "Not Found"
          }
        }
      }
    },
    "/umbraco/management/api/v1/template/{key}": {
      "get": {
        "tags": [
          "Template"
        ],
        "operationId": "GetTemplateByKey",
        "parameters": [
          {
            "name": "key",
            "in": "path",
            "required": true,
            "schema": {
              "type": "string",
              "format": "uuid"
            }
          }
        ],
        "responses": {
          "200": {
            "description": "Success",
            "content": {
              "application/json": {
                "schema": {
                  "oneOf": [
                    {
                      "$ref": "#/components/schemas/TemplateModel"
                    }
                  ]
                }
              }
            }
          },
          "404": {
            "description": "Not Found"
          }
        }
      },
      "delete": {
        "tags": [
          "Template"
        ],
        "operationId": "DeleteTemplateByKey",
        "parameters": [
          {
            "name": "key",
            "in": "path",
            "required": true,
            "schema": {
              "type": "string",
              "format": "uuid"
            }
          }
        ],
        "responses": {
          "200": {
            "description": "Success"
          },
          "400": {
            "description": "Bad Request",
            "content": {
              "application/json": {
                "schema": {
                  "$ref": "#/components/schemas/ProblemDetailsModel"
                }
              }
            }
          },
          "404": {
            "description": "Not Found"
          }
        }
      },
      "put": {
        "tags": [
          "Template"
        ],
        "operationId": "PutTemplateByKey",
        "parameters": [
          {
            "name": "key",
            "in": "path",
            "required": true,
            "schema": {
              "type": "string",
              "format": "uuid"
            }
          }
        ],
        "requestBody": {
          "content": {
            "application/json": {
              "schema": {
                "oneOf": [
                  {
                    "$ref": "#/components/schemas/TemplateUpdateModel"
                  }
                ]
              }
            }
          }
        },
        "responses": {
          "200": {
            "description": "Success"
          },
          "400": {
            "description": "Bad Request",
            "content": {
              "application/json": {
                "schema": {
                  "$ref": "#/components/schemas/ProblemDetailsModel"
                }
              }
            }
          },
          "404": {
            "description": "Not Found"
          }
        }
      }
    },
    "/umbraco/management/api/v1/template/query/execute": {
      "post": {
        "tags": [
          "Template"
        ],
        "operationId": "PostTemplateQueryExecute",
        "requestBody": {
          "content": {
            "application/json": {
              "schema": {
                "oneOf": [
                  {
                    "$ref": "#/components/schemas/TemplateQueryExecuteModel"
                  }
                ]
              }
            }
          }
        },
        "responses": {
          "200": {
            "description": "Success",
            "content": {
              "application/json": {
                "schema": {
                  "oneOf": [
                    {
                      "$ref": "#/components/schemas/TemplateQueryResultModel"
                    }
                  ]
                }
              }
            }
          }
        }
      }
    },
    "/umbraco/management/api/v1/template/query/settings": {
      "get": {
        "tags": [
          "Template"
        ],
        "operationId": "GetTemplateQuerySettings",
        "responses": {
          "200": {
            "description": "Success",
            "content": {
              "application/json": {
                "schema": {
                  "oneOf": [
                    {
                      "$ref": "#/components/schemas/TemplateQuerySettingsModel"
                    }
                  ]
                }
              }
            }
          }
        }
      }
    },
    "/umbraco/management/api/v1/template/scaffold": {
      "get": {
        "tags": [
          "Template"
        ],
        "operationId": "GetTemplateScaffold",
        "responses": {
          "200": {
            "description": "Success",
            "content": {
              "application/json": {
                "schema": {
                  "oneOf": [
                    {
                      "$ref": "#/components/schemas/TemplateScaffoldModel"
                    }
                  ]
                }
              }
            }
          },
          "404": {
            "description": "Not Found"
          }
        }
      }
    },
    "/umbraco/management/api/v1/tree/template/children": {
      "get": {
        "tags": [
          "Template"
        ],
        "operationId": "GetTreeTemplateChildren",
        "parameters": [
          {
            "name": "parentKey",
            "in": "query",
            "schema": {
              "type": "string",
              "format": "uuid"
            }
          },
          {
            "name": "skip",
            "in": "query",
            "schema": {
              "type": "integer",
              "format": "int32",
              "default": 0
            }
          },
          {
            "name": "take",
            "in": "query",
            "schema": {
              "type": "integer",
              "format": "int32",
              "default": 100
            }
          }
        ],
        "responses": {
          "200": {
            "description": "Success",
            "content": {
              "application/json": {
                "schema": {
                  "$ref": "#/components/schemas/PagedEntityTreeItemModel"
                }
              }
            }
          }
        }
      }
    },
    "/umbraco/management/api/v1/tree/template/item": {
      "get": {
        "tags": [
          "Template"
        ],
        "operationId": "GetTreeTemplateItem",
        "parameters": [
          {
            "name": "key",
            "in": "query",
            "schema": {
              "type": "array",
              "items": {
                "type": "string",
                "format": "uuid"
              }
            }
          }
        ],
        "responses": {
          "200": {
            "description": "Success",
            "content": {
              "application/json": {
                "schema": {
                  "type": "array",
                  "items": {
                    "oneOf": [
                      {
                        "$ref": "#/components/schemas/EntityTreeItemModel"
                      },
                      {
                        "$ref": "#/components/schemas/ContentTreeItemModel"
                      },
                      {
                        "$ref": "#/components/schemas/DocumentBlueprintTreeItemModel"
                      },
                      {
                        "$ref": "#/components/schemas/DocumentTreeItemModel"
                      },
                      {
                        "$ref": "#/components/schemas/DocumentTypeTreeItemModel"
                      },
                      {
                        "$ref": "#/components/schemas/FolderTreeItemModel"
                      }
                    ]
                  }
                }
              }
            }
          }
        }
      }
    },
    "/umbraco/management/api/v1/tree/template/root": {
      "get": {
        "tags": [
          "Template"
        ],
        "operationId": "GetTreeTemplateRoot",
        "parameters": [
          {
            "name": "skip",
            "in": "query",
            "schema": {
              "type": "integer",
              "format": "int32",
              "default": 0
            }
          },
          {
            "name": "take",
            "in": "query",
            "schema": {
              "type": "integer",
              "format": "int32",
              "default": 100
            }
          }
        ],
        "responses": {
          "200": {
            "description": "Success",
            "content": {
              "application/json": {
                "schema": {
                  "$ref": "#/components/schemas/PagedEntityTreeItemModel"
                }
              }
            }
          }
        }
      }
    },
    "/umbraco/management/api/v1/tracked-reference/{id}": {
      "get": {
        "tags": [
          "Tracked Reference"
        ],
        "operationId": "GetTrackedReferenceById",
        "parameters": [
          {
            "name": "id",
            "in": "path",
            "required": true,
            "schema": {
              "type": "integer",
              "format": "int32"
            }
          },
          {
            "name": "skip",
            "in": "query",
            "schema": {
              "type": "integer",
              "format": "int64"
            }
          },
          {
            "name": "take",
            "in": "query",
            "schema": {
              "type": "integer",
              "format": "int64"
            }
          },
          {
            "name": "filterMustBeIsDependency",
            "in": "query",
            "schema": {
              "type": "boolean"
            }
          }
        ],
        "responses": {
          "200": {
            "description": "Success",
            "content": {
              "application/json": {
                "schema": {
                  "$ref": "#/components/schemas/PagedRelationItemModel"
                }
              }
            }
          }
        }
      }
    },
    "/umbraco/management/api/v1/tracked-reference/descendants/{parentId}": {
      "get": {
        "tags": [
          "Tracked Reference"
        ],
        "operationId": "GetTrackedReferenceDescendantsByParentId",
        "parameters": [
          {
            "name": "parentId",
            "in": "path",
            "required": true,
            "schema": {
              "type": "integer",
              "format": "int32"
            }
          },
          {
            "name": "skip",
            "in": "query",
            "schema": {
              "type": "integer",
              "format": "int64"
            }
          },
          {
            "name": "take",
            "in": "query",
            "schema": {
              "type": "integer",
              "format": "int64"
            }
          },
          {
            "name": "filterMustBeIsDependency",
            "in": "query",
            "schema": {
              "type": "boolean"
            }
          }
        ],
        "responses": {
          "200": {
            "description": "Success",
            "content": {
              "application/json": {
                "schema": {
                  "$ref": "#/components/schemas/PagedRelationItemModel"
                }
              }
            }
          }
        }
      }
    },
    "/umbraco/management/api/v1/tracked-reference/item": {
      "get": {
        "tags": [
          "Tracked Reference"
        ],
        "operationId": "GetTrackedReferenceItem",
        "parameters": [
          {
            "name": "ids",
            "in": "query",
            "schema": {
              "type": "array",
              "items": {
                "type": "integer",
                "format": "int32"
              }
            }
          },
          {
            "name": "skip",
            "in": "query",
            "schema": {
              "type": "integer",
              "format": "int64"
            }
          },
          {
            "name": "take",
            "in": "query",
            "schema": {
              "type": "integer",
              "format": "int64"
            }
          },
          {
            "name": "filterMustBeIsDependency",
            "in": "query",
            "schema": {
              "type": "boolean"
            }
          }
        ],
        "responses": {
          "200": {
            "description": "Success",
            "content": {
              "application/json": {
                "schema": {
                  "$ref": "#/components/schemas/PagedRelationItemModel"
                }
              }
            }
          }
        }
      }
    },
    "/umbraco/management/api/v1/upgrade/authorize": {
      "post": {
        "tags": [
          "Upgrade"
        ],
        "operationId": "PostUpgradeAuthorize",
        "responses": {
          "200": {
            "description": "Success"
          },
          "428": {
            "description": "Client Error",
            "content": {
              "application/json": {
                "schema": {
                  "$ref": "#/components/schemas/ProblemDetailsModel"
                }
              }
            }
          },
          "500": {
            "description": "Server Error",
            "content": {
              "application/json": {
                "schema": {
                  "$ref": "#/components/schemas/ProblemDetailsModel"
                }
              }
            }
          }
        }
      }
    },
    "/umbraco/management/api/v1/upgrade/settings": {
      "get": {
        "tags": [
          "Upgrade"
        ],
        "operationId": "GetUpgradeSettings",
        "responses": {
          "200": {
            "description": "Success",
            "content": {
              "application/json": {
                "schema": {
                  "oneOf": [
                    {
                      "$ref": "#/components/schemas/UpgradeSettingsModel"
                    }
                  ]
                }
              }
            }
          },
          "428": {
            "description": "Client Error",
            "content": {
              "application/json": {
                "schema": {
                  "$ref": "#/components/schemas/ProblemDetailsModel"
                }
              }
            }
          }
        }
      }
    },
    "/umbraco/management/api/v1/user-groups": {
      "post": {
        "tags": [
          "User Groups"
        ],
        "operationId": "PostUserGroups",
        "requestBody": {
          "content": {
            "application/json": {
              "schema": {
                "oneOf": [
                  {
                    "$ref": "#/components/schemas/UserGroupSaveModel"
                  }
                ]
              }
            }
          }
        },
        "responses": {
          "201": {
            "description": "Created"
          },
          "400": {
            "description": "Bad Request",
            "content": {
              "application/json": {
                "schema": {
                  "$ref": "#/components/schemas/ProblemDetailsModel"
                }
              }
            }
          }
        }
      },
      "get": {
        "tags": [
          "User Groups"
        ],
        "operationId": "GetUserGroups",
        "parameters": [
          {
            "name": "skip",
            "in": "query",
            "schema": {
              "type": "integer",
              "format": "int32",
              "default": 0
            }
          },
          {
            "name": "take",
            "in": "query",
            "schema": {
              "type": "integer",
              "format": "int32",
              "default": 100
            }
          }
        ],
        "responses": {
          "200": {
            "description": "Success",
            "content": {
              "application/json": {
                "schema": {
                  "$ref": "#/components/schemas/PagedUserGroupModel"
                }
              }
            }
          }
        }
      }
    },
    "/umbraco/management/api/v1/user-groups/{key}": {
      "get": {
        "tags": [
          "User Groups"
        ],
        "operationId": "GetUserGroupsByKey",
        "parameters": [
          {
            "name": "key",
            "in": "path",
            "required": true,
            "schema": {
              "type": "string",
              "format": "uuid"
            }
          }
        ],
        "responses": {
          "200": {
            "description": "Success",
            "content": {
              "application/json": {
                "schema": {
                  "oneOf": [
                    {
                      "$ref": "#/components/schemas/UserGroupModel"
                    }
                  ]
                }
              }
            }
          },
          "404": {
            "description": "Not Found",
            "content": {
              "application/json": {
                "schema": {
                  "$ref": "#/components/schemas/ProblemDetailsModel"
                }
              }
            }
          }
        }
      },
      "delete": {
        "tags": [
          "User Groups"
        ],
        "operationId": "DeleteUserGroupsByKey",
        "parameters": [
          {
            "name": "key",
            "in": "path",
            "required": true,
            "schema": {
              "type": "string",
              "format": "uuid"
            }
          }
        ],
        "responses": {
          "200": {
            "description": "Success"
          },
          "404": {
            "description": "Not Found",
            "content": {
              "application/json": {
                "schema": {
                  "$ref": "#/components/schemas/ProblemDetailsModel"
                }
              }
            }
          }
        }
      },
      "put": {
        "tags": [
          "User Groups"
        ],
        "operationId": "PutUserGroupsByKey",
        "parameters": [
          {
            "name": "key",
            "in": "path",
            "required": true,
            "schema": {
              "type": "string",
              "format": "uuid"
            }
          }
        ],
        "requestBody": {
          "content": {
            "application/json": {
              "schema": {
                "oneOf": [
                  {
                    "$ref": "#/components/schemas/UserGroupUpdateModel"
                  }
                ]
              }
            }
          }
        },
        "responses": {
          "200": {
            "description": "Success"
          },
          "404": {
            "description": "Not Found",
            "content": {
              "application/json": {
                "schema": {
                  "$ref": "#/components/schemas/ProblemDetailsModel"
                }
              }
            }
          }
        }
      }
    }
  },
  "components": {
    "schemas": {
      "ConsentLevelModel": {
        "type": "object",
        "properties": {
          "level": {
            "$ref": "#/components/schemas/TelemetryLevelModel"
          },
          "description": {
            "type": "string"
          }
        },
        "additionalProperties": false
      },
      "ContentTreeItemModel": {
        "type": "object",
        "allOf": [
          {
            "$ref": "#/components/schemas/EntityTreeItemModel"
          }
        ],
        "properties": {
          "noAccess": {
            "type": "boolean"
          },
          "isTrashed": {
            "type": "boolean"
          }
        },
        "additionalProperties": false
      },
      "CultureModel": {
        "type": "object",
        "properties": {
          "name": {
            "type": "string"
          },
          "englishName": {
            "type": "string"
          }
        },
        "additionalProperties": false
      },
      "DataTypeCopyModel": {
        "type": "object",
        "properties": {
          "targetKey": {
            "type": "string",
            "format": "uuid",
            "nullable": true
          }
        },
        "additionalProperties": false
      },
      "DataTypeCreateModel": {
        "type": "object",
        "allOf": [
          {
            "$ref": "#/components/schemas/DataTypeModelBaseModel"
          }
        ],
        "properties": {
          "parentKey": {
            "type": "string",
            "format": "uuid",
            "nullable": true
          }
        },
        "additionalProperties": false
      },
      "DataTypeModel": {
        "type": "object",
        "allOf": [
          {
            "$ref": "#/components/schemas/DataTypeModelBaseModel"
          }
        ],
        "properties": {
          "key": {
            "type": "string",
            "format": "uuid"
          },
          "parentKey": {
            "type": "string",
            "format": "uuid",
            "nullable": true
          }
        },
        "additionalProperties": false
      },
      "DataTypeModelBaseModel": {
        "type": "object",
        "properties": {
          "name": {
            "type": "string"
          },
          "propertyEditorAlias": {
            "type": "string"
          },
          "propertyEditorUiAlias": {
            "type": "string",
            "nullable": true
          },
          "data": {
            "type": "array",
            "items": {
              "oneOf": [
                {
                  "$ref": "#/components/schemas/DataTypePropertyModel"
                }
              ]
            }
          }
        },
        "additionalProperties": false
      },
      "DataTypeMoveModel": {
        "type": "object",
        "properties": {
          "targetKey": {
            "type": "string",
            "format": "uuid",
            "nullable": true
          }
        },
        "additionalProperties": false
      },
      "DataTypePropertyModel": {
        "type": "object",
        "properties": {
          "alias": {
            "type": "string"
          },
          "value": {
            "nullable": true
          }
        },
        "additionalProperties": false
      },
      "DataTypePropertyReferenceModel": {
        "type": "object",
        "properties": {
          "name": {
            "type": "string"
          },
          "alias": {
            "type": "string"
          }
        },
        "additionalProperties": false
      },
      "DataTypeReferenceModel": {
        "type": "object",
        "properties": {
          "key": {
            "type": "string",
            "format": "uuid"
          },
          "type": {
            "type": "string"
          },
          "properties": {
            "type": "array",
            "items": {
              "oneOf": [
                {
                  "$ref": "#/components/schemas/DataTypePropertyReferenceModel"
                }
              ]
            }
          }
        },
        "additionalProperties": false
      },
      "DataTypeUpdateModel": {
        "type": "object",
        "allOf": [
          {
            "$ref": "#/components/schemas/DataTypeModelBaseModel"
          }
        ],
        "additionalProperties": false
      },
      "DatabaseInstallModel": {
        "required": [
          "id",
          "providerName"
        ],
        "type": "object",
        "properties": {
          "id": {
            "type": "string",
            "format": "uuid"
          },
          "providerName": {
            "minLength": 1,
            "type": "string"
          },
          "server": {
            "type": "string",
            "nullable": true
          },
          "name": {
            "type": "string",
            "nullable": true
          },
          "username": {
            "type": "string",
            "nullable": true
          },
          "password": {
            "type": "string",
            "nullable": true
          },
          "useIntegratedAuthentication": {
            "type": "boolean"
          },
          "connectionString": {
            "type": "string",
            "nullable": true
          }
        },
        "additionalProperties": false
      },
      "DatabaseSettingsModel": {
        "type": "object",
        "properties": {
          "id": {
            "type": "string",
            "format": "uuid"
          },
          "sortOrder": {
            "type": "integer",
            "format": "int32"
          },
          "displayName": {
            "type": "string"
          },
          "defaultDatabaseName": {
            "type": "string"
          },
          "providerName": {
            "type": "string"
          },
          "isConfigured": {
            "type": "boolean"
          },
          "requiresServer": {
            "type": "boolean"
          },
          "serverPlaceholder": {
            "type": "string"
          },
          "requiresCredentials": {
            "type": "boolean"
          },
          "supportsIntegratedAuthentication": {
            "type": "boolean"
          },
          "requiresConnectionTest": {
            "type": "boolean"
          }
        },
        "additionalProperties": false
      },
      "DictionaryImportModel": {
        "type": "object",
        "properties": {
          "fileName": {
            "type": "string"
          },
          "parentKey": {
            "type": "string",
            "format": "uuid",
            "nullable": true
          }
        },
        "additionalProperties": false
      },
      "DictionaryItemCreateModel": {
        "type": "object",
        "allOf": [
          {
            "$ref": "#/components/schemas/DictionaryItemModelBaseModel"
          }
        ],
        "properties": {
          "parentKey": {
            "type": "string",
            "format": "uuid",
            "nullable": true
          }
        },
        "additionalProperties": false
      },
      "DictionaryItemModel": {
        "type": "object",
        "allOf": [
          {
            "$ref": "#/components/schemas/DictionaryItemModelBaseModel"
          }
        ],
        "properties": {
          "key": {
            "type": "string",
            "format": "uuid"
          }
        },
        "additionalProperties": false
      },
      "DictionaryItemModelBaseModel": {
        "type": "object",
        "properties": {
          "name": {
            "type": "string"
          },
          "translations": {
            "type": "array",
            "items": {
              "oneOf": [
                {
                  "$ref": "#/components/schemas/DictionaryItemTranslationModel"
                }
              ]
            }
          }
        },
        "additionalProperties": false
      },
      "DictionaryItemTranslationModel": {
        "type": "object",
        "properties": {
          "isoCode": {
            "type": "string"
          },
          "translation": {
            "type": "string"
          }
        },
        "additionalProperties": false
      },
      "DictionaryItemUpdateModel": {
        "type": "object",
        "allOf": [
          {
            "$ref": "#/components/schemas/DictionaryItemModelBaseModel"
          }
        ],
        "additionalProperties": false
      },
      "DictionaryItemsImportModel": {
        "type": "object",
        "properties": {
          "key": {
            "type": "string",
            "format": "uuid"
          },
          "name": {
            "type": "string",
            "nullable": true
          },
          "parentKey": {
            "type": "string",
            "format": "uuid",
            "nullable": true
          }
        },
        "additionalProperties": false
      },
      "DictionaryMoveModel": {
        "type": "object",
        "properties": {
          "targetKey": {
            "type": "string",
            "format": "uuid",
            "nullable": true
          }
        },
        "additionalProperties": false
      },
      "DictionaryOverviewModel": {
        "type": "object",
        "properties": {
          "name": {
            "type": "string",
            "nullable": true
          },
          "key": {
            "type": "string",
            "format": "uuid"
          },
          "parentKey": {
            "type": "string",
            "format": "uuid",
            "nullable": true
          },
          "translatedIsoCodes": {
            "type": "array",
            "items": {
              "type": "string"
            }
          }
        },
        "additionalProperties": false
      },
      "DictionaryUploadModel": {
        "type": "object",
        "properties": {
          "dictionaryItems": {
            "type": "array",
            "items": {
              "oneOf": [
                {
                  "$ref": "#/components/schemas/DictionaryItemsImportModel"
                }
              ]
            }
          },
          "fileName": {
            "type": "string",
            "nullable": true
          }
        },
        "additionalProperties": false
      },
      "DirectionModel": {
        "enum": [
          "Ascending",
          "Descending"
        ],
        "type": "integer",
        "format": "int32"
      },
      "DocumentBlueprintTreeItemModel": {
        "type": "object",
        "allOf": [
          {
            "$ref": "#/components/schemas/EntityTreeItemModel"
          }
        ],
        "properties": {
          "documentTypeKey": {
            "type": "string",
            "format": "uuid"
          },
          "documentTypeAlias": {
            "type": "string"
          },
          "documentTypeName": {
            "type": "string",
            "nullable": true
          }
        },
        "additionalProperties": false
      },
      "DocumentTreeItemModel": {
        "type": "object",
        "allOf": [
          {
            "$ref": "#/components/schemas/ContentTreeItemModel"
          }
        ],
        "properties": {
          "isProtected": {
            "type": "boolean"
          },
          "isPublished": {
            "type": "boolean"
          },
          "isEdited": {
            "type": "boolean"
          }
        },
        "additionalProperties": false
      },
      "DocumentTypeTreeItemModel": {
        "type": "object",
        "allOf": [
          {
            "$ref": "#/components/schemas/FolderTreeItemModel"
          }
        ],
        "properties": {
          "isElement": {
            "type": "boolean"
          }
        },
        "additionalProperties": false
      },
      "EntityTreeItemModel": {
        "type": "object",
        "allOf": [
          {
            "$ref": "#/components/schemas/TreeItemModel"
          }
        ],
        "properties": {
          "key": {
            "type": "string",
            "format": "uuid"
          },
          "isContainer": {
            "type": "boolean"
          },
          "parentKey": {
            "type": "string",
            "format": "uuid",
            "nullable": true
          }
        },
        "additionalProperties": false
      },
      "FieldModel": {
        "type": "object",
        "properties": {
          "name": {
            "type": "string"
          },
          "values": {
            "type": "array",
            "items": {
              "type": "string"
            }
          }
        },
        "additionalProperties": false
      },
      "FileSystemTreeItemModel": {
        "type": "object",
        "allOf": [
          {
            "$ref": "#/components/schemas/TreeItemModel"
          }
        ],
        "properties": {
          "path": {
            "type": "string"
          },
          "isFolder": {
            "type": "boolean"
          }
        },
        "additionalProperties": false
      },
      "FolderCreateModel": {
        "type": "object",
        "allOf": [
          {
            "$ref": "#/components/schemas/FolderModelBaseModel"
          }
        ],
        "properties": {
          "parentKey": {
            "type": "string",
            "format": "uuid",
            "nullable": true
          }
        },
        "additionalProperties": false
      },
      "FolderModel": {
        "type": "object",
        "allOf": [
          {
            "$ref": "#/components/schemas/FolderModelBaseModel"
          }
        ],
        "properties": {
          "key": {
            "type": "string",
            "format": "uuid"
          },
          "parentKey": {
            "type": "string",
            "format": "uuid",
            "nullable": true
          }
        },
        "additionalProperties": false
      },
      "FolderModelBaseModel": {
        "type": "object",
        "properties": {
          "name": {
            "type": "string"
          }
        },
        "additionalProperties": false
      },
      "FolderTreeItemModel": {
        "type": "object",
        "allOf": [
          {
            "$ref": "#/components/schemas/EntityTreeItemModel"
          }
        ],
        "properties": {
          "isFolder": {
            "type": "boolean"
          }
        },
        "additionalProperties": false
      },
      "FolderUpdateModel": {
        "type": "object",
        "allOf": [
          {
            "$ref": "#/components/schemas/FolderModelBaseModel"
          }
        ],
        "additionalProperties": false
      },
      "HealthCheckActionModel": {
        "type": "object",
        "properties": {
          "healthCheckKey": {
            "type": "string",
            "format": "uuid"
          },
          "alias": {
            "type": "string",
            "nullable": true
          },
          "name": {
            "type": "string",
            "nullable": true
          },
          "description": {
            "type": "string",
            "nullable": true
          },
          "valueRequired": {
            "type": "boolean"
          },
          "providedValue": {
            "type": "string",
            "nullable": true
          },
          "providedValueValidation": {
            "type": "string",
            "nullable": true
          },
          "providedValueValidationRegex": {
            "type": "string",
            "nullable": true
          }
        },
        "additionalProperties": false
      },
      "HealthCheckGroupModel": {
        "type": "object",
        "allOf": [
          {
            "$ref": "#/components/schemas/HealthCheckGroupModelBaseModel"
          }
        ],
        "properties": {
          "checks": {
            "type": "array",
            "items": {
              "oneOf": [
                {
                  "$ref": "#/components/schemas/HealthCheckModel"
                }
              ]
            }
          }
        },
        "additionalProperties": false
      },
      "HealthCheckGroupModelBaseModel": {
        "type": "object",
        "properties": {
          "name": {
            "type": "string"
          }
        },
        "additionalProperties": false
      },
      "HealthCheckGroupWithResultModel": {
        "type": "object",
        "properties": {
          "checks": {
            "type": "array",
            "items": {
              "oneOf": [
                {
                  "$ref": "#/components/schemas/HealthCheckWithResultModel"
                }
              ]
            }
          }
        },
        "additionalProperties": false
      },
      "HealthCheckModel": {
        "type": "object",
        "allOf": [
          {
            "$ref": "#/components/schemas/HealthCheckModelBaseModel"
          }
        ],
        "properties": {
          "name": {
            "type": "string"
          },
          "description": {
            "type": "string",
            "nullable": true
          }
        },
        "additionalProperties": false
      },
      "HealthCheckModelBaseModel": {
        "type": "object",
        "properties": {
          "key": {
            "type": "string",
            "format": "uuid"
          }
        },
        "additionalProperties": false
      },
      "HealthCheckResultModel": {
        "type": "object",
        "properties": {
          "message": {
            "type": "string"
          },
          "resultType": {
            "$ref": "#/components/schemas/StatusResultTypeModel"
          },
          "actions": {
            "type": "array",
            "items": {
              "oneOf": [
                {
                  "$ref": "#/components/schemas/HealthCheckActionModel"
                }
              ]
            },
            "nullable": true
          },
          "readMoreLink": {
            "type": "string",
            "nullable": true
          }
        },
        "additionalProperties": false
      },
      "HealthCheckWithResultModel": {
        "type": "object",
        "allOf": [
          {
            "$ref": "#/components/schemas/HealthCheckModelBaseModel"
          }
        ],
        "properties": {
          "results": {
            "type": "array",
            "items": {
              "oneOf": [
                {
                  "$ref": "#/components/schemas/HealthCheckResultModel"
                }
              ]
            },
            "nullable": true
          }
        },
        "additionalProperties": false
      },
      "HealthStatusModel": {
        "enum": [
          "Healthy",
          "Unhealthy",
          "Rebuilding"
        ],
        "type": "integer",
        "format": "int32"
      },
      "HelpPageModel": {
        "type": "object",
        "properties": {
          "name": {
            "type": "string",
            "nullable": true
          },
          "description": {
            "type": "string",
            "nullable": true
          },
          "url": {
            "type": "string",
            "nullable": true
          },
          "type": {
            "type": "string",
            "nullable": true
          }
        },
        "additionalProperties": false
      },
      "IndexModel": {
        "required": [
          "canRebuild",
          "documentCount",
          "fieldCount",
          "name"
        ],
        "type": "object",
        "properties": {
          "name": {
            "minLength": 1,
            "type": "string"
          },
          "healthStatus": {
            "$ref": "#/components/schemas/HealthStatusModel"
          },
          "canRebuild": {
            "type": "boolean"
          },
          "searcherName": {
            "type": "string"
          },
          "documentCount": {
            "type": "integer",
            "format": "int64"
          },
          "fieldCount": {
            "type": "integer",
            "format": "int32"
          },
          "providerProperties": {
            "type": "object",
            "additionalProperties": { },
            "nullable": true
          }
        },
        "additionalProperties": false
      },
      "InstallModel": {
        "required": [
          "database",
          "user"
        ],
        "type": "object",
        "properties": {
          "user": {
            "oneOf": [
              {
                "$ref": "#/components/schemas/UserInstallModel"
              }
            ]
          },
          "database": {
            "oneOf": [
              {
                "$ref": "#/components/schemas/DatabaseInstallModel"
              }
            ]
          },
          "telemetryLevel": {
            "$ref": "#/components/schemas/TelemetryLevelModel"
          }
        },
        "additionalProperties": false
      },
      "InstallSettingsModel": {
        "type": "object",
        "properties": {
          "user": {
            "oneOf": [
              {
                "$ref": "#/components/schemas/UserSettingsModel"
              }
            ]
          },
          "databases": {
            "type": "array",
            "items": {
              "oneOf": [
                {
                  "$ref": "#/components/schemas/DatabaseSettingsModel"
                }
              ]
            }
          }
        },
        "additionalProperties": false
      },
      "LanguageCreateModel": {
        "type": "object",
        "allOf": [
          {
            "$ref": "#/components/schemas/LanguageModelBaseModel"
          }
        ],
        "properties": {
          "isoCode": {
            "type": "string"
          }
        },
        "additionalProperties": false
      },
      "LanguageModel": {
        "type": "object",
        "allOf": [
          {
            "$ref": "#/components/schemas/LanguageModelBaseModel"
          }
        ],
        "properties": {
          "isoCode": {
            "type": "string"
          }
        },
        "additionalProperties": false
      },
      "LanguageModelBaseModel": {
        "type": "object",
        "properties": {
          "name": {
            "type": "string"
          },
          "isDefault": {
            "type": "boolean"
          },
          "isMandatory": {
            "type": "boolean"
          },
          "fallbackIsoCode": {
            "type": "string",
            "nullable": true
          }
        },
        "additionalProperties": false
      },
      "LanguageUpdateModel": {
        "type": "object",
        "allOf": [
          {
            "$ref": "#/components/schemas/LanguageModelBaseModel"
          }
        ],
        "additionalProperties": false
      },
      "LogLevelModel": {
        "enum": [
          "Verbose",
          "Debug",
          "Information",
          "Warning",
          "Error",
          "Fatal"
        ],
        "type": "integer",
        "format": "int32"
      },
      "LogMessageModel": {
        "type": "object",
        "properties": {
          "timestamp": {
            "type": "string",
            "format": "date-time"
          },
          "level": {
            "$ref": "#/components/schemas/LogLevelModel"
          },
          "messageTemplate": {
            "type": "string",
            "nullable": true
          },
          "renderedMessage": {
            "type": "string",
            "nullable": true
          },
          "properties": {
            "type": "array",
            "items": {
              "oneOf": [
                {
                  "$ref": "#/components/schemas/LogMessagePropertyModel"
                }
              ]
            }
          },
          "exception": {
            "type": "string",
            "nullable": true
          }
        },
        "additionalProperties": false
      },
      "LogMessagePropertyModel": {
        "type": "object",
        "properties": {
          "name": {
            "type": "string"
          },
          "value": {
            "type": "string",
            "nullable": true
          }
        },
        "additionalProperties": false
      },
      "LogTemplateModel": {
        "type": "object",
        "properties": {
          "messageTemplate": {
            "type": "string",
            "nullable": true
          },
          "count": {
            "type": "integer",
            "format": "int32"
          }
        },
        "additionalProperties": false
      },
      "LoggerModel": {
        "type": "object",
        "properties": {
          "name": {
            "type": "string"
          },
          "level": {
            "$ref": "#/components/schemas/LogLevelModel"
          }
        },
        "additionalProperties": false
      },
      "ModelsBuilderModel": {
        "type": "object",
        "properties": {
          "mode": {
            "$ref": "#/components/schemas/ModelsModeModel"
          },
          "canGenerate": {
            "type": "boolean"
          },
          "outOfDateModels": {
            "type": "boolean"
          },
          "lastError": {
            "type": "string",
            "nullable": true
          },
          "version": {
            "type": "string",
            "nullable": true
          },
          "modelsNamespace": {
            "type": "string",
            "nullable": true
          },
          "trackingOutOfDateModels": {
            "type": "boolean"
          }
        },
        "additionalProperties": false
      },
      "ModelsModeModel": {
        "enum": [
          "Nothing",
          "InMemoryAuto",
          "SourceCodeManual",
          "SourceCodeAuto"
        ],
        "type": "integer",
        "format": "int32"
      },
      "OkResultModel": {
        "type": "object",
        "properties": {
          "statusCode": {
            "type": "integer",
            "format": "int32"
          }
        },
        "additionalProperties": false
      },
      "OperatorModel": {
        "enum": [
          "Equals",
          "NotEquals",
          "Contains",
          "NotContains",
          "LessThan",
          "LessThanEqualTo",
          "GreaterThan",
          "GreaterThanEqualTo"
        ],
        "type": "integer",
        "format": "int32"
      },
      "OutOfDateStatusModel": {
        "type": "object",
        "properties": {
          "status": {
            "$ref": "#/components/schemas/OutOfDateTypeModel"
          }
        },
        "additionalProperties": false
      },
      "OutOfDateTypeModel": {
        "enum": [
          "OutOfDate",
          "Current",
          "Unknown"
        ],
        "type": "integer",
        "format": "int32"
      },
      "PagedContentTreeItemModel": {
        "required": [
          "items",
          "total"
        ],
        "type": "object",
        "properties": {
          "total": {
            "type": "integer",
            "format": "int64"
          },
          "items": {
            "type": "array",
            "items": {
              "oneOf": [
                {
                  "$ref": "#/components/schemas/ContentTreeItemModel"
                },
                {
                  "$ref": "#/components/schemas/DocumentTreeItemModel"
                }
              ]
            }
          }
        },
        "additionalProperties": false
      },
      "PagedCultureModel": {
        "required": [
          "items",
          "total"
        ],
        "type": "object",
        "properties": {
          "total": {
            "type": "integer",
            "format": "int64"
          },
          "items": {
            "type": "array",
            "items": {
              "oneOf": [
                {
                  "$ref": "#/components/schemas/CultureModel"
                }
              ]
            }
          }
        },
        "additionalProperties": false
      },
      "PagedDictionaryOverviewModel": {
        "required": [
          "items",
          "total"
        ],
        "type": "object",
        "properties": {
          "total": {
            "type": "integer",
            "format": "int64"
          },
          "items": {
            "type": "array",
            "items": {
              "oneOf": [
                {
                  "$ref": "#/components/schemas/DictionaryOverviewModel"
                }
              ]
            }
          }
        },
        "additionalProperties": false
      },
      "PagedDocumentBlueprintTreeItemModel": {
        "required": [
          "items",
          "total"
        ],
        "type": "object",
        "properties": {
          "total": {
            "type": "integer",
            "format": "int64"
          },
          "items": {
            "type": "array",
            "items": {
              "oneOf": [
                {
                  "$ref": "#/components/schemas/DocumentBlueprintTreeItemModel"
                }
              ]
            }
          }
        },
        "additionalProperties": false
      },
      "PagedDocumentTreeItemModel": {
        "required": [
          "items",
          "total"
        ],
        "type": "object",
        "properties": {
          "total": {
            "type": "integer",
            "format": "int64"
          },
          "items": {
            "type": "array",
            "items": {
              "oneOf": [
                {
                  "$ref": "#/components/schemas/DocumentTreeItemModel"
                }
              ]
            }
          }
        },
        "additionalProperties": false
      },
      "PagedDocumentTypeTreeItemModel": {
        "required": [
          "items",
          "total"
        ],
        "type": "object",
        "properties": {
          "total": {
            "type": "integer",
            "format": "int64"
          },
          "items": {
            "type": "array",
            "items": {
              "oneOf": [
                {
                  "$ref": "#/components/schemas/DocumentTypeTreeItemModel"
                }
              ]
            }
          }
        },
        "additionalProperties": false
      },
      "PagedEntityTreeItemModel": {
        "required": [
          "items",
          "total"
        ],
        "type": "object",
        "properties": {
          "total": {
            "type": "integer",
            "format": "int64"
          },
          "items": {
            "type": "array",
            "items": {
              "oneOf": [
                {
                  "$ref": "#/components/schemas/EntityTreeItemModel"
                },
                {
                  "$ref": "#/components/schemas/ContentTreeItemModel"
                },
                {
                  "$ref": "#/components/schemas/DocumentBlueprintTreeItemModel"
                },
                {
                  "$ref": "#/components/schemas/DocumentTreeItemModel"
                },
                {
                  "$ref": "#/components/schemas/DocumentTypeTreeItemModel"
                },
                {
                  "$ref": "#/components/schemas/FolderTreeItemModel"
                }
              ]
            }
          }
        },
        "additionalProperties": false
      },
      "PagedFileSystemTreeItemModel": {
        "required": [
          "items",
          "total"
        ],
        "type": "object",
        "properties": {
          "total": {
            "type": "integer",
            "format": "int64"
          },
          "items": {
            "type": "array",
            "items": {
              "oneOf": [
                {
                  "$ref": "#/components/schemas/FileSystemTreeItemModel"
                }
              ]
            }
          }
        },
        "additionalProperties": false
      },
      "PagedFolderTreeItemModel": {
        "required": [
          "items",
          "total"
        ],
        "type": "object",
        "properties": {
          "total": {
            "type": "integer",
            "format": "int64"
          },
          "items": {
            "type": "array",
            "items": {
              "oneOf": [
                {
                  "$ref": "#/components/schemas/FolderTreeItemModel"
                },
                {
                  "$ref": "#/components/schemas/DocumentTypeTreeItemModel"
                }
              ]
            }
          }
        },
        "additionalProperties": false
      },
      "PagedHealthCheckGroupModelBaseModel": {
        "required": [
          "items",
          "total"
        ],
        "type": "object",
        "properties": {
          "total": {
            "type": "integer",
            "format": "int64"
          },
          "items": {
            "type": "array",
            "items": {
              "oneOf": [
                {
                  "$ref": "#/components/schemas/HealthCheckGroupModelBaseModel"
                },
                {
                  "$ref": "#/components/schemas/HealthCheckGroupModel"
                }
              ]
            }
          }
        },
        "additionalProperties": false
      },
      "PagedHelpPageModel": {
        "required": [
          "items",
          "total"
        ],
        "type": "object",
        "properties": {
          "total": {
            "type": "integer",
            "format": "int64"
          },
          "items": {
            "type": "array",
            "items": {
              "oneOf": [
                {
                  "$ref": "#/components/schemas/HelpPageModel"
                }
              ]
            }
          }
        },
        "additionalProperties": false
      },
      "PagedIndexModel": {
        "required": [
          "items",
          "total"
        ],
        "type": "object",
        "properties": {
          "total": {
            "type": "integer",
            "format": "int64"
          },
          "items": {
            "type": "array",
            "items": {
              "oneOf": [
                {
                  "$ref": "#/components/schemas/IndexModel"
                }
              ]
            }
          }
        },
        "additionalProperties": false
      },
      "PagedLanguageModel": {
        "required": [
          "items",
          "total"
        ],
        "type": "object",
        "properties": {
          "total": {
            "type": "integer",
            "format": "int64"
          },
          "items": {
            "type": "array",
            "items": {
              "oneOf": [
                {
                  "$ref": "#/components/schemas/LanguageModel"
                }
              ]
            }
          }
        },
        "additionalProperties": false
      },
      "PagedLogMessageModel": {
        "required": [
          "items",
          "total"
        ],
        "type": "object",
        "properties": {
          "total": {
            "type": "integer",
            "format": "int64"
          },
          "items": {
            "type": "array",
            "items": {
              "oneOf": [
                {
                  "$ref": "#/components/schemas/LogMessageModel"
                }
              ]
            }
          }
        },
        "additionalProperties": false
      },
      "PagedLogTemplateModel": {
        "required": [
          "items",
          "total"
        ],
        "type": "object",
        "properties": {
          "total": {
            "type": "integer",
            "format": "int64"
          },
          "items": {
            "type": "array",
            "items": {
              "oneOf": [
                {
                  "$ref": "#/components/schemas/LogTemplateModel"
                }
              ]
            }
          }
        },
        "additionalProperties": false
      },
      "PagedLoggerModel": {
        "required": [
          "items",
          "total"
        ],
        "type": "object",
        "properties": {
          "total": {
            "type": "integer",
            "format": "int64"
          },
          "items": {
            "type": "array",
            "items": {
              "oneOf": [
                {
                  "$ref": "#/components/schemas/LoggerModel"
                }
              ]
            }
          }
        },
        "additionalProperties": false
      },
      "PagedRecycleBinItemModel": {
        "required": [
          "items",
          "total"
        ],
        "type": "object",
        "properties": {
          "total": {
            "type": "integer",
            "format": "int64"
          },
          "items": {
            "type": "array",
            "items": {
              "oneOf": [
                {
                  "$ref": "#/components/schemas/RecycleBinItemModel"
                }
              ]
            }
          }
        },
        "additionalProperties": false
      },
      "PagedRedirectUrlModel": {
        "required": [
          "items",
          "total"
        ],
        "type": "object",
        "properties": {
          "total": {
            "type": "integer",
            "format": "int64"
          },
          "items": {
            "type": "array",
            "items": {
              "oneOf": [
                {
                  "$ref": "#/components/schemas/RedirectUrlModel"
                }
              ]
            }
          }
        },
        "additionalProperties": false
      },
      "PagedRelationItemModel": {
        "required": [
          "items",
          "total"
        ],
        "type": "object",
        "properties": {
          "total": {
            "type": "integer",
            "format": "int64"
          },
          "items": {
            "type": "array",
            "items": {
              "oneOf": [
                {
                  "$ref": "#/components/schemas/RelationItemModel"
                }
              ]
            }
          }
        },
        "additionalProperties": false
      },
      "PagedRelationModel": {
        "required": [
          "items",
          "total"
        ],
        "type": "object",
        "properties": {
          "total": {
            "type": "integer",
            "format": "int64"
          },
          "items": {
            "type": "array",
            "items": {
              "oneOf": [
                {
                  "$ref": "#/components/schemas/RelationModel"
                }
              ]
            }
          }
        },
        "additionalProperties": false
      },
      "PagedSavedLogSearchModel": {
        "required": [
          "items",
          "total"
        ],
        "type": "object",
        "properties": {
          "total": {
            "type": "integer",
            "format": "int64"
          },
          "items": {
            "type": "array",
            "items": {
              "oneOf": [
                {
                  "$ref": "#/components/schemas/SavedLogSearchModel"
                }
              ]
            }
          }
        },
        "additionalProperties": false
      },
      "PagedSearchResultModel": {
        "required": [
          "items",
          "total"
        ],
        "type": "object",
        "properties": {
          "total": {
            "type": "integer",
            "format": "int64"
          },
          "items": {
            "type": "array",
            "items": {
              "oneOf": [
                {
                  "$ref": "#/components/schemas/SearchResultModel"
                }
              ]
            }
          }
        },
        "additionalProperties": false
      },
      "PagedSearcherModel": {
        "required": [
          "items",
          "total"
        ],
        "type": "object",
        "properties": {
          "total": {
            "type": "integer",
            "format": "int64"
          },
          "items": {
            "type": "array",
            "items": {
              "oneOf": [
                {
                  "$ref": "#/components/schemas/SearcherModel"
                }
              ]
            }
          }
        },
        "additionalProperties": false
      },
      "PagedTelemetryModel": {
        "required": [
          "items",
          "total"
        ],
        "type": "object",
        "properties": {
          "total": {
            "type": "integer",
            "format": "int64"
          },
          "items": {
            "type": "array",
            "items": {
              "oneOf": [
                {
                  "$ref": "#/components/schemas/TelemetryModel"
                }
              ]
            }
          }
        },
        "additionalProperties": false
      },
<<<<<<< HEAD
      "PagedUserGroupModel": {
        "required": [
          "items",
          "total"
        ],
        "type": "object",
        "properties": {
          "total": {
            "type": "integer",
            "format": "int64"
          },
          "items": {
            "type": "array",
            "items": {
              "oneOf": [
                {
                  "$ref": "#/components/schemas/UserGroupModel"
                }
              ]
            }
          }
        },
        "additionalProperties": false
      },
      "ParameterAttributesModel": {
        "enum": [
          "None",
          "In",
          "Out",
          "Lcid",
          "Retval",
          "Optional",
          "HasDefault",
          "HasFieldMarshal",
          "Reserved3",
          "Reserved4",
          "ReservedMask"
        ],
        "type": "integer",
        "format": "int32"
      },
      "ParameterInfoModel": {
=======
      "ProblemDetailsModel": {
>>>>>>> 3e8247f3
        "type": "object",
        "properties": {
          "type": {
            "type": "string",
            "nullable": true
          },
          "title": {
            "type": "string",
            "nullable": true
          },
          "status": {
            "type": "integer",
            "format": "int32",
            "nullable": true
          },
          "detail": {
            "type": "string",
            "nullable": true
          },
          "instance": {
            "type": "string",
            "nullable": true
          }
        },
        "additionalProperties": { }
      },
      "ProfilingStatusModel": {
        "type": "object",
        "properties": {
          "enabled": {
            "type": "boolean"
          }
        },
        "additionalProperties": false
      },
      "RecycleBinItemModel": {
        "type": "object",
        "properties": {
          "key": {
            "type": "string",
            "format": "uuid"
          },
          "name": {
            "type": "string"
          },
          "type": {
            "type": "string"
          },
          "icon": {
            "type": "string"
          },
          "hasChildren": {
            "type": "boolean"
          },
          "isContainer": {
            "type": "boolean"
          },
          "parentKey": {
            "type": "string",
            "format": "uuid",
            "nullable": true
          }
        },
        "additionalProperties": false
      },
      "RedirectStatusModel": {
        "enum": [
          "Enabled",
          "Disabled"
        ],
        "type": "integer",
        "format": "int32"
      },
      "RedirectUrlModel": {
        "type": "object",
        "properties": {
          "key": {
            "type": "string",
            "format": "uuid"
          },
          "originalUrl": {
            "type": "string"
          },
          "destinationUrl": {
            "type": "string"
          },
          "created": {
            "type": "string",
            "format": "date-time"
          },
          "contentKey": {
            "type": "string",
            "format": "uuid"
          },
          "culture": {
            "type": "string",
            "nullable": true
          }
        },
        "additionalProperties": false
      },
      "RedirectUrlStatusModel": {
        "type": "object",
        "properties": {
          "status": {
            "$ref": "#/components/schemas/RedirectStatusModel"
          },
          "userIsAdmin": {
            "type": "boolean"
          }
        },
        "additionalProperties": false
      },
      "RelationItemModel": {
        "type": "object",
        "properties": {
          "nodeKey": {
            "type": "string",
            "format": "uuid"
          },
          "nodeName": {
            "type": "string",
            "nullable": true
          },
          "nodeType": {
            "type": "string",
            "nullable": true
          },
          "contentTypeIcon": {
            "type": "string",
            "nullable": true
          },
          "contentTypeAlias": {
            "type": "string",
            "nullable": true
          },
          "contentTypeName": {
            "type": "string",
            "nullable": true
          },
          "relationTypeName": {
            "type": "string",
            "nullable": true
          },
          "relationTypeIsBidirectional": {
            "type": "boolean"
          },
          "relationTypeIsDependency": {
            "type": "boolean"
          }
        },
        "additionalProperties": false
      },
      "RelationModel": {
        "type": "object",
        "properties": {
          "parentId": {
            "type": "integer",
            "format": "int32"
          },
          "parentName": {
            "type": "string",
            "nullable": true
          },
          "childId": {
            "type": "integer",
            "format": "int32"
          },
          "childName": {
            "type": "string",
            "nullable": true
          },
          "createDate": {
            "type": "string",
            "format": "date-time"
          },
          "comment": {
            "type": "string",
            "nullable": true
          }
        },
        "additionalProperties": false
      },
      "RuntimeLevelModel": {
        "enum": [
          "Unknown",
          "Boot",
          "Install",
          "Upgrade",
          "Run",
          "BootFailed"
        ],
        "type": "integer",
        "format": "int32"
      },
      "SavedLogSearchModel": {
        "type": "object",
        "properties": {
          "name": {
            "type": "string"
          },
          "query": {
            "type": "string"
          }
        },
        "additionalProperties": false
      },
      "SearchResultModel": {
        "type": "object",
        "properties": {
          "id": {
            "type": "string"
          },
          "score": {
            "type": "number",
            "format": "float"
          },
          "fieldCount": {
            "type": "integer",
            "format": "int32",
            "readOnly": true
          },
          "fields": {
            "type": "array",
            "items": {
              "oneOf": [
                {
                  "$ref": "#/components/schemas/FieldModel"
                }
              ]
            }
          }
        },
        "additionalProperties": false
      },
      "SearcherModel": {
        "type": "object",
        "properties": {
          "name": {
            "type": "string"
          }
        },
        "additionalProperties": false
      },
      "ServerStatusModel": {
        "type": "object",
        "properties": {
          "serverStatus": {
            "$ref": "#/components/schemas/RuntimeLevelModel"
          }
        },
        "additionalProperties": false
      },
      "StatusResultTypeModel": {
        "enum": [
          "Success",
          "Warning",
          "Error",
          "Info"
        ],
        "type": "integer",
        "format": "int32"
      },
      "TelemetryLevelModel": {
        "enum": [
          "Minimal",
          "Basic",
          "Detailed"
        ],
        "type": "integer",
        "format": "int32"
      },
      "TelemetryModel": {
        "type": "object",
        "properties": {
          "telemetryLevel": {
            "$ref": "#/components/schemas/TelemetryLevelModel"
          }
        },
        "additionalProperties": false
      },
      "TemplateCreateModel": {
        "type": "object",
        "allOf": [
          {
            "$ref": "#/components/schemas/TemplateModelBaseModel"
          }
        ],
        "additionalProperties": false
      },
      "TemplateModel": {
        "type": "object",
        "allOf": [
          {
            "$ref": "#/components/schemas/TemplateModelBaseModel"
          }
        ],
        "properties": {
          "key": {
            "type": "string",
            "format": "uuid"
          }
        },
        "additionalProperties": false
      },
      "TemplateModelBaseModel": {
        "type": "object",
        "properties": {
          "name": {
            "type": "string"
          },
          "alias": {
            "type": "string"
          },
          "content": {
            "type": "string",
            "nullable": true
          }
        },
        "additionalProperties": false
      },
      "TemplateQueryExecuteFilterModel": {
        "type": "object",
        "properties": {
          "propertyAlias": {
            "type": "string"
          },
          "constraintValue": {
            "type": "string"
          },
          "operator": {
            "$ref": "#/components/schemas/OperatorModel"
          }
        },
        "additionalProperties": false
      },
      "TemplateQueryExecuteModel": {
        "type": "object",
        "properties": {
          "rootContentKey": {
            "type": "string",
            "format": "uuid",
            "nullable": true
          },
          "contentTypeAlias": {
            "type": "string",
            "nullable": true
          },
          "filters": {
            "type": "array",
            "items": {
              "oneOf": [
                {
                  "$ref": "#/components/schemas/TemplateQueryExecuteFilterModel"
                }
              ]
            },
            "nullable": true
          },
          "sort": {
            "oneOf": [
              {
                "$ref": "#/components/schemas/TemplateQueryExecuteSortModel"
              }
            ],
            "nullable": true
          },
          "take": {
            "type": "integer",
            "format": "int32"
          }
        },
        "additionalProperties": false
      },
      "TemplateQueryExecuteSortModel": {
        "type": "object",
        "properties": {
          "propertyAlias": {
            "type": "string"
          },
          "direction": {
            "type": "string",
            "nullable": true
          }
        },
        "additionalProperties": false
      },
      "TemplateQueryOperatorModel": {
        "type": "object",
        "properties": {
          "operator": {
            "$ref": "#/components/schemas/OperatorModel"
          },
          "applicableTypes": {
            "type": "array",
            "items": {
              "$ref": "#/components/schemas/TemplateQueryPropertyTypeModel"
            }
          }
        },
        "additionalProperties": false
      },
      "TemplateQueryPropertyModel": {
        "type": "object",
        "properties": {
          "alias": {
            "type": "string"
          },
          "type": {
            "$ref": "#/components/schemas/TemplateQueryPropertyTypeModel"
          }
        },
        "additionalProperties": false
      },
      "TemplateQueryPropertyTypeModel": {
        "enum": [
          "String",
          "DateTime",
          "Integer"
        ],
        "type": "integer",
        "format": "int32"
      },
      "TemplateQueryResultItemModel": {
        "type": "object",
        "properties": {
          "icon": {
            "type": "string"
          },
          "name": {
            "type": "string"
          }
        },
        "additionalProperties": false
      },
      "TemplateQueryResultModel": {
        "type": "object",
        "properties": {
          "queryExpression": {
            "type": "string"
          },
          "sampleResults": {
            "type": "array",
            "items": {
              "oneOf": [
                {
                  "$ref": "#/components/schemas/TemplateQueryResultItemModel"
                }
              ]
            }
          },
          "resultCount": {
            "type": "integer",
            "format": "int32"
          },
          "executionTime": {
            "type": "integer",
            "format": "int64"
          }
        },
        "additionalProperties": false
      },
      "TemplateQuerySettingsModel": {
        "type": "object",
        "properties": {
          "contentTypeAliases": {
            "type": "array",
            "items": {
              "type": "string"
            }
          },
          "properties": {
            "type": "array",
            "items": {
              "oneOf": [
                {
                  "$ref": "#/components/schemas/TemplateQueryPropertyModel"
                }
              ]
            }
          },
          "operators": {
            "type": "array",
            "items": {
              "oneOf": [
                {
                  "$ref": "#/components/schemas/TemplateQueryOperatorModel"
                }
              ]
            }
          }
        },
        "additionalProperties": false
      },
      "TemplateScaffoldModel": {
        "type": "object",
        "properties": {
          "content": {
            "type": "string"
          }
        },
        "additionalProperties": false
      },
      "TemplateUpdateModel": {
        "type": "object",
        "allOf": [
          {
            "$ref": "#/components/schemas/TemplateModelBaseModel"
          }
        ],
        "additionalProperties": false
      },
      "TreeItemModel": {
        "type": "object",
        "properties": {
          "name": {
            "type": "string"
          },
          "type": {
            "type": "string"
          },
          "icon": {
            "type": "string"
          },
          "hasChildren": {
            "type": "boolean"
          }
        },
        "additionalProperties": false
      },
      "UpgradeSettingsModel": {
        "type": "object",
        "properties": {
          "currentState": {
            "type": "string"
          },
          "newState": {
            "type": "string"
          },
          "newVersion": {
            "type": "string"
          },
          "oldVersion": {
            "type": "string"
          },
          "reportUrl": {
            "type": "string",
            "readOnly": true
          }
        },
        "additionalProperties": false
      },
      "UserGroupBaseModel": {
        "type": "object",
        "properties": {
          "name": {
            "type": "string"
          },
          "icon": {
            "type": "string",
            "nullable": true
          },
          "sections": {
            "type": "array",
            "items": {
              "type": "string"
            }
          },
          "languages": {
            "type": "array",
            "items": {
              "type": "integer",
              "format": "int32"
            }
          },
          "hasAccessToAllLanguages": {
            "type": "boolean"
          },
          "documentStartNodeKey": {
            "type": "string",
            "format": "uuid",
            "nullable": true
          },
          "mediaStartNodeKey": {
            "type": "string",
            "format": "uuid",
            "nullable": true
          },
          "permissions": {
            "uniqueItems": true,
            "type": "array",
            "items": {
              "type": "string"
            }
          }
        },
        "additionalProperties": false
      },
      "UserGroupModel": {
        "type": "object",
        "allOf": [
          {
            "$ref": "#/components/schemas/UserGroupBaseModel"
          }
        ],
        "properties": {
          "key": {
            "type": "string",
            "format": "uuid"
          },
          "type": {
            "type": "string",
            "readOnly": true
          }
        },
        "additionalProperties": false
      },
      "UserGroupSaveModel": {
        "type": "object",
        "allOf": [
          {
            "$ref": "#/components/schemas/UserGroupBaseModel"
          }
        ],
        "additionalProperties": false
      },
      "UserGroupUpdateModel": {
        "type": "object",
        "allOf": [
          {
            "$ref": "#/components/schemas/UserGroupBaseModel"
          }
        ],
        "additionalProperties": false
      },
      "UserInstallModel": {
        "required": [
          "email",
          "name",
          "password"
        ],
        "type": "object",
        "properties": {
          "name": {
            "maxLength": 255,
            "minLength": 0,
            "type": "string"
          },
          "email": {
            "minLength": 1,
            "type": "string",
            "format": "email"
          },
          "password": {
            "minLength": 1,
            "type": "string"
          },
          "subscribeToNewsletter": {
            "type": "boolean",
            "readOnly": true
          }
        },
        "additionalProperties": false
      },
      "UserSettingsModel": {
        "type": "object",
        "properties": {
          "minCharLength": {
            "type": "integer",
            "format": "int32"
          },
          "minNonAlphaNumericLength": {
            "type": "integer",
            "format": "int32"
          },
          "consentLevels": {
            "type": "array",
            "items": {
              "oneOf": [
                {
                  "$ref": "#/components/schemas/ConsentLevelModel"
                }
              ]
            }
          }
        },
        "additionalProperties": false
      },
      "VersionModel": {
        "type": "object",
        "properties": {
          "version": {
            "type": "string"
          }
        },
        "additionalProperties": false
      }
    },
    "securitySchemes": {
      "OAuth": {
        "type": "oauth2",
        "description": "Umbraco Authentication",
        "flows": {
          "authorizationCode": {
            "authorizationUrl": "/umbraco/management/api/v1.0/security/back-office/authorize",
            "tokenUrl": "/umbraco/management/api/v1.0/security/back-office/token",
            "scopes": { }
          }
        }
      }
    }
  },
  "security": [
    {
      "OAuth": [ ]
    }
  ]
}<|MERGE_RESOLUTION|>--- conflicted
+++ resolved
@@ -5283,15 +5283,18 @@
           }
         },
         "responses": {
+          "400": {
+            "description": "Bad Request"
+          },
           "201": {
-            "description": "Created"
-          },
-          "400": {
-            "description": "Bad Request",
-            "content": {
-              "application/json": {
-                "schema": {
-                  "$ref": "#/components/schemas/ProblemDetailsModel"
+            "description": "Created",
+            "headers": {
+              "Location": {
+                "description": "Location of the newly created resource",
+                "schema": {
+                  "type": "string",
+                  "description": "Location of the newly created resource",
+                  "format": "uri"
                 }
               }
             }
@@ -5370,14 +5373,7 @@
             }
           },
           "404": {
-            "description": "Not Found",
-            "content": {
-              "application/json": {
-                "schema": {
-                  "$ref": "#/components/schemas/ProblemDetailsModel"
-                }
-              }
-            }
+            "description": "Not Found"
           }
         }
       },
@@ -5402,14 +5398,7 @@
             "description": "Success"
           },
           "404": {
-            "description": "Not Found",
-            "content": {
-              "application/json": {
-                "schema": {
-                  "$ref": "#/components/schemas/ProblemDetailsModel"
-                }
-              }
-            }
+            "description": "Not Found"
           }
         }
       },
@@ -5447,14 +5436,7 @@
             "description": "Success"
           },
           "404": {
-            "description": "Not Found",
-            "content": {
-              "application/json": {
-                "schema": {
-                  "$ref": "#/components/schemas/ProblemDetailsModel"
-                }
-              }
-            }
+            "description": "Not Found"
           }
         }
       }
@@ -7175,7 +7157,6 @@
         },
         "additionalProperties": false
       },
-<<<<<<< HEAD
       "PagedUserGroupModel": {
         "required": [
           "items",
@@ -7200,27 +7181,7 @@
         },
         "additionalProperties": false
       },
-      "ParameterAttributesModel": {
-        "enum": [
-          "None",
-          "In",
-          "Out",
-          "Lcid",
-          "Retval",
-          "Optional",
-          "HasDefault",
-          "HasFieldMarshal",
-          "Reserved3",
-          "Reserved4",
-          "ReservedMask"
-        ],
-        "type": "integer",
-        "format": "int32"
-      },
-      "ParameterInfoModel": {
-=======
       "ProblemDetailsModel": {
->>>>>>> 3e8247f3
         "type": "object",
         "properties": {
           "type": {
