{
  "openapi": "3.0.1",
  "info": {
    "title": "Umbraco Backoffice API",
    "description": "This shows all APIs available in this version of Umbraco - including all the legacy apis that are available for backward compatibility",
    "version": "1.0"
  },
  "paths": {
    "/umbraco/management/api/v1/culture": {
      "get": {
        "tags": [
          "Culture"
        ],
        "operationId": "GetCulture",
        "parameters": [
          {
            "name": "skip",
            "in": "query",
            "schema": {
              "type": "integer",
              "format": "int32",
              "default": 0
            }
          },
          {
            "name": "take",
            "in": "query",
            "schema": {
              "type": "integer",
              "format": "int32",
              "default": 100
            }
          }
        ],
        "responses": {
          "200": {
            "description": "Success",
            "content": {
              "application/json": {
                "schema": {
                  "$ref": "#/components/schemas/PagedCulture"
                }
              }
            }
          }
        }
      }
    },
    "/umbraco/management/api/v1/data-type": {
      "post": {
        "tags": [
          "Data Type"
        ],
        "operationId": "PostDataType",
        "requestBody": {
          "content": {
            "application/json": {
              "schema": {
                "$ref": "#/components/schemas/DataTypeCreateModel"
              }
            }
          }
        },
        "responses": {
          "201": {
            "description": "Created"
          },
          "404": {
            "description": "Not Found",
            "content": {
              "application/json": {
                "schema": {
                  "$ref": "#/components/schemas/ProblemDetails"
                }
              }
            }
          }
        }
      }
    },
    "/umbraco/management/api/v1/data-type/{key}": {
      "get": {
        "tags": [
          "Data Type"
        ],
        "operationId": "GetDataTypeByKey",
        "parameters": [
          {
            "name": "key",
            "in": "path",
            "required": true,
            "schema": {
              "type": "string",
              "format": "uuid"
            }
          }
        ],
        "responses": {
          "200": {
            "description": "Success",
            "content": {
              "application/json": {
                "schema": {
                  "$ref": "#/components/schemas/DataType"
                }
              }
            }
          },
          "404": {
            "description": "Not Found",
            "content": {
              "application/json": {
                "schema": {
                  "$ref": "#/components/schemas/ProblemDetails"
                }
              }
            }
          }
        }
      },
      "delete": {
        "tags": [
          "Data Type"
        ],
        "operationId": "DeleteDataTypeByKey",
        "parameters": [
          {
            "name": "key",
            "in": "path",
            "required": true,
            "schema": {
              "type": "string",
              "format": "uuid"
            }
          }
        ],
        "responses": {
          "200": {
            "description": "Success"
          },
          "404": {
            "description": "Not Found",
            "content": {
              "application/json": {
                "schema": {
                  "$ref": "#/components/schemas/ProblemDetails"
                }
              }
            }
          }
        }
      },
      "put": {
        "tags": [
          "Data Type"
        ],
        "operationId": "PutDataTypeByKey",
        "parameters": [
          {
            "name": "key",
            "in": "path",
            "required": true,
            "schema": {
              "type": "string",
              "format": "uuid"
            }
          }
        ],
        "requestBody": {
          "content": {
            "application/json": {
              "schema": {
                "$ref": "#/components/schemas/DataTypeUpdateModel"
              }
            }
          }
        },
        "responses": {
          "200": {
            "description": "Success"
          },
          "404": {
            "description": "Not Found",
            "content": {
              "application/json": {
                "schema": {
                  "$ref": "#/components/schemas/ProblemDetails"
                }
              }
            }
          }
        }
      }
    },
    "/umbraco/management/api/v1/data-type/{key}/references": {
      "get": {
        "tags": [
          "Data Type"
        ],
        "operationId": "GetDataTypeByKeyReferences",
        "parameters": [
          {
            "name": "key",
            "in": "path",
            "required": true,
            "schema": {
              "type": "string",
              "format": "uuid"
            }
          }
        ],
        "responses": {
          "200": {
            "description": "Success",
            "content": {
              "application/json": {
                "schema": {
                  "type": "array",
                  "items": {
                    "$ref": "#/components/schemas/DataTypeReference"
                  }
                }
              }
            }
          },
          "404": {
            "description": "Not Found",
            "content": {
              "application/json": {
                "schema": {
                  "$ref": "#/components/schemas/ProblemDetails"
                }
              }
            }
          }
        }
      }
    },
    "/umbraco/management/api/v1/data-type/folder": {
      "post": {
        "tags": [
          "Data Type"
        ],
        "operationId": "PostDataTypeFolder",
        "requestBody": {
          "content": {
            "application/json": {
              "schema": {
                "$ref": "#/components/schemas/FolderCreateModel"
              }
            }
          }
        },
        "responses": {
          "201": {
            "description": "Created"
          }
        }
      }
    },
    "/umbraco/management/api/v1/data-type/folder/{key}": {
      "get": {
        "tags": [
          "Data Type"
        ],
        "operationId": "GetDataTypeFolderByKey",
        "parameters": [
          {
            "name": "key",
            "in": "path",
            "required": true,
            "schema": {
              "type": "string",
              "format": "uuid"
            }
          }
        ],
        "responses": {
          "200": {
            "description": "Success",
            "content": {
              "application/json": {
                "schema": {
                  "$ref": "#/components/schemas/Folder"
                }
              }
            }
          },
          "404": {
            "description": "Not Found",
            "content": {
              "application/json": {
                "schema": {
                  "$ref": "#/components/schemas/ProblemDetails"
                }
              }
            }
          }
        }
      },
      "delete": {
        "tags": [
          "Data Type"
        ],
        "operationId": "DeleteDataTypeFolderByKey",
        "parameters": [
          {
            "name": "key",
            "in": "path",
            "required": true,
            "schema": {
              "type": "string",
              "format": "uuid"
            }
          }
        ],
        "responses": {
          "200": {
            "description": "Success"
          },
          "404": {
            "description": "Not Found",
            "content": {
              "application/json": {
                "schema": {
                  "$ref": "#/components/schemas/ProblemDetails"
                }
              }
            }
          }
        }
      },
      "put": {
        "tags": [
          "Data Type"
        ],
        "operationId": "PutDataTypeFolderByKey",
        "parameters": [
          {
            "name": "key",
            "in": "path",
            "required": true,
            "schema": {
              "type": "string",
              "format": "uuid"
            }
          }
        ],
        "requestBody": {
          "content": {
            "application/json": {
              "schema": {
                "$ref": "#/components/schemas/FolderUpdateModel"
              }
            }
          }
        },
        "responses": {
          "200": {
            "description": "Success"
          },
          "404": {
            "description": "Not Found",
            "content": {
              "application/json": {
                "schema": {
<<<<<<< HEAD
                  "$ref": "#/components/schemas/NotFoundResult"
                }
              }
            }
          }
        }
      }
    },
    "/umbraco/management/api/v1/dictionary/upload": {
      "post": {
        "tags": [
          "Dictionary"
        ],
        "operationId": "PostDictionaryUpload",
        "requestBody": {
          "content": {}
        },
        "responses": {
          "200": {
            "description": "Success",
            "content": {
              "application/json": {
                "schema": {
                  "$ref": "#/components/schemas/DictionaryImport"
                }
              }
            }
          },
          "400": {
            "description": "Bad Request",
            "content": {
              "application/json": {
                "schema": {
=======
>>>>>>> fdd059fb
                  "$ref": "#/components/schemas/ProblemDetails"
                }
              }
            }
          }
        }
      }
    },
    "/umbraco/management/api/v1/tree/data-type/children": {
      "get": {
        "tags": [
          "Data Type"
        ],
        "operationId": "GetTreeDataTypeChildren",
        "parameters": [
          {
            "name": "parentKey",
            "in": "query",
            "schema": {
              "type": "string",
              "format": "uuid"
            }
          },
          {
            "name": "skip",
            "in": "query",
            "schema": {
              "type": "integer",
              "format": "int32",
              "default": 0
            }
          },
          {
            "name": "take",
            "in": "query",
            "schema": {
              "type": "integer",
              "format": "int32",
              "default": 100
            }
          },
          {
            "name": "foldersOnly",
            "in": "query",
            "schema": {
              "type": "boolean",
              "default": false
            }
          }
        ],
        "responses": {
          "200": {
            "description": "Success",
            "content": {
              "application/json": {
                "schema": {
                  "$ref": "#/components/schemas/PagedFolderTreeItem"
                }
              }
            }
          }
        }
      }
    },
    "/umbraco/management/api/v1/tree/data-type/item": {
      "get": {
        "tags": [
          "Data Type"
        ],
        "operationId": "GetTreeDataTypeItem",
        "parameters": [
          {
            "name": "key",
            "in": "query",
            "schema": {
              "type": "array",
              "items": {
                "type": "string",
                "format": "uuid"
              }
            }
          }
        ],
        "responses": {
          "200": {
            "description": "Success",
            "content": {
              "application/json": {
                "schema": {
                  "type": "array",
                  "items": {
                    "$ref": "#/components/schemas/FolderTreeItem"
                  }
                }
              }
            }
          }
        }
      }
    },
    "/umbraco/management/api/v1/tree/data-type/root": {
      "get": {
        "tags": [
          "Data Type"
        ],
        "operationId": "GetTreeDataTypeRoot",
        "parameters": [
          {
            "name": "skip",
            "in": "query",
            "schema": {
              "type": "integer",
              "format": "int32",
              "default": 0
            }
          },
          {
            "name": "take",
            "in": "query",
            "schema": {
              "type": "integer",
              "format": "int32",
              "default": 100
            }
          },
          {
            "name": "foldersOnly",
            "in": "query",
            "schema": {
              "type": "boolean",
              "default": false
            }
          }
        ],
        "responses": {
          "200": {
            "description": "Success",
            "content": {
              "application/json": {
                "schema": {
                  "$ref": "#/components/schemas/PagedFolderTreeItem"
                }
              }
            }
          }
        }
      }
    },
    "/umbraco/management/api/v1/dictionary": {
      "get": {
        "tags": [
          "Dictionary"
        ],
        "operationId": "GetDictionary",
        "parameters": [
          {
            "name": "skip",
            "in": "query",
            "schema": {
              "type": "integer",
              "format": "int32",
              "default": 0
            }
          },
          {
            "name": "take",
            "in": "query",
            "schema": {
              "type": "integer",
              "format": "int32",
              "default": 100
            }
          }
        ],
        "responses": {
          "200": {
            "description": "Success",
            "content": {
              "application/json": {
                "schema": {
                  "$ref": "#/components/schemas/PagedDictionaryOverview"
                }
              }
            }
          }
        }
      },
      "post": {
        "tags": [
          "Dictionary"
        ],
        "operationId": "PostDictionary",
        "requestBody": {
          "content": {
            "application/json": {
              "schema": {
                "$ref": "#/components/schemas/DictionaryItemCreateModel"
              }
            }
          }
        },
        "responses": {
          "201": {
            "description": "Created"
          },
          "404": {
            "description": "Not Found",
            "content": {
              "application/json": {
                "schema": {
                  "$ref": "#/components/schemas/ProblemDetails"
                }
              }
            }
          },
          "400": {
            "description": "Bad Request",
            "content": {
              "application/json": {
                "schema": {
                  "$ref": "#/components/schemas/ProblemDetails"
                }
              }
            }
          },
          "409": {
            "description": "Conflict",
            "content": {
              "application/json": {
                "schema": {
                  "$ref": "#/components/schemas/ProblemDetails"
                }
              }
            }
          }
        }
      }
    },
    "/umbraco/management/api/v1/dictionary/{key}": {
      "get": {
        "tags": [
          "Dictionary"
        ],
        "operationId": "GetDictionaryByKey",
        "parameters": [
          {
            "name": "key",
            "in": "path",
            "required": true,
            "schema": {
              "type": "string",
              "format": "uuid"
            }
          }
        ],
        "responses": {
          "200": {
            "description": "Success",
            "content": {
              "application/json": {
                "schema": {
                  "$ref": "#/components/schemas/DictionaryItem"
                }
              }
            }
          },
          "404": {
            "description": "Not Found",
            "content": {
              "application/json": {
                "schema": {
                  "$ref": "#/components/schemas/ProblemDetails"
                }
              }
            }
          }
        }
      },
      "delete": {
        "tags": [
          "Dictionary"
        ],
        "operationId": "DeleteDictionaryByKey",
        "parameters": [
          {
            "name": "key",
            "in": "path",
            "required": true,
            "schema": {
              "type": "string",
              "format": "uuid"
            }
          }
        ],
        "responses": {
          "200": {
            "description": "Success"
          },
          "400": {
            "description": "Bad Request",
            "content": {
              "application/json": {
                "schema": {
                  "$ref": "#/components/schemas/ProblemDetails"
                }
              }
            }
          },
          "404": {
            "description": "Not Found",
            "content": {
              "application/json": {
                "schema": {
                  "$ref": "#/components/schemas/ProblemDetails"
                }
              }
            }
          }
        }
      },
      "put": {
        "tags": [
          "Dictionary"
        ],
        "operationId": "PutDictionaryByKey",
        "parameters": [
          {
            "name": "key",
            "in": "path",
            "required": true,
            "schema": {
              "type": "string",
              "format": "uuid"
            }
          }
        ],
        "requestBody": {
          "content": {
            "application/json": {
              "schema": {
                "$ref": "#/components/schemas/DictionaryItemUpdateModel"
              }
            }
          }
        },
        "responses": {
          "200": {
            "description": "Success"
          },
          "400": {
            "description": "Bad Request",
            "content": {
              "application/json": {
                "schema": {
                  "$ref": "#/components/schemas/ProblemDetails"
                }
              }
            }
          },
          "404": {
            "description": "Not Found",
            "content": {
              "application/json": {
                "schema": {
                  "$ref": "#/components/schemas/ProblemDetails"
                }
              }
            }
          }
        }
      }
    },
    "/umbraco/management/api/v1/dictionary/export/{key}": {
      "get": {
        "tags": [
          "Dictionary"
        ],
        "operationId": "GetDictionaryExportByKey",
        "parameters": [
          {
            "name": "key",
            "in": "path",
            "required": true,
            "schema": {
              "type": "string",
              "format": "uuid"
            }
          },
          {
            "name": "includeChildren",
            "in": "query",
            "schema": {
              "type": "boolean",
              "default": false
            }
          }
        ],
        "responses": {
          "200": {
            "description": "Success",
            "content": {
              "application/json": {
                "schema": {
                  "type": "string",
                  "format": "binary"
                }
              }
            }
          },
          "404": {
            "description": "Not Found",
            "content": {
              "application/json": {
                "schema": {
                  "$ref": "#/components/schemas/NotFoundResult"
                }
              }
            }
          }
        }
      }
    },
    "/umbraco/management/api/v1/dictionary/import": {
      "post": {
        "tags": [
          "Dictionary"
        ],
        "operationId": "PostDictionaryImport",
        "parameters": [
          {
            "name": "file",
            "in": "query",
            "schema": {
              "type": "string"
            }
          },
          {
            "name": "parentId",
            "in": "query",
            "schema": {
              "type": "integer",
              "format": "int32"
            }
          }
        ],
        "responses": {
          "200": {
            "description": "Success",
            "content": {
              "application/json": {
                "schema": {
                  "$ref": "#/components/schemas/ContentResult"
                }
              }
            }
          },
          "404": {
            "description": "Not Found",
            "content": {
              "application/json": {
                "schema": {
                  "$ref": "#/components/schemas/NotFoundResult"
                }
              }
            }
          }
        }
      }
    },
    "/umbraco/management/api/v1/dictionary/upload": {
      "post": {
        "tags": [
          "Dictionary"
        ],
        "operationId": "PostDictionaryUpload",
        "requestBody": {
          "content": {}
        },
        "responses": {
          "200": {
            "description": "Success",
            "content": {
              "application/json": {
                "schema": {
                  "$ref": "#/components/schemas/DictionaryImport"
                }
              }
            }
          },
          "400": {
            "description": "Bad Request",
            "content": {
              "application/json": {
                "schema": {
                  "$ref": "#/components/schemas/ProblemDetails"
                }
              }
            }
          }
        }
      }
    },
    "/umbraco/management/api/v1/tree/dictionary/children": {
      "get": {
        "tags": [
          "Dictionary"
        ],
        "operationId": "GetTreeDictionaryChildren",
        "parameters": [
          {
            "name": "parentKey",
            "in": "query",
            "schema": {
              "type": "string",
              "format": "uuid"
            }
          },
          {
            "name": "skip",
            "in": "query",
            "schema": {
              "type": "integer",
              "format": "int32",
              "default": 0
            }
          },
          {
            "name": "take",
            "in": "query",
            "schema": {
              "type": "integer",
              "format": "int32",
              "default": 100
            }
          }
        ],
        "responses": {
          "200": {
            "description": "Success",
            "content": {
              "application/json": {
                "schema": {
                  "$ref": "#/components/schemas/PagedEntityTreeItem"
                }
              }
            }
          }
        }
      }
    },
    "/umbraco/management/api/v1/tree/dictionary/item": {
      "get": {
        "tags": [
          "Dictionary"
        ],
        "operationId": "GetTreeDictionaryItem",
        "parameters": [
          {
            "name": "key",
            "in": "query",
            "schema": {
              "type": "array",
              "items": {
                "type": "string",
                "format": "uuid"
              }
            }
          }
        ],
        "responses": {
          "200": {
            "description": "Success",
            "content": {
              "application/json": {
                "schema": {
                  "type": "array",
                  "items": {
                    "$ref": "#/components/schemas/FolderTreeItem"
                  }
                }
              }
            }
          }
        }
      }
    },
    "/umbraco/management/api/v1/tree/dictionary/root": {
      "get": {
        "tags": [
          "Dictionary"
        ],
        "operationId": "GetTreeDictionaryRoot",
        "parameters": [
          {
            "name": "skip",
            "in": "query",
            "schema": {
              "type": "integer",
              "format": "int32",
              "default": 0
            }
          },
          {
            "name": "take",
            "in": "query",
            "schema": {
              "type": "integer",
              "format": "int32",
              "default": 100
            }
          }
        ],
        "responses": {
          "200": {
            "description": "Success",
            "content": {
              "application/json": {
                "schema": {
                  "$ref": "#/components/schemas/PagedEntityTreeItem"
                }
              }
            }
          }
        }
      }
    },
    "/umbraco/management/api/v1/tree/document-blueprint/item": {
      "get": {
        "tags": [
          "Document Blueprint"
        ],
        "operationId": "GetTreeDocumentBlueprintItem",
        "parameters": [
          {
            "name": "key",
            "in": "query",
            "schema": {
              "type": "array",
              "items": {
                "type": "string",
                "format": "uuid"
              }
            }
          }
        ],
        "responses": {
          "200": {
            "description": "Success",
            "content": {
              "application/json": {
                "schema": {
                  "type": "array",
                  "items": {
                    "$ref": "#/components/schemas/DocumentBlueprintTreeItem"
                  }
                }
              }
            }
          }
        }
      }
    },
    "/umbraco/management/api/v1/tree/document-blueprint/root": {
      "get": {
        "tags": [
          "Document Blueprint"
        ],
        "operationId": "GetTreeDocumentBlueprintRoot",
        "parameters": [
          {
            "name": "skip",
            "in": "query",
            "schema": {
              "type": "integer",
              "format": "int32",
              "default": 0
            }
          },
          {
            "name": "take",
            "in": "query",
            "schema": {
              "type": "integer",
              "format": "int32",
              "default": 100
            }
          }
        ],
        "responses": {
          "200": {
            "description": "Success",
            "content": {
              "application/json": {
                "schema": {
                  "$ref": "#/components/schemas/PagedDocumentBlueprintTreeItem"
                }
              }
            }
          }
        }
      }
    },
    "/umbraco/management/api/v1/tree/document-type/children": {
      "get": {
        "tags": [
          "Document Type"
        ],
        "operationId": "GetTreeDocumentTypeChildren",
        "parameters": [
          {
            "name": "parentKey",
            "in": "query",
            "schema": {
              "type": "string",
              "format": "uuid"
            }
          },
          {
            "name": "skip",
            "in": "query",
            "schema": {
              "type": "integer",
              "format": "int32",
              "default": 0
            }
          },
          {
            "name": "take",
            "in": "query",
            "schema": {
              "type": "integer",
              "format": "int32",
              "default": 100
            }
          },
          {
            "name": "foldersOnly",
            "in": "query",
            "schema": {
              "type": "boolean",
              "default": false
            }
          }
        ],
        "responses": {
          "200": {
            "description": "Success",
            "content": {
              "application/json": {
                "schema": {
                  "$ref": "#/components/schemas/PagedDocumentTypeTreeItem"
                }
              }
            }
          }
        }
      }
    },
    "/umbraco/management/api/v1/tree/document-type/item": {
      "get": {
        "tags": [
          "Document Type"
        ],
        "operationId": "GetTreeDocumentTypeItem",
        "parameters": [
          {
            "name": "key",
            "in": "query",
            "schema": {
              "type": "array",
              "items": {
                "type": "string",
                "format": "uuid"
              }
            }
          }
        ],
        "responses": {
          "200": {
            "description": "Success",
            "content": {
              "application/json": {
                "schema": {
                  "type": "array",
                  "items": {
                    "$ref": "#/components/schemas/DocumentTypeTreeItem"
                  }
                }
              }
            }
          }
        }
      }
    },
    "/umbraco/management/api/v1/tree/document-type/root": {
      "get": {
        "tags": [
          "Document Type"
        ],
        "operationId": "GetTreeDocumentTypeRoot",
        "parameters": [
          {
            "name": "skip",
            "in": "query",
            "schema": {
              "type": "integer",
              "format": "int32",
              "default": 0
            }
          },
          {
            "name": "take",
            "in": "query",
            "schema": {
              "type": "integer",
              "format": "int32",
              "default": 100
            }
          },
          {
            "name": "foldersOnly",
            "in": "query",
            "schema": {
              "type": "boolean",
              "default": false
            }
          }
        ],
        "responses": {
          "200": {
            "description": "Success",
            "content": {
              "application/json": {
                "schema": {
                  "$ref": "#/components/schemas/PagedDocumentTypeTreeItem"
                }
              }
            }
          }
        }
      }
    },
    "/umbraco/management/api/v1/recycle-bin/document/children": {
      "get": {
        "tags": [
          "Document"
        ],
        "operationId": "GetRecycleBinDocumentChildren",
        "parameters": [
          {
            "name": "parentKey",
            "in": "query",
            "schema": {
              "type": "string",
              "format": "uuid"
            }
          },
          {
            "name": "skip",
            "in": "query",
            "schema": {
              "type": "integer",
              "format": "int32",
              "default": 0
            }
          },
          {
            "name": "take",
            "in": "query",
            "schema": {
              "type": "integer",
              "format": "int32",
              "default": 100
            }
          }
        ],
        "responses": {
          "401": {
            "description": "Unauthorized",
            "content": {
              "application/json": {
                "schema": {
                  "$ref": "#/components/schemas/ProblemDetails"
                }
              }
            }
          },
          "200": {
            "description": "Success",
            "content": {
              "application/json": {
                "schema": {
                  "$ref": "#/components/schemas/PagedRecycleBinItem"
                }
              }
            }
          }
        }
      }
    },
    "/umbraco/management/api/v1/recycle-bin/document/root": {
      "get": {
        "tags": [
          "Document"
        ],
        "operationId": "GetRecycleBinDocumentRoot",
        "parameters": [
          {
            "name": "skip",
            "in": "query",
            "schema": {
              "type": "integer",
              "format": "int32",
              "default": 0
            }
          },
          {
            "name": "take",
            "in": "query",
            "schema": {
              "type": "integer",
              "format": "int32",
              "default": 100
            }
          }
        ],
        "responses": {
          "401": {
            "description": "Unauthorized",
            "content": {
              "application/json": {
                "schema": {
                  "$ref": "#/components/schemas/ProblemDetails"
                }
              }
            }
          },
          "200": {
            "description": "Success",
            "content": {
              "application/json": {
                "schema": {
                  "$ref": "#/components/schemas/PagedRecycleBinItem"
                }
              }
            }
          }
        }
      }
    },
    "/umbraco/management/api/v1/tree/document/children": {
      "get": {
        "tags": [
          "Document"
        ],
        "operationId": "GetTreeDocumentChildren",
        "parameters": [
          {
            "name": "parentKey",
            "in": "query",
            "schema": {
              "type": "string",
              "format": "uuid"
            }
          },
          {
            "name": "skip",
            "in": "query",
            "schema": {
              "type": "integer",
              "format": "int32",
              "default": 0
            }
          },
          {
            "name": "take",
            "in": "query",
            "schema": {
              "type": "integer",
              "format": "int32",
              "default": 100
            }
          },
          {
            "name": "dataTypeKey",
            "in": "query",
            "schema": {
              "type": "string",
              "format": "uuid"
            }
          },
          {
            "name": "culture",
            "in": "query",
            "schema": {
              "type": "string"
            }
          }
        ],
        "responses": {
          "200": {
            "description": "Success",
            "content": {
              "application/json": {
                "schema": {
                  "$ref": "#/components/schemas/PagedDocumentTreeItem"
                }
              }
            }
          }
        }
      }
    },
    "/umbraco/management/api/v1/tree/document/item": {
      "get": {
        "tags": [
          "Document"
        ],
        "operationId": "GetTreeDocumentItem",
        "parameters": [
          {
            "name": "key",
            "in": "query",
            "schema": {
              "type": "array",
              "items": {
                "type": "string",
                "format": "uuid"
              }
            }
          },
          {
            "name": "dataTypeKey",
            "in": "query",
            "schema": {
              "type": "string",
              "format": "uuid"
            }
          },
          {
            "name": "culture",
            "in": "query",
            "schema": {
              "type": "string"
            }
          }
        ],
        "responses": {
          "200": {
            "description": "Success",
            "content": {
              "application/json": {
                "schema": {
                  "type": "array",
                  "items": {
                    "$ref": "#/components/schemas/DocumentTreeItem"
                  }
                }
              }
            }
          }
        }
      }
    },
    "/umbraco/management/api/v1/tree/document/root": {
      "get": {
        "tags": [
          "Document"
        ],
        "operationId": "GetTreeDocumentRoot",
        "parameters": [
          {
            "name": "skip",
            "in": "query",
            "schema": {
              "type": "integer",
              "format": "int32",
              "default": 0
            }
          },
          {
            "name": "take",
            "in": "query",
            "schema": {
              "type": "integer",
              "format": "int32",
              "default": 100
            }
          },
          {
            "name": "dataTypeKey",
            "in": "query",
            "schema": {
              "type": "string",
              "format": "uuid"
            }
          },
          {
            "name": "culture",
            "in": "query",
            "schema": {
              "type": "string"
            }
          }
        ],
        "responses": {
          "200": {
            "description": "Success",
            "content": {
              "application/json": {
                "schema": {
                  "$ref": "#/components/schemas/PagedDocumentTreeItem"
                }
              }
            }
          }
        }
      }
    },
    "/umbraco/management/api/v1/health-check-group": {
      "get": {
        "tags": [
          "Health Check"
        ],
        "operationId": "GetHealthCheckGroup",
        "parameters": [
          {
            "name": "skip",
            "in": "query",
            "schema": {
              "type": "integer",
              "format": "int32",
              "default": 0
            }
          },
          {
            "name": "take",
            "in": "query",
            "schema": {
              "type": "integer",
              "format": "int32",
              "default": 100
            }
          }
        ],
        "responses": {
          "200": {
            "description": "Success",
            "content": {
              "application/json": {
                "schema": {
                  "$ref": "#/components/schemas/PagedHealthCheckGroup"
                }
              }
            }
          }
        }
      }
    },
    "/umbraco/management/api/v1/health-check-group/{name}": {
      "get": {
        "tags": [
          "Health Check"
        ],
        "operationId": "GetHealthCheckGroupByName",
        "parameters": [
          {
            "name": "name",
            "in": "path",
            "required": true,
            "schema": {
              "type": "string"
            }
          }
        ],
        "responses": {
          "404": {
            "description": "Not Found",
            "content": {
              "application/json": {
                "schema": {
                  "$ref": "#/components/schemas/NotFoundResult"
                }
              }
            }
          },
          "200": {
            "description": "Success",
            "content": {
              "application/json": {
                "schema": {
                  "$ref": "#/components/schemas/HealthCheckGroupWithResult"
                }
              }
            }
          }
        }
      }
    },
    "/umbraco/management/api/v1/health-check/execute-action": {
      "post": {
        "tags": [
          "Health Check"
        ],
        "operationId": "PostHealthCheckExecuteAction",
        "requestBody": {
          "content": {
            "application/json": {
              "schema": {
                "$ref": "#/components/schemas/HealthCheckAction"
              }
            }
          }
        },
        "responses": {
          "400": {
            "description": "Bad Request",
            "content": {
              "application/json": {
                "schema": {
                  "$ref": "#/components/schemas/ProblemDetails"
                }
              }
            }
          },
          "200": {
            "description": "Success",
            "content": {
              "application/json": {
                "schema": {
                  "$ref": "#/components/schemas/HealthCheckResult"
                }
              }
            }
          }
        }
      }
    },
    "/umbraco/management/api/v1/help": {
      "get": {
        "tags": [
          "Help"
        ],
        "operationId": "GetHelp",
        "parameters": [
          {
            "name": "section",
            "in": "query",
            "schema": {
              "type": "string"
            }
          },
          {
            "name": "tree",
            "in": "query",
            "schema": {
              "type": "string"
            }
          },
          {
            "name": "skip",
            "in": "query",
            "schema": {
              "type": "integer",
              "format": "int32"
            }
          },
          {
            "name": "take",
            "in": "query",
            "schema": {
              "type": "integer",
              "format": "int32"
            }
          },
          {
            "name": "baseUrl",
            "in": "query",
            "schema": {
              "type": "string",
              "default": "https://our.umbraco.com"
            }
          }
        ],
        "responses": {
          "400": {
            "description": "Bad Request",
            "content": {
              "application/json": {
                "schema": {
                  "$ref": "#/components/schemas/ProblemDetails"
                }
              }
            }
          },
          "200": {
            "description": "Success",
            "content": {
              "application/json": {
                "schema": {
                  "$ref": "#/components/schemas/PagedHelpPage"
                }
              }
            }
          }
        }
      }
    },
    "/umbraco/management/api/v1/indexer": {
      "get": {
        "tags": [
          "Indexer"
        ],
        "operationId": "GetIndexer",
        "parameters": [
          {
            "name": "skip",
            "in": "query",
            "schema": {
              "type": "integer",
              "format": "int32"
            }
          },
          {
            "name": "take",
            "in": "query",
            "schema": {
              "type": "integer",
              "format": "int32"
            }
          }
        ],
        "responses": {
          "200": {
            "description": "Success",
            "content": {
              "application/json": {
                "schema": {
                  "$ref": "#/components/schemas/PagedIndex"
                }
              }
            }
          }
        }
      }
    },
    "/umbraco/management/api/v1/indexer/{indexName}": {
      "get": {
        "tags": [
          "Indexer"
        ],
        "operationId": "GetIndexerByIndexName",
        "parameters": [
          {
            "name": "indexName",
            "in": "path",
            "required": true,
            "schema": {
              "type": "string"
            }
          }
        ],
        "responses": {
          "400": {
            "description": "Bad Request",
            "content": {
              "application/json": {
                "schema": {
                  "$ref": "#/components/schemas/ProblemDetails"
                }
              }
            }
          },
          "200": {
            "description": "Success",
            "content": {
              "application/json": {
                "schema": {
                  "$ref": "#/components/schemas/Index"
                }
              }
            }
          }
        }
      }
    },
    "/umbraco/management/api/v1/indexer/{indexName}/rebuild": {
      "post": {
        "tags": [
          "Indexer"
        ],
        "operationId": "PostIndexerByIndexNameRebuild",
        "parameters": [
          {
            "name": "indexName",
            "in": "path",
            "required": true,
            "schema": {
              "type": "string"
            }
          }
        ],
        "responses": {
          "400": {
            "description": "Bad Request",
            "content": {
              "application/json": {
                "schema": {
                  "$ref": "#/components/schemas/ProblemDetails"
                }
              }
            }
          },
          "200": {
            "description": "Success",
            "content": {
              "application/json": {
                "schema": {
                  "$ref": "#/components/schemas/OkResult"
                }
              }
            }
          }
        }
      }
    },
    "/umbraco/management/api/v1/install/settings": {
      "get": {
        "tags": [
          "Install"
        ],
        "operationId": "GetInstallSettings",
        "responses": {
          "400": {
            "description": "Bad Request",
            "content": {
              "application/json": {
                "schema": {
                  "$ref": "#/components/schemas/ProblemDetails"
                }
              }
            }
          },
          "428": {
            "description": "Client Error",
            "content": {
              "application/json": {
                "schema": {
                  "$ref": "#/components/schemas/ProblemDetails"
                }
              }
            }
          },
          "200": {
            "description": "Success",
            "content": {
              "application/json": {
                "schema": {
                  "$ref": "#/components/schemas/InstallSettings"
                }
              }
            }
          }
        }
      }
    },
    "/umbraco/management/api/v1/install/setup": {
      "post": {
        "tags": [
          "Install"
        ],
        "operationId": "PostInstallSetup",
        "requestBody": {
          "content": {
            "application/json": {
              "schema": {
                "$ref": "#/components/schemas/Install"
              }
            }
          }
        },
        "responses": {
          "400": {
            "description": "Bad Request",
            "content": {
              "application/json": {
                "schema": {
                  "$ref": "#/components/schemas/ProblemDetails"
                }
              }
            }
          },
          "428": {
            "description": "Client Error",
            "content": {
              "application/json": {
                "schema": {
                  "$ref": "#/components/schemas/ProblemDetails"
                }
              }
            }
          },
          "200": {
            "description": "Success"
          }
        }
      }
    },
    "/umbraco/management/api/v1/install/validate-database": {
      "post": {
        "tags": [
          "Install"
        ],
        "operationId": "PostInstallValidateDatabase",
        "requestBody": {
          "content": {
            "application/json": {
              "schema": {
                "$ref": "#/components/schemas/DatabaseInstall"
              }
            }
          }
        },
        "responses": {
          "400": {
            "description": "Bad Request",
            "content": {
              "application/json": {
                "schema": {
                  "$ref": "#/components/schemas/ProblemDetails"
                }
              }
            }
          },
          "200": {
            "description": "Success"
          }
        }
      }
    },
    "/umbraco/management/api/v1/language": {
      "get": {
        "tags": [
          "Language"
        ],
        "operationId": "GetLanguage",
        "parameters": [
          {
            "name": "skip",
            "in": "query",
            "schema": {
              "type": "integer",
              "format": "int32",
              "default": 0
            }
          },
          {
            "name": "take",
            "in": "query",
            "schema": {
              "type": "integer",
              "format": "int32",
              "default": 100
            }
          }
        ],
        "responses": {
          "200": {
            "description": "Success",
            "content": {
              "application/json": {
                "schema": {
                  "$ref": "#/components/schemas/PagedLanguage"
                }
              }
            }
          }
        }
      },
      "post": {
        "tags": [
          "Language"
        ],
        "operationId": "PostLanguage",
        "requestBody": {
          "content": {
            "application/json": {
              "schema": {
                "$ref": "#/components/schemas/LanguageCreateModel"
              }
            }
          }
        },
        "responses": {
          "404": {
            "description": "Not Found",
            "content": {
              "application/json": {
                "schema": {
                  "$ref": "#/components/schemas/ProblemDetails"
                }
              }
            }
          },
          "400": {
            "description": "Bad Request",
            "content": {
              "application/json": {
                "schema": {
                  "$ref": "#/components/schemas/ProblemDetails"
                }
              }
            }
          },
          "201": {
            "description": "Created"
          }
        }
      }
    },
    "/umbraco/management/api/v1/language/{isoCode}": {
      "get": {
        "tags": [
          "Language"
        ],
        "operationId": "GetLanguageByIsoCode",
        "parameters": [
          {
            "name": "isoCode",
            "in": "path",
            "required": true,
            "schema": {
              "type": "string"
            }
          }
        ],
        "responses": {
          "404": {
            "description": "Not Found",
            "content": {
              "application/json": {
                "schema": {
                  "$ref": "#/components/schemas/ProblemDetails"
                }
              }
            }
          },
          "200": {
            "description": "Success",
            "content": {
              "application/json": {
                "schema": {
                  "$ref": "#/components/schemas/Language"
                }
              }
            }
          }
        }
      },
      "delete": {
        "tags": [
          "Language"
        ],
        "operationId": "DeleteLanguageByIsoCode",
        "parameters": [
          {
            "name": "isoCode",
            "in": "path",
            "required": true,
            "schema": {
              "type": "string"
            }
          }
        ],
        "responses": {
          "400": {
            "description": "Bad Request",
            "content": {
              "application/json": {
                "schema": {
                  "$ref": "#/components/schemas/ProblemDetails"
                }
              }
            }
          },
          "404": {
            "description": "Not Found",
            "content": {
              "application/json": {
                "schema": {
                  "$ref": "#/components/schemas/ProblemDetails"
                }
              }
            }
          },
          "200": {
            "description": "Success"
          }
        }
      },
      "put": {
        "tags": [
          "Language"
        ],
        "operationId": "PutLanguageByIsoCode",
        "parameters": [
          {
            "name": "isoCode",
            "in": "path",
            "required": true,
            "schema": {
              "type": "string"
            }
          }
        ],
        "requestBody": {
          "content": {
            "application/json": {
              "schema": {
                "$ref": "#/components/schemas/LanguageUpdateModel"
              }
            }
          }
        },
        "responses": {
          "404": {
            "description": "Not Found",
            "content": {
              "application/json": {
                "schema": {
                  "$ref": "#/components/schemas/NotFoundResult"
                }
              }
            }
          },
          "400": {
            "description": "Bad Request",
            "content": {
              "application/json": {
                "schema": {
                  "$ref": "#/components/schemas/ProblemDetails"
                }
              }
            }
          },
          "200": {
            "description": "Success"
          }
        }
      }
    },
    "/umbraco/management/api/v1/log-viewer/level": {
      "get": {
        "tags": [
          "Log Viewer"
        ],
        "operationId": "GetLogViewerLevel",
        "parameters": [
          {
            "name": "skip",
            "in": "query",
            "schema": {
              "type": "integer",
              "format": "int32",
              "default": 0
            }
          },
          {
            "name": "take",
            "in": "query",
            "schema": {
              "type": "integer",
              "format": "int32",
              "default": 100
            }
          }
        ],
        "responses": {
          "200": {
            "description": "Success",
            "content": {
              "application/json": {
                "schema": {
                  "$ref": "#/components/schemas/PagedLogger"
                }
              }
            }
          }
        }
      }
    },
    "/umbraco/management/api/v1/log-viewer/level-count": {
      "get": {
        "tags": [
          "Log Viewer"
        ],
        "operationId": "GetLogViewerLevelCount",
        "parameters": [
          {
            "name": "startDate",
            "in": "query",
            "schema": {
              "type": "string",
              "format": "date-time"
            }
          },
          {
            "name": "endDate",
            "in": "query",
            "schema": {
              "type": "string",
              "format": "date-time"
            }
          }
        ],
        "responses": {
          "400": {
            "description": "Bad Request",
            "content": {
              "application/json": {
                "schema": {
                  "$ref": "#/components/schemas/ProblemDetails"
                }
              }
            }
          },
          "200": {
            "description": "Success"
          }
        }
      }
    },
    "/umbraco/management/api/v1/log-viewer/log": {
      "get": {
        "tags": [
          "Log Viewer"
        ],
        "operationId": "GetLogViewerLog",
        "parameters": [
          {
            "name": "skip",
            "in": "query",
            "schema": {
              "type": "integer",
              "format": "int32",
              "default": 0
            }
          },
          {
            "name": "take",
            "in": "query",
            "schema": {
              "type": "integer",
              "format": "int32",
              "default": 100
            }
          },
          {
            "name": "orderDirection",
            "in": "query",
            "schema": {
              "$ref": "#/components/schemas/Direction"
            }
          },
          {
            "name": "filterExpression",
            "in": "query",
            "schema": {
              "type": "string"
            }
          },
          {
            "name": "logLevel",
            "in": "query",
            "schema": {
              "type": "array",
              "items": {
                "$ref": "#/components/schemas/LogLevel"
              }
            }
          },
          {
            "name": "startDate",
            "in": "query",
            "schema": {
              "type": "string",
              "format": "date-time"
            }
          },
          {
            "name": "endDate",
            "in": "query",
            "schema": {
              "type": "string",
              "format": "date-time"
            }
          }
        ],
        "responses": {
          "200": {
            "description": "Success",
            "content": {
              "application/json": {
                "schema": {
                  "$ref": "#/components/schemas/PagedLogMessage"
                }
              }
            }
          }
        }
      }
    },
    "/umbraco/management/api/v1/log-viewer/message-template": {
      "get": {
        "tags": [
          "Log Viewer"
        ],
        "operationId": "GetLogViewerMessageTemplate",
        "parameters": [
          {
            "name": "skip",
            "in": "query",
            "schema": {
              "type": "integer",
              "format": "int32",
              "default": 0
            }
          },
          {
            "name": "take",
            "in": "query",
            "schema": {
              "type": "integer",
              "format": "int32",
              "default": 100
            }
          },
          {
            "name": "startDate",
            "in": "query",
            "schema": {
              "type": "string",
              "format": "date-time"
            }
          },
          {
            "name": "endDate",
            "in": "query",
            "schema": {
              "type": "string",
              "format": "date-time"
            }
          }
        ],
        "responses": {
          "400": {
            "description": "Bad Request",
            "content": {
              "application/json": {
                "schema": {
                  "$ref": "#/components/schemas/ProblemDetails"
                }
              }
            }
          },
          "200": {
            "description": "Success",
            "content": {
              "application/json": {
                "schema": {
                  "$ref": "#/components/schemas/PagedLogTemplate"
                }
              }
            }
          }
        }
      }
    },
    "/umbraco/management/api/v1/log-viewer/saved-search": {
      "get": {
        "tags": [
          "Log Viewer"
        ],
        "operationId": "GetLogViewerSavedSearch",
        "parameters": [
          {
            "name": "skip",
            "in": "query",
            "schema": {
              "type": "integer",
              "format": "int32",
              "default": 0
            }
          },
          {
            "name": "take",
            "in": "query",
            "schema": {
              "type": "integer",
              "format": "int32",
              "default": 100
            }
          }
        ],
        "responses": {
          "200": {
            "description": "Success",
            "content": {
              "application/json": {
                "schema": {
                  "$ref": "#/components/schemas/PagedSavedLogSearch"
                }
              }
            }
          }
        }
      },
      "post": {
        "tags": [
          "Log Viewer"
        ],
        "operationId": "PostLogViewerSavedSearch",
        "requestBody": {
          "content": {
            "application/json": {
              "schema": {
                "$ref": "#/components/schemas/SavedLogSearch"
              }
            }
          }
        },
        "responses": {
          "400": {
            "description": "Bad Request",
            "content": {
              "application/json": {
                "schema": {
                  "$ref": "#/components/schemas/ProblemDetails"
                }
              }
            }
          },
          "201": {
            "description": "Created"
          }
        }
      }
    },
    "/umbraco/management/api/v1/log-viewer/saved-search/{name}": {
      "get": {
        "tags": [
          "Log Viewer"
        ],
        "operationId": "GetLogViewerSavedSearchByName",
        "parameters": [
          {
            "name": "name",
            "in": "path",
            "required": true,
            "schema": {
              "type": "string"
            }
          }
        ],
        "responses": {
          "404": {
            "description": "Not Found",
            "content": {
              "application/json": {
                "schema": {
                  "$ref": "#/components/schemas/NotFoundResult"
                }
              }
            }
          },
          "200": {
            "description": "Success",
            "content": {
              "application/json": {
                "schema": {
                  "$ref": "#/components/schemas/SavedLogSearch"
                }
              }
            }
          }
        }
      },
      "delete": {
        "tags": [
          "Log Viewer"
        ],
        "operationId": "DeleteLogViewerSavedSearchByName",
        "parameters": [
          {
            "name": "name",
            "in": "path",
            "required": true,
            "schema": {
              "type": "string"
            }
          }
        ],
        "responses": {
          "404": {
            "description": "Not Found",
            "content": {
              "application/json": {
                "schema": {
                  "$ref": "#/components/schemas/NotFoundResult"
                }
              }
            }
          },
          "200": {
            "description": "Success"
          }
        }
      }
    },
    "/umbraco/management/api/v1/log-viewer/validate-logs-size": {
      "get": {
        "tags": [
          "Log Viewer"
        ],
        "operationId": "GetLogViewerValidateLogsSize",
        "parameters": [
          {
            "name": "startDate",
            "in": "query",
            "schema": {
              "type": "string",
              "format": "date-time"
            }
          },
          {
            "name": "endDate",
            "in": "query",
            "schema": {
              "type": "string",
              "format": "date-time"
            }
          }
        ],
        "responses": {
          "400": {
            "description": "Bad Request",
            "content": {
              "application/json": {
                "schema": {
                  "$ref": "#/components/schemas/ProblemDetails"
                }
              }
            }
          },
          "200": {
            "description": "Success"
          }
        }
      }
    },
    "/umbraco/management/api/v1/tree/media-type/children": {
      "get": {
        "tags": [
          "Media Type"
        ],
        "operationId": "GetTreeMediaTypeChildren",
        "parameters": [
          {
            "name": "parentKey",
            "in": "query",
            "schema": {
              "type": "string",
              "format": "uuid"
            }
          },
          {
            "name": "skip",
            "in": "query",
            "schema": {
              "type": "integer",
              "format": "int32",
              "default": 0
            }
          },
          {
            "name": "take",
            "in": "query",
            "schema": {
              "type": "integer",
              "format": "int32",
              "default": 100
            }
          },
          {
            "name": "foldersOnly",
            "in": "query",
            "schema": {
              "type": "boolean",
              "default": false
            }
          }
        ],
        "responses": {
          "200": {
            "description": "Success",
            "content": {
              "application/json": {
                "schema": {
                  "$ref": "#/components/schemas/PagedFolderTreeItem"
                }
              }
            }
          }
        }
      }
    },
    "/umbraco/management/api/v1/tree/media-type/item": {
      "get": {
        "tags": [
          "Media Type"
        ],
        "operationId": "GetTreeMediaTypeItem",
        "parameters": [
          {
            "name": "key",
            "in": "query",
            "schema": {
              "type": "array",
              "items": {
                "type": "string",
                "format": "uuid"
              }
            }
          }
        ],
        "responses": {
          "200": {
            "description": "Success",
            "content": {
              "application/json": {
                "schema": {
                  "type": "array",
                  "items": {
                    "$ref": "#/components/schemas/FolderTreeItem"
                  }
                }
              }
            }
          }
        }
      }
    },
    "/umbraco/management/api/v1/tree/media-type/root": {
      "get": {
        "tags": [
          "Media Type"
        ],
        "operationId": "GetTreeMediaTypeRoot",
        "parameters": [
          {
            "name": "skip",
            "in": "query",
            "schema": {
              "type": "integer",
              "format": "int32",
              "default": 0
            }
          },
          {
            "name": "take",
            "in": "query",
            "schema": {
              "type": "integer",
              "format": "int32",
              "default": 100
            }
          },
          {
            "name": "foldersOnly",
            "in": "query",
            "schema": {
              "type": "boolean",
              "default": false
            }
          }
        ],
        "responses": {
          "200": {
            "description": "Success",
            "content": {
              "application/json": {
                "schema": {
                  "$ref": "#/components/schemas/PagedFolderTreeItem"
                }
              }
            }
          }
        }
      }
    },
    "/umbraco/management/api/v1/recycle-bin/media/children": {
      "get": {
        "tags": [
          "Media"
        ],
        "operationId": "GetRecycleBinMediaChildren",
        "parameters": [
          {
            "name": "parentKey",
            "in": "query",
            "schema": {
              "type": "string",
              "format": "uuid"
            }
          },
          {
            "name": "skip",
            "in": "query",
            "schema": {
              "type": "integer",
              "format": "int32",
              "default": 0
            }
          },
          {
            "name": "take",
            "in": "query",
            "schema": {
              "type": "integer",
              "format": "int32",
              "default": 100
            }
          }
        ],
        "responses": {
          "401": {
            "description": "Unauthorized",
            "content": {
              "application/json": {
                "schema": {
                  "$ref": "#/components/schemas/ProblemDetails"
                }
              }
            }
          },
          "200": {
            "description": "Success",
            "content": {
              "application/json": {
                "schema": {
                  "$ref": "#/components/schemas/PagedRecycleBinItem"
                }
              }
            }
          }
        }
      }
    },
    "/umbraco/management/api/v1/recycle-bin/media/root": {
      "get": {
        "tags": [
          "Media"
        ],
        "operationId": "GetRecycleBinMediaRoot",
        "parameters": [
          {
            "name": "skip",
            "in": "query",
            "schema": {
              "type": "integer",
              "format": "int32",
              "default": 0
            }
          },
          {
            "name": "take",
            "in": "query",
            "schema": {
              "type": "integer",
              "format": "int32",
              "default": 100
            }
          }
        ],
        "responses": {
          "401": {
            "description": "Unauthorized",
            "content": {
              "application/json": {
                "schema": {
                  "$ref": "#/components/schemas/ProblemDetails"
                }
              }
            }
          },
          "200": {
            "description": "Success",
            "content": {
              "application/json": {
                "schema": {
                  "$ref": "#/components/schemas/PagedRecycleBinItem"
                }
              }
            }
          }
        }
      }
    },
    "/umbraco/management/api/v1/tree/media/children": {
      "get": {
        "tags": [
          "Media"
        ],
        "operationId": "GetTreeMediaChildren",
        "parameters": [
          {
            "name": "parentKey",
            "in": "query",
            "schema": {
              "type": "string",
              "format": "uuid"
            }
          },
          {
            "name": "skip",
            "in": "query",
            "schema": {
              "type": "integer",
              "format": "int32",
              "default": 0
            }
          },
          {
            "name": "take",
            "in": "query",
            "schema": {
              "type": "integer",
              "format": "int32",
              "default": 100
            }
          },
          {
            "name": "dataTypeKey",
            "in": "query",
            "schema": {
              "type": "string",
              "format": "uuid"
            }
          }
        ],
        "responses": {
          "200": {
            "description": "Success",
            "content": {
              "application/json": {
                "schema": {
                  "$ref": "#/components/schemas/PagedContentTreeItem"
                }
              }
            }
          }
        }
      }
    },
    "/umbraco/management/api/v1/tree/media/item": {
      "get": {
        "tags": [
          "Media"
        ],
        "operationId": "GetTreeMediaItem",
        "parameters": [
          {
            "name": "key",
            "in": "query",
            "schema": {
              "type": "array",
              "items": {
                "type": "string",
                "format": "uuid"
              }
            }
          },
          {
            "name": "dataTypeKey",
            "in": "query",
            "schema": {
              "type": "string",
              "format": "uuid"
            }
          }
        ],
        "responses": {
          "200": {
            "description": "Success",
            "content": {
              "application/json": {
                "schema": {
                  "type": "array",
                  "items": {
                    "$ref": "#/components/schemas/ContentTreeItem"
                  }
                }
              }
            }
          }
        }
      }
    },
    "/umbraco/management/api/v1/tree/media/root": {
      "get": {
        "tags": [
          "Media"
        ],
        "operationId": "GetTreeMediaRoot",
        "parameters": [
          {
            "name": "skip",
            "in": "query",
            "schema": {
              "type": "integer",
              "format": "int32",
              "default": 0
            }
          },
          {
            "name": "take",
            "in": "query",
            "schema": {
              "type": "integer",
              "format": "int32",
              "default": 100
            }
          },
          {
            "name": "dataTypeKey",
            "in": "query",
            "schema": {
              "type": "string",
              "format": "uuid"
            }
          }
        ],
        "responses": {
          "200": {
            "description": "Success",
            "content": {
              "application/json": {
                "schema": {
                  "$ref": "#/components/schemas/PagedContentTreeItem"
                }
              }
            }
          }
        }
      }
    },
    "/umbraco/management/api/v1/tree/member-group/item": {
      "get": {
        "tags": [
          "Member Group"
        ],
        "operationId": "GetTreeMemberGroupItem",
        "parameters": [
          {
            "name": "key",
            "in": "query",
            "schema": {
              "type": "array",
              "items": {
                "type": "string",
                "format": "uuid"
              }
            }
          }
        ],
        "responses": {
          "200": {
            "description": "Success",
            "content": {
              "application/json": {
                "schema": {
                  "type": "array",
                  "items": {
                    "$ref": "#/components/schemas/EntityTreeItem"
                  }
                }
              }
            }
          }
        }
      }
    },
    "/umbraco/management/api/v1/tree/member-group/root": {
      "get": {
        "tags": [
          "Member Group"
        ],
        "operationId": "GetTreeMemberGroupRoot",
        "parameters": [
          {
            "name": "skip",
            "in": "query",
            "schema": {
              "type": "integer",
              "format": "int32",
              "default": 0
            }
          },
          {
            "name": "take",
            "in": "query",
            "schema": {
              "type": "integer",
              "format": "int32",
              "default": 100
            }
          }
        ],
        "responses": {
          "200": {
            "description": "Success",
            "content": {
              "application/json": {
                "schema": {
                  "$ref": "#/components/schemas/PagedEntityTreeItem"
                }
              }
            }
          }
        }
      }
    },
    "/umbraco/management/api/v1/tree/member-type/item": {
      "get": {
        "tags": [
          "Member Type"
        ],
        "operationId": "GetTreeMemberTypeItem",
        "parameters": [
          {
            "name": "key",
            "in": "query",
            "schema": {
              "type": "array",
              "items": {
                "type": "string",
                "format": "uuid"
              }
            }
          }
        ],
        "responses": {
          "200": {
            "description": "Success",
            "content": {
              "application/json": {
                "schema": {
                  "type": "array",
                  "items": {
                    "$ref": "#/components/schemas/EntityTreeItem"
                  }
                }
              }
            }
          }
        }
      }
    },
    "/umbraco/management/api/v1/tree/member-type/root": {
      "get": {
        "tags": [
          "Member Type"
        ],
        "operationId": "GetTreeMemberTypeRoot",
        "parameters": [
          {
            "name": "skip",
            "in": "query",
            "schema": {
              "type": "integer",
              "format": "int32",
              "default": 0
            }
          },
          {
            "name": "take",
            "in": "query",
            "schema": {
              "type": "integer",
              "format": "int32",
              "default": 100
            }
          }
        ],
        "responses": {
          "200": {
            "description": "Success",
            "content": {
              "application/json": {
                "schema": {
                  "$ref": "#/components/schemas/PagedEntityTreeItem"
                }
              }
            }
          }
        }
      }
    },
    "/umbraco/management/api/v1/models-builder/build": {
      "post": {
        "tags": [
          "Models Builder"
        ],
        "operationId": "PostModelsBuilderBuild",
        "responses": {
          "201": {
            "description": "Created",
            "content": {
              "application/json": {
                "schema": {
                  "$ref": "#/components/schemas/CreatedResult"
                }
              }
            }
          },
          "428": {
            "description": "Client Error",
            "content": {
              "application/json": {
                "schema": {
                  "$ref": "#/components/schemas/ProblemDetails"
                }
              }
            }
          }
        }
      }
    },
    "/umbraco/management/api/v1/models-builder/dashboard": {
      "get": {
        "tags": [
          "Models Builder"
        ],
        "operationId": "GetModelsBuilderDashboard",
        "responses": {
          "200": {
            "description": "Success",
            "content": {
              "application/json": {
                "schema": {
                  "$ref": "#/components/schemas/ModelsBuilder"
                }
              }
            }
          }
        }
      }
    },
    "/umbraco/management/api/v1/models-builder/status": {
      "get": {
        "tags": [
          "Models Builder"
        ],
        "operationId": "GetModelsBuilderStatus",
        "responses": {
          "200": {
            "description": "Success",
            "content": {
              "application/json": {
                "schema": {
                  "$ref": "#/components/schemas/OutOfDateStatus"
                }
              }
            }
          }
        }
      }
    },
    "/umbraco/management/api/v1/package/created": {
      "get": {
        "tags": [
          "Package"
        ],
        "operationId": "GetPackageCreated",
        "parameters": [
          {
            "name": "skip",
            "in": "query",
            "schema": {
              "type": "integer",
              "format": "int32",
              "default": 0
            }
          },
          {
            "name": "take",
            "in": "query",
            "schema": {
              "type": "integer",
              "format": "int32",
              "default": 100
            }
          }
        ],
        "responses": {
          "200": {
            "description": "Success",
            "content": {
              "application/json": {
                "schema": {
                  "$ref": "#/components/schemas/PagedPackageDefinition"
                }
              }
            }
          }
        }
      }
    },
    "/umbraco/management/api/v1/package/created/{key}": {
      "get": {
        "tags": [
          "Package"
        ],
        "operationId": "GetPackageCreatedByKey",
        "parameters": [
          {
            "name": "key",
            "in": "path",
            "required": true,
            "schema": {
              "type": "string",
              "format": "uuid"
            }
          }
        ],
        "responses": {
          "404": {
            "description": "Not Found",
            "content": {
              "application/json": {
                "schema": {
                  "$ref": "#/components/schemas/NotFoundResult"
                }
              }
            }
          },
          "200": {
            "description": "Success",
            "content": {
              "application/json": {
                "schema": {
                  "$ref": "#/components/schemas/PackageDefinition"
                }
              }
            }
          }
        }
      },
      "delete": {
        "tags": [
          "Package"
        ],
        "operationId": "DeletePackageCreatedByKey",
        "parameters": [
          {
            "name": "key",
            "in": "path",
            "required": true,
            "schema": {
              "type": "string",
              "format": "uuid"
            }
          }
        ],
        "responses": {
          "404": {
            "description": "Not Found",
            "content": {
              "application/json": {
                "schema": {
                  "$ref": "#/components/schemas/ProblemDetails"
                }
              }
            }
          },
          "200": {
            "description": "Success"
          }
        }
      }
    },
    "/umbraco/management/api/v1/package/created/{key}/download": {
      "get": {
        "tags": [
          "Package"
        ],
        "operationId": "GetPackageCreatedByKeyDownload",
        "parameters": [
          {
            "name": "key",
            "in": "path",
            "required": true,
            "schema": {
              "type": "string",
              "format": "uuid"
            }
          }
        ],
        "responses": {
          "404": {
            "description": "Not Found",
            "content": {
              "application/json": {
                "schema": {
                  "$ref": "#/components/schemas/NotFoundResult"
                }
              }
            }
          },
          "200": {
            "description": "Success",
            "content": {
              "application/json": {
                "schema": {
                  "type": "string",
                  "format": "binary"
                }
              }
            }
          }
        }
      }
    },
    "/umbraco/management/api/v1/package/created/save": {
      "post": {
        "tags": [
          "Package"
        ],
        "operationId": "PostPackageCreatedSave",
        "requestBody": {
          "content": {
            "application/json": {
              "schema": {
                "$ref": "#/components/schemas/PackageDefinition"
              }
            }
          }
        },
        "responses": {
          "400": {
            "description": "Bad Request",
            "content": {
              "application/json": {
                "schema": {
                  "$ref": "#/components/schemas/ProblemDetails"
                }
              }
            }
          },
          "200": {
            "description": "Success",
            "content": {
              "application/json": {
                "schema": {
                  "$ref": "#/components/schemas/PackageDefinition"
                }
              }
            }
          }
        }
      }
    },
    "/umbraco/management/api/v1/package/empty": {
      "get": {
        "tags": [
          "Package"
        ],
        "operationId": "GetPackageEmpty",
        "responses": {
          "200": {
            "description": "Success",
            "content": {
              "application/json": {
                "schema": {
                  "$ref": "#/components/schemas/PackageDefinition"
                }
              }
            }
          }
        }
      }
    },
    "/umbraco/management/api/v1/tree/partial-view/children": {
      "get": {
        "tags": [
          "Partial View"
        ],
        "operationId": "GetTreePartialViewChildren",
        "parameters": [
          {
            "name": "path",
            "in": "query",
            "schema": {
              "type": "string"
            }
          },
          {
            "name": "skip",
            "in": "query",
            "schema": {
              "type": "integer",
              "format": "int32",
              "default": 0
            }
          },
          {
            "name": "take",
            "in": "query",
            "schema": {
              "type": "integer",
              "format": "int32",
              "default": 100
            }
          }
        ],
        "responses": {
          "200": {
            "description": "Success",
            "content": {
              "application/json": {
                "schema": {
                  "$ref": "#/components/schemas/PagedFileSystemTreeItem"
                }
              }
            }
          }
        }
      }
    },
    "/umbraco/management/api/v1/tree/partial-view/item": {
      "get": {
        "tags": [
          "Partial View"
        ],
        "operationId": "GetTreePartialViewItem",
        "parameters": [
          {
            "name": "path",
            "in": "query",
            "schema": {
              "type": "array",
              "items": {
                "type": "string"
              }
            }
          }
        ],
        "responses": {
          "200": {
            "description": "Success",
            "content": {
              "application/json": {
                "schema": {
                  "type": "array",
                  "items": {
                    "$ref": "#/components/schemas/FileSystemTreeItem"
                  }
                }
              }
            }
          }
        }
      }
    },
    "/umbraco/management/api/v1/tree/partial-view/root": {
      "get": {
        "tags": [
          "Partial View"
        ],
        "operationId": "GetTreePartialViewRoot",
        "parameters": [
          {
            "name": "skip",
            "in": "query",
            "schema": {
              "type": "integer",
              "format": "int32",
              "default": 0
            }
          },
          {
            "name": "take",
            "in": "query",
            "schema": {
              "type": "integer",
              "format": "int32",
              "default": 100
            }
          }
        ],
        "responses": {
          "200": {
            "description": "Success",
            "content": {
              "application/json": {
                "schema": {
                  "$ref": "#/components/schemas/PagedFileSystemTreeItem"
                }
              }
            }
          }
        }
      }
    },
    "/umbraco/management/api/v1/profiling/status": {
      "get": {
        "tags": [
          "Profiling"
        ],
        "operationId": "GetProfilingStatus",
        "responses": {
          "200": {
            "description": "Success",
            "content": {
              "application/json": {
                "schema": {
                  "$ref": "#/components/schemas/ProfilingStatus"
                }
              }
            }
          }
        }
      }
    },
    "/umbraco/management/api/v1/published-cache/collect": {
      "post": {
        "tags": [
          "Published Cache"
        ],
        "operationId": "PostPublishedCacheCollect",
        "responses": {
          "200": {
            "description": "Success"
          }
        }
      }
    },
    "/umbraco/management/api/v1/published-cache/rebuild": {
      "post": {
        "tags": [
          "Published Cache"
        ],
        "operationId": "PostPublishedCacheRebuild",
        "responses": {
          "200": {
            "description": "Success"
          }
        }
      }
    },
    "/umbraco/management/api/v1/published-cache/reload": {
      "post": {
        "tags": [
          "Published Cache"
        ],
        "operationId": "PostPublishedCacheReload",
        "responses": {
          "200": {
            "description": "Success"
          }
        }
      }
    },
    "/umbraco/management/api/v1/published-cache/status": {
      "get": {
        "tags": [
          "Published Cache"
        ],
        "operationId": "GetPublishedCacheStatus",
        "responses": {
          "200": {
            "description": "Success",
            "content": {
              "application/json": {
                "schema": {
                  "type": "string"
                }
              }
            }
          }
        }
      }
    },
    "/umbraco/management/api/v1/redirect-management": {
      "get": {
        "tags": [
          "Redirect Management"
        ],
        "operationId": "GetRedirectManagement",
        "parameters": [
          {
            "name": "filter",
            "in": "query",
            "schema": {
              "type": "string"
            }
          },
          {
            "name": "skip",
            "in": "query",
            "schema": {
              "type": "integer",
              "format": "int32"
            }
          },
          {
            "name": "take",
            "in": "query",
            "schema": {
              "type": "integer",
              "format": "int32"
            }
          }
        ],
        "responses": {
          "400": {
            "description": "Bad Request",
            "content": {
              "application/json": {
                "schema": {
                  "$ref": "#/components/schemas/ProblemDetails"
                }
              }
            }
          },
          "200": {
            "description": "Success",
            "content": {
              "application/json": {
                "schema": {
                  "$ref": "#/components/schemas/PagedRedirectUrl"
                }
              }
            }
          }
        }
      }
    },
    "/umbraco/management/api/v1/redirect-management/{key}": {
      "get": {
        "tags": [
          "Redirect Management"
        ],
        "operationId": "GetRedirectManagementByKey",
        "parameters": [
          {
            "name": "key",
            "in": "path",
            "required": true,
            "schema": {
              "type": "string",
              "format": "uuid"
            }
          },
          {
            "name": "skip",
            "in": "query",
            "schema": {
              "type": "integer",
              "format": "int32"
            }
          },
          {
            "name": "take",
            "in": "query",
            "schema": {
              "type": "integer",
              "format": "int32"
            }
          }
        ],
        "responses": {
          "200": {
            "description": "Success",
            "content": {
              "application/json": {
                "schema": {
                  "$ref": "#/components/schemas/PagedRedirectUrl"
                }
              }
            }
          }
        }
      },
      "delete": {
        "tags": [
          "Redirect Management"
        ],
        "operationId": "DeleteRedirectManagementByKey",
        "parameters": [
          {
            "name": "key",
            "in": "path",
            "required": true,
            "schema": {
              "type": "string",
              "format": "uuid"
            }
          }
        ],
        "responses": {
          "200": {
            "description": "Success"
          }
        }
      }
    },
    "/umbraco/management/api/v1/redirect-management/status": {
      "get": {
        "tags": [
          "Redirect Management"
        ],
        "operationId": "GetRedirectManagementStatus",
        "responses": {
          "200": {
            "description": "Success",
            "content": {
              "application/json": {
                "schema": {
                  "$ref": "#/components/schemas/RedirectUrlStatus"
                }
              }
            }
          }
        }
      },
      "post": {
        "tags": [
          "Redirect Management"
        ],
        "operationId": "PostRedirectManagementStatus",
        "parameters": [
          {
            "name": "status",
            "in": "query",
            "schema": {
              "$ref": "#/components/schemas/RedirectStatus"
            }
          }
        ],
        "responses": {
          "200": {
            "description": "Success"
          }
        }
      }
    },
    "/umbraco/management/api/v1/tree/relation-type/item": {
      "get": {
        "tags": [
          "Relation Type"
        ],
        "operationId": "GetTreeRelationTypeItem",
        "parameters": [
          {
            "name": "key",
            "in": "query",
            "schema": {
              "type": "array",
              "items": {
                "type": "string",
                "format": "uuid"
              }
            }
          }
        ],
        "responses": {
          "200": {
            "description": "Success",
            "content": {
              "application/json": {
                "schema": {
                  "type": "array",
                  "items": {
                    "$ref": "#/components/schemas/FolderTreeItem"
                  }
                }
              }
            }
          }
        }
      }
    },
    "/umbraco/management/api/v1/tree/relation-type/root": {
      "get": {
        "tags": [
          "Relation Type"
        ],
        "operationId": "GetTreeRelationTypeRoot",
        "parameters": [
          {
            "name": "skip",
            "in": "query",
            "schema": {
              "type": "integer",
              "format": "int32",
              "default": 0
            }
          },
          {
            "name": "take",
            "in": "query",
            "schema": {
              "type": "integer",
              "format": "int32",
              "default": 100
            }
          }
        ],
        "responses": {
          "200": {
            "description": "Success",
            "content": {
              "application/json": {
                "schema": {
                  "$ref": "#/components/schemas/PagedEntityTreeItem"
                }
              }
            }
          }
        }
      }
    },
    "/umbraco/management/api/v1/relation/{id}": {
      "get": {
        "tags": [
          "Relation"
        ],
        "operationId": "GetRelationById",
        "parameters": [
          {
            "name": "id",
            "in": "path",
            "required": true,
            "schema": {
              "type": "integer",
              "format": "int32"
            }
          }
        ],
        "responses": {
          "200": {
            "description": "Success",
            "content": {
              "application/json": {
                "schema": {
                  "$ref": "#/components/schemas/Relation"
                }
              }
            }
          },
          "404": {
            "description": "Not Found",
            "content": {
              "application/json": {
                "schema": {
                  "$ref": "#/components/schemas/NotFoundResult"
                }
              }
            }
          }
        }
      }
    },
    "/umbraco/management/api/v1/relation/child-relation/{childId}": {
      "get": {
        "tags": [
          "Relation"
        ],
        "operationId": "GetRelationChildRelationByChildId",
        "parameters": [
          {
            "name": "childId",
            "in": "path",
            "required": true,
            "schema": {
              "type": "integer",
              "format": "int32"
            }
          },
          {
            "name": "skip",
            "in": "query",
            "schema": {
              "type": "integer",
              "format": "int32"
            }
          },
          {
            "name": "take",
            "in": "query",
            "schema": {
              "type": "integer",
              "format": "int32"
            }
          },
          {
            "name": "relationTypeAlias",
            "in": "query",
            "schema": {
              "type": "string",
              "default": ""
            }
          }
        ],
        "responses": {
          "200": {
            "description": "Success",
            "content": {
              "application/json": {
                "schema": {
                  "$ref": "#/components/schemas/PagedRelation"
                }
              }
            }
          }
        }
      }
    },
    "/umbraco/management/api/v1/tree/script/children": {
      "get": {
        "tags": [
          "Script"
        ],
        "operationId": "GetTreeScriptChildren",
        "parameters": [
          {
            "name": "path",
            "in": "query",
            "schema": {
              "type": "string"
            }
          },
          {
            "name": "skip",
            "in": "query",
            "schema": {
              "type": "integer",
              "format": "int32",
              "default": 0
            }
          },
          {
            "name": "take",
            "in": "query",
            "schema": {
              "type": "integer",
              "format": "int32",
              "default": 100
            }
          }
        ],
        "responses": {
          "200": {
            "description": "Success",
            "content": {
              "application/json": {
                "schema": {
                  "$ref": "#/components/schemas/PagedFileSystemTreeItem"
                }
              }
            }
          }
        }
      }
    },
    "/umbraco/management/api/v1/tree/script/item": {
      "get": {
        "tags": [
          "Script"
        ],
        "operationId": "GetTreeScriptItem",
        "parameters": [
          {
            "name": "path",
            "in": "query",
            "schema": {
              "type": "array",
              "items": {
                "type": "string"
              }
            }
          }
        ],
        "responses": {
          "200": {
            "description": "Success",
            "content": {
              "application/json": {
                "schema": {
                  "type": "array",
                  "items": {
                    "$ref": "#/components/schemas/FileSystemTreeItem"
                  }
                }
              }
            }
          }
        }
      }
    },
    "/umbraco/management/api/v1/tree/script/root": {
      "get": {
        "tags": [
          "Script"
        ],
        "operationId": "GetTreeScriptRoot",
        "parameters": [
          {
            "name": "skip",
            "in": "query",
            "schema": {
              "type": "integer",
              "format": "int32",
              "default": 0
            }
          },
          {
            "name": "take",
            "in": "query",
            "schema": {
              "type": "integer",
              "format": "int32",
              "default": 100
            }
          }
        ],
        "responses": {
          "200": {
            "description": "Success",
            "content": {
              "application/json": {
                "schema": {
                  "$ref": "#/components/schemas/PagedFileSystemTreeItem"
                }
              }
            }
          }
        }
      }
    },
    "/umbraco/management/api/v1/searcher": {
      "get": {
        "tags": [
          "Searcher"
        ],
        "operationId": "GetSearcher",
        "parameters": [
          {
            "name": "skip",
            "in": "query",
            "schema": {
              "type": "integer",
              "format": "int32"
            }
          },
          {
            "name": "take",
            "in": "query",
            "schema": {
              "type": "integer",
              "format": "int32"
            }
          }
        ],
        "responses": {
          "200": {
            "description": "Success",
            "content": {
              "application/json": {
                "schema": {
                  "$ref": "#/components/schemas/PagedSearcher"
                }
              }
            }
          }
        }
      }
    },
    "/umbraco/management/api/v1/searcher/{searcherName}/query": {
      "get": {
        "tags": [
          "Searcher"
        ],
        "operationId": "GetSearcherBySearcherNameQuery",
        "parameters": [
          {
            "name": "searcherName",
            "in": "path",
            "required": true,
            "schema": {
              "type": "string"
            }
          },
          {
            "name": "term",
            "in": "query",
            "schema": {
              "type": "string"
            }
          },
          {
            "name": "skip",
            "in": "query",
            "schema": {
              "type": "integer",
              "format": "int32"
            }
          },
          {
            "name": "take",
            "in": "query",
            "schema": {
              "type": "integer",
              "format": "int32"
            }
          }
        ],
        "responses": {
          "200": {
            "description": "Success",
            "content": {
              "application/json": {
                "schema": {
                  "$ref": "#/components/schemas/PagedSearchResult"
                }
              }
            }
          },
          "404": {
            "description": "Not Found",
            "content": {
              "application/json": {
                "schema": {
                  "$ref": "#/components/schemas/ProblemDetails"
                }
              }
            }
          }
        }
      }
    },
    "/umbraco/management/api/v1/security/back-office/authorize": {
      "get": {
        "tags": [
          "Security"
        ],
        "operationId": "GetSecurityBackOfficeAuthorize",
        "responses": {
          "200": {
            "description": "Success"
          }
        }
      },
      "post": {
        "tags": [
          "Security"
        ],
        "operationId": "PostSecurityBackOfficeAuthorize",
        "responses": {
          "200": {
            "description": "Success"
          }
        }
      }
    },
    "/umbraco/management/api/v1/server/status": {
      "get": {
        "tags": [
          "Server"
        ],
        "operationId": "GetServerStatus",
        "responses": {
          "400": {
            "description": "Bad Request",
            "content": {
              "application/json": {
                "schema": {
                  "$ref": "#/components/schemas/ProblemDetails"
                }
              }
            }
          },
          "200": {
            "description": "Success",
            "content": {
              "application/json": {
                "schema": {
                  "$ref": "#/components/schemas/ServerStatus"
                }
              }
            }
          }
        }
      }
    },
    "/umbraco/management/api/v1/server/version": {
      "get": {
        "tags": [
          "Server"
        ],
        "operationId": "GetServerVersion",
        "responses": {
          "400": {
            "description": "Bad Request",
            "content": {
              "application/json": {
                "schema": {
                  "$ref": "#/components/schemas/ProblemDetails"
                }
              }
            }
          },
          "200": {
            "description": "Success",
            "content": {
              "application/json": {
                "schema": {
                  "$ref": "#/components/schemas/Version"
                }
              }
            }
          }
        }
      }
    },
    "/umbraco/management/api/v1/tree/static-file/children": {
      "get": {
        "tags": [
          "Static File"
        ],
        "operationId": "GetTreeStaticFileChildren",
        "parameters": [
          {
            "name": "path",
            "in": "query",
            "schema": {
              "type": "string"
            }
          },
          {
            "name": "skip",
            "in": "query",
            "schema": {
              "type": "integer",
              "format": "int32",
              "default": 0
            }
          },
          {
            "name": "take",
            "in": "query",
            "schema": {
              "type": "integer",
              "format": "int32",
              "default": 100
            }
          }
        ],
        "responses": {
          "200": {
            "description": "Success",
            "content": {
              "application/json": {
                "schema": {
                  "$ref": "#/components/schemas/PagedFileSystemTreeItem"
                }
              }
            }
          }
        }
      }
    },
    "/umbraco/management/api/v1/tree/static-file/item": {
      "get": {
        "tags": [
          "Static File"
        ],
        "operationId": "GetTreeStaticFileItem",
        "parameters": [
          {
            "name": "path",
            "in": "query",
            "schema": {
              "type": "array",
              "items": {
                "type": "string"
              }
            }
          }
        ],
        "responses": {
          "200": {
            "description": "Success",
            "content": {
              "application/json": {
                "schema": {
                  "type": "array",
                  "items": {
                    "$ref": "#/components/schemas/FileSystemTreeItem"
                  }
                }
              }
            }
          }
        }
      }
    },
    "/umbraco/management/api/v1/tree/static-file/root": {
      "get": {
        "tags": [
          "Static File"
        ],
        "operationId": "GetTreeStaticFileRoot",
        "parameters": [
          {
            "name": "skip",
            "in": "query",
            "schema": {
              "type": "integer",
              "format": "int32",
              "default": 0
            }
          },
          {
            "name": "take",
            "in": "query",
            "schema": {
              "type": "integer",
              "format": "int32",
              "default": 100
            }
          }
        ],
        "responses": {
          "200": {
            "description": "Success",
            "content": {
              "application/json": {
                "schema": {
                  "$ref": "#/components/schemas/PagedFileSystemTreeItem"
                }
              }
            }
          }
        }
      }
    },
    "/umbraco/management/api/v1/tree/stylesheet/children": {
      "get": {
        "tags": [
          "Stylesheet"
        ],
        "operationId": "GetTreeStylesheetChildren",
        "parameters": [
          {
            "name": "path",
            "in": "query",
            "schema": {
              "type": "string"
            }
          },
          {
            "name": "skip",
            "in": "query",
            "schema": {
              "type": "integer",
              "format": "int32",
              "default": 0
            }
          },
          {
            "name": "take",
            "in": "query",
            "schema": {
              "type": "integer",
              "format": "int32",
              "default": 100
            }
          }
        ],
        "responses": {
          "200": {
            "description": "Success",
            "content": {
              "application/json": {
                "schema": {
                  "$ref": "#/components/schemas/PagedFileSystemTreeItem"
                }
              }
            }
          }
        }
      }
    },
    "/umbraco/management/api/v1/tree/stylesheet/item": {
      "get": {
        "tags": [
          "Stylesheet"
        ],
        "operationId": "GetTreeStylesheetItem",
        "parameters": [
          {
            "name": "path",
            "in": "query",
            "schema": {
              "type": "array",
              "items": {
                "type": "string"
              }
            }
          }
        ],
        "responses": {
          "200": {
            "description": "Success",
            "content": {
              "application/json": {
                "schema": {
                  "type": "array",
                  "items": {
                    "$ref": "#/components/schemas/FileSystemTreeItem"
                  }
                }
              }
            }
          }
        }
      }
    },
    "/umbraco/management/api/v1/tree/stylesheet/root": {
      "get": {
        "tags": [
          "Stylesheet"
        ],
        "operationId": "GetTreeStylesheetRoot",
        "parameters": [
          {
            "name": "skip",
            "in": "query",
            "schema": {
              "type": "integer",
              "format": "int32",
              "default": 0
            }
          },
          {
            "name": "take",
            "in": "query",
            "schema": {
              "type": "integer",
              "format": "int32",
              "default": 100
            }
          }
        ],
        "responses": {
          "200": {
            "description": "Success",
            "content": {
              "application/json": {
                "schema": {
                  "$ref": "#/components/schemas/PagedFileSystemTreeItem"
                }
              }
            }
          }
        }
      }
    },
    "/umbraco/management/api/v1/telemetry": {
      "get": {
        "tags": [
          "Telemetry"
        ],
        "operationId": "GetTelemetry",
        "parameters": [
          {
            "name": "skip",
            "in": "query",
            "schema": {
              "type": "integer",
              "format": "int32"
            }
          },
          {
            "name": "take",
            "in": "query",
            "schema": {
              "type": "integer",
              "format": "int32"
            }
          }
        ],
        "responses": {
          "200": {
            "description": "Success",
            "content": {
              "application/json": {
                "schema": {
                  "$ref": "#/components/schemas/PagedTelemetry"
                }
              }
            }
          }
        }
      }
    },
    "/umbraco/management/api/v1/telemetry/level": {
      "get": {
        "tags": [
          "Telemetry"
        ],
        "operationId": "GetTelemetryLevel",
        "responses": {
          "200": {
            "description": "Success",
            "content": {
              "application/json": {
                "schema": {
                  "$ref": "#/components/schemas/Telemetry"
                }
              }
            }
          }
        }
      },
      "post": {
        "tags": [
          "Telemetry"
        ],
        "operationId": "PostTelemetryLevel",
        "requestBody": {
          "content": {
            "application/json": {
              "schema": {
                "$ref": "#/components/schemas/Telemetry"
              }
            }
          }
        },
        "responses": {
          "400": {
            "description": "Bad Request",
            "content": {
              "application/json": {
                "schema": {
                  "$ref": "#/components/schemas/ProblemDetails"
                }
              }
            }
          },
          "200": {
            "description": "Success"
          }
        }
      }
    },
    "/umbraco/management/api/v1/template": {
      "post": {
        "tags": [
          "Template"
        ],
        "operationId": "PostTemplate",
        "requestBody": {
          "content": {
            "application/json": {
              "schema": {
                "$ref": "#/components/schemas/TemplateCreateModel"
              }
            }
          }
        },
        "responses": {
          "201": {
            "description": "Created"
          },
          "400": {
            "description": "Bad Request",
            "content": {
              "application/json": {
                "schema": {
                  "$ref": "#/components/schemas/ProblemDetails"
                }
              }
            }
          },
          "404": {
            "description": "Not Found",
            "content": {
              "application/json": {
                "schema": {
                  "$ref": "#/components/schemas/ProblemDetails"
                }
              }
            }
          }
        }
      }
    },
    "/umbraco/management/api/v1/template/{key}": {
      "get": {
        "tags": [
          "Template"
        ],
        "operationId": "GetTemplateByKey",
        "parameters": [
          {
            "name": "key",
            "in": "path",
            "required": true,
            "schema": {
              "type": "string",
              "format": "uuid"
            }
          }
        ],
        "responses": {
          "200": {
            "description": "Success",
            "content": {
              "application/json": {
                "schema": {
                  "$ref": "#/components/schemas/Template"
                }
              }
            }
          },
          "404": {
            "description": "Not Found",
            "content": {
              "application/json": {
                "schema": {
                  "$ref": "#/components/schemas/ProblemDetails"
                }
              }
            }
          }
        }
      },
      "delete": {
        "tags": [
          "Template"
        ],
        "operationId": "DeleteTemplateByKey",
        "parameters": [
          {
            "name": "key",
            "in": "path",
            "required": true,
            "schema": {
              "type": "string",
              "format": "uuid"
            }
          }
        ],
        "responses": {
          "200": {
            "description": "Success"
          },
          "400": {
            "description": "Bad Request",
            "content": {
              "application/json": {
                "schema": {
                  "$ref": "#/components/schemas/ProblemDetails"
                }
              }
            }
          },
          "404": {
            "description": "Not Found",
            "content": {
              "application/json": {
                "schema": {
                  "$ref": "#/components/schemas/ProblemDetails"
                }
              }
            }
          }
        }
      },
      "put": {
        "tags": [
          "Template"
        ],
        "operationId": "PutTemplateByKey",
        "parameters": [
          {
            "name": "key",
            "in": "path",
            "required": true,
            "schema": {
              "type": "string",
              "format": "uuid"
            }
          }
        ],
        "requestBody": {
          "content": {
            "application/json": {
              "schema": {
                "$ref": "#/components/schemas/TemplateUpdateModel"
              }
            }
          }
        },
        "responses": {
          "200": {
            "description": "Success"
          },
          "400": {
            "description": "Bad Request",
            "content": {
              "application/json": {
                "schema": {
                  "$ref": "#/components/schemas/ProblemDetails"
                }
              }
            }
          },
          "404": {
            "description": "Not Found",
            "content": {
              "application/json": {
                "schema": {
                  "$ref": "#/components/schemas/ProblemDetails"
                }
              }
            }
          }
        }
      }
    },
    "/umbraco/management/api/v1/template/query/execute": {
      "post": {
        "tags": [
          "Template"
        ],
        "operationId": "PostTemplateQueryExecute",
        "requestBody": {
          "content": {
            "application/json": {
              "schema": {
                "$ref": "#/components/schemas/TemplateQueryExecuteModel"
              }
            }
          }
        },
        "responses": {
          "200": {
            "description": "Success",
            "content": {
              "application/json": {
                "schema": {
                  "$ref": "#/components/schemas/TemplateQueryResult"
                }
              }
            }
          }
        }
      }
    },
    "/umbraco/management/api/v1/template/query/settings": {
      "get": {
        "tags": [
          "Template"
        ],
        "operationId": "GetTemplateQuerySettings",
        "responses": {
          "200": {
            "description": "Success",
            "content": {
              "application/json": {
                "schema": {
                  "$ref": "#/components/schemas/TemplateQuerySettings"
                }
              }
            }
          }
        }
      }
    },
    "/umbraco/management/api/v1/template/scaffold": {
      "get": {
        "tags": [
          "Template"
        ],
        "operationId": "GetTemplateScaffold",
        "responses": {
          "200": {
            "description": "Success",
            "content": {
              "application/json": {
                "schema": {
                  "$ref": "#/components/schemas/TemplateScaffold"
                }
              }
            }
          },
          "404": {
            "description": "Not Found",
            "content": {
              "application/json": {
                "schema": {
                  "$ref": "#/components/schemas/ProblemDetails"
                }
              }
            }
          }
        }
      }
    },
    "/umbraco/management/api/v1/tree/template/children": {
      "get": {
        "tags": [
          "Template"
        ],
        "operationId": "GetTreeTemplateChildren",
        "parameters": [
          {
            "name": "parentKey",
            "in": "query",
            "schema": {
              "type": "string",
              "format": "uuid"
            }
          },
          {
            "name": "skip",
            "in": "query",
            "schema": {
              "type": "integer",
              "format": "int32",
              "default": 0
            }
          },
          {
            "name": "take",
            "in": "query",
            "schema": {
              "type": "integer",
              "format": "int32",
              "default": 100
            }
          }
        ],
        "responses": {
          "200": {
            "description": "Success",
            "content": {
              "application/json": {
                "schema": {
                  "$ref": "#/components/schemas/PagedEntityTreeItem"
                }
              }
            }
          }
        }
      }
    },
    "/umbraco/management/api/v1/tree/template/item": {
      "get": {
        "tags": [
          "Template"
        ],
        "operationId": "GetTreeTemplateItem",
        "parameters": [
          {
            "name": "key",
            "in": "query",
            "schema": {
              "type": "array",
              "items": {
                "type": "string",
                "format": "uuid"
              }
            }
          }
        ],
        "responses": {
          "200": {
            "description": "Success",
            "content": {
              "application/json": {
                "schema": {
                  "type": "array",
                  "items": {
                    "$ref": "#/components/schemas/EntityTreeItem"
                  }
                }
              }
            }
          }
        }
      }
    },
    "/umbraco/management/api/v1/tree/template/root": {
      "get": {
        "tags": [
          "Template"
        ],
        "operationId": "GetTreeTemplateRoot",
        "parameters": [
          {
            "name": "skip",
            "in": "query",
            "schema": {
              "type": "integer",
              "format": "int32",
              "default": 0
            }
          },
          {
            "name": "take",
            "in": "query",
            "schema": {
              "type": "integer",
              "format": "int32",
              "default": 100
            }
          }
        ],
        "responses": {
          "200": {
            "description": "Success",
            "content": {
              "application/json": {
                "schema": {
                  "$ref": "#/components/schemas/PagedEntityTreeItem"
                }
              }
            }
          }
        }
      }
    },
    "/umbraco/management/api/v1/tracked-reference/{id}": {
      "get": {
        "tags": [
          "Tracked Reference"
        ],
        "operationId": "GetTrackedReferenceById",
        "parameters": [
          {
            "name": "id",
            "in": "path",
            "required": true,
            "schema": {
              "type": "integer",
              "format": "int32"
            }
          },
          {
            "name": "skip",
            "in": "query",
            "schema": {
              "type": "integer",
              "format": "int64"
            }
          },
          {
            "name": "take",
            "in": "query",
            "schema": {
              "type": "integer",
              "format": "int64"
            }
          },
          {
            "name": "filterMustBeIsDependency",
            "in": "query",
            "schema": {
              "type": "boolean"
            }
          }
        ],
        "responses": {
          "200": {
            "description": "Success",
            "content": {
              "application/json": {
                "schema": {
                  "$ref": "#/components/schemas/PagedRelationItem"
                }
              }
            }
          }
        }
      }
    },
    "/umbraco/management/api/v1/tracked-reference/descendants/{parentId}": {
      "get": {
        "tags": [
          "Tracked Reference"
        ],
        "operationId": "GetTrackedReferenceDescendantsByParentId",
        "parameters": [
          {
            "name": "parentId",
            "in": "path",
            "required": true,
            "schema": {
              "type": "integer",
              "format": "int32"
            }
          },
          {
            "name": "skip",
            "in": "query",
            "schema": {
              "type": "integer",
              "format": "int64"
            }
          },
          {
            "name": "take",
            "in": "query",
            "schema": {
              "type": "integer",
              "format": "int64"
            }
          },
          {
            "name": "filterMustBeIsDependency",
            "in": "query",
            "schema": {
              "type": "boolean"
            }
          }
        ],
        "responses": {
          "200": {
            "description": "Success",
            "content": {
              "application/json": {
                "schema": {
                  "$ref": "#/components/schemas/PagedRelationItem"
                }
              }
            }
          }
        }
      }
    },
    "/umbraco/management/api/v1/tracked-reference/item": {
      "get": {
        "tags": [
          "Tracked Reference"
        ],
        "operationId": "GetTrackedReferenceItem",
        "parameters": [
          {
            "name": "ids",
            "in": "query",
            "schema": {
              "type": "array",
              "items": {
                "type": "integer",
                "format": "int32"
              }
            }
          },
          {
            "name": "skip",
            "in": "query",
            "schema": {
              "type": "integer",
              "format": "int64"
            }
          },
          {
            "name": "take",
            "in": "query",
            "schema": {
              "type": "integer",
              "format": "int64"
            }
          },
          {
            "name": "filterMustBeIsDependency",
            "in": "query",
            "schema": {
              "type": "boolean"
            }
          }
        ],
        "responses": {
          "200": {
            "description": "Success",
            "content": {
              "application/json": {
                "schema": {
                  "$ref": "#/components/schemas/PagedRelationItem"
                }
              }
            }
          }
        }
      }
    },
    "/umbraco/management/api/v1/upgrade/authorize": {
      "post": {
        "tags": [
          "Upgrade"
        ],
        "operationId": "PostUpgradeAuthorize",
        "responses": {
          "200": {
            "description": "Success"
          },
          "428": {
            "description": "Client Error",
            "content": {
              "application/json": {
                "schema": {
                  "$ref": "#/components/schemas/ProblemDetails"
                }
              }
            }
          },
          "500": {
            "description": "Server Error",
            "content": {
              "application/json": {
                "schema": {
                  "$ref": "#/components/schemas/ProblemDetails"
                }
              }
            }
          }
        }
      }
    },
    "/umbraco/management/api/v1/upgrade/settings": {
      "get": {
        "tags": [
          "Upgrade"
        ],
        "operationId": "GetUpgradeSettings",
        "responses": {
          "200": {
            "description": "Success",
            "content": {
              "application/json": {
                "schema": {
                  "$ref": "#/components/schemas/UpgradeSettings"
                }
              }
            }
          },
          "428": {
            "description": "Client Error",
            "content": {
              "application/json": {
                "schema": {
                  "$ref": "#/components/schemas/ProblemDetails"
                }
              }
            }
          }
        }
      }
<<<<<<< HEAD
    },
    "/umbraco/forms/api/v1/definitions/{id}": {
      "get": {
        "tags": [
          "v1"
        ],
        "operationId": "GetDefinitionsById",
        "parameters": [
          {
            "name": "id",
            "in": "path",
            "required": true,
            "schema": {
              "type": "string",
              "format": "uuid"
            }
=======
    }
  },
  "components": {
    "schemas": {
      "Assembly": {
        "type": "object",
        "properties": {
          "definedTypes": {
            "type": "array",
            "items": {
              "$ref": "#/components/schemas/TypeInfo"
            },
            "readOnly": true
          },
          "exportedTypes": {
            "type": "array",
            "items": {
              "$ref": "#/components/schemas/Type"
            },
            "readOnly": true
          },
          "codeBase": {
            "type": "string",
            "nullable": true,
            "readOnly": true,
            "deprecated": true
          },
          "entryPoint": {
            "$ref": "#/components/schemas/MethodInfo"
>>>>>>> fdd059fb
          },
          {
            "name": "contentId",
            "in": "query",
            "schema": {
              "type": "string"
            }
          }
        ],
        "responses": {
          "200": {
            "description": "Success",
            "content": {
              "application/json": {
                "schema": {
                  "$ref": "#/components/schemas/FormDto"
                }
              }
            }
          },
          "404": {
            "description": "Not Found",
            "content": {
              "application/json": {
                "schema": {
                  "$ref": "#/components/schemas/NotFoundResult"
                }
              }
            }
          }
        }
      }
    },
    "/umbraco/forms/api/v1/entries/{id}": {
      "post": {
        "tags": [
          "v1"
        ],
        "operationId": "PostEntriesById",
        "parameters": [
          {
            "name": "id",
            "in": "path",
            "required": true,
            "schema": {
              "type": "string",
              "format": "uuid"
            }
          }
        ],
        "requestBody": {
          "content": {
            "application/json": {
              "schema": {
                "$ref": "#/components/schemas/FormEntryDto"
              }
            }
          }
        },
        "responses": {
          "202": {
            "description": "Accepted"
          },
          "400": {
            "description": "Bad Request",
            "content": {
              "application/json": {
                "schema": {
                  "$ref": "#/components/schemas/ProblemDetails"
                }
              }
            }
          },
          "422": {
            "description": "Client Error",
            "content": {
              "application/json": {
                "schema": {
                  "$ref": "#/components/schemas/ProblemDetails"
                }
              }
            }
          },
          "404": {
            "description": "Not Found",
            "content": {
              "application/json": {
                "schema": {
                  "$ref": "#/components/schemas/NotFoundResult"
                }
              }
            }
          }
        }
      }
    }
  },
  "components": {
    "schemas": {
      "Assembly": {
        "type": "object",
        "properties": {
          "definedTypes": {
            "type": "array",
            "items": {
              "$ref": "#/components/schemas/TypeInfo"
            },
            "nullable": true,
            "readOnly": true
          },
          "exportedTypes": {
            "type": "array",
            "items": {
              "$ref": "#/components/schemas/Type"
            },
            "nullable": true,
            "readOnly": true
          },
          "codeBase": {
            "type": "string",
            "nullable": true,
            "readOnly": true,
            "deprecated": true
          },
          "entryPoint": {
            "$ref": "#/components/schemas/MethodInfo"
          },
          "fullName": {
            "type": "string",
            "nullable": true,
            "readOnly": true
          },
          "imageRuntimeVersion": {
            "type": "string",
            "readOnly": true
          },
          "isDynamic": {
            "type": "boolean",
            "readOnly": true
          },
          "location": {
            "type": "string",
            "readOnly": true
          },
          "reflectionOnly": {
            "type": "boolean",
            "readOnly": true
          },
          "isCollectible": {
            "type": "boolean",
            "readOnly": true
          },
          "isFullyTrusted": {
            "type": "boolean",
            "readOnly": true
          },
          "customAttributes": {
            "type": "array",
            "items": {
              "$ref": "#/components/schemas/CustomAttributeData"
            },
            "readOnly": true
          },
          "escapedCodeBase": {
            "type": "string",
            "readOnly": true,
            "deprecated": true
          },
          "manifestModule": {
            "$ref": "#/components/schemas/Module"
          },
          "modules": {
            "type": "array",
            "items": {
              "$ref": "#/components/schemas/Module"
            },
            "readOnly": true
          },
          "globalAssemblyCache": {
            "type": "boolean",
            "readOnly": true,
            "deprecated": true
          },
          "hostContext": {
            "type": "integer",
            "format": "int64",
            "readOnly": true
          },
          "securityRuleSet": {
            "$ref": "#/components/schemas/SecurityRuleSet"
          }
        },
        "additionalProperties": false
      },
      "CallingConventions": {
        "enum": [
          "Standard",
          "VarArgs",
          "Any",
          "HasThis",
          "ExplicitThis"
        ],
        "type": "integer",
        "format": "int32"
      },
      "ConsentLevel": {
        "type": "object",
        "properties": {
          "level": {
            "$ref": "#/components/schemas/TelemetryLevel"
          },
          "description": {
            "type": "string"
          }
        },
        "additionalProperties": false
      },
      "ConstructorInfo": {
        "type": "object",
        "properties": {
          "name": {
            "type": "string",
            "readOnly": true
          },
          "declaringType": {
            "$ref": "#/components/schemas/Type"
          },
          "reflectedType": {
            "$ref": "#/components/schemas/Type"
          },
          "module": {
            "$ref": "#/components/schemas/Module"
          },
          "customAttributes": {
            "type": "array",
            "items": {
              "$ref": "#/components/schemas/CustomAttributeData"
            },
            "readOnly": true
          },
          "isCollectible": {
            "type": "boolean",
            "readOnly": true
          },
          "metadataToken": {
            "type": "integer",
            "format": "int32",
            "readOnly": true
          },
          "attributes": {
            "$ref": "#/components/schemas/MethodAttributes"
          },
          "methodImplementationFlags": {
            "$ref": "#/components/schemas/MethodImplAttributes"
          },
          "callingConvention": {
            "$ref": "#/components/schemas/CallingConventions"
          },
          "isAbstract": {
            "type": "boolean",
            "readOnly": true
          },
          "isConstructor": {
            "type": "boolean",
            "readOnly": true
          },
          "isFinal": {
            "type": "boolean",
            "readOnly": true
          },
          "isHideBySig": {
            "type": "boolean",
            "readOnly": true
          },
          "isSpecialName": {
            "type": "boolean",
            "readOnly": true
          },
          "isStatic": {
            "type": "boolean",
            "readOnly": true
          },
          "isVirtual": {
            "type": "boolean",
            "readOnly": true
          },
          "isAssembly": {
            "type": "boolean",
            "readOnly": true
          },
          "isFamily": {
            "type": "boolean",
            "readOnly": true
          },
          "isFamilyAndAssembly": {
            "type": "boolean",
            "readOnly": true
          },
          "isFamilyOrAssembly": {
            "type": "boolean",
            "readOnly": true
          },
          "isPrivate": {
            "type": "boolean",
            "readOnly": true
          },
          "isPublic": {
            "type": "boolean",
            "readOnly": true
          },
          "isConstructedGenericMethod": {
            "type": "boolean",
            "readOnly": true
          },
          "isGenericMethod": {
            "type": "boolean",
            "readOnly": true
          },
          "isGenericMethodDefinition": {
            "type": "boolean",
            "readOnly": true
          },
          "containsGenericParameters": {
            "type": "boolean",
            "readOnly": true
          },
          "methodHandle": {
            "$ref": "#/components/schemas/RuntimeMethodHandle"
          },
          "isSecurityCritical": {
            "type": "boolean",
            "readOnly": true
          },
          "isSecuritySafeCritical": {
            "type": "boolean",
            "readOnly": true
          },
          "isSecurityTransparent": {
            "type": "boolean",
            "readOnly": true
          },
          "memberType": {
            "$ref": "#/components/schemas/MemberTypes"
          }
        },
        "additionalProperties": false
      },
      "ContentResult": {
        "type": "object",
        "properties": {
          "content": {
            "type": "string",
            "nullable": true
          },
          "contentType": {
            "type": "string",
            "nullable": true
          },
          "statusCode": {
            "type": "integer",
            "format": "int32",
            "nullable": true
          }
        },
        "additionalProperties": false
      },
      "ContentTreeItem": {
        "type": "object",
        "properties": {
          "name": {
            "type": "string"
          },
          "type": {
            "type": "string"
          },
          "icon": {
            "type": "string"
          },
          "hasChildren": {
            "type": "boolean"
          },
          "key": {
            "type": "string",
            "format": "uuid"
          },
          "isContainer": {
            "type": "boolean"
          },
          "parentKey": {
            "type": "string",
            "format": "uuid",
            "nullable": true
          },
          "noAccess": {
            "type": "boolean"
          },
          "isTrashed": {
            "type": "boolean"
          }
        },
        "additionalProperties": false
      },
      "CreatedResult": {
        "type": "object",
        "properties": {
          "value": {
            "nullable": true
          },
          "formatters": {
            "type": "array",
            "items": {
              "$ref": "#/components/schemas/IOutputFormatter"
            }
          },
          "contentTypes": {
            "type": "array",
            "items": {
              "type": "string"
            }
          },
          "declaredType": {
            "$ref": "#/components/schemas/Type"
          },
          "statusCode": {
            "type": "integer",
            "format": "int32",
            "nullable": true
          },
          "location": {
            "type": "string"
          }
        },
        "additionalProperties": false
      },
      "Culture": {
        "type": "object",
        "properties": {
          "name": {
            "type": "string"
          },
          "englishName": {
            "type": "string"
          }
        },
        "additionalProperties": false
      },
      "CustomAttributeData": {
        "type": "object",
        "properties": {
          "attributeType": {
            "$ref": "#/components/schemas/Type"
          },
          "constructor": {
            "$ref": "#/components/schemas/ConstructorInfo"
          },
          "constructorArguments": {
            "type": "array",
            "items": {
              "$ref": "#/components/schemas/CustomAttributeTypedArgument"
            },
            "readOnly": true
          },
          "namedArguments": {
            "type": "array",
            "items": {
              "$ref": "#/components/schemas/CustomAttributeNamedArgument"
            },
            "readOnly": true
          }
        },
        "additionalProperties": false
      },
      "CustomAttributeNamedArgument": {
        "type": "object",
        "properties": {
          "memberInfo": {
            "$ref": "#/components/schemas/MemberInfo"
          },
          "typedValue": {
            "$ref": "#/components/schemas/CustomAttributeTypedArgument"
          },
          "memberName": {
            "type": "string",
            "readOnly": true
          },
          "isField": {
            "type": "boolean",
            "readOnly": true
          }
        },
        "additionalProperties": false
      },
      "CustomAttributeTypedArgument": {
        "type": "object",
        "properties": {
          "argumentType": {
            "$ref": "#/components/schemas/Type"
          },
          "value": {
            "nullable": true
          }
        },
        "additionalProperties": false
      },
      "DataType": {
        "type": "object",
        "properties": {
          "name": {
            "type": "string"
          },
          "propertyEditorAlias": {
            "type": "string"
          },
          "propertyEditorUiAlias": {
            "type": "string",
            "nullable": true
          },
          "data": {
            "type": "array",
            "items": {
              "$ref": "#/components/schemas/DataTypeProperty"
            }
          },
          "key": {
            "type": "string",
            "format": "uuid"
          },
          "parentKey": {
            "type": "string",
            "format": "uuid",
            "nullable": true
          }
        },
        "additionalProperties": false
      },
      "DataTypeCreateModel": {
        "type": "object",
        "properties": {
          "name": {
            "type": "string"
          },
          "propertyEditorAlias": {
            "type": "string"
          },
          "propertyEditorUiAlias": {
            "type": "string",
            "nullable": true
          },
          "data": {
            "type": "array",
            "items": {
              "$ref": "#/components/schemas/DataTypeProperty"
            }
          },
          "parentKey": {
            "type": "string",
            "format": "uuid",
            "nullable": true
          }
        },
        "additionalProperties": false
      },
      "DataTypeProperty": {
        "type": "object",
        "properties": {
          "alias": {
            "type": "string"
          },
          "value": {
            "nullable": true
          }
        },
        "additionalProperties": false
      },
      "DataTypePropertyReference": {
        "type": "object",
        "properties": {
          "name": {
            "type": "string"
          },
          "alias": {
            "type": "string"
          }
        },
        "additionalProperties": false
      },
      "DataTypeReference": {
        "type": "object",
        "properties": {
          "key": {
            "type": "string",
            "format": "uuid"
          },
          "type": {
            "type": "string"
          },
          "properties": {
            "type": "array",
            "items": {
              "$ref": "#/components/schemas/DataTypePropertyReference"
            }
          }
        },
        "additionalProperties": false
      },
      "DataTypeUpdateModel": {
        "type": "object",
        "properties": {
          "name": {
            "type": "string"
          },
          "propertyEditorAlias": {
            "type": "string"
          },
          "propertyEditorUiAlias": {
            "type": "string",
            "nullable": true
          },
          "data": {
            "type": "array",
            "items": {
              "$ref": "#/components/schemas/DataTypeProperty"
            }
          }
        },
        "additionalProperties": false
      },
      "DatabaseInstall": {
        "required": [
          "id",
          "providerName"
        ],
        "type": "object",
        "properties": {
          "id": {
            "type": "string",
            "format": "uuid"
          },
          "providerName": {
            "minLength": 1,
            "type": "string"
          },
          "server": {
            "type": "string",
            "nullable": true
          },
          "name": {
            "type": "string",
            "nullable": true
          },
          "username": {
            "type": "string",
            "nullable": true
          },
          "password": {
            "type": "string",
            "nullable": true
          },
          "useIntegratedAuthentication": {
            "type": "boolean"
          },
          "connectionString": {
            "type": "string",
            "nullable": true
          }
        },
        "additionalProperties": false
      },
      "DatabaseSettings": {
        "type": "object",
        "properties": {
          "id": {
            "type": "string",
            "format": "uuid"
          },
          "sortOrder": {
            "type": "integer",
            "format": "int32"
          },
          "displayName": {
            "type": "string"
          },
          "defaultDatabaseName": {
            "type": "string"
          },
          "providerName": {
            "type": "string"
          },
          "isConfigured": {
            "type": "boolean"
          },
          "requiresServer": {
            "type": "boolean"
          },
          "serverPlaceholder": {
            "type": "string"
          },
          "requiresCredentials": {
            "type": "boolean"
          },
          "supportsIntegratedAuthentication": {
            "type": "boolean"
          },
          "requiresConnectionTest": {
            "type": "boolean"
          }
        },
        "additionalProperties": false
      },
      "DictionaryImport": {
        "type": "object",
        "properties": {
          "dictionaryItems": {
            "type": "array",
            "items": {
              "$ref": "#/components/schemas/DictionaryItemsImport"
            }
          },
          "tempFileName": {
            "type": "string",
            "nullable": true
          }
        },
        "additionalProperties": false
      },
      "DictionaryItem": {
        "type": "object",
        "properties": {
          "name": {
            "type": "string"
          },
          "translations": {
            "type": "array",
            "items": {
              "$ref": "#/components/schemas/DictionaryItemTranslationModel"
            }
          },
          "key": {
            "type": "string",
            "format": "uuid"
          }
        },
        "additionalProperties": false
      },
      "DictionaryItemCreateModel": {
        "type": "object",
        "properties": {
          "name": {
            "type": "string"
          },
          "translations": {
            "type": "array",
            "items": {
              "$ref": "#/components/schemas/DictionaryItemTranslationModel"
            }
          },
          "parentKey": {
            "type": "string",
            "format": "uuid",
            "nullable": true
          }
        },
        "additionalProperties": false
      },
      "DictionaryItemTranslationModel": {
        "type": "object",
        "properties": {
          "isoCode": {
            "type": "string"
          },
          "translation": {
            "type": "string"
          }
        },
        "additionalProperties": false
      },
      "DictionaryItemUpdateModel": {
        "type": "object",
        "properties": {
          "name": {
            "type": "string"
          },
          "translations": {
            "type": "array",
            "items": {
              "$ref": "#/components/schemas/DictionaryItemTranslationModel"
            }
          }
        },
        "additionalProperties": false
      },
      "DictionaryItemsImport": {
        "type": "object",
        "properties": {
          "name": {
            "type": "string",
            "nullable": true
          },
          "level": {
            "type": "integer",
            "format": "int32"
          }
        },
        "additionalProperties": false
      },
      "DictionaryOverview": {
        "type": "object",
        "properties": {
          "name": {
            "type": "string",
            "nullable": true
          },
          "key": {
            "type": "string",
            "format": "uuid"
          },
          "level": {
            "type": "integer",
            "format": "int32"
          },
          "translatedIsoCodes": {
            "type": "array",
            "items": {
              "type": "string"
            }
          }
        },
        "additionalProperties": false
      },
      "Direction": {
        "enum": [
          "Ascending",
          "Descending"
        ],
        "type": "integer",
        "format": "int32"
      },
      "DocumentBlueprintTreeItem": {
        "type": "object",
        "properties": {
          "name": {
            "type": "string"
          },
          "type": {
            "type": "string"
          },
          "icon": {
            "type": "string"
          },
          "hasChildren": {
            "type": "boolean"
          },
          "key": {
            "type": "string",
            "format": "uuid"
          },
          "isContainer": {
            "type": "boolean"
          },
          "parentKey": {
            "type": "string",
            "format": "uuid",
            "nullable": true
          },
          "documentTypeKey": {
            "type": "string",
            "format": "uuid"
          },
          "documentTypeAlias": {
            "type": "string"
          },
          "documentTypeName": {
            "type": "string",
            "nullable": true
          }
        },
        "additionalProperties": false
      },
      "DocumentTreeItem": {
        "type": "object",
        "properties": {
          "name": {
            "type": "string"
          },
          "type": {
            "type": "string"
          },
          "icon": {
            "type": "string"
          },
          "hasChildren": {
            "type": "boolean"
          },
          "key": {
            "type": "string",
            "format": "uuid"
          },
          "isContainer": {
            "type": "boolean"
          },
          "parentKey": {
            "type": "string",
            "format": "uuid",
            "nullable": true
          },
          "noAccess": {
            "type": "boolean"
          },
          "isTrashed": {
            "type": "boolean"
          },
          "isProtected": {
            "type": "boolean"
          },
          "isPublished": {
            "type": "boolean"
          },
          "isEdited": {
            "type": "boolean"
          }
        },
        "additionalProperties": false
      },
      "DocumentTypeTreeItem": {
        "type": "object",
        "properties": {
          "name": {
            "type": "string"
          },
          "type": {
            "type": "string"
          },
          "icon": {
            "type": "string"
          },
          "hasChildren": {
            "type": "boolean"
          },
          "key": {
            "type": "string",
            "format": "uuid"
          },
          "isContainer": {
            "type": "boolean"
          },
          "parentKey": {
            "type": "string",
            "format": "uuid",
            "nullable": true
          },
          "isFolder": {
            "type": "boolean"
          },
          "isElement": {
            "type": "boolean"
          }
        },
        "additionalProperties": false
      },
      "EntityTreeItem": {
        "type": "object",
        "properties": {
          "name": {
            "type": "string"
          },
          "type": {
            "type": "string"
          },
          "icon": {
            "type": "string"
          },
          "hasChildren": {
            "type": "boolean"
          },
          "key": {
            "type": "string",
            "format": "uuid"
          },
          "isContainer": {
            "type": "boolean"
          },
          "parentKey": {
            "type": "string",
            "format": "uuid",
            "nullable": true
          }
        },
        "additionalProperties": false
      },
      "EventAttributes": {
        "enum": [
          "None",
          "SpecialName",
          "RTSpecialName",
          "ReservedMask"
        ],
        "type": "integer",
        "format": "int32"
      },
      "EventInfo": {
        "type": "object",
        "properties": {
          "name": {
            "type": "string",
            "readOnly": true
          },
          "declaringType": {
            "$ref": "#/components/schemas/Type"
          },
          "reflectedType": {
            "$ref": "#/components/schemas/Type"
          },
          "module": {
            "$ref": "#/components/schemas/Module"
          },
          "customAttributes": {
            "type": "array",
            "items": {
              "$ref": "#/components/schemas/CustomAttributeData"
            },
            "readOnly": true
          },
          "isCollectible": {
            "type": "boolean",
            "readOnly": true
          },
          "metadataToken": {
            "type": "integer",
            "format": "int32",
            "readOnly": true
          },
          "memberType": {
            "$ref": "#/components/schemas/MemberTypes"
          },
          "attributes": {
            "$ref": "#/components/schemas/EventAttributes"
          },
          "isSpecialName": {
            "type": "boolean",
            "readOnly": true
          },
          "addMethod": {
            "$ref": "#/components/schemas/MethodInfo"
          },
          "removeMethod": {
            "$ref": "#/components/schemas/MethodInfo"
          },
          "raiseMethod": {
            "$ref": "#/components/schemas/MethodInfo"
          },
          "isMulticast": {
            "type": "boolean",
            "readOnly": true
          },
          "eventHandlerType": {
            "$ref": "#/components/schemas/Type"
          }
        },
        "additionalProperties": false
      },
      "Field": {
        "type": "object",
        "properties": {
          "name": {
            "type": "string"
          },
          "values": {
            "type": "array",
            "items": {
              "type": "string"
            }
          }
        },
        "additionalProperties": false
      },
      "FieldAttributes": {
        "enum": [
          "PrivateScope",
          "Private",
          "FamANDAssem",
          "Assembly",
          "Family",
          "FamORAssem",
          "Public",
          "FieldAccessMask",
          "Static",
          "InitOnly",
          "Literal",
          "NotSerialized",
          "HasFieldRVA",
          "SpecialName",
          "RTSpecialName",
          "HasFieldMarshal",
          "PinvokeImpl",
          "HasDefault",
          "ReservedMask"
        ],
        "type": "integer",
        "format": "int32"
      },
      "FieldConditionActionType": {
        "enum": [
          "Show",
          "Hide"
        ],
        "type": "integer",
        "format": "int32"
      },
      "FieldConditionLogicType": {
        "enum": [
          "All",
          "Any"
        ],
        "type": "integer",
        "format": "int32"
      },
      "FieldConditionRuleOperator": {
        "enum": [
          "Is",
          "IsNot",
          "GreaterThen",
          "LessThen",
          "Contains",
          "StartsWith",
          "EndsWith"
        ],
        "type": "integer",
        "format": "int32"
      },
      "FieldInfo": {
        "type": "object",
        "properties": {
          "name": {
            "type": "string",
            "readOnly": true
          },
          "declaringType": {
            "$ref": "#/components/schemas/Type"
          },
          "reflectedType": {
            "$ref": "#/components/schemas/Type"
          },
          "module": {
            "$ref": "#/components/schemas/Module"
          },
          "customAttributes": {
            "type": "array",
            "items": {
              "$ref": "#/components/schemas/CustomAttributeData"
            },
            "readOnly": true
          },
          "isCollectible": {
            "type": "boolean",
            "readOnly": true
          },
          "metadataToken": {
            "type": "integer",
            "format": "int32",
            "readOnly": true
          },
          "memberType": {
            "$ref": "#/components/schemas/MemberTypes"
          },
          "attributes": {
            "$ref": "#/components/schemas/FieldAttributes"
          },
          "fieldType": {
            "$ref": "#/components/schemas/Type"
          },
          "isInitOnly": {
            "type": "boolean",
            "readOnly": true
          },
          "isLiteral": {
            "type": "boolean",
            "readOnly": true
          },
          "isNotSerialized": {
            "type": "boolean",
            "readOnly": true
          },
          "isPinvokeImpl": {
            "type": "boolean",
            "readOnly": true
          },
          "isSpecialName": {
            "type": "boolean",
            "readOnly": true
          },
          "isStatic": {
            "type": "boolean",
            "readOnly": true
          },
          "isAssembly": {
            "type": "boolean",
            "readOnly": true
          },
          "isFamily": {
            "type": "boolean",
            "readOnly": true
          },
          "isFamilyAndAssembly": {
            "type": "boolean",
            "readOnly": true
          },
          "isFamilyOrAssembly": {
            "type": "boolean",
            "readOnly": true
          },
          "isPrivate": {
            "type": "boolean",
            "readOnly": true
          },
          "isPublic": {
            "type": "boolean",
            "readOnly": true
          },
          "isSecurityCritical": {
            "type": "boolean",
            "readOnly": true
          },
          "isSecuritySafeCritical": {
            "type": "boolean",
            "readOnly": true
          },
          "isSecurityTransparent": {
            "type": "boolean",
            "readOnly": true
          },
          "fieldHandle": {
            "$ref": "#/components/schemas/RuntimeFieldHandle"
          }
        },
        "additionalProperties": false
      },
      "FileSystemTreeItem": {
        "type": "object",
        "properties": {
          "name": {
            "type": "string"
          },
          "type": {
            "type": "string"
          },
          "icon": {
            "type": "string"
          },
          "hasChildren": {
            "type": "boolean"
          },
          "path": {
            "type": "string"
          },
          "isFolder": {
            "type": "boolean"
          }
        },
        "additionalProperties": false
      },
      "Folder": {
        "type": "object",
        "properties": {
          "name": {
            "type": "string"
          },
          "key": {
            "type": "string",
            "format": "uuid"
          },
          "parentKey": {
            "type": "string",
            "format": "uuid",
            "nullable": true
          }
        },
        "additionalProperties": false
      },
      "FolderCreateModel": {
        "type": "object",
        "properties": {
          "name": {
            "type": "string"
          },
          "parentKey": {
            "type": "string",
            "format": "uuid",
            "nullable": true
          }
        },
        "additionalProperties": false
      },
      "FolderTreeItem": {
        "type": "object",
        "properties": {
          "name": {
            "type": "string"
          },
          "type": {
            "type": "string"
          },
          "icon": {
            "type": "string"
          },
          "hasChildren": {
            "type": "boolean"
          },
          "key": {
            "type": "string",
            "format": "uuid"
          },
          "isContainer": {
            "type": "boolean"
          },
          "parentKey": {
            "type": "string",
            "format": "uuid",
            "nullable": true
          },
          "isFolder": {
            "type": "boolean"
          }
        },
        "additionalProperties": false
      },
<<<<<<< HEAD
      "FormConditionDto": {
        "type": "object",
        "properties": {
          "actionType": {
            "$ref": "#/components/schemas/FieldConditionActionType"
          },
          "logicType": {
            "$ref": "#/components/schemas/FieldConditionLogicType"
          },
          "rules": {
            "type": "array",
            "items": {
              "$ref": "#/components/schemas/FormConditionRuleDto"
            },
            "nullable": true
          }
        },
        "additionalProperties": false
      },
      "FormConditionRuleDto": {
        "type": "object",
        "properties": {
          "field": {
            "type": "string",
            "nullable": true
          },
          "operator": {
            "$ref": "#/components/schemas/FieldConditionRuleOperator"
          },
          "value": {
            "type": "string",
            "nullable": true
          }
        },
        "additionalProperties": false
      },
      "FormDto": {
        "type": "object",
        "properties": {
          "id": {
            "type": "string",
            "format": "uuid"
          },
          "indicator": {
            "type": "string",
            "nullable": true
          },
          "name": {
            "type": "string",
            "nullable": true
          },
          "cssClass": {
            "type": "string",
            "nullable": true
          },
          "nextLabel": {
            "type": "string",
            "nullable": true
          },
          "previousLabel": {
            "type": "string",
            "nullable": true
          },
          "submitLabel": {
            "type": "string",
            "nullable": true
          },
          "disableDefaultStylesheet": {
            "type": "boolean"
          },
          "fieldIndicationType": {
            "$ref": "#/components/schemas/FormFieldIndication"
          },
          "hideFieldValidation": {
            "type": "boolean"
          },
          "messageOnSubmit": {
            "type": "string",
            "nullable": true
          },
          "showValidationSummary": {
            "type": "boolean"
          },
          "gotoPageOnSubmit": {
            "type": "string",
            "format": "uuid",
            "nullable": true
          },
          "pages": {
            "type": "array",
            "items": {
              "$ref": "#/components/schemas/FormPageDto"
            },
            "nullable": true
          }
        },
        "additionalProperties": false
      },
      "FormEntryDto": {
        "type": "object",
        "properties": {
          "values": {
            "type": "object",
            "additionalProperties": {
              "type": "array",
              "items": {
                "type": "string"
              }
            },
            "nullable": true
          },
          "contentId": {
            "type": "string",
            "nullable": true
          }
        },
        "additionalProperties": false
      },
      "FormFieldDto": {
        "type": "object",
        "properties": {
          "id": {
            "type": "string",
            "format": "uuid"
          },
          "caption": {
            "type": "string",
            "nullable": true
          },
          "helpText": {
            "type": "string",
            "nullable": true
          },
          "placeholder": {
            "type": "string",
            "nullable": true
          },
          "cssClass": {
            "type": "string",
            "nullable": true
          },
          "alias": {
            "type": "string",
            "nullable": true
          },
          "required": {
            "type": "boolean"
          },
          "requiredErrorMessage": {
            "type": "string",
            "nullable": true
          },
          "pattern": {
            "type": "string",
            "nullable": true
          },
          "patternInvalidErrorMessage": {
            "type": "string",
            "nullable": true
          },
          "condition": {
            "$ref": "#/components/schemas/FormConditionDto"
          },
          "fileUploadOptions": {
            "$ref": "#/components/schemas/FormFileUploadOptionsDto"
          },
          "preValues": {
            "type": "array",
            "items": {
              "$ref": "#/components/schemas/FormFieldPrevalueDto"
            },
            "nullable": true
          },
          "settings": {
            "type": "object",
            "additionalProperties": {
              "type": "string"
            },
            "nullable": true
          },
          "type": {
            "$ref": "#/components/schemas/FormFieldTypeDto"
          }
        },
        "additionalProperties": false
      },
      "FormFieldIndication": {
        "enum": [
          "NoIndicator",
          "MarkMandatoryFields",
          "MarkOptionalFields"
        ],
        "type": "integer",
        "format": "int32"
      },
      "FormFieldPrevalueDto": {
        "type": "object",
        "properties": {
          "value": {
            "type": "string",
            "nullable": true
          },
          "caption": {
            "type": "string",
            "nullable": true
          }
        },
        "additionalProperties": false
      },
      "FormFieldTypeDto": {
        "type": "object",
        "properties": {
          "id": {
            "type": "string",
            "format": "uuid"
          },
          "name": {
            "type": "string",
            "nullable": true
          },
          "supportsPreValues": {
            "type": "boolean"
          },
          "supportsUploadTypes": {
            "type": "boolean"
          }
        },
        "additionalProperties": false
      },
      "FormFieldsetColumnDto": {
        "type": "object",
        "properties": {
          "caption": {
            "type": "string",
            "nullable": true
          },
          "width": {
            "type": "integer",
            "format": "int32"
          },
          "fields": {
            "type": "array",
            "items": {
              "$ref": "#/components/schemas/FormFieldDto"
            },
            "nullable": true
          }
        },
        "additionalProperties": false
      },
      "FormFieldsetDto": {
        "type": "object",
        "properties": {
          "id": {
            "type": "string",
            "format": "uuid"
          },
          "caption": {
            "type": "string",
            "nullable": true
          },
          "condition": {
            "$ref": "#/components/schemas/FormConditionDto"
          },
          "columns": {
            "type": "array",
            "items": {
              "$ref": "#/components/schemas/FormFieldsetColumnDto"
            },
            "nullable": true
          }
        },
        "additionalProperties": false
      },
      "FormFileUploadOptionsDto": {
        "type": "object",
        "properties": {
          "allowAllUploadExtensions": {
            "type": "boolean"
          },
          "allowedUploadExtensions": {
            "type": "array",
            "items": {
              "type": "string"
            },
            "nullable": true
          },
          "allowMultipleFileUploads": {
            "type": "boolean"
          }
        },
        "additionalProperties": false
      },
      "FormPageDto": {
        "type": "object",
        "properties": {
          "caption": {
            "type": "string",
            "nullable": true
          },
          "condition": {
            "$ref": "#/components/schemas/FormConditionDto"
          },
          "fieldsets": {
            "type": "array",
            "items": {
              "$ref": "#/components/schemas/FormFieldsetDto"
            },
            "nullable": true
=======
      "FolderUpdateModel": {
        "type": "object",
        "properties": {
          "name": {
            "type": "string"
>>>>>>> fdd059fb
          }
        },
        "additionalProperties": false
      },
      "GenericParameterAttributes": {
        "enum": [
          "None",
          "Covariant",
          "Contravariant",
          "VarianceMask",
          "ReferenceTypeConstraint",
          "NotNullableValueTypeConstraint",
          "DefaultConstructorConstraint",
          "SpecialConstraintMask"
        ],
        "type": "integer",
        "format": "int32"
      },
      "HealthCheck": {
        "type": "object",
        "properties": {
          "key": {
            "type": "string",
            "format": "uuid"
          },
          "name": {
            "type": "string"
          },
          "description": {
            "type": "string",
            "nullable": true
          }
        },
        "additionalProperties": false
      },
      "HealthCheckAction": {
        "type": "object",
        "properties": {
          "healthCheckKey": {
            "type": "string",
            "format": "uuid"
          },
          "alias": {
            "type": "string",
            "nullable": true
          },
          "name": {
            "type": "string",
            "nullable": true
          },
          "description": {
            "type": "string",
            "nullable": true
          },
          "valueRequired": {
            "type": "boolean"
          },
          "providedValue": {
            "type": "string",
            "nullable": true
          },
          "providedValueValidation": {
            "type": "string",
            "nullable": true
          },
          "providedValueValidationRegex": {
            "type": "string",
            "nullable": true
          }
        },
        "additionalProperties": false
      },
      "HealthCheckGroup": {
        "type": "object",
        "properties": {
          "name": {
            "type": "string",
            "nullable": true
          },
          "checks": {
            "type": "array",
            "items": {
              "$ref": "#/components/schemas/HealthCheck"
            }
          }
        },
        "additionalProperties": false
      },
      "HealthCheckGroupWithResult": {
        "type": "object",
        "properties": {
          "name": {
            "type": "string",
            "nullable": true
          },
          "checks": {
            "type": "array",
            "items": {
              "$ref": "#/components/schemas/HealthCheckWithResult"
            }
          }
        },
        "additionalProperties": false
      },
      "HealthCheckResult": {
        "type": "object",
        "properties": {
          "message": {
            "type": "string"
          },
          "resultType": {
            "$ref": "#/components/schemas/StatusResultType"
          },
          "actions": {
            "type": "array",
            "items": {
              "$ref": "#/components/schemas/HealthCheckAction"
            },
            "nullable": true
          },
          "readMoreLink": {
            "type": "string",
            "nullable": true
          }
        },
        "additionalProperties": false
      },
      "HealthCheckWithResult": {
        "type": "object",
        "properties": {
          "key": {
            "type": "string",
            "format": "uuid"
          },
          "name": {
            "type": "string"
          },
          "description": {
            "type": "string",
            "nullable": true
          },
          "results": {
            "type": "array",
            "items": {
              "$ref": "#/components/schemas/HealthCheckResult"
            },
            "nullable": true
          }
        },
        "additionalProperties": false
      },
      "HealthStatus": {
        "enum": [
          "Healthy",
          "Unhealthy",
          "Rebuilding"
        ],
        "type": "integer",
        "format": "int32"
      },
      "HelpPage": {
        "type": "object",
        "properties": {
          "name": {
            "type": "string",
            "nullable": true
          },
          "description": {
            "type": "string",
            "nullable": true
          },
          "url": {
            "type": "string",
            "nullable": true
          },
          "type": {
            "type": "string",
            "nullable": true
          }
        },
        "additionalProperties": false
      },
      "ICustomAttributeProvider": {
        "type": "object",
        "additionalProperties": false
      },
      "IOutputFormatter": {
        "type": "object",
        "additionalProperties": false
      },
      "Index": {
        "required": [
          "canRebuild",
          "documentCount",
          "fieldCount",
          "name"
        ],
        "type": "object",
        "properties": {
          "name": {
            "minLength": 1,
            "type": "string"
          },
          "healthStatus": {
            "$ref": "#/components/schemas/HealthStatus"
          },
          "canRebuild": {
            "type": "boolean"
          },
          "searcherName": {
            "type": "string"
          },
          "documentCount": {
            "type": "integer",
            "format": "int64"
          },
          "fieldCount": {
            "type": "integer",
            "format": "int32"
          },
          "providerProperties": {
            "type": "object",
            "additionalProperties": {},
            "nullable": true
          }
        },
        "additionalProperties": false
      },
      "Install": {
        "required": [
          "database",
          "user"
        ],
        "type": "object",
        "properties": {
          "user": {
            "$ref": "#/components/schemas/UserInstall"
          },
          "database": {
            "$ref": "#/components/schemas/DatabaseInstall"
          },
          "telemetryLevel": {
            "$ref": "#/components/schemas/TelemetryLevel"
          }
        },
        "additionalProperties": false
      },
      "InstallSettings": {
        "type": "object",
        "properties": {
          "user": {
            "$ref": "#/components/schemas/UserSettings"
          },
          "databases": {
            "type": "array",
            "items": {
              "$ref": "#/components/schemas/DatabaseSettings"
            }
          }
        },
        "additionalProperties": false
      },
      "IntPtr": {
        "type": "object",
        "additionalProperties": false
      },
      "Language": {
        "type": "object",
        "properties": {
          "name": {
            "type": "string"
          },
          "isDefault": {
            "type": "boolean"
          },
          "isMandatory": {
            "type": "boolean"
          },
          "fallbackIsoCode": {
            "type": "string",
            "nullable": true
          },
          "isoCode": {
            "type": "string"
          }
        },
        "additionalProperties": false
      },
      "LanguageCreateModel": {
        "type": "object",
        "properties": {
          "name": {
            "type": "string"
          },
          "isDefault": {
            "type": "boolean"
          },
          "isMandatory": {
            "type": "boolean"
          },
          "fallbackIsoCode": {
            "type": "string",
            "nullable": true
          },
          "isoCode": {
            "type": "string"
          }
        },
        "additionalProperties": false
      },
      "LanguageUpdateModel": {
        "type": "object",
        "properties": {
          "name": {
            "type": "string"
          },
          "isDefault": {
            "type": "boolean"
          },
          "isMandatory": {
            "type": "boolean"
          },
          "fallbackIsoCode": {
            "type": "string",
            "nullable": true
          }
        },
        "additionalProperties": false
      },
      "LayoutKind": {
        "enum": [
          "Sequential",
          "Explicit",
          "Auto"
        ],
        "type": "integer",
        "format": "int32"
      },
      "LogLevel": {
        "enum": [
          "Verbose",
          "Debug",
          "Information",
          "Warning",
          "Error",
          "Fatal"
        ],
        "type": "integer",
        "format": "int32"
      },
      "LogMessage": {
        "type": "object",
        "properties": {
          "timestamp": {
            "type": "string",
            "format": "date-time"
          },
          "level": {
            "$ref": "#/components/schemas/LogLevel"
          },
          "messageTemplate": {
            "type": "string",
            "nullable": true
          },
          "renderedMessage": {
            "type": "string",
            "nullable": true
          },
          "properties": {
            "type": "array",
            "items": {
              "$ref": "#/components/schemas/LogMessageProperty"
            }
          },
          "exception": {
            "type": "string",
            "nullable": true
          }
        },
        "additionalProperties": false
      },
      "LogMessageProperty": {
        "type": "object",
        "properties": {
          "name": {
            "type": "string"
          },
          "value": {
            "type": "string",
            "nullable": true
          }
        },
        "additionalProperties": false
      },
      "LogTemplate": {
        "type": "object",
        "properties": {
          "messageTemplate": {
            "type": "string",
            "nullable": true
          },
          "count": {
            "type": "integer",
            "format": "int32"
          }
        },
        "additionalProperties": false
      },
      "Logger": {
        "type": "object",
        "properties": {
          "name": {
            "type": "string"
          },
          "level": {
            "$ref": "#/components/schemas/LogLevel"
          }
        },
        "additionalProperties": false
      },
      "MemberInfo": {
        "type": "object",
        "properties": {
          "memberType": {
            "$ref": "#/components/schemas/MemberTypes"
          },
          "name": {
            "type": "string",
            "readOnly": true
          },
          "declaringType": {
            "$ref": "#/components/schemas/Type"
          },
          "reflectedType": {
            "$ref": "#/components/schemas/Type"
          },
          "module": {
            "$ref": "#/components/schemas/Module"
          },
          "customAttributes": {
            "type": "array",
            "items": {
              "$ref": "#/components/schemas/CustomAttributeData"
            },
            "readOnly": true
          },
          "isCollectible": {
            "type": "boolean",
            "readOnly": true
          },
          "metadataToken": {
            "type": "integer",
            "format": "int32",
            "readOnly": true
          }
        },
        "additionalProperties": false
      },
      "MemberTypes": {
        "enum": [
          "Constructor",
          "Event",
          "Field",
          "Method",
          "Property",
          "TypeInfo",
          "Custom",
          "NestedType",
          "All"
        ],
        "type": "integer",
        "format": "int32"
      },
      "MethodAttributes": {
        "enum": [
          "ReuseSlot",
          "PrivateScope",
          "Private",
          "FamANDAssem",
          "Assembly",
          "Family",
          "FamORAssem",
          "Public",
          "MemberAccessMask",
          "UnmanagedExport",
          "Static",
          "Final",
          "Virtual",
          "HideBySig",
          "NewSlot",
          "VtableLayoutMask",
          "CheckAccessOnOverride",
          "Abstract",
          "SpecialName",
          "RTSpecialName",
          "PinvokeImpl",
          "HasSecurity",
          "RequireSecObject",
          "ReservedMask"
        ],
        "type": "integer",
        "format": "int32"
      },
      "MethodBase": {
        "type": "object",
        "properties": {
          "memberType": {
            "$ref": "#/components/schemas/MemberTypes"
          },
          "name": {
            "type": "string",
            "readOnly": true
          },
          "declaringType": {
            "$ref": "#/components/schemas/Type"
          },
          "reflectedType": {
            "$ref": "#/components/schemas/Type"
          },
          "module": {
            "$ref": "#/components/schemas/Module"
          },
          "customAttributes": {
            "type": "array",
            "items": {
              "$ref": "#/components/schemas/CustomAttributeData"
            },
            "readOnly": true
          },
          "isCollectible": {
            "type": "boolean",
            "readOnly": true
          },
          "metadataToken": {
            "type": "integer",
            "format": "int32",
            "readOnly": true
          },
          "attributes": {
            "$ref": "#/components/schemas/MethodAttributes"
          },
          "methodImplementationFlags": {
            "$ref": "#/components/schemas/MethodImplAttributes"
          },
          "callingConvention": {
            "$ref": "#/components/schemas/CallingConventions"
          },
          "isAbstract": {
            "type": "boolean",
            "readOnly": true
          },
          "isConstructor": {
            "type": "boolean",
            "readOnly": true
          },
          "isFinal": {
            "type": "boolean",
            "readOnly": true
          },
          "isHideBySig": {
            "type": "boolean",
            "readOnly": true
          },
          "isSpecialName": {
            "type": "boolean",
            "readOnly": true
          },
          "isStatic": {
            "type": "boolean",
            "readOnly": true
          },
          "isVirtual": {
            "type": "boolean",
            "readOnly": true
          },
          "isAssembly": {
            "type": "boolean",
            "readOnly": true
          },
          "isFamily": {
            "type": "boolean",
            "readOnly": true
          },
          "isFamilyAndAssembly": {
            "type": "boolean",
            "readOnly": true
          },
          "isFamilyOrAssembly": {
            "type": "boolean",
            "readOnly": true
          },
          "isPrivate": {
            "type": "boolean",
            "readOnly": true
          },
          "isPublic": {
            "type": "boolean",
            "readOnly": true
          },
          "isConstructedGenericMethod": {
            "type": "boolean",
            "readOnly": true
          },
          "isGenericMethod": {
            "type": "boolean",
            "readOnly": true
          },
          "isGenericMethodDefinition": {
            "type": "boolean",
            "readOnly": true
          },
          "containsGenericParameters": {
            "type": "boolean",
            "readOnly": true
          },
          "methodHandle": {
            "$ref": "#/components/schemas/RuntimeMethodHandle"
          },
          "isSecurityCritical": {
            "type": "boolean",
            "readOnly": true
          },
          "isSecuritySafeCritical": {
            "type": "boolean",
            "readOnly": true
          },
          "isSecurityTransparent": {
            "type": "boolean",
            "readOnly": true
          }
        },
        "additionalProperties": false
      },
      "MethodImplAttributes": {
        "enum": [
          "IL",
          "Managed",
          "Native",
          "OPTIL",
          "Runtime",
          "CodeTypeMask",
          "Unmanaged",
          "ManagedMask",
          "NoInlining",
          "ForwardRef",
          "Synchronized",
          "NoOptimization",
          "PreserveSig",
          "AggressiveInlining",
          "AggressiveOptimization",
          "InternalCall",
          "MaxMethodImplVal"
        ],
        "type": "integer",
        "format": "int32"
      },
      "MethodInfo": {
        "type": "object",
        "properties": {
          "name": {
            "type": "string",
            "readOnly": true
          },
          "declaringType": {
            "$ref": "#/components/schemas/Type"
          },
          "reflectedType": {
            "$ref": "#/components/schemas/Type"
          },
          "module": {
            "$ref": "#/components/schemas/Module"
          },
          "customAttributes": {
            "type": "array",
            "items": {
              "$ref": "#/components/schemas/CustomAttributeData"
            },
            "readOnly": true
          },
          "isCollectible": {
            "type": "boolean",
            "readOnly": true
          },
          "metadataToken": {
            "type": "integer",
            "format": "int32",
            "readOnly": true
          },
          "attributes": {
            "$ref": "#/components/schemas/MethodAttributes"
          },
          "methodImplementationFlags": {
            "$ref": "#/components/schemas/MethodImplAttributes"
          },
          "callingConvention": {
            "$ref": "#/components/schemas/CallingConventions"
          },
          "isAbstract": {
            "type": "boolean",
            "readOnly": true
          },
          "isConstructor": {
            "type": "boolean",
            "readOnly": true
          },
          "isFinal": {
            "type": "boolean",
            "readOnly": true
          },
          "isHideBySig": {
            "type": "boolean",
            "readOnly": true
          },
          "isSpecialName": {
            "type": "boolean",
            "readOnly": true
          },
          "isStatic": {
            "type": "boolean",
            "readOnly": true
          },
          "isVirtual": {
            "type": "boolean",
            "readOnly": true
          },
          "isAssembly": {
            "type": "boolean",
            "readOnly": true
          },
          "isFamily": {
            "type": "boolean",
            "readOnly": true
          },
          "isFamilyAndAssembly": {
            "type": "boolean",
            "readOnly": true
          },
          "isFamilyOrAssembly": {
            "type": "boolean",
            "readOnly": true
          },
          "isPrivate": {
            "type": "boolean",
            "readOnly": true
          },
          "isPublic": {
            "type": "boolean",
            "readOnly": true
          },
          "isConstructedGenericMethod": {
            "type": "boolean",
            "readOnly": true
          },
          "isGenericMethod": {
            "type": "boolean",
            "readOnly": true
          },
          "isGenericMethodDefinition": {
            "type": "boolean",
            "readOnly": true
          },
          "containsGenericParameters": {
            "type": "boolean",
            "readOnly": true
          },
          "methodHandle": {
            "$ref": "#/components/schemas/RuntimeMethodHandle"
          },
          "isSecurityCritical": {
            "type": "boolean",
            "readOnly": true
          },
          "isSecuritySafeCritical": {
            "type": "boolean",
            "readOnly": true
          },
          "isSecurityTransparent": {
            "type": "boolean",
            "readOnly": true
          },
          "memberType": {
            "$ref": "#/components/schemas/MemberTypes"
          },
          "returnParameter": {
            "$ref": "#/components/schemas/ParameterInfo"
          },
          "returnType": {
            "$ref": "#/components/schemas/Type"
          },
          "returnTypeCustomAttributes": {
            "$ref": "#/components/schemas/ICustomAttributeProvider"
          }
        },
        "additionalProperties": false
      },
      "ModelsBuilder": {
        "type": "object",
        "properties": {
          "mode": {
            "$ref": "#/components/schemas/ModelsMode"
          },
          "canGenerate": {
            "type": "boolean"
          },
          "outOfDateModels": {
            "type": "boolean"
          },
          "lastError": {
            "type": "string",
            "nullable": true
          },
          "version": {
            "type": "string",
            "nullable": true
          },
          "modelsNamespace": {
            "type": "string",
            "nullable": true
          },
          "trackingOutOfDateModels": {
            "type": "boolean"
          }
        },
        "additionalProperties": false
      },
      "ModelsMode": {
        "enum": [
          "Nothing",
          "InMemoryAuto",
          "SourceCodeManual",
          "SourceCodeAuto"
        ],
        "type": "integer",
        "format": "int32"
      },
      "Module": {
        "type": "object",
        "properties": {
          "assembly": {
            "$ref": "#/components/schemas/Assembly"
          },
          "fullyQualifiedName": {
            "type": "string",
            "readOnly": true
          },
          "name": {
            "type": "string",
            "readOnly": true
          },
          "mdStreamVersion": {
            "type": "integer",
            "format": "int32",
            "readOnly": true
          },
          "moduleVersionId": {
            "type": "string",
            "format": "uuid",
            "readOnly": true
          },
          "scopeName": {
            "type": "string",
            "readOnly": true
          },
          "moduleHandle": {
            "$ref": "#/components/schemas/ModuleHandle"
          },
          "customAttributes": {
            "type": "array",
            "items": {
              "$ref": "#/components/schemas/CustomAttributeData"
            },
            "readOnly": true
          },
          "metadataToken": {
            "type": "integer",
            "format": "int32",
            "readOnly": true
          }
        },
        "additionalProperties": false
      },
      "ModuleHandle": {
        "type": "object",
        "properties": {
          "mdStreamVersion": {
            "type": "integer",
            "format": "int32",
            "readOnly": true
          }
        },
        "additionalProperties": false
      },
      "NotFoundResult": {
        "type": "object",
        "properties": {
          "statusCode": {
            "type": "integer",
            "format": "int32"
          }
        },
        "additionalProperties": false
      },
      "OkResult": {
        "type": "object",
        "properties": {
          "statusCode": {
            "type": "integer",
            "format": "int32"
          }
        },
        "additionalProperties": false
      },
      "Operator": {
        "enum": [
          "Equals",
          "NotEquals",
          "Contains",
          "NotContains",
          "LessThan",
          "LessThanEqualTo",
          "GreaterThan",
          "GreaterThanEqualTo"
        ],
        "type": "integer",
        "format": "int32"
      },
      "OutOfDateStatus": {
        "type": "object",
        "properties": {
          "status": {
            "$ref": "#/components/schemas/OutOfDateType"
          }
        },
        "additionalProperties": false
      },
      "OutOfDateType": {
        "enum": [
          "OutOfDate",
          "Current",
          "Unknown"
        ],
        "type": "integer",
        "format": "int32"
      },
      "PackageDefinition": {
        "type": "object",
        "properties": {
          "key": {
            "type": "string",
            "format": "uuid"
          },
          "name": {
            "type": "string",
            "nullable": true
          },
          "packagePath": {
            "type": "string",
            "nullable": true
          },
          "contentNodeId": {
            "type": "string",
            "nullable": true
          },
          "contentLoadChildNodes": {
            "type": "boolean"
          },
          "mediaKeys": {
            "type": "array",
            "items": {
              "type": "string",
              "format": "uuid"
            },
            "nullable": true
          },
          "mediaLoadChildNodes": {
            "type": "boolean"
          },
          "documentTypes": {
            "type": "array",
            "items": {
              "type": "string"
            },
            "nullable": true
          },
          "mediaTypes": {
            "type": "array",
            "items": {
              "type": "string"
            },
            "nullable": true
          },
          "dataTypes": {
            "type": "array",
            "items": {
              "type": "string"
            },
            "nullable": true
          },
          "templates": {
            "type": "array",
            "items": {
              "type": "string"
            },
            "nullable": true
          },
          "partialViews": {
            "type": "array",
            "items": {
              "type": "string"
            },
            "nullable": true
          },
          "stylesheets": {
            "type": "array",
            "items": {
              "type": "string"
            },
            "nullable": true
          },
          "scripts": {
            "type": "array",
            "items": {
              "type": "string"
            },
            "nullable": true
          },
          "languages": {
            "type": "array",
            "items": {
              "type": "string"
            },
            "nullable": true
          },
          "dictionaryItems": {
            "type": "array",
            "items": {
              "type": "string"
            },
            "nullable": true
          }
        },
        "additionalProperties": false
      },
      "PagedContentTreeItem": {
        "required": [
          "items",
          "total"
        ],
        "type": "object",
        "properties": {
          "total": {
            "type": "integer",
            "format": "int64"
          },
          "items": {
            "type": "array",
            "items": {
              "$ref": "#/components/schemas/ContentTreeItem"
            }
          }
        },
        "additionalProperties": false
      },
      "PagedCulture": {
        "required": [
          "items",
          "total"
        ],
        "type": "object",
        "properties": {
          "total": {
            "type": "integer",
            "format": "int64"
          },
          "items": {
            "type": "array",
            "items": {
              "$ref": "#/components/schemas/Culture"
            }
          }
        },
        "additionalProperties": false
      },
      "PagedDictionaryOverview": {
        "required": [
          "items",
          "total"
        ],
        "type": "object",
        "properties": {
          "total": {
            "type": "integer",
            "format": "int64"
          },
          "items": {
            "type": "array",
            "items": {
              "$ref": "#/components/schemas/DictionaryOverview"
            }
          }
        },
        "additionalProperties": false
      },
      "PagedDocumentBlueprintTreeItem": {
        "required": [
          "items",
          "total"
        ],
        "type": "object",
        "properties": {
          "total": {
            "type": "integer",
            "format": "int64"
          },
          "items": {
            "type": "array",
            "items": {
              "$ref": "#/components/schemas/DocumentBlueprintTreeItem"
            }
          }
        },
        "additionalProperties": false
      },
      "PagedDocumentTreeItem": {
        "required": [
          "items",
          "total"
        ],
        "type": "object",
        "properties": {
          "total": {
            "type": "integer",
            "format": "int64"
          },
          "items": {
            "type": "array",
            "items": {
              "$ref": "#/components/schemas/DocumentTreeItem"
            }
          }
        },
        "additionalProperties": false
      },
      "PagedDocumentTypeTreeItem": {
        "required": [
          "items",
          "total"
        ],
        "type": "object",
        "properties": {
          "total": {
            "type": "integer",
            "format": "int64"
          },
          "items": {
            "type": "array",
            "items": {
              "$ref": "#/components/schemas/DocumentTypeTreeItem"
            }
          }
        },
        "additionalProperties": false
      },
      "PagedEntityTreeItem": {
        "required": [
          "items",
          "total"
        ],
        "type": "object",
        "properties": {
          "total": {
            "type": "integer",
            "format": "int64"
          },
          "items": {
            "type": "array",
            "items": {
              "$ref": "#/components/schemas/EntityTreeItem"
            }
          }
        },
        "additionalProperties": false
      },
      "PagedFileSystemTreeItem": {
        "required": [
          "items",
          "total"
        ],
        "type": "object",
        "properties": {
          "total": {
            "type": "integer",
            "format": "int64"
          },
          "items": {
            "type": "array",
            "items": {
              "$ref": "#/components/schemas/FileSystemTreeItem"
            }
          }
        },
        "additionalProperties": false
      },
      "PagedFolderTreeItem": {
        "required": [
          "items",
          "total"
        ],
        "type": "object",
        "properties": {
          "total": {
            "type": "integer",
            "format": "int64"
          },
          "items": {
            "type": "array",
            "items": {
              "$ref": "#/components/schemas/FolderTreeItem"
            }
          }
        },
        "additionalProperties": false
      },
      "PagedHealthCheckGroup": {
        "required": [
          "items",
          "total"
        ],
        "type": "object",
        "properties": {
          "total": {
            "type": "integer",
            "format": "int64"
          },
          "items": {
            "type": "array",
            "items": {
              "$ref": "#/components/schemas/HealthCheckGroup"
            }
          }
        },
        "additionalProperties": false
      },
      "PagedHelpPage": {
        "required": [
          "items",
          "total"
        ],
        "type": "object",
        "properties": {
          "total": {
            "type": "integer",
            "format": "int64"
          },
          "items": {
            "type": "array",
            "items": {
              "$ref": "#/components/schemas/HelpPage"
            }
          }
        },
        "additionalProperties": false
      },
      "PagedIndex": {
        "required": [
          "items",
          "total"
        ],
        "type": "object",
        "properties": {
          "total": {
            "type": "integer",
            "format": "int64"
          },
          "items": {
            "type": "array",
            "items": {
              "$ref": "#/components/schemas/Index"
            }
          }
        },
        "additionalProperties": false
      },
      "PagedLanguage": {
        "required": [
          "items",
          "total"
        ],
        "type": "object",
        "properties": {
          "total": {
            "type": "integer",
            "format": "int64"
          },
          "items": {
            "type": "array",
            "items": {
              "$ref": "#/components/schemas/Language"
            }
          }
        },
        "additionalProperties": false
      },
<<<<<<< HEAD
      "PagedPackageDefinition": {
=======
      "PagedLogMessage": {
>>>>>>> fdd059fb
        "required": [
          "items",
          "total"
        ],
        "type": "object",
        "properties": {
          "total": {
            "type": "integer",
            "format": "int64"
          },
          "items": {
            "type": "array",
            "items": {
<<<<<<< HEAD
              "$ref": "#/components/schemas/PackageDefinition"
=======
              "$ref": "#/components/schemas/LogMessage"
            }
          }
        },
        "additionalProperties": false
      },
      "PagedLogTemplate": {
        "required": [
          "items",
          "total"
        ],
        "type": "object",
        "properties": {
          "total": {
            "type": "integer",
            "format": "int64"
          },
          "items": {
            "type": "array",
            "items": {
              "$ref": "#/components/schemas/LogTemplate"
            }
          }
        },
        "additionalProperties": false
      },
      "PagedLogger": {
        "required": [
          "items",
          "total"
        ],
        "type": "object",
        "properties": {
          "total": {
            "type": "integer",
            "format": "int64"
          },
          "items": {
            "type": "array",
            "items": {
              "$ref": "#/components/schemas/Logger"
>>>>>>> fdd059fb
            }
          }
        },
        "additionalProperties": false
      },
      "PagedRecycleBinItem": {
        "required": [
          "items",
          "total"
        ],
        "type": "object",
        "properties": {
          "total": {
            "type": "integer",
            "format": "int64"
          },
          "items": {
            "type": "array",
            "items": {
              "$ref": "#/components/schemas/RecycleBinItem"
            }
          }
        },
        "additionalProperties": false
      },
      "PagedRedirectUrl": {
        "required": [
          "items",
          "total"
        ],
        "type": "object",
        "properties": {
          "total": {
            "type": "integer",
            "format": "int64"
          },
          "items": {
            "type": "array",
            "items": {
              "$ref": "#/components/schemas/RedirectUrl"
            }
          }
        },
        "additionalProperties": false
      },
      "PagedRelation": {
        "required": [
          "items",
          "total"
        ],
        "type": "object",
        "properties": {
          "total": {
            "type": "integer",
            "format": "int64"
          },
          "items": {
            "type": "array",
            "items": {
              "$ref": "#/components/schemas/Relation"
            }
          }
        },
        "additionalProperties": false
      },
      "PagedRelationItem": {
        "required": [
          "items",
          "total"
        ],
        "type": "object",
        "properties": {
          "total": {
            "type": "integer",
            "format": "int64"
          },
          "items": {
            "type": "array",
            "items": {
              "$ref": "#/components/schemas/RelationItem"
            }
          }
        },
        "additionalProperties": false
      },
      "PagedSavedLogSearch": {
        "required": [
          "items",
          "total"
        ],
        "type": "object",
        "properties": {
          "total": {
            "type": "integer",
            "format": "int64"
          },
          "items": {
            "type": "array",
            "items": {
              "$ref": "#/components/schemas/SavedLogSearch"
            }
          }
        },
        "additionalProperties": false
      },
      "PagedSearchResult": {
        "required": [
          "items",
          "total"
        ],
        "type": "object",
        "properties": {
          "total": {
            "type": "integer",
            "format": "int64"
          },
          "items": {
            "type": "array",
            "items": {
              "$ref": "#/components/schemas/SearchResult"
            }
          }
        },
        "additionalProperties": false
      },
      "PagedSearcher": {
        "required": [
          "items",
          "total"
        ],
        "type": "object",
        "properties": {
          "total": {
            "type": "integer",
            "format": "int64"
          },
          "items": {
            "type": "array",
            "items": {
              "$ref": "#/components/schemas/Searcher"
            }
          }
        },
        "additionalProperties": false
      },
      "PagedTelemetry": {
        "required": [
          "items",
          "total"
        ],
        "type": "object",
        "properties": {
          "total": {
            "type": "integer",
            "format": "int64"
          },
          "items": {
            "type": "array",
            "items": {
              "$ref": "#/components/schemas/Telemetry"
            }
          }
        },
        "additionalProperties": false
      },
      "ParameterAttributes": {
        "enum": [
          "None",
          "In",
          "Out",
          "Lcid",
          "Retval",
          "Optional",
          "HasDefault",
          "HasFieldMarshal",
          "Reserved3",
          "Reserved4",
          "ReservedMask"
        ],
        "type": "integer",
        "format": "int32"
      },
      "ParameterInfo": {
        "type": "object",
        "properties": {
          "attributes": {
            "$ref": "#/components/schemas/ParameterAttributes"
          },
          "member": {
            "$ref": "#/components/schemas/MemberInfo"
          },
          "name": {
            "type": "string",
            "nullable": true,
            "readOnly": true
          },
          "parameterType": {
            "$ref": "#/components/schemas/Type"
          },
          "position": {
            "type": "integer",
            "format": "int32",
            "readOnly": true
          },
          "isIn": {
            "type": "boolean",
            "readOnly": true
          },
          "isLcid": {
            "type": "boolean",
            "readOnly": true
          },
          "isOptional": {
            "type": "boolean",
            "readOnly": true
          },
          "isOut": {
            "type": "boolean",
            "readOnly": true
          },
          "isRetval": {
            "type": "boolean",
            "readOnly": true
          },
          "defaultValue": {
            "nullable": true,
            "readOnly": true
          },
          "rawDefaultValue": {
            "nullable": true,
            "readOnly": true
          },
          "hasDefaultValue": {
            "type": "boolean",
            "readOnly": true
          },
          "customAttributes": {
            "type": "array",
            "items": {
              "$ref": "#/components/schemas/CustomAttributeData"
            },
            "readOnly": true
          },
          "metadataToken": {
            "type": "integer",
            "format": "int32",
            "readOnly": true
          }
        },
        "additionalProperties": false
      },
      "ProblemDetails": {
        "type": "object",
        "properties": {
          "type": {
            "type": "string",
            "nullable": true
          },
          "title": {
            "type": "string",
            "nullable": true
          },
          "status": {
            "type": "integer",
            "format": "int32",
            "nullable": true
          },
          "detail": {
            "type": "string",
            "nullable": true
          },
          "instance": {
            "type": "string",
            "nullable": true
          }
        },
        "additionalProperties": {}
      },
      "ProfilingStatus": {
        "type": "object",
        "properties": {
          "enabled": {
            "type": "boolean"
          }
        },
        "additionalProperties": false
      },
      "PropertyAttributes": {
        "enum": [
          "None",
          "SpecialName",
          "RTSpecialName",
          "HasDefault",
          "Reserved2",
          "Reserved3",
          "Reserved4",
          "ReservedMask"
        ],
        "type": "integer",
        "format": "int32"
      },
      "PropertyInfo": {
        "type": "object",
        "properties": {
          "name": {
            "type": "string",
            "readOnly": true
          },
          "declaringType": {
            "$ref": "#/components/schemas/Type"
          },
          "reflectedType": {
            "$ref": "#/components/schemas/Type"
          },
          "module": {
            "$ref": "#/components/schemas/Module"
          },
          "customAttributes": {
            "type": "array",
            "items": {
              "$ref": "#/components/schemas/CustomAttributeData"
            },
            "readOnly": true
          },
          "isCollectible": {
            "type": "boolean",
            "readOnly": true
          },
          "metadataToken": {
            "type": "integer",
            "format": "int32",
            "readOnly": true
          },
          "memberType": {
            "$ref": "#/components/schemas/MemberTypes"
          },
          "propertyType": {
            "$ref": "#/components/schemas/Type"
          },
          "attributes": {
            "$ref": "#/components/schemas/PropertyAttributes"
          },
          "isSpecialName": {
            "type": "boolean",
            "readOnly": true
          },
          "canRead": {
            "type": "boolean",
            "readOnly": true
          },
          "canWrite": {
            "type": "boolean",
            "readOnly": true
          },
          "getMethod": {
            "$ref": "#/components/schemas/MethodInfo"
          },
          "setMethod": {
            "$ref": "#/components/schemas/MethodInfo"
          }
        },
        "additionalProperties": false
      },
      "RecycleBinItem": {
        "type": "object",
        "properties": {
          "key": {
            "type": "string",
            "format": "uuid"
          },
          "name": {
            "type": "string"
          },
          "type": {
            "type": "string"
          },
          "icon": {
            "type": "string"
          },
          "hasChildren": {
            "type": "boolean"
          },
          "isContainer": {
            "type": "boolean"
          },
          "parentKey": {
            "type": "string",
            "format": "uuid",
            "nullable": true
          }
        },
        "additionalProperties": false
      },
      "RedirectStatus": {
        "enum": [
          "Enabled",
          "Disabled"
        ],
        "type": "integer",
        "format": "int32"
      },
      "RedirectUrl": {
        "type": "object",
        "properties": {
          "key": {
            "type": "string",
            "format": "uuid"
          },
          "originalUrl": {
            "type": "string"
          },
          "destinationUrl": {
            "type": "string"
          },
          "created": {
            "type": "string",
            "format": "date-time"
          },
          "contentKey": {
            "type": "string",
            "format": "uuid"
          },
          "culture": {
            "type": "string",
            "nullable": true
          }
        },
        "additionalProperties": false
      },
      "RedirectUrlStatus": {
        "type": "object",
        "properties": {
          "status": {
            "$ref": "#/components/schemas/RedirectStatus"
          },
          "userIsAdmin": {
            "type": "boolean"
          }
        },
        "additionalProperties": false
      },
      "Relation": {
        "type": "object",
        "properties": {
          "parentId": {
            "type": "integer",
            "format": "int32"
          },
          "parentName": {
            "type": "string",
            "nullable": true
          },
          "childId": {
            "type": "integer",
            "format": "int32"
          },
          "childName": {
            "type": "string",
            "nullable": true
          },
          "createDate": {
            "type": "string",
            "format": "date-time"
          },
          "comment": {
            "type": "string",
            "nullable": true
          }
        },
        "additionalProperties": false
      },
      "RelationItem": {
        "type": "object",
        "properties": {
          "nodeKey": {
            "type": "string",
            "format": "uuid"
          },
          "nodeName": {
            "type": "string",
            "nullable": true
          },
          "nodeType": {
            "type": "string",
            "nullable": true
          },
          "contentTypeIcon": {
            "type": "string",
            "nullable": true
          },
          "contentTypeAlias": {
            "type": "string",
            "nullable": true
          },
          "contentTypeName": {
            "type": "string",
            "nullable": true
          },
          "relationTypeName": {
            "type": "string",
            "nullable": true
          },
          "relationTypeIsBidirectional": {
            "type": "boolean"
          },
          "relationTypeIsDependency": {
            "type": "boolean"
          }
        },
        "additionalProperties": false
      },
      "RuntimeFieldHandle": {
        "type": "object",
        "properties": {
          "value": {
            "$ref": "#/components/schemas/IntPtr"
          }
        },
        "additionalProperties": false
      },
      "RuntimeLevel": {
        "enum": [
          "Unknown",
          "Boot",
          "Install",
          "Upgrade",
          "Run",
          "BootFailed"
        ],
        "type": "integer",
        "format": "int32"
      },
      "RuntimeMethodHandle": {
        "type": "object",
        "properties": {
          "value": {
            "$ref": "#/components/schemas/IntPtr"
          }
        },
        "additionalProperties": false
      },
      "RuntimeTypeHandle": {
        "type": "object",
        "properties": {
          "value": {
            "$ref": "#/components/schemas/IntPtr"
          }
        },
        "additionalProperties": false
      },
      "SavedLogSearch": {
        "type": "object",
        "properties": {
          "name": {
            "type": "string"
          },
          "query": {
            "type": "string"
          }
        },
        "additionalProperties": false
      },
      "SearchResult": {
        "type": "object",
        "properties": {
          "id": {
            "type": "string"
          },
          "score": {
            "type": "number",
            "format": "float"
          },
          "fieldCount": {
            "type": "integer",
            "format": "int32",
            "readOnly": true
          },
          "fields": {
            "type": "array",
            "items": {
              "$ref": "#/components/schemas/Field"
            }
          }
        },
        "additionalProperties": false
      },
      "Searcher": {
        "type": "object",
        "properties": {
          "name": {
            "type": "string"
          }
        },
        "additionalProperties": false
      },
      "SecurityRuleSet": {
        "enum": [
          "None",
          "Level1",
          "Level2"
        ],
        "type": "integer",
        "format": "int32"
      },
      "ServerStatus": {
        "type": "object",
        "properties": {
          "serverStatus": {
            "$ref": "#/components/schemas/RuntimeLevel"
          }
        },
        "additionalProperties": false
      },
      "StatusResultType": {
        "enum": [
          "Success",
          "Warning",
          "Error",
          "Info"
        ],
        "type": "integer",
        "format": "int32"
      },
      "StructLayoutAttribute": {
        "type": "object",
        "properties": {
          "typeId": {
            "readOnly": true
          },
          "value": {
            "$ref": "#/components/schemas/LayoutKind"
          }
        },
        "additionalProperties": false
      },
      "Telemetry": {
        "type": "object",
        "properties": {
          "telemetryLevel": {
            "$ref": "#/components/schemas/TelemetryLevel"
          }
        },
        "additionalProperties": false
      },
      "TelemetryLevel": {
        "enum": [
          "Minimal",
          "Basic",
          "Detailed"
        ],
        "type": "integer",
        "format": "int32"
      },
      "Template": {
        "type": "object",
        "properties": {
          "name": {
            "type": "string"
          },
          "alias": {
            "type": "string"
          },
          "content": {
            "type": "string",
            "nullable": true
          },
          "key": {
            "type": "string",
            "format": "uuid"
          }
        },
        "additionalProperties": false
      },
      "TemplateCreateModel": {
        "type": "object",
        "properties": {
          "name": {
            "type": "string"
          },
          "alias": {
            "type": "string"
          },
          "content": {
            "type": "string",
            "nullable": true
          }
        },
        "additionalProperties": false
      },
      "TemplateQueryExecuteFilterModel": {
        "type": "object",
        "properties": {
          "propertyAlias": {
            "type": "string"
          },
          "constraintValue": {
            "type": "string"
          },
          "operator": {
            "$ref": "#/components/schemas/Operator"
          }
        },
        "additionalProperties": false
      },
      "TemplateQueryExecuteModel": {
        "type": "object",
        "properties": {
          "rootContentKey": {
            "type": "string",
            "format": "uuid",
            "nullable": true
          },
          "contentTypeAlias": {
            "type": "string",
            "nullable": true
          },
          "filters": {
            "type": "array",
            "items": {
              "$ref": "#/components/schemas/TemplateQueryExecuteFilterModel"
            },
            "nullable": true
          },
          "sort": {
            "$ref": "#/components/schemas/TemplateQueryExecuteSortModel"
          },
          "take": {
            "type": "integer",
            "format": "int32"
          }
        },
        "additionalProperties": false
      },
      "TemplateQueryExecuteSortModel": {
        "type": "object",
        "properties": {
          "propertyAlias": {
            "type": "string"
          },
          "direction": {
            "type": "string",
            "nullable": true
          }
        },
        "additionalProperties": false
      },
      "TemplateQueryOperator": {
        "type": "object",
        "properties": {
          "operator": {
            "$ref": "#/components/schemas/Operator"
          },
          "applicableTypes": {
            "type": "array",
            "items": {
              "$ref": "#/components/schemas/TemplateQueryPropertyType"
            }
          }
        },
        "additionalProperties": false
      },
      "TemplateQueryProperty": {
        "type": "object",
        "properties": {
          "alias": {
            "type": "string"
          },
          "type": {
            "$ref": "#/components/schemas/TemplateQueryPropertyType"
          }
        },
        "additionalProperties": false
      },
      "TemplateQueryPropertyType": {
        "enum": [
          "String",
          "DateTime",
          "Integer"
        ],
        "type": "integer",
        "format": "int32"
      },
      "TemplateQueryResult": {
        "type": "object",
        "properties": {
          "queryExpression": {
            "type": "string"
          },
          "sampleResults": {
            "type": "array",
            "items": {
              "$ref": "#/components/schemas/TemplateQueryResultItem"
            }
          },
          "resultCount": {
            "type": "integer",
            "format": "int32"
          },
          "executionTime": {
            "type": "integer",
            "format": "int64"
          }
        },
        "additionalProperties": false
      },
      "TemplateQueryResultItem": {
        "type": "object",
        "properties": {
          "icon": {
            "type": "string"
          },
          "name": {
            "type": "string"
          }
        },
        "additionalProperties": false
      },
      "TemplateQuerySettings": {
        "type": "object",
        "properties": {
          "contentTypeAliases": {
            "type": "array",
            "items": {
              "type": "string"
            }
          },
          "properties": {
            "type": "array",
            "items": {
              "$ref": "#/components/schemas/TemplateQueryProperty"
            }
          },
          "operators": {
            "type": "array",
            "items": {
              "$ref": "#/components/schemas/TemplateQueryOperator"
            }
          }
        },
        "additionalProperties": false
      },
      "TemplateScaffold": {
        "type": "object",
        "properties": {
          "content": {
            "type": "string"
          }
        },
        "additionalProperties": false
      },
      "TemplateUpdateModel": {
        "type": "object",
        "properties": {
          "name": {
            "type": "string"
          },
          "alias": {
            "type": "string"
          },
          "content": {
            "type": "string",
            "nullable": true
          }
        },
        "additionalProperties": false
      },
      "Type": {
        "type": "object",
        "properties": {
          "name": {
            "type": "string",
            "readOnly": true
          },
          "customAttributes": {
            "type": "array",
            "items": {
              "$ref": "#/components/schemas/CustomAttributeData"
            },
            "readOnly": true
          },
          "isCollectible": {
            "type": "boolean",
            "readOnly": true
          },
          "metadataToken": {
            "type": "integer",
            "format": "int32",
            "readOnly": true
          },
          "isInterface": {
            "type": "boolean",
            "readOnly": true
          },
          "memberType": {
            "$ref": "#/components/schemas/MemberTypes"
          },
          "namespace": {
            "type": "string",
            "nullable": true,
            "readOnly": true
          },
          "assemblyQualifiedName": {
            "type": "string",
            "nullable": true,
            "readOnly": true
          },
          "fullName": {
            "type": "string",
            "nullable": true,
            "readOnly": true
          },
          "assembly": {
            "$ref": "#/components/schemas/Assembly"
          },
          "module": {
            "$ref": "#/components/schemas/Module"
          },
          "isNested": {
            "type": "boolean",
            "readOnly": true
          },
          "declaringType": {
            "$ref": "#/components/schemas/Type"
          },
          "declaringMethod": {
            "$ref": "#/components/schemas/MethodBase"
          },
          "reflectedType": {
            "$ref": "#/components/schemas/Type"
          },
          "underlyingSystemType": {
            "$ref": "#/components/schemas/Type"
          },
          "isTypeDefinition": {
            "type": "boolean",
            "readOnly": true
          },
          "isArray": {
            "type": "boolean",
            "readOnly": true
          },
          "isByRef": {
            "type": "boolean",
            "readOnly": true
          },
          "isPointer": {
            "type": "boolean",
            "readOnly": true
          },
          "isConstructedGenericType": {
            "type": "boolean",
            "readOnly": true
          },
          "isGenericParameter": {
            "type": "boolean",
            "readOnly": true
          },
          "isGenericTypeParameter": {
            "type": "boolean",
            "readOnly": true
          },
          "isGenericMethodParameter": {
            "type": "boolean",
            "readOnly": true
          },
          "isGenericType": {
            "type": "boolean",
            "readOnly": true
          },
          "isGenericTypeDefinition": {
            "type": "boolean",
            "readOnly": true
          },
          "isSZArray": {
            "type": "boolean",
            "readOnly": true
          },
          "isVariableBoundArray": {
            "type": "boolean",
            "readOnly": true
          },
          "isByRefLike": {
            "type": "boolean",
            "readOnly": true
          },
          "hasElementType": {
            "type": "boolean",
            "readOnly": true
          },
          "genericTypeArguments": {
            "type": "array",
            "items": {
              "$ref": "#/components/schemas/Type"
            },
            "readOnly": true
          },
          "genericParameterPosition": {
            "type": "integer",
            "format": "int32",
            "readOnly": true
          },
          "genericParameterAttributes": {
            "$ref": "#/components/schemas/GenericParameterAttributes"
          },
          "attributes": {
            "$ref": "#/components/schemas/TypeAttributes"
          },
          "isAbstract": {
            "type": "boolean",
            "readOnly": true
          },
          "isImport": {
            "type": "boolean",
            "readOnly": true
          },
          "isSealed": {
            "type": "boolean",
            "readOnly": true
          },
          "isSpecialName": {
            "type": "boolean",
            "readOnly": true
          },
          "isClass": {
            "type": "boolean",
            "readOnly": true
          },
          "isNestedAssembly": {
            "type": "boolean",
            "readOnly": true
          },
          "isNestedFamANDAssem": {
            "type": "boolean",
            "readOnly": true
          },
          "isNestedFamily": {
            "type": "boolean",
            "readOnly": true
          },
          "isNestedFamORAssem": {
            "type": "boolean",
            "readOnly": true
          },
          "isNestedPrivate": {
            "type": "boolean",
            "readOnly": true
          },
          "isNestedPublic": {
            "type": "boolean",
            "readOnly": true
          },
          "isNotPublic": {
            "type": "boolean",
            "readOnly": true
          },
          "isPublic": {
            "type": "boolean",
            "readOnly": true
          },
          "isAutoLayout": {
            "type": "boolean",
            "readOnly": true
          },
          "isExplicitLayout": {
            "type": "boolean",
            "readOnly": true
          },
          "isLayoutSequential": {
            "type": "boolean",
            "readOnly": true
          },
          "isAnsiClass": {
            "type": "boolean",
            "readOnly": true
          },
          "isAutoClass": {
            "type": "boolean",
            "readOnly": true
          },
          "isUnicodeClass": {
            "type": "boolean",
            "readOnly": true
          },
          "isCOMObject": {
            "type": "boolean",
            "readOnly": true
          },
          "isContextful": {
            "type": "boolean",
            "readOnly": true
          },
          "isEnum": {
            "type": "boolean",
            "readOnly": true
          },
          "isMarshalByRef": {
            "type": "boolean",
            "readOnly": true
          },
          "isPrimitive": {
            "type": "boolean",
            "readOnly": true
          },
          "isValueType": {
            "type": "boolean",
            "readOnly": true
          },
          "isSignatureType": {
            "type": "boolean",
            "readOnly": true
          },
          "isSecurityCritical": {
            "type": "boolean",
            "readOnly": true
          },
          "isSecuritySafeCritical": {
            "type": "boolean",
            "readOnly": true
          },
          "isSecurityTransparent": {
            "type": "boolean",
            "readOnly": true
          },
          "structLayoutAttribute": {
            "$ref": "#/components/schemas/StructLayoutAttribute"
          },
          "typeInitializer": {
            "$ref": "#/components/schemas/ConstructorInfo"
          },
          "typeHandle": {
            "$ref": "#/components/schemas/RuntimeTypeHandle"
          },
          "guid": {
            "type": "string",
            "format": "uuid",
            "readOnly": true
          },
          "baseType": {
            "$ref": "#/components/schemas/Type"
          },
          "isSerializable": {
            "type": "boolean",
            "readOnly": true
          },
          "containsGenericParameters": {
            "type": "boolean",
            "readOnly": true
          },
          "isVisible": {
            "type": "boolean",
            "readOnly": true
          }
        },
        "additionalProperties": false
      },
      "TypeAttributes": {
        "enum": [
          "NotPublic",
          "AutoLayout",
          "AnsiClass",
          "Class",
          "Public",
          "NestedPublic",
          "NestedPrivate",
          "NestedFamily",
          "NestedAssembly",
          "NestedFamANDAssem",
          "NestedFamORAssem",
          "VisibilityMask",
          "SequentialLayout",
          "ExplicitLayout",
          "LayoutMask",
          "Interface",
          "ClassSemanticsMask",
          "Abstract",
          "Sealed",
          "SpecialName",
          "RTSpecialName",
          "Import",
          "Serializable",
          "WindowsRuntime",
          "UnicodeClass",
          "AutoClass",
          "CustomFormatClass",
          "StringFormatMask",
          "HasSecurity",
          "ReservedMask",
          "BeforeFieldInit",
          "CustomFormatMask"
        ],
        "type": "integer",
        "format": "int32"
      },
      "TypeInfo": {
        "type": "object",
        "properties": {
          "name": {
            "type": "string",
            "readOnly": true
          },
          "customAttributes": {
            "type": "array",
            "items": {
              "$ref": "#/components/schemas/CustomAttributeData"
            },
            "readOnly": true
          },
          "isCollectible": {
            "type": "boolean",
            "readOnly": true
          },
          "metadataToken": {
            "type": "integer",
            "format": "int32",
            "readOnly": true
          },
          "isInterface": {
            "type": "boolean",
            "readOnly": true
          },
          "memberType": {
            "$ref": "#/components/schemas/MemberTypes"
          },
          "namespace": {
            "type": "string",
            "nullable": true,
            "readOnly": true
          },
          "assemblyQualifiedName": {
            "type": "string",
            "nullable": true,
            "readOnly": true
          },
          "fullName": {
            "type": "string",
            "nullable": true,
            "readOnly": true
          },
          "assembly": {
            "$ref": "#/components/schemas/Assembly"
          },
          "module": {
            "$ref": "#/components/schemas/Module"
          },
          "isNested": {
            "type": "boolean",
            "readOnly": true
          },
          "declaringType": {
            "$ref": "#/components/schemas/Type"
          },
          "declaringMethod": {
            "$ref": "#/components/schemas/MethodBase"
          },
          "reflectedType": {
            "$ref": "#/components/schemas/Type"
          },
          "underlyingSystemType": {
            "$ref": "#/components/schemas/Type"
          },
          "isTypeDefinition": {
            "type": "boolean",
            "readOnly": true
          },
          "isArray": {
            "type": "boolean",
            "readOnly": true
          },
          "isByRef": {
            "type": "boolean",
            "readOnly": true
          },
          "isPointer": {
            "type": "boolean",
            "readOnly": true
          },
          "isConstructedGenericType": {
            "type": "boolean",
            "readOnly": true
          },
          "isGenericParameter": {
            "type": "boolean",
            "readOnly": true
          },
          "isGenericTypeParameter": {
            "type": "boolean",
            "readOnly": true
          },
          "isGenericMethodParameter": {
            "type": "boolean",
            "readOnly": true
          },
          "isGenericType": {
            "type": "boolean",
            "readOnly": true
          },
          "isGenericTypeDefinition": {
            "type": "boolean",
            "readOnly": true
          },
          "isSZArray": {
            "type": "boolean",
            "readOnly": true
          },
          "isVariableBoundArray": {
            "type": "boolean",
            "readOnly": true
          },
          "isByRefLike": {
            "type": "boolean",
            "readOnly": true
          },
          "hasElementType": {
            "type": "boolean",
            "readOnly": true
          },
          "genericTypeArguments": {
            "type": "array",
            "items": {
              "$ref": "#/components/schemas/Type"
            },
            "readOnly": true
          },
          "genericParameterPosition": {
            "type": "integer",
            "format": "int32",
            "readOnly": true
          },
          "genericParameterAttributes": {
            "$ref": "#/components/schemas/GenericParameterAttributes"
          },
          "attributes": {
            "$ref": "#/components/schemas/TypeAttributes"
          },
          "isAbstract": {
            "type": "boolean",
            "readOnly": true
          },
          "isImport": {
            "type": "boolean",
            "readOnly": true
          },
          "isSealed": {
            "type": "boolean",
            "readOnly": true
          },
          "isSpecialName": {
            "type": "boolean",
            "readOnly": true
          },
          "isClass": {
            "type": "boolean",
            "readOnly": true
          },
          "isNestedAssembly": {
            "type": "boolean",
            "readOnly": true
          },
          "isNestedFamANDAssem": {
            "type": "boolean",
            "readOnly": true
          },
          "isNestedFamily": {
            "type": "boolean",
            "readOnly": true
          },
          "isNestedFamORAssem": {
            "type": "boolean",
            "readOnly": true
          },
          "isNestedPrivate": {
            "type": "boolean",
            "readOnly": true
          },
          "isNestedPublic": {
            "type": "boolean",
            "readOnly": true
          },
          "isNotPublic": {
            "type": "boolean",
            "readOnly": true
          },
          "isPublic": {
            "type": "boolean",
            "readOnly": true
          },
          "isAutoLayout": {
            "type": "boolean",
            "readOnly": true
          },
          "isExplicitLayout": {
            "type": "boolean",
            "readOnly": true
          },
          "isLayoutSequential": {
            "type": "boolean",
            "readOnly": true
          },
          "isAnsiClass": {
            "type": "boolean",
            "readOnly": true
          },
          "isAutoClass": {
            "type": "boolean",
            "readOnly": true
          },
          "isUnicodeClass": {
            "type": "boolean",
            "readOnly": true
          },
          "isCOMObject": {
            "type": "boolean",
            "readOnly": true
          },
          "isContextful": {
            "type": "boolean",
            "readOnly": true
          },
          "isEnum": {
            "type": "boolean",
            "readOnly": true
          },
          "isMarshalByRef": {
            "type": "boolean",
            "readOnly": true
          },
          "isPrimitive": {
            "type": "boolean",
            "readOnly": true
          },
          "isValueType": {
            "type": "boolean",
            "readOnly": true
          },
          "isSignatureType": {
            "type": "boolean",
            "readOnly": true
          },
          "isSecurityCritical": {
            "type": "boolean",
            "readOnly": true
          },
          "isSecuritySafeCritical": {
            "type": "boolean",
            "readOnly": true
          },
          "isSecurityTransparent": {
            "type": "boolean",
            "readOnly": true
          },
          "structLayoutAttribute": {
            "$ref": "#/components/schemas/StructLayoutAttribute"
          },
          "typeInitializer": {
            "$ref": "#/components/schemas/ConstructorInfo"
          },
          "typeHandle": {
            "$ref": "#/components/schemas/RuntimeTypeHandle"
          },
          "guid": {
            "type": "string",
            "format": "uuid",
            "readOnly": true
          },
          "baseType": {
            "$ref": "#/components/schemas/Type"
          },
          "isSerializable": {
            "type": "boolean",
            "readOnly": true
          },
          "containsGenericParameters": {
            "type": "boolean",
            "readOnly": true
          },
          "isVisible": {
            "type": "boolean",
            "readOnly": true
          },
          "genericTypeParameters": {
            "type": "array",
            "items": {
              "$ref": "#/components/schemas/Type"
            },
            "readOnly": true
          },
          "declaredConstructors": {
            "type": "array",
            "items": {
              "$ref": "#/components/schemas/ConstructorInfo"
            },
            "readOnly": true
          },
          "declaredEvents": {
            "type": "array",
            "items": {
              "$ref": "#/components/schemas/EventInfo"
            },
            "readOnly": true
          },
          "declaredFields": {
            "type": "array",
            "items": {
              "$ref": "#/components/schemas/FieldInfo"
            },
            "readOnly": true
          },
          "declaredMembers": {
            "type": "array",
            "items": {
              "$ref": "#/components/schemas/MemberInfo"
            },
            "readOnly": true
          },
          "declaredMethods": {
            "type": "array",
            "items": {
              "$ref": "#/components/schemas/MethodInfo"
            },
            "readOnly": true
          },
          "declaredNestedTypes": {
            "type": "array",
            "items": {
              "$ref": "#/components/schemas/TypeInfo"
            },
            "readOnly": true
          },
          "declaredProperties": {
            "type": "array",
            "items": {
              "$ref": "#/components/schemas/PropertyInfo"
            },
            "readOnly": true
          },
          "implementedInterfaces": {
            "type": "array",
            "items": {
              "$ref": "#/components/schemas/Type"
            },
            "readOnly": true
          }
        },
        "additionalProperties": false
      },
      "UpgradeSettings": {
        "type": "object",
        "properties": {
          "currentState": {
            "type": "string"
          },
          "newState": {
            "type": "string"
          },
          "newVersion": {
            "type": "string"
          },
          "oldVersion": {
            "type": "string"
          },
          "reportUrl": {
            "type": "string",
            "readOnly": true
          }
        },
        "additionalProperties": false
      },
      "UserInstall": {
        "required": [
          "email",
          "name",
          "password"
        ],
        "type": "object",
        "properties": {
          "name": {
            "maxLength": 255,
            "minLength": 0,
            "type": "string"
          },
          "email": {
            "minLength": 1,
            "type": "string",
            "format": "email"
          },
          "password": {
            "minLength": 1,
            "type": "string"
          },
          "subscribeToNewsletter": {
            "type": "boolean",
            "readOnly": true
          }
        },
        "additionalProperties": false
      },
      "UserSettings": {
        "type": "object",
        "properties": {
          "minCharLength": {
            "type": "integer",
            "format": "int32"
          },
          "minNonAlphaNumericLength": {
            "type": "integer",
            "format": "int32"
          },
          "consentLevels": {
            "type": "array",
            "items": {
              "$ref": "#/components/schemas/ConsentLevel"
            }
          }
        },
        "additionalProperties": false
      },
      "Version": {
        "type": "object",
        "properties": {
          "version": {
            "type": "string"
          }
        },
        "additionalProperties": false
      }
    },
    "securitySchemes": {
      "OAuth": {
        "type": "oauth2",
        "description": "Umbraco Authentication",
        "flows": {
          "authorizationCode": {
            "authorizationUrl": "/umbraco/management/api/v1.0/security/back-office/authorize",
            "tokenUrl": "/umbraco/management/api/v1.0/security/back-office/token",
            "scopes": {}
          }
        }
      }
    }
  },
  "security": [
    {
      "OAuth": []
    }
  ]
}<|MERGE_RESOLUTION|>--- conflicted
+++ resolved
@@ -364,42 +364,6 @@
             "content": {
               "application/json": {
                 "schema": {
-<<<<<<< HEAD
-                  "$ref": "#/components/schemas/NotFoundResult"
-                }
-              }
-            }
-          }
-        }
-      }
-    },
-    "/umbraco/management/api/v1/dictionary/upload": {
-      "post": {
-        "tags": [
-          "Dictionary"
-        ],
-        "operationId": "PostDictionaryUpload",
-        "requestBody": {
-          "content": {}
-        },
-        "responses": {
-          "200": {
-            "description": "Success",
-            "content": {
-              "application/json": {
-                "schema": {
-                  "$ref": "#/components/schemas/DictionaryImport"
-                }
-              }
-            }
-          },
-          "400": {
-            "description": "Bad Request",
-            "content": {
-              "application/json": {
-                "schema": {
-=======
->>>>>>> fdd059fb
                   "$ref": "#/components/schemas/ProblemDetails"
                 }
               }
@@ -3178,220 +3142,6 @@
         }
       }
     },
-    "/umbraco/management/api/v1/package/created": {
-      "get": {
-        "tags": [
-          "Package"
-        ],
-        "operationId": "GetPackageCreated",
-        "parameters": [
-          {
-            "name": "skip",
-            "in": "query",
-            "schema": {
-              "type": "integer",
-              "format": "int32",
-              "default": 0
-            }
-          },
-          {
-            "name": "take",
-            "in": "query",
-            "schema": {
-              "type": "integer",
-              "format": "int32",
-              "default": 100
-            }
-          }
-        ],
-        "responses": {
-          "200": {
-            "description": "Success",
-            "content": {
-              "application/json": {
-                "schema": {
-                  "$ref": "#/components/schemas/PagedPackageDefinition"
-                }
-              }
-            }
-          }
-        }
-      }
-    },
-    "/umbraco/management/api/v1/package/created/{key}": {
-      "get": {
-        "tags": [
-          "Package"
-        ],
-        "operationId": "GetPackageCreatedByKey",
-        "parameters": [
-          {
-            "name": "key",
-            "in": "path",
-            "required": true,
-            "schema": {
-              "type": "string",
-              "format": "uuid"
-            }
-          }
-        ],
-        "responses": {
-          "404": {
-            "description": "Not Found",
-            "content": {
-              "application/json": {
-                "schema": {
-                  "$ref": "#/components/schemas/NotFoundResult"
-                }
-              }
-            }
-          },
-          "200": {
-            "description": "Success",
-            "content": {
-              "application/json": {
-                "schema": {
-                  "$ref": "#/components/schemas/PackageDefinition"
-                }
-              }
-            }
-          }
-        }
-      },
-      "delete": {
-        "tags": [
-          "Package"
-        ],
-        "operationId": "DeletePackageCreatedByKey",
-        "parameters": [
-          {
-            "name": "key",
-            "in": "path",
-            "required": true,
-            "schema": {
-              "type": "string",
-              "format": "uuid"
-            }
-          }
-        ],
-        "responses": {
-          "404": {
-            "description": "Not Found",
-            "content": {
-              "application/json": {
-                "schema": {
-                  "$ref": "#/components/schemas/ProblemDetails"
-                }
-              }
-            }
-          },
-          "200": {
-            "description": "Success"
-          }
-        }
-      }
-    },
-    "/umbraco/management/api/v1/package/created/{key}/download": {
-      "get": {
-        "tags": [
-          "Package"
-        ],
-        "operationId": "GetPackageCreatedByKeyDownload",
-        "parameters": [
-          {
-            "name": "key",
-            "in": "path",
-            "required": true,
-            "schema": {
-              "type": "string",
-              "format": "uuid"
-            }
-          }
-        ],
-        "responses": {
-          "404": {
-            "description": "Not Found",
-            "content": {
-              "application/json": {
-                "schema": {
-                  "$ref": "#/components/schemas/NotFoundResult"
-                }
-              }
-            }
-          },
-          "200": {
-            "description": "Success",
-            "content": {
-              "application/json": {
-                "schema": {
-                  "type": "string",
-                  "format": "binary"
-                }
-              }
-            }
-          }
-        }
-      }
-    },
-    "/umbraco/management/api/v1/package/created/save": {
-      "post": {
-        "tags": [
-          "Package"
-        ],
-        "operationId": "PostPackageCreatedSave",
-        "requestBody": {
-          "content": {
-            "application/json": {
-              "schema": {
-                "$ref": "#/components/schemas/PackageDefinition"
-              }
-            }
-          }
-        },
-        "responses": {
-          "400": {
-            "description": "Bad Request",
-            "content": {
-              "application/json": {
-                "schema": {
-                  "$ref": "#/components/schemas/ProblemDetails"
-                }
-              }
-            }
-          },
-          "200": {
-            "description": "Success",
-            "content": {
-              "application/json": {
-                "schema": {
-                  "$ref": "#/components/schemas/PackageDefinition"
-                }
-              }
-            }
-          }
-        }
-      }
-    },
-    "/umbraco/management/api/v1/package/empty": {
-      "get": {
-        "tags": [
-          "Package"
-        ],
-        "operationId": "GetPackageEmpty",
-        "responses": {
-          "200": {
-            "description": "Success",
-            "content": {
-              "application/json": {
-                "schema": {
-                  "$ref": "#/components/schemas/PackageDefinition"
-                }
-              }
-            }
-          }
-        }
-      }
-    },
     "/umbraco/management/api/v1/tree/partial-view/children": {
       "get": {
         "tags": [
@@ -5173,24 +4923,6 @@
           }
         }
       }
-<<<<<<< HEAD
-    },
-    "/umbraco/forms/api/v1/definitions/{id}": {
-      "get": {
-        "tags": [
-          "v1"
-        ],
-        "operationId": "GetDefinitionsById",
-        "parameters": [
-          {
-            "name": "id",
-            "in": "path",
-            "required": true,
-            "schema": {
-              "type": "string",
-              "format": "uuid"
-            }
-=======
     }
   },
   "components": {
@@ -5210,133 +4942,6 @@
             "items": {
               "$ref": "#/components/schemas/Type"
             },
-            "readOnly": true
-          },
-          "codeBase": {
-            "type": "string",
-            "nullable": true,
-            "readOnly": true,
-            "deprecated": true
-          },
-          "entryPoint": {
-            "$ref": "#/components/schemas/MethodInfo"
->>>>>>> fdd059fb
-          },
-          {
-            "name": "contentId",
-            "in": "query",
-            "schema": {
-              "type": "string"
-            }
-          }
-        ],
-        "responses": {
-          "200": {
-            "description": "Success",
-            "content": {
-              "application/json": {
-                "schema": {
-                  "$ref": "#/components/schemas/FormDto"
-                }
-              }
-            }
-          },
-          "404": {
-            "description": "Not Found",
-            "content": {
-              "application/json": {
-                "schema": {
-                  "$ref": "#/components/schemas/NotFoundResult"
-                }
-              }
-            }
-          }
-        }
-      }
-    },
-    "/umbraco/forms/api/v1/entries/{id}": {
-      "post": {
-        "tags": [
-          "v1"
-        ],
-        "operationId": "PostEntriesById",
-        "parameters": [
-          {
-            "name": "id",
-            "in": "path",
-            "required": true,
-            "schema": {
-              "type": "string",
-              "format": "uuid"
-            }
-          }
-        ],
-        "requestBody": {
-          "content": {
-            "application/json": {
-              "schema": {
-                "$ref": "#/components/schemas/FormEntryDto"
-              }
-            }
-          }
-        },
-        "responses": {
-          "202": {
-            "description": "Accepted"
-          },
-          "400": {
-            "description": "Bad Request",
-            "content": {
-              "application/json": {
-                "schema": {
-                  "$ref": "#/components/schemas/ProblemDetails"
-                }
-              }
-            }
-          },
-          "422": {
-            "description": "Client Error",
-            "content": {
-              "application/json": {
-                "schema": {
-                  "$ref": "#/components/schemas/ProblemDetails"
-                }
-              }
-            }
-          },
-          "404": {
-            "description": "Not Found",
-            "content": {
-              "application/json": {
-                "schema": {
-                  "$ref": "#/components/schemas/NotFoundResult"
-                }
-              }
-            }
-          }
-        }
-      }
-    }
-  },
-  "components": {
-    "schemas": {
-      "Assembly": {
-        "type": "object",
-        "properties": {
-          "definedTypes": {
-            "type": "array",
-            "items": {
-              "$ref": "#/components/schemas/TypeInfo"
-            },
-            "nullable": true,
-            "readOnly": true
-          },
-          "exportedTypes": {
-            "type": "array",
-            "items": {
-              "$ref": "#/components/schemas/Type"
-            },
-            "nullable": true,
             "readOnly": true
           },
           "codeBase": {
@@ -6321,35 +5926,6 @@
         "type": "integer",
         "format": "int32"
       },
-      "FieldConditionActionType": {
-        "enum": [
-          "Show",
-          "Hide"
-        ],
-        "type": "integer",
-        "format": "int32"
-      },
-      "FieldConditionLogicType": {
-        "enum": [
-          "All",
-          "Any"
-        ],
-        "type": "integer",
-        "format": "int32"
-      },
-      "FieldConditionRuleOperator": {
-        "enum": [
-          "Is",
-          "IsNot",
-          "GreaterThen",
-          "LessThen",
-          "Contains",
-          "StartsWith",
-          "EndsWith"
-        ],
-        "type": "integer",
-        "format": "int32"
-      },
       "FieldInfo": {
         "type": "object",
         "properties": {
@@ -6546,323 +6122,11 @@
         },
         "additionalProperties": false
       },
-<<<<<<< HEAD
-      "FormConditionDto": {
-        "type": "object",
-        "properties": {
-          "actionType": {
-            "$ref": "#/components/schemas/FieldConditionActionType"
-          },
-          "logicType": {
-            "$ref": "#/components/schemas/FieldConditionLogicType"
-          },
-          "rules": {
-            "type": "array",
-            "items": {
-              "$ref": "#/components/schemas/FormConditionRuleDto"
-            },
-            "nullable": true
-          }
-        },
-        "additionalProperties": false
-      },
-      "FormConditionRuleDto": {
-        "type": "object",
-        "properties": {
-          "field": {
-            "type": "string",
-            "nullable": true
-          },
-          "operator": {
-            "$ref": "#/components/schemas/FieldConditionRuleOperator"
-          },
-          "value": {
-            "type": "string",
-            "nullable": true
-          }
-        },
-        "additionalProperties": false
-      },
-      "FormDto": {
-        "type": "object",
-        "properties": {
-          "id": {
-            "type": "string",
-            "format": "uuid"
-          },
-          "indicator": {
-            "type": "string",
-            "nullable": true
-          },
+      "FolderUpdateModel": {
+        "type": "object",
+        "properties": {
           "name": {
-            "type": "string",
-            "nullable": true
-          },
-          "cssClass": {
-            "type": "string",
-            "nullable": true
-          },
-          "nextLabel": {
-            "type": "string",
-            "nullable": true
-          },
-          "previousLabel": {
-            "type": "string",
-            "nullable": true
-          },
-          "submitLabel": {
-            "type": "string",
-            "nullable": true
-          },
-          "disableDefaultStylesheet": {
-            "type": "boolean"
-          },
-          "fieldIndicationType": {
-            "$ref": "#/components/schemas/FormFieldIndication"
-          },
-          "hideFieldValidation": {
-            "type": "boolean"
-          },
-          "messageOnSubmit": {
-            "type": "string",
-            "nullable": true
-          },
-          "showValidationSummary": {
-            "type": "boolean"
-          },
-          "gotoPageOnSubmit": {
-            "type": "string",
-            "format": "uuid",
-            "nullable": true
-          },
-          "pages": {
-            "type": "array",
-            "items": {
-              "$ref": "#/components/schemas/FormPageDto"
-            },
-            "nullable": true
-          }
-        },
-        "additionalProperties": false
-      },
-      "FormEntryDto": {
-        "type": "object",
-        "properties": {
-          "values": {
-            "type": "object",
-            "additionalProperties": {
-              "type": "array",
-              "items": {
-                "type": "string"
-              }
-            },
-            "nullable": true
-          },
-          "contentId": {
-            "type": "string",
-            "nullable": true
-          }
-        },
-        "additionalProperties": false
-      },
-      "FormFieldDto": {
-        "type": "object",
-        "properties": {
-          "id": {
-            "type": "string",
-            "format": "uuid"
-          },
-          "caption": {
-            "type": "string",
-            "nullable": true
-          },
-          "helpText": {
-            "type": "string",
-            "nullable": true
-          },
-          "placeholder": {
-            "type": "string",
-            "nullable": true
-          },
-          "cssClass": {
-            "type": "string",
-            "nullable": true
-          },
-          "alias": {
-            "type": "string",
-            "nullable": true
-          },
-          "required": {
-            "type": "boolean"
-          },
-          "requiredErrorMessage": {
-            "type": "string",
-            "nullable": true
-          },
-          "pattern": {
-            "type": "string",
-            "nullable": true
-          },
-          "patternInvalidErrorMessage": {
-            "type": "string",
-            "nullable": true
-          },
-          "condition": {
-            "$ref": "#/components/schemas/FormConditionDto"
-          },
-          "fileUploadOptions": {
-            "$ref": "#/components/schemas/FormFileUploadOptionsDto"
-          },
-          "preValues": {
-            "type": "array",
-            "items": {
-              "$ref": "#/components/schemas/FormFieldPrevalueDto"
-            },
-            "nullable": true
-          },
-          "settings": {
-            "type": "object",
-            "additionalProperties": {
-              "type": "string"
-            },
-            "nullable": true
-          },
-          "type": {
-            "$ref": "#/components/schemas/FormFieldTypeDto"
-          }
-        },
-        "additionalProperties": false
-      },
-      "FormFieldIndication": {
-        "enum": [
-          "NoIndicator",
-          "MarkMandatoryFields",
-          "MarkOptionalFields"
-        ],
-        "type": "integer",
-        "format": "int32"
-      },
-      "FormFieldPrevalueDto": {
-        "type": "object",
-        "properties": {
-          "value": {
-            "type": "string",
-            "nullable": true
-          },
-          "caption": {
-            "type": "string",
-            "nullable": true
-          }
-        },
-        "additionalProperties": false
-      },
-      "FormFieldTypeDto": {
-        "type": "object",
-        "properties": {
-          "id": {
-            "type": "string",
-            "format": "uuid"
-          },
-          "name": {
-            "type": "string",
-            "nullable": true
-          },
-          "supportsPreValues": {
-            "type": "boolean"
-          },
-          "supportsUploadTypes": {
-            "type": "boolean"
-          }
-        },
-        "additionalProperties": false
-      },
-      "FormFieldsetColumnDto": {
-        "type": "object",
-        "properties": {
-          "caption": {
-            "type": "string",
-            "nullable": true
-          },
-          "width": {
-            "type": "integer",
-            "format": "int32"
-          },
-          "fields": {
-            "type": "array",
-            "items": {
-              "$ref": "#/components/schemas/FormFieldDto"
-            },
-            "nullable": true
-          }
-        },
-        "additionalProperties": false
-      },
-      "FormFieldsetDto": {
-        "type": "object",
-        "properties": {
-          "id": {
-            "type": "string",
-            "format": "uuid"
-          },
-          "caption": {
-            "type": "string",
-            "nullable": true
-          },
-          "condition": {
-            "$ref": "#/components/schemas/FormConditionDto"
-          },
-          "columns": {
-            "type": "array",
-            "items": {
-              "$ref": "#/components/schemas/FormFieldsetColumnDto"
-            },
-            "nullable": true
-          }
-        },
-        "additionalProperties": false
-      },
-      "FormFileUploadOptionsDto": {
-        "type": "object",
-        "properties": {
-          "allowAllUploadExtensions": {
-            "type": "boolean"
-          },
-          "allowedUploadExtensions": {
-            "type": "array",
-            "items": {
-              "type": "string"
-            },
-            "nullable": true
-          },
-          "allowMultipleFileUploads": {
-            "type": "boolean"
-          }
-        },
-        "additionalProperties": false
-      },
-      "FormPageDto": {
-        "type": "object",
-        "properties": {
-          "caption": {
-            "type": "string",
-            "nullable": true
-          },
-          "condition": {
-            "$ref": "#/components/schemas/FormConditionDto"
-          },
-          "fieldsets": {
-            "type": "array",
-            "items": {
-              "$ref": "#/components/schemas/FormFieldsetDto"
-            },
-            "nullable": true
-=======
-      "FolderUpdateModel": {
-        "type": "object",
-        "properties": {
-          "name": {
-            "type": "string"
->>>>>>> fdd059fb
+            "type": "string"
           }
         },
         "additionalProperties": false
@@ -7807,105 +7071,6 @@
         "type": "integer",
         "format": "int32"
       },
-      "PackageDefinition": {
-        "type": "object",
-        "properties": {
-          "key": {
-            "type": "string",
-            "format": "uuid"
-          },
-          "name": {
-            "type": "string",
-            "nullable": true
-          },
-          "packagePath": {
-            "type": "string",
-            "nullable": true
-          },
-          "contentNodeId": {
-            "type": "string",
-            "nullable": true
-          },
-          "contentLoadChildNodes": {
-            "type": "boolean"
-          },
-          "mediaKeys": {
-            "type": "array",
-            "items": {
-              "type": "string",
-              "format": "uuid"
-            },
-            "nullable": true
-          },
-          "mediaLoadChildNodes": {
-            "type": "boolean"
-          },
-          "documentTypes": {
-            "type": "array",
-            "items": {
-              "type": "string"
-            },
-            "nullable": true
-          },
-          "mediaTypes": {
-            "type": "array",
-            "items": {
-              "type": "string"
-            },
-            "nullable": true
-          },
-          "dataTypes": {
-            "type": "array",
-            "items": {
-              "type": "string"
-            },
-            "nullable": true
-          },
-          "templates": {
-            "type": "array",
-            "items": {
-              "type": "string"
-            },
-            "nullable": true
-          },
-          "partialViews": {
-            "type": "array",
-            "items": {
-              "type": "string"
-            },
-            "nullable": true
-          },
-          "stylesheets": {
-            "type": "array",
-            "items": {
-              "type": "string"
-            },
-            "nullable": true
-          },
-          "scripts": {
-            "type": "array",
-            "items": {
-              "type": "string"
-            },
-            "nullable": true
-          },
-          "languages": {
-            "type": "array",
-            "items": {
-              "type": "string"
-            },
-            "nullable": true
-          },
-          "dictionaryItems": {
-            "type": "array",
-            "items": {
-              "type": "string"
-            },
-            "nullable": true
-          }
-        },
-        "additionalProperties": false
-      },
       "PagedContentTreeItem": {
         "required": [
           "items",
@@ -8166,11 +7331,7 @@
         },
         "additionalProperties": false
       },
-<<<<<<< HEAD
-      "PagedPackageDefinition": {
-=======
       "PagedLogMessage": {
->>>>>>> fdd059fb
         "required": [
           "items",
           "total"
@@ -8184,9 +7345,6 @@
           "items": {
             "type": "array",
             "items": {
-<<<<<<< HEAD
-              "$ref": "#/components/schemas/PackageDefinition"
-=======
               "$ref": "#/components/schemas/LogMessage"
             }
           }
@@ -8228,7 +7386,6 @@
             "type": "array",
             "items": {
               "$ref": "#/components/schemas/Logger"
->>>>>>> fdd059fb
             }
           }
         },
