--- conflicted
+++ resolved
@@ -973,11 +973,7 @@
         ],
         "operationId": "PostDictionaryUpload",
         "requestBody": {
-<<<<<<< HEAD
           "content": {}
-=======
-          "content": { }
->>>>>>> 525d73d2
         },
         "responses": {
           "200": {
@@ -2435,7 +2431,18 @@
             }
           },
           "200": {
-            "description": "Success"
+            "description": "Success",
+            "content": {
+              "application/json": {
+                "schema": {
+                  "oneOf": [
+                    {
+                      "$ref": "#/components/schemas/LogLevelCountsModel"
+                    }
+                  ]
+                }
+              }
+            }
           }
         }
       }
@@ -7166,11 +7173,7 @@
           },
           "providerProperties": {
             "type": "object",
-<<<<<<< HEAD
             "additionalProperties": {},
-=======
-            "additionalProperties": { },
->>>>>>> 525d73d2
             "nullable": true
           }
         },
@@ -7444,6 +7447,32 @@
         ],
         "type": "integer",
         "format": "int32"
+      },
+      "LogLevelCountsModel": {
+        "type": "object",
+        "properties": {
+          "information": {
+            "type": "integer",
+            "format": "int32"
+          },
+          "debug": {
+            "type": "integer",
+            "format": "int32"
+          },
+          "warning": {
+            "type": "integer",
+            "format": "int32"
+          },
+          "error": {
+            "type": "integer",
+            "format": "int32"
+          },
+          "fatal": {
+            "type": "integer",
+            "format": "int32"
+          }
+        },
+        "additionalProperties": false
       },
       "LogLevelModel": {
         "enum": [
@@ -8969,11 +8998,7 @@
             "nullable": true
           }
         },
-<<<<<<< HEAD
         "additionalProperties": {}
-=======
-        "additionalProperties": { }
->>>>>>> 525d73d2
       },
       "ProfilingStatusModel": {
         "type": "object",
@@ -10453,11 +10478,7 @@
           "authorizationCode": {
             "authorizationUrl": "/umbraco/management/api/v1.0/security/back-office/authorize",
             "tokenUrl": "/umbraco/management/api/v1.0/security/back-office/token",
-<<<<<<< HEAD
             "scopes": {}
-=======
-            "scopes": { }
->>>>>>> 525d73d2
           }
         }
       }
@@ -10465,11 +10486,7 @@
   },
   "security": [
     {
-<<<<<<< HEAD
       "OAuth": []
-=======
-      "OAuth": [ ]
->>>>>>> 525d73d2
     }
   ]
 }