{
  "openapi": "3.0.1",
  "info": {
    "title": "Umbraco Backoffice API",
    "description": "This shows all APIs available in this version of Umbraco - including all the legacy apis that are available for backward compatibility",
    "version": "1.0"
  },
  "paths": {
    "/umbraco/management/api/v1/culture": {
      "get": {
        "tags": [
          "Culture"
        ],
        "operationId": "GetCulture",
        "parameters": [
          {
            "name": "skip",
            "in": "query",
            "schema": {
              "type": "integer",
              "format": "int32",
              "default": 0
            }
          },
          {
            "name": "take",
            "in": "query",
            "schema": {
              "type": "integer",
              "format": "int32",
              "default": 100
            }
          }
        ],
        "responses": {
          "200": {
            "description": "Success",
            "content": {
              "application/json": {
                "schema": {
                  "$ref": "#/components/schemas/PagedCultureModel"
                }
              }
            }
          }
        }
      }
    },
    "/umbraco/management/api/v1/data-type": {
      "post": {
        "tags": [
          "Data Type"
        ],
        "operationId": "PostDataType",
        "requestBody": {
          "content": {
            "application/json": {
              "schema": {
                "$ref": "#/components/schemas/DataTypeCreateModel"
              }
            }
          }
        },
        "responses": {
          "201": {
            "description": "Created"
          },
          "400": {
            "description": "Bad Request",
            "content": {
              "application/json": {
                "schema": {
<<<<<<< HEAD
                  "$ref": "#/components/schemas/ProblemDetails"
=======
                  "$ref": "#/components/schemas/ProblemDetailsModel"
>>>>>>> 59448aea
                }
              }
            }
          },
          "404": {
            "description": "Not Found",
            "content": {
              "application/json": {
                "schema": {
                  "$ref": "#/components/schemas/ProblemDetailsModel"
                }
              }
            }
          }
        }
      }
    },
    "/umbraco/management/api/v1/data-type/{key}": {
      "get": {
        "tags": [
          "Data Type"
        ],
        "operationId": "GetDataTypeByKey",
        "parameters": [
          {
            "name": "key",
            "in": "path",
            "required": true,
            "schema": {
              "type": "string",
              "format": "uuid"
            }
          }
        ],
        "responses": {
          "200": {
            "description": "Success",
            "content": {
              "application/json": {
                "schema": {
                  "$ref": "#/components/schemas/DataTypeModel"
                }
              }
            }
          },
          "404": {
            "description": "Not Found",
            "content": {
              "application/json": {
                "schema": {
                  "$ref": "#/components/schemas/ProblemDetailsModel"
                }
              }
            }
          }
        }
      },
      "delete": {
        "tags": [
          "Data Type"
        ],
        "operationId": "DeleteDataTypeByKey",
        "parameters": [
          {
            "name": "key",
            "in": "path",
            "required": true,
            "schema": {
              "type": "string",
              "format": "uuid"
            }
          }
        ],
        "responses": {
          "200": {
            "description": "Success"
          },
          "400": {
            "description": "Bad Request",
            "content": {
              "application/json": {
                "schema": {
<<<<<<< HEAD
                  "$ref": "#/components/schemas/ProblemDetails"
=======
                  "$ref": "#/components/schemas/ProblemDetailsModel"
>>>>>>> 59448aea
                }
              }
            }
          },
          "404": {
            "description": "Not Found",
            "content": {
              "application/json": {
                "schema": {
                  "$ref": "#/components/schemas/ProblemDetailsModel"
                }
              }
            }
          }
        }
      },
      "put": {
        "tags": [
          "Data Type"
        ],
        "operationId": "PutDataTypeByKey",
        "parameters": [
          {
            "name": "key",
            "in": "path",
            "required": true,
            "schema": {
              "type": "string",
              "format": "uuid"
            }
          }
        ],
        "requestBody": {
          "content": {
            "application/json": {
              "schema": {
                "$ref": "#/components/schemas/DataTypeUpdateModel"
              }
            }
          }
        },
        "responses": {
          "200": {
            "description": "Success"
          },
          "400": {
            "description": "Bad Request",
            "content": {
              "application/json": {
                "schema": {
<<<<<<< HEAD
                  "$ref": "#/components/schemas/ProblemDetails"
                }
              }
            }
          },
          "404": {
            "description": "Not Found",
            "content": {
              "application/json": {
                "schema": {
                  "$ref": "#/components/schemas/ProblemDetails"
                }
              }
            }
          }
        }
      }
    },
    "/umbraco/management/api/v1/data-type/{key}/copy": {
      "post": {
        "tags": [
          "Data Type"
        ],
        "operationId": "PostDataTypeByKeyCopy",
        "parameters": [
          {
            "name": "key",
            "in": "path",
            "required": true,
            "schema": {
              "type": "string",
              "format": "uuid"
            }
          }
        ],
        "requestBody": {
          "content": {
            "application/json": {
              "schema": {
                "$ref": "#/components/schemas/DataTypeCopyModel"
              }
            }
          }
        },
        "responses": {
          "201": {
            "description": "Created"
          },
          "404": {
            "description": "Not Found",
            "content": {
              "application/json": {
                "schema": {
                  "$ref": "#/components/schemas/ProblemDetails"
                }
              }
            }
          }
        }
      }
    },
    "/umbraco/management/api/v1/data-type/{key}/move": {
      "post": {
        "tags": [
          "Data Type"
        ],
        "operationId": "PostDataTypeByKeyMove",
        "parameters": [
          {
            "name": "key",
            "in": "path",
            "required": true,
            "schema": {
              "type": "string",
              "format": "uuid"
            }
          }
        ],
        "requestBody": {
          "content": {
            "application/json": {
              "schema": {
                "$ref": "#/components/schemas/DataTypeMoveModel"
              }
            }
          }
        },
        "responses": {
          "200": {
            "description": "Success"
          },
=======
                  "$ref": "#/components/schemas/ProblemDetailsModel"
                }
              }
            }
          },
>>>>>>> 59448aea
          "404": {
            "description": "Not Found",
            "content": {
              "application/json": {
                "schema": {
                  "$ref": "#/components/schemas/ProblemDetailsModel"
                }
              }
            }
          }
        }
      }
    },
    "/umbraco/management/api/v1/data-type/{key}/references": {
      "get": {
        "tags": [
          "Data Type"
        ],
        "operationId": "GetDataTypeByKeyReferences",
        "parameters": [
          {
            "name": "key",
            "in": "path",
            "required": true,
            "schema": {
              "type": "string",
              "format": "uuid"
            }
          }
        ],
        "responses": {
          "200": {
            "description": "Success",
            "content": {
              "application/json": {
                "schema": {
                  "type": "array",
                  "items": {
                    "$ref": "#/components/schemas/DataTypeReferenceModel"
                  }
                }
              }
            }
          },
          "404": {
            "description": "Not Found",
            "content": {
              "application/json": {
                "schema": {
                  "$ref": "#/components/schemas/ProblemDetailsModel"
                }
              }
            }
          }
        }
      }
    },
    "/umbraco/management/api/v1/data-type/folder": {
      "post": {
        "tags": [
          "Data Type"
        ],
        "operationId": "PostDataTypeFolder",
        "requestBody": {
          "content": {
            "application/json": {
              "schema": {
                "$ref": "#/components/schemas/FolderCreateModel"
              }
            }
          }
        },
        "responses": {
          "201": {
            "description": "Created"
          }
        }
      }
    },
    "/umbraco/management/api/v1/data-type/folder/{key}": {
      "get": {
        "tags": [
          "Data Type"
        ],
        "operationId": "GetDataTypeFolderByKey",
        "parameters": [
          {
            "name": "key",
            "in": "path",
            "required": true,
            "schema": {
              "type": "string",
              "format": "uuid"
            }
          }
        ],
        "responses": {
          "200": {
            "description": "Success",
            "content": {
              "application/json": {
                "schema": {
                  "$ref": "#/components/schemas/FolderModel"
                }
              }
            }
          },
          "404": {
            "description": "Not Found",
            "content": {
              "application/json": {
                "schema": {
                  "$ref": "#/components/schemas/ProblemDetailsModel"
                }
              }
            }
          }
        }
      },
      "delete": {
        "tags": [
          "Data Type"
        ],
        "operationId": "DeleteDataTypeFolderByKey",
        "parameters": [
          {
            "name": "key",
            "in": "path",
            "required": true,
            "schema": {
              "type": "string",
              "format": "uuid"
            }
          }
        ],
        "responses": {
          "200": {
            "description": "Success"
          },
          "404": {
            "description": "Not Found",
            "content": {
              "application/json": {
                "schema": {
                  "$ref": "#/components/schemas/ProblemDetailsModel"
                }
              }
            }
          }
        }
      },
      "put": {
        "tags": [
          "Data Type"
        ],
        "operationId": "PutDataTypeFolderByKey",
        "parameters": [
          {
            "name": "key",
            "in": "path",
            "required": true,
            "schema": {
              "type": "string",
              "format": "uuid"
            }
          }
        ],
        "requestBody": {
          "content": {
            "application/json": {
              "schema": {
                "$ref": "#/components/schemas/FolderUpdateModel"
              }
            }
          }
        },
        "responses": {
          "200": {
            "description": "Success"
          },
          "404": {
            "description": "Not Found",
            "content": {
              "application/json": {
                "schema": {
                  "$ref": "#/components/schemas/ProblemDetailsModel"
                }
              }
            }
          }
        }
      }
    },
    "/umbraco/management/api/v1/tree/data-type/children": {
      "get": {
        "tags": [
          "Data Type"
        ],
        "operationId": "GetTreeDataTypeChildren",
        "parameters": [
          {
            "name": "parentKey",
            "in": "query",
            "schema": {
              "type": "string",
              "format": "uuid"
            }
          },
          {
            "name": "skip",
            "in": "query",
            "schema": {
              "type": "integer",
              "format": "int32",
              "default": 0
            }
          },
          {
            "name": "take",
            "in": "query",
            "schema": {
              "type": "integer",
              "format": "int32",
              "default": 100
            }
          },
          {
            "name": "foldersOnly",
            "in": "query",
            "schema": {
              "type": "boolean",
              "default": false
            }
          }
        ],
        "responses": {
          "200": {
            "description": "Success",
            "content": {
              "application/json": {
                "schema": {
                  "$ref": "#/components/schemas/PagedFolderTreeItemModel"
                }
              }
            }
          }
        }
      }
    },
    "/umbraco/management/api/v1/tree/data-type/item": {
      "get": {
        "tags": [
          "Data Type"
        ],
        "operationId": "GetTreeDataTypeItem",
        "parameters": [
          {
            "name": "key",
            "in": "query",
            "schema": {
              "type": "array",
              "items": {
                "type": "string",
                "format": "uuid"
              }
            }
          }
        ],
        "responses": {
          "200": {
            "description": "Success",
            "content": {
              "application/json": {
                "schema": {
                  "type": "array",
                  "items": {
                    "$ref": "#/components/schemas/FolderTreeItemModel"
                  }
                }
              }
            }
          }
        }
      }
    },
    "/umbraco/management/api/v1/tree/data-type/root": {
      "get": {
        "tags": [
          "Data Type"
        ],
        "operationId": "GetTreeDataTypeRoot",
        "parameters": [
          {
            "name": "skip",
            "in": "query",
            "schema": {
              "type": "integer",
              "format": "int32",
              "default": 0
            }
          },
          {
            "name": "take",
            "in": "query",
            "schema": {
              "type": "integer",
              "format": "int32",
              "default": 100
            }
          },
          {
            "name": "foldersOnly",
            "in": "query",
            "schema": {
              "type": "boolean",
              "default": false
            }
          }
        ],
        "responses": {
          "200": {
            "description": "Success",
            "content": {
              "application/json": {
                "schema": {
                  "$ref": "#/components/schemas/PagedFolderTreeItemModel"
                }
              }
            }
          }
        }
      }
    },
    "/umbraco/management/api/v1/dictionary": {
      "get": {
        "tags": [
          "Dictionary"
        ],
        "operationId": "GetDictionary",
        "parameters": [
          {
            "name": "skip",
            "in": "query",
            "schema": {
              "type": "integer",
              "format": "int32",
              "default": 0
            }
          },
          {
            "name": "take",
            "in": "query",
            "schema": {
              "type": "integer",
              "format": "int32",
              "default": 100
            }
          }
        ],
        "responses": {
          "200": {
            "description": "Success",
            "content": {
              "application/json": {
                "schema": {
                  "$ref": "#/components/schemas/PagedDictionaryOverviewModel"
                }
              }
            }
          }
        }
      },
      "post": {
        "tags": [
          "Dictionary"
        ],
        "operationId": "PostDictionary",
        "requestBody": {
          "content": {
            "application/json": {
              "schema": {
                "$ref": "#/components/schemas/DictionaryItemCreateModel"
              }
            }
          }
        },
        "responses": {
          "201": {
            "description": "Created"
          },
          "404": {
            "description": "Not Found",
            "content": {
              "application/json": {
                "schema": {
                  "$ref": "#/components/schemas/ProblemDetailsModel"
                }
              }
            }
          },
          "400": {
            "description": "Bad Request",
            "content": {
              "application/json": {
                "schema": {
                  "$ref": "#/components/schemas/ProblemDetailsModel"
                }
              }
            }
          },
          "409": {
            "description": "Conflict",
            "content": {
              "application/json": {
                "schema": {
                  "$ref": "#/components/schemas/ProblemDetailsModel"
                }
              }
            }
          }
        }
      }
    },
    "/umbraco/management/api/v1/dictionary/{key}": {
      "get": {
        "tags": [
          "Dictionary"
        ],
        "operationId": "GetDictionaryByKey",
        "parameters": [
          {
            "name": "key",
            "in": "path",
            "required": true,
            "schema": {
              "type": "string",
              "format": "uuid"
            }
          }
        ],
        "responses": {
          "200": {
            "description": "Success",
            "content": {
              "application/json": {
                "schema": {
                  "$ref": "#/components/schemas/DictionaryItemModel"
                }
              }
            }
          },
          "404": {
            "description": "Not Found",
            "content": {
              "application/json": {
                "schema": {
                  "$ref": "#/components/schemas/ProblemDetailsModel"
                }
              }
            }
          }
        }
      },
      "delete": {
        "tags": [
          "Dictionary"
        ],
        "operationId": "DeleteDictionaryByKey",
        "parameters": [
          {
            "name": "key",
            "in": "path",
            "required": true,
            "schema": {
              "type": "string",
              "format": "uuid"
            }
          }
        ],
        "responses": {
          "200": {
            "description": "Success"
          },
          "400": {
            "description": "Bad Request",
            "content": {
              "application/json": {
                "schema": {
                  "$ref": "#/components/schemas/ProblemDetailsModel"
                }
              }
            }
          },
          "404": {
            "description": "Not Found",
            "content": {
              "application/json": {
                "schema": {
                  "$ref": "#/components/schemas/ProblemDetailsModel"
                }
              }
            }
          }
        }
      },
      "put": {
        "tags": [
          "Dictionary"
        ],
        "operationId": "PutDictionaryByKey",
        "parameters": [
          {
            "name": "key",
            "in": "path",
            "required": true,
            "schema": {
              "type": "string",
              "format": "uuid"
            }
          }
        ],
        "requestBody": {
          "content": {
            "application/json": {
              "schema": {
                "$ref": "#/components/schemas/DictionaryItemUpdateModel"
              }
            }
          }
        },
        "responses": {
          "200": {
            "description": "Success"
          },
          "400": {
            "description": "Bad Request",
            "content": {
              "application/json": {
                "schema": {
                  "$ref": "#/components/schemas/ProblemDetailsModel"
                }
              }
            }
          },
          "404": {
            "description": "Not Found",
            "content": {
              "application/json": {
                "schema": {
                  "$ref": "#/components/schemas/ProblemDetailsModel"
                }
              }
            }
          }
        }
      }
    },
    "/umbraco/management/api/v1/dictionary/export/{key}": {
      "get": {
        "tags": [
          "Dictionary"
        ],
        "operationId": "GetDictionaryExportByKey",
        "parameters": [
          {
            "name": "key",
            "in": "path",
            "required": true,
            "schema": {
              "type": "string",
              "format": "uuid"
            }
          },
          {
            "name": "includeChildren",
            "in": "query",
            "schema": {
              "type": "boolean",
              "default": false
            }
          }
        ],
        "responses": {
          "200": {
            "description": "Success",
            "content": {
              "application/json": {
                "schema": {
                  "type": "string",
                  "format": "binary"
                }
              }
            }
          },
          "404": {
            "description": "Not Found",
            "content": {
              "application/json": {
                "schema": {
                  "$ref": "#/components/schemas/NotFoundResultModel"
                }
              }
            }
          }
        }
      }
    },
    "/umbraco/management/api/v1/dictionary/import": {
      "post": {
        "tags": [
          "Dictionary"
        ],
        "operationId": "PostDictionaryImport",
        "parameters": [
          {
            "name": "file",
            "in": "query",
            "schema": {
              "type": "string"
            }
          },
          {
            "name": "parentId",
            "in": "query",
            "schema": {
              "type": "integer",
              "format": "int32"
            }
          }
        ],
        "responses": {
          "200": {
            "description": "Success",
            "content": {
              "application/json": {
                "schema": {
                  "$ref": "#/components/schemas/ContentResultModel"
                }
              }
            }
          },
          "404": {
            "description": "Not Found",
            "content": {
              "application/json": {
                "schema": {
                  "$ref": "#/components/schemas/NotFoundResultModel"
                }
              }
            }
          }
        }
      }
    },
    "/umbraco/management/api/v1/dictionary/upload": {
      "post": {
        "tags": [
          "Dictionary"
        ],
        "operationId": "PostDictionaryUpload",
        "requestBody": {
          "content": { }
        },
        "responses": {
          "200": {
            "description": "Success",
            "content": {
              "application/json": {
                "schema": {
                  "$ref": "#/components/schemas/DictionaryImportModel"
                }
              }
            }
          },
          "400": {
            "description": "Bad Request",
            "content": {
              "application/json": {
                "schema": {
                  "$ref": "#/components/schemas/ProblemDetailsModel"
                }
              }
            }
          }
        }
      }
    },
    "/umbraco/management/api/v1/tree/dictionary/children": {
      "get": {
        "tags": [
          "Dictionary"
        ],
        "operationId": "GetTreeDictionaryChildren",
        "parameters": [
          {
            "name": "parentKey",
            "in": "query",
            "schema": {
              "type": "string",
              "format": "uuid"
            }
          },
          {
            "name": "skip",
            "in": "query",
            "schema": {
              "type": "integer",
              "format": "int32",
              "default": 0
            }
          },
          {
            "name": "take",
            "in": "query",
            "schema": {
              "type": "integer",
              "format": "int32",
              "default": 100
            }
          }
        ],
        "responses": {
          "200": {
            "description": "Success",
            "content": {
              "application/json": {
                "schema": {
                  "$ref": "#/components/schemas/PagedEntityTreeItemModel"
                }
              }
            }
          }
        }
      }
    },
    "/umbraco/management/api/v1/tree/dictionary/item": {
      "get": {
        "tags": [
          "Dictionary"
        ],
        "operationId": "GetTreeDictionaryItem",
        "parameters": [
          {
            "name": "key",
            "in": "query",
            "schema": {
              "type": "array",
              "items": {
                "type": "string",
                "format": "uuid"
              }
            }
          }
        ],
        "responses": {
          "200": {
            "description": "Success",
            "content": {
              "application/json": {
                "schema": {
                  "type": "array",
                  "items": {
                    "$ref": "#/components/schemas/FolderTreeItemModel"
                  }
                }
              }
            }
          }
        }
      }
    },
    "/umbraco/management/api/v1/tree/dictionary/root": {
      "get": {
        "tags": [
          "Dictionary"
        ],
        "operationId": "GetTreeDictionaryRoot",
        "parameters": [
          {
            "name": "skip",
            "in": "query",
            "schema": {
              "type": "integer",
              "format": "int32",
              "default": 0
            }
          },
          {
            "name": "take",
            "in": "query",
            "schema": {
              "type": "integer",
              "format": "int32",
              "default": 100
            }
          }
        ],
        "responses": {
          "200": {
            "description": "Success",
            "content": {
              "application/json": {
                "schema": {
                  "$ref": "#/components/schemas/PagedEntityTreeItemModel"
                }
              }
            }
          }
        }
      }
    },
    "/umbraco/management/api/v1/tree/document-blueprint/item": {
      "get": {
        "tags": [
          "Document Blueprint"
        ],
        "operationId": "GetTreeDocumentBlueprintItem",
        "parameters": [
          {
            "name": "key",
            "in": "query",
            "schema": {
              "type": "array",
              "items": {
                "type": "string",
                "format": "uuid"
              }
            }
          }
        ],
        "responses": {
          "200": {
            "description": "Success",
            "content": {
              "application/json": {
                "schema": {
                  "type": "array",
                  "items": {
                    "$ref": "#/components/schemas/DocumentBlueprintTreeItemModel"
                  }
                }
              }
            }
          }
        }
      }
    },
    "/umbraco/management/api/v1/tree/document-blueprint/root": {
      "get": {
        "tags": [
          "Document Blueprint"
        ],
        "operationId": "GetTreeDocumentBlueprintRoot",
        "parameters": [
          {
            "name": "skip",
            "in": "query",
            "schema": {
              "type": "integer",
              "format": "int32",
              "default": 0
            }
          },
          {
            "name": "take",
            "in": "query",
            "schema": {
              "type": "integer",
              "format": "int32",
              "default": 100
            }
          }
        ],
        "responses": {
          "200": {
            "description": "Success",
            "content": {
              "application/json": {
                "schema": {
                  "$ref": "#/components/schemas/PagedDocumentBlueprintTreeItemModel"
                }
              }
            }
          }
        }
      }
    },
    "/umbraco/management/api/v1/tree/document-type/children": {
      "get": {
        "tags": [
          "Document Type"
        ],
        "operationId": "GetTreeDocumentTypeChildren",
        "parameters": [
          {
            "name": "parentKey",
            "in": "query",
            "schema": {
              "type": "string",
              "format": "uuid"
            }
          },
          {
            "name": "skip",
            "in": "query",
            "schema": {
              "type": "integer",
              "format": "int32",
              "default": 0
            }
          },
          {
            "name": "take",
            "in": "query",
            "schema": {
              "type": "integer",
              "format": "int32",
              "default": 100
            }
          },
          {
            "name": "foldersOnly",
            "in": "query",
            "schema": {
              "type": "boolean",
              "default": false
            }
          }
        ],
        "responses": {
          "200": {
            "description": "Success",
            "content": {
              "application/json": {
                "schema": {
                  "$ref": "#/components/schemas/PagedDocumentTypeTreeItemModel"
                }
              }
            }
          }
        }
      }
    },
    "/umbraco/management/api/v1/tree/document-type/item": {
      "get": {
        "tags": [
          "Document Type"
        ],
        "operationId": "GetTreeDocumentTypeItem",
        "parameters": [
          {
            "name": "key",
            "in": "query",
            "schema": {
              "type": "array",
              "items": {
                "type": "string",
                "format": "uuid"
              }
            }
          }
        ],
        "responses": {
          "200": {
            "description": "Success",
            "content": {
              "application/json": {
                "schema": {
                  "type": "array",
                  "items": {
                    "$ref": "#/components/schemas/DocumentTypeTreeItemModel"
                  }
                }
              }
            }
          }
        }
      }
    },
    "/umbraco/management/api/v1/tree/document-type/root": {
      "get": {
        "tags": [
          "Document Type"
        ],
        "operationId": "GetTreeDocumentTypeRoot",
        "parameters": [
          {
            "name": "skip",
            "in": "query",
            "schema": {
              "type": "integer",
              "format": "int32",
              "default": 0
            }
          },
          {
            "name": "take",
            "in": "query",
            "schema": {
              "type": "integer",
              "format": "int32",
              "default": 100
            }
          },
          {
            "name": "foldersOnly",
            "in": "query",
            "schema": {
              "type": "boolean",
              "default": false
            }
          }
        ],
        "responses": {
          "200": {
            "description": "Success",
            "content": {
              "application/json": {
                "schema": {
                  "$ref": "#/components/schemas/PagedDocumentTypeTreeItemModel"
                }
              }
            }
          }
        }
      }
    },
    "/umbraco/management/api/v1/recycle-bin/document/children": {
      "get": {
        "tags": [
          "Document"
        ],
        "operationId": "GetRecycleBinDocumentChildren",
        "parameters": [
          {
            "name": "parentKey",
            "in": "query",
            "schema": {
              "type": "string",
              "format": "uuid"
            }
          },
          {
            "name": "skip",
            "in": "query",
            "schema": {
              "type": "integer",
              "format": "int32",
              "default": 0
            }
          },
          {
            "name": "take",
            "in": "query",
            "schema": {
              "type": "integer",
              "format": "int32",
              "default": 100
            }
          }
        ],
        "responses": {
          "401": {
            "description": "Unauthorized",
            "content": {
              "application/json": {
                "schema": {
                  "$ref": "#/components/schemas/ProblemDetailsModel"
                }
              }
            }
          },
          "200": {
            "description": "Success",
            "content": {
              "application/json": {
                "schema": {
                  "$ref": "#/components/schemas/PagedRecycleBinItemModel"
                }
              }
            }
          }
        }
      }
    },
    "/umbraco/management/api/v1/recycle-bin/document/root": {
      "get": {
        "tags": [
          "Document"
        ],
        "operationId": "GetRecycleBinDocumentRoot",
        "parameters": [
          {
            "name": "skip",
            "in": "query",
            "schema": {
              "type": "integer",
              "format": "int32",
              "default": 0
            }
          },
          {
            "name": "take",
            "in": "query",
            "schema": {
              "type": "integer",
              "format": "int32",
              "default": 100
            }
          }
        ],
        "responses": {
          "401": {
            "description": "Unauthorized",
            "content": {
              "application/json": {
                "schema": {
                  "$ref": "#/components/schemas/ProblemDetailsModel"
                }
              }
            }
          },
          "200": {
            "description": "Success",
            "content": {
              "application/json": {
                "schema": {
                  "$ref": "#/components/schemas/PagedRecycleBinItemModel"
                }
              }
            }
          }
        }
      }
    },
    "/umbraco/management/api/v1/tree/document/children": {
      "get": {
        "tags": [
          "Document"
        ],
        "operationId": "GetTreeDocumentChildren",
        "parameters": [
          {
            "name": "parentKey",
            "in": "query",
            "schema": {
              "type": "string",
              "format": "uuid"
            }
          },
          {
            "name": "skip",
            "in": "query",
            "schema": {
              "type": "integer",
              "format": "int32",
              "default": 0
            }
          },
          {
            "name": "take",
            "in": "query",
            "schema": {
              "type": "integer",
              "format": "int32",
              "default": 100
            }
          },
          {
            "name": "dataTypeKey",
            "in": "query",
            "schema": {
              "type": "string",
              "format": "uuid"
            }
          },
          {
            "name": "culture",
            "in": "query",
            "schema": {
              "type": "string"
            }
          }
        ],
        "responses": {
          "200": {
            "description": "Success",
            "content": {
              "application/json": {
                "schema": {
                  "$ref": "#/components/schemas/PagedDocumentTreeItemModel"
                }
              }
            }
          }
        }
      }
    },
    "/umbraco/management/api/v1/tree/document/item": {
      "get": {
        "tags": [
          "Document"
        ],
        "operationId": "GetTreeDocumentItem",
        "parameters": [
          {
            "name": "key",
            "in": "query",
            "schema": {
              "type": "array",
              "items": {
                "type": "string",
                "format": "uuid"
              }
            }
          },
          {
            "name": "dataTypeKey",
            "in": "query",
            "schema": {
              "type": "string",
              "format": "uuid"
            }
          },
          {
            "name": "culture",
            "in": "query",
            "schema": {
              "type": "string"
            }
          }
        ],
        "responses": {
          "200": {
            "description": "Success",
            "content": {
              "application/json": {
                "schema": {
                  "type": "array",
                  "items": {
                    "$ref": "#/components/schemas/DocumentTreeItemModel"
                  }
                }
              }
            }
          }
        }
      }
    },
    "/umbraco/management/api/v1/tree/document/root": {
      "get": {
        "tags": [
          "Document"
        ],
        "operationId": "GetTreeDocumentRoot",
        "parameters": [
          {
            "name": "skip",
            "in": "query",
            "schema": {
              "type": "integer",
              "format": "int32",
              "default": 0
            }
          },
          {
            "name": "take",
            "in": "query",
            "schema": {
              "type": "integer",
              "format": "int32",
              "default": 100
            }
          },
          {
            "name": "dataTypeKey",
            "in": "query",
            "schema": {
              "type": "string",
              "format": "uuid"
            }
          },
          {
            "name": "culture",
            "in": "query",
            "schema": {
              "type": "string"
            }
          }
        ],
        "responses": {
          "200": {
            "description": "Success",
            "content": {
              "application/json": {
                "schema": {
                  "$ref": "#/components/schemas/PagedDocumentTreeItemModel"
                }
              }
            }
          }
        }
      }
    },
    "/umbraco/management/api/v1/health-check-group": {
      "get": {
        "tags": [
          "Health Check"
        ],
        "operationId": "GetHealthCheckGroup",
        "parameters": [
          {
            "name": "skip",
            "in": "query",
            "schema": {
              "type": "integer",
              "format": "int32",
              "default": 0
            }
          },
          {
            "name": "take",
            "in": "query",
            "schema": {
              "type": "integer",
              "format": "int32",
              "default": 100
            }
          }
        ],
        "responses": {
          "200": {
            "description": "Success",
            "content": {
              "application/json": {
                "schema": {
                  "$ref": "#/components/schemas/PagedHealthCheckGroupModel"
                }
              }
            }
          }
        }
      }
    },
    "/umbraco/management/api/v1/health-check-group/{name}": {
      "get": {
        "tags": [
          "Health Check"
        ],
        "operationId": "GetHealthCheckGroupByName",
        "parameters": [
          {
            "name": "name",
            "in": "path",
            "required": true,
            "schema": {
              "type": "string"
            }
          }
        ],
        "responses": {
          "404": {
            "description": "Not Found",
            "content": {
              "application/json": {
                "schema": {
                  "$ref": "#/components/schemas/NotFoundResultModel"
                }
              }
            }
          },
          "200": {
            "description": "Success",
            "content": {
              "application/json": {
                "schema": {
                  "$ref": "#/components/schemas/HealthCheckGroupWithResultModel"
                }
              }
            }
          }
        }
      }
    },
    "/umbraco/management/api/v1/health-check/execute-action": {
      "post": {
        "tags": [
          "Health Check"
        ],
        "operationId": "PostHealthCheckExecuteAction",
        "requestBody": {
          "content": {
            "application/json": {
              "schema": {
                "$ref": "#/components/schemas/HealthCheckActionModel"
              }
            }
          }
        },
        "responses": {
          "400": {
            "description": "Bad Request",
            "content": {
              "application/json": {
                "schema": {
                  "$ref": "#/components/schemas/ProblemDetailsModel"
                }
              }
            }
          },
          "200": {
            "description": "Success",
            "content": {
              "application/json": {
                "schema": {
                  "$ref": "#/components/schemas/HealthCheckResultModel"
                }
              }
            }
          }
        }
      }
    },
    "/umbraco/management/api/v1/help": {
      "get": {
        "tags": [
          "Help"
        ],
        "operationId": "GetHelp",
        "parameters": [
          {
            "name": "section",
            "in": "query",
            "schema": {
              "type": "string"
            }
          },
          {
            "name": "tree",
            "in": "query",
            "schema": {
              "type": "string"
            }
          },
          {
            "name": "skip",
            "in": "query",
            "schema": {
              "type": "integer",
              "format": "int32"
            }
          },
          {
            "name": "take",
            "in": "query",
            "schema": {
              "type": "integer",
              "format": "int32"
            }
          },
          {
            "name": "baseUrl",
            "in": "query",
            "schema": {
              "type": "string",
              "default": "https://our.umbraco.com"
            }
          }
        ],
        "responses": {
          "400": {
            "description": "Bad Request",
            "content": {
              "application/json": {
                "schema": {
                  "$ref": "#/components/schemas/ProblemDetailsModel"
                }
              }
            }
          },
          "200": {
            "description": "Success",
            "content": {
              "application/json": {
                "schema": {
                  "$ref": "#/components/schemas/PagedHelpPageModel"
                }
              }
            }
          }
        }
      }
    },
    "/umbraco/management/api/v1/indexer": {
      "get": {
        "tags": [
          "Indexer"
        ],
        "operationId": "GetIndexer",
        "parameters": [
          {
            "name": "skip",
            "in": "query",
            "schema": {
              "type": "integer",
              "format": "int32"
            }
          },
          {
            "name": "take",
            "in": "query",
            "schema": {
              "type": "integer",
              "format": "int32"
            }
          }
        ],
        "responses": {
          "200": {
            "description": "Success",
            "content": {
              "application/json": {
                "schema": {
                  "$ref": "#/components/schemas/PagedIndexModel"
                }
              }
            }
          }
        }
      }
    },
    "/umbraco/management/api/v1/indexer/{indexName}": {
      "get": {
        "tags": [
          "Indexer"
        ],
        "operationId": "GetIndexerByIndexName",
        "parameters": [
          {
            "name": "indexName",
            "in": "path",
            "required": true,
            "schema": {
              "type": "string"
            }
          }
        ],
        "responses": {
          "400": {
            "description": "Bad Request",
            "content": {
              "application/json": {
                "schema": {
                  "$ref": "#/components/schemas/ProblemDetailsModel"
                }
              }
            }
          },
          "200": {
            "description": "Success",
            "content": {
              "application/json": {
                "schema": {
                  "$ref": "#/components/schemas/IndexModel"
                }
              }
            }
          }
        }
      }
    },
    "/umbraco/management/api/v1/indexer/{indexName}/rebuild": {
      "post": {
        "tags": [
          "Indexer"
        ],
        "operationId": "PostIndexerByIndexNameRebuild",
        "parameters": [
          {
            "name": "indexName",
            "in": "path",
            "required": true,
            "schema": {
              "type": "string"
            }
          }
        ],
        "responses": {
          "400": {
            "description": "Bad Request",
            "content": {
              "application/json": {
                "schema": {
                  "$ref": "#/components/schemas/ProblemDetailsModel"
                }
              }
            }
          },
          "200": {
            "description": "Success",
            "content": {
              "application/json": {
                "schema": {
                  "$ref": "#/components/schemas/OkResultModel"
                }
              }
            }
          }
        }
      }
    },
    "/umbraco/management/api/v1/install/settings": {
      "get": {
        "tags": [
          "Install"
        ],
        "operationId": "GetInstallSettings",
        "responses": {
          "400": {
            "description": "Bad Request",
            "content": {
              "application/json": {
                "schema": {
                  "$ref": "#/components/schemas/ProblemDetailsModel"
                }
              }
            }
          },
          "428": {
            "description": "Client Error",
            "content": {
              "application/json": {
                "schema": {
                  "$ref": "#/components/schemas/ProblemDetailsModel"
                }
              }
            }
          },
          "200": {
            "description": "Success",
            "content": {
              "application/json": {
                "schema": {
                  "$ref": "#/components/schemas/InstallSettingsModel"
                }
              }
            }
          }
        }
      }
    },
    "/umbraco/management/api/v1/install/setup": {
      "post": {
        "tags": [
          "Install"
        ],
        "operationId": "PostInstallSetup",
        "requestBody": {
          "content": {
            "application/json": {
              "schema": {
                "$ref": "#/components/schemas/InstallModel"
              }
            }
          }
        },
        "responses": {
          "400": {
            "description": "Bad Request",
            "content": {
              "application/json": {
                "schema": {
                  "$ref": "#/components/schemas/ProblemDetailsModel"
                }
              }
            }
          },
          "428": {
            "description": "Client Error",
            "content": {
              "application/json": {
                "schema": {
                  "$ref": "#/components/schemas/ProblemDetailsModel"
                }
              }
            }
          },
          "200": {
            "description": "Success"
          }
        }
      }
    },
    "/umbraco/management/api/v1/install/validate-database": {
      "post": {
        "tags": [
          "Install"
        ],
        "operationId": "PostInstallValidateDatabase",
        "requestBody": {
          "content": {
            "application/json": {
              "schema": {
                "$ref": "#/components/schemas/DatabaseInstallModel"
              }
            }
          }
        },
        "responses": {
          "400": {
            "description": "Bad Request",
            "content": {
              "application/json": {
                "schema": {
                  "$ref": "#/components/schemas/ProblemDetailsModel"
                }
              }
            }
          },
          "200": {
            "description": "Success"
          }
        }
      }
    },
    "/umbraco/management/api/v1/language": {
      "get": {
        "tags": [
          "Language"
        ],
        "operationId": "GetLanguage",
        "parameters": [
          {
            "name": "skip",
            "in": "query",
            "schema": {
              "type": "integer",
              "format": "int32",
              "default": 0
            }
          },
          {
            "name": "take",
            "in": "query",
            "schema": {
              "type": "integer",
              "format": "int32",
              "default": 100
            }
          }
        ],
        "responses": {
          "200": {
            "description": "Success",
            "content": {
              "application/json": {
                "schema": {
                  "$ref": "#/components/schemas/PagedLanguageModel"
                }
              }
            }
          }
        }
      },
      "post": {
        "tags": [
          "Language"
        ],
        "operationId": "PostLanguage",
        "requestBody": {
          "content": {
            "application/json": {
              "schema": {
                "$ref": "#/components/schemas/LanguageCreateModel"
              }
            }
          }
        },
        "responses": {
          "404": {
            "description": "Not Found",
            "content": {
              "application/json": {
                "schema": {
                  "$ref": "#/components/schemas/ProblemDetailsModel"
                }
              }
            }
          },
          "400": {
            "description": "Bad Request",
            "content": {
              "application/json": {
                "schema": {
                  "$ref": "#/components/schemas/ProblemDetailsModel"
                }
              }
            }
          },
          "201": {
            "description": "Created"
          }
        }
      }
    },
    "/umbraco/management/api/v1/language/{isoCode}": {
      "get": {
        "tags": [
          "Language"
        ],
        "operationId": "GetLanguageByIsoCode",
        "parameters": [
          {
            "name": "isoCode",
            "in": "path",
            "required": true,
            "schema": {
              "type": "string"
            }
          }
        ],
        "responses": {
          "404": {
            "description": "Not Found",
            "content": {
              "application/json": {
                "schema": {
                  "$ref": "#/components/schemas/ProblemDetailsModel"
                }
              }
            }
          },
          "200": {
            "description": "Success",
            "content": {
              "application/json": {
                "schema": {
                  "$ref": "#/components/schemas/LanguageModel"
                }
              }
            }
          }
        }
      },
      "delete": {
        "tags": [
          "Language"
        ],
        "operationId": "DeleteLanguageByIsoCode",
        "parameters": [
          {
            "name": "isoCode",
            "in": "path",
            "required": true,
            "schema": {
              "type": "string"
            }
          }
        ],
        "responses": {
          "400": {
            "description": "Bad Request",
            "content": {
              "application/json": {
                "schema": {
                  "$ref": "#/components/schemas/ProblemDetailsModel"
                }
              }
            }
          },
          "404": {
            "description": "Not Found",
            "content": {
              "application/json": {
                "schema": {
                  "$ref": "#/components/schemas/ProblemDetailsModel"
                }
              }
            }
          },
          "200": {
            "description": "Success"
          }
        }
      },
      "put": {
        "tags": [
          "Language"
        ],
        "operationId": "PutLanguageByIsoCode",
        "parameters": [
          {
            "name": "isoCode",
            "in": "path",
            "required": true,
            "schema": {
              "type": "string"
            }
          }
        ],
        "requestBody": {
          "content": {
            "application/json": {
              "schema": {
                "$ref": "#/components/schemas/LanguageUpdateModel"
              }
            }
          }
        },
        "responses": {
          "404": {
            "description": "Not Found",
            "content": {
              "application/json": {
                "schema": {
                  "$ref": "#/components/schemas/NotFoundResultModel"
                }
              }
            }
          },
          "400": {
            "description": "Bad Request",
            "content": {
              "application/json": {
                "schema": {
                  "$ref": "#/components/schemas/ProblemDetailsModel"
                }
              }
            }
          },
          "200": {
            "description": "Success"
          }
        }
      }
    },
    "/umbraco/management/api/v1/log-viewer/level": {
      "get": {
        "tags": [
          "Log Viewer"
        ],
        "operationId": "GetLogViewerLevel",
        "parameters": [
          {
            "name": "skip",
            "in": "query",
            "schema": {
              "type": "integer",
              "format": "int32",
              "default": 0
            }
          },
          {
            "name": "take",
            "in": "query",
            "schema": {
              "type": "integer",
              "format": "int32",
              "default": 100
            }
          }
        ],
        "responses": {
          "200": {
            "description": "Success",
            "content": {
              "application/json": {
                "schema": {
                  "$ref": "#/components/schemas/PagedLoggerModel"
                }
              }
            }
          }
        }
      }
    },
    "/umbraco/management/api/v1/log-viewer/level-count": {
      "get": {
        "tags": [
          "Log Viewer"
        ],
        "operationId": "GetLogViewerLevelCount",
        "parameters": [
          {
            "name": "startDate",
            "in": "query",
            "schema": {
              "type": "string",
              "format": "date-time"
            }
          },
          {
            "name": "endDate",
            "in": "query",
            "schema": {
              "type": "string",
              "format": "date-time"
            }
          }
        ],
        "responses": {
          "400": {
            "description": "Bad Request",
            "content": {
              "application/json": {
                "schema": {
                  "$ref": "#/components/schemas/ProblemDetailsModel"
                }
              }
            }
          },
          "200": {
            "description": "Success"
          }
        }
      }
    },
    "/umbraco/management/api/v1/log-viewer/log": {
      "get": {
        "tags": [
          "Log Viewer"
        ],
        "operationId": "GetLogViewerLog",
        "parameters": [
          {
            "name": "skip",
            "in": "query",
            "schema": {
              "type": "integer",
              "format": "int32",
              "default": 0
            }
          },
          {
            "name": "take",
            "in": "query",
            "schema": {
              "type": "integer",
              "format": "int32",
              "default": 100
            }
          },
          {
            "name": "orderDirection",
            "in": "query",
            "schema": {
              "$ref": "#/components/schemas/DirectionModel"
            }
          },
          {
            "name": "filterExpression",
            "in": "query",
            "schema": {
              "type": "string"
            }
          },
          {
            "name": "logLevel",
            "in": "query",
            "schema": {
              "type": "array",
              "items": {
                "$ref": "#/components/schemas/LogLevelModel"
              }
            }
          },
          {
            "name": "startDate",
            "in": "query",
            "schema": {
              "type": "string",
              "format": "date-time"
            }
          },
          {
            "name": "endDate",
            "in": "query",
            "schema": {
              "type": "string",
              "format": "date-time"
            }
          }
        ],
        "responses": {
          "200": {
            "description": "Success",
            "content": {
              "application/json": {
                "schema": {
                  "$ref": "#/components/schemas/PagedLogMessageModel"
                }
              }
            }
          }
        }
      }
    },
    "/umbraco/management/api/v1/log-viewer/message-template": {
      "get": {
        "tags": [
          "Log Viewer"
        ],
        "operationId": "GetLogViewerMessageTemplate",
        "parameters": [
          {
            "name": "skip",
            "in": "query",
            "schema": {
              "type": "integer",
              "format": "int32",
              "default": 0
            }
          },
          {
            "name": "take",
            "in": "query",
            "schema": {
              "type": "integer",
              "format": "int32",
              "default": 100
            }
          },
          {
            "name": "startDate",
            "in": "query",
            "schema": {
              "type": "string",
              "format": "date-time"
            }
          },
          {
            "name": "endDate",
            "in": "query",
            "schema": {
              "type": "string",
              "format": "date-time"
            }
          }
        ],
        "responses": {
          "400": {
            "description": "Bad Request",
            "content": {
              "application/json": {
                "schema": {
                  "$ref": "#/components/schemas/ProblemDetailsModel"
                }
              }
            }
          },
          "200": {
            "description": "Success",
            "content": {
              "application/json": {
                "schema": {
                  "$ref": "#/components/schemas/PagedLogTemplateModel"
                }
              }
            }
          }
        }
      }
    },
    "/umbraco/management/api/v1/log-viewer/saved-search": {
      "get": {
        "tags": [
          "Log Viewer"
        ],
        "operationId": "GetLogViewerSavedSearch",
        "parameters": [
          {
            "name": "skip",
            "in": "query",
            "schema": {
              "type": "integer",
              "format": "int32",
              "default": 0
            }
          },
          {
            "name": "take",
            "in": "query",
            "schema": {
              "type": "integer",
              "format": "int32",
              "default": 100
            }
          }
        ],
        "responses": {
          "200": {
            "description": "Success",
            "content": {
              "application/json": {
                "schema": {
                  "$ref": "#/components/schemas/PagedSavedLogSearchModel"
                }
              }
            }
          }
        }
      },
      "post": {
        "tags": [
          "Log Viewer"
        ],
        "operationId": "PostLogViewerSavedSearch",
        "requestBody": {
          "content": {
            "application/json": {
              "schema": {
                "$ref": "#/components/schemas/SavedLogSearchModel"
              }
            }
          }
        },
        "responses": {
          "400": {
            "description": "Bad Request",
            "content": {
              "application/json": {
                "schema": {
                  "$ref": "#/components/schemas/ProblemDetailsModel"
                }
              }
            }
          },
          "201": {
            "description": "Created"
          }
        }
      }
    },
    "/umbraco/management/api/v1/log-viewer/saved-search/{name}": {
      "get": {
        "tags": [
          "Log Viewer"
        ],
        "operationId": "GetLogViewerSavedSearchByName",
        "parameters": [
          {
            "name": "name",
            "in": "path",
            "required": true,
            "schema": {
              "type": "string"
            }
          }
        ],
        "responses": {
          "404": {
            "description": "Not Found",
            "content": {
              "application/json": {
                "schema": {
                  "$ref": "#/components/schemas/NotFoundResultModel"
                }
              }
            }
          },
          "200": {
            "description": "Success",
            "content": {
              "application/json": {
                "schema": {
                  "$ref": "#/components/schemas/SavedLogSearchModel"
                }
              }
            }
          }
        }
      },
      "delete": {
        "tags": [
          "Log Viewer"
        ],
        "operationId": "DeleteLogViewerSavedSearchByName",
        "parameters": [
          {
            "name": "name",
            "in": "path",
            "required": true,
            "schema": {
              "type": "string"
            }
          }
        ],
        "responses": {
          "404": {
            "description": "Not Found",
            "content": {
              "application/json": {
                "schema": {
                  "$ref": "#/components/schemas/NotFoundResultModel"
                }
              }
            }
          },
          "200": {
            "description": "Success"
          }
        }
      }
    },
    "/umbraco/management/api/v1/log-viewer/validate-logs-size": {
      "get": {
        "tags": [
          "Log Viewer"
        ],
        "operationId": "GetLogViewerValidateLogsSize",
        "parameters": [
          {
            "name": "startDate",
            "in": "query",
            "schema": {
              "type": "string",
              "format": "date-time"
            }
          },
          {
            "name": "endDate",
            "in": "query",
            "schema": {
              "type": "string",
              "format": "date-time"
            }
          }
        ],
        "responses": {
          "400": {
            "description": "Bad Request",
            "content": {
              "application/json": {
                "schema": {
                  "$ref": "#/components/schemas/ProblemDetailsModel"
                }
              }
            }
          },
          "200": {
            "description": "Success"
          }
        }
      }
    },
    "/umbraco/management/api/v1/tree/media-type/children": {
      "get": {
        "tags": [
          "Media Type"
        ],
        "operationId": "GetTreeMediaTypeChildren",
        "parameters": [
          {
            "name": "parentKey",
            "in": "query",
            "schema": {
              "type": "string",
              "format": "uuid"
            }
          },
          {
            "name": "skip",
            "in": "query",
            "schema": {
              "type": "integer",
              "format": "int32",
              "default": 0
            }
          },
          {
            "name": "take",
            "in": "query",
            "schema": {
              "type": "integer",
              "format": "int32",
              "default": 100
            }
          },
          {
            "name": "foldersOnly",
            "in": "query",
            "schema": {
              "type": "boolean",
              "default": false
            }
          }
        ],
        "responses": {
          "200": {
            "description": "Success",
            "content": {
              "application/json": {
                "schema": {
                  "$ref": "#/components/schemas/PagedFolderTreeItemModel"
                }
              }
            }
          }
        }
      }
    },
    "/umbraco/management/api/v1/tree/media-type/item": {
      "get": {
        "tags": [
          "Media Type"
        ],
        "operationId": "GetTreeMediaTypeItem",
        "parameters": [
          {
            "name": "key",
            "in": "query",
            "schema": {
              "type": "array",
              "items": {
                "type": "string",
                "format": "uuid"
              }
            }
          }
        ],
        "responses": {
          "200": {
            "description": "Success",
            "content": {
              "application/json": {
                "schema": {
                  "type": "array",
                  "items": {
                    "$ref": "#/components/schemas/FolderTreeItemModel"
                  }
                }
              }
            }
          }
        }
      }
    },
    "/umbraco/management/api/v1/tree/media-type/root": {
      "get": {
        "tags": [
          "Media Type"
        ],
        "operationId": "GetTreeMediaTypeRoot",
        "parameters": [
          {
            "name": "skip",
            "in": "query",
            "schema": {
              "type": "integer",
              "format": "int32",
              "default": 0
            }
          },
          {
            "name": "take",
            "in": "query",
            "schema": {
              "type": "integer",
              "format": "int32",
              "default": 100
            }
          },
          {
            "name": "foldersOnly",
            "in": "query",
            "schema": {
              "type": "boolean",
              "default": false
            }
          }
        ],
        "responses": {
          "200": {
            "description": "Success",
            "content": {
              "application/json": {
                "schema": {
                  "$ref": "#/components/schemas/PagedFolderTreeItemModel"
                }
              }
            }
          }
        }
      }
    },
    "/umbraco/management/api/v1/recycle-bin/media/children": {
      "get": {
        "tags": [
          "Media"
        ],
        "operationId": "GetRecycleBinMediaChildren",
        "parameters": [
          {
            "name": "parentKey",
            "in": "query",
            "schema": {
              "type": "string",
              "format": "uuid"
            }
          },
          {
            "name": "skip",
            "in": "query",
            "schema": {
              "type": "integer",
              "format": "int32",
              "default": 0
            }
          },
          {
            "name": "take",
            "in": "query",
            "schema": {
              "type": "integer",
              "format": "int32",
              "default": 100
            }
          }
        ],
        "responses": {
          "401": {
            "description": "Unauthorized",
            "content": {
              "application/json": {
                "schema": {
                  "$ref": "#/components/schemas/ProblemDetailsModel"
                }
              }
            }
          },
          "200": {
            "description": "Success",
            "content": {
              "application/json": {
                "schema": {
                  "$ref": "#/components/schemas/PagedRecycleBinItemModel"
                }
              }
            }
          }
        }
      }
    },
    "/umbraco/management/api/v1/recycle-bin/media/root": {
      "get": {
        "tags": [
          "Media"
        ],
        "operationId": "GetRecycleBinMediaRoot",
        "parameters": [
          {
            "name": "skip",
            "in": "query",
            "schema": {
              "type": "integer",
              "format": "int32",
              "default": 0
            }
          },
          {
            "name": "take",
            "in": "query",
            "schema": {
              "type": "integer",
              "format": "int32",
              "default": 100
            }
          }
        ],
        "responses": {
          "401": {
            "description": "Unauthorized",
            "content": {
              "application/json": {
                "schema": {
                  "$ref": "#/components/schemas/ProblemDetailsModel"
                }
              }
            }
          },
          "200": {
            "description": "Success",
            "content": {
              "application/json": {
                "schema": {
                  "$ref": "#/components/schemas/PagedRecycleBinItemModel"
                }
              }
            }
          }
        }
      }
    },
    "/umbraco/management/api/v1/tree/media/children": {
      "get": {
        "tags": [
          "Media"
        ],
        "operationId": "GetTreeMediaChildren",
        "parameters": [
          {
            "name": "parentKey",
            "in": "query",
            "schema": {
              "type": "string",
              "format": "uuid"
            }
          },
          {
            "name": "skip",
            "in": "query",
            "schema": {
              "type": "integer",
              "format": "int32",
              "default": 0
            }
          },
          {
            "name": "take",
            "in": "query",
            "schema": {
              "type": "integer",
              "format": "int32",
              "default": 100
            }
          },
          {
            "name": "dataTypeKey",
            "in": "query",
            "schema": {
              "type": "string",
              "format": "uuid"
            }
          }
        ],
        "responses": {
          "200": {
            "description": "Success",
            "content": {
              "application/json": {
                "schema": {
                  "$ref": "#/components/schemas/PagedContentTreeItemModel"
                }
              }
            }
          }
        }
      }
    },
    "/umbraco/management/api/v1/tree/media/item": {
      "get": {
        "tags": [
          "Media"
        ],
        "operationId": "GetTreeMediaItem",
        "parameters": [
          {
            "name": "key",
            "in": "query",
            "schema": {
              "type": "array",
              "items": {
                "type": "string",
                "format": "uuid"
              }
            }
          },
          {
            "name": "dataTypeKey",
            "in": "query",
            "schema": {
              "type": "string",
              "format": "uuid"
            }
          }
        ],
        "responses": {
          "200": {
            "description": "Success",
            "content": {
              "application/json": {
                "schema": {
                  "type": "array",
                  "items": {
                    "$ref": "#/components/schemas/ContentTreeItemModel"
                  }
                }
              }
            }
          }
        }
      }
    },
    "/umbraco/management/api/v1/tree/media/root": {
      "get": {
        "tags": [
          "Media"
        ],
        "operationId": "GetTreeMediaRoot",
        "parameters": [
          {
            "name": "skip",
            "in": "query",
            "schema": {
              "type": "integer",
              "format": "int32",
              "default": 0
            }
          },
          {
            "name": "take",
            "in": "query",
            "schema": {
              "type": "integer",
              "format": "int32",
              "default": 100
            }
          },
          {
            "name": "dataTypeKey",
            "in": "query",
            "schema": {
              "type": "string",
              "format": "uuid"
            }
          }
        ],
        "responses": {
          "200": {
            "description": "Success",
            "content": {
              "application/json": {
                "schema": {
                  "$ref": "#/components/schemas/PagedContentTreeItemModel"
                }
              }
            }
          }
        }
      }
    },
    "/umbraco/management/api/v1/tree/member-group/item": {
      "get": {
        "tags": [
          "Member Group"
        ],
        "operationId": "GetTreeMemberGroupItem",
        "parameters": [
          {
            "name": "key",
            "in": "query",
            "schema": {
              "type": "array",
              "items": {
                "type": "string",
                "format": "uuid"
              }
            }
          }
        ],
        "responses": {
          "200": {
            "description": "Success",
            "content": {
              "application/json": {
                "schema": {
                  "type": "array",
                  "items": {
                    "$ref": "#/components/schemas/EntityTreeItemModel"
                  }
                }
              }
            }
          }
        }
      }
    },
    "/umbraco/management/api/v1/tree/member-group/root": {
      "get": {
        "tags": [
          "Member Group"
        ],
        "operationId": "GetTreeMemberGroupRoot",
        "parameters": [
          {
            "name": "skip",
            "in": "query",
            "schema": {
              "type": "integer",
              "format": "int32",
              "default": 0
            }
          },
          {
            "name": "take",
            "in": "query",
            "schema": {
              "type": "integer",
              "format": "int32",
              "default": 100
            }
          }
        ],
        "responses": {
          "200": {
            "description": "Success",
            "content": {
              "application/json": {
                "schema": {
                  "$ref": "#/components/schemas/PagedEntityTreeItemModel"
                }
              }
            }
          }
        }
      }
    },
    "/umbraco/management/api/v1/tree/member-type/item": {
      "get": {
        "tags": [
          "Member Type"
        ],
        "operationId": "GetTreeMemberTypeItem",
        "parameters": [
          {
            "name": "key",
            "in": "query",
            "schema": {
              "type": "array",
              "items": {
                "type": "string",
                "format": "uuid"
              }
            }
          }
        ],
        "responses": {
          "200": {
            "description": "Success",
            "content": {
              "application/json": {
                "schema": {
                  "type": "array",
                  "items": {
                    "$ref": "#/components/schemas/EntityTreeItemModel"
                  }
                }
              }
            }
          }
        }
      }
    },
    "/umbraco/management/api/v1/tree/member-type/root": {
      "get": {
        "tags": [
          "Member Type"
        ],
        "operationId": "GetTreeMemberTypeRoot",
        "parameters": [
          {
            "name": "skip",
            "in": "query",
            "schema": {
              "type": "integer",
              "format": "int32",
              "default": 0
            }
          },
          {
            "name": "take",
            "in": "query",
            "schema": {
              "type": "integer",
              "format": "int32",
              "default": 100
            }
          }
        ],
        "responses": {
          "200": {
            "description": "Success",
            "content": {
              "application/json": {
                "schema": {
                  "$ref": "#/components/schemas/PagedEntityTreeItemModel"
                }
              }
            }
          }
        }
      }
    },
    "/umbraco/management/api/v1/models-builder/build": {
      "post": {
        "tags": [
          "Models Builder"
        ],
        "operationId": "PostModelsBuilderBuild",
        "responses": {
          "201": {
            "description": "Created",
            "content": {
              "application/json": {
                "schema": {
                  "$ref": "#/components/schemas/CreatedResultModel"
                }
              }
            }
          },
          "428": {
            "description": "Client Error",
            "content": {
              "application/json": {
                "schema": {
                  "$ref": "#/components/schemas/ProblemDetailsModel"
                }
              }
            }
          }
        }
      }
    },
    "/umbraco/management/api/v1/models-builder/dashboard": {
      "get": {
        "tags": [
          "Models Builder"
        ],
        "operationId": "GetModelsBuilderDashboard",
        "responses": {
          "200": {
            "description": "Success",
            "content": {
              "application/json": {
                "schema": {
                  "$ref": "#/components/schemas/ModelsBuilderModel"
                }
              }
            }
          }
        }
      }
    },
    "/umbraco/management/api/v1/models-builder/status": {
      "get": {
        "tags": [
          "Models Builder"
        ],
        "operationId": "GetModelsBuilderStatus",
        "responses": {
          "200": {
            "description": "Success",
            "content": {
              "application/json": {
                "schema": {
                  "$ref": "#/components/schemas/OutOfDateStatusModel"
                }
              }
            }
          }
        }
      }
    },
    "/umbraco/management/api/v1/tree/partial-view/children": {
      "get": {
        "tags": [
          "Partial View"
        ],
        "operationId": "GetTreePartialViewChildren",
        "parameters": [
          {
            "name": "path",
            "in": "query",
            "schema": {
              "type": "string"
            }
          },
          {
            "name": "skip",
            "in": "query",
            "schema": {
              "type": "integer",
              "format": "int32",
              "default": 0
            }
          },
          {
            "name": "take",
            "in": "query",
            "schema": {
              "type": "integer",
              "format": "int32",
              "default": 100
            }
          }
        ],
        "responses": {
          "200": {
            "description": "Success",
            "content": {
              "application/json": {
                "schema": {
                  "$ref": "#/components/schemas/PagedFileSystemTreeItemModel"
                }
              }
            }
          }
        }
      }
    },
    "/umbraco/management/api/v1/tree/partial-view/item": {
      "get": {
        "tags": [
          "Partial View"
        ],
        "operationId": "GetTreePartialViewItem",
        "parameters": [
          {
            "name": "path",
            "in": "query",
            "schema": {
              "type": "array",
              "items": {
                "type": "string"
              }
            }
          }
        ],
        "responses": {
          "200": {
            "description": "Success",
            "content": {
              "application/json": {
                "schema": {
                  "type": "array",
                  "items": {
                    "$ref": "#/components/schemas/FileSystemTreeItemModel"
                  }
                }
              }
            }
          }
        }
      }
    },
    "/umbraco/management/api/v1/tree/partial-view/root": {
      "get": {
        "tags": [
          "Partial View"
        ],
        "operationId": "GetTreePartialViewRoot",
        "parameters": [
          {
            "name": "skip",
            "in": "query",
            "schema": {
              "type": "integer",
              "format": "int32",
              "default": 0
            }
          },
          {
            "name": "take",
            "in": "query",
            "schema": {
              "type": "integer",
              "format": "int32",
              "default": 100
            }
          }
        ],
        "responses": {
          "200": {
            "description": "Success",
            "content": {
              "application/json": {
                "schema": {
                  "$ref": "#/components/schemas/PagedFileSystemTreeItemModel"
                }
              }
            }
          }
        }
      }
    },
    "/umbraco/management/api/v1/profiling/status": {
      "get": {
        "tags": [
          "Profiling"
        ],
        "operationId": "GetProfilingStatus",
        "responses": {
          "200": {
            "description": "Success",
            "content": {
              "application/json": {
                "schema": {
                  "$ref": "#/components/schemas/ProfilingStatusModel"
                }
              }
            }
          }
        }
      }
    },
    "/umbraco/management/api/v1/published-cache/collect": {
      "post": {
        "tags": [
          "Published Cache"
        ],
        "operationId": "PostPublishedCacheCollect",
        "responses": {
          "200": {
            "description": "Success"
          }
        }
      }
    },
    "/umbraco/management/api/v1/published-cache/rebuild": {
      "post": {
        "tags": [
          "Published Cache"
        ],
        "operationId": "PostPublishedCacheRebuild",
        "responses": {
          "200": {
            "description": "Success"
          }
        }
      }
    },
    "/umbraco/management/api/v1/published-cache/reload": {
      "post": {
        "tags": [
          "Published Cache"
        ],
        "operationId": "PostPublishedCacheReload",
        "responses": {
          "200": {
            "description": "Success"
          }
        }
      }
    },
    "/umbraco/management/api/v1/published-cache/status": {
      "get": {
        "tags": [
          "Published Cache"
        ],
        "operationId": "GetPublishedCacheStatus",
        "responses": {
          "200": {
            "description": "Success",
            "content": {
              "application/json": {
                "schema": {
                  "type": "string"
                }
              }
            }
          }
        }
      }
    },
    "/umbraco/management/api/v1/redirect-management": {
      "get": {
        "tags": [
          "Redirect Management"
        ],
        "operationId": "GetRedirectManagement",
        "parameters": [
          {
            "name": "filter",
            "in": "query",
            "schema": {
              "type": "string"
            }
          },
          {
            "name": "skip",
            "in": "query",
            "schema": {
              "type": "integer",
              "format": "int32"
            }
          },
          {
            "name": "take",
            "in": "query",
            "schema": {
              "type": "integer",
              "format": "int32"
            }
          }
        ],
        "responses": {
          "400": {
            "description": "Bad Request",
            "content": {
              "application/json": {
                "schema": {
                  "$ref": "#/components/schemas/ProblemDetailsModel"
                }
              }
            }
          },
          "200": {
            "description": "Success",
            "content": {
              "application/json": {
                "schema": {
                  "$ref": "#/components/schemas/PagedRedirectUrlModel"
                }
              }
            }
          }
        }
      }
    },
    "/umbraco/management/api/v1/redirect-management/{key}": {
      "get": {
        "tags": [
          "Redirect Management"
        ],
        "operationId": "GetRedirectManagementByKey",
        "parameters": [
          {
            "name": "key",
            "in": "path",
            "required": true,
            "schema": {
              "type": "string",
              "format": "uuid"
            }
          },
          {
            "name": "skip",
            "in": "query",
            "schema": {
              "type": "integer",
              "format": "int32"
            }
          },
          {
            "name": "take",
            "in": "query",
            "schema": {
              "type": "integer",
              "format": "int32"
            }
          }
        ],
        "responses": {
          "200": {
            "description": "Success",
            "content": {
              "application/json": {
                "schema": {
                  "$ref": "#/components/schemas/PagedRedirectUrlModel"
                }
              }
            }
          }
        }
      },
      "delete": {
        "tags": [
          "Redirect Management"
        ],
        "operationId": "DeleteRedirectManagementByKey",
        "parameters": [
          {
            "name": "key",
            "in": "path",
            "required": true,
            "schema": {
              "type": "string",
              "format": "uuid"
            }
          }
        ],
        "responses": {
          "200": {
            "description": "Success"
          }
        }
      }
    },
    "/umbraco/management/api/v1/redirect-management/status": {
      "get": {
        "tags": [
          "Redirect Management"
        ],
        "operationId": "GetRedirectManagementStatus",
        "responses": {
          "200": {
            "description": "Success",
            "content": {
              "application/json": {
                "schema": {
                  "$ref": "#/components/schemas/RedirectUrlStatusModel"
                }
              }
            }
          }
        }
      },
      "post": {
        "tags": [
          "Redirect Management"
        ],
        "operationId": "PostRedirectManagementStatus",
        "parameters": [
          {
            "name": "status",
            "in": "query",
            "schema": {
              "$ref": "#/components/schemas/RedirectStatusModel"
            }
          }
        ],
        "responses": {
          "200": {
            "description": "Success"
          }
        }
      }
    },
    "/umbraco/management/api/v1/tree/relation-type/item": {
      "get": {
        "tags": [
          "Relation Type"
        ],
        "operationId": "GetTreeRelationTypeItem",
        "parameters": [
          {
            "name": "key",
            "in": "query",
            "schema": {
              "type": "array",
              "items": {
                "type": "string",
                "format": "uuid"
              }
            }
          }
        ],
        "responses": {
          "200": {
            "description": "Success",
            "content": {
              "application/json": {
                "schema": {
                  "type": "array",
                  "items": {
                    "$ref": "#/components/schemas/FolderTreeItemModel"
                  }
                }
              }
            }
          }
        }
      }
    },
    "/umbraco/management/api/v1/tree/relation-type/root": {
      "get": {
        "tags": [
          "Relation Type"
        ],
        "operationId": "GetTreeRelationTypeRoot",
        "parameters": [
          {
            "name": "skip",
            "in": "query",
            "schema": {
              "type": "integer",
              "format": "int32",
              "default": 0
            }
          },
          {
            "name": "take",
            "in": "query",
            "schema": {
              "type": "integer",
              "format": "int32",
              "default": 100
            }
          }
        ],
        "responses": {
          "200": {
            "description": "Success",
            "content": {
              "application/json": {
                "schema": {
                  "$ref": "#/components/schemas/PagedEntityTreeItemModel"
                }
              }
            }
          }
        }
      }
    },
    "/umbraco/management/api/v1/relation/{id}": {
      "get": {
        "tags": [
          "Relation"
        ],
        "operationId": "GetRelationById",
        "parameters": [
          {
            "name": "id",
            "in": "path",
            "required": true,
            "schema": {
              "type": "integer",
              "format": "int32"
            }
          }
        ],
        "responses": {
          "200": {
            "description": "Success",
            "content": {
              "application/json": {
                "schema": {
                  "$ref": "#/components/schemas/RelationModel"
                }
              }
            }
          },
          "404": {
            "description": "Not Found",
            "content": {
              "application/json": {
                "schema": {
                  "$ref": "#/components/schemas/NotFoundResultModel"
                }
              }
            }
          }
        }
      }
    },
    "/umbraco/management/api/v1/relation/child-relation/{childId}": {
      "get": {
        "tags": [
          "Relation"
        ],
        "operationId": "GetRelationChildRelationByChildId",
        "parameters": [
          {
            "name": "childId",
            "in": "path",
            "required": true,
            "schema": {
              "type": "integer",
              "format": "int32"
            }
          },
          {
            "name": "skip",
            "in": "query",
            "schema": {
              "type": "integer",
              "format": "int32"
            }
          },
          {
            "name": "take",
            "in": "query",
            "schema": {
              "type": "integer",
              "format": "int32"
            }
          },
          {
            "name": "relationTypeAlias",
            "in": "query",
            "schema": {
              "type": "string",
              "default": ""
            }
          }
        ],
        "responses": {
          "200": {
            "description": "Success",
            "content": {
              "application/json": {
                "schema": {
                  "$ref": "#/components/schemas/PagedRelationModel"
                }
              }
            }
          }
        }
      }
    },
    "/umbraco/management/api/v1/tree/script/children": {
      "get": {
        "tags": [
          "Script"
        ],
        "operationId": "GetTreeScriptChildren",
        "parameters": [
          {
            "name": "path",
            "in": "query",
            "schema": {
              "type": "string"
            }
          },
          {
            "name": "skip",
            "in": "query",
            "schema": {
              "type": "integer",
              "format": "int32",
              "default": 0
            }
          },
          {
            "name": "take",
            "in": "query",
            "schema": {
              "type": "integer",
              "format": "int32",
              "default": 100
            }
          }
        ],
        "responses": {
          "200": {
            "description": "Success",
            "content": {
              "application/json": {
                "schema": {
                  "$ref": "#/components/schemas/PagedFileSystemTreeItemModel"
                }
              }
            }
          }
        }
      }
    },
    "/umbraco/management/api/v1/tree/script/item": {
      "get": {
        "tags": [
          "Script"
        ],
        "operationId": "GetTreeScriptItem",
        "parameters": [
          {
            "name": "path",
            "in": "query",
            "schema": {
              "type": "array",
              "items": {
                "type": "string"
              }
            }
          }
        ],
        "responses": {
          "200": {
            "description": "Success",
            "content": {
              "application/json": {
                "schema": {
                  "type": "array",
                  "items": {
                    "$ref": "#/components/schemas/FileSystemTreeItemModel"
                  }
                }
              }
            }
          }
        }
      }
    },
    "/umbraco/management/api/v1/tree/script/root": {
      "get": {
        "tags": [
          "Script"
        ],
        "operationId": "GetTreeScriptRoot",
        "parameters": [
          {
            "name": "skip",
            "in": "query",
            "schema": {
              "type": "integer",
              "format": "int32",
              "default": 0
            }
          },
          {
            "name": "take",
            "in": "query",
            "schema": {
              "type": "integer",
              "format": "int32",
              "default": 100
            }
          }
        ],
        "responses": {
          "200": {
            "description": "Success",
            "content": {
              "application/json": {
                "schema": {
                  "$ref": "#/components/schemas/PagedFileSystemTreeItemModel"
                }
              }
            }
          }
        }
      }
    },
    "/umbraco/management/api/v1/searcher": {
      "get": {
        "tags": [
          "Searcher"
        ],
        "operationId": "GetSearcher",
        "parameters": [
          {
            "name": "skip",
            "in": "query",
            "schema": {
              "type": "integer",
              "format": "int32"
            }
          },
          {
            "name": "take",
            "in": "query",
            "schema": {
              "type": "integer",
              "format": "int32"
            }
          }
        ],
        "responses": {
          "200": {
            "description": "Success",
            "content": {
              "application/json": {
                "schema": {
                  "$ref": "#/components/schemas/PagedSearcherModel"
                }
              }
            }
          }
        }
      }
    },
    "/umbraco/management/api/v1/searcher/{searcherName}/query": {
      "get": {
        "tags": [
          "Searcher"
        ],
        "operationId": "GetSearcherBySearcherNameQuery",
        "parameters": [
          {
            "name": "searcherName",
            "in": "path",
            "required": true,
            "schema": {
              "type": "string"
            }
          },
          {
            "name": "term",
            "in": "query",
            "schema": {
              "type": "string"
            }
          },
          {
            "name": "skip",
            "in": "query",
            "schema": {
              "type": "integer",
              "format": "int32"
            }
          },
          {
            "name": "take",
            "in": "query",
            "schema": {
              "type": "integer",
              "format": "int32"
            }
          }
        ],
        "responses": {
          "200": {
            "description": "Success",
            "content": {
              "application/json": {
                "schema": {
                  "$ref": "#/components/schemas/PagedSearchResultModel"
                }
              }
            }
          },
          "404": {
            "description": "Not Found",
            "content": {
              "application/json": {
                "schema": {
                  "$ref": "#/components/schemas/ProblemDetailsModel"
                }
              }
            }
          }
        }
      }
    },
    "/umbraco/management/api/v1/security/back-office/authorize": {
      "get": {
        "tags": [
          "Security"
        ],
        "operationId": "GetSecurityBackOfficeAuthorize",
        "responses": {
          "200": {
            "description": "Success"
          }
        }
      },
      "post": {
        "tags": [
          "Security"
        ],
        "operationId": "PostSecurityBackOfficeAuthorize",
        "responses": {
          "200": {
            "description": "Success"
          }
        }
      }
    },
    "/umbraco/management/api/v1/server/status": {
      "get": {
        "tags": [
          "Server"
        ],
        "operationId": "GetServerStatus",
        "responses": {
          "400": {
            "description": "Bad Request",
            "content": {
              "application/json": {
                "schema": {
                  "$ref": "#/components/schemas/ProblemDetailsModel"
                }
              }
            }
          },
          "200": {
            "description": "Success",
            "content": {
              "application/json": {
                "schema": {
                  "$ref": "#/components/schemas/ServerStatusModel"
                }
              }
            }
          }
        }
      }
    },
    "/umbraco/management/api/v1/server/version": {
      "get": {
        "tags": [
          "Server"
        ],
        "operationId": "GetServerVersion",
        "responses": {
          "400": {
            "description": "Bad Request",
            "content": {
              "application/json": {
                "schema": {
                  "$ref": "#/components/schemas/ProblemDetailsModel"
                }
              }
            }
          },
          "200": {
            "description": "Success",
            "content": {
              "application/json": {
                "schema": {
                  "$ref": "#/components/schemas/VersionModel"
                }
              }
            }
          }
        }
      }
    },
    "/umbraco/management/api/v1/tree/static-file/children": {
      "get": {
        "tags": [
          "Static File"
        ],
        "operationId": "GetTreeStaticFileChildren",
        "parameters": [
          {
            "name": "path",
            "in": "query",
            "schema": {
              "type": "string"
            }
          },
          {
            "name": "skip",
            "in": "query",
            "schema": {
              "type": "integer",
              "format": "int32",
              "default": 0
            }
          },
          {
            "name": "take",
            "in": "query",
            "schema": {
              "type": "integer",
              "format": "int32",
              "default": 100
            }
          }
        ],
        "responses": {
          "200": {
            "description": "Success",
            "content": {
              "application/json": {
                "schema": {
                  "$ref": "#/components/schemas/PagedFileSystemTreeItemModel"
                }
              }
            }
          }
        }
      }
    },
    "/umbraco/management/api/v1/tree/static-file/item": {
      "get": {
        "tags": [
          "Static File"
        ],
        "operationId": "GetTreeStaticFileItem",
        "parameters": [
          {
            "name": "path",
            "in": "query",
            "schema": {
              "type": "array",
              "items": {
                "type": "string"
              }
            }
          }
        ],
        "responses": {
          "200": {
            "description": "Success",
            "content": {
              "application/json": {
                "schema": {
                  "type": "array",
                  "items": {
                    "$ref": "#/components/schemas/FileSystemTreeItemModel"
                  }
                }
              }
            }
          }
        }
      }
    },
    "/umbraco/management/api/v1/tree/static-file/root": {
      "get": {
        "tags": [
          "Static File"
        ],
        "operationId": "GetTreeStaticFileRoot",
        "parameters": [
          {
            "name": "skip",
            "in": "query",
            "schema": {
              "type": "integer",
              "format": "int32",
              "default": 0
            }
          },
          {
            "name": "take",
            "in": "query",
            "schema": {
              "type": "integer",
              "format": "int32",
              "default": 100
            }
          }
        ],
        "responses": {
          "200": {
            "description": "Success",
            "content": {
              "application/json": {
                "schema": {
                  "$ref": "#/components/schemas/PagedFileSystemTreeItemModel"
                }
              }
            }
          }
        }
      }
    },
    "/umbraco/management/api/v1/tree/stylesheet/children": {
      "get": {
        "tags": [
          "Stylesheet"
        ],
        "operationId": "GetTreeStylesheetChildren",
        "parameters": [
          {
            "name": "path",
            "in": "query",
            "schema": {
              "type": "string"
            }
          },
          {
            "name": "skip",
            "in": "query",
            "schema": {
              "type": "integer",
              "format": "int32",
              "default": 0
            }
          },
          {
            "name": "take",
            "in": "query",
            "schema": {
              "type": "integer",
              "format": "int32",
              "default": 100
            }
          }
        ],
        "responses": {
          "200": {
            "description": "Success",
            "content": {
              "application/json": {
                "schema": {
                  "$ref": "#/components/schemas/PagedFileSystemTreeItemModel"
                }
              }
            }
          }
        }
      }
    },
    "/umbraco/management/api/v1/tree/stylesheet/item": {
      "get": {
        "tags": [
          "Stylesheet"
        ],
        "operationId": "GetTreeStylesheetItem",
        "parameters": [
          {
            "name": "path",
            "in": "query",
            "schema": {
              "type": "array",
              "items": {
                "type": "string"
              }
            }
          }
        ],
        "responses": {
          "200": {
            "description": "Success",
            "content": {
              "application/json": {
                "schema": {
                  "type": "array",
                  "items": {
                    "$ref": "#/components/schemas/FileSystemTreeItemModel"
                  }
                }
              }
            }
          }
        }
      }
    },
    "/umbraco/management/api/v1/tree/stylesheet/root": {
      "get": {
        "tags": [
          "Stylesheet"
        ],
        "operationId": "GetTreeStylesheetRoot",
        "parameters": [
          {
            "name": "skip",
            "in": "query",
            "schema": {
              "type": "integer",
              "format": "int32",
              "default": 0
            }
          },
          {
            "name": "take",
            "in": "query",
            "schema": {
              "type": "integer",
              "format": "int32",
              "default": 100
            }
          }
        ],
        "responses": {
          "200": {
            "description": "Success",
            "content": {
              "application/json": {
                "schema": {
                  "$ref": "#/components/schemas/PagedFileSystemTreeItemModel"
                }
              }
            }
          }
        }
      }
    },
    "/umbraco/management/api/v1/telemetry": {
      "get": {
        "tags": [
          "Telemetry"
        ],
        "operationId": "GetTelemetry",
        "parameters": [
          {
            "name": "skip",
            "in": "query",
            "schema": {
              "type": "integer",
              "format": "int32"
            }
          },
          {
            "name": "take",
            "in": "query",
            "schema": {
              "type": "integer",
              "format": "int32"
            }
          }
        ],
        "responses": {
          "200": {
            "description": "Success",
            "content": {
              "application/json": {
                "schema": {
                  "$ref": "#/components/schemas/PagedTelemetryModel"
                }
              }
            }
          }
        }
      }
    },
    "/umbraco/management/api/v1/telemetry/level": {
      "get": {
        "tags": [
          "Telemetry"
        ],
        "operationId": "GetTelemetryLevel",
        "responses": {
          "200": {
            "description": "Success",
            "content": {
              "application/json": {
                "schema": {
                  "$ref": "#/components/schemas/TelemetryModel"
                }
              }
            }
          }
        }
      },
      "post": {
        "tags": [
          "Telemetry"
        ],
        "operationId": "PostTelemetryLevel",
        "requestBody": {
          "content": {
            "application/json": {
              "schema": {
                "$ref": "#/components/schemas/TelemetryModel"
              }
            }
          }
        },
        "responses": {
          "400": {
            "description": "Bad Request",
            "content": {
              "application/json": {
                "schema": {
                  "$ref": "#/components/schemas/ProblemDetailsModel"
                }
              }
            }
          },
          "200": {
            "description": "Success"
          }
        }
      }
    },
    "/umbraco/management/api/v1/template": {
      "post": {
        "tags": [
          "Template"
        ],
        "operationId": "PostTemplate",
        "requestBody": {
          "content": {
            "application/json": {
              "schema": {
                "$ref": "#/components/schemas/TemplateCreateModel"
              }
            }
          }
        },
        "responses": {
          "201": {
            "description": "Created"
          },
          "400": {
            "description": "Bad Request",
            "content": {
              "application/json": {
                "schema": {
                  "$ref": "#/components/schemas/ProblemDetailsModel"
                }
              }
            }
          },
          "404": {
            "description": "Not Found",
            "content": {
              "application/json": {
                "schema": {
                  "$ref": "#/components/schemas/ProblemDetailsModel"
                }
              }
            }
          }
        }
      }
    },
    "/umbraco/management/api/v1/template/{key}": {
      "get": {
        "tags": [
          "Template"
        ],
        "operationId": "GetTemplateByKey",
        "parameters": [
          {
            "name": "key",
            "in": "path",
            "required": true,
            "schema": {
              "type": "string",
              "format": "uuid"
            }
          }
        ],
        "responses": {
          "200": {
            "description": "Success",
            "content": {
              "application/json": {
                "schema": {
                  "$ref": "#/components/schemas/TemplateModel"
                }
              }
            }
          },
          "404": {
            "description": "Not Found",
            "content": {
              "application/json": {
                "schema": {
                  "$ref": "#/components/schemas/ProblemDetailsModel"
                }
              }
            }
          }
        }
      },
      "delete": {
        "tags": [
          "Template"
        ],
        "operationId": "DeleteTemplateByKey",
        "parameters": [
          {
            "name": "key",
            "in": "path",
            "required": true,
            "schema": {
              "type": "string",
              "format": "uuid"
            }
          }
        ],
        "responses": {
          "200": {
            "description": "Success"
          },
          "400": {
            "description": "Bad Request",
            "content": {
              "application/json": {
                "schema": {
                  "$ref": "#/components/schemas/ProblemDetailsModel"
                }
              }
            }
          },
          "404": {
            "description": "Not Found",
            "content": {
              "application/json": {
                "schema": {
                  "$ref": "#/components/schemas/ProblemDetailsModel"
                }
              }
            }
          }
        }
      },
      "put": {
        "tags": [
          "Template"
        ],
        "operationId": "PutTemplateByKey",
        "parameters": [
          {
            "name": "key",
            "in": "path",
            "required": true,
            "schema": {
              "type": "string",
              "format": "uuid"
            }
          }
        ],
        "requestBody": {
          "content": {
            "application/json": {
              "schema": {
                "$ref": "#/components/schemas/TemplateUpdateModel"
              }
            }
          }
        },
        "responses": {
          "200": {
            "description": "Success"
          },
          "400": {
            "description": "Bad Request",
            "content": {
              "application/json": {
                "schema": {
                  "$ref": "#/components/schemas/ProblemDetailsModel"
                }
              }
            }
          },
          "404": {
            "description": "Not Found",
            "content": {
              "application/json": {
                "schema": {
                  "$ref": "#/components/schemas/ProblemDetailsModel"
                }
              }
            }
          }
        }
      }
    },
    "/umbraco/management/api/v1/template/query/execute": {
      "post": {
        "tags": [
          "Template"
        ],
        "operationId": "PostTemplateQueryExecute",
        "requestBody": {
          "content": {
            "application/json": {
              "schema": {
                "$ref": "#/components/schemas/TemplateQueryExecuteModel"
              }
            }
          }
        },
        "responses": {
          "200": {
            "description": "Success",
            "content": {
              "application/json": {
                "schema": {
                  "$ref": "#/components/schemas/TemplateQueryResultModel"
                }
              }
            }
          }
        }
      }
    },
    "/umbraco/management/api/v1/template/query/settings": {
      "get": {
        "tags": [
          "Template"
        ],
        "operationId": "GetTemplateQuerySettings",
        "responses": {
          "200": {
            "description": "Success",
            "content": {
              "application/json": {
                "schema": {
                  "$ref": "#/components/schemas/TemplateQuerySettingsModel"
                }
              }
            }
          }
        }
      }
    },
    "/umbraco/management/api/v1/template/scaffold": {
      "get": {
        "tags": [
          "Template"
        ],
        "operationId": "GetTemplateScaffold",
        "responses": {
          "200": {
            "description": "Success",
            "content": {
              "application/json": {
                "schema": {
                  "$ref": "#/components/schemas/TemplateScaffoldModel"
                }
              }
            }
          },
          "404": {
            "description": "Not Found",
            "content": {
              "application/json": {
                "schema": {
                  "$ref": "#/components/schemas/ProblemDetailsModel"
                }
              }
            }
          }
        }
      }
    },
    "/umbraco/management/api/v1/tree/template/children": {
      "get": {
        "tags": [
          "Template"
        ],
        "operationId": "GetTreeTemplateChildren",
        "parameters": [
          {
            "name": "parentKey",
            "in": "query",
            "schema": {
              "type": "string",
              "format": "uuid"
            }
          },
          {
            "name": "skip",
            "in": "query",
            "schema": {
              "type": "integer",
              "format": "int32",
              "default": 0
            }
          },
          {
            "name": "take",
            "in": "query",
            "schema": {
              "type": "integer",
              "format": "int32",
              "default": 100
            }
          }
        ],
        "responses": {
          "200": {
            "description": "Success",
            "content": {
              "application/json": {
                "schema": {
                  "$ref": "#/components/schemas/PagedEntityTreeItemModel"
                }
              }
            }
          }
        }
      }
    },
    "/umbraco/management/api/v1/tree/template/item": {
      "get": {
        "tags": [
          "Template"
        ],
        "operationId": "GetTreeTemplateItem",
        "parameters": [
          {
            "name": "key",
            "in": "query",
            "schema": {
              "type": "array",
              "items": {
                "type": "string",
                "format": "uuid"
              }
            }
          }
        ],
        "responses": {
          "200": {
            "description": "Success",
            "content": {
              "application/json": {
                "schema": {
                  "type": "array",
                  "items": {
                    "$ref": "#/components/schemas/EntityTreeItemModel"
                  }
                }
              }
            }
          }
        }
      }
    },
    "/umbraco/management/api/v1/tree/template/root": {
      "get": {
        "tags": [
          "Template"
        ],
        "operationId": "GetTreeTemplateRoot",
        "parameters": [
          {
            "name": "skip",
            "in": "query",
            "schema": {
              "type": "integer",
              "format": "int32",
              "default": 0
            }
          },
          {
            "name": "take",
            "in": "query",
            "schema": {
              "type": "integer",
              "format": "int32",
              "default": 100
            }
          }
        ],
        "responses": {
          "200": {
            "description": "Success",
            "content": {
              "application/json": {
                "schema": {
                  "$ref": "#/components/schemas/PagedEntityTreeItemModel"
                }
              }
            }
          }
        }
      }
    },
    "/umbraco/management/api/v1/tracked-reference/{id}": {
      "get": {
        "tags": [
          "Tracked Reference"
        ],
        "operationId": "GetTrackedReferenceById",
        "parameters": [
          {
            "name": "id",
            "in": "path",
            "required": true,
            "schema": {
              "type": "integer",
              "format": "int32"
            }
          },
          {
            "name": "skip",
            "in": "query",
            "schema": {
              "type": "integer",
              "format": "int64"
            }
          },
          {
            "name": "take",
            "in": "query",
            "schema": {
              "type": "integer",
              "format": "int64"
            }
          },
          {
            "name": "filterMustBeIsDependency",
            "in": "query",
            "schema": {
              "type": "boolean"
            }
          }
        ],
        "responses": {
          "200": {
            "description": "Success",
            "content": {
              "application/json": {
                "schema": {
                  "$ref": "#/components/schemas/PagedRelationItemModel"
                }
              }
            }
          }
        }
      }
    },
    "/umbraco/management/api/v1/tracked-reference/descendants/{parentId}": {
      "get": {
        "tags": [
          "Tracked Reference"
        ],
        "operationId": "GetTrackedReferenceDescendantsByParentId",
        "parameters": [
          {
            "name": "parentId",
            "in": "path",
            "required": true,
            "schema": {
              "type": "integer",
              "format": "int32"
            }
          },
          {
            "name": "skip",
            "in": "query",
            "schema": {
              "type": "integer",
              "format": "int64"
            }
          },
          {
            "name": "take",
            "in": "query",
            "schema": {
              "type": "integer",
              "format": "int64"
            }
          },
          {
            "name": "filterMustBeIsDependency",
            "in": "query",
            "schema": {
              "type": "boolean"
            }
          }
        ],
        "responses": {
          "200": {
            "description": "Success",
            "content": {
              "application/json": {
                "schema": {
                  "$ref": "#/components/schemas/PagedRelationItemModel"
                }
              }
            }
          }
        }
      }
    },
    "/umbraco/management/api/v1/tracked-reference/item": {
      "get": {
        "tags": [
          "Tracked Reference"
        ],
        "operationId": "GetTrackedReferenceItem",
        "parameters": [
          {
            "name": "ids",
            "in": "query",
            "schema": {
              "type": "array",
              "items": {
                "type": "integer",
                "format": "int32"
              }
            }
          },
          {
            "name": "skip",
            "in": "query",
            "schema": {
              "type": "integer",
              "format": "int64"
            }
          },
          {
            "name": "take",
            "in": "query",
            "schema": {
              "type": "integer",
              "format": "int64"
            }
          },
          {
            "name": "filterMustBeIsDependency",
            "in": "query",
            "schema": {
              "type": "boolean"
            }
          }
        ],
        "responses": {
          "200": {
            "description": "Success",
            "content": {
              "application/json": {
                "schema": {
                  "$ref": "#/components/schemas/PagedRelationItemModel"
                }
              }
            }
          }
        }
      }
    },
    "/umbraco/management/api/v1/upgrade/authorize": {
      "post": {
        "tags": [
          "Upgrade"
        ],
        "operationId": "PostUpgradeAuthorize",
        "responses": {
          "200": {
            "description": "Success"
          },
          "428": {
            "description": "Client Error",
            "content": {
              "application/json": {
                "schema": {
                  "$ref": "#/components/schemas/ProblemDetailsModel"
                }
              }
            }
          },
          "500": {
            "description": "Server Error",
            "content": {
              "application/json": {
                "schema": {
                  "$ref": "#/components/schemas/ProblemDetailsModel"
                }
              }
            }
          }
        }
      }
    },
    "/umbraco/management/api/v1/upgrade/settings": {
      "get": {
        "tags": [
          "Upgrade"
        ],
        "operationId": "GetUpgradeSettings",
        "responses": {
          "200": {
            "description": "Success",
            "content": {
              "application/json": {
                "schema": {
                  "$ref": "#/components/schemas/UpgradeSettingsModel"
                }
              }
            }
          },
          "428": {
            "description": "Client Error",
            "content": {
              "application/json": {
                "schema": {
                  "$ref": "#/components/schemas/ProblemDetailsModel"
                }
              }
            }
          }
        }
      }
    }
  },
  "components": {
    "schemas": {
      "AssemblyModel": {
        "type": "object",
        "properties": {
          "definedTypes": {
            "type": "array",
            "items": {
              "$ref": "#/components/schemas/TypeInfoModel"
            },
            "readOnly": true
          },
          "exportedTypes": {
            "type": "array",
            "items": {
              "$ref": "#/components/schemas/TypeModel"
            },
            "readOnly": true
          },
          "codeBase": {
            "type": "string",
            "nullable": true,
            "readOnly": true,
            "deprecated": true
          },
          "entryPoint": {
            "$ref": "#/components/schemas/MethodInfoModel"
          },
          "fullName": {
            "type": "string",
            "nullable": true,
            "readOnly": true
          },
          "imageRuntimeVersion": {
            "type": "string",
            "readOnly": true
          },
          "isDynamic": {
            "type": "boolean",
            "readOnly": true
          },
          "location": {
            "type": "string",
            "readOnly": true
          },
          "reflectionOnly": {
            "type": "boolean",
            "readOnly": true
          },
          "isCollectible": {
            "type": "boolean",
            "readOnly": true
          },
          "isFullyTrusted": {
            "type": "boolean",
            "readOnly": true
          },
          "customAttributes": {
            "type": "array",
            "items": {
              "$ref": "#/components/schemas/CustomAttributeDataModel"
            },
            "readOnly": true
          },
          "escapedCodeBase": {
            "type": "string",
            "readOnly": true,
            "deprecated": true
          },
          "manifestModule": {
            "$ref": "#/components/schemas/ModuleModel"
          },
          "modules": {
            "type": "array",
            "items": {
              "$ref": "#/components/schemas/ModuleModel"
            },
            "readOnly": true
          },
          "globalAssemblyCache": {
            "type": "boolean",
            "readOnly": true,
            "deprecated": true
          },
          "hostContext": {
            "type": "integer",
            "format": "int64",
            "readOnly": true
          },
          "securityRuleSet": {
            "$ref": "#/components/schemas/SecurityRuleSetModel"
          }
        },
        "additionalProperties": false
      },
      "CallingConventionsModel": {
        "enum": [
          "Standard",
          "VarArgs",
          "Any",
          "HasThis",
          "ExplicitThis"
        ],
        "type": "integer",
        "format": "int32"
      },
      "ConsentLevelModel": {
        "type": "object",
        "properties": {
          "level": {
            "$ref": "#/components/schemas/TelemetryLevelModel"
          },
          "description": {
            "type": "string"
          }
        },
        "additionalProperties": false
      },
      "ConstructorInfoModel": {
        "type": "object",
        "properties": {
          "name": {
            "type": "string",
            "readOnly": true
          },
          "declaringType": {
            "$ref": "#/components/schemas/TypeModel"
          },
          "reflectedType": {
            "$ref": "#/components/schemas/TypeModel"
          },
          "module": {
            "$ref": "#/components/schemas/ModuleModel"
          },
          "customAttributes": {
            "type": "array",
            "items": {
              "$ref": "#/components/schemas/CustomAttributeDataModel"
            },
            "readOnly": true
          },
          "isCollectible": {
            "type": "boolean",
            "readOnly": true
          },
          "metadataToken": {
            "type": "integer",
            "format": "int32",
            "readOnly": true
          },
          "attributes": {
            "$ref": "#/components/schemas/MethodAttributesModel"
          },
          "methodImplementationFlags": {
            "$ref": "#/components/schemas/MethodImplAttributesModel"
          },
          "callingConvention": {
            "$ref": "#/components/schemas/CallingConventionsModel"
          },
          "isAbstract": {
            "type": "boolean",
            "readOnly": true
          },
          "isConstructor": {
            "type": "boolean",
            "readOnly": true
          },
          "isFinal": {
            "type": "boolean",
            "readOnly": true
          },
          "isHideBySig": {
            "type": "boolean",
            "readOnly": true
          },
          "isSpecialName": {
            "type": "boolean",
            "readOnly": true
          },
          "isStatic": {
            "type": "boolean",
            "readOnly": true
          },
          "isVirtual": {
            "type": "boolean",
            "readOnly": true
          },
          "isAssembly": {
            "type": "boolean",
            "readOnly": true
          },
          "isFamily": {
            "type": "boolean",
            "readOnly": true
          },
          "isFamilyAndAssembly": {
            "type": "boolean",
            "readOnly": true
          },
          "isFamilyOrAssembly": {
            "type": "boolean",
            "readOnly": true
          },
          "isPrivate": {
            "type": "boolean",
            "readOnly": true
          },
          "isPublic": {
            "type": "boolean",
            "readOnly": true
          },
          "isConstructedGenericMethod": {
            "type": "boolean",
            "readOnly": true
          },
          "isGenericMethod": {
            "type": "boolean",
            "readOnly": true
          },
          "isGenericMethodDefinition": {
            "type": "boolean",
            "readOnly": true
          },
          "containsGenericParameters": {
            "type": "boolean",
            "readOnly": true
          },
          "methodHandle": {
            "$ref": "#/components/schemas/RuntimeMethodHandleModel"
          },
          "isSecurityCritical": {
            "type": "boolean",
            "readOnly": true
          },
          "isSecuritySafeCritical": {
            "type": "boolean",
            "readOnly": true
          },
          "isSecurityTransparent": {
            "type": "boolean",
            "readOnly": true
          },
          "memberType": {
            "$ref": "#/components/schemas/MemberTypesModel"
          }
        },
        "additionalProperties": false
      },
      "ContentResultModel": {
        "type": "object",
        "properties": {
          "content": {
            "type": "string",
            "nullable": true
          },
          "contentType": {
            "type": "string",
            "nullable": true
          },
          "statusCode": {
            "type": "integer",
            "format": "int32",
            "nullable": true
          }
        },
        "additionalProperties": false
      },
      "ContentTreeItemModel": {
        "type": "object",
        "properties": {
          "name": {
            "type": "string"
          },
          "type": {
            "type": "string"
          },
          "icon": {
            "type": "string"
          },
          "hasChildren": {
            "type": "boolean"
          },
          "key": {
            "type": "string",
            "format": "uuid"
          },
          "isContainer": {
            "type": "boolean"
          },
          "parentKey": {
            "type": "string",
            "format": "uuid",
            "nullable": true
          },
          "noAccess": {
            "type": "boolean"
          },
          "isTrashed": {
            "type": "boolean"
          }
        },
        "additionalProperties": false
      },
      "CreatedResultModel": {
        "type": "object",
        "properties": {
          "value": {
            "nullable": true
          },
          "formatters": {
            "type": "array",
            "items": {
              "$ref": "#/components/schemas/IOutputFormatterModel"
            }
          },
          "contentTypes": {
            "type": "array",
            "items": {
              "type": "string"
            }
          },
          "declaredType": {
            "$ref": "#/components/schemas/TypeModel"
          },
          "statusCode": {
            "type": "integer",
            "format": "int32",
            "nullable": true
          },
          "location": {
            "type": "string"
          }
        },
        "additionalProperties": false
      },
      "CultureModel": {
        "type": "object",
        "properties": {
          "name": {
            "type": "string"
          },
          "englishName": {
            "type": "string"
          }
        },
        "additionalProperties": false
      },
      "CustomAttributeDataModel": {
        "type": "object",
        "properties": {
          "attributeType": {
            "$ref": "#/components/schemas/TypeModel"
          },
          "constructor": {
            "$ref": "#/components/schemas/ConstructorInfoModel"
          },
          "constructorArguments": {
            "type": "array",
            "items": {
              "$ref": "#/components/schemas/CustomAttributeTypedArgumentModel"
            },
            "readOnly": true
          },
          "namedArguments": {
            "type": "array",
            "items": {
              "$ref": "#/components/schemas/CustomAttributeNamedArgumentModel"
            },
            "readOnly": true
          }
        },
        "additionalProperties": false
      },
      "CustomAttributeNamedArgumentModel": {
        "type": "object",
        "properties": {
          "memberInfo": {
            "$ref": "#/components/schemas/MemberInfoModel"
          },
          "typedValue": {
            "$ref": "#/components/schemas/CustomAttributeTypedArgumentModel"
          },
          "memberName": {
            "type": "string",
            "readOnly": true
          },
          "isField": {
            "type": "boolean",
            "readOnly": true
          }
        },
        "additionalProperties": false
      },
      "CustomAttributeTypedArgumentModel": {
        "type": "object",
        "properties": {
          "argumentType": {
            "$ref": "#/components/schemas/TypeModel"
          },
          "value": {
            "nullable": true
          }
        },
        "additionalProperties": false
      },
      "DataTypeCreateModel": {
        "type": "object",
        "properties": {
          "name": {
            "type": "string"
          },
          "propertyEditorAlias": {
            "type": "string"
          },
          "propertyEditorUiAlias": {
            "type": "string",
            "nullable": true
          },
          "data": {
            "type": "array",
            "items": {
              "$ref": "#/components/schemas/DataTypePropertyModel"
            }
          },
          "parentKey": {
            "type": "string",
            "format": "uuid",
            "nullable": true
          }
        },
        "additionalProperties": false
      },
<<<<<<< HEAD
      "DataTypeCopyModel": {
        "type": "object",
        "properties": {
          "targetKey": {
            "type": "string",
            "format": "uuid"
          }
        },
        "additionalProperties": false
      },
      "DataTypeCreateModel": {
=======
      "DataTypeModel": {
>>>>>>> 59448aea
        "type": "object",
        "properties": {
          "name": {
            "type": "string"
          },
          "propertyEditorAlias": {
            "type": "string"
          },
          "propertyEditorUiAlias": {
            "type": "string",
            "nullable": true
          },
          "data": {
            "type": "array",
            "items": {
              "$ref": "#/components/schemas/DataTypePropertyModel"
            }
          },
          "key": {
            "type": "string",
            "format": "uuid"
          },
          "parentKey": {
            "type": "string",
            "format": "uuid",
            "nullable": true
          }
        },
        "additionalProperties": false
      },
<<<<<<< HEAD
      "DataTypeMoveModel": {
        "type": "object",
        "properties": {
          "targetKey": {
            "type": "string",
            "format": "uuid"
          }
        },
        "additionalProperties": false
      },
      "DataTypeProperty": {
=======
      "DataTypePropertyModel": {
>>>>>>> 59448aea
        "type": "object",
        "properties": {
          "alias": {
            "type": "string"
          },
          "value": {
            "nullable": true
          }
        },
        "additionalProperties": false
      },
      "DataTypePropertyReferenceModel": {
        "type": "object",
        "properties": {
          "name": {
            "type": "string"
          },
          "alias": {
            "type": "string"
          }
        },
        "additionalProperties": false
      },
      "DataTypeReferenceModel": {
        "type": "object",
        "properties": {
          "key": {
            "type": "string",
            "format": "uuid"
          },
          "type": {
            "type": "string"
          },
          "properties": {
            "type": "array",
            "items": {
              "$ref": "#/components/schemas/DataTypePropertyReferenceModel"
            }
          }
        },
        "additionalProperties": false
      },
      "DataTypeUpdateModel": {
        "type": "object",
        "properties": {
          "name": {
            "type": "string"
          },
          "propertyEditorAlias": {
            "type": "string"
          },
          "propertyEditorUiAlias": {
            "type": "string",
            "nullable": true
          },
          "data": {
            "type": "array",
            "items": {
              "$ref": "#/components/schemas/DataTypePropertyModel"
            }
          }
        },
        "additionalProperties": false
      },
      "DatabaseInstallModel": {
        "required": [
          "id",
          "providerName"
        ],
        "type": "object",
        "properties": {
          "id": {
            "type": "string",
            "format": "uuid"
          },
          "providerName": {
            "minLength": 1,
            "type": "string"
          },
          "server": {
            "type": "string",
            "nullable": true
          },
          "name": {
            "type": "string",
            "nullable": true
          },
          "username": {
            "type": "string",
            "nullable": true
          },
          "password": {
            "type": "string",
            "nullable": true
          },
          "useIntegratedAuthentication": {
            "type": "boolean"
          },
          "connectionString": {
            "type": "string",
            "nullable": true
          }
        },
        "additionalProperties": false
      },
      "DatabaseSettingsModel": {
        "type": "object",
        "properties": {
          "id": {
            "type": "string",
            "format": "uuid"
          },
          "sortOrder": {
            "type": "integer",
            "format": "int32"
          },
          "displayName": {
            "type": "string"
          },
          "defaultDatabaseName": {
            "type": "string"
          },
          "providerName": {
            "type": "string"
          },
          "isConfigured": {
            "type": "boolean"
          },
          "requiresServer": {
            "type": "boolean"
          },
          "serverPlaceholder": {
            "type": "string"
          },
          "requiresCredentials": {
            "type": "boolean"
          },
          "supportsIntegratedAuthentication": {
            "type": "boolean"
          },
          "requiresConnectionTest": {
            "type": "boolean"
          }
        },
        "additionalProperties": false
      },
      "DictionaryImportModel": {
        "type": "object",
        "properties": {
          "dictionaryItems": {
            "type": "array",
            "items": {
              "$ref": "#/components/schemas/DictionaryItemsImportModel"
            }
          },
          "tempFileName": {
            "type": "string",
            "nullable": true
          }
        },
        "additionalProperties": false
      },
      "DictionaryItemCreateModel": {
        "type": "object",
        "properties": {
          "name": {
            "type": "string"
          },
          "translations": {
            "type": "array",
            "items": {
              "$ref": "#/components/schemas/DictionaryItemTranslationModel"
            }
          },
          "parentKey": {
            "type": "string",
            "format": "uuid",
            "nullable": true
          }
        },
        "additionalProperties": false
      },
      "DictionaryItemModel": {
        "type": "object",
        "properties": {
          "name": {
            "type": "string"
          },
          "translations": {
            "type": "array",
            "items": {
              "$ref": "#/components/schemas/DictionaryItemTranslationModel"
            }
          },
          "key": {
            "type": "string",
            "format": "uuid"
          }
        },
        "additionalProperties": false
      },
      "DictionaryItemTranslationModel": {
        "type": "object",
        "properties": {
          "isoCode": {
            "type": "string"
          },
          "translation": {
            "type": "string"
          }
        },
        "additionalProperties": false
      },
      "DictionaryItemUpdateModel": {
        "type": "object",
        "properties": {
          "name": {
            "type": "string"
          },
          "translations": {
            "type": "array",
            "items": {
              "$ref": "#/components/schemas/DictionaryItemTranslationModel"
            }
          }
        },
        "additionalProperties": false
      },
      "DictionaryItemsImportModel": {
        "type": "object",
        "properties": {
          "name": {
            "type": "string",
            "nullable": true
          },
          "level": {
            "type": "integer",
            "format": "int32"
          }
        },
        "additionalProperties": false
      },
      "DictionaryOverviewModel": {
        "type": "object",
        "properties": {
          "name": {
            "type": "string",
            "nullable": true
          },
          "key": {
            "type": "string",
            "format": "uuid"
          },
          "level": {
            "type": "integer",
            "format": "int32"
          },
          "translatedIsoCodes": {
            "type": "array",
            "items": {
              "type": "string"
            }
          }
        },
        "additionalProperties": false
      },
      "DirectionModel": {
        "enum": [
          "Ascending",
          "Descending"
        ],
        "type": "integer",
        "format": "int32"
      },
      "DocumentBlueprintTreeItemModel": {
        "type": "object",
        "properties": {
          "name": {
            "type": "string"
          },
          "type": {
            "type": "string"
          },
          "icon": {
            "type": "string"
          },
          "hasChildren": {
            "type": "boolean"
          },
          "key": {
            "type": "string",
            "format": "uuid"
          },
          "isContainer": {
            "type": "boolean"
          },
          "parentKey": {
            "type": "string",
            "format": "uuid",
            "nullable": true
          },
          "documentTypeKey": {
            "type": "string",
            "format": "uuid"
          },
          "documentTypeAlias": {
            "type": "string"
          },
          "documentTypeName": {
            "type": "string",
            "nullable": true
          }
        },
        "additionalProperties": false
      },
      "DocumentTreeItemModel": {
        "type": "object",
        "properties": {
          "name": {
            "type": "string"
          },
          "type": {
            "type": "string"
          },
          "icon": {
            "type": "string"
          },
          "hasChildren": {
            "type": "boolean"
          },
          "key": {
            "type": "string",
            "format": "uuid"
          },
          "isContainer": {
            "type": "boolean"
          },
          "parentKey": {
            "type": "string",
            "format": "uuid",
            "nullable": true
          },
          "noAccess": {
            "type": "boolean"
          },
          "isTrashed": {
            "type": "boolean"
          },
          "isProtected": {
            "type": "boolean"
          },
          "isPublished": {
            "type": "boolean"
          },
          "isEdited": {
            "type": "boolean"
          }
        },
        "additionalProperties": false
      },
      "DocumentTypeTreeItemModel": {
        "type": "object",
        "properties": {
          "name": {
            "type": "string"
          },
          "type": {
            "type": "string"
          },
          "icon": {
            "type": "string"
          },
          "hasChildren": {
            "type": "boolean"
          },
          "key": {
            "type": "string",
            "format": "uuid"
          },
          "isContainer": {
            "type": "boolean"
          },
          "parentKey": {
            "type": "string",
            "format": "uuid",
            "nullable": true
          },
          "isFolder": {
            "type": "boolean"
          },
          "isElement": {
            "type": "boolean"
          }
        },
        "additionalProperties": false
      },
      "EntityTreeItemModel": {
        "type": "object",
        "properties": {
          "name": {
            "type": "string"
          },
          "type": {
            "type": "string"
          },
          "icon": {
            "type": "string"
          },
          "hasChildren": {
            "type": "boolean"
          },
          "key": {
            "type": "string",
            "format": "uuid"
          },
          "isContainer": {
            "type": "boolean"
          },
          "parentKey": {
            "type": "string",
            "format": "uuid",
            "nullable": true
          }
        },
        "additionalProperties": false
      },
      "EventAttributesModel": {
        "enum": [
          "None",
          "SpecialName",
          "RTSpecialName",
          "ReservedMask"
        ],
        "type": "integer",
        "format": "int32"
      },
      "EventInfoModel": {
        "type": "object",
        "properties": {
          "name": {
            "type": "string",
            "readOnly": true
          },
          "declaringType": {
            "$ref": "#/components/schemas/TypeModel"
          },
          "reflectedType": {
            "$ref": "#/components/schemas/TypeModel"
          },
          "module": {
            "$ref": "#/components/schemas/ModuleModel"
          },
          "customAttributes": {
            "type": "array",
            "items": {
              "$ref": "#/components/schemas/CustomAttributeDataModel"
            },
            "readOnly": true
          },
          "isCollectible": {
            "type": "boolean",
            "readOnly": true
          },
          "metadataToken": {
            "type": "integer",
            "format": "int32",
            "readOnly": true
          },
          "memberType": {
            "$ref": "#/components/schemas/MemberTypesModel"
          },
          "attributes": {
            "$ref": "#/components/schemas/EventAttributesModel"
          },
          "isSpecialName": {
            "type": "boolean",
            "readOnly": true
          },
          "addMethod": {
            "$ref": "#/components/schemas/MethodInfoModel"
          },
          "removeMethod": {
            "$ref": "#/components/schemas/MethodInfoModel"
          },
          "raiseMethod": {
            "$ref": "#/components/schemas/MethodInfoModel"
          },
          "isMulticast": {
            "type": "boolean",
            "readOnly": true
          },
          "eventHandlerType": {
            "$ref": "#/components/schemas/TypeModel"
          }
        },
        "additionalProperties": false
      },
      "FieldAttributesModel": {
        "enum": [
          "PrivateScope",
          "Private",
          "FamANDAssem",
          "Assembly",
          "Family",
          "FamORAssem",
          "Public",
          "FieldAccessMask",
          "Static",
          "InitOnly",
          "Literal",
          "NotSerialized",
          "HasFieldRVA",
          "SpecialName",
          "RTSpecialName",
          "HasFieldMarshal",
          "PinvokeImpl",
          "HasDefault",
          "ReservedMask"
        ],
        "type": "integer",
        "format": "int32"
      },
      "FieldInfoModel": {
        "type": "object",
        "properties": {
          "name": {
            "type": "string",
            "readOnly": true
          },
          "declaringType": {
            "$ref": "#/components/schemas/TypeModel"
          },
          "reflectedType": {
            "$ref": "#/components/schemas/TypeModel"
          },
          "module": {
            "$ref": "#/components/schemas/ModuleModel"
          },
          "customAttributes": {
            "type": "array",
            "items": {
              "$ref": "#/components/schemas/CustomAttributeDataModel"
            },
            "readOnly": true
          },
          "isCollectible": {
            "type": "boolean",
            "readOnly": true
          },
          "metadataToken": {
            "type": "integer",
            "format": "int32",
            "readOnly": true
          },
          "memberType": {
            "$ref": "#/components/schemas/MemberTypesModel"
          },
          "attributes": {
            "$ref": "#/components/schemas/FieldAttributesModel"
          },
          "fieldType": {
            "$ref": "#/components/schemas/TypeModel"
          },
          "isInitOnly": {
            "type": "boolean",
            "readOnly": true
          },
          "isLiteral": {
            "type": "boolean",
            "readOnly": true
          },
          "isNotSerialized": {
            "type": "boolean",
            "readOnly": true
          },
          "isPinvokeImpl": {
            "type": "boolean",
            "readOnly": true
          },
          "isSpecialName": {
            "type": "boolean",
            "readOnly": true
          },
          "isStatic": {
            "type": "boolean",
            "readOnly": true
          },
          "isAssembly": {
            "type": "boolean",
            "readOnly": true
          },
          "isFamily": {
            "type": "boolean",
            "readOnly": true
          },
          "isFamilyAndAssembly": {
            "type": "boolean",
            "readOnly": true
          },
          "isFamilyOrAssembly": {
            "type": "boolean",
            "readOnly": true
          },
          "isPrivate": {
            "type": "boolean",
            "readOnly": true
          },
          "isPublic": {
            "type": "boolean",
            "readOnly": true
          },
          "isSecurityCritical": {
            "type": "boolean",
            "readOnly": true
          },
          "isSecuritySafeCritical": {
            "type": "boolean",
            "readOnly": true
          },
          "isSecurityTransparent": {
            "type": "boolean",
            "readOnly": true
          },
          "fieldHandle": {
            "$ref": "#/components/schemas/RuntimeFieldHandleModel"
          }
        },
        "additionalProperties": false
      },
      "FieldModel": {
        "type": "object",
        "properties": {
          "name": {
            "type": "string"
          },
          "values": {
            "type": "array",
            "items": {
              "type": "string"
            }
          }
        },
        "additionalProperties": false
      },
      "FileSystemTreeItemModel": {
        "type": "object",
        "properties": {
          "name": {
            "type": "string"
          },
          "type": {
            "type": "string"
          },
          "icon": {
            "type": "string"
          },
          "hasChildren": {
            "type": "boolean"
          },
          "path": {
            "type": "string"
          },
          "isFolder": {
            "type": "boolean"
          }
        },
        "additionalProperties": false
      },
      "FolderCreateModel": {
        "type": "object",
        "properties": {
          "name": {
            "type": "string"
          },
          "parentKey": {
            "type": "string",
            "format": "uuid",
            "nullable": true
          }
        },
        "additionalProperties": false
      },
      "FolderModel": {
        "type": "object",
        "properties": {
          "name": {
            "type": "string"
          },
          "key": {
            "type": "string",
            "format": "uuid"
          },
          "parentKey": {
            "type": "string",
            "format": "uuid",
            "nullable": true
          }
        },
        "additionalProperties": false
      },
      "FolderTreeItemModel": {
        "type": "object",
        "properties": {
          "name": {
            "type": "string"
          },
          "type": {
            "type": "string"
          },
          "icon": {
            "type": "string"
          },
          "hasChildren": {
            "type": "boolean"
          },
          "key": {
            "type": "string",
            "format": "uuid"
          },
          "isContainer": {
            "type": "boolean"
          },
          "parentKey": {
            "type": "string",
            "format": "uuid",
            "nullable": true
          },
          "isFolder": {
            "type": "boolean"
          }
        },
        "additionalProperties": false
      },
      "FolderUpdateModel": {
        "type": "object",
        "properties": {
          "name": {
            "type": "string"
          }
        },
        "additionalProperties": false
      },
      "GenericParameterAttributesModel": {
        "enum": [
          "None",
          "Covariant",
          "Contravariant",
          "VarianceMask",
          "ReferenceTypeConstraint",
          "NotNullableValueTypeConstraint",
          "DefaultConstructorConstraint",
          "SpecialConstraintMask"
        ],
        "type": "integer",
        "format": "int32"
      },
      "HealthCheckActionModel": {
        "type": "object",
        "properties": {
          "healthCheckKey": {
            "type": "string",
            "format": "uuid"
          },
          "alias": {
            "type": "string",
            "nullable": true
          },
          "name": {
            "type": "string",
            "nullable": true
          },
          "description": {
            "type": "string",
            "nullable": true
          },
          "valueRequired": {
            "type": "boolean"
          },
          "providedValue": {
            "type": "string",
            "nullable": true
          },
          "providedValueValidation": {
            "type": "string",
            "nullable": true
          },
          "providedValueValidationRegex": {
            "type": "string",
            "nullable": true
          }
        },
        "additionalProperties": false
      },
      "HealthCheckGroupModel": {
        "type": "object",
        "properties": {
          "name": {
            "type": "string",
            "nullable": true
          },
          "checks": {
            "type": "array",
            "items": {
              "$ref": "#/components/schemas/HealthCheckModel"
            }
          }
        },
        "additionalProperties": false
      },
      "HealthCheckGroupWithResultModel": {
        "type": "object",
        "properties": {
          "name": {
            "type": "string",
            "nullable": true
          },
          "checks": {
            "type": "array",
            "items": {
              "$ref": "#/components/schemas/HealthCheckWithResultModel"
            }
          }
        },
        "additionalProperties": false
      },
      "HealthCheckModel": {
        "type": "object",
        "properties": {
          "key": {
            "type": "string",
            "format": "uuid"
          },
          "name": {
            "type": "string"
          },
          "description": {
            "type": "string",
            "nullable": true
          }
        },
        "additionalProperties": false
      },
      "HealthCheckResultModel": {
        "type": "object",
        "properties": {
          "message": {
            "type": "string"
          },
          "resultType": {
            "$ref": "#/components/schemas/StatusResultTypeModel"
          },
          "actions": {
            "type": "array",
            "items": {
              "$ref": "#/components/schemas/HealthCheckActionModel"
            },
            "nullable": true
          },
          "readMoreLink": {
            "type": "string",
            "nullable": true
          }
        },
        "additionalProperties": false
      },
      "HealthCheckWithResultModel": {
        "type": "object",
        "properties": {
          "key": {
            "type": "string",
            "format": "uuid"
          },
          "name": {
            "type": "string"
          },
          "description": {
            "type": "string",
            "nullable": true
          },
          "results": {
            "type": "array",
            "items": {
              "$ref": "#/components/schemas/HealthCheckResultModel"
            },
            "nullable": true
          }
        },
        "additionalProperties": false
      },
      "HealthStatusModel": {
        "enum": [
          "Healthy",
          "Unhealthy",
          "Rebuilding"
        ],
        "type": "integer",
        "format": "int32"
      },
      "HelpPageModel": {
        "type": "object",
        "properties": {
          "name": {
            "type": "string",
            "nullable": true
          },
          "description": {
            "type": "string",
            "nullable": true
          },
          "url": {
            "type": "string",
            "nullable": true
          },
          "type": {
            "type": "string",
            "nullable": true
          }
        },
        "additionalProperties": false
      },
      "ICustomAttributeProviderModel": {
        "type": "object",
        "additionalProperties": false
      },
      "IOutputFormatterModel": {
        "type": "object",
        "additionalProperties": false
      },
      "IndexModel": {
        "required": [
          "canRebuild",
          "documentCount",
          "fieldCount",
          "name"
        ],
        "type": "object",
        "properties": {
          "name": {
            "minLength": 1,
            "type": "string"
          },
          "healthStatus": {
            "$ref": "#/components/schemas/HealthStatusModel"
          },
          "canRebuild": {
            "type": "boolean"
          },
          "searcherName": {
            "type": "string"
          },
          "documentCount": {
            "type": "integer",
            "format": "int64"
          },
          "fieldCount": {
            "type": "integer",
            "format": "int32"
          },
          "providerProperties": {
            "type": "object",
            "additionalProperties": { },
            "nullable": true
          }
        },
        "additionalProperties": false
      },
      "InstallModel": {
        "required": [
          "database",
          "user"
        ],
        "type": "object",
        "properties": {
          "user": {
            "$ref": "#/components/schemas/UserInstallModel"
          },
          "database": {
            "$ref": "#/components/schemas/DatabaseInstallModel"
          },
          "telemetryLevel": {
            "$ref": "#/components/schemas/TelemetryLevelModel"
          }
        },
        "additionalProperties": false
      },
      "InstallSettingsModel": {
        "type": "object",
        "properties": {
          "user": {
            "$ref": "#/components/schemas/UserSettingsModel"
          },
          "databases": {
            "type": "array",
            "items": {
              "$ref": "#/components/schemas/DatabaseSettingsModel"
            }
          }
        },
        "additionalProperties": false
      },
      "IntPtrModel": {
        "type": "object",
        "additionalProperties": false
      },
      "LanguageCreateModel": {
        "type": "object",
        "properties": {
          "name": {
            "type": "string"
          },
          "isDefault": {
            "type": "boolean"
          },
          "isMandatory": {
            "type": "boolean"
          },
          "fallbackIsoCode": {
            "type": "string",
            "nullable": true
          },
          "isoCode": {
            "type": "string"
          }
        },
        "additionalProperties": false
      },
      "LanguageModel": {
        "type": "object",
        "properties": {
          "name": {
            "type": "string"
          },
          "isDefault": {
            "type": "boolean"
          },
          "isMandatory": {
            "type": "boolean"
          },
          "fallbackIsoCode": {
            "type": "string",
            "nullable": true
          },
          "isoCode": {
            "type": "string"
          }
        },
        "additionalProperties": false
      },
      "LanguageUpdateModel": {
        "type": "object",
        "properties": {
          "name": {
            "type": "string"
          },
          "isDefault": {
            "type": "boolean"
          },
          "isMandatory": {
            "type": "boolean"
          },
          "fallbackIsoCode": {
            "type": "string",
            "nullable": true
          }
        },
        "additionalProperties": false
      },
      "LayoutKindModel": {
        "enum": [
          "Sequential",
          "Explicit",
          "Auto"
        ],
        "type": "integer",
        "format": "int32"
      },
      "LogLevelModel": {
        "enum": [
          "Verbose",
          "Debug",
          "Information",
          "Warning",
          "Error",
          "Fatal"
        ],
        "type": "integer",
        "format": "int32"
      },
      "LogMessageModel": {
        "type": "object",
        "properties": {
          "timestamp": {
            "type": "string",
            "format": "date-time"
          },
          "level": {
            "$ref": "#/components/schemas/LogLevelModel"
          },
          "messageTemplate": {
            "type": "string",
            "nullable": true
          },
          "renderedMessage": {
            "type": "string",
            "nullable": true
          },
          "properties": {
            "type": "array",
            "items": {
              "$ref": "#/components/schemas/LogMessagePropertyModel"
            }
          },
          "exception": {
            "type": "string",
            "nullable": true
          }
        },
        "additionalProperties": false
      },
      "LogMessagePropertyModel": {
        "type": "object",
        "properties": {
          "name": {
            "type": "string"
          },
          "value": {
            "type": "string",
            "nullable": true
          }
        },
        "additionalProperties": false
      },
      "LogTemplateModel": {
        "type": "object",
        "properties": {
          "messageTemplate": {
            "type": "string",
            "nullable": true
          },
          "count": {
            "type": "integer",
            "format": "int32"
          }
        },
        "additionalProperties": false
      },
      "LoggerModel": {
        "type": "object",
        "properties": {
          "name": {
            "type": "string"
          },
          "level": {
            "$ref": "#/components/schemas/LogLevelModel"
          }
        },
        "additionalProperties": false
      },
      "MemberInfoModel": {
        "type": "object",
        "properties": {
          "memberType": {
            "$ref": "#/components/schemas/MemberTypesModel"
          },
          "name": {
            "type": "string",
            "readOnly": true
          },
          "declaringType": {
            "$ref": "#/components/schemas/TypeModel"
          },
          "reflectedType": {
            "$ref": "#/components/schemas/TypeModel"
          },
          "module": {
            "$ref": "#/components/schemas/ModuleModel"
          },
          "customAttributes": {
            "type": "array",
            "items": {
              "$ref": "#/components/schemas/CustomAttributeDataModel"
            },
            "readOnly": true
          },
          "isCollectible": {
            "type": "boolean",
            "readOnly": true
          },
          "metadataToken": {
            "type": "integer",
            "format": "int32",
            "readOnly": true
          }
        },
        "additionalProperties": false
      },
      "MemberTypesModel": {
        "enum": [
          "Constructor",
          "Event",
          "Field",
          "Method",
          "Property",
          "TypeInfo",
          "Custom",
          "NestedType",
          "All"
        ],
        "type": "integer",
        "format": "int32"
      },
      "MethodAttributesModel": {
        "enum": [
          "ReuseSlot",
          "PrivateScope",
          "Private",
          "FamANDAssem",
          "Assembly",
          "Family",
          "FamORAssem",
          "Public",
          "MemberAccessMask",
          "UnmanagedExport",
          "Static",
          "Final",
          "Virtual",
          "HideBySig",
          "NewSlot",
          "VtableLayoutMask",
          "CheckAccessOnOverride",
          "Abstract",
          "SpecialName",
          "RTSpecialName",
          "PinvokeImpl",
          "HasSecurity",
          "RequireSecObject",
          "ReservedMask"
        ],
        "type": "integer",
        "format": "int32"
      },
      "MethodBaseModel": {
        "type": "object",
        "properties": {
          "memberType": {
            "$ref": "#/components/schemas/MemberTypesModel"
          },
          "name": {
            "type": "string",
            "readOnly": true
          },
          "declaringType": {
            "$ref": "#/components/schemas/TypeModel"
          },
          "reflectedType": {
            "$ref": "#/components/schemas/TypeModel"
          },
          "module": {
            "$ref": "#/components/schemas/ModuleModel"
          },
          "customAttributes": {
            "type": "array",
            "items": {
              "$ref": "#/components/schemas/CustomAttributeDataModel"
            },
            "readOnly": true
          },
          "isCollectible": {
            "type": "boolean",
            "readOnly": true
          },
          "metadataToken": {
            "type": "integer",
            "format": "int32",
            "readOnly": true
          },
          "attributes": {
            "$ref": "#/components/schemas/MethodAttributesModel"
          },
          "methodImplementationFlags": {
            "$ref": "#/components/schemas/MethodImplAttributesModel"
          },
          "callingConvention": {
            "$ref": "#/components/schemas/CallingConventionsModel"
          },
          "isAbstract": {
            "type": "boolean",
            "readOnly": true
          },
          "isConstructor": {
            "type": "boolean",
            "readOnly": true
          },
          "isFinal": {
            "type": "boolean",
            "readOnly": true
          },
          "isHideBySig": {
            "type": "boolean",
            "readOnly": true
          },
          "isSpecialName": {
            "type": "boolean",
            "readOnly": true
          },
          "isStatic": {
            "type": "boolean",
            "readOnly": true
          },
          "isVirtual": {
            "type": "boolean",
            "readOnly": true
          },
          "isAssembly": {
            "type": "boolean",
            "readOnly": true
          },
          "isFamily": {
            "type": "boolean",
            "readOnly": true
          },
          "isFamilyAndAssembly": {
            "type": "boolean",
            "readOnly": true
          },
          "isFamilyOrAssembly": {
            "type": "boolean",
            "readOnly": true
          },
          "isPrivate": {
            "type": "boolean",
            "readOnly": true
          },
          "isPublic": {
            "type": "boolean",
            "readOnly": true
          },
          "isConstructedGenericMethod": {
            "type": "boolean",
            "readOnly": true
          },
          "isGenericMethod": {
            "type": "boolean",
            "readOnly": true
          },
          "isGenericMethodDefinition": {
            "type": "boolean",
            "readOnly": true
          },
          "containsGenericParameters": {
            "type": "boolean",
            "readOnly": true
          },
          "methodHandle": {
            "$ref": "#/components/schemas/RuntimeMethodHandleModel"
          },
          "isSecurityCritical": {
            "type": "boolean",
            "readOnly": true
          },
          "isSecuritySafeCritical": {
            "type": "boolean",
            "readOnly": true
          },
          "isSecurityTransparent": {
            "type": "boolean",
            "readOnly": true
          }
        },
        "additionalProperties": false
      },
      "MethodImplAttributesModel": {
        "enum": [
          "IL",
          "Managed",
          "Native",
          "OPTIL",
          "Runtime",
          "CodeTypeMask",
          "Unmanaged",
          "ManagedMask",
          "NoInlining",
          "ForwardRef",
          "Synchronized",
          "NoOptimization",
          "PreserveSig",
          "AggressiveInlining",
          "AggressiveOptimization",
          "InternalCall",
          "MaxMethodImplVal"
        ],
        "type": "integer",
        "format": "int32"
      },
      "MethodInfoModel": {
        "type": "object",
        "properties": {
          "name": {
            "type": "string",
            "readOnly": true
          },
          "declaringType": {
            "$ref": "#/components/schemas/TypeModel"
          },
          "reflectedType": {
            "$ref": "#/components/schemas/TypeModel"
          },
          "module": {
            "$ref": "#/components/schemas/ModuleModel"
          },
          "customAttributes": {
            "type": "array",
            "items": {
              "$ref": "#/components/schemas/CustomAttributeDataModel"
            },
            "readOnly": true
          },
          "isCollectible": {
            "type": "boolean",
            "readOnly": true
          },
          "metadataToken": {
            "type": "integer",
            "format": "int32",
            "readOnly": true
          },
          "attributes": {
            "$ref": "#/components/schemas/MethodAttributesModel"
          },
          "methodImplementationFlags": {
            "$ref": "#/components/schemas/MethodImplAttributesModel"
          },
          "callingConvention": {
            "$ref": "#/components/schemas/CallingConventionsModel"
          },
          "isAbstract": {
            "type": "boolean",
            "readOnly": true
          },
          "isConstructor": {
            "type": "boolean",
            "readOnly": true
          },
          "isFinal": {
            "type": "boolean",
            "readOnly": true
          },
          "isHideBySig": {
            "type": "boolean",
            "readOnly": true
          },
          "isSpecialName": {
            "type": "boolean",
            "readOnly": true
          },
          "isStatic": {
            "type": "boolean",
            "readOnly": true
          },
          "isVirtual": {
            "type": "boolean",
            "readOnly": true
          },
          "isAssembly": {
            "type": "boolean",
            "readOnly": true
          },
          "isFamily": {
            "type": "boolean",
            "readOnly": true
          },
          "isFamilyAndAssembly": {
            "type": "boolean",
            "readOnly": true
          },
          "isFamilyOrAssembly": {
            "type": "boolean",
            "readOnly": true
          },
          "isPrivate": {
            "type": "boolean",
            "readOnly": true
          },
          "isPublic": {
            "type": "boolean",
            "readOnly": true
          },
          "isConstructedGenericMethod": {
            "type": "boolean",
            "readOnly": true
          },
          "isGenericMethod": {
            "type": "boolean",
            "readOnly": true
          },
          "isGenericMethodDefinition": {
            "type": "boolean",
            "readOnly": true
          },
          "containsGenericParameters": {
            "type": "boolean",
            "readOnly": true
          },
          "methodHandle": {
            "$ref": "#/components/schemas/RuntimeMethodHandleModel"
          },
          "isSecurityCritical": {
            "type": "boolean",
            "readOnly": true
          },
          "isSecuritySafeCritical": {
            "type": "boolean",
            "readOnly": true
          },
          "isSecurityTransparent": {
            "type": "boolean",
            "readOnly": true
          },
          "memberType": {
            "$ref": "#/components/schemas/MemberTypesModel"
          },
          "returnParameter": {
            "$ref": "#/components/schemas/ParameterInfoModel"
          },
          "returnType": {
            "$ref": "#/components/schemas/TypeModel"
          },
          "returnTypeCustomAttributes": {
            "$ref": "#/components/schemas/ICustomAttributeProviderModel"
          }
        },
        "additionalProperties": false
      },
      "ModelsBuilderModel": {
        "type": "object",
        "properties": {
          "mode": {
            "$ref": "#/components/schemas/ModelsModeModel"
          },
          "canGenerate": {
            "type": "boolean"
          },
          "outOfDateModels": {
            "type": "boolean"
          },
          "lastError": {
            "type": "string",
            "nullable": true
          },
          "version": {
            "type": "string",
            "nullable": true
          },
          "modelsNamespace": {
            "type": "string",
            "nullable": true
          },
          "trackingOutOfDateModels": {
            "type": "boolean"
          }
        },
        "additionalProperties": false
      },
      "ModelsModeModel": {
        "enum": [
          "Nothing",
          "InMemoryAuto",
          "SourceCodeManual",
          "SourceCodeAuto"
        ],
        "type": "integer",
        "format": "int32"
      },
      "ModuleHandleModel": {
        "type": "object",
        "properties": {
          "mdStreamVersion": {
            "type": "integer",
            "format": "int32",
            "readOnly": true
          }
        },
        "additionalProperties": false
      },
      "ModuleModel": {
        "type": "object",
        "properties": {
          "assembly": {
            "$ref": "#/components/schemas/AssemblyModel"
          },
          "fullyQualifiedName": {
            "type": "string",
            "readOnly": true
          },
          "name": {
            "type": "string",
            "readOnly": true
          },
          "mdStreamVersion": {
            "type": "integer",
            "format": "int32",
            "readOnly": true
          },
          "moduleVersionId": {
            "type": "string",
            "format": "uuid",
            "readOnly": true
          },
          "scopeName": {
            "type": "string",
            "readOnly": true
          },
          "moduleHandle": {
            "$ref": "#/components/schemas/ModuleHandleModel"
          },
          "customAttributes": {
            "type": "array",
            "items": {
              "$ref": "#/components/schemas/CustomAttributeDataModel"
            },
            "readOnly": true
          },
          "metadataToken": {
            "type": "integer",
            "format": "int32",
            "readOnly": true
          }
        },
        "additionalProperties": false
      },
      "NotFoundResultModel": {
        "type": "object",
        "properties": {
          "statusCode": {
            "type": "integer",
            "format": "int32"
          }
        },
        "additionalProperties": false
      },
      "OkResultModel": {
        "type": "object",
        "properties": {
          "statusCode": {
            "type": "integer",
            "format": "int32"
          }
        },
        "additionalProperties": false
      },
      "OperatorModel": {
        "enum": [
          "Equals",
          "NotEquals",
          "Contains",
          "NotContains",
          "LessThan",
          "LessThanEqualTo",
          "GreaterThan",
          "GreaterThanEqualTo"
        ],
        "type": "integer",
        "format": "int32"
      },
      "OutOfDateStatusModel": {
        "type": "object",
        "properties": {
          "status": {
            "$ref": "#/components/schemas/OutOfDateTypeModel"
          }
        },
        "additionalProperties": false
      },
      "OutOfDateTypeModel": {
        "enum": [
          "OutOfDate",
          "Current",
          "Unknown"
        ],
        "type": "integer",
        "format": "int32"
      },
      "PagedContentTreeItemModel": {
        "required": [
          "items",
          "total"
        ],
        "type": "object",
        "properties": {
          "total": {
            "type": "integer",
            "format": "int64"
          },
          "items": {
            "type": "array",
            "items": {
              "$ref": "#/components/schemas/ContentTreeItemModel"
            }
          }
        },
        "additionalProperties": false
      },
      "PagedCultureModel": {
        "required": [
          "items",
          "total"
        ],
        "type": "object",
        "properties": {
          "total": {
            "type": "integer",
            "format": "int64"
          },
          "items": {
            "type": "array",
            "items": {
              "$ref": "#/components/schemas/CultureModel"
            }
          }
        },
        "additionalProperties": false
      },
      "PagedDictionaryOverviewModel": {
        "required": [
          "items",
          "total"
        ],
        "type": "object",
        "properties": {
          "total": {
            "type": "integer",
            "format": "int64"
          },
          "items": {
            "type": "array",
            "items": {
              "$ref": "#/components/schemas/DictionaryOverviewModel"
            }
          }
        },
        "additionalProperties": false
      },
      "PagedDocumentBlueprintTreeItemModel": {
        "required": [
          "items",
          "total"
        ],
        "type": "object",
        "properties": {
          "total": {
            "type": "integer",
            "format": "int64"
          },
          "items": {
            "type": "array",
            "items": {
              "$ref": "#/components/schemas/DocumentBlueprintTreeItemModel"
            }
          }
        },
        "additionalProperties": false
      },
      "PagedDocumentTreeItemModel": {
        "required": [
          "items",
          "total"
        ],
        "type": "object",
        "properties": {
          "total": {
            "type": "integer",
            "format": "int64"
          },
          "items": {
            "type": "array",
            "items": {
              "$ref": "#/components/schemas/DocumentTreeItemModel"
            }
          }
        },
        "additionalProperties": false
      },
      "PagedDocumentTypeTreeItemModel": {
        "required": [
          "items",
          "total"
        ],
        "type": "object",
        "properties": {
          "total": {
            "type": "integer",
            "format": "int64"
          },
          "items": {
            "type": "array",
            "items": {
              "$ref": "#/components/schemas/DocumentTypeTreeItemModel"
            }
          }
        },
        "additionalProperties": false
      },
      "PagedEntityTreeItemModel": {
        "required": [
          "items",
          "total"
        ],
        "type": "object",
        "properties": {
          "total": {
            "type": "integer",
            "format": "int64"
          },
          "items": {
            "type": "array",
            "items": {
              "$ref": "#/components/schemas/EntityTreeItemModel"
            }
          }
        },
        "additionalProperties": false
      },
      "PagedFileSystemTreeItemModel": {
        "required": [
          "items",
          "total"
        ],
        "type": "object",
        "properties": {
          "total": {
            "type": "integer",
            "format": "int64"
          },
          "items": {
            "type": "array",
            "items": {
              "$ref": "#/components/schemas/FileSystemTreeItemModel"
            }
          }
        },
        "additionalProperties": false
      },
      "PagedFolderTreeItemModel": {
        "required": [
          "items",
          "total"
        ],
        "type": "object",
        "properties": {
          "total": {
            "type": "integer",
            "format": "int64"
          },
          "items": {
            "type": "array",
            "items": {
              "$ref": "#/components/schemas/FolderTreeItemModel"
            }
          }
        },
        "additionalProperties": false
      },
      "PagedHealthCheckGroupModel": {
        "required": [
          "items",
          "total"
        ],
        "type": "object",
        "properties": {
          "total": {
            "type": "integer",
            "format": "int64"
          },
          "items": {
            "type": "array",
            "items": {
              "$ref": "#/components/schemas/HealthCheckGroupModel"
            }
          }
        },
        "additionalProperties": false
      },
      "PagedHelpPageModel": {
        "required": [
          "items",
          "total"
        ],
        "type": "object",
        "properties": {
          "total": {
            "type": "integer",
            "format": "int64"
          },
          "items": {
            "type": "array",
            "items": {
              "$ref": "#/components/schemas/HelpPageModel"
            }
          }
        },
        "additionalProperties": false
      },
      "PagedIndexModel": {
        "required": [
          "items",
          "total"
        ],
        "type": "object",
        "properties": {
          "total": {
            "type": "integer",
            "format": "int64"
          },
          "items": {
            "type": "array",
            "items": {
              "$ref": "#/components/schemas/IndexModel"
            }
          }
        },
        "additionalProperties": false
      },
      "PagedLanguageModel": {
        "required": [
          "items",
          "total"
        ],
        "type": "object",
        "properties": {
          "total": {
            "type": "integer",
            "format": "int64"
          },
          "items": {
            "type": "array",
            "items": {
              "$ref": "#/components/schemas/LanguageModel"
            }
          }
        },
        "additionalProperties": false
      },
      "PagedLogMessageModel": {
        "required": [
          "items",
          "total"
        ],
        "type": "object",
        "properties": {
          "total": {
            "type": "integer",
            "format": "int64"
          },
          "items": {
            "type": "array",
            "items": {
              "$ref": "#/components/schemas/LogMessageModel"
            }
          }
        },
        "additionalProperties": false
      },
      "PagedLogTemplateModel": {
        "required": [
          "items",
          "total"
        ],
        "type": "object",
        "properties": {
          "total": {
            "type": "integer",
            "format": "int64"
          },
          "items": {
            "type": "array",
            "items": {
              "$ref": "#/components/schemas/LogTemplateModel"
            }
          }
        },
        "additionalProperties": false
      },
      "PagedLoggerModel": {
        "required": [
          "items",
          "total"
        ],
        "type": "object",
        "properties": {
          "total": {
            "type": "integer",
            "format": "int64"
          },
          "items": {
            "type": "array",
            "items": {
              "$ref": "#/components/schemas/LoggerModel"
            }
          }
        },
        "additionalProperties": false
      },
      "PagedRecycleBinItemModel": {
        "required": [
          "items",
          "total"
        ],
        "type": "object",
        "properties": {
          "total": {
            "type": "integer",
            "format": "int64"
          },
          "items": {
            "type": "array",
            "items": {
              "$ref": "#/components/schemas/RecycleBinItemModel"
            }
          }
        },
        "additionalProperties": false
      },
      "PagedRedirectUrlModel": {
        "required": [
          "items",
          "total"
        ],
        "type": "object",
        "properties": {
          "total": {
            "type": "integer",
            "format": "int64"
          },
          "items": {
            "type": "array",
            "items": {
              "$ref": "#/components/schemas/RedirectUrlModel"
            }
          }
        },
        "additionalProperties": false
      },
      "PagedRelationItemModel": {
        "required": [
          "items",
          "total"
        ],
        "type": "object",
        "properties": {
          "total": {
            "type": "integer",
            "format": "int64"
          },
          "items": {
            "type": "array",
            "items": {
              "$ref": "#/components/schemas/RelationItemModel"
            }
          }
        },
        "additionalProperties": false
      },
      "PagedRelationModel": {
        "required": [
          "items",
          "total"
        ],
        "type": "object",
        "properties": {
          "total": {
            "type": "integer",
            "format": "int64"
          },
          "items": {
            "type": "array",
            "items": {
              "$ref": "#/components/schemas/RelationModel"
            }
          }
        },
        "additionalProperties": false
      },
      "PagedSavedLogSearchModel": {
        "required": [
          "items",
          "total"
        ],
        "type": "object",
        "properties": {
          "total": {
            "type": "integer",
            "format": "int64"
          },
          "items": {
            "type": "array",
            "items": {
              "$ref": "#/components/schemas/SavedLogSearchModel"
            }
          }
        },
        "additionalProperties": false
      },
      "PagedSearchResultModel": {
        "required": [
          "items",
          "total"
        ],
        "type": "object",
        "properties": {
          "total": {
            "type": "integer",
            "format": "int64"
          },
          "items": {
            "type": "array",
            "items": {
              "$ref": "#/components/schemas/SearchResultModel"
            }
          }
        },
        "additionalProperties": false
      },
      "PagedSearcherModel": {
        "required": [
          "items",
          "total"
        ],
        "type": "object",
        "properties": {
          "total": {
            "type": "integer",
            "format": "int64"
          },
          "items": {
            "type": "array",
            "items": {
              "$ref": "#/components/schemas/SearcherModel"
            }
          }
        },
        "additionalProperties": false
      },
      "PagedTelemetryModel": {
        "required": [
          "items",
          "total"
        ],
        "type": "object",
        "properties": {
          "total": {
            "type": "integer",
            "format": "int64"
          },
          "items": {
            "type": "array",
            "items": {
              "$ref": "#/components/schemas/TelemetryModel"
            }
          }
        },
        "additionalProperties": false
      },
      "ParameterAttributesModel": {
        "enum": [
          "None",
          "In",
          "Out",
          "Lcid",
          "Retval",
          "Optional",
          "HasDefault",
          "HasFieldMarshal",
          "Reserved3",
          "Reserved4",
          "ReservedMask"
        ],
        "type": "integer",
        "format": "int32"
      },
      "ParameterInfoModel": {
        "type": "object",
        "properties": {
          "attributes": {
            "$ref": "#/components/schemas/ParameterAttributesModel"
          },
          "member": {
            "$ref": "#/components/schemas/MemberInfoModel"
          },
          "name": {
            "type": "string",
            "nullable": true,
            "readOnly": true
          },
          "parameterType": {
            "$ref": "#/components/schemas/TypeModel"
          },
          "position": {
            "type": "integer",
            "format": "int32",
            "readOnly": true
          },
          "isIn": {
            "type": "boolean",
            "readOnly": true
          },
          "isLcid": {
            "type": "boolean",
            "readOnly": true
          },
          "isOptional": {
            "type": "boolean",
            "readOnly": true
          },
          "isOut": {
            "type": "boolean",
            "readOnly": true
          },
          "isRetval": {
            "type": "boolean",
            "readOnly": true
          },
          "defaultValue": {
            "nullable": true,
            "readOnly": true
          },
          "rawDefaultValue": {
            "nullable": true,
            "readOnly": true
          },
          "hasDefaultValue": {
            "type": "boolean",
            "readOnly": true
          },
          "customAttributes": {
            "type": "array",
            "items": {
              "$ref": "#/components/schemas/CustomAttributeDataModel"
            },
            "readOnly": true
          },
          "metadataToken": {
            "type": "integer",
            "format": "int32",
            "readOnly": true
          }
        },
        "additionalProperties": false
      },
      "ProblemDetailsModel": {
        "type": "object",
        "properties": {
          "type": {
            "type": "string",
            "nullable": true
          },
          "title": {
            "type": "string",
            "nullable": true
          },
          "status": {
            "type": "integer",
            "format": "int32",
            "nullable": true
          },
          "detail": {
            "type": "string",
            "nullable": true
          },
          "instance": {
            "type": "string",
            "nullable": true
          }
        },
        "additionalProperties": { }
      },
      "ProfilingStatusModel": {
        "type": "object",
        "properties": {
          "enabled": {
            "type": "boolean"
          }
        },
        "additionalProperties": false
      },
      "PropertyAttributesModel": {
        "enum": [
          "None",
          "SpecialName",
          "RTSpecialName",
          "HasDefault",
          "Reserved2",
          "Reserved3",
          "Reserved4",
          "ReservedMask"
        ],
        "type": "integer",
        "format": "int32"
      },
      "PropertyInfoModel": {
        "type": "object",
        "properties": {
          "name": {
            "type": "string",
            "readOnly": true
          },
          "declaringType": {
            "$ref": "#/components/schemas/TypeModel"
          },
          "reflectedType": {
            "$ref": "#/components/schemas/TypeModel"
          },
          "module": {
            "$ref": "#/components/schemas/ModuleModel"
          },
          "customAttributes": {
            "type": "array",
            "items": {
              "$ref": "#/components/schemas/CustomAttributeDataModel"
            },
            "readOnly": true
          },
          "isCollectible": {
            "type": "boolean",
            "readOnly": true
          },
          "metadataToken": {
            "type": "integer",
            "format": "int32",
            "readOnly": true
          },
          "memberType": {
            "$ref": "#/components/schemas/MemberTypesModel"
          },
          "propertyType": {
            "$ref": "#/components/schemas/TypeModel"
          },
          "attributes": {
            "$ref": "#/components/schemas/PropertyAttributesModel"
          },
          "isSpecialName": {
            "type": "boolean",
            "readOnly": true
          },
          "canRead": {
            "type": "boolean",
            "readOnly": true
          },
          "canWrite": {
            "type": "boolean",
            "readOnly": true
          },
          "getMethod": {
            "$ref": "#/components/schemas/MethodInfoModel"
          },
          "setMethod": {
            "$ref": "#/components/schemas/MethodInfoModel"
          }
        },
        "additionalProperties": false
      },
      "RecycleBinItemModel": {
        "type": "object",
        "properties": {
          "key": {
            "type": "string",
            "format": "uuid"
          },
          "name": {
            "type": "string"
          },
          "type": {
            "type": "string"
          },
          "icon": {
            "type": "string"
          },
          "hasChildren": {
            "type": "boolean"
          },
          "isContainer": {
            "type": "boolean"
          },
          "parentKey": {
            "type": "string",
            "format": "uuid",
            "nullable": true
          }
        },
        "additionalProperties": false
      },
      "RedirectStatusModel": {
        "enum": [
          "Enabled",
          "Disabled"
        ],
        "type": "integer",
        "format": "int32"
      },
      "RedirectUrlModel": {
        "type": "object",
        "properties": {
          "key": {
            "type": "string",
            "format": "uuid"
          },
          "originalUrl": {
            "type": "string"
          },
          "destinationUrl": {
            "type": "string"
          },
          "created": {
            "type": "string",
            "format": "date-time"
          },
          "contentKey": {
            "type": "string",
            "format": "uuid"
          },
          "culture": {
            "type": "string",
            "nullable": true
          }
        },
        "additionalProperties": false
      },
      "RedirectUrlStatusModel": {
        "type": "object",
        "properties": {
          "status": {
            "$ref": "#/components/schemas/RedirectStatusModel"
          },
          "userIsAdmin": {
            "type": "boolean"
          }
        },
        "additionalProperties": false
      },
      "RelationItemModel": {
        "type": "object",
        "properties": {
          "nodeKey": {
            "type": "string",
            "format": "uuid"
          },
          "nodeName": {
            "type": "string",
            "nullable": true
          },
          "nodeType": {
            "type": "string",
            "nullable": true
          },
          "contentTypeIcon": {
            "type": "string",
            "nullable": true
          },
          "contentTypeAlias": {
            "type": "string",
            "nullable": true
          },
          "contentTypeName": {
            "type": "string",
            "nullable": true
          },
          "relationTypeName": {
            "type": "string",
            "nullable": true
          },
          "relationTypeIsBidirectional": {
            "type": "boolean"
          },
          "relationTypeIsDependency": {
            "type": "boolean"
          }
        },
        "additionalProperties": false
      },
      "RelationModel": {
        "type": "object",
        "properties": {
          "parentId": {
            "type": "integer",
            "format": "int32"
          },
          "parentName": {
            "type": "string",
            "nullable": true
          },
          "childId": {
            "type": "integer",
            "format": "int32"
          },
          "childName": {
            "type": "string",
            "nullable": true
          },
          "createDate": {
            "type": "string",
            "format": "date-time"
          },
          "comment": {
            "type": "string",
            "nullable": true
          }
        },
        "additionalProperties": false
      },
      "RuntimeFieldHandleModel": {
        "type": "object",
        "properties": {
          "value": {
            "$ref": "#/components/schemas/IntPtrModel"
          }
        },
        "additionalProperties": false
      },
      "RuntimeLevelModel": {
        "enum": [
          "Unknown",
          "Boot",
          "Install",
          "Upgrade",
          "Run",
          "BootFailed"
        ],
        "type": "integer",
        "format": "int32"
      },
      "RuntimeMethodHandleModel": {
        "type": "object",
        "properties": {
          "value": {
            "$ref": "#/components/schemas/IntPtrModel"
          }
        },
        "additionalProperties": false
      },
      "RuntimeTypeHandleModel": {
        "type": "object",
        "properties": {
          "value": {
            "$ref": "#/components/schemas/IntPtrModel"
          }
        },
        "additionalProperties": false
      },
      "SavedLogSearchModel": {
        "type": "object",
        "properties": {
          "name": {
            "type": "string"
          },
          "query": {
            "type": "string"
          }
        },
        "additionalProperties": false
      },
      "SearchResultModel": {
        "type": "object",
        "properties": {
          "id": {
            "type": "string"
          },
          "score": {
            "type": "number",
            "format": "float"
          },
          "fieldCount": {
            "type": "integer",
            "format": "int32",
            "readOnly": true
          },
          "fields": {
            "type": "array",
            "items": {
              "$ref": "#/components/schemas/FieldModel"
            }
          }
        },
        "additionalProperties": false
      },
      "SearcherModel": {
        "type": "object",
        "properties": {
          "name": {
            "type": "string"
          }
        },
        "additionalProperties": false
      },
      "SecurityRuleSetModel": {
        "enum": [
          "None",
          "Level1",
          "Level2"
        ],
        "type": "integer",
        "format": "int32"
      },
      "ServerStatusModel": {
        "type": "object",
        "properties": {
          "serverStatus": {
            "$ref": "#/components/schemas/RuntimeLevelModel"
          }
        },
        "additionalProperties": false
      },
      "StatusResultTypeModel": {
        "enum": [
          "Success",
          "Warning",
          "Error",
          "Info"
        ],
        "type": "integer",
        "format": "int32"
      },
      "StructLayoutAttributeModel": {
        "type": "object",
        "properties": {
          "typeId": {
            "readOnly": true
          },
          "value": {
            "$ref": "#/components/schemas/LayoutKindModel"
          }
        },
        "additionalProperties": false
      },
      "TelemetryLevelModel": {
        "enum": [
          "Minimal",
          "Basic",
          "Detailed"
        ],
        "type": "integer",
        "format": "int32"
      },
      "TelemetryModel": {
        "type": "object",
        "properties": {
          "telemetryLevel": {
            "$ref": "#/components/schemas/TelemetryLevelModel"
          }
        },
        "additionalProperties": false
      },
      "TemplateCreateModel": {
        "type": "object",
        "properties": {
          "name": {
            "type": "string"
          },
          "alias": {
            "type": "string"
          },
          "content": {
            "type": "string",
            "nullable": true
          }
        },
        "additionalProperties": false
      },
      "TemplateModel": {
        "type": "object",
        "properties": {
          "name": {
            "type": "string"
          },
          "alias": {
            "type": "string"
          },
          "content": {
            "type": "string",
            "nullable": true
          },
          "key": {
            "type": "string",
            "format": "uuid"
          }
        },
        "additionalProperties": false
      },
      "TemplateQueryExecuteFilterModel": {
        "type": "object",
        "properties": {
          "propertyAlias": {
            "type": "string"
          },
          "constraintValue": {
            "type": "string"
          },
          "operator": {
            "$ref": "#/components/schemas/OperatorModel"
          }
        },
        "additionalProperties": false
      },
      "TemplateQueryExecuteModel": {
        "type": "object",
        "properties": {
          "rootContentKey": {
            "type": "string",
            "format": "uuid",
            "nullable": true
          },
          "contentTypeAlias": {
            "type": "string",
            "nullable": true
          },
          "filters": {
            "type": "array",
            "items": {
              "$ref": "#/components/schemas/TemplateQueryExecuteFilterModel"
            },
            "nullable": true
          },
          "sort": {
            "$ref": "#/components/schemas/TemplateQueryExecuteSortModel"
          },
          "take": {
            "type": "integer",
            "format": "int32"
          }
        },
        "additionalProperties": false
      },
      "TemplateQueryExecuteSortModel": {
        "type": "object",
        "properties": {
          "propertyAlias": {
            "type": "string"
          },
          "direction": {
            "type": "string",
            "nullable": true
          }
        },
        "additionalProperties": false
      },
      "TemplateQueryOperatorModel": {
        "type": "object",
        "properties": {
          "operator": {
            "$ref": "#/components/schemas/OperatorModel"
          },
          "applicableTypes": {
            "type": "array",
            "items": {
              "$ref": "#/components/schemas/TemplateQueryPropertyTypeModel"
            }
          }
        },
        "additionalProperties": false
      },
      "TemplateQueryPropertyModel": {
        "type": "object",
        "properties": {
          "alias": {
            "type": "string"
          },
          "type": {
            "$ref": "#/components/schemas/TemplateQueryPropertyTypeModel"
          }
        },
        "additionalProperties": false
      },
      "TemplateQueryPropertyTypeModel": {
        "enum": [
          "String",
          "DateTime",
          "Integer"
        ],
        "type": "integer",
        "format": "int32"
      },
      "TemplateQueryResultItemModel": {
        "type": "object",
        "properties": {
          "icon": {
            "type": "string"
          },
          "name": {
            "type": "string"
          }
        },
        "additionalProperties": false
      },
      "TemplateQueryResultModel": {
        "type": "object",
        "properties": {
          "queryExpression": {
            "type": "string"
          },
          "sampleResults": {
            "type": "array",
            "items": {
              "$ref": "#/components/schemas/TemplateQueryResultItemModel"
            }
          },
          "resultCount": {
            "type": "integer",
            "format": "int32"
          },
          "executionTime": {
            "type": "integer",
            "format": "int64"
          }
        },
        "additionalProperties": false
      },
      "TemplateQuerySettingsModel": {
        "type": "object",
        "properties": {
          "contentTypeAliases": {
            "type": "array",
            "items": {
              "type": "string"
            }
          },
          "properties": {
            "type": "array",
            "items": {
              "$ref": "#/components/schemas/TemplateQueryPropertyModel"
            }
          },
          "operators": {
            "type": "array",
            "items": {
              "$ref": "#/components/schemas/TemplateQueryOperatorModel"
            }
          }
        },
        "additionalProperties": false
      },
      "TemplateScaffoldModel": {
        "type": "object",
        "properties": {
          "content": {
            "type": "string"
          }
        },
        "additionalProperties": false
      },
      "TemplateUpdateModel": {
        "type": "object",
        "properties": {
          "name": {
            "type": "string"
          },
          "alias": {
            "type": "string"
          },
          "content": {
            "type": "string",
            "nullable": true
          }
        },
        "additionalProperties": false
      },
      "TypeAttributesModel": {
        "enum": [
          "NotPublic",
          "AutoLayout",
          "AnsiClass",
          "Class",
          "Public",
          "NestedPublic",
          "NestedPrivate",
          "NestedFamily",
          "NestedAssembly",
          "NestedFamANDAssem",
          "NestedFamORAssem",
          "VisibilityMask",
          "SequentialLayout",
          "ExplicitLayout",
          "LayoutMask",
          "Interface",
          "ClassSemanticsMask",
          "Abstract",
          "Sealed",
          "SpecialName",
          "RTSpecialName",
          "Import",
          "Serializable",
          "WindowsRuntime",
          "UnicodeClass",
          "AutoClass",
          "CustomFormatClass",
          "StringFormatMask",
          "HasSecurity",
          "ReservedMask",
          "BeforeFieldInit",
          "CustomFormatMask"
        ],
        "type": "integer",
        "format": "int32"
      },
      "TypeInfoModel": {
        "type": "object",
        "properties": {
          "name": {
            "type": "string",
            "readOnly": true
          },
          "customAttributes": {
            "type": "array",
            "items": {
              "$ref": "#/components/schemas/CustomAttributeDataModel"
            },
            "readOnly": true
          },
          "isCollectible": {
            "type": "boolean",
            "readOnly": true
          },
          "metadataToken": {
            "type": "integer",
            "format": "int32",
            "readOnly": true
          },
          "isInterface": {
            "type": "boolean",
            "readOnly": true
          },
          "memberType": {
            "$ref": "#/components/schemas/MemberTypesModel"
          },
          "namespace": {
            "type": "string",
            "nullable": true,
            "readOnly": true
          },
          "assemblyQualifiedName": {
            "type": "string",
            "nullable": true,
            "readOnly": true
          },
          "fullName": {
            "type": "string",
            "nullable": true,
            "readOnly": true
          },
          "assembly": {
            "$ref": "#/components/schemas/AssemblyModel"
          },
          "module": {
            "$ref": "#/components/schemas/ModuleModel"
          },
          "isNested": {
            "type": "boolean",
            "readOnly": true
          },
          "declaringType": {
            "$ref": "#/components/schemas/TypeModel"
          },
          "declaringMethod": {
            "$ref": "#/components/schemas/MethodBaseModel"
          },
          "reflectedType": {
            "$ref": "#/components/schemas/TypeModel"
          },
          "underlyingSystemType": {
            "$ref": "#/components/schemas/TypeModel"
          },
          "isTypeDefinition": {
            "type": "boolean",
            "readOnly": true
          },
          "isArray": {
            "type": "boolean",
            "readOnly": true
          },
          "isByRef": {
            "type": "boolean",
            "readOnly": true
          },
          "isPointer": {
            "type": "boolean",
            "readOnly": true
          },
          "isConstructedGenericType": {
            "type": "boolean",
            "readOnly": true
          },
          "isGenericParameter": {
            "type": "boolean",
            "readOnly": true
          },
          "isGenericTypeParameter": {
            "type": "boolean",
            "readOnly": true
          },
          "isGenericMethodParameter": {
            "type": "boolean",
            "readOnly": true
          },
          "isGenericType": {
            "type": "boolean",
            "readOnly": true
          },
          "isGenericTypeDefinition": {
            "type": "boolean",
            "readOnly": true
          },
          "isSZArray": {
            "type": "boolean",
            "readOnly": true
          },
          "isVariableBoundArray": {
            "type": "boolean",
            "readOnly": true
          },
          "isByRefLike": {
            "type": "boolean",
            "readOnly": true
          },
          "hasElementType": {
            "type": "boolean",
            "readOnly": true
          },
          "genericTypeArguments": {
            "type": "array",
            "items": {
              "$ref": "#/components/schemas/TypeModel"
            },
            "readOnly": true
          },
          "genericParameterPosition": {
            "type": "integer",
            "format": "int32",
            "readOnly": true
          },
          "genericParameterAttributes": {
            "$ref": "#/components/schemas/GenericParameterAttributesModel"
          },
          "attributes": {
            "$ref": "#/components/schemas/TypeAttributesModel"
          },
          "isAbstract": {
            "type": "boolean",
            "readOnly": true
          },
          "isImport": {
            "type": "boolean",
            "readOnly": true
          },
          "isSealed": {
            "type": "boolean",
            "readOnly": true
          },
          "isSpecialName": {
            "type": "boolean",
            "readOnly": true
          },
          "isClass": {
            "type": "boolean",
            "readOnly": true
          },
          "isNestedAssembly": {
            "type": "boolean",
            "readOnly": true
          },
          "isNestedFamANDAssem": {
            "type": "boolean",
            "readOnly": true
          },
          "isNestedFamily": {
            "type": "boolean",
            "readOnly": true
          },
          "isNestedFamORAssem": {
            "type": "boolean",
            "readOnly": true
          },
          "isNestedPrivate": {
            "type": "boolean",
            "readOnly": true
          },
          "isNestedPublic": {
            "type": "boolean",
            "readOnly": true
          },
          "isNotPublic": {
            "type": "boolean",
            "readOnly": true
          },
          "isPublic": {
            "type": "boolean",
            "readOnly": true
          },
          "isAutoLayout": {
            "type": "boolean",
            "readOnly": true
          },
          "isExplicitLayout": {
            "type": "boolean",
            "readOnly": true
          },
          "isLayoutSequential": {
            "type": "boolean",
            "readOnly": true
          },
          "isAnsiClass": {
            "type": "boolean",
            "readOnly": true
          },
          "isAutoClass": {
            "type": "boolean",
            "readOnly": true
          },
          "isUnicodeClass": {
            "type": "boolean",
            "readOnly": true
          },
          "isCOMObject": {
            "type": "boolean",
            "readOnly": true
          },
          "isContextful": {
            "type": "boolean",
            "readOnly": true
          },
          "isEnum": {
            "type": "boolean",
            "readOnly": true
          },
          "isMarshalByRef": {
            "type": "boolean",
            "readOnly": true
          },
          "isPrimitive": {
            "type": "boolean",
            "readOnly": true
          },
          "isValueType": {
            "type": "boolean",
            "readOnly": true
          },
          "isSignatureType": {
            "type": "boolean",
            "readOnly": true
          },
          "isSecurityCritical": {
            "type": "boolean",
            "readOnly": true
          },
          "isSecuritySafeCritical": {
            "type": "boolean",
            "readOnly": true
          },
          "isSecurityTransparent": {
            "type": "boolean",
            "readOnly": true
          },
          "structLayoutAttribute": {
            "$ref": "#/components/schemas/StructLayoutAttributeModel"
          },
          "typeInitializer": {
            "$ref": "#/components/schemas/ConstructorInfoModel"
          },
          "typeHandle": {
            "$ref": "#/components/schemas/RuntimeTypeHandleModel"
          },
          "guid": {
            "type": "string",
            "format": "uuid",
            "readOnly": true
          },
          "baseType": {
            "$ref": "#/components/schemas/TypeModel"
          },
          "isSerializable": {
            "type": "boolean",
            "readOnly": true
          },
          "containsGenericParameters": {
            "type": "boolean",
            "readOnly": true
          },
          "isVisible": {
            "type": "boolean",
            "readOnly": true
          },
          "genericTypeParameters": {
            "type": "array",
            "items": {
              "$ref": "#/components/schemas/TypeModel"
            },
            "readOnly": true
          },
          "declaredConstructors": {
            "type": "array",
            "items": {
              "$ref": "#/components/schemas/ConstructorInfoModel"
            },
            "readOnly": true
          },
          "declaredEvents": {
            "type": "array",
            "items": {
              "$ref": "#/components/schemas/EventInfoModel"
            },
            "readOnly": true
          },
          "declaredFields": {
            "type": "array",
            "items": {
              "$ref": "#/components/schemas/FieldInfoModel"
            },
            "readOnly": true
          },
          "declaredMembers": {
            "type": "array",
            "items": {
              "$ref": "#/components/schemas/MemberInfoModel"
            },
            "readOnly": true
          },
          "declaredMethods": {
            "type": "array",
            "items": {
              "$ref": "#/components/schemas/MethodInfoModel"
            },
            "readOnly": true
          },
          "declaredNestedTypes": {
            "type": "array",
            "items": {
              "$ref": "#/components/schemas/TypeInfoModel"
            },
            "readOnly": true
          },
          "declaredProperties": {
            "type": "array",
            "items": {
              "$ref": "#/components/schemas/PropertyInfoModel"
            },
            "readOnly": true
          },
          "implementedInterfaces": {
            "type": "array",
            "items": {
              "$ref": "#/components/schemas/TypeModel"
            },
            "readOnly": true
          }
        },
        "additionalProperties": false
      },
      "TypeModel": {
        "type": "object",
        "properties": {
          "name": {
            "type": "string",
            "readOnly": true
          },
          "customAttributes": {
            "type": "array",
            "items": {
              "$ref": "#/components/schemas/CustomAttributeDataModel"
            },
            "readOnly": true
          },
          "isCollectible": {
            "type": "boolean",
            "readOnly": true
          },
          "metadataToken": {
            "type": "integer",
            "format": "int32",
            "readOnly": true
          },
          "isInterface": {
            "type": "boolean",
            "readOnly": true
          },
          "memberType": {
            "$ref": "#/components/schemas/MemberTypesModel"
          },
          "namespace": {
            "type": "string",
            "nullable": true,
            "readOnly": true
          },
          "assemblyQualifiedName": {
            "type": "string",
            "nullable": true,
            "readOnly": true
          },
          "fullName": {
            "type": "string",
            "nullable": true,
            "readOnly": true
          },
          "assembly": {
            "$ref": "#/components/schemas/AssemblyModel"
          },
          "module": {
            "$ref": "#/components/schemas/ModuleModel"
          },
          "isNested": {
            "type": "boolean",
            "readOnly": true
          },
          "declaringType": {
            "$ref": "#/components/schemas/TypeModel"
          },
          "declaringMethod": {
            "$ref": "#/components/schemas/MethodBaseModel"
          },
          "reflectedType": {
            "$ref": "#/components/schemas/TypeModel"
          },
          "underlyingSystemType": {
            "$ref": "#/components/schemas/TypeModel"
          },
          "isTypeDefinition": {
            "type": "boolean",
            "readOnly": true
          },
          "isArray": {
            "type": "boolean",
            "readOnly": true
          },
          "isByRef": {
            "type": "boolean",
            "readOnly": true
          },
          "isPointer": {
            "type": "boolean",
            "readOnly": true
          },
          "isConstructedGenericType": {
            "type": "boolean",
            "readOnly": true
          },
          "isGenericParameter": {
            "type": "boolean",
            "readOnly": true
          },
          "isGenericTypeParameter": {
            "type": "boolean",
            "readOnly": true
          },
          "isGenericMethodParameter": {
            "type": "boolean",
            "readOnly": true
          },
          "isGenericType": {
            "type": "boolean",
            "readOnly": true
          },
          "isGenericTypeDefinition": {
            "type": "boolean",
            "readOnly": true
          },
          "isSZArray": {
            "type": "boolean",
            "readOnly": true
          },
          "isVariableBoundArray": {
            "type": "boolean",
            "readOnly": true
          },
          "isByRefLike": {
            "type": "boolean",
            "readOnly": true
          },
          "hasElementType": {
            "type": "boolean",
            "readOnly": true
          },
          "genericTypeArguments": {
            "type": "array",
            "items": {
              "$ref": "#/components/schemas/TypeModel"
            },
            "readOnly": true
          },
          "genericParameterPosition": {
            "type": "integer",
            "format": "int32",
            "readOnly": true
          },
          "genericParameterAttributes": {
            "$ref": "#/components/schemas/GenericParameterAttributesModel"
          },
          "attributes": {
            "$ref": "#/components/schemas/TypeAttributesModel"
          },
          "isAbstract": {
            "type": "boolean",
            "readOnly": true
          },
          "isImport": {
            "type": "boolean",
            "readOnly": true
          },
          "isSealed": {
            "type": "boolean",
            "readOnly": true
          },
          "isSpecialName": {
            "type": "boolean",
            "readOnly": true
          },
          "isClass": {
            "type": "boolean",
            "readOnly": true
          },
          "isNestedAssembly": {
            "type": "boolean",
            "readOnly": true
          },
          "isNestedFamANDAssem": {
            "type": "boolean",
            "readOnly": true
          },
          "isNestedFamily": {
            "type": "boolean",
            "readOnly": true
          },
          "isNestedFamORAssem": {
            "type": "boolean",
            "readOnly": true
          },
          "isNestedPrivate": {
            "type": "boolean",
            "readOnly": true
          },
          "isNestedPublic": {
            "type": "boolean",
            "readOnly": true
          },
          "isNotPublic": {
            "type": "boolean",
            "readOnly": true
          },
          "isPublic": {
            "type": "boolean",
            "readOnly": true
          },
          "isAutoLayout": {
            "type": "boolean",
            "readOnly": true
          },
          "isExplicitLayout": {
            "type": "boolean",
            "readOnly": true
          },
          "isLayoutSequential": {
            "type": "boolean",
            "readOnly": true
          },
          "isAnsiClass": {
            "type": "boolean",
            "readOnly": true
          },
          "isAutoClass": {
            "type": "boolean",
            "readOnly": true
          },
          "isUnicodeClass": {
            "type": "boolean",
            "readOnly": true
          },
          "isCOMObject": {
            "type": "boolean",
            "readOnly": true
          },
          "isContextful": {
            "type": "boolean",
            "readOnly": true
          },
          "isEnum": {
            "type": "boolean",
            "readOnly": true
          },
          "isMarshalByRef": {
            "type": "boolean",
            "readOnly": true
          },
          "isPrimitive": {
            "type": "boolean",
            "readOnly": true
          },
          "isValueType": {
            "type": "boolean",
            "readOnly": true
          },
          "isSignatureType": {
            "type": "boolean",
            "readOnly": true
          },
          "isSecurityCritical": {
            "type": "boolean",
            "readOnly": true
          },
          "isSecuritySafeCritical": {
            "type": "boolean",
            "readOnly": true
          },
          "isSecurityTransparent": {
            "type": "boolean",
            "readOnly": true
          },
          "structLayoutAttribute": {
            "$ref": "#/components/schemas/StructLayoutAttributeModel"
          },
          "typeInitializer": {
            "$ref": "#/components/schemas/ConstructorInfoModel"
          },
          "typeHandle": {
            "$ref": "#/components/schemas/RuntimeTypeHandleModel"
          },
          "guid": {
            "type": "string",
            "format": "uuid",
            "readOnly": true
          },
          "baseType": {
            "$ref": "#/components/schemas/TypeModel"
          },
          "isSerializable": {
            "type": "boolean",
            "readOnly": true
          },
          "containsGenericParameters": {
            "type": "boolean",
            "readOnly": true
          },
          "isVisible": {
            "type": "boolean",
            "readOnly": true
          }
        },
        "additionalProperties": false
      },
      "UpgradeSettingsModel": {
        "type": "object",
        "properties": {
          "currentState": {
            "type": "string"
          },
          "newState": {
            "type": "string"
          },
          "newVersion": {
            "type": "string"
          },
          "oldVersion": {
            "type": "string"
          },
          "reportUrl": {
            "type": "string",
            "readOnly": true
          }
        },
        "additionalProperties": false
      },
      "UserInstallModel": {
        "required": [
          "email",
          "name",
          "password"
        ],
        "type": "object",
        "properties": {
          "name": {
            "maxLength": 255,
            "minLength": 0,
            "type": "string"
          },
          "email": {
            "minLength": 1,
            "type": "string",
            "format": "email"
          },
          "password": {
            "minLength": 1,
            "type": "string"
          },
          "subscribeToNewsletter": {
            "type": "boolean",
            "readOnly": true
          }
        },
        "additionalProperties": false
      },
      "UserSettingsModel": {
        "type": "object",
        "properties": {
          "minCharLength": {
            "type": "integer",
            "format": "int32"
          },
          "minNonAlphaNumericLength": {
            "type": "integer",
            "format": "int32"
          },
          "consentLevels": {
            "type": "array",
            "items": {
              "$ref": "#/components/schemas/ConsentLevelModel"
            }
          }
        },
        "additionalProperties": false
      },
      "VersionModel": {
        "type": "object",
        "properties": {
          "version": {
            "type": "string"
          }
        },
        "additionalProperties": false
      }
    },
    "securitySchemes": {
      "OAuth": {
        "type": "oauth2",
        "description": "Umbraco Authentication",
        "flows": {
          "authorizationCode": {
            "authorizationUrl": "/umbraco/management/api/v1.0/security/back-office/authorize",
            "tokenUrl": "/umbraco/management/api/v1.0/security/back-office/token",
            "scopes": { }
          }
        }
      }
    }
  },
  "security": [
    {
      "OAuth": [ ]
    }
  ]
}<|MERGE_RESOLUTION|>--- conflicted
+++ resolved
@@ -70,11 +70,7 @@
             "content": {
               "application/json": {
                 "schema": {
-<<<<<<< HEAD
-                  "$ref": "#/components/schemas/ProblemDetails"
-=======
                   "$ref": "#/components/schemas/ProblemDetailsModel"
->>>>>>> 59448aea
                 }
               }
             }
@@ -157,11 +153,7 @@
             "content": {
               "application/json": {
                 "schema": {
-<<<<<<< HEAD
-                  "$ref": "#/components/schemas/ProblemDetails"
-=======
                   "$ref": "#/components/schemas/ProblemDetailsModel"
->>>>>>> 59448aea
                 }
               }
             }
@@ -212,105 +204,11 @@
             "content": {
               "application/json": {
                 "schema": {
-<<<<<<< HEAD
-                  "$ref": "#/components/schemas/ProblemDetails"
-                }
-              }
-            }
-          },
-          "404": {
-            "description": "Not Found",
-            "content": {
-              "application/json": {
-                "schema": {
-                  "$ref": "#/components/schemas/ProblemDetails"
-                }
-              }
-            }
-          }
-        }
-      }
-    },
-    "/umbraco/management/api/v1/data-type/{key}/copy": {
-      "post": {
-        "tags": [
-          "Data Type"
-        ],
-        "operationId": "PostDataTypeByKeyCopy",
-        "parameters": [
-          {
-            "name": "key",
-            "in": "path",
-            "required": true,
-            "schema": {
-              "type": "string",
-              "format": "uuid"
-            }
-          }
-        ],
-        "requestBody": {
-          "content": {
-            "application/json": {
-              "schema": {
-                "$ref": "#/components/schemas/DataTypeCopyModel"
-              }
-            }
-          }
-        },
-        "responses": {
-          "201": {
-            "description": "Created"
-          },
-          "404": {
-            "description": "Not Found",
-            "content": {
-              "application/json": {
-                "schema": {
-                  "$ref": "#/components/schemas/ProblemDetails"
-                }
-              }
-            }
-          }
-        }
-      }
-    },
-    "/umbraco/management/api/v1/data-type/{key}/move": {
-      "post": {
-        "tags": [
-          "Data Type"
-        ],
-        "operationId": "PostDataTypeByKeyMove",
-        "parameters": [
-          {
-            "name": "key",
-            "in": "path",
-            "required": true,
-            "schema": {
-              "type": "string",
-              "format": "uuid"
-            }
-          }
-        ],
-        "requestBody": {
-          "content": {
-            "application/json": {
-              "schema": {
-                "$ref": "#/components/schemas/DataTypeMoveModel"
-              }
-            }
-          }
-        },
-        "responses": {
-          "200": {
-            "description": "Success"
-          },
-=======
                   "$ref": "#/components/schemas/ProblemDetailsModel"
                 }
               }
             }
           },
->>>>>>> 59448aea
           "404": {
             "description": "Not Found",
             "content": {
@@ -5489,21 +5387,7 @@
         },
         "additionalProperties": false
       },
-<<<<<<< HEAD
-      "DataTypeCopyModel": {
-        "type": "object",
-        "properties": {
-          "targetKey": {
-            "type": "string",
-            "format": "uuid"
-          }
-        },
-        "additionalProperties": false
-      },
-      "DataTypeCreateModel": {
-=======
       "DataTypeModel": {
->>>>>>> 59448aea
         "type": "object",
         "properties": {
           "name": {
@@ -5534,21 +5418,7 @@
         },
         "additionalProperties": false
       },
-<<<<<<< HEAD
-      "DataTypeMoveModel": {
-        "type": "object",
-        "properties": {
-          "targetKey": {
-            "type": "string",
-            "format": "uuid"
-          }
-        },
-        "additionalProperties": false
-      },
-      "DataTypeProperty": {
-=======
       "DataTypePropertyModel": {
->>>>>>> 59448aea
         "type": "object",
         "properties": {
           "alias": {
