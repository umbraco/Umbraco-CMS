--- conflicted
+++ resolved
@@ -6686,13 +6686,10 @@
           }
         ],
         "properties": {
-<<<<<<< HEAD
-=======
           "key": {
             "type": "string",
             "format": "uuid"
           },
->>>>>>> 20534b7a
           "results": {
             "type": "array",
             "items": {
@@ -7966,15 +7963,11 @@
           "items": {
             "type": "array",
             "items": {
-<<<<<<< HEAD
               "oneOf": [
                 {
-                  "$ref": "#/components/schemas/HealthCheckGroupModel"
+                  "$ref": "#/components/schemas/HealthCheckGroupModelBaseModel"
                 }
               ]
-=======
-              "$ref": "#/components/schemas/HealthCheckGroupModelBaseModel"
->>>>>>> 20534b7a
             }
           }
         },
