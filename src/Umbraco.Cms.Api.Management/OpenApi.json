{
  "openapi": "3.0.1",
  "info": {
    "title": "Umbraco Backoffice API",
    "description": "This shows all APIs available in this version of Umbraco - including all the legacy apis that are available for backward compatibility",
    "version": "1.0"
  },
  "paths": {
    "/umbraco/management/api/v1/audit-log": {
      "get": {
        "tags": [
          "Audit Log"
        ],
        "operationId": "GetAuditLog",
        "parameters": [
          {
            "name": "orderDirection",
            "in": "query",
            "schema": {
              "$ref": "#/components/schemas/DirectionModel"
            }
          },
          {
            "name": "sinceDate",
            "in": "query",
            "schema": {
              "type": "string",
              "format": "date-time"
            }
          },
          {
            "name": "skip",
            "in": "query",
            "schema": {
              "type": "integer",
              "format": "int32",
              "default": 0
            }
          },
          {
            "name": "take",
            "in": "query",
            "schema": {
              "type": "integer",
              "format": "int32",
              "default": 100
            }
          }
        ],
        "responses": {
          "200": {
            "description": "Success",
            "content": {
              "application/json": {
                "schema": {
                  "$ref": "#/components/schemas/PagedAuditLogWithUsernameResponseModel"
                }
              }
            }
          }
        }
      }
    },
    "/umbraco/management/api/v1/audit-log/{id}": {
      "get": {
        "tags": [
          "Audit Log"
        ],
        "operationId": "GetAuditLogById",
        "parameters": [
          {
            "name": "id",
            "in": "path",
            "required": true,
            "schema": {
              "type": "string",
              "format": "uuid"
            }
          },
          {
            "name": "orderDirection",
            "in": "query",
            "schema": {
              "$ref": "#/components/schemas/DirectionModel"
            }
          },
          {
            "name": "sinceDate",
            "in": "query",
            "schema": {
              "type": "string",
              "format": "date-time"
            }
          },
          {
            "name": "skip",
            "in": "query",
            "schema": {
              "type": "integer",
              "format": "int32",
              "default": 0
            }
          },
          {
            "name": "take",
            "in": "query",
            "schema": {
              "type": "integer",
              "format": "int32",
              "default": 100
            }
          }
        ],
        "responses": {
          "200": {
            "description": "Success",
            "content": {
              "application/json": {
                "schema": {
                  "$ref": "#/components/schemas/PagedAuditLogResponseModel"
                }
              }
            }
          }
        }
      }
    },
    "/umbraco/management/api/v1/audit-log/type/{logType}": {
      "get": {
        "tags": [
          "Audit Log"
        ],
        "operationId": "GetAuditLogTypeByLogType",
        "parameters": [
          {
            "name": "logType",
            "in": "path",
            "required": true,
            "schema": {
              "$ref": "#/components/schemas/AuditTypeModel"
            }
          },
          {
            "name": "sinceDate",
            "in": "query",
            "schema": {
              "type": "string",
              "format": "date-time"
            }
          },
          {
            "name": "skip",
            "in": "query",
            "schema": {
              "type": "integer",
              "format": "int32",
              "default": 0
            }
          },
          {
            "name": "take",
            "in": "query",
            "schema": {
              "type": "integer",
              "format": "int32",
              "default": 100
            }
          }
        ],
        "responses": {
          "200": {
            "description": "Success",
            "content": {
              "application/json": {
                "schema": {
                  "$ref": "#/components/schemas/PagedAuditLogResponseModel"
                }
              }
            }
          }
        }
      }
    },
    "/umbraco/management/api/v1/culture": {
      "get": {
        "tags": [
          "Culture"
        ],
        "operationId": "GetCulture",
        "parameters": [
          {
            "name": "skip",
            "in": "query",
            "schema": {
              "type": "integer",
              "format": "int32",
              "default": 0
            }
          },
          {
            "name": "take",
            "in": "query",
            "schema": {
              "type": "integer",
              "format": "int32",
              "default": 100
            }
          }
        ],
        "responses": {
          "200": {
            "description": "Success",
            "content": {
              "application/json": {
                "schema": {
                  "$ref": "#/components/schemas/PagedCultureReponseModel"
                }
              }
            }
          }
        }
      }
    },
    "/umbraco/management/api/v1/data-type": {
      "post": {
        "tags": [
          "Data Type"
        ],
        "operationId": "PostDataType",
        "requestBody": {
          "content": {
            "application/json": {
              "schema": {
                "oneOf": [
                  {
                    "$ref": "#/components/schemas/CreateDataTypeRequestModel"
                  }
                ]
              }
            }
          }
        },
        "responses": {
          "201": {
            "description": "Created",
            "headers": {
              "Location": {
                "description": "Location of the newly created resource",
                "schema": {
                  "type": "string",
                  "description": "Location of the newly created resource",
                  "format": "uri"
                }
              }
            }
          },
          "400": {
            "description": "Bad Request",
            "content": {
              "application/json": {
                "schema": {
                  "$ref": "#/components/schemas/ProblemDetailsModel"
                }
              }
            }
          },
          "404": {
            "description": "Not Found"
          }
        }
      }
    },
    "/umbraco/management/api/v1/data-type/{id}": {
      "get": {
        "tags": [
          "Data Type"
        ],
        "operationId": "GetDataTypeById",
        "parameters": [
          {
            "name": "id",
            "in": "path",
            "required": true,
            "schema": {
              "type": "string",
              "format": "uuid"
            }
          }
        ],
        "responses": {
          "200": {
            "description": "Success",
            "content": {
              "application/json": {
                "schema": {
                  "oneOf": [
                    {
                      "$ref": "#/components/schemas/DataTypeResponseModel"
                    }
                  ]
                }
              }
            }
          },
          "404": {
            "description": "Not Found"
          }
        }
      },
      "delete": {
        "tags": [
          "Data Type"
        ],
        "operationId": "DeleteDataTypeById",
        "parameters": [
          {
            "name": "id",
            "in": "path",
            "required": true,
            "schema": {
              "type": "string",
              "format": "uuid"
            }
          }
        ],
        "responses": {
          "200": {
            "description": "Success"
          },
          "400": {
            "description": "Bad Request",
            "content": {
              "application/json": {
                "schema": {
                  "$ref": "#/components/schemas/ProblemDetailsModel"
                }
              }
            }
          },
          "404": {
            "description": "Not Found"
          }
        }
      },
      "put": {
        "tags": [
          "Data Type"
        ],
        "operationId": "PutDataTypeById",
        "parameters": [
          {
            "name": "id",
            "in": "path",
            "required": true,
            "schema": {
              "type": "string",
              "format": "uuid"
            }
          }
        ],
        "requestBody": {
          "content": {
            "application/json": {
              "schema": {
                "oneOf": [
                  {
                    "$ref": "#/components/schemas/UpdateDataTypeRequestModel"
                  }
                ]
              }
            }
          }
        },
        "responses": {
          "200": {
            "description": "Success"
          },
          "400": {
            "description": "Bad Request",
            "content": {
              "application/json": {
                "schema": {
                  "$ref": "#/components/schemas/ProblemDetailsModel"
                }
              }
            }
          },
          "404": {
            "description": "Not Found"
          }
        }
      }
    },
    "/umbraco/management/api/v1/data-type/{id}/copy": {
      "post": {
        "tags": [
          "Data Type"
        ],
        "operationId": "PostDataTypeByIdCopy",
        "parameters": [
          {
            "name": "id",
            "in": "path",
            "required": true,
            "schema": {
              "type": "string",
              "format": "uuid"
            }
          }
        ],
        "requestBody": {
          "content": {
            "application/json": {
              "schema": {
                "oneOf": [
                  {
                    "$ref": "#/components/schemas/CopyDataTypeRequestModel"
                  }
                ]
              }
            }
          }
        },
        "responses": {
          "201": {
            "description": "Created",
            "headers": {
              "Location": {
                "description": "Location of the newly created resource",
                "schema": {
                  "type": "string",
                  "description": "Location of the newly created resource",
                  "format": "uri"
                }
              }
            }
          },
          "404": {
            "description": "Not Found"
          }
        }
      }
    },
    "/umbraco/management/api/v1/data-type/{id}/is-used": {
      "get": {
        "tags": [
          "Data Type"
        ],
        "operationId": "GetDataTypeByIdIsUsed",
        "parameters": [
          {
            "name": "id",
            "in": "path",
            "required": true,
            "schema": {
              "type": "string",
              "format": "uuid"
            }
          }
        ],
        "responses": {
          "200": {
            "description": "Success",
            "content": {
              "application/json": {
                "schema": {
                  "type": "boolean"
                }
              }
            }
          },
          "404": {
            "description": "Not Found"
          }
        }
      }
    },
    "/umbraco/management/api/v1/data-type/{id}/move": {
      "post": {
        "tags": [
          "Data Type"
        ],
        "operationId": "PostDataTypeByIdMove",
        "parameters": [
          {
            "name": "id",
            "in": "path",
            "required": true,
            "schema": {
              "type": "string",
              "format": "uuid"
            }
          }
        ],
        "requestBody": {
          "content": {
            "application/json": {
              "schema": {
                "oneOf": [
                  {
                    "$ref": "#/components/schemas/MoveDataTypeRequestModel"
                  }
                ]
              }
            }
          }
        },
        "responses": {
          "200": {
            "description": "Success"
          },
          "404": {
            "description": "Not Found"
          }
        }
      }
    },
    "/umbraco/management/api/v1/data-type/{id}/references": {
      "get": {
        "tags": [
          "Data Type"
        ],
        "operationId": "GetDataTypeByIdReferences",
        "parameters": [
          {
            "name": "id",
            "in": "path",
            "required": true,
            "schema": {
              "type": "string",
              "format": "uuid"
            }
          }
        ],
        "responses": {
          "200": {
            "description": "Success",
            "content": {
              "application/json": {
                "schema": {
                  "type": "array",
                  "items": {
                    "oneOf": [
                      {
                        "$ref": "#/components/schemas/DataTypeReferenceResponseModel"
                      }
                    ]
                  }
                }
              }
            }
          },
          "404": {
            "description": "Not Found"
          }
        }
      }
    },
    "/umbraco/management/api/v1/data-type/folder": {
      "post": {
        "tags": [
          "Data Type"
        ],
        "operationId": "PostDataTypeFolder",
        "requestBody": {
          "content": {
            "application/json": {
              "schema": {
                "oneOf": [
                  {
                    "$ref": "#/components/schemas/CreateFolderRequestModel"
                  }
                ]
              }
            }
          }
        },
        "responses": {
          "201": {
            "description": "Created",
            "headers": {
              "Location": {
                "description": "Location of the newly created resource",
                "schema": {
                  "type": "string",
                  "description": "Location of the newly created resource",
                  "format": "uri"
                }
              }
            }
          }
        }
      }
    },
    "/umbraco/management/api/v1/data-type/folder/{id}": {
      "get": {
        "tags": [
          "Data Type"
        ],
        "operationId": "GetDataTypeFolderById",
        "parameters": [
          {
            "name": "id",
            "in": "path",
            "required": true,
            "schema": {
              "type": "string",
              "format": "uuid"
            }
          }
        ],
        "responses": {
          "200": {
            "description": "Success",
            "content": {
              "application/json": {
                "schema": {
                  "oneOf": [
                    {
                      "$ref": "#/components/schemas/FolderReponseModel"
                    }
                  ]
                }
              }
            }
          },
          "404": {
            "description": "Not Found"
          }
        }
      },
      "delete": {
        "tags": [
          "Data Type"
        ],
        "operationId": "DeleteDataTypeFolderById",
        "parameters": [
          {
            "name": "id",
            "in": "path",
            "required": true,
            "schema": {
              "type": "string",
              "format": "uuid"
            }
          }
        ],
        "responses": {
          "200": {
            "description": "Success"
          },
          "404": {
            "description": "Not Found"
          }
        }
      },
      "put": {
        "tags": [
          "Data Type"
        ],
        "operationId": "PutDataTypeFolderById",
        "parameters": [
          {
            "name": "id",
            "in": "path",
            "required": true,
            "schema": {
              "type": "string",
              "format": "uuid"
            }
          }
        ],
        "requestBody": {
          "content": {
            "application/json": {
              "schema": {
                "oneOf": [
                  {
                    "$ref": "#/components/schemas/UpdateFolderReponseModel"
                  }
                ]
              }
            }
          }
        },
        "responses": {
          "200": {
            "description": "Success"
          },
          "404": {
            "description": "Not Found"
          }
        }
      }
    },
    "/umbraco/management/api/v1/data-type/item": {
      "get": {
        "tags": [
          "Data Type"
        ],
        "operationId": "GetDataTypeItem",
        "parameters": [
          {
            "name": "id",
            "in": "query",
            "schema": {
              "uniqueItems": true,
              "type": "array",
              "items": {
                "type": "string",
                "format": "uuid"
              }
            }
          }
        ],
        "responses": {
          "200": {
            "description": "Success",
            "content": {
              "application/json": {
                "schema": {
                  "type": "array",
                  "items": {
                    "oneOf": [
                      {
                        "$ref": "#/components/schemas/DataTypeItemResponseModel"
                      }
                    ]
                  }
                }
              }
            }
          }
        }
      }
    },
    "/umbraco/management/api/v1/tree/data-type/children": {
      "get": {
        "tags": [
          "Data Type"
        ],
        "operationId": "GetTreeDataTypeChildren",
        "parameters": [
          {
            "name": "parentId",
            "in": "query",
            "schema": {
              "type": "string",
              "format": "uuid"
            }
          },
          {
            "name": "skip",
            "in": "query",
            "schema": {
              "type": "integer",
              "format": "int32",
              "default": 0
            }
          },
          {
            "name": "take",
            "in": "query",
            "schema": {
              "type": "integer",
              "format": "int32",
              "default": 100
            }
          },
          {
            "name": "foldersOnly",
            "in": "query",
            "schema": {
              "type": "boolean",
              "default": false
            }
          }
        ],
        "responses": {
          "200": {
            "description": "Success",
            "content": {
              "application/json": {
                "schema": {
                  "$ref": "#/components/schemas/PagedFolderTreeItemResponseModel"
                }
              }
            }
          }
        }
      }
    },
    "/umbraco/management/api/v1/tree/data-type/root": {
      "get": {
        "tags": [
          "Data Type"
        ],
        "operationId": "GetTreeDataTypeRoot",
        "parameters": [
          {
            "name": "skip",
            "in": "query",
            "schema": {
              "type": "integer",
              "format": "int32",
              "default": 0
            }
          },
          {
            "name": "take",
            "in": "query",
            "schema": {
              "type": "integer",
              "format": "int32",
              "default": 100
            }
          },
          {
            "name": "foldersOnly",
            "in": "query",
            "schema": {
              "type": "boolean",
              "default": false
            }
          }
        ],
        "responses": {
          "200": {
            "description": "Success",
            "content": {
              "application/json": {
                "schema": {
                  "$ref": "#/components/schemas/PagedFolderTreeItemResponseModel"
                }
              }
            }
          }
        }
      }
    },
    "/umbraco/management/api/v1/dictionary": {
      "get": {
        "tags": [
          "Dictionary"
        ],
        "operationId": "GetDictionary",
        "parameters": [
          {
            "name": "skip",
            "in": "query",
            "schema": {
              "type": "integer",
              "format": "int32",
              "default": 0
            }
          },
          {
            "name": "take",
            "in": "query",
            "schema": {
              "type": "integer",
              "format": "int32",
              "default": 100
            }
          }
        ],
        "responses": {
          "200": {
            "description": "Success",
            "content": {
              "application/json": {
                "schema": {
                  "$ref": "#/components/schemas/PagedDictionaryOverviewResponseModel"
                }
              }
            }
          }
        }
      },
      "post": {
        "tags": [
          "Dictionary"
        ],
        "operationId": "PostDictionary",
        "requestBody": {
          "content": {
            "application/json": {
              "schema": {
                "oneOf": [
                  {
                    "$ref": "#/components/schemas/CreateDictionaryItemRequestModel"
                  }
                ]
              }
            }
          }
        },
        "responses": {
          "201": {
            "description": "Created",
            "headers": {
              "Location": {
                "description": "Location of the newly created resource",
                "schema": {
                  "type": "string",
                  "description": "Location of the newly created resource",
                  "format": "uri"
                }
              }
            }
          },
          "404": {
            "description": "Not Found"
          },
          "400": {
            "description": "Bad Request",
            "content": {
              "application/json": {
                "schema": {
                  "$ref": "#/components/schemas/ProblemDetailsModel"
                }
              }
            }
          },
          "409": {
            "description": "Conflict",
            "content": {
              "application/json": {
                "schema": {
                  "$ref": "#/components/schemas/ProblemDetailsModel"
                }
              }
            }
          }
        }
      }
    },
    "/umbraco/management/api/v1/dictionary/{id}": {
      "get": {
        "tags": [
          "Dictionary"
        ],
        "operationId": "GetDictionaryById",
        "parameters": [
          {
            "name": "id",
            "in": "path",
            "required": true,
            "schema": {
              "type": "string",
              "format": "uuid"
            }
          }
        ],
        "responses": {
          "200": {
            "description": "Success",
            "content": {
              "application/json": {
                "schema": {
                  "oneOf": [
                    {
                      "$ref": "#/components/schemas/DictionaryItemResponseModel"
                    }
                  ]
                }
              }
            }
          },
          "404": {
            "description": "Not Found"
          }
        }
      },
      "delete": {
        "tags": [
          "Dictionary"
        ],
        "operationId": "DeleteDictionaryById",
        "parameters": [
          {
            "name": "id",
            "in": "path",
            "required": true,
            "schema": {
              "type": "string",
              "format": "uuid"
            }
          }
        ],
        "responses": {
          "200": {
            "description": "Success"
          },
          "400": {
            "description": "Bad Request",
            "content": {
              "application/json": {
                "schema": {
                  "$ref": "#/components/schemas/ProblemDetailsModel"
                }
              }
            }
          },
          "404": {
            "description": "Not Found"
          }
        }
      },
      "put": {
        "tags": [
          "Dictionary"
        ],
        "operationId": "PutDictionaryById",
        "parameters": [
          {
            "name": "id",
            "in": "path",
            "required": true,
            "schema": {
              "type": "string",
              "format": "uuid"
            }
          }
        ],
        "requestBody": {
          "content": {
            "application/json": {
              "schema": {
                "oneOf": [
                  {
                    "$ref": "#/components/schemas/UpdateDictionaryItemRequestModel"
                  }
                ]
              }
            }
          }
        },
        "responses": {
          "200": {
            "description": "Success"
          },
          "400": {
            "description": "Bad Request",
            "content": {
              "application/json": {
                "schema": {
                  "$ref": "#/components/schemas/ProblemDetailsModel"
                }
              }
            }
          },
          "404": {
            "description": "Not Found"
          }
        }
      }
    },
    "/umbraco/management/api/v1/dictionary/{id}/export": {
      "get": {
        "tags": [
          "Dictionary"
        ],
        "operationId": "GetDictionaryByIdExport",
        "parameters": [
          {
            "name": "id",
            "in": "path",
            "required": true,
            "schema": {
              "type": "string",
              "format": "uuid"
            }
          },
          {
            "name": "includeChildren",
            "in": "query",
            "schema": {
              "type": "boolean",
              "default": false
            }
          }
        ],
        "responses": {
          "200": {
            "description": "Success",
            "content": {
              "application/json": {
                "schema": {
                  "type": "string",
                  "format": "binary"
                }
              }
            }
          },
          "404": {
            "description": "Not Found"
          }
        }
      }
    },
    "/umbraco/management/api/v1/dictionary/{id}/move": {
      "post": {
        "tags": [
          "Dictionary"
        ],
        "operationId": "PostDictionaryByIdMove",
        "parameters": [
          {
            "name": "id",
            "in": "path",
            "required": true,
            "schema": {
              "type": "string",
              "format": "uuid"
            }
          }
        ],
        "requestBody": {
          "content": {
            "application/json": {
              "schema": {
                "oneOf": [
                  {
                    "$ref": "#/components/schemas/MoveDictionaryRequestModel"
                  }
                ]
              }
            }
          }
        },
        "responses": {
          "200": {
            "description": "Success"
          },
          "400": {
            "description": "Bad Request",
            "content": {
              "application/json": {
                "schema": {
                  "$ref": "#/components/schemas/ProblemDetailsModel"
                }
              }
            }
          },
          "404": {
            "description": "Not Found"
          }
        }
      }
    },
    "/umbraco/management/api/v1/dictionary/import": {
      "post": {
        "tags": [
          "Dictionary"
        ],
        "operationId": "PostDictionaryImport",
        "requestBody": {
          "content": {
            "application/json": {
              "schema": {
                "oneOf": [
                  {
                    "$ref": "#/components/schemas/ImportDictionaryRequestModel"
                  }
                ]
              }
            }
          }
        },
        "responses": {
          "201": {
            "description": "Created",
            "headers": {
              "Location": {
                "description": "Location of the newly created resource",
                "schema": {
                  "type": "string",
                  "description": "Location of the newly created resource",
                  "format": "uri"
                }
              }
            }
          },
          "400": {
            "description": "Bad Request",
            "content": {
              "application/json": {
                "schema": {
                  "$ref": "#/components/schemas/ProblemDetailsModel"
                }
              }
            }
          },
          "404": {
            "description": "Not Found"
          }
        }
      }
    },
    "/umbraco/management/api/v1/dictionary/item": {
      "get": {
        "tags": [
          "Dictionary"
        ],
        "operationId": "GetDictionaryItem",
        "parameters": [
          {
            "name": "id",
            "in": "query",
            "schema": {
              "uniqueItems": true,
              "type": "array",
              "items": {
                "type": "string",
                "format": "uuid"
              }
            }
          }
        ],
        "responses": {
          "200": {
            "description": "Success",
            "content": {
              "application/json": {
                "schema": {
                  "type": "array",
                  "items": {
                    "oneOf": [
                      {
                        "$ref": "#/components/schemas/DictionaryItemItemResponseModel"
                      }
                    ]
                  }
                }
              }
            }
          }
        }
      }
    },
    "/umbraco/management/api/v1/tree/dictionary/children": {
      "get": {
        "tags": [
          "Dictionary"
        ],
        "operationId": "GetTreeDictionaryChildren",
        "parameters": [
          {
            "name": "parentId",
            "in": "query",
            "schema": {
              "type": "string",
              "format": "uuid"
            }
          },
          {
            "name": "skip",
            "in": "query",
            "schema": {
              "type": "integer",
              "format": "int32",
              "default": 0
            }
          },
          {
            "name": "take",
            "in": "query",
            "schema": {
              "type": "integer",
              "format": "int32",
              "default": 100
            }
          }
        ],
        "responses": {
          "200": {
            "description": "Success",
            "content": {
              "application/json": {
                "schema": {
                  "$ref": "#/components/schemas/PagedEntityTreeItemResponseModel"
                }
              }
            }
          }
        }
      }
    },
    "/umbraco/management/api/v1/tree/dictionary/root": {
      "get": {
        "tags": [
          "Dictionary"
        ],
        "operationId": "GetTreeDictionaryRoot",
        "parameters": [
          {
            "name": "skip",
            "in": "query",
            "schema": {
              "type": "integer",
              "format": "int32",
              "default": 0
            }
          },
          {
            "name": "take",
            "in": "query",
            "schema": {
              "type": "integer",
              "format": "int32",
              "default": 100
            }
          }
        ],
        "responses": {
          "200": {
            "description": "Success",
            "content": {
              "application/json": {
                "schema": {
                  "$ref": "#/components/schemas/PagedEntityTreeItemResponseModel"
                }
              }
            }
          }
        }
      }
    },
    "/umbraco/management/api/v1/document-blueprint/item": {
      "get": {
        "tags": [
          "Document Blueprint"
        ],
        "operationId": "GetDocumentBlueprintItem",
        "parameters": [
          {
            "name": "id",
            "in": "query",
            "schema": {
              "uniqueItems": true,
              "type": "array",
              "items": {
                "type": "string",
                "format": "uuid"
              }
            }
          }
        ],
        "responses": {
          "200": {
            "description": "Success",
            "content": {
              "application/json": {
                "schema": {
                  "type": "array",
                  "items": {
                    "oneOf": [
                      {
                        "$ref": "#/components/schemas/DocumentBlueprintResponseModel"
                      }
                    ]
                  }
                }
              }
            }
          }
        }
      }
    },
    "/umbraco/management/api/v1/tree/document-blueprint/root": {
      "get": {
        "tags": [
          "Document Blueprint"
        ],
        "operationId": "GetTreeDocumentBlueprintRoot",
        "parameters": [
          {
            "name": "skip",
            "in": "query",
            "schema": {
              "type": "integer",
              "format": "int32",
              "default": 0
            }
          },
          {
            "name": "take",
            "in": "query",
            "schema": {
              "type": "integer",
              "format": "int32",
              "default": 100
            }
          }
        ],
        "responses": {
          "200": {
            "description": "Success",
            "content": {
              "application/json": {
                "schema": {
                  "$ref": "#/components/schemas/PagedDocumentBlueprintTreeItemResponseModel"
                }
              }
            }
          }
        }
      }
    },
    "/umbraco/management/api/v1/document-type/{id}": {
      "get": {
        "tags": [
          "Document Type"
        ],
        "operationId": "GetDocumentTypeById",
        "parameters": [
          {
            "name": "id",
            "in": "path",
            "required": true,
            "schema": {
              "type": "string",
              "format": "uuid"
            }
          }
        ],
        "responses": {
          "200": {
            "description": "Success",
            "content": {
              "application/json": {
                "schema": {
                  "oneOf": [
                    {
                      "$ref": "#/components/schemas/DocumentTypeResponseModel"
                    }
                  ]
                }
              }
            }
          },
          "404": {
            "description": "Not Found"
          }
        }
      }
    },
    "/umbraco/management/api/v1/document-type/item": {
      "get": {
        "tags": [
          "Document Type"
        ],
        "operationId": "GetDocumentTypeItem",
        "parameters": [
          {
            "name": "id",
            "in": "query",
            "schema": {
              "uniqueItems": true,
              "type": "array",
              "items": {
                "type": "string",
                "format": "uuid"
              }
            }
          }
        ],
        "responses": {
          "200": {
            "description": "Success",
            "content": {
              "application/json": {
                "schema": {
                  "type": "array",
                  "items": {
                    "oneOf": [
                      {
                        "$ref": "#/components/schemas/DocumentTypeItemResponseModel"
                      }
                    ]
                  }
                }
              }
            }
          }
        }
      }
    },
    "/umbraco/management/api/v1/tree/document-type/children": {
      "get": {
        "tags": [
          "Document Type"
        ],
        "operationId": "GetTreeDocumentTypeChildren",
        "parameters": [
          {
            "name": "parentId",
            "in": "query",
            "schema": {
              "type": "string",
              "format": "uuid"
            }
          },
          {
            "name": "skip",
            "in": "query",
            "schema": {
              "type": "integer",
              "format": "int32",
              "default": 0
            }
          },
          {
            "name": "take",
            "in": "query",
            "schema": {
              "type": "integer",
              "format": "int32",
              "default": 100
            }
          },
          {
            "name": "foldersOnly",
            "in": "query",
            "schema": {
              "type": "boolean",
              "default": false
            }
          }
        ],
        "responses": {
          "200": {
            "description": "Success",
            "content": {
              "application/json": {
                "schema": {
                  "$ref": "#/components/schemas/PagedDocumentTypeTreeItemResponseModel"
                }
              }
            }
          }
        }
      }
    },
    "/umbraco/management/api/v1/tree/document-type/root": {
      "get": {
        "tags": [
          "Document Type"
        ],
        "operationId": "GetTreeDocumentTypeRoot",
        "parameters": [
          {
            "name": "skip",
            "in": "query",
            "schema": {
              "type": "integer",
              "format": "int32",
              "default": 0
            }
          },
          {
            "name": "take",
            "in": "query",
            "schema": {
              "type": "integer",
              "format": "int32",
              "default": 100
            }
          },
          {
            "name": "foldersOnly",
            "in": "query",
            "schema": {
              "type": "boolean",
              "default": false
            }
          }
        ],
        "responses": {
          "200": {
            "description": "Success",
            "content": {
              "application/json": {
                "schema": {
                  "$ref": "#/components/schemas/PagedDocumentTypeTreeItemResponseModel"
                }
              }
            }
          }
        }
      }
    },
    "/umbraco/management/api/v1/document": {
      "post": {
        "tags": [
          "Document"
        ],
        "operationId": "PostDocument",
        "requestBody": {
          "content": {
            "application/json": {
              "schema": {
                "oneOf": [
                  {
                    "$ref": "#/components/schemas/CreateDocumentRequestModel"
                  }
                ]
              }
            }
          }
        },
        "responses": {
          "201": {
            "description": "Created",
            "headers": {
              "Location": {
                "description": "Location of the newly created resource",
                "schema": {
                  "type": "string",
                  "description": "Location of the newly created resource",
                  "format": "uri"
                }
              }
            }
          },
          "400": {
            "description": "Bad Request"
          },
          "404": {
            "description": "Not Found"
          }
        }
      }
    },
    "/umbraco/management/api/v1/document/{id}": {
      "get": {
        "tags": [
          "Document"
        ],
        "operationId": "GetDocumentById",
        "parameters": [
          {
            "name": "id",
            "in": "path",
            "required": true,
            "schema": {
              "type": "string",
              "format": "uuid"
            }
          }
        ],
        "responses": {
          "200": {
            "description": "Success",
            "content": {
              "application/json": {
                "schema": {
                  "oneOf": [
                    {
                      "$ref": "#/components/schemas/DocumentResponseModel"
                    }
                  ]
                }
              }
            }
          },
          "404": {
            "description": "Not Found"
          }
        }
      },
      "delete": {
        "tags": [
          "Document"
        ],
        "operationId": "DeleteDocumentById",
        "parameters": [
          {
            "name": "id",
            "in": "path",
            "required": true,
            "schema": {
              "type": "string",
              "format": "uuid"
            }
          }
        ],
        "responses": {
          "200": {
            "description": "Success"
          },
          "400": {
            "description": "Bad Request"
          },
          "404": {
            "description": "Not Found"
          }
        }
      },
      "put": {
        "tags": [
          "Document"
        ],
        "operationId": "PutDocumentById",
        "parameters": [
          {
            "name": "id",
            "in": "path",
            "required": true,
            "schema": {
              "type": "string",
              "format": "uuid"
            }
          }
        ],
        "requestBody": {
          "content": {
            "application/json": {
              "schema": {
                "oneOf": [
                  {
                    "$ref": "#/components/schemas/UpdateDocumentRequestModel"
                  }
                ]
              }
            }
          }
        },
        "responses": {
          "200": {
            "description": "Success"
          },
          "400": {
            "description": "Bad Request"
          },
          "404": {
            "description": "Not Found"
          }
        }
      }
    },
    "/umbraco/management/api/v1/document/{id}/copy": {
      "post": {
        "tags": [
          "Document"
        ],
        "operationId": "PostDocumentByIdCopy",
        "parameters": [
          {
            "name": "id",
            "in": "path",
            "required": true,
            "schema": {
              "type": "string",
              "format": "uuid"
            }
          }
        ],
        "requestBody": {
          "content": {
            "application/json": {
              "schema": {
                "oneOf": [
                  {
                    "$ref": "#/components/schemas/CopyDocumentRequestModel"
                  }
                ]
              }
            }
          }
        },
        "responses": {
          "201": {
            "description": "Created",
            "headers": {
              "Location": {
                "description": "Location of the newly created resource",
                "schema": {
                  "type": "string",
                  "description": "Location of the newly created resource",
                  "format": "uri"
                }
              }
            }
          },
          "400": {
            "description": "Bad Request"
          },
          "404": {
            "description": "Not Found"
          }
        }
      }
    },
    "/umbraco/management/api/v1/document/{id}/domains": {
      "get": {
        "tags": [
          "Document"
        ],
        "operationId": "GetDocumentByIdDomains",
        "parameters": [
          {
            "name": "id",
            "in": "path",
            "required": true,
            "schema": {
              "type": "string",
              "format": "uuid"
            }
          }
        ],
        "responses": {
          "200": {
            "description": "Success"
          }
        }
      },
      "put": {
        "tags": [
          "Document"
        ],
        "operationId": "PutDocumentByIdDomains",
        "parameters": [
          {
            "name": "id",
            "in": "path",
            "required": true,
            "schema": {
              "type": "string",
              "format": "uuid"
            }
          }
        ],
        "requestBody": {
          "content": {
            "application/json": {
              "schema": {
                "oneOf": [
                  {
                    "$ref": "#/components/schemas/UpdateDomainsRequestModel"
                  }
                ]
              }
            }
          }
        },
        "responses": {
          "200": {
            "description": "Success"
          }
        }
      }
    },
    "/umbraco/management/api/v1/document/{id}/move": {
      "put": {
        "tags": [
          "Document"
        ],
        "operationId": "PutDocumentByIdMove",
        "parameters": [
          {
            "name": "id",
            "in": "path",
            "required": true,
            "schema": {
              "type": "string",
              "format": "uuid"
            }
          }
        ],
        "requestBody": {
          "content": {
            "application/json": {
              "schema": {
                "oneOf": [
                  {
                    "$ref": "#/components/schemas/MoveDocumentRequestModel"
                  }
                ]
              }
            }
          }
        },
        "responses": {
          "200": {
            "description": "Success"
          },
          "400": {
            "description": "Bad Request"
          },
          "404": {
            "description": "Not Found"
          }
        }
      }
    },
    "/umbraco/management/api/v1/document/{id}/notifications": {
      "get": {
        "tags": [
          "Document"
        ],
        "operationId": "GetDocumentByIdNotifications",
        "parameters": [
          {
            "name": "id",
            "in": "path",
            "required": true,
            "schema": {
              "type": "string",
              "format": "uuid"
            }
          }
        ],
        "responses": {
          "200": {
            "description": "Success",
            "content": {
              "application/json": {
                "schema": {
                  "type": "array",
                  "items": {
                    "oneOf": [
                      {
                        "$ref": "#/components/schemas/DocumentNotificationResponseModel"
                      }
                    ]
                  }
                }
              }
            }
          },
          "404": {
            "description": "Not Found"
          }
        }
      },
      "put": {
        "tags": [
          "Document"
        ],
        "operationId": "PutDocumentByIdNotifications",
        "parameters": [
          {
            "name": "id",
            "in": "path",
            "required": true,
            "schema": {
              "type": "string",
              "format": "uuid"
            }
          }
        ],
        "requestBody": {
          "content": {
            "application/json": {
              "schema": {
                "oneOf": [
                  {
                    "$ref": "#/components/schemas/UpdateDocumentNotificationsRequestModel"
                  }
                ]
              }
            }
          }
        },
        "responses": {
          "200": {
            "description": "Success"
          },
          "404": {
            "description": "Not Found"
          }
        }
      }
    },
<<<<<<< HEAD
=======
    "/umbraco/management/api/v1/document/item": {
      "get": {
        "tags": [
          "Document"
        ],
        "operationId": "GetDocumentItem",
        "parameters": [
          {
            "name": "id",
            "in": "query",
            "schema": {
              "uniqueItems": true,
              "type": "array",
              "items": {
                "type": "string",
                "format": "uuid"
              }
            }
          },
          {
            "name": "dataTypeId",
            "in": "query",
            "schema": {
              "type": "string",
              "format": "uuid"
            }
          },
          {
            "name": "culture",
            "in": "query",
            "schema": {
              "type": "string"
            }
          }
        ],
        "responses": {
          "200": {
            "description": "Success",
            "content": {
              "application/json": {
                "schema": {
                  "type": "array",
                  "items": {
                    "oneOf": [
                      {
                        "$ref": "#/components/schemas/DocumentItemResponseModel"
                      }
                    ]
                  }
                }
              }
            }
          }
        }
      }
    },
    "/umbraco/management/api/v1/recycle-bin/document/children": {
      "get": {
        "tags": [
          "Document"
        ],
        "operationId": "GetRecycleBinDocumentChildren",
        "parameters": [
          {
            "name": "parentId",
            "in": "query",
            "schema": {
              "type": "string",
              "format": "uuid"
            }
          },
          {
            "name": "skip",
            "in": "query",
            "schema": {
              "type": "integer",
              "format": "int32",
              "default": 0
            }
          },
          {
            "name": "take",
            "in": "query",
            "schema": {
              "type": "integer",
              "format": "int32",
              "default": 100
            }
          }
        ],
        "responses": {
          "401": {
            "description": "Unauthorized"
          },
          "200": {
            "description": "Success",
            "content": {
              "application/json": {
                "schema": {
                  "$ref": "#/components/schemas/PagedRecycleBinItemResponseModel"
                }
              }
            }
          }
        }
      }
    },
    "/umbraco/management/api/v1/recycle-bin/document/root": {
      "get": {
        "tags": [
          "Document"
        ],
        "operationId": "GetRecycleBinDocumentRoot",
        "parameters": [
          {
            "name": "skip",
            "in": "query",
            "schema": {
              "type": "integer",
              "format": "int32",
              "default": 0
            }
          },
          {
            "name": "take",
            "in": "query",
            "schema": {
              "type": "integer",
              "format": "int32",
              "default": 100
            }
          }
        ],
        "responses": {
          "401": {
            "description": "Unauthorized"
          },
          "200": {
            "description": "Success",
            "content": {
              "application/json": {
                "schema": {
                  "$ref": "#/components/schemas/PagedRecycleBinItemResponseModel"
                }
              }
            }
          }
        }
      }
    },
>>>>>>> cbb8f624
    "/umbraco/management/api/v1/tree/document/children": {
      "get": {
        "tags": [
          "Document"
        ],
        "operationId": "GetTreeDocumentChildren",
        "parameters": [
          {
            "name": "parentId",
            "in": "query",
            "schema": {
              "type": "string",
              "format": "uuid"
            }
          },
          {
            "name": "skip",
            "in": "query",
            "schema": {
              "type": "integer",
              "format": "int32",
              "default": 0
            }
          },
          {
            "name": "take",
            "in": "query",
            "schema": {
              "type": "integer",
              "format": "int32",
              "default": 100
            }
          },
          {
            "name": "dataTypeId",
            "in": "query",
            "schema": {
              "type": "string",
              "format": "uuid"
            }
          },
          {
            "name": "culture",
            "in": "query",
            "schema": {
              "type": "string"
            }
          }
        ],
        "responses": {
          "200": {
            "description": "Success",
            "content": {
              "application/json": {
                "schema": {
                  "$ref": "#/components/schemas/PagedDocumentTreeItemResponseModel"
                }
              }
            }
          }
        }
      }
    },
    "/umbraco/management/api/v1/tree/document/root": {
      "get": {
        "tags": [
          "Document"
        ],
        "operationId": "GetTreeDocumentRoot",
        "parameters": [
          {
            "name": "skip",
            "in": "query",
            "schema": {
              "type": "integer",
              "format": "int32",
              "default": 0
            }
          },
          {
            "name": "take",
            "in": "query",
            "schema": {
              "type": "integer",
              "format": "int32",
              "default": 100
            }
          },
          {
            "name": "dataTypeId",
            "in": "query",
            "schema": {
              "type": "string",
              "format": "uuid"
            }
          },
          {
            "name": "culture",
            "in": "query",
            "schema": {
              "type": "string"
            }
          }
        ],
        "responses": {
          "200": {
            "description": "Success",
            "content": {
              "application/json": {
                "schema": {
                  "$ref": "#/components/schemas/PagedDocumentTreeItemResponseModel"
                }
              }
            }
          }
        }
      }
    },
    "/umbraco/management/api/v1/health-check-group": {
      "get": {
        "tags": [
          "Health Check"
        ],
        "operationId": "GetHealthCheckGroup",
        "parameters": [
          {
            "name": "skip",
            "in": "query",
            "schema": {
              "type": "integer",
              "format": "int32",
              "default": 0
            }
          },
          {
            "name": "take",
            "in": "query",
            "schema": {
              "type": "integer",
              "format": "int32",
              "default": 100
            }
          }
        ],
        "responses": {
          "200": {
            "description": "Success",
            "content": {
              "application/json": {
                "schema": {
                  "$ref": "#/components/schemas/PagedHealthCheckGroupResponseModel"
                }
              }
            }
          }
        }
      }
    },
    "/umbraco/management/api/v1/health-check-group/{name}": {
      "get": {
        "tags": [
          "Health Check"
        ],
        "operationId": "GetHealthCheckGroupByName",
        "parameters": [
          {
            "name": "name",
            "in": "path",
            "required": true,
            "schema": {
              "type": "string"
            }
          }
        ],
        "responses": {
          "404": {
            "description": "Not Found"
          },
          "200": {
            "description": "Success",
            "content": {
              "application/json": {
                "schema": {
                  "oneOf": [
                    {
                      "$ref": "#/components/schemas/HealthCheckGroupPresentationModel"
                    }
                  ]
                }
              }
            }
          }
        }
      }
    },
    "/umbraco/management/api/v1/health-check-group/{name}/check": {
      "post": {
        "tags": [
          "Health Check"
        ],
        "operationId": "PostHealthCheckGroupByNameCheck",
        "parameters": [
          {
            "name": "name",
            "in": "path",
            "required": true,
            "schema": {
              "type": "string"
            }
          }
        ],
        "responses": {
          "404": {
            "description": "Not Found"
          },
          "200": {
            "description": "Success",
            "content": {
              "application/json": {
                "schema": {
                  "oneOf": [
                    {
                      "$ref": "#/components/schemas/HealthCheckGroupWithResultResponseModel"
                    }
                  ]
                }
              }
            }
          }
        }
      }
    },
    "/umbraco/management/api/v1/health-check/execute-action": {
      "post": {
        "tags": [
          "Health Check"
        ],
        "operationId": "PostHealthCheckExecuteAction",
        "requestBody": {
          "content": {
            "application/json": {
              "schema": {
                "oneOf": [
                  {
                    "$ref": "#/components/schemas/HealthCheckActionRequestModel"
                  }
                ]
              }
            }
          }
        },
        "responses": {
          "400": {
            "description": "Bad Request",
            "content": {
              "application/json": {
                "schema": {
                  "$ref": "#/components/schemas/ProblemDetailsModel"
                }
              }
            }
          },
          "200": {
            "description": "Success",
            "content": {
              "application/json": {
                "schema": {
                  "oneOf": [
                    {
                      "$ref": "#/components/schemas/HealthCheckResultResponseModel"
                    }
                  ]
                }
              }
            }
          }
        }
      }
    },
    "/umbraco/management/api/v1/help": {
      "get": {
        "tags": [
          "Help"
        ],
        "operationId": "GetHelp",
        "parameters": [
          {
            "name": "section",
            "in": "query",
            "schema": {
              "type": "string"
            }
          },
          {
            "name": "tree",
            "in": "query",
            "schema": {
              "type": "string"
            }
          },
          {
            "name": "skip",
            "in": "query",
            "schema": {
              "type": "integer",
              "format": "int32"
            }
          },
          {
            "name": "take",
            "in": "query",
            "schema": {
              "type": "integer",
              "format": "int32"
            }
          },
          {
            "name": "baseUrl",
            "in": "query",
            "schema": {
              "type": "string",
              "default": "https://our.umbraco.com"
            }
          }
        ],
        "responses": {
          "400": {
            "description": "Bad Request",
            "content": {
              "application/json": {
                "schema": {
                  "$ref": "#/components/schemas/ProblemDetailsModel"
                }
              }
            }
          },
          "200": {
            "description": "Success",
            "content": {
              "application/json": {
                "schema": {
                  "$ref": "#/components/schemas/PagedHelpPageResponseModel"
                }
              }
            }
          }
        }
      }
    },
    "/umbraco/management/api/v1/indexer": {
      "get": {
        "tags": [
          "Indexer"
        ],
        "operationId": "GetIndexer",
        "parameters": [
          {
            "name": "skip",
            "in": "query",
            "schema": {
              "type": "integer",
              "format": "int32"
            }
          },
          {
            "name": "take",
            "in": "query",
            "schema": {
              "type": "integer",
              "format": "int32"
            }
          }
        ],
        "responses": {
          "200": {
            "description": "Success",
            "content": {
              "application/json": {
                "schema": {
                  "$ref": "#/components/schemas/PagedIndexResponseModel"
                }
              }
            }
          }
        }
      }
    },
    "/umbraco/management/api/v1/indexer/{indexName}": {
      "get": {
        "tags": [
          "Indexer"
        ],
        "operationId": "GetIndexerByIndexName",
        "parameters": [
          {
            "name": "indexName",
            "in": "path",
            "required": true,
            "schema": {
              "type": "string"
            }
          }
        ],
        "responses": {
          "400": {
            "description": "Bad Request",
            "content": {
              "application/json": {
                "schema": {
                  "$ref": "#/components/schemas/ProblemDetailsModel"
                }
              }
            }
          },
          "200": {
            "description": "Success",
            "content": {
              "application/json": {
                "schema": {
                  "oneOf": [
                    {
                      "$ref": "#/components/schemas/IndexResponseModel"
                    }
                  ]
                }
              }
            }
          }
        }
      }
    },
    "/umbraco/management/api/v1/indexer/{indexName}/rebuild": {
      "post": {
        "tags": [
          "Indexer"
        ],
        "operationId": "PostIndexerByIndexNameRebuild",
        "parameters": [
          {
            "name": "indexName",
            "in": "path",
            "required": true,
            "schema": {
              "type": "string"
            }
          }
        ],
        "responses": {
          "400": {
            "description": "Bad Request",
            "content": {
              "application/json": {
                "schema": {
                  "$ref": "#/components/schemas/ProblemDetailsModel"
                }
              }
            }
          },
          "200": {
            "description": "Success",
            "content": {
              "application/json": {
                "schema": {
                  "$ref": "#/components/schemas/OkResultModel"
                }
              }
            }
          }
        }
      }
    },
    "/umbraco/management/api/v1/install/settings": {
      "get": {
        "tags": [
          "Install"
        ],
        "operationId": "GetInstallSettings",
        "responses": {
          "400": {
            "description": "Bad Request",
            "content": {
              "application/json": {
                "schema": {
                  "$ref": "#/components/schemas/ProblemDetailsModel"
                }
              }
            }
          },
          "428": {
            "description": "Client Error",
            "content": {
              "application/json": {
                "schema": {
                  "$ref": "#/components/schemas/ProblemDetailsModel"
                }
              }
            }
          },
          "200": {
            "description": "Success",
            "content": {
              "application/json": {
                "schema": {
                  "oneOf": [
                    {
                      "$ref": "#/components/schemas/InstallSettingsResponseModel"
                    }
                  ]
                }
              }
            }
          }
        }
      }
    },
    "/umbraco/management/api/v1/install/setup": {
      "post": {
        "tags": [
          "Install"
        ],
        "operationId": "PostInstallSetup",
        "requestBody": {
          "content": {
            "application/json": {
              "schema": {
                "oneOf": [
                  {
                    "$ref": "#/components/schemas/InstallVResponseModel"
                  }
                ]
              }
            }
          }
        },
        "responses": {
          "400": {
            "description": "Bad Request",
            "content": {
              "application/json": {
                "schema": {
                  "$ref": "#/components/schemas/ProblemDetailsModel"
                }
              }
            }
          },
          "428": {
            "description": "Client Error",
            "content": {
              "application/json": {
                "schema": {
                  "$ref": "#/components/schemas/ProblemDetailsModel"
                }
              }
            }
          },
          "200": {
            "description": "Success"
          }
        }
      }
    },
    "/umbraco/management/api/v1/install/validate-database": {
      "post": {
        "tags": [
          "Install"
        ],
        "operationId": "PostInstallValidateDatabase",
        "requestBody": {
          "content": {
            "application/json": {
              "schema": {
                "oneOf": [
                  {
                    "$ref": "#/components/schemas/DatabaseInstallResponseModel"
                  }
                ]
              }
            }
          }
        },
        "responses": {
          "400": {
            "description": "Bad Request",
            "content": {
              "application/json": {
                "schema": {
                  "$ref": "#/components/schemas/ProblemDetailsModel"
                }
              }
            }
          },
          "200": {
            "description": "Success"
          }
        }
      }
    },
    "/umbraco/management/api/v1/language": {
      "get": {
        "tags": [
          "Language"
        ],
        "operationId": "GetLanguage",
        "parameters": [
          {
            "name": "skip",
            "in": "query",
            "schema": {
              "type": "integer",
              "format": "int32",
              "default": 0
            }
          },
          {
            "name": "take",
            "in": "query",
            "schema": {
              "type": "integer",
              "format": "int32",
              "default": 100
            }
          }
        ],
        "responses": {
          "200": {
            "description": "Success",
            "content": {
              "application/json": {
                "schema": {
                  "$ref": "#/components/schemas/PagedLanguageResponseModel"
                }
              }
            }
          }
        }
      },
      "post": {
        "tags": [
          "Language"
        ],
        "operationId": "PostLanguage",
        "requestBody": {
          "content": {
            "application/json": {
              "schema": {
                "oneOf": [
                  {
                    "$ref": "#/components/schemas/CreateLanguageRequestModel"
                  }
                ]
              }
            }
          }
        },
        "responses": {
          "404": {
            "description": "Not Found"
          },
          "400": {
            "description": "Bad Request",
            "content": {
              "application/json": {
                "schema": {
                  "$ref": "#/components/schemas/ProblemDetailsModel"
                }
              }
            }
          },
          "201": {
            "description": "Created",
            "headers": {
              "Location": {
                "description": "Location of the newly created resource",
                "schema": {
                  "type": "string",
                  "description": "Location of the newly created resource",
                  "format": "uri"
                }
              }
            }
          }
        }
      }
    },
    "/umbraco/management/api/v1/language/{isoCode}": {
      "get": {
        "tags": [
          "Language"
        ],
        "operationId": "GetLanguageByIsoCode",
        "parameters": [
          {
            "name": "isoCode",
            "in": "path",
            "required": true,
            "schema": {
              "type": "string"
            }
          }
        ],
        "responses": {
          "404": {
            "description": "Not Found"
          },
          "200": {
            "description": "Success",
            "content": {
              "application/json": {
                "schema": {
                  "oneOf": [
                    {
                      "$ref": "#/components/schemas/LanguageResponseModel"
                    }
                  ]
                }
              }
            }
          }
        }
      },
      "delete": {
        "tags": [
          "Language"
        ],
        "operationId": "DeleteLanguageByIsoCode",
        "parameters": [
          {
            "name": "isoCode",
            "in": "path",
            "required": true,
            "schema": {
              "type": "string"
            }
          }
        ],
        "responses": {
          "400": {
            "description": "Bad Request",
            "content": {
              "application/json": {
                "schema": {
                  "$ref": "#/components/schemas/ProblemDetailsModel"
                }
              }
            }
          },
          "404": {
            "description": "Not Found",
            "content": {
              "application/json": {
                "schema": {
                  "$ref": "#/components/schemas/ProblemDetailsModel"
                }
              }
            }
          },
          "200": {
            "description": "Success"
          }
        }
      },
      "put": {
        "tags": [
          "Language"
        ],
        "operationId": "PutLanguageByIsoCode",
        "parameters": [
          {
            "name": "isoCode",
            "in": "path",
            "required": true,
            "schema": {
              "type": "string"
            }
          }
        ],
        "requestBody": {
          "content": {
            "application/json": {
              "schema": {
                "oneOf": [
                  {
                    "$ref": "#/components/schemas/UpdateLanguageRequestModel"
                  }
                ]
              }
            }
          }
        },
        "responses": {
          "404": {
            "description": "Not Found"
          },
          "400": {
            "description": "Bad Request",
            "content": {
              "application/json": {
                "schema": {
                  "$ref": "#/components/schemas/ProblemDetailsModel"
                }
              }
            }
          },
          "200": {
            "description": "Success"
          }
        }
      }
    },
    "/umbraco/management/api/v1/language/item": {
      "get": {
        "tags": [
          "Language"
        ],
        "operationId": "GetLanguageItem",
        "parameters": [
          {
            "name": "isoCode",
            "in": "query",
            "schema": {
              "uniqueItems": true,
              "type": "array",
              "items": {
                "type": "string"
              }
            }
          }
        ],
        "responses": {
          "200": {
            "description": "Success",
            "content": {
              "application/json": {
                "schema": {
                  "type": "array",
                  "items": {
                    "oneOf": [
                      {
                        "$ref": "#/components/schemas/LanguageItemResponseModel"
                      }
                    ]
                  }
                }
              }
            }
          }
        }
      }
    },
    "/umbraco/management/api/v1/log-viewer/level": {
      "get": {
        "tags": [
          "Log Viewer"
        ],
        "operationId": "GetLogViewerLevel",
        "parameters": [
          {
            "name": "skip",
            "in": "query",
            "schema": {
              "type": "integer",
              "format": "int32",
              "default": 0
            }
          },
          {
            "name": "take",
            "in": "query",
            "schema": {
              "type": "integer",
              "format": "int32",
              "default": 100
            }
          }
        ],
        "responses": {
          "200": {
            "description": "Success",
            "content": {
              "application/json": {
                "schema": {
                  "$ref": "#/components/schemas/PagedLoggerResponseModel"
                }
              }
            }
          }
        }
      }
    },
    "/umbraco/management/api/v1/log-viewer/level-count": {
      "get": {
        "tags": [
          "Log Viewer"
        ],
        "operationId": "GetLogViewerLevelCount",
        "parameters": [
          {
            "name": "startDate",
            "in": "query",
            "schema": {
              "type": "string",
              "format": "date-time"
            }
          },
          {
            "name": "endDate",
            "in": "query",
            "schema": {
              "type": "string",
              "format": "date-time"
            }
          }
        ],
        "responses": {
          "400": {
            "description": "Bad Request",
            "content": {
              "application/json": {
                "schema": {
                  "$ref": "#/components/schemas/ProblemDetailsModel"
                }
              }
            }
          },
          "200": {
            "description": "Success",
            "content": {
              "application/json": {
                "schema": {
                  "oneOf": [
                    {
                      "$ref": "#/components/schemas/LogLevelCountsReponseModel"
                    }
                  ]
                }
              }
            }
          }
        }
      }
    },
    "/umbraco/management/api/v1/log-viewer/log": {
      "get": {
        "tags": [
          "Log Viewer"
        ],
        "operationId": "GetLogViewerLog",
        "parameters": [
          {
            "name": "skip",
            "in": "query",
            "schema": {
              "type": "integer",
              "format": "int32",
              "default": 0
            }
          },
          {
            "name": "take",
            "in": "query",
            "schema": {
              "type": "integer",
              "format": "int32",
              "default": 100
            }
          },
          {
            "name": "orderDirection",
            "in": "query",
            "schema": {
              "$ref": "#/components/schemas/DirectionModel"
            }
          },
          {
            "name": "filterExpression",
            "in": "query",
            "schema": {
              "type": "string"
            }
          },
          {
            "name": "logLevel",
            "in": "query",
            "schema": {
              "type": "array",
              "items": {
                "$ref": "#/components/schemas/LogLevelModel"
              }
            }
          },
          {
            "name": "startDate",
            "in": "query",
            "schema": {
              "type": "string",
              "format": "date-time"
            }
          },
          {
            "name": "endDate",
            "in": "query",
            "schema": {
              "type": "string",
              "format": "date-time"
            }
          }
        ],
        "responses": {
          "200": {
            "description": "Success",
            "content": {
              "application/json": {
                "schema": {
                  "$ref": "#/components/schemas/PagedLogMessageResponseModel"
                }
              }
            }
          }
        }
      }
    },
    "/umbraco/management/api/v1/log-viewer/message-template": {
      "get": {
        "tags": [
          "Log Viewer"
        ],
        "operationId": "GetLogViewerMessageTemplate",
        "parameters": [
          {
            "name": "skip",
            "in": "query",
            "schema": {
              "type": "integer",
              "format": "int32",
              "default": 0
            }
          },
          {
            "name": "take",
            "in": "query",
            "schema": {
              "type": "integer",
              "format": "int32",
              "default": 100
            }
          },
          {
            "name": "startDate",
            "in": "query",
            "schema": {
              "type": "string",
              "format": "date-time"
            }
          },
          {
            "name": "endDate",
            "in": "query",
            "schema": {
              "type": "string",
              "format": "date-time"
            }
          }
        ],
        "responses": {
          "400": {
            "description": "Bad Request",
            "content": {
              "application/json": {
                "schema": {
                  "$ref": "#/components/schemas/ProblemDetailsModel"
                }
              }
            }
          },
          "200": {
            "description": "Success",
            "content": {
              "application/json": {
                "schema": {
                  "$ref": "#/components/schemas/PagedLogTemplateResponseModel"
                }
              }
            }
          }
        }
      }
    },
    "/umbraco/management/api/v1/log-viewer/saved-search": {
      "get": {
        "tags": [
          "Log Viewer"
        ],
        "operationId": "GetLogViewerSavedSearch",
        "parameters": [
          {
            "name": "skip",
            "in": "query",
            "schema": {
              "type": "integer",
              "format": "int32",
              "default": 0
            }
          },
          {
            "name": "take",
            "in": "query",
            "schema": {
              "type": "integer",
              "format": "int32",
              "default": 100
            }
          }
        ],
        "responses": {
          "200": {
            "description": "Success",
            "content": {
              "application/json": {
                "schema": {
                  "$ref": "#/components/schemas/PagedSavedLogSearchResponseModel"
                }
              }
            }
          }
        }
      },
      "post": {
        "tags": [
          "Log Viewer"
        ],
        "operationId": "PostLogViewerSavedSearch",
        "requestBody": {
          "content": {
            "application/json": {
              "schema": {
                "oneOf": [
                  {
                    "$ref": "#/components/schemas/SavedLogSearchRequestModel"
                  }
                ]
              }
            }
          }
        },
        "responses": {
          "400": {
            "description": "Bad Request",
            "content": {
              "application/json": {
                "schema": {
                  "$ref": "#/components/schemas/ProblemDetailsModel"
                }
              }
            }
          },
          "201": {
            "description": "Created",
            "headers": {
              "Location": {
                "description": "Location of the newly created resource",
                "schema": {
                  "type": "string",
                  "description": "Location of the newly created resource",
                  "format": "uri"
                }
              }
            }
          }
        }
      }
    },
    "/umbraco/management/api/v1/log-viewer/saved-search/{name}": {
      "get": {
        "tags": [
          "Log Viewer"
        ],
        "operationId": "GetLogViewerSavedSearchByName",
        "parameters": [
          {
            "name": "name",
            "in": "path",
            "required": true,
            "schema": {
              "type": "string"
            }
          }
        ],
        "responses": {
          "404": {
            "description": "Not Found"
          },
          "200": {
            "description": "Success",
            "content": {
              "application/json": {
                "schema": {
                  "oneOf": [
                    {
                      "$ref": "#/components/schemas/SavedLogSearchResponseModel"
                    }
                  ]
                }
              }
            }
          }
        }
      },
      "delete": {
        "tags": [
          "Log Viewer"
        ],
        "operationId": "DeleteLogViewerSavedSearchByName",
        "parameters": [
          {
            "name": "name",
            "in": "path",
            "required": true,
            "schema": {
              "type": "string"
            }
          }
        ],
        "responses": {
          "404": {
            "description": "Not Found"
          },
          "200": {
            "description": "Success"
          }
        }
      }
    },
    "/umbraco/management/api/v1/log-viewer/validate-logs-size": {
      "get": {
        "tags": [
          "Log Viewer"
        ],
        "operationId": "GetLogViewerValidateLogsSize",
        "parameters": [
          {
            "name": "startDate",
            "in": "query",
            "schema": {
              "type": "string",
              "format": "date-time"
            }
          },
          {
            "name": "endDate",
            "in": "query",
            "schema": {
              "type": "string",
              "format": "date-time"
            }
          }
        ],
        "responses": {
          "400": {
            "description": "Bad Request",
            "content": {
              "application/json": {
                "schema": {
                  "$ref": "#/components/schemas/ProblemDetailsModel"
                }
              }
            }
          },
          "200": {
            "description": "Success"
          }
        }
      }
    },
    "/umbraco/management/api/v1/media-type/{id}": {
      "get": {
        "tags": [
          "Media Type"
        ],
        "operationId": "GetMediaTypeById",
        "parameters": [
          {
            "name": "id",
            "in": "path",
            "required": true,
            "schema": {
              "type": "string",
              "format": "uuid"
            }
          }
        ],
        "responses": {
          "200": {
            "description": "Success",
            "content": {
              "application/json": {
                "schema": {
                  "oneOf": [
                    {
                      "$ref": "#/components/schemas/MediaTypeResponseModel"
                    }
                  ]
                }
              }
            }
          },
          "404": {
            "description": "Not Found"
          }
        }
      }
    },
    "/umbraco/management/api/v1/media-type/item": {
      "get": {
        "tags": [
          "Media Type"
        ],
        "operationId": "GetMediaTypeItem",
        "parameters": [
          {
            "name": "id",
            "in": "query",
            "schema": {
              "uniqueItems": true,
              "type": "array",
              "items": {
                "type": "string",
                "format": "uuid"
              }
            }
          }
        ],
        "responses": {
          "200": {
            "description": "Success",
            "content": {
              "application/json": {
                "schema": {
                  "type": "array",
                  "items": {
                    "oneOf": [
                      {
                        "$ref": "#/components/schemas/MediaTypeItemResponseModel"
                      }
                    ]
                  }
                }
              }
            }
          }
        }
      }
    },
    "/umbraco/management/api/v1/tree/media-type/children": {
      "get": {
        "tags": [
          "Media Type"
        ],
        "operationId": "GetTreeMediaTypeChildren",
        "parameters": [
          {
            "name": "parentId",
            "in": "query",
            "schema": {
              "type": "string",
              "format": "uuid"
            }
          },
          {
            "name": "skip",
            "in": "query",
            "schema": {
              "type": "integer",
              "format": "int32",
              "default": 0
            }
          },
          {
            "name": "take",
            "in": "query",
            "schema": {
              "type": "integer",
              "format": "int32",
              "default": 100
            }
          },
          {
            "name": "foldersOnly",
            "in": "query",
            "schema": {
              "type": "boolean",
              "default": false
            }
          }
        ],
        "responses": {
          "200": {
            "description": "Success",
            "content": {
              "application/json": {
                "schema": {
                  "$ref": "#/components/schemas/PagedFolderTreeItemResponseModel"
                }
              }
            }
          }
        }
      }
    },
    "/umbraco/management/api/v1/tree/media-type/root": {
      "get": {
        "tags": [
          "Media Type"
        ],
        "operationId": "GetTreeMediaTypeRoot",
        "parameters": [
          {
            "name": "skip",
            "in": "query",
            "schema": {
              "type": "integer",
              "format": "int32",
              "default": 0
            }
          },
          {
            "name": "take",
            "in": "query",
            "schema": {
              "type": "integer",
              "format": "int32",
              "default": 100
            }
          },
          {
            "name": "foldersOnly",
            "in": "query",
            "schema": {
              "type": "boolean",
              "default": false
            }
          }
        ],
        "responses": {
          "200": {
            "description": "Success",
            "content": {
              "application/json": {
                "schema": {
                  "$ref": "#/components/schemas/PagedFolderTreeItemResponseModel"
                }
              }
            }
          }
        }
      }
    },
    "/umbraco/management/api/v1/media": {
      "post": {
        "tags": [
          "Media"
        ],
        "operationId": "PostMedia",
        "requestBody": {
          "content": {
            "application/json": {
              "schema": {
                "oneOf": [
                  {
                    "$ref": "#/components/schemas/CreateMediaRequestModel"
                  }
                ]
              }
            }
          }
        },
        "responses": {
          "201": {
            "description": "Created",
            "headers": {
              "Location": {
                "description": "Location of the newly created resource",
                "schema": {
                  "type": "string",
                  "description": "Location of the newly created resource",
                  "format": "uri"
                }
              }
            }
          },
          "400": {
            "description": "Bad Request"
          },
          "404": {
            "description": "Not Found"
          }
        }
      }
    },
    "/umbraco/management/api/v1/media/{id}": {
      "get": {
        "tags": [
          "Media"
        ],
        "operationId": "GetMediaById",
        "parameters": [
          {
            "name": "id",
            "in": "path",
            "required": true,
            "schema": {
              "type": "string",
              "format": "uuid"
            }
          }
        ],
        "responses": {
          "200": {
            "description": "Success",
            "content": {
              "application/json": {
                "schema": {
                  "oneOf": [
                    {
                      "$ref": "#/components/schemas/DocumentResponseModel"
                    }
                  ]
                }
              }
            }
          },
          "404": {
            "description": "Not Found"
          }
        }
      },
      "delete": {
        "tags": [
          "Media"
        ],
        "operationId": "DeleteMediaById",
        "parameters": [
          {
            "name": "id",
            "in": "path",
            "required": true,
            "schema": {
              "type": "string",
              "format": "uuid"
            }
          }
        ],
        "responses": {
          "200": {
            "description": "Success"
          },
          "400": {
            "description": "Bad Request"
          },
          "404": {
            "description": "Not Found"
          }
        }
      },
      "put": {
        "tags": [
          "Media"
        ],
        "operationId": "PutMediaById",
        "parameters": [
          {
            "name": "id",
            "in": "path",
            "required": true,
            "schema": {
              "type": "string",
              "format": "uuid"
            }
          }
        ],
        "requestBody": {
          "content": {
            "application/json": {
              "schema": {
                "oneOf": [
                  {
                    "$ref": "#/components/schemas/UpdateMediaRequestModel"
                  }
                ]
              }
            }
          }
        },
        "responses": {
          "200": {
            "description": "Success"
          },
          "400": {
            "description": "Bad Request"
          },
          "404": {
            "description": "Not Found"
          }
        }
      }
    },
<<<<<<< HEAD
=======
    "/umbraco/management/api/v1/media/{id}/move": {
      "put": {
        "tags": [
          "Media"
        ],
        "operationId": "PutMediaByIdMove",
        "parameters": [
          {
            "name": "id",
            "in": "path",
            "required": true,
            "schema": {
              "type": "string",
              "format": "uuid"
            }
          }
        ],
        "requestBody": {
          "content": {
            "application/json": {
              "schema": {
                "oneOf": [
                  {
                    "$ref": "#/components/schemas/MoveMediaRequestModel"
                  }
                ]
              }
            }
          }
        },
        "responses": {
          "200": {
            "description": "Success"
          },
          "400": {
            "description": "Bad Request"
          },
          "404": {
            "description": "Not Found"
          }
        }
      }
    },
    "/umbraco/management/api/v1/media/item": {
      "get": {
        "tags": [
          "Media"
        ],
        "operationId": "GetMediaItem",
        "parameters": [
          {
            "name": "id",
            "in": "query",
            "schema": {
              "uniqueItems": true,
              "type": "array",
              "items": {
                "type": "string",
                "format": "uuid"
              }
            }
          },
          {
            "name": "dataTypeId",
            "in": "query",
            "schema": {
              "type": "string",
              "format": "uuid"
            }
          }
        ],
        "responses": {
          "200": {
            "description": "Success",
            "content": {
              "application/json": {
                "schema": {
                  "type": "array",
                  "items": {
                    "oneOf": [
                      {
                        "$ref": "#/components/schemas/MediaItemResponseModel"
                      }
                    ]
                  }
                }
              }
            }
          }
        }
      }
    },
    "/umbraco/management/api/v1/recycle-bin/media/children": {
      "get": {
        "tags": [
          "Media"
        ],
        "operationId": "GetRecycleBinMediaChildren",
        "parameters": [
          {
            "name": "parentId",
            "in": "query",
            "schema": {
              "type": "string",
              "format": "uuid"
            }
          },
          {
            "name": "skip",
            "in": "query",
            "schema": {
              "type": "integer",
              "format": "int32",
              "default": 0
            }
          },
          {
            "name": "take",
            "in": "query",
            "schema": {
              "type": "integer",
              "format": "int32",
              "default": 100
            }
          }
        ],
        "responses": {
          "401": {
            "description": "Unauthorized"
          },
          "200": {
            "description": "Success",
            "content": {
              "application/json": {
                "schema": {
                  "$ref": "#/components/schemas/PagedRecycleBinItemResponseModel"
                }
              }
            }
          }
        }
      }
    },
    "/umbraco/management/api/v1/recycle-bin/media/root": {
      "get": {
        "tags": [
          "Media"
        ],
        "operationId": "GetRecycleBinMediaRoot",
        "parameters": [
          {
            "name": "skip",
            "in": "query",
            "schema": {
              "type": "integer",
              "format": "int32",
              "default": 0
            }
          },
          {
            "name": "take",
            "in": "query",
            "schema": {
              "type": "integer",
              "format": "int32",
              "default": 100
            }
          }
        ],
        "responses": {
          "401": {
            "description": "Unauthorized"
          },
          "200": {
            "description": "Success",
            "content": {
              "application/json": {
                "schema": {
                  "$ref": "#/components/schemas/PagedRecycleBinItemResponseModel"
                }
              }
            }
          }
        }
      }
    },
>>>>>>> cbb8f624
    "/umbraco/management/api/v1/tree/media/children": {
      "get": {
        "tags": [
          "Media"
        ],
        "operationId": "GetTreeMediaChildren",
        "parameters": [
          {
            "name": "parentId",
            "in": "query",
            "schema": {
              "type": "string",
              "format": "uuid"
            }
          },
          {
            "name": "skip",
            "in": "query",
            "schema": {
              "type": "integer",
              "format": "int32",
              "default": 0
            }
          },
          {
            "name": "take",
            "in": "query",
            "schema": {
              "type": "integer",
              "format": "int32",
              "default": 100
            }
          },
          {
            "name": "dataTypeId",
            "in": "query",
            "schema": {
              "type": "string",
              "format": "uuid"
            }
          }
        ],
        "responses": {
          "200": {
            "description": "Success",
            "content": {
              "application/json": {
                "schema": {
                  "$ref": "#/components/schemas/PagedContentTreeItemResponseModel"
                }
              }
            }
          }
        }
      }
    },
    "/umbraco/management/api/v1/tree/media/item": {
      "get": {
        "tags": [
          "Media"
        ],
        "operationId": "GetTreeMediaItem",
        "parameters": [
          {
            "name": "id",
            "in": "query",
            "schema": {
              "type": "array",
              "items": {
                "type": "string",
                "format": "uuid"
              }
            }
          },
          {
            "name": "dataTypeId",
            "in": "query",
            "schema": {
              "type": "string",
              "format": "uuid"
            }
          }
        ],
        "responses": {
          "200": {
            "description": "Success",
            "content": {
              "application/json": {
                "schema": {
                  "type": "array",
                  "items": {
                    "oneOf": [
                      {
                        "$ref": "#/components/schemas/ContentTreeItemResponseModel"
                      },
                      {
                        "$ref": "#/components/schemas/DocumentTreeItemResponseModel"
                      }
                    ]
                  }
                }
              }
            }
          }
        }
      }
    },
    "/umbraco/management/api/v1/tree/media/root": {
      "get": {
        "tags": [
          "Media"
        ],
        "operationId": "GetTreeMediaRoot",
        "parameters": [
          {
            "name": "skip",
            "in": "query",
            "schema": {
              "type": "integer",
              "format": "int32",
              "default": 0
            }
          },
          {
            "name": "take",
            "in": "query",
            "schema": {
              "type": "integer",
              "format": "int32",
              "default": 100
            }
          },
          {
            "name": "dataTypeId",
            "in": "query",
            "schema": {
              "type": "string",
              "format": "uuid"
            }
          }
        ],
        "responses": {
          "200": {
            "description": "Success",
            "content": {
              "application/json": {
                "schema": {
                  "$ref": "#/components/schemas/PagedContentTreeItemResponseModel"
                }
              }
            }
          }
        }
      }
    },
    "/umbraco/management/api/v1/member-group/item": {
      "get": {
        "tags": [
          "Member Group"
        ],
        "operationId": "GetMemberGroupItem",
        "parameters": [
          {
            "name": "id",
            "in": "query",
            "schema": {
              "uniqueItems": true,
              "type": "array",
              "items": {
                "type": "string",
                "format": "uuid"
              }
            }
          }
        ],
        "responses": {
          "200": {
            "description": "Success",
            "content": {
              "application/json": {
                "schema": {
                  "type": "array",
                  "items": {
                    "oneOf": [
                      {
                        "$ref": "#/components/schemas/MemberGroupItemReponseModel"
                      }
                    ]
                  }
                }
              }
            }
          }
        }
      }
    },
    "/umbraco/management/api/v1/tree/member-group/root": {
      "get": {
        "tags": [
          "Member Group"
        ],
        "operationId": "GetTreeMemberGroupRoot",
        "parameters": [
          {
            "name": "skip",
            "in": "query",
            "schema": {
              "type": "integer",
              "format": "int32",
              "default": 0
            }
          },
          {
            "name": "take",
            "in": "query",
            "schema": {
              "type": "integer",
              "format": "int32",
              "default": 100
            }
          }
        ],
        "responses": {
          "200": {
            "description": "Success",
            "content": {
              "application/json": {
                "schema": {
                  "$ref": "#/components/schemas/PagedEntityTreeItemResponseModel"
                }
              }
            }
          }
        }
      }
    },
    "/umbraco/management/api/v1/member-type/item": {
      "get": {
        "tags": [
          "Member Type"
        ],
        "operationId": "GetMemberTypeItem",
        "parameters": [
          {
            "name": "id",
            "in": "query",
            "schema": {
              "uniqueItems": true,
              "type": "array",
              "items": {
                "type": "string",
                "format": "uuid"
              }
            }
          }
        ],
        "responses": {
          "200": {
            "description": "Success",
            "content": {
              "application/json": {
                "schema": {
                  "type": "array",
                  "items": {
                    "oneOf": [
                      {
                        "$ref": "#/components/schemas/MemberTypeItemResponseModel"
                      }
                    ]
                  }
                }
              }
            }
          }
        }
      }
    },
    "/umbraco/management/api/v1/tree/member-type/root": {
      "get": {
        "tags": [
          "Member Type"
        ],
        "operationId": "GetTreeMemberTypeRoot",
        "parameters": [
          {
            "name": "skip",
            "in": "query",
            "schema": {
              "type": "integer",
              "format": "int32",
              "default": 0
            }
          },
          {
            "name": "take",
            "in": "query",
            "schema": {
              "type": "integer",
              "format": "int32",
              "default": 100
            }
          }
        ],
        "responses": {
          "200": {
            "description": "Success",
            "content": {
              "application/json": {
                "schema": {
                  "$ref": "#/components/schemas/PagedEntityTreeItemResponseModel"
                }
              }
            }
          }
        }
      }
    },
    "/umbraco/management/api/v1/models-builder/build": {
      "post": {
        "tags": [
          "Models Builder"
        ],
        "operationId": "PostModelsBuilderBuild",
        "responses": {
          "200": {
            "description": "Success"
          },
          "428": {
            "description": "Client Error",
            "content": {
              "application/json": {
                "schema": {
                  "$ref": "#/components/schemas/ProblemDetailsModel"
                }
              }
            }
          }
        }
      }
    },
    "/umbraco/management/api/v1/models-builder/dashboard": {
      "get": {
        "tags": [
          "Models Builder"
        ],
        "operationId": "GetModelsBuilderDashboard",
        "responses": {
          "200": {
            "description": "Success",
            "content": {
              "application/json": {
                "schema": {
                  "oneOf": [
                    {
                      "$ref": "#/components/schemas/ModelsBuilderResponseModel"
                    }
                  ]
                }
              }
            }
          }
        }
      }
    },
    "/umbraco/management/api/v1/models-builder/status": {
      "get": {
        "tags": [
          "Models Builder"
        ],
        "operationId": "GetModelsBuilderStatus",
        "responses": {
          "200": {
            "description": "Success",
            "content": {
              "application/json": {
                "schema": {
                  "oneOf": [
                    {
                      "$ref": "#/components/schemas/OutOfDateStatusResponseModel"
                    }
                  ]
                }
              }
            }
          }
        }
      }
    },
    "/umbraco/management/api/v1/object-types": {
      "get": {
        "tags": [
          "Object Types"
        ],
        "operationId": "GetObjectTypes",
        "parameters": [
          {
            "name": "skip",
            "in": "query",
            "schema": {
              "type": "integer",
              "format": "int32",
              "default": 0
            }
          },
          {
            "name": "take",
            "in": "query",
            "schema": {
              "type": "integer",
              "format": "int32",
              "default": 100
            }
          }
        ],
        "responses": {
          "200": {
            "description": "Success",
            "content": {
              "application/json": {
                "schema": {
                  "$ref": "#/components/schemas/PagedObjectTypeResponseModel"
                }
              }
            }
          }
        }
      }
    },
    "/umbraco/management/api/v1/package/{name}/run-migration": {
      "post": {
        "tags": [
          "Package"
        ],
        "operationId": "PostPackageByNameRunMigration",
        "parameters": [
          {
            "name": "name",
            "in": "path",
            "required": true,
            "schema": {
              "type": "string"
            }
          }
        ],
        "responses": {
          "404": {
            "description": "Not Found"
          },
          "409": {
            "description": "Conflict",
            "content": {
              "application/json": {
                "schema": {
                  "$ref": "#/components/schemas/ProblemDetailsModel"
                }
              }
            }
          },
          "200": {
            "description": "Success"
          }
        }
      }
    },
    "/umbraco/management/api/v1/package/created": {
      "get": {
        "tags": [
          "Package"
        ],
        "operationId": "GetPackageCreated",
        "parameters": [
          {
            "name": "skip",
            "in": "query",
            "schema": {
              "type": "integer",
              "format": "int32",
              "default": 0
            }
          },
          {
            "name": "take",
            "in": "query",
            "schema": {
              "type": "integer",
              "format": "int32",
              "default": 100
            }
          }
        ],
        "responses": {
          "200": {
            "description": "Success",
            "content": {
              "application/json": {
                "schema": {
                  "$ref": "#/components/schemas/PagedPackageDefinitionResponseModel"
                }
              }
            }
          }
        }
      },
      "post": {
        "tags": [
          "Package"
        ],
        "operationId": "PostPackageCreated",
        "requestBody": {
          "content": {
            "application/json": {
              "schema": {
                "oneOf": [
                  {
                    "$ref": "#/components/schemas/CreatePackageRequestModel"
                  }
                ]
              }
            }
          }
        },
        "responses": {
          "404": {
            "description": "Not Found"
          },
          "400": {
            "description": "Bad Request",
            "content": {
              "application/json": {
                "schema": {
                  "$ref": "#/components/schemas/ProblemDetailsModel"
                }
              }
            }
          },
          "201": {
            "description": "Created",
            "headers": {
              "Location": {
                "description": "Location of the newly created resource",
                "schema": {
                  "type": "string",
                  "description": "Location of the newly created resource",
                  "format": "uri"
                }
              }
            }
          }
        }
      }
    },
    "/umbraco/management/api/v1/package/created/{id}": {
      "get": {
        "tags": [
          "Package"
        ],
        "operationId": "GetPackageCreatedById",
        "parameters": [
          {
            "name": "id",
            "in": "path",
            "required": true,
            "schema": {
              "type": "string",
              "format": "uuid"
            }
          }
        ],
        "responses": {
          "404": {
            "description": "Not Found"
          },
          "200": {
            "description": "Success",
            "content": {
              "application/json": {
                "schema": {
                  "oneOf": [
                    {
                      "$ref": "#/components/schemas/PackageDefinitionResponseModel"
                    }
                  ]
                }
              }
            }
          }
        }
      },
      "delete": {
        "tags": [
          "Package"
        ],
        "operationId": "DeletePackageCreatedById",
        "parameters": [
          {
            "name": "id",
            "in": "path",
            "required": true,
            "schema": {
              "type": "string",
              "format": "uuid"
            }
          }
        ],
        "responses": {
          "404": {
            "description": "Not Found"
          },
          "200": {
            "description": "Success"
          }
        }
      },
      "put": {
        "tags": [
          "Package"
        ],
        "operationId": "PutPackageCreatedById",
        "parameters": [
          {
            "name": "id",
            "in": "path",
            "required": true,
            "schema": {
              "type": "string",
              "format": "uuid"
            }
          }
        ],
        "requestBody": {
          "content": {
            "application/json": {
              "schema": {
                "oneOf": [
                  {
                    "$ref": "#/components/schemas/UpdatePackageRequestModel"
                  }
                ]
              }
            }
          }
        },
        "responses": {
          "404": {
            "description": "Not Found"
          },
          "200": {
            "description": "Success"
          }
        }
      }
    },
    "/umbraco/management/api/v1/package/created/{id}/download": {
      "get": {
        "tags": [
          "Package"
        ],
        "operationId": "GetPackageCreatedByIdDownload",
        "parameters": [
          {
            "name": "id",
            "in": "path",
            "required": true,
            "schema": {
              "type": "string",
              "format": "uuid"
            }
          }
        ],
        "responses": {
          "404": {
            "description": "Not Found"
          },
          "200": {
            "description": "Success",
            "content": {
              "application/json": {
                "schema": {
                  "type": "string",
                  "format": "binary"
                }
              }
            }
          }
        }
      }
    },
    "/umbraco/management/api/v1/package/manifest": {
      "get": {
        "tags": [
          "Package"
        ],
        "operationId": "GetPackageManifest",
        "responses": {
          "200": {
            "description": "Success",
            "content": {
              "application/json": {
                "schema": {
                  "type": "array",
                  "items": {
                    "oneOf": [
                      {
                        "$ref": "#/components/schemas/PackageManifestResponseModel"
                      }
                    ]
                  }
                }
              }
            }
          }
        }
      }
    },
    "/umbraco/management/api/v1/package/migration-status": {
      "get": {
        "tags": [
          "Package"
        ],
        "operationId": "GetPackageMigrationStatus",
        "parameters": [
          {
            "name": "skip",
            "in": "query",
            "schema": {
              "type": "integer",
              "format": "int32",
              "default": 0
            }
          },
          {
            "name": "take",
            "in": "query",
            "schema": {
              "type": "integer",
              "format": "int32",
              "default": 100
            }
          }
        ],
        "responses": {
          "200": {
            "description": "Success",
            "content": {
              "application/json": {
                "schema": {
                  "$ref": "#/components/schemas/PagedPackageMigrationStatusResponseModel"
                }
              }
            }
          }
        }
      }
    },
    "/umbraco/management/api/v1/partial-view/item": {
      "get": {
        "tags": [
          "Partial View"
        ],
        "operationId": "GetPartialViewItem",
        "parameters": [
          {
            "name": "id",
            "in": "query",
            "schema": {
              "uniqueItems": true,
              "type": "array",
              "items": {
                "type": "string"
              }
            }
          }
        ],
        "responses": {
          "200": {
            "description": "Success",
            "content": {
              "application/json": {
                "schema": {
                  "type": "array",
                  "items": {
                    "oneOf": [
                      {
                        "$ref": "#/components/schemas/PartialViewItemResponseModel"
                      }
                    ]
                  }
                }
              }
            }
          }
        }
      }
    },
    "/umbraco/management/api/v1/tree/partial-view/children": {
      "get": {
        "tags": [
          "Partial View"
        ],
        "operationId": "GetTreePartialViewChildren",
        "parameters": [
          {
            "name": "path",
            "in": "query",
            "schema": {
              "type": "string"
            }
          },
          {
            "name": "skip",
            "in": "query",
            "schema": {
              "type": "integer",
              "format": "int32",
              "default": 0
            }
          },
          {
            "name": "take",
            "in": "query",
            "schema": {
              "type": "integer",
              "format": "int32",
              "default": 100
            }
          }
        ],
        "responses": {
          "200": {
            "description": "Success",
            "content": {
              "application/json": {
                "schema": {
                  "$ref": "#/components/schemas/PagedFileSystemTreeItemPresentationModel"
                }
              }
            }
          }
        }
      }
    },
    "/umbraco/management/api/v1/tree/partial-view/root": {
      "get": {
        "tags": [
          "Partial View"
        ],
        "operationId": "GetTreePartialViewRoot",
        "parameters": [
          {
            "name": "skip",
            "in": "query",
            "schema": {
              "type": "integer",
              "format": "int32",
              "default": 0
            }
          },
          {
            "name": "take",
            "in": "query",
            "schema": {
              "type": "integer",
              "format": "int32",
              "default": 100
            }
          }
        ],
        "responses": {
          "200": {
            "description": "Success",
            "content": {
              "application/json": {
                "schema": {
                  "$ref": "#/components/schemas/PagedFileSystemTreeItemPresentationModel"
                }
              }
            }
          }
        }
      }
    },
    "/umbraco/management/api/v1/profiling/status": {
      "get": {
        "tags": [
          "Profiling"
        ],
        "operationId": "GetProfilingStatus",
        "responses": {
          "200": {
            "description": "Success",
            "content": {
              "application/json": {
                "schema": {
                  "oneOf": [
                    {
                      "$ref": "#/components/schemas/ProfilingStatusResponseModel"
                    }
                  ]
                }
              }
            }
          }
        }
      },
      "put": {
        "tags": [
          "Profiling"
        ],
        "operationId": "PutProfilingStatus",
        "requestBody": {
          "content": {
            "application/json": {
              "schema": {
                "oneOf": [
                  {
                    "$ref": "#/components/schemas/ProfilingStatusRequestModel"
                  }
                ]
              }
            }
          }
        },
        "responses": {
          "200": {
            "description": "Success"
          }
        }
      }
    },
    "/umbraco/management/api/v1/property-type/is-used": {
      "get": {
        "tags": [
          "Property Type"
        ],
        "operationId": "GetPropertyTypeIsUsed",
        "parameters": [
          {
            "name": "contentTypeId",
            "in": "query",
            "schema": {
              "type": "string",
              "format": "uuid"
            }
          },
          {
            "name": "propertyAlias",
            "in": "query",
            "schema": {
              "type": "string"
            }
          }
        ],
        "responses": {
          "400": {
            "description": "Bad Request",
            "content": {
              "application/json": {
                "schema": {
                  "$ref": "#/components/schemas/ProblemDetailsModel"
                }
              }
            }
          },
          "200": {
            "description": "Success",
            "content": {
              "application/json": {
                "schema": {
                  "$ref": "#/components/schemas/PagedBooleanModel"
                }
              }
            }
          }
        }
      }
    },
    "/umbraco/management/api/v1/published-cache/collect": {
      "post": {
        "tags": [
          "Published Cache"
        ],
        "operationId": "PostPublishedCacheCollect",
        "responses": {
          "200": {
            "description": "Success"
          }
        }
      }
    },
    "/umbraco/management/api/v1/published-cache/rebuild": {
      "post": {
        "tags": [
          "Published Cache"
        ],
        "operationId": "PostPublishedCacheRebuild",
        "responses": {
          "200": {
            "description": "Success"
          }
        }
      }
    },
    "/umbraco/management/api/v1/published-cache/reload": {
      "post": {
        "tags": [
          "Published Cache"
        ],
        "operationId": "PostPublishedCacheReload",
        "responses": {
          "200": {
            "description": "Success"
          }
        }
      }
    },
    "/umbraco/management/api/v1/published-cache/status": {
      "get": {
        "tags": [
          "Published Cache"
        ],
        "operationId": "GetPublishedCacheStatus",
        "responses": {
          "200": {
            "description": "Success",
            "content": {
              "application/json": {
                "schema": {
                  "type": "string"
                }
              }
            }
          }
        }
      }
    },
    "/umbraco/management/api/v1/redirect-management": {
      "get": {
        "tags": [
          "Redirect Management"
        ],
        "operationId": "GetRedirectManagement",
        "parameters": [
          {
            "name": "filter",
            "in": "query",
            "schema": {
              "type": "string"
            }
          },
          {
            "name": "skip",
            "in": "query",
            "schema": {
              "type": "integer",
              "format": "int32"
            }
          },
          {
            "name": "take",
            "in": "query",
            "schema": {
              "type": "integer",
              "format": "int32"
            }
          }
        ],
        "responses": {
          "400": {
            "description": "Bad Request",
            "content": {
              "application/json": {
                "schema": {
                  "$ref": "#/components/schemas/ProblemDetailsModel"
                }
              }
            }
          },
          "200": {
            "description": "Success",
            "content": {
              "application/json": {
                "schema": {
                  "$ref": "#/components/schemas/PagedRedirectUrlResponseModel"
                }
              }
            }
          }
        }
      }
    },
    "/umbraco/management/api/v1/redirect-management/{id}": {
      "get": {
        "tags": [
          "Redirect Management"
        ],
        "operationId": "GetRedirectManagementById",
        "parameters": [
          {
            "name": "id",
            "in": "path",
            "required": true,
            "schema": {
              "type": "string",
              "format": "uuid"
            }
          },
          {
            "name": "skip",
            "in": "query",
            "schema": {
              "type": "integer",
              "format": "int32"
            }
          },
          {
            "name": "take",
            "in": "query",
            "schema": {
              "type": "integer",
              "format": "int32"
            }
          }
        ],
        "responses": {
          "200": {
            "description": "Success",
            "content": {
              "application/json": {
                "schema": {
                  "$ref": "#/components/schemas/PagedRedirectUrlResponseModel"
                }
              }
            }
          }
        }
      },
      "delete": {
        "tags": [
          "Redirect Management"
        ],
        "operationId": "DeleteRedirectManagementById",
        "parameters": [
          {
            "name": "id",
            "in": "path",
            "required": true,
            "schema": {
              "type": "string",
              "format": "uuid"
            }
          }
        ],
        "responses": {
          "200": {
            "description": "Success"
          }
        }
      }
    },
    "/umbraco/management/api/v1/redirect-management/status": {
      "get": {
        "tags": [
          "Redirect Management"
        ],
        "operationId": "GetRedirectManagementStatus",
        "responses": {
          "200": {
            "description": "Success",
            "content": {
              "application/json": {
                "schema": {
                  "oneOf": [
                    {
                      "$ref": "#/components/schemas/RedirectUrlStatusResponseModel"
                    }
                  ]
                }
              }
            }
          }
        }
      },
      "post": {
        "tags": [
          "Redirect Management"
        ],
        "operationId": "PostRedirectManagementStatus",
        "parameters": [
          {
            "name": "status",
            "in": "query",
            "schema": {
              "$ref": "#/components/schemas/RedirectStatusModel"
            }
          }
        ],
        "responses": {
          "200": {
            "description": "Success"
          }
        }
      }
    },
    "/umbraco/management/api/v1/relation-type": {
      "post": {
        "tags": [
          "Relation Type"
        ],
        "operationId": "PostRelationType",
        "requestBody": {
          "content": {
            "application/json": {
              "schema": {
                "oneOf": [
                  {
                    "$ref": "#/components/schemas/CreateRelationTypeRequestModel"
                  }
                ]
              }
            }
          }
        },
        "responses": {
          "201": {
            "description": "Created",
            "headers": {
              "Location": {
                "description": "Location of the newly created resource",
                "schema": {
                  "type": "string",
                  "description": "Location of the newly created resource",
                  "format": "uri"
                }
              }
            }
          },
          "400": {
            "description": "Bad Request",
            "content": {
              "application/json": {
                "schema": {
                  "$ref": "#/components/schemas/ProblemDetailsModel"
                }
              }
            }
          }
        }
      }
    },
    "/umbraco/management/api/v1/relation-type/{id}": {
      "get": {
        "tags": [
          "Relation Type"
        ],
        "operationId": "GetRelationTypeById",
        "parameters": [
          {
            "name": "id",
            "in": "path",
            "required": true,
            "schema": {
              "type": "string",
              "format": "uuid"
            }
          }
        ],
        "responses": {
          "200": {
            "description": "Success",
            "content": {
              "application/json": {
                "schema": {
                  "oneOf": [
                    {
                      "$ref": "#/components/schemas/RelationTypeResponseModel"
                    }
                  ]
                }
              }
            }
          },
          "404": {
            "description": "Not Found"
          }
        }
      },
      "delete": {
        "tags": [
          "Relation Type"
        ],
        "operationId": "DeleteRelationTypeById",
        "parameters": [
          {
            "name": "id",
            "in": "path",
            "required": true,
            "schema": {
              "type": "string",
              "format": "uuid"
            }
          }
        ],
        "responses": {
          "200": {
            "description": "Success"
          },
          "404": {
            "description": "Not Found",
            "content": {
              "application/json": {
                "schema": {
                  "$ref": "#/components/schemas/ProblemDetailsModel"
                }
              }
            }
          }
        }
      },
      "put": {
        "tags": [
          "Relation Type"
        ],
        "operationId": "PutRelationTypeById",
        "parameters": [
          {
            "name": "id",
            "in": "path",
            "required": true,
            "schema": {
              "type": "string",
              "format": "uuid"
            }
          }
        ],
        "requestBody": {
          "content": {
            "application/json": {
              "schema": {
                "oneOf": [
                  {
                    "$ref": "#/components/schemas/UpdateRelationTypeRequestModel"
                  }
                ]
              }
            }
          }
        },
        "responses": {
          "200": {
            "description": "Success",
            "content": {
              "application/json": {
                "schema": {
                  "oneOf": [
                    {
                      "$ref": "#/components/schemas/RelationTypeResponseModel"
                    }
                  ]
                }
              }
            }
          },
          "400": {
            "description": "Bad Request",
            "content": {
              "application/json": {
                "schema": {
                  "$ref": "#/components/schemas/ProblemDetailsModel"
                }
              }
            }
          },
          "404": {
            "description": "Not Found",
            "content": {
              "application/json": {
                "schema": {
                  "$ref": "#/components/schemas/ProblemDetailsModel"
                }
              }
            }
          }
        }
      }
    },
    "/umbraco/management/api/v1/relation-type/item": {
      "get": {
        "tags": [
          "Relation Type"
        ],
        "operationId": "GetRelationTypeItem",
        "parameters": [
          {
            "name": "id",
            "in": "query",
            "schema": {
              "uniqueItems": true,
              "type": "array",
              "items": {
                "type": "string",
                "format": "uuid"
              }
            }
          }
        ],
        "responses": {
          "200": {
            "description": "Success",
            "content": {
              "application/json": {
                "schema": {
                  "type": "array",
                  "items": {
                    "oneOf": [
                      {
                        "$ref": "#/components/schemas/RelationTypeItemResponseModel"
                      }
                    ]
                  }
                }
              }
            }
          }
        }
      }
    },
    "/umbraco/management/api/v1/tree/relation-type/root": {
      "get": {
        "tags": [
          "Relation Type"
        ],
        "operationId": "GetTreeRelationTypeRoot",
        "parameters": [
          {
            "name": "skip",
            "in": "query",
            "schema": {
              "type": "integer",
              "format": "int32",
              "default": 0
            }
          },
          {
            "name": "take",
            "in": "query",
            "schema": {
              "type": "integer",
              "format": "int32",
              "default": 100
            }
          }
        ],
        "responses": {
          "200": {
            "description": "Success",
            "content": {
              "application/json": {
                "schema": {
                  "$ref": "#/components/schemas/PagedEntityTreeItemResponseModel"
                }
              }
            }
          }
        }
      }
    },
    "/umbraco/management/api/v1/relation/{id}": {
      "get": {
        "tags": [
          "Relation"
        ],
        "operationId": "GetRelationById",
        "parameters": [
          {
            "name": "id",
            "in": "path",
            "required": true,
            "schema": {
              "type": "integer",
              "format": "int32"
            }
          }
        ],
        "responses": {
          "200": {
            "description": "Success",
            "content": {
              "application/json": {
                "schema": {
                  "oneOf": [
                    {
                      "$ref": "#/components/schemas/RelationResponseModel"
                    }
                  ]
                }
              }
            }
          },
          "404": {
            "description": "Not Found"
          }
        }
      }
    },
    "/umbraco/management/api/v1/relation/child-relation/{childId}": {
      "get": {
        "tags": [
          "Relation"
        ],
        "operationId": "GetRelationChildRelationByChildId",
        "parameters": [
          {
            "name": "childId",
            "in": "path",
            "required": true,
            "schema": {
              "type": "integer",
              "format": "int32"
            }
          },
          {
            "name": "skip",
            "in": "query",
            "schema": {
              "type": "integer",
              "format": "int32"
            }
          },
          {
            "name": "take",
            "in": "query",
            "schema": {
              "type": "integer",
              "format": "int32"
            }
          },
          {
            "name": "relationTypeAlias",
            "in": "query",
            "schema": {
              "type": "string",
              "default": ""
            }
          }
        ],
        "responses": {
          "200": {
            "description": "Success",
            "content": {
              "application/json": {
                "schema": {
                  "$ref": "#/components/schemas/PagedRelationResponseModel"
                }
              }
            }
          }
        }
      }
    },
    "/umbraco/management/api/v1/relation/type/{id}": {
      "get": {
        "tags": [
          "Relation"
        ],
        "operationId": "GetRelationTypeById",
        "parameters": [
          {
            "name": "id",
            "in": "path",
            "required": true,
            "schema": {
              "type": "string",
              "format": "uuid"
            }
          },
          {
            "name": "skip",
            "in": "query",
            "schema": {
              "type": "integer",
              "format": "int32",
              "default": 0
            }
          },
          {
            "name": "take",
            "in": "query",
            "schema": {
              "type": "integer",
              "format": "int32",
              "default": 100
            }
          }
        ],
        "responses": {
          "200": {
            "description": "Success",
            "content": {
              "application/json": {
                "schema": {
                  "$ref": "#/components/schemas/PagedRelationResponseModel"
                }
              }
            }
          }
        }
      }
    },
    "/umbraco/management/api/v1/script/item": {
      "get": {
        "tags": [
          "Script"
        ],
        "operationId": "GetScriptItem",
        "parameters": [
          {
            "name": "path",
            "in": "query",
            "schema": {
              "uniqueItems": true,
              "type": "array",
              "items": {
                "type": "string"
              }
            }
          }
        ],
        "responses": {
          "200": {
            "description": "Success",
            "content": {
              "application/json": {
                "schema": {
                  "type": "array",
                  "items": {
                    "oneOf": [
                      {
                        "$ref": "#/components/schemas/ScriptItemResponseModel"
                      }
                    ]
                  }
                }
              }
            }
          }
        }
      }
    },
    "/umbraco/management/api/v1/tree/script/children": {
      "get": {
        "tags": [
          "Script"
        ],
        "operationId": "GetTreeScriptChildren",
        "parameters": [
          {
            "name": "path",
            "in": "query",
            "schema": {
              "type": "string"
            }
          },
          {
            "name": "skip",
            "in": "query",
            "schema": {
              "type": "integer",
              "format": "int32",
              "default": 0
            }
          },
          {
            "name": "take",
            "in": "query",
            "schema": {
              "type": "integer",
              "format": "int32",
              "default": 100
            }
          }
        ],
        "responses": {
          "200": {
            "description": "Success",
            "content": {
              "application/json": {
                "schema": {
                  "$ref": "#/components/schemas/PagedFileSystemTreeItemPresentationModel"
                }
              }
            }
          }
        }
      }
    },
    "/umbraco/management/api/v1/tree/script/root": {
      "get": {
        "tags": [
          "Script"
        ],
        "operationId": "GetTreeScriptRoot",
        "parameters": [
          {
            "name": "skip",
            "in": "query",
            "schema": {
              "type": "integer",
              "format": "int32",
              "default": 0
            }
          },
          {
            "name": "take",
            "in": "query",
            "schema": {
              "type": "integer",
              "format": "int32",
              "default": 100
            }
          }
        ],
        "responses": {
          "200": {
            "description": "Success",
            "content": {
              "application/json": {
                "schema": {
                  "$ref": "#/components/schemas/PagedFileSystemTreeItemPresentationModel"
                }
              }
            }
          }
        }
      }
    },
    "/umbraco/management/api/v1/searcher": {
      "get": {
        "tags": [
          "Searcher"
        ],
        "operationId": "GetSearcher",
        "parameters": [
          {
            "name": "skip",
            "in": "query",
            "schema": {
              "type": "integer",
              "format": "int32"
            }
          },
          {
            "name": "take",
            "in": "query",
            "schema": {
              "type": "integer",
              "format": "int32"
            }
          }
        ],
        "responses": {
          "200": {
            "description": "Success",
            "content": {
              "application/json": {
                "schema": {
                  "$ref": "#/components/schemas/PagedSearcherResponseModel"
                }
              }
            }
          }
        }
      }
    },
    "/umbraco/management/api/v1/searcher/{searcherName}/query": {
      "get": {
        "tags": [
          "Searcher"
        ],
        "operationId": "GetSearcherBySearcherNameQuery",
        "parameters": [
          {
            "name": "searcherName",
            "in": "path",
            "required": true,
            "schema": {
              "type": "string"
            }
          },
          {
            "name": "term",
            "in": "query",
            "schema": {
              "type": "string"
            }
          },
          {
            "name": "skip",
            "in": "query",
            "schema": {
              "type": "integer",
              "format": "int32"
            }
          },
          {
            "name": "take",
            "in": "query",
            "schema": {
              "type": "integer",
              "format": "int32"
            }
          }
        ],
        "responses": {
          "200": {
            "description": "Success",
            "content": {
              "application/json": {
                "schema": {
                  "$ref": "#/components/schemas/PagedSearchResultResponseModel"
                }
              }
            }
          },
          "404": {
            "description": "Not Found",
            "content": {
              "application/json": {
                "schema": {
                  "$ref": "#/components/schemas/ProblemDetailsModel"
                }
              }
            }
          }
        }
      }
    },
    "/umbraco/management/api/v1/security/back-office/authorize": {
      "get": {
        "tags": [
          "Security"
        ],
        "operationId": "GetSecurityBackOfficeAuthorize",
        "responses": {
          "200": {
            "description": "Success"
          }
        }
      },
      "post": {
        "tags": [
          "Security"
        ],
        "operationId": "PostSecurityBackOfficeAuthorize",
        "responses": {
          "200": {
            "description": "Success"
          }
        }
      }
    },
    "/umbraco/management/api/v1/server/status": {
      "get": {
        "tags": [
          "Server"
        ],
        "operationId": "GetServerStatus",
        "responses": {
          "400": {
            "description": "Bad Request",
            "content": {
              "application/json": {
                "schema": {
                  "$ref": "#/components/schemas/ProblemDetailsModel"
                }
              }
            }
          },
          "200": {
            "description": "Success",
            "content": {
              "application/json": {
                "schema": {
                  "oneOf": [
                    {
                      "$ref": "#/components/schemas/ServerStatusResponseModel"
                    }
                  ]
                }
              }
            }
          }
        }
      }
    },
    "/umbraco/management/api/v1/server/version": {
      "get": {
        "tags": [
          "Server"
        ],
        "operationId": "GetServerVersion",
        "responses": {
          "400": {
            "description": "Bad Request",
            "content": {
              "application/json": {
                "schema": {
                  "$ref": "#/components/schemas/ProblemDetailsModel"
                }
              }
            }
          },
          "200": {
            "description": "Success",
            "content": {
              "application/json": {
                "schema": {
                  "oneOf": [
                    {
                      "$ref": "#/components/schemas/VersionResponseModel"
                    }
                  ]
                }
              }
            }
          }
        }
      }
    },
    "/umbraco/management/api/v1/tree/static-file/children": {
      "get": {
        "tags": [
          "Static File"
        ],
        "operationId": "GetTreeStaticFileChildren",
        "parameters": [
          {
            "name": "path",
            "in": "query",
            "schema": {
              "type": "string"
            }
          },
          {
            "name": "skip",
            "in": "query",
            "schema": {
              "type": "integer",
              "format": "int32",
              "default": 0
            }
          },
          {
            "name": "take",
            "in": "query",
            "schema": {
              "type": "integer",
              "format": "int32",
              "default": 100
            }
          }
        ],
        "responses": {
          "200": {
            "description": "Success",
            "content": {
              "application/json": {
                "schema": {
                  "$ref": "#/components/schemas/PagedFileSystemTreeItemPresentationModel"
                }
              }
            }
          }
        }
      }
    },
    "/umbraco/management/api/v1/tree/static-file/root": {
      "get": {
        "tags": [
          "Static File"
        ],
        "operationId": "GetTreeStaticFileRoot",
        "parameters": [
          {
            "name": "skip",
            "in": "query",
            "schema": {
              "type": "integer",
              "format": "int32",
              "default": 0
            }
          },
          {
            "name": "take",
            "in": "query",
            "schema": {
              "type": "integer",
              "format": "int32",
              "default": 100
            }
          }
        ],
        "responses": {
          "200": {
            "description": "Success",
            "content": {
              "application/json": {
                "schema": {
                  "$ref": "#/components/schemas/PagedFileSystemTreeItemPresentationModel"
                }
              }
            }
          }
        }
      }
    },
    "/umbraco/management/api/v1/stylesheet/item": {
      "get": {
        "tags": [
          "Stylesheet"
        ],
        "operationId": "GetStylesheetItem",
        "parameters": [
          {
            "name": "path",
            "in": "query",
            "schema": {
              "uniqueItems": true,
              "type": "array",
              "items": {
                "type": "string"
              }
            }
          }
        ],
        "responses": {
          "200": {
            "description": "Success",
            "content": {
              "application/json": {
                "schema": {
                  "type": "array",
                  "items": {
                    "oneOf": [
                      {
                        "$ref": "#/components/schemas/ScriptItemResponseModel"
                      }
                    ]
                  }
                }
              }
            }
          }
        }
      }
    },
    "/umbraco/management/api/v1/tree/stylesheet/children": {
      "get": {
        "tags": [
          "Stylesheet"
        ],
        "operationId": "GetTreeStylesheetChildren",
        "parameters": [
          {
            "name": "path",
            "in": "query",
            "schema": {
              "type": "string"
            }
          },
          {
            "name": "skip",
            "in": "query",
            "schema": {
              "type": "integer",
              "format": "int32",
              "default": 0
            }
          },
          {
            "name": "take",
            "in": "query",
            "schema": {
              "type": "integer",
              "format": "int32",
              "default": 100
            }
          }
        ],
        "responses": {
          "200": {
            "description": "Success",
            "content": {
              "application/json": {
                "schema": {
                  "$ref": "#/components/schemas/PagedFileSystemTreeItemPresentationModel"
                }
              }
            }
          }
        }
      }
    },
    "/umbraco/management/api/v1/tree/stylesheet/root": {
      "get": {
        "tags": [
          "Stylesheet"
        ],
        "operationId": "GetTreeStylesheetRoot",
        "parameters": [
          {
            "name": "skip",
            "in": "query",
            "schema": {
              "type": "integer",
              "format": "int32",
              "default": 0
            }
          },
          {
            "name": "take",
            "in": "query",
            "schema": {
              "type": "integer",
              "format": "int32",
              "default": 100
            }
          }
        ],
        "responses": {
          "200": {
            "description": "Success",
            "content": {
              "application/json": {
                "schema": {
                  "$ref": "#/components/schemas/PagedFileSystemTreeItemPresentationModel"
                }
              }
            }
          }
        }
      }
    },
    "/umbraco/management/api/v1/tag": {
      "get": {
        "tags": [
          "Tag"
        ],
        "operationId": "GetTag",
        "parameters": [
          {
            "name": "query",
            "in": "query",
            "schema": {
              "type": "string"
            }
          },
          {
            "name": "tagGroup",
            "in": "query",
            "schema": {
              "type": "string"
            }
          },
          {
            "name": "culture",
            "in": "query",
            "schema": {
              "type": "string"
            }
          },
          {
            "name": "skip",
            "in": "query",
            "schema": {
              "type": "integer",
              "format": "int32",
              "default": 0
            }
          },
          {
            "name": "take",
            "in": "query",
            "schema": {
              "type": "integer",
              "format": "int32",
              "default": 100
            }
          }
        ],
        "responses": {
          "200": {
            "description": "Success",
            "content": {
              "application/json": {
                "schema": {
                  "$ref": "#/components/schemas/PagedTagResponseModel"
                }
              }
            }
          }
        }
      }
    },
    "/umbraco/management/api/v1/telemetry": {
      "get": {
        "tags": [
          "Telemetry"
        ],
        "operationId": "GetTelemetry",
        "parameters": [
          {
            "name": "skip",
            "in": "query",
            "schema": {
              "type": "integer",
              "format": "int32"
            }
          },
          {
            "name": "take",
            "in": "query",
            "schema": {
              "type": "integer",
              "format": "int32"
            }
          }
        ],
        "responses": {
          "200": {
            "description": "Success",
            "content": {
              "application/json": {
                "schema": {
                  "$ref": "#/components/schemas/PagedTelemetryResponseModel"
                }
              }
            }
          }
        }
      }
    },
    "/umbraco/management/api/v1/telemetry/level": {
      "get": {
        "tags": [
          "Telemetry"
        ],
        "operationId": "GetTelemetryLevel",
        "responses": {
          "200": {
            "description": "Success",
            "content": {
              "application/json": {
                "schema": {
                  "oneOf": [
                    {
                      "$ref": "#/components/schemas/TelemetryResponseModel"
                    }
                  ]
                }
              }
            }
          }
        }
      },
      "post": {
        "tags": [
          "Telemetry"
        ],
        "operationId": "PostTelemetryLevel",
        "requestBody": {
          "content": {
            "application/json": {
              "schema": {
                "oneOf": [
                  {
                    "$ref": "#/components/schemas/TelemetryRequestModel"
                  }
                ]
              }
            }
          }
        },
        "responses": {
          "400": {
            "description": "Bad Request",
            "content": {
              "application/json": {
                "schema": {
                  "$ref": "#/components/schemas/ProblemDetailsModel"
                }
              }
            }
          },
          "200": {
            "description": "Success"
          }
        }
      }
    },
    "/umbraco/management/api/v1/template": {
      "post": {
        "tags": [
          "Template"
        ],
        "operationId": "PostTemplate",
        "requestBody": {
          "content": {
            "application/json": {
              "schema": {
                "oneOf": [
                  {
                    "$ref": "#/components/schemas/CreateTemplateRequestModel"
                  }
                ]
              }
            }
          }
        },
        "responses": {
          "201": {
            "description": "Created",
            "headers": {
              "Location": {
                "description": "Location of the newly created resource",
                "schema": {
                  "type": "string",
                  "description": "Location of the newly created resource",
                  "format": "uri"
                }
              }
            }
          },
          "400": {
            "description": "Bad Request",
            "content": {
              "application/json": {
                "schema": {
                  "$ref": "#/components/schemas/ProblemDetailsModel"
                }
              }
            }
          },
          "404": {
            "description": "Not Found"
          }
        }
      }
    },
    "/umbraco/management/api/v1/template/{id}": {
      "get": {
        "tags": [
          "Template"
        ],
        "operationId": "GetTemplateById",
        "parameters": [
          {
            "name": "id",
            "in": "path",
            "required": true,
            "schema": {
              "type": "string",
              "format": "uuid"
            }
          }
        ],
        "responses": {
          "200": {
            "description": "Success",
            "content": {
              "application/json": {
                "schema": {
                  "oneOf": [
                    {
                      "$ref": "#/components/schemas/TemplateResponseModel"
                    }
                  ]
                }
              }
            }
          },
          "404": {
            "description": "Not Found"
          }
        }
      },
      "delete": {
        "tags": [
          "Template"
        ],
        "operationId": "DeleteTemplateById",
        "parameters": [
          {
            "name": "id",
            "in": "path",
            "required": true,
            "schema": {
              "type": "string",
              "format": "uuid"
            }
          }
        ],
        "responses": {
          "200": {
            "description": "Success"
          },
          "400": {
            "description": "Bad Request",
            "content": {
              "application/json": {
                "schema": {
                  "$ref": "#/components/schemas/ProblemDetailsModel"
                }
              }
            }
          },
          "404": {
            "description": "Not Found"
          }
        }
      },
      "put": {
        "tags": [
          "Template"
        ],
        "operationId": "PutTemplateById",
        "parameters": [
          {
            "name": "id",
            "in": "path",
            "required": true,
            "schema": {
              "type": "string",
              "format": "uuid"
            }
          }
        ],
        "requestBody": {
          "content": {
            "application/json": {
              "schema": {
                "oneOf": [
                  {
                    "$ref": "#/components/schemas/UpdateTemplateRequestModel"
                  }
                ]
              }
            }
          }
        },
        "responses": {
          "200": {
            "description": "Success"
          },
          "400": {
            "description": "Bad Request",
            "content": {
              "application/json": {
                "schema": {
                  "$ref": "#/components/schemas/ProblemDetailsModel"
                }
              }
            }
          },
          "404": {
            "description": "Not Found"
          }
        }
      }
    },
    "/umbraco/management/api/v1/template/item": {
      "get": {
        "tags": [
          "Template"
        ],
        "operationId": "GetTemplateItem",
        "parameters": [
          {
            "name": "id",
            "in": "query",
            "schema": {
              "uniqueItems": true,
              "type": "array",
              "items": {
                "type": "string",
                "format": "uuid"
              }
            }
          }
        ],
        "responses": {
          "200": {
            "description": "Success",
            "content": {
              "application/json": {
                "schema": {
                  "type": "array",
                  "items": {
                    "oneOf": [
                      {
                        "$ref": "#/components/schemas/TemplateItemResponseModel"
                      }
                    ]
                  }
                }
              }
            }
          }
        }
      }
    },
    "/umbraco/management/api/v1/template/query/execute": {
      "post": {
        "tags": [
          "Template"
        ],
        "operationId": "PostTemplateQueryExecute",
        "requestBody": {
          "content": {
            "application/json": {
              "schema": {
                "oneOf": [
                  {
                    "$ref": "#/components/schemas/TemplateQueryExecuteModel"
                  }
                ]
              }
            }
          }
        },
        "responses": {
          "200": {
            "description": "Success",
            "content": {
              "application/json": {
                "schema": {
                  "oneOf": [
                    {
                      "$ref": "#/components/schemas/TemplateQueryResultResponseModel"
                    }
                  ]
                }
              }
            }
          }
        }
      }
    },
    "/umbraco/management/api/v1/template/query/settings": {
      "get": {
        "tags": [
          "Template"
        ],
        "operationId": "GetTemplateQuerySettings",
        "responses": {
          "200": {
            "description": "Success",
            "content": {
              "application/json": {
                "schema": {
                  "oneOf": [
                    {
                      "$ref": "#/components/schemas/TemplateQuerySettingsResponseModel"
                    }
                  ]
                }
              }
            }
          }
        }
      }
    },
    "/umbraco/management/api/v1/template/scaffold": {
      "get": {
        "tags": [
          "Template"
        ],
        "operationId": "GetTemplateScaffold",
        "responses": {
          "200": {
            "description": "Success",
            "content": {
              "application/json": {
                "schema": {
                  "oneOf": [
                    {
                      "$ref": "#/components/schemas/TemplateScaffoldResponseModel"
                    }
                  ]
                }
              }
            }
          },
          "404": {
            "description": "Not Found"
          }
        }
      }
    },
    "/umbraco/management/api/v1/tree/template/children": {
      "get": {
        "tags": [
          "Template"
        ],
        "operationId": "GetTreeTemplateChildren",
        "parameters": [
          {
            "name": "parentId",
            "in": "query",
            "schema": {
              "type": "string",
              "format": "uuid"
            }
          },
          {
            "name": "skip",
            "in": "query",
            "schema": {
              "type": "integer",
              "format": "int32",
              "default": 0
            }
          },
          {
            "name": "take",
            "in": "query",
            "schema": {
              "type": "integer",
              "format": "int32",
              "default": 100
            }
          }
        ],
        "responses": {
          "200": {
            "description": "Success",
            "content": {
              "application/json": {
                "schema": {
                  "$ref": "#/components/schemas/PagedEntityTreeItemResponseModel"
                }
              }
            }
          }
        }
      }
    },
    "/umbraco/management/api/v1/tree/template/root": {
      "get": {
        "tags": [
          "Template"
        ],
        "operationId": "GetTreeTemplateRoot",
        "parameters": [
          {
            "name": "skip",
            "in": "query",
            "schema": {
              "type": "integer",
              "format": "int32",
              "default": 0
            }
          },
          {
            "name": "take",
            "in": "query",
            "schema": {
              "type": "integer",
              "format": "int32",
              "default": 100
            }
          }
        ],
        "responses": {
          "200": {
            "description": "Success",
            "content": {
              "application/json": {
                "schema": {
                  "$ref": "#/components/schemas/PagedEntityTreeItemResponseModel"
                }
              }
            }
          }
        }
      }
    },
    "/umbraco/management/api/v1/temporaryfile": {
      "post": {
        "tags": [
          "Temporary File"
        ],
        "operationId": "PostTemporaryfile",
        "requestBody": {
          "content": {
            "multipart/form-data": {
              "schema": {
                "type": "object",
                "properties": {
                  "Id": {
                    "type": "string",
                    "format": "uuid"
                  },
                  "File": {
                    "type": "string",
                    "format": "binary"
                  }
                }
              },
              "encoding": {
                "Id": {
                  "style": "form"
                },
                "File": {
                  "style": "form"
                }
              }
            }
          }
        },
        "responses": {
          "201": {
            "description": "Created",
            "headers": {
              "Location": {
                "description": "Location of the newly created resource",
                "schema": {
                  "type": "string",
                  "description": "Location of the newly created resource",
                  "format": "uri"
                }
              }
            }
          },
          "400": {
            "description": "Bad Request",
            "content": {
              "application/json": {
                "schema": {
                  "$ref": "#/components/schemas/ProblemDetailsModel"
                }
              }
            }
          }
        }
      }
    },
    "/umbraco/management/api/v1/temporaryfile/{id}": {
      "get": {
        "tags": [
          "Temporary File"
        ],
        "operationId": "GetTemporaryfileById",
        "parameters": [
          {
            "name": "id",
            "in": "path",
            "required": true,
            "schema": {
              "type": "string",
              "format": "uuid"
            }
          }
        ],
        "responses": {
          "400": {
            "description": "Bad Request",
            "content": {
              "application/json": {
                "schema": {
                  "$ref": "#/components/schemas/ProblemDetailsModel"
                }
              }
            }
          },
          "404": {
            "description": "Not Found",
            "content": {
              "application/json": {
                "schema": {
                  "$ref": "#/components/schemas/ProblemDetailsModel"
                }
              }
            }
          },
          "200": {
            "description": "Success",
            "content": {
              "application/json": {
                "schema": {
                  "oneOf": [
                    {
                      "$ref": "#/components/schemas/TemporaryFileResponseModel"
                    }
                  ]
                }
              }
            }
          }
        }
      },
      "delete": {
        "tags": [
          "Temporary File"
        ],
        "operationId": "DeleteTemporaryfileById",
        "parameters": [
          {
            "name": "id",
            "in": "path",
            "required": true,
            "schema": {
              "type": "string",
              "format": "uuid"
            }
          }
        ],
        "responses": {
          "400": {
            "description": "Bad Request",
            "content": {
              "application/json": {
                "schema": {
                  "$ref": "#/components/schemas/ProblemDetailsModel"
                }
              }
            }
          },
          "404": {
            "description": "Not Found",
            "content": {
              "application/json": {
                "schema": {
                  "$ref": "#/components/schemas/ProblemDetailsModel"
                }
              }
            }
          },
          "200": {
            "description": "Success"
          }
        }
      }
    },
    "/umbraco/management/api/v1/tracked-reference/{id}": {
      "get": {
        "tags": [
          "Tracked Reference"
        ],
        "operationId": "GetTrackedReferenceById",
        "parameters": [
          {
            "name": "id",
            "in": "path",
            "required": true,
            "schema": {
              "type": "string",
              "format": "uuid"
            }
          },
          {
            "name": "skip",
            "in": "query",
            "schema": {
              "type": "integer",
              "format": "int64",
              "default": 0
            }
          },
          {
            "name": "take",
            "in": "query",
            "schema": {
              "type": "integer",
              "format": "int64",
              "default": 20
            }
          },
          {
            "name": "filterMustBeIsDependency",
            "in": "query",
            "schema": {
              "type": "boolean",
              "default": false
            }
          }
        ],
        "responses": {
          "200": {
            "description": "Success",
            "content": {
              "application/json": {
                "schema": {
                  "$ref": "#/components/schemas/PagedRelationItemResponseModel"
                }
              }
            }
          }
        }
      }
    },
    "/umbraco/management/api/v1/tracked-reference/descendants/{parentId}": {
      "get": {
        "tags": [
          "Tracked Reference"
        ],
        "operationId": "GetTrackedReferenceDescendantsByParentId",
        "parameters": [
          {
            "name": "parentId",
            "in": "path",
            "required": true,
            "schema": {
              "type": "string",
              "format": "uuid"
            }
          },
          {
            "name": "skip",
            "in": "query",
            "schema": {
              "type": "integer",
              "format": "int64"
            }
          },
          {
            "name": "take",
            "in": "query",
            "schema": {
              "type": "integer",
              "format": "int64"
            }
          },
          {
            "name": "filterMustBeIsDependency",
            "in": "query",
            "schema": {
              "type": "boolean",
              "default": true
            }
          }
        ],
        "responses": {
          "200": {
            "description": "Success",
            "content": {
              "application/json": {
                "schema": {
                  "$ref": "#/components/schemas/PagedRelationItemResponseModel"
                }
              }
            }
          }
        }
      }
    },
    "/umbraco/management/api/v1/tracked-reference/item": {
      "get": {
        "tags": [
          "Tracked Reference"
        ],
        "operationId": "GetTrackedReferenceItem",
        "parameters": [
          {
            "name": "id",
            "in": "query",
            "schema": {
              "uniqueItems": true,
              "type": "array",
              "items": {
                "type": "string",
                "format": "uuid"
              }
            }
          },
          {
            "name": "skip",
            "in": "query",
            "schema": {
              "type": "integer",
              "format": "int64",
              "default": 0
            }
          },
          {
            "name": "take",
            "in": "query",
            "schema": {
              "type": "integer",
              "format": "int64",
              "default": 20
            }
          },
          {
            "name": "filterMustBeIsDependency",
            "in": "query",
            "schema": {
              "type": "boolean",
              "default": true
            }
          }
        ],
        "responses": {
          "200": {
            "description": "Success",
            "content": {
              "application/json": {
                "schema": {
                  "$ref": "#/components/schemas/PagedRelationItemResponseModel"
                }
              }
            }
          }
        }
      }
    },
    "/umbraco/management/api/v1/upgrade/authorize": {
      "post": {
        "tags": [
          "Upgrade"
        ],
        "operationId": "PostUpgradeAuthorize",
        "responses": {
          "200": {
            "description": "Success"
          },
          "428": {
            "description": "Client Error",
            "content": {
              "application/json": {
                "schema": {
                  "$ref": "#/components/schemas/ProblemDetailsModel"
                }
              }
            }
          },
          "500": {
            "description": "Server Error",
            "content": {
              "application/json": {
                "schema": {
                  "$ref": "#/components/schemas/ProblemDetailsModel"
                }
              }
            }
          }
        }
      }
    },
    "/umbraco/management/api/v1/upgrade/settings": {
      "get": {
        "tags": [
          "Upgrade"
        ],
        "operationId": "GetUpgradeSettings",
        "responses": {
          "200": {
            "description": "Success",
            "content": {
              "application/json": {
                "schema": {
                  "oneOf": [
                    {
                      "$ref": "#/components/schemas/UpgradeSettingsResponseModel"
                    }
                  ]
                }
              }
            }
          },
          "428": {
            "description": "Client Error",
            "content": {
              "application/json": {
                "schema": {
                  "$ref": "#/components/schemas/ProblemDetailsModel"
                }
              }
            }
          }
        }
      }
    },
    "/umbraco/management/api/v1/user-groups": {
      "post": {
        "tags": [
          "User Groups"
        ],
        "operationId": "PostUserGroups",
        "requestBody": {
          "content": {
            "application/json": {
              "schema": {
                "oneOf": [
                  {
                    "$ref": "#/components/schemas/SaveUserGroupRequestModel"
                  }
                ]
              }
            }
          }
        },
        "responses": {
          "400": {
            "description": "Bad Request",
            "content": {
              "application/json": {
                "schema": {
                  "$ref": "#/components/schemas/ProblemDetailsModel"
                }
              }
            }
          },
          "201": {
            "description": "Created",
            "headers": {
              "Location": {
                "description": "Location of the newly created resource",
                "schema": {
                  "type": "string",
                  "description": "Location of the newly created resource",
                  "format": "uri"
                }
              }
            }
          }
        }
      },
      "get": {
        "tags": [
          "User Groups"
        ],
        "operationId": "GetUserGroups",
        "parameters": [
          {
            "name": "skip",
            "in": "query",
            "schema": {
              "type": "integer",
              "format": "int32",
              "default": 0
            }
          },
          {
            "name": "take",
            "in": "query",
            "schema": {
              "type": "integer",
              "format": "int32",
              "default": 100
            }
          }
        ],
        "responses": {
          "200": {
            "description": "Success",
            "content": {
              "application/json": {
                "schema": {
                  "$ref": "#/components/schemas/PagedUserGroupPresentationModel"
                }
              }
            }
          }
        }
      }
    },
    "/umbraco/management/api/v1/user-groups/{id}": {
      "get": {
        "tags": [
          "User Groups"
        ],
        "operationId": "GetUserGroupsById",
        "parameters": [
          {
            "name": "id",
            "in": "path",
            "required": true,
            "schema": {
              "type": "string",
              "format": "uuid"
            }
          }
        ],
        "responses": {
          "200": {
            "description": "Success",
            "content": {
              "application/json": {
                "schema": {
                  "oneOf": [
                    {
                      "$ref": "#/components/schemas/UserGroupPresentationModel"
                    }
                  ]
                }
              }
            }
          },
          "404": {
            "description": "Not Found"
          }
        }
      },
      "delete": {
        "tags": [
          "User Groups"
        ],
        "operationId": "DeleteUserGroupsById",
        "parameters": [
          {
            "name": "id",
            "in": "path",
            "required": true,
            "schema": {
              "type": "string",
              "format": "uuid"
            }
          }
        ],
        "responses": {
          "200": {
            "description": "Success"
          },
          "404": {
            "description": "Not Found"
          }
        }
      },
      "put": {
        "tags": [
          "User Groups"
        ],
        "operationId": "PutUserGroupsById",
        "parameters": [
          {
            "name": "id",
            "in": "path",
            "required": true,
            "schema": {
              "type": "string",
              "format": "uuid"
            }
          }
        ],
        "requestBody": {
          "content": {
            "application/json": {
              "schema": {
                "oneOf": [
                  {
                    "$ref": "#/components/schemas/UpdateUserGroupRequestModel"
                  }
                ]
              }
            }
          }
        },
        "responses": {
          "200": {
            "description": "Success"
          },
          "404": {
            "description": "Not Found"
          }
        }
      }
    },
    "/umbraco/management/api/v1/users": {
      "post": {
        "tags": [
          "Users"
        ],
        "operationId": "PostUsers",
        "requestBody": {
          "content": {
            "application/json": {
              "schema": {
                "oneOf": [
                  {
                    "$ref": "#/components/schemas/CreateUserRequestModel"
                  },
                  {
                    "$ref": "#/components/schemas/InviteUserRequestModel"
                  }
                ]
              }
            }
          }
        },
        "responses": {
          "200": {
            "description": "Success",
            "content": {
              "application/json": {
                "schema": {
                  "oneOf": [
                    {
                      "$ref": "#/components/schemas/CreateUserResponseModel"
                    }
                  ]
                }
              }
            }
          },
          "400": {
            "description": "Bad Request",
            "content": {
              "application/json": {
                "schema": {
                  "$ref": "#/components/schemas/ProblemDetailsModel"
                }
              }
            }
          }
        }
      },
      "get": {
        "tags": [
          "Users"
        ],
        "operationId": "GetUsers",
        "parameters": [
          {
            "name": "skip",
            "in": "query",
            "schema": {
              "type": "integer",
              "format": "int32",
              "default": 0
            }
          },
          {
            "name": "take",
            "in": "query",
            "schema": {
              "type": "integer",
              "format": "int32",
              "default": 100
            }
          }
        ],
        "responses": {
          "200": {
            "description": "Success",
            "content": {
              "application/json": {
                "schema": {
                  "$ref": "#/components/schemas/PagedUserResponseModel"
                }
              }
            }
          }
        }
      }
    },
    "/umbraco/management/api/v1/users/{id}": {
      "get": {
        "tags": [
          "Users"
        ],
        "operationId": "GetUsersById",
        "parameters": [
          {
            "name": "id",
            "in": "path",
            "required": true,
            "schema": {
              "type": "string",
              "format": "uuid"
            }
          }
        ],
        "responses": {
          "200": {
            "description": "Success",
            "content": {
              "application/json": {
                "schema": {
                  "oneOf": [
                    {
                      "$ref": "#/components/schemas/UserResponseModel"
                    }
                  ]
                }
              }
            }
          },
          "404": {
            "description": "Not Found"
          }
        }
      },
      "delete": {
        "tags": [
          "Users"
        ],
        "operationId": "DeleteUsersById",
        "parameters": [
          {
            "name": "id",
            "in": "path",
            "required": true,
            "schema": {
              "type": "string",
              "format": "uuid"
            }
          }
        ],
        "responses": {
          "200": {
            "description": "Success"
          }
        }
      },
      "put": {
        "tags": [
          "Users"
        ],
        "operationId": "PutUsersById",
        "parameters": [
          {
            "name": "id",
            "in": "path",
            "required": true,
            "schema": {
              "type": "string",
              "format": "uuid"
            }
          }
        ],
        "requestBody": {
          "content": {
            "application/json": {
              "schema": {
                "oneOf": [
                  {
                    "$ref": "#/components/schemas/UpdateUserRequestModel"
                  }
                ]
              }
            }
          }
        },
        "responses": {
          "200": {
            "description": "Success"
          }
        }
      }
    },
    "/umbraco/management/api/v1/users/avatar/{id}": {
      "delete": {
        "tags": [
          "Users"
        ],
        "operationId": "DeleteUsersAvatarById",
        "parameters": [
          {
            "name": "id",
            "in": "path",
            "required": true,
            "schema": {
              "type": "string",
              "format": "uuid"
            }
          }
        ],
        "responses": {
          "200": {
            "description": "Success"
          }
        }
      },
      "post": {
        "tags": [
          "Users"
        ],
        "operationId": "PostUsersAvatarById",
        "parameters": [
          {
            "name": "id",
            "in": "path",
            "required": true,
            "schema": {
              "type": "string",
              "format": "uuid"
            }
          }
        ],
        "requestBody": {
          "content": {
            "application/json": {
              "schema": {
                "oneOf": [
                  {
                    "$ref": "#/components/schemas/SetAvatarRequestModel"
                  }
                ]
              }
            }
          }
        },
        "responses": {
          "200": {
            "description": "Success"
          },
          "400": {
            "description": "Bad Request",
            "content": {
              "application/json": {
                "schema": {
                  "$ref": "#/components/schemas/ProblemDetailsModel"
                }
              }
            }
          }
        }
      }
    },
    "/umbraco/management/api/v1/users/change-password/{id}": {
      "post": {
        "tags": [
          "Users"
        ],
        "operationId": "PostUsersChangePasswordById",
        "parameters": [
          {
            "name": "id",
            "in": "path",
            "required": true,
            "schema": {
              "type": "string",
              "format": "uuid"
            }
          }
        ],
        "requestBody": {
          "content": {
            "application/json": {
              "schema": {
                "oneOf": [
                  {
                    "$ref": "#/components/schemas/ChangePasswordUserRequestModel"
                  }
                ]
              }
            }
          }
        },
        "responses": {
          "200": {
            "description": "Success"
          }
        }
      }
    },
    "/umbraco/management/api/v1/users/disable": {
      "post": {
        "tags": [
          "Users"
        ],
        "operationId": "PostUsersDisable",
        "requestBody": {
          "content": {
            "application/json": {
              "schema": {
                "oneOf": [
                  {
                    "$ref": "#/components/schemas/DisableUserRequestModel"
                  }
                ]
              }
            }
          }
        },
        "responses": {
          "200": {
            "description": "Success"
          },
          "400": {
            "description": "Bad Request",
            "content": {
              "application/json": {
                "schema": {
                  "$ref": "#/components/schemas/ProblemDetailsModel"
                }
              }
            }
          }
        }
      }
    },
    "/umbraco/management/api/v1/users/enable": {
      "post": {
        "tags": [
          "Users"
        ],
        "operationId": "PostUsersEnable",
        "requestBody": {
          "content": {
            "application/json": {
              "schema": {
                "oneOf": [
                  {
                    "$ref": "#/components/schemas/EnableUserRequestModel"
                  }
                ]
              }
            }
          }
        },
        "responses": {
          "200": {
            "description": "Success"
          },
          "400": {
            "description": "Bad Request",
            "content": {
              "application/json": {
                "schema": {
                  "$ref": "#/components/schemas/ProblemDetailsModel"
                }
              }
            }
          }
        }
      }
    },
    "/umbraco/management/api/v1/users/filter": {
      "get": {
        "tags": [
          "Users"
        ],
        "operationId": "GetUsersFilter",
        "parameters": [
          {
            "name": "skip",
            "in": "query",
            "schema": {
              "type": "integer",
              "format": "int32",
              "default": 0
            }
          },
          {
            "name": "take",
            "in": "query",
            "schema": {
              "type": "integer",
              "format": "int32",
              "default": 100
            }
          },
          {
            "name": "orderBy",
            "in": "query",
            "schema": {
              "$ref": "#/components/schemas/UserOrderModel"
            }
          },
          {
            "name": "orderDirection",
            "in": "query",
            "schema": {
              "$ref": "#/components/schemas/DirectionModel"
            }
          },
          {
            "name": "userGroupIds",
            "in": "query",
            "schema": {
              "uniqueItems": true,
              "type": "array",
              "items": {
                "type": "string",
                "format": "uuid"
              }
            }
          },
          {
            "name": "userStates",
            "in": "query",
            "schema": {
              "uniqueItems": true,
              "type": "array",
              "items": {
                "$ref": "#/components/schemas/UserStateModel"
              }
            }
          },
          {
            "name": "filter",
            "in": "query",
            "schema": {
              "type": "string",
              "default": ""
            }
          }
        ],
        "responses": {
          "200": {
            "description": "Success"
          }
        }
      }
    },
    "/umbraco/management/api/v1/users/invite": {
      "post": {
        "tags": [
          "Users"
        ],
        "operationId": "PostUsersInvite",
        "requestBody": {
          "content": {
            "application/json": {
              "schema": {
                "oneOf": [
                  {
                    "$ref": "#/components/schemas/InviteUserRequestModel"
                  }
                ]
              }
            }
          }
        },
        "responses": {
          "200": {
            "description": "Success"
          }
        }
      }
    },
    "/umbraco/management/api/v1/users/set-user-groups": {
      "post": {
        "tags": [
          "Users"
        ],
        "operationId": "PostUsersSetUserGroups",
        "requestBody": {
          "content": {
            "application/json": {
              "schema": {
                "oneOf": [
                  {
                    "$ref": "#/components/schemas/UpdateUserGroupsOnUserRequestModel"
                  }
                ]
              }
            }
          }
        },
        "responses": {
          "200": {
            "description": "Success"
          }
        }
      }
    },
    "/umbraco/management/api/v1/users/unlock": {
      "post": {
        "tags": [
          "Users"
        ],
        "operationId": "PostUsersUnlock",
        "requestBody": {
          "content": {
            "application/json": {
              "schema": {
                "oneOf": [
                  {
                    "$ref": "#/components/schemas/UnlockUsersRequestModel"
                  }
                ]
              }
            }
          }
        },
        "responses": {
          "200": {
            "description": "Success"
          },
          "400": {
            "description": "Bad Request",
            "content": {
              "application/json": {
                "schema": {
                  "$ref": "#/components/schemas/ProblemDetailsModel"
                }
              }
            }
          }
        }
      }
    },
    "/item": {
      "get": {
        "tags": [
          "v1"
        ],
        "operationId": "GetItem",
        "parameters": [
          {
            "name": "path",
            "in": "query",
            "schema": {
              "uniqueItems": true,
              "type": "array",
              "items": {
                "type": "string"
              }
            }
          }
        ],
        "responses": {
          "200": {
            "description": "Success",
            "content": {
              "application/json": {
                "schema": {
                  "type": "array",
                  "items": {
                    "oneOf": [
                      {
                        "$ref": "#/components/schemas/StaticFileItemResponseModel"
                      }
                    ]
                  }
                }
              }
            }
          }
        }
      }
    }
  },
  "components": {
    "schemas": {
      "AuditLogBaseModel": {
        "type": "object",
        "properties": {
          "userId": {
            "type": "string",
            "format": "uuid"
          },
          "entityId": {
            "type": "string",
            "format": "uuid",
            "nullable": true
          },
          "timestamp": {
            "type": "string",
            "format": "date-time"
          },
          "logType": {
            "$ref": "#/components/schemas/AuditTypeModel"
          },
          "entityType": {
            "type": "string",
            "nullable": true
          },
          "comment": {
            "type": "string",
            "nullable": true
          },
          "parameters": {
            "type": "string",
            "nullable": true
          }
        },
        "additionalProperties": false
      },
      "AuditLogResponseModel": {
        "type": "object",
        "allOf": [
          {
            "$ref": "#/components/schemas/AuditLogBaseModel"
          }
        ],
        "additionalProperties": false
      },
      "AuditLogWithUsernameResponseModel": {
        "type": "object",
        "allOf": [
          {
            "$ref": "#/components/schemas/AuditLogBaseModel"
          }
        ],
        "properties": {
          "userName": {
            "type": "string",
            "nullable": true
          },
          "userAvatars": {
            "type": "array",
            "items": {
              "type": "string"
            },
            "nullable": true
          }
        },
        "additionalProperties": false
      },
      "AuditTypeModel": {
        "enum": [
          "New",
          "Save",
          "SaveVariant",
          "Open",
          "Delete",
          "Publish",
          "PublishVariant",
          "SendToPublish",
          "SendToPublishVariant",
          "Unpublish",
          "UnpublishVariant",
          "Move",
          "Copy",
          "AssignDomain",
          "PublicAccess",
          "Sort",
          "Notify",
          "System",
          "RollBack",
          "PackagerInstall",
          "PackagerUninstall",
          "Custom",
          "ContentVersionPreventCleanup",
          "ContentVersionEnableCleanup"
        ],
        "type": "integer",
        "format": "int32"
      },
      "ChangePasswordUserRequestModel": {
        "type": "object",
        "properties": {
          "newPassword": {
            "type": "string"
          },
          "oldPassword": {
            "type": "string",
            "nullable": true
          }
        },
        "additionalProperties": false
      },
      "ConsentLevelPresentationModel": {
        "type": "object",
        "properties": {
          "level": {
            "$ref": "#/components/schemas/TelemetryLevelModel"
          },
          "description": {
            "type": "string"
          }
        },
        "additionalProperties": false
      },
      "ContentResponseModelBaseDocumentValueModelDocumentVariantResponseModel": {
        "type": "object",
        "properties": {
          "values": {
            "type": "array",
            "items": {
              "oneOf": [
                {
                  "$ref": "#/components/schemas/DocumentValueModel"
                }
              ]
            }
          },
          "variants": {
            "type": "array",
            "items": {
              "oneOf": [
                {
                  "$ref": "#/components/schemas/DocumentVariantResponseModel"
                }
              ]
            }
          },
          "id": {
            "type": "string",
            "format": "uuid"
          },
          "contentTypeId": {
            "type": "string",
            "format": "uuid"
          }
        },
        "additionalProperties": false
      },
      "ContentStateModel": {
        "enum": [
          "NotCreated",
          "Draft",
          "Published",
          "PublishedPendingChanges"
        ],
        "type": "integer",
        "format": "int32"
      },
      "ContentTreeItemResponseModel": {
        "required": [
          "$type"
        ],
        "type": "object",
        "allOf": [
          {
            "$ref": "#/components/schemas/EntityTreeItemResponseModel"
          }
        ],
        "properties": {
          "$type": {
            "type": "string"
          },
          "noAccess": {
            "type": "boolean"
          },
          "isTrashed": {
            "type": "boolean"
          }
        },
        "additionalProperties": false,
        "discriminator": {
          "propertyName": "$type",
          "mapping": {
            "ContentTreeItemResponseModel": "#/components/schemas/ContentTreeItemResponseModel",
            "DocumentTreeItemResponseModel": "#/components/schemas/DocumentTreeItemResponseModel"
          }
        }
      },
      "ContentTypeCleanupModel": {
        "type": "object",
        "properties": {
          "preventCleanup": {
            "type": "boolean"
          },
          "keepAllVersionsNewerThanDays": {
            "type": "integer",
            "format": "int32",
            "nullable": true
          },
          "keepLatestVersionPerDayForDays": {
            "type": "integer",
            "format": "int32",
            "nullable": true
          }
        },
        "additionalProperties": false
      },
      "ContentTypeCompositionModel": {
        "type": "object",
        "properties": {
          "id": {
            "type": "string",
            "format": "uuid"
          },
          "compositionType": {
            "$ref": "#/components/schemas/ContentTypeCompositionTypeModel"
          }
        },
        "additionalProperties": false
      },
      "ContentTypeCompositionTypeModel": {
        "enum": [
          "Composition",
          "Inheritance"
        ],
        "type": "integer",
        "format": "int32"
      },
      "ContentTypeResponseModelBaseDocumentTypePropertyTypeResponseModelDocumentTypePropertyTypeContainerResponseModel": {
        "type": "object",
        "properties": {
          "id": {
            "type": "string",
            "format": "uuid"
          },
          "alias": {
            "type": "string"
          },
          "name": {
            "type": "string"
          },
          "description": {
            "type": "string",
            "nullable": true
          },
          "icon": {
            "type": "string"
          },
          "allowedAsRoot": {
            "type": "boolean"
          },
          "variesByCulture": {
            "type": "boolean"
          },
          "variesBySegment": {
            "type": "boolean"
          },
          "isElement": {
            "type": "boolean"
          },
          "properties": {
            "type": "array",
            "items": {
              "oneOf": [
                {
                  "$ref": "#/components/schemas/DocumentTypePropertyTypeResponseModel"
                }
              ]
            }
          },
          "containers": {
            "type": "array",
            "items": {
              "oneOf": [
                {
                  "$ref": "#/components/schemas/DocumentTypePropertyTypeContainerResponseModel"
                }
              ]
            }
          },
          "allowedContentTypes": {
            "type": "array",
            "items": {
              "oneOf": [
                {
                  "$ref": "#/components/schemas/ContentTypeSortModel"
                }
              ]
            }
          },
          "compositions": {
            "type": "array",
            "items": {
              "oneOf": [
                {
                  "$ref": "#/components/schemas/ContentTypeCompositionModel"
                }
              ]
            }
          }
        },
        "additionalProperties": false
      },
      "ContentTypeResponseModelBaseMediaTypePropertyTypeResponseModelMediaTypePropertyTypeContainerResponseModel": {
        "type": "object",
        "properties": {
          "id": {
            "type": "string",
            "format": "uuid"
          },
          "alias": {
            "type": "string"
          },
          "name": {
            "type": "string"
          },
          "description": {
            "type": "string",
            "nullable": true
          },
          "icon": {
            "type": "string"
          },
          "allowedAsRoot": {
            "type": "boolean"
          },
          "variesByCulture": {
            "type": "boolean"
          },
          "variesBySegment": {
            "type": "boolean"
          },
          "isElement": {
            "type": "boolean"
          },
          "properties": {
            "type": "array",
            "items": {
              "oneOf": [
                {
                  "$ref": "#/components/schemas/MediaTypePropertyTypeResponseModel"
                }
              ]
            }
          },
          "containers": {
            "type": "array",
            "items": {
              "oneOf": [
                {
                  "$ref": "#/components/schemas/MediaTypePropertyTypeContainerResponseModel"
                }
              ]
            }
          },
          "allowedContentTypes": {
            "type": "array",
            "items": {
              "oneOf": [
                {
                  "$ref": "#/components/schemas/ContentTypeSortModel"
                }
              ]
            }
          },
          "compositions": {
            "type": "array",
            "items": {
              "oneOf": [
                {
                  "$ref": "#/components/schemas/ContentTypeCompositionModel"
                }
              ]
            }
          }
        },
        "additionalProperties": false
      },
      "ContentTypeSortModel": {
        "type": "object",
        "properties": {
          "id": {
            "type": "string",
            "format": "uuid"
          },
          "sortOrder": {
            "type": "integer",
            "format": "int32"
          }
        },
        "additionalProperties": false
      },
      "ContentUrlInfoModel": {
        "type": "object",
        "properties": {
          "culture": {
            "type": "string",
            "nullable": true
          },
          "url": {
            "type": "string"
          }
        },
        "additionalProperties": false
      },
      "CopyDataTypeRequestModel": {
        "type": "object",
        "properties": {
          "targetId": {
            "type": "string",
            "format": "uuid",
            "nullable": true
          }
        },
        "additionalProperties": false
      },
      "CopyDocumentRequestModel": {
        "type": "object",
        "properties": {
          "targetId": {
            "type": "string",
            "format": "uuid",
            "nullable": true
          },
          "relateToOriginal": {
            "type": "boolean"
          },
          "includeDescendants": {
            "type": "boolean"
          }
        },
        "additionalProperties": false
      },
      "CreateContentRequestModelBaseDocumentValueModelDocumentVariantRequestModel": {
        "type": "object",
        "properties": {
          "values": {
            "type": "array",
            "items": {
              "oneOf": [
                {
                  "$ref": "#/components/schemas/DocumentValueModel"
                }
              ]
            }
          },
          "variants": {
            "type": "array",
            "items": {
              "oneOf": [
                {
                  "$ref": "#/components/schemas/DocumentVariantRequestModel"
                }
              ]
            }
          },
          "parentId": {
            "type": "string",
            "format": "uuid",
            "nullable": true
          }
        },
        "additionalProperties": false
      },
      "CreateContentRequestModelBaseMediaValueModelMediaVariantRequestModel": {
        "type": "object",
        "properties": {
          "values": {
            "type": "array",
            "items": {
              "oneOf": [
                {
                  "$ref": "#/components/schemas/MediaValueModel"
                }
              ]
            }
          },
          "variants": {
            "type": "array",
            "items": {
              "oneOf": [
                {
                  "$ref": "#/components/schemas/MediaVariantRequestModel"
                }
              ]
            }
          },
          "parentId": {
            "type": "string",
            "format": "uuid",
            "nullable": true
          }
        },
        "additionalProperties": false
      },
      "CreateDataTypeRequestModel": {
        "type": "object",
        "allOf": [
          {
            "$ref": "#/components/schemas/DataTypeModelBaseModel"
          }
        ],
        "properties": {
          "id": {
            "type": "string",
            "format": "uuid",
            "nullable": true
          },
          "parentId": {
            "type": "string",
            "format": "uuid",
            "nullable": true
          }
        },
        "additionalProperties": false
      },
      "CreateDictionaryItemRequestModel": {
        "type": "object",
        "allOf": [
          {
            "$ref": "#/components/schemas/DictionaryItemModelBaseModel"
          }
        ],
        "properties": {
          "parentId": {
            "type": "string",
            "format": "uuid",
            "nullable": true
          }
        },
        "additionalProperties": false
      },
      "CreateDocumentRequestModel": {
        "type": "object",
        "allOf": [
          {
            "$ref": "#/components/schemas/CreateContentRequestModelBaseDocumentValueModelDocumentVariantRequestModel"
          }
        ],
        "properties": {
          "contentTypeId": {
            "type": "string",
            "format": "uuid"
          },
          "templateId": {
            "type": "string",
            "format": "uuid",
            "nullable": true
          }
        },
        "additionalProperties": false
      },
      "CreateFolderRequestModel": {
        "type": "object",
        "allOf": [
          {
            "$ref": "#/components/schemas/FolderModelBaseModel"
          }
        ],
        "properties": {
          "id": {
            "type": "string",
            "format": "uuid",
            "nullable": true
          },
          "parentId": {
            "type": "string",
            "format": "uuid",
            "nullable": true
          }
        },
        "additionalProperties": false
      },
      "CreateLanguageRequestModel": {
        "type": "object",
        "allOf": [
          {
            "$ref": "#/components/schemas/LanguageModelBaseModel"
          }
        ],
        "properties": {
          "isoCode": {
            "type": "string"
          }
        },
        "additionalProperties": false
      },
      "CreateMediaRequestModel": {
        "type": "object",
        "allOf": [
          {
            "$ref": "#/components/schemas/CreateContentRequestModelBaseMediaValueModelMediaVariantRequestModel"
          }
        ],
        "properties": {
          "contentTypeId": {
            "type": "string",
            "format": "uuid"
          }
        },
        "additionalProperties": false
      },
      "CreatePackageRequestModel": {
        "type": "object",
        "allOf": [
          {
            "$ref": "#/components/schemas/PackageModelBaseModel"
          }
        ],
        "additionalProperties": false
      },
      "CreateRelationTypeRequestModel": {
        "type": "object",
        "allOf": [
          {
            "$ref": "#/components/schemas/RelationTypeBaseModel"
          }
        ],
        "properties": {
          "id": {
            "type": "string",
            "format": "uuid",
            "nullable": true
          }
        },
        "additionalProperties": false
      },
      "CreateTemplateRequestModel": {
        "type": "object",
        "allOf": [
          {
            "$ref": "#/components/schemas/TemplateModelBaseModel"
          }
        ],
        "additionalProperties": false
      },
      "CreateUserRequestModel": {
        "type": "object",
        "allOf": [
          {
            "$ref": "#/components/schemas/UserPresentationBaseModel"
          }
        ],
        "additionalProperties": false
      },
      "CreateUserResponseModel": {
        "type": "object",
        "properties": {
          "userId": {
            "type": "string",
            "format": "uuid"
          },
          "initialPassword": {
            "type": "string",
            "nullable": true
          }
        },
        "additionalProperties": false
      },
      "CultureReponseModel": {
        "type": "object",
        "properties": {
          "name": {
            "type": "string"
          },
          "englishName": {
            "type": "string"
          }
        },
        "additionalProperties": false
      },
      "DataTypeItemResponseModel": {
        "type": "object",
        "allOf": [
          {
            "$ref": "#/components/schemas/ItemResponseModelBaseModel"
          }
        ],
        "properties": {
          "icon": {
            "type": "string",
            "nullable": true
          }
        },
        "additionalProperties": false
      },
      "DataTypeModelBaseModel": {
        "type": "object",
        "properties": {
          "name": {
            "type": "string"
          },
          "propertyEditorAlias": {
            "type": "string"
          },
          "propertyEditorUiAlias": {
            "type": "string",
            "nullable": true
          },
          "values": {
            "type": "array",
            "items": {
              "oneOf": [
                {
                  "$ref": "#/components/schemas/DataTypePropertyPresentationModel"
                }
              ]
            }
          }
        },
        "additionalProperties": false
      },
      "DataTypePropertyPresentationModel": {
        "type": "object",
        "properties": {
          "alias": {
            "type": "string"
          },
          "value": {
            "nullable": true
          }
        },
        "additionalProperties": false
      },
      "DataTypePropertyReferenceModel": {
        "type": "object",
        "properties": {
          "name": {
            "type": "string"
          },
          "alias": {
            "type": "string"
          }
        },
        "additionalProperties": false
      },
      "DataTypeReferenceResponseModel": {
        "type": "object",
        "properties": {
          "id": {
            "type": "string",
            "format": "uuid"
          },
          "type": {
            "type": "string"
          },
          "properties": {
            "type": "array",
            "items": {
              "oneOf": [
                {
                  "$ref": "#/components/schemas/DataTypePropertyReferenceModel"
                }
              ]
            }
          }
        },
        "additionalProperties": false
      },
      "DataTypeResponseModel": {
        "required": [
          "$type"
        ],
        "type": "object",
        "allOf": [
          {
            "$ref": "#/components/schemas/DataTypeModelBaseModel"
          }
        ],
        "properties": {
          "$type": {
            "type": "string"
          },
          "id": {
            "type": "string",
            "format": "uuid"
          },
          "parentId": {
            "type": "string",
            "format": "uuid",
            "nullable": true
          }
        },
        "additionalProperties": false,
        "discriminator": {
          "propertyName": "$type",
          "mapping": {
            "DataTypeResponseModel": "#/components/schemas/DataTypeResponseModel"
          }
        }
      },
      "DatabaseInstallResponseModel": {
        "required": [
          "id",
          "providerName"
        ],
        "type": "object",
        "properties": {
          "id": {
            "type": "string",
            "format": "uuid"
          },
          "providerName": {
            "minLength": 1,
            "type": "string"
          },
          "server": {
            "type": "string",
            "nullable": true
          },
          "name": {
            "type": "string",
            "nullable": true
          },
          "username": {
            "type": "string",
            "nullable": true
          },
          "password": {
            "type": "string",
            "nullable": true
          },
          "useIntegratedAuthentication": {
            "type": "boolean"
          },
          "connectionString": {
            "type": "string",
            "nullable": true
          }
        },
        "additionalProperties": false
      },
      "DatabaseSettingsPresentationModel": {
        "type": "object",
        "properties": {
          "id": {
            "type": "string",
            "format": "uuid"
          },
          "sortOrder": {
            "type": "integer",
            "format": "int32"
          },
          "displayName": {
            "type": "string"
          },
          "defaultDatabaseName": {
            "type": "string"
          },
          "providerName": {
            "type": "string"
          },
          "isConfigured": {
            "type": "boolean"
          },
          "requiresServer": {
            "type": "boolean"
          },
          "serverPlaceholder": {
            "type": "string"
          },
          "requiresCredentials": {
            "type": "boolean"
          },
          "supportsIntegratedAuthentication": {
            "type": "boolean"
          },
          "requiresConnectionTest": {
            "type": "boolean"
          }
        },
        "additionalProperties": false
      },
      "DictionaryItemItemResponseModel": {
        "type": "object",
        "allOf": [
          {
            "$ref": "#/components/schemas/ItemResponseModelBaseModel"
          }
        ],
        "additionalProperties": false
      },
      "DictionaryItemModelBaseModel": {
        "type": "object",
        "properties": {
          "name": {
            "type": "string"
          },
          "translations": {
            "type": "array",
            "items": {
              "oneOf": [
                {
                  "$ref": "#/components/schemas/DictionaryItemTranslationModel"
                }
              ]
            }
          }
        },
        "additionalProperties": false
      },
      "DictionaryItemResponseModel": {
        "required": [
          "$type"
        ],
        "type": "object",
        "allOf": [
          {
            "$ref": "#/components/schemas/DictionaryItemModelBaseModel"
          }
        ],
        "properties": {
          "$type": {
            "type": "string"
          },
          "id": {
            "type": "string",
            "format": "uuid"
          }
        },
        "additionalProperties": false,
        "discriminator": {
          "propertyName": "$type",
          "mapping": {
            "DictionaryItemResponseModel": "#/components/schemas/DictionaryItemResponseModel"
          }
        }
      },
      "DictionaryItemTranslationModel": {
        "type": "object",
        "properties": {
          "isoCode": {
            "type": "string"
          },
          "translation": {
            "type": "string"
          }
        },
        "additionalProperties": false
      },
      "DictionaryOverviewResponseModel": {
        "type": "object",
        "properties": {
          "name": {
            "type": "string",
            "nullable": true
          },
          "id": {
            "type": "string",
            "format": "uuid"
          },
          "parentId": {
            "type": "string",
            "format": "uuid",
            "nullable": true
          },
          "translatedIsoCodes": {
            "type": "array",
            "items": {
              "type": "string"
            }
          }
        },
        "additionalProperties": false
      },
      "DirectionModel": {
        "enum": [
          "Ascending",
          "Descending"
        ],
        "type": "integer",
        "format": "int32"
      },
      "DisableUserRequestModel": {
        "type": "object",
        "properties": {
          "userIds": {
            "uniqueItems": true,
            "type": "array",
            "items": {
              "type": "string",
              "format": "uuid"
            }
          }
        },
        "additionalProperties": false
      },
      "DocumentBlueprintResponseModel": {
        "type": "object",
        "allOf": [
          {
            "$ref": "#/components/schemas/ItemResponseModelBaseModel"
          }
        ],
        "additionalProperties": false
      },
      "DocumentBlueprintTreeItemResponseModel": {
        "required": [
          "$type"
        ],
        "type": "object",
        "allOf": [
          {
            "$ref": "#/components/schemas/EntityTreeItemResponseModel"
          }
        ],
        "properties": {
          "$type": {
            "type": "string"
          },
          "documentTypeId": {
            "type": "string",
            "format": "uuid"
          },
          "documentTypeAlias": {
            "type": "string"
          },
          "documentTypeName": {
            "type": "string",
            "nullable": true
          }
        },
        "additionalProperties": false,
        "discriminator": {
          "propertyName": "$type",
          "mapping": {
            "DocumentBlueprintTreeItemResponseModel": "#/components/schemas/DocumentBlueprintTreeItemResponseModel"
          }
        }
      },
      "DocumentItemResponseModel": {
        "type": "object",
        "allOf": [
          {
            "$ref": "#/components/schemas/ItemResponseModelBaseModel"
          }
        ],
        "properties": {
          "icon": {
            "type": "string",
            "nullable": true
          }
        },
        "additionalProperties": false
      },
      "DocumentNotificationResponseModel": {
        "type": "object",
        "properties": {
          "actionId": {
            "type": "string"
          },
          "subscribed": {
            "type": "boolean"
          }
        },
        "additionalProperties": false
      },
      "DocumentResponseModel": {
        "type": "object",
        "allOf": [
          {
            "$ref": "#/components/schemas/ContentResponseModelBaseDocumentValueModelDocumentVariantResponseModel"
          }
        ],
        "properties": {
          "urls": {
            "type": "array",
            "items": {
              "oneOf": [
                {
                  "$ref": "#/components/schemas/ContentUrlInfoModel"
                }
              ]
            }
          },
          "templateId": {
            "type": "string",
            "format": "uuid",
            "nullable": true
          }
        },
        "additionalProperties": false
      },
      "DocumentTreeItemResponseModel": {
        "required": [
          "$type"
        ],
        "type": "object",
        "allOf": [
          {
            "$ref": "#/components/schemas/ContentTreeItemResponseModel"
          }
        ],
        "properties": {
          "$type": {
            "type": "string"
          },
          "isProtected": {
            "type": "boolean"
          },
          "isPublished": {
            "type": "boolean"
          },
          "isEdited": {
            "type": "boolean"
          }
        },
        "additionalProperties": false,
        "discriminator": {
          "propertyName": "$type",
          "mapping": {
            "DocumentTreeItemResponseModel": "#/components/schemas/DocumentTreeItemResponseModel"
          }
        }
      },
      "DocumentTypeItemResponseModel": {
        "type": "object",
        "allOf": [
          {
            "$ref": "#/components/schemas/ItemResponseModelBaseModel"
          }
        ],
        "properties": {
          "isElement": {
            "type": "boolean"
          },
          "icon": {
            "type": "string",
            "nullable": true
          }
        },
        "additionalProperties": false
      },
      "DocumentTypePropertyTypeContainerResponseModel": {
        "type": "object",
        "allOf": [
          {
            "$ref": "#/components/schemas/PropertyTypeContainerResponseModelBaseModel"
          }
        ],
        "additionalProperties": false
      },
      "DocumentTypePropertyTypeResponseModel": {
        "type": "object",
        "allOf": [
          {
            "$ref": "#/components/schemas/PropertyTypeResponseModelBaseModel"
          }
        ],
        "additionalProperties": false
      },
      "DocumentTypeResponseModel": {
        "type": "object",
        "allOf": [
          {
            "$ref": "#/components/schemas/ContentTypeResponseModelBaseDocumentTypePropertyTypeResponseModelDocumentTypePropertyTypeContainerResponseModel"
          }
        ],
        "properties": {
          "allowedTemplateIds": {
            "type": "array",
            "items": {
              "type": "string",
              "format": "uuid"
            }
          },
          "defaultTemplateId": {
            "type": "string",
            "format": "uuid",
            "nullable": true
          },
          "cleanup": {
            "oneOf": [
              {
                "$ref": "#/components/schemas/ContentTypeCleanupModel"
              }
            ]
          }
        },
        "additionalProperties": false
      },
      "DocumentTypeTreeItemResponseModel": {
        "required": [
          "$type"
        ],
        "type": "object",
        "allOf": [
          {
            "$ref": "#/components/schemas/FolderTreeItemResponseModel"
          }
        ],
        "properties": {
          "$type": {
            "type": "string"
          },
          "isElement": {
            "type": "boolean"
          }
        },
        "additionalProperties": false,
        "discriminator": {
          "propertyName": "$type",
          "mapping": {
            "DocumentTypeTreeItemResponseModel": "#/components/schemas/DocumentTypeTreeItemResponseModel"
          }
        }
      },
      "DocumentValueModel": {
        "required": [
          "$type"
        ],
        "type": "object",
        "allOf": [
          {
            "$ref": "#/components/schemas/ValueModelBaseModel"
          }
        ],
        "properties": {
          "$type": {
            "type": "string"
          }
        },
        "additionalProperties": false,
        "discriminator": {
          "propertyName": "$type",
          "mapping": {
            "DocumentValueModel": "#/components/schemas/DocumentValueModel"
          }
        }
      },
      "DocumentVariantRequestModel": {
        "required": [
          "$type"
        ],
        "type": "object",
        "allOf": [
          {
            "$ref": "#/components/schemas/VariantModelBaseModel"
          }
        ],
        "properties": {
          "$type": {
            "type": "string"
          }
        },
        "additionalProperties": false,
        "discriminator": {
          "propertyName": "$type",
          "mapping": {
            "DocumentVariantRequestModel": "#/components/schemas/DocumentVariantRequestModel"
          }
        }
      },
      "DocumentVariantResponseModel": {
        "required": [
          "$type"
        ],
        "type": "object",
        "allOf": [
          {
            "$ref": "#/components/schemas/VariantResponseModelBaseModel"
          }
        ],
        "properties": {
          "$type": {
            "type": "string"
          },
          "state": {
            "$ref": "#/components/schemas/ContentStateModel"
          },
          "publishDate": {
            "type": "string",
            "format": "date-time",
            "nullable": true
          }
        },
        "additionalProperties": false,
        "discriminator": {
          "propertyName": "$type",
          "mapping": {
            "DocumentVariantResponseModel": "#/components/schemas/DocumentVariantResponseModel"
          }
        }
      },
      "DomainPresentationModel": {
        "type": "object",
        "properties": {
          "domainName": {
            "type": "string"
          },
          "isoCode": {
            "type": "string"
          }
        },
        "additionalProperties": false
      },
      "DomainsPresentationModelBaseModel": {
        "type": "object",
        "properties": {
          "defaultIsoCode": {
            "type": "string",
            "nullable": true
          },
          "domains": {
            "type": "array",
            "items": {
              "oneOf": [
                {
                  "$ref": "#/components/schemas/DomainPresentationModel"
                }
              ]
            }
          }
        },
        "additionalProperties": false
      },
      "DomainsResponseModel": {
        "type": "object",
        "allOf": [
          {
            "$ref": "#/components/schemas/DomainsPresentationModelBaseModel"
          }
        ],
        "additionalProperties": false
      },
      "EnableUserRequestModel": {
        "type": "object",
        "properties": {
          "userIds": {
            "uniqueItems": true,
            "type": "array",
            "items": {
              "type": "string",
              "format": "uuid"
            }
          }
        },
        "additionalProperties": false
      },
      "EntityTreeItemResponseModel": {
        "required": [
          "$type"
        ],
        "type": "object",
        "allOf": [
          {
            "$ref": "#/components/schemas/TreeItemPresentationModel"
          }
        ],
        "properties": {
          "$type": {
            "type": "string"
          },
          "id": {
            "type": "string",
            "format": "uuid"
          },
          "isContainer": {
            "type": "boolean"
          },
          "parentId": {
            "type": "string",
            "format": "uuid",
            "nullable": true
          }
        },
        "additionalProperties": false,
        "discriminator": {
          "propertyName": "$type",
          "mapping": {
            "EntityTreeItemResponseModel": "#/components/schemas/EntityTreeItemResponseModel",
            "ContentTreeItemResponseModel": "#/components/schemas/ContentTreeItemResponseModel",
            "DocumentBlueprintTreeItemResponseModel": "#/components/schemas/DocumentBlueprintTreeItemResponseModel",
            "DocumentTreeItemResponseModel": "#/components/schemas/DocumentTreeItemResponseModel",
            "DocumentTypeTreeItemResponseModel": "#/components/schemas/DocumentTypeTreeItemResponseModel",
            "FolderTreeItemResponseModel": "#/components/schemas/FolderTreeItemResponseModel"
          }
        }
      },
      "FieldPresentationModel": {
        "type": "object",
        "properties": {
          "name": {
            "type": "string"
          },
          "values": {
            "type": "array",
            "items": {
              "type": "string"
            }
          }
        },
        "additionalProperties": false
      },
      "FileItemResponseModelBaseModel": {
        "type": "object",
        "properties": {
          "name": {
            "type": "string"
          },
          "path": {
            "type": "string"
          },
          "icon": {
            "type": "string"
          }
        },
        "additionalProperties": false
      },
      "FileSystemTreeItemPresentationModel": {
        "type": "object",
        "allOf": [
          {
            "$ref": "#/components/schemas/TreeItemPresentationModel"
          }
        ],
        "properties": {
          "path": {
            "type": "string"
          },
          "isFolder": {
            "type": "boolean"
          }
        },
        "additionalProperties": false
      },
      "FolderModelBaseModel": {
        "type": "object",
        "properties": {
          "name": {
            "type": "string"
          }
        },
        "additionalProperties": false
      },
      "FolderReponseModel": {
        "required": [
          "$type"
        ],
        "type": "object",
        "allOf": [
          {
            "$ref": "#/components/schemas/FolderModelBaseModel"
          }
        ],
        "properties": {
          "$type": {
            "type": "string"
          },
          "id": {
            "type": "string",
            "format": "uuid"
          },
          "parentId": {
            "type": "string",
            "format": "uuid",
            "nullable": true
          }
        },
        "additionalProperties": false,
        "discriminator": {
          "propertyName": "$type",
          "mapping": {
            "FolderReponseModel": "#/components/schemas/FolderReponseModel"
          }
        }
      },
      "FolderTreeItemResponseModel": {
        "required": [
          "$type"
        ],
        "type": "object",
        "allOf": [
          {
            "$ref": "#/components/schemas/EntityTreeItemResponseModel"
          }
        ],
        "properties": {
          "$type": {
            "type": "string"
          },
          "isFolder": {
            "type": "boolean"
          }
        },
        "additionalProperties": false,
        "discriminator": {
          "propertyName": "$type",
          "mapping": {
            "FolderTreeItemResponseModel": "#/components/schemas/FolderTreeItemResponseModel",
            "DocumentTypeTreeItemResponseModel": "#/components/schemas/DocumentTypeTreeItemResponseModel"
          }
        }
      },
      "HealthCheckActionRequestModel": {
        "type": "object",
        "properties": {
          "healthCheckId": {
            "type": "string",
            "format": "uuid"
          },
          "alias": {
            "type": "string",
            "nullable": true
          },
          "name": {
            "type": "string",
            "nullable": true
          },
          "description": {
            "type": "string",
            "nullable": true
          },
          "valueRequired": {
            "type": "boolean"
          },
          "providedValue": {
            "type": "string",
            "nullable": true
          },
          "providedValueValidation": {
            "type": "string",
            "nullable": true
          },
          "providedValueValidationRegex": {
            "type": "string",
            "nullable": true
          }
        },
        "additionalProperties": false
      },
      "HealthCheckGroupPresentationBaseModel": {
        "type": "object",
        "properties": {
          "name": {
            "type": "string"
          }
        },
        "additionalProperties": false
      },
      "HealthCheckGroupPresentationModel": {
        "type": "object",
        "allOf": [
          {
            "$ref": "#/components/schemas/HealthCheckGroupPresentationBaseModel"
          }
        ],
        "properties": {
          "checks": {
            "type": "array",
            "items": {
              "oneOf": [
                {
                  "$ref": "#/components/schemas/HealthCheckModel"
                }
              ]
            }
          }
        },
        "additionalProperties": false
      },
      "HealthCheckGroupResponseModel": {
        "type": "object",
        "allOf": [
          {
            "$ref": "#/components/schemas/HealthCheckGroupPresentationBaseModel"
          }
        ],
        "additionalProperties": false
      },
      "HealthCheckGroupWithResultResponseModel": {
        "type": "object",
        "properties": {
          "checks": {
            "type": "array",
            "items": {
              "oneOf": [
                {
                  "$ref": "#/components/schemas/HealthCheckWithResultPresentationModel"
                }
              ]
            }
          }
        },
        "additionalProperties": false
      },
      "HealthCheckModel": {
        "type": "object",
        "allOf": [
          {
            "$ref": "#/components/schemas/HealthCheckModelBaseModel"
          }
        ],
        "properties": {
          "name": {
            "type": "string"
          },
          "description": {
            "type": "string",
            "nullable": true
          }
        },
        "additionalProperties": false
      },
      "HealthCheckModelBaseModel": {
        "type": "object",
        "properties": {
          "id": {
            "type": "string",
            "format": "uuid"
          }
        },
        "additionalProperties": false
      },
      "HealthCheckResultResponseModel": {
        "type": "object",
        "properties": {
          "message": {
            "type": "string"
          },
          "resultType": {
            "$ref": "#/components/schemas/StatusResultTypeModel"
          },
          "actions": {
            "type": "array",
            "items": {
              "oneOf": [
                {
                  "$ref": "#/components/schemas/HealthCheckActionRequestModel"
                }
              ]
            },
            "nullable": true
          },
          "readMoreLink": {
            "type": "string",
            "nullable": true
          }
        },
        "additionalProperties": false
      },
      "HealthCheckWithResultPresentationModel": {
        "type": "object",
        "allOf": [
          {
            "$ref": "#/components/schemas/HealthCheckModelBaseModel"
          }
        ],
        "properties": {
          "results": {
            "type": "array",
            "items": {
              "oneOf": [
                {
                  "$ref": "#/components/schemas/HealthCheckResultResponseModel"
                }
              ]
            },
            "nullable": true
          }
        },
        "additionalProperties": false
      },
      "HealthStatusModel": {
        "enum": [
          "Healthy",
          "Unhealthy",
          "Rebuilding"
        ],
        "type": "integer",
        "format": "int32"
      },
      "HelpPageResponseModel": {
        "type": "object",
        "properties": {
          "name": {
            "type": "string",
            "nullable": true
          },
          "description": {
            "type": "string",
            "nullable": true
          },
          "url": {
            "type": "string",
            "nullable": true
          },
          "type": {
            "type": "string",
            "nullable": true
          }
        },
        "additionalProperties": false
      },
      "ImportDictionaryRequestModel": {
        "type": "object",
        "properties": {
          "temporaryFileId": {
            "type": "string",
            "format": "uuid"
          },
          "parentId": {
            "type": "string",
            "format": "uuid",
            "nullable": true
          }
        },
        "additionalProperties": false
      },
      "IndexResponseModel": {
        "required": [
          "canRebuild",
          "documentCount",
          "fieldCount",
          "name"
        ],
        "type": "object",
        "properties": {
          "name": {
            "minLength": 1,
            "type": "string"
          },
          "healthStatus": {
            "$ref": "#/components/schemas/HealthStatusModel"
          },
          "canRebuild": {
            "type": "boolean"
          },
          "searcherName": {
            "type": "string"
          },
          "documentCount": {
            "type": "integer",
            "format": "int64"
          },
          "fieldCount": {
            "type": "integer",
            "format": "int32"
          },
          "providerProperties": {
            "type": "object",
            "additionalProperties": { },
            "nullable": true
          }
        },
        "additionalProperties": false
      },
      "InstallSettingsResponseModel": {
        "type": "object",
        "properties": {
          "user": {
            "oneOf": [
              {
                "$ref": "#/components/schemas/UserSettingsModel"
              }
            ]
          },
          "databases": {
            "type": "array",
            "items": {
              "oneOf": [
                {
                  "$ref": "#/components/schemas/DatabaseSettingsPresentationModel"
                }
              ]
            }
          }
        },
        "additionalProperties": false
      },
      "InstallVResponseModel": {
        "required": [
          "database",
          "user"
        ],
        "type": "object",
        "properties": {
          "user": {
            "oneOf": [
              {
                "$ref": "#/components/schemas/UserInstallResponseModel"
              }
            ]
          },
          "database": {
            "oneOf": [
              {
                "$ref": "#/components/schemas/DatabaseInstallResponseModel"
              }
            ]
          },
          "telemetryLevel": {
            "$ref": "#/components/schemas/TelemetryLevelModel"
          }
        },
        "additionalProperties": false
      },
      "InviteUserRequestModel": {
        "type": "object",
        "allOf": [
          {
            "$ref": "#/components/schemas/CreateUserRequestModel"
          }
        ],
        "properties": {
          "message": {
            "type": "string",
            "nullable": true
          }
        },
        "additionalProperties": false
      },
      "ItemResponseModelBaseModel": {
        "type": "object",
        "properties": {
          "name": {
            "type": "string"
          },
          "id": {
            "type": "string",
            "format": "uuid"
          }
        },
        "additionalProperties": false
      },
      "LanguageItemResponseModel": {
        "type": "object",
        "properties": {
          "name": {
            "type": "string"
          },
          "isoCode": {
            "type": "string"
          }
        },
        "additionalProperties": false
      },
      "LanguageModelBaseModel": {
        "type": "object",
        "properties": {
          "name": {
            "type": "string"
          },
          "isDefault": {
            "type": "boolean"
          },
          "isMandatory": {
            "type": "boolean"
          },
          "fallbackIsoCode": {
            "type": "string",
            "nullable": true
          }
        },
        "additionalProperties": false
      },
      "LanguageResponseModel": {
        "type": "object",
        "allOf": [
          {
            "$ref": "#/components/schemas/LanguageModelBaseModel"
          }
        ],
        "properties": {
          "isoCode": {
            "type": "string"
          }
        },
        "additionalProperties": false
      },
      "LogLevelCountsReponseModel": {
        "type": "object",
        "properties": {
          "information": {
            "type": "integer",
            "format": "int32"
          },
          "debug": {
            "type": "integer",
            "format": "int32"
          },
          "warning": {
            "type": "integer",
            "format": "int32"
          },
          "error": {
            "type": "integer",
            "format": "int32"
          },
          "fatal": {
            "type": "integer",
            "format": "int32"
          }
        },
        "additionalProperties": false
      },
      "LogLevelModel": {
        "enum": [
          "Verbose",
          "Debug",
          "Information",
          "Warning",
          "Error",
          "Fatal"
        ],
        "type": "integer",
        "format": "int32"
      },
      "LogMessagePropertyPresentationModel": {
        "type": "object",
        "properties": {
          "name": {
            "type": "string"
          },
          "value": {
            "type": "string",
            "nullable": true
          }
        },
        "additionalProperties": false
      },
      "LogMessageResponseModel": {
        "type": "object",
        "properties": {
          "timestamp": {
            "type": "string",
            "format": "date-time"
          },
          "level": {
            "$ref": "#/components/schemas/LogLevelModel"
          },
          "messageTemplate": {
            "type": "string",
            "nullable": true
          },
          "renderedMessage": {
            "type": "string",
            "nullable": true
          },
          "properties": {
            "type": "array",
            "items": {
              "oneOf": [
                {
                  "$ref": "#/components/schemas/LogMessagePropertyPresentationModel"
                }
              ]
            }
          },
          "exception": {
            "type": "string",
            "nullable": true
          }
        },
        "additionalProperties": false
      },
      "LogTemplateResponseModel": {
        "type": "object",
        "properties": {
          "messageTemplate": {
            "type": "string",
            "nullable": true
          },
          "count": {
            "type": "integer",
            "format": "int32"
          }
        },
        "additionalProperties": false
      },
      "LoggerResponseModel": {
        "type": "object",
        "properties": {
          "name": {
            "type": "string"
          },
          "level": {
            "$ref": "#/components/schemas/LogLevelModel"
          }
        },
        "additionalProperties": false
      },
      "MediaItemResponseModel": {
        "type": "object",
        "allOf": [
          {
            "$ref": "#/components/schemas/ItemResponseModelBaseModel"
          }
        ],
        "properties": {
          "icon": {
            "type": "string",
            "nullable": true
          }
        },
        "additionalProperties": false
      },
      "MediaTypeItemResponseModel": {
        "type": "object",
        "allOf": [
          {
            "$ref": "#/components/schemas/ItemResponseModelBaseModel"
          }
        ],
        "properties": {
          "icon": {
            "type": "string",
            "nullable": true
          }
        },
        "additionalProperties": false
      },
      "MediaTypePropertyTypeContainerResponseModel": {
        "type": "object",
        "allOf": [
          {
            "$ref": "#/components/schemas/PropertyTypeContainerResponseModelBaseModel"
          }
        ],
        "additionalProperties": false
      },
      "MediaTypePropertyTypeResponseModel": {
        "type": "object",
        "allOf": [
          {
            "$ref": "#/components/schemas/PropertyTypeResponseModelBaseModel"
          }
        ],
        "additionalProperties": false
      },
      "MediaTypeResponseModel": {
        "type": "object",
        "allOf": [
          {
            "$ref": "#/components/schemas/ContentTypeResponseModelBaseMediaTypePropertyTypeResponseModelMediaTypePropertyTypeContainerResponseModel"
          }
        ],
        "additionalProperties": false
      },
      "MediaValueModel": {
        "required": [
          "$type"
        ],
        "type": "object",
        "allOf": [
          {
            "$ref": "#/components/schemas/ValueModelBaseModel"
          }
        ],
        "properties": {
          "$type": {
            "type": "string"
          }
        },
        "additionalProperties": false,
        "discriminator": {
          "propertyName": "$type",
          "mapping": {
            "MediaValueModel": "#/components/schemas/MediaValueModel"
          }
        }
      },
      "MediaVariantRequestModel": {
        "required": [
          "$type"
        ],
        "type": "object",
        "allOf": [
          {
            "$ref": "#/components/schemas/VariantModelBaseModel"
          }
        ],
        "properties": {
          "$type": {
            "type": "string"
          }
        },
        "additionalProperties": false,
        "discriminator": {
          "propertyName": "$type",
          "mapping": {
            "MediaVariantRequestModel": "#/components/schemas/MediaVariantRequestModel"
          }
        }
      },
      "MediaVariantResponseModel": {
        "required": [
          "$type"
        ],
        "type": "object",
        "allOf": [
          {
            "$ref": "#/components/schemas/VariantResponseModelBaseModel"
          }
        ],
        "properties": {
          "$type": {
            "type": "string"
          }
        },
        "additionalProperties": false,
        "discriminator": {
          "propertyName": "$type",
          "mapping": {
            "MediaVariantResponseModel": "#/components/schemas/MediaVariantResponseModel"
          }
        }
      },
      "MemberGroupItemReponseModel": {
        "type": "object",
        "allOf": [
          {
            "$ref": "#/components/schemas/ItemResponseModelBaseModel"
          }
        ],
        "additionalProperties": false
      },
      "MemberTypeItemResponseModel": {
        "type": "object",
        "allOf": [
          {
            "$ref": "#/components/schemas/ItemResponseModelBaseModel"
          }
        ],
        "properties": {
          "icon": {
            "type": "string",
            "nullable": true
          }
        },
        "additionalProperties": false
      },
      "ModelsBuilderResponseModel": {
        "type": "object",
        "properties": {
          "mode": {
            "$ref": "#/components/schemas/ModelsModeModel"
          },
          "canGenerate": {
            "type": "boolean"
          },
          "outOfDateModels": {
            "type": "boolean"
          },
          "lastError": {
            "type": "string",
            "nullable": true
          },
          "version": {
            "type": "string",
            "nullable": true
          },
          "modelsNamespace": {
            "type": "string",
            "nullable": true
          },
          "trackingOutOfDateModels": {
            "type": "boolean"
          }
        },
        "additionalProperties": false
      },
      "ModelsModeModel": {
        "enum": [
          "Nothing",
          "InMemoryAuto",
          "SourceCodeManual",
          "SourceCodeAuto"
        ],
        "type": "integer",
        "format": "int32"
      },
      "MoveDataTypeRequestModel": {
        "type": "object",
        "properties": {
          "targetId": {
            "type": "string",
            "format": "uuid",
            "nullable": true
          }
        },
        "additionalProperties": false
      },
      "MoveDictionaryRequestModel": {
        "type": "object",
        "properties": {
          "targetId": {
            "type": "string",
            "format": "uuid",
            "nullable": true
          }
        },
        "additionalProperties": false
      },
      "MoveDocumentRequestModel": {
        "type": "object",
        "properties": {
          "targetId": {
            "type": "string",
            "format": "uuid",
            "nullable": true
          }
        },
        "additionalProperties": false
      },
      "MoveMediaRequestModel": {
        "type": "object",
        "properties": {
          "targetId": {
            "type": "string",
            "format": "uuid",
            "nullable": true
          }
        },
        "additionalProperties": false
      },
      "ObjectTypeResponseModel": {
        "type": "object",
        "properties": {
          "name": {
            "type": "string",
            "nullable": true
          },
          "id": {
            "type": "string",
            "format": "uuid"
          }
        },
        "additionalProperties": false
      },
      "OkResultModel": {
        "type": "object",
        "properties": {
          "statusCode": {
            "type": "integer",
            "format": "int32"
          }
        },
        "additionalProperties": false
      },
      "OperatorModel": {
        "enum": [
          "Equals",
          "NotEquals",
          "Contains",
          "NotContains",
          "LessThan",
          "LessThanEqualTo",
          "GreaterThan",
          "GreaterThanEqualTo"
        ],
        "type": "integer",
        "format": "int32"
      },
      "OutOfDateStatusResponseModel": {
        "type": "object",
        "properties": {
          "status": {
            "$ref": "#/components/schemas/OutOfDateTypeModel"
          }
        },
        "additionalProperties": false
      },
      "OutOfDateTypeModel": {
        "enum": [
          "OutOfDate",
          "Current",
          "Unknown"
        ],
        "type": "integer",
        "format": "int32"
      },
      "PackageDefinitionResponseModel": {
        "type": "object",
        "allOf": [
          {
            "$ref": "#/components/schemas/PackageModelBaseModel"
          }
        ],
        "properties": {
          "id": {
            "type": "string",
            "format": "uuid"
          },
          "packagePath": {
            "type": "string"
          }
        },
        "additionalProperties": false
      },
      "PackageManifestResponseModel": {
        "type": "object",
        "properties": {
          "name": {
            "type": "string"
          },
          "version": {
            "type": "string",
            "nullable": true
          },
          "extensions": {
            "type": "array",
            "items": { }
          }
        },
        "additionalProperties": false
      },
      "PackageMigrationStatusResponseModel": {
        "type": "object",
        "properties": {
          "packageName": {
            "type": "string"
          },
          "hasPendingMigrations": {
            "type": "boolean"
          }
        },
        "additionalProperties": false
      },
      "PackageModelBaseModel": {
        "type": "object",
        "properties": {
          "name": {
            "type": "string"
          },
          "contentNodeId": {
            "type": "string",
            "nullable": true
          },
          "contentLoadChildNodes": {
            "type": "boolean"
          },
          "mediaIds": {
            "type": "array",
            "items": {
              "type": "string",
              "format": "uuid"
            }
          },
          "mediaLoadChildNodes": {
            "type": "boolean"
          },
          "documentTypes": {
            "type": "array",
            "items": {
              "type": "string"
            }
          },
          "mediaTypes": {
            "type": "array",
            "items": {
              "type": "string"
            }
          },
          "dataTypes": {
            "type": "array",
            "items": {
              "type": "string"
            }
          },
          "templates": {
            "type": "array",
            "items": {
              "type": "string"
            }
          },
          "partialViews": {
            "type": "array",
            "items": {
              "type": "string"
            }
          },
          "stylesheets": {
            "type": "array",
            "items": {
              "type": "string"
            }
          },
          "scripts": {
            "type": "array",
            "items": {
              "type": "string"
            }
          },
          "languages": {
            "type": "array",
            "items": {
              "type": "string"
            }
          },
          "dictionaryItems": {
            "type": "array",
            "items": {
              "type": "string"
            }
          }
        },
        "additionalProperties": false
      },
      "PagedAuditLogResponseModel": {
        "required": [
          "items",
          "total"
        ],
        "type": "object",
        "properties": {
          "total": {
            "type": "integer",
            "format": "int64"
          },
          "items": {
            "type": "array",
            "items": {
              "oneOf": [
                {
                  "$ref": "#/components/schemas/AuditLogResponseModel"
                }
              ]
            }
          }
        },
        "additionalProperties": false
      },
      "PagedAuditLogWithUsernameResponseModel": {
        "required": [
          "items",
          "total"
        ],
        "type": "object",
        "properties": {
          "total": {
            "type": "integer",
            "format": "int64"
          },
          "items": {
            "type": "array",
            "items": {
              "oneOf": [
                {
                  "$ref": "#/components/schemas/AuditLogWithUsernameResponseModel"
                }
              ]
            }
          }
        },
        "additionalProperties": false
      },
      "PagedBooleanModel": {
        "required": [
          "items",
          "total"
        ],
        "type": "object",
        "properties": {
          "total": {
            "type": "integer",
            "format": "int64"
          },
          "items": {
            "type": "array",
            "items": {
              "type": "boolean"
            }
          }
        },
        "additionalProperties": false
      },
      "PagedContentTreeItemResponseModel": {
        "required": [
          "items",
          "total"
        ],
        "type": "object",
        "properties": {
          "total": {
            "type": "integer",
            "format": "int64"
          },
          "items": {
            "type": "array",
            "items": {
              "oneOf": [
                {
                  "$ref": "#/components/schemas/ContentTreeItemResponseModel"
                },
                {
                  "$ref": "#/components/schemas/DocumentTreeItemResponseModel"
                }
              ]
            }
          }
        },
        "additionalProperties": false
      },
      "PagedCultureReponseModel": {
        "required": [
          "items",
          "total"
        ],
        "type": "object",
        "properties": {
          "total": {
            "type": "integer",
            "format": "int64"
          },
          "items": {
            "type": "array",
            "items": {
              "oneOf": [
                {
                  "$ref": "#/components/schemas/CultureReponseModel"
                }
              ]
            }
          }
        },
        "additionalProperties": false
      },
      "PagedDictionaryOverviewResponseModel": {
        "required": [
          "items",
          "total"
        ],
        "type": "object",
        "properties": {
          "total": {
            "type": "integer",
            "format": "int64"
          },
          "items": {
            "type": "array",
            "items": {
              "oneOf": [
                {
                  "$ref": "#/components/schemas/DictionaryOverviewResponseModel"
                }
              ]
            }
          }
        },
        "additionalProperties": false
      },
      "PagedDocumentBlueprintTreeItemResponseModel": {
        "required": [
          "items",
          "total"
        ],
        "type": "object",
        "properties": {
          "total": {
            "type": "integer",
            "format": "int64"
          },
          "items": {
            "type": "array",
            "items": {
              "oneOf": [
                {
                  "$ref": "#/components/schemas/DocumentBlueprintTreeItemResponseModel"
                }
              ]
            }
          }
        },
        "additionalProperties": false
      },
      "PagedDocumentTreeItemResponseModel": {
        "required": [
          "items",
          "total"
        ],
        "type": "object",
        "properties": {
          "total": {
            "type": "integer",
            "format": "int64"
          },
          "items": {
            "type": "array",
            "items": {
              "oneOf": [
                {
                  "$ref": "#/components/schemas/DocumentTreeItemResponseModel"
                }
              ]
            }
          }
        },
        "additionalProperties": false
      },
      "PagedDocumentTypeTreeItemResponseModel": {
        "required": [
          "items",
          "total"
        ],
        "type": "object",
        "properties": {
          "total": {
            "type": "integer",
            "format": "int64"
          },
          "items": {
            "type": "array",
            "items": {
              "oneOf": [
                {
                  "$ref": "#/components/schemas/DocumentTypeTreeItemResponseModel"
                }
              ]
            }
          }
        },
        "additionalProperties": false
      },
      "PagedEntityTreeItemResponseModel": {
        "required": [
          "items",
          "total"
        ],
        "type": "object",
        "properties": {
          "total": {
            "type": "integer",
            "format": "int64"
          },
          "items": {
            "type": "array",
            "items": {
              "oneOf": [
                {
                  "$ref": "#/components/schemas/EntityTreeItemResponseModel"
                },
                {
                  "$ref": "#/components/schemas/ContentTreeItemResponseModel"
                },
                {
                  "$ref": "#/components/schemas/DocumentBlueprintTreeItemResponseModel"
                },
                {
                  "$ref": "#/components/schemas/DocumentTreeItemResponseModel"
                },
                {
                  "$ref": "#/components/schemas/DocumentTypeTreeItemResponseModel"
                },
                {
                  "$ref": "#/components/schemas/FolderTreeItemResponseModel"
                }
              ]
            }
          }
        },
        "additionalProperties": false
      },
      "PagedFileSystemTreeItemPresentationModel": {
        "required": [
          "items",
          "total"
        ],
        "type": "object",
        "properties": {
          "total": {
            "type": "integer",
            "format": "int64"
          },
          "items": {
            "type": "array",
            "items": {
              "oneOf": [
                {
                  "$ref": "#/components/schemas/FileSystemTreeItemPresentationModel"
                }
              ]
            }
          }
        },
        "additionalProperties": false
      },
      "PagedFolderTreeItemResponseModel": {
        "required": [
          "items",
          "total"
        ],
        "type": "object",
        "properties": {
          "total": {
            "type": "integer",
            "format": "int64"
          },
          "items": {
            "type": "array",
            "items": {
              "oneOf": [
                {
                  "$ref": "#/components/schemas/FolderTreeItemResponseModel"
                },
                {
                  "$ref": "#/components/schemas/DocumentTypeTreeItemResponseModel"
                }
              ]
            }
          }
        },
        "additionalProperties": false
      },
      "PagedHealthCheckGroupResponseModel": {
        "required": [
          "items",
          "total"
        ],
        "type": "object",
        "properties": {
          "total": {
            "type": "integer",
            "format": "int64"
          },
          "items": {
            "type": "array",
            "items": {
              "oneOf": [
                {
                  "$ref": "#/components/schemas/HealthCheckGroupResponseModel"
                }
              ]
            }
          }
        },
        "additionalProperties": false
      },
      "PagedHelpPageResponseModel": {
        "required": [
          "items",
          "total"
        ],
        "type": "object",
        "properties": {
          "total": {
            "type": "integer",
            "format": "int64"
          },
          "items": {
            "type": "array",
            "items": {
              "oneOf": [
                {
                  "$ref": "#/components/schemas/HelpPageResponseModel"
                }
              ]
            }
          }
        },
        "additionalProperties": false
      },
      "PagedIndexResponseModel": {
        "required": [
          "items",
          "total"
        ],
        "type": "object",
        "properties": {
          "total": {
            "type": "integer",
            "format": "int64"
          },
          "items": {
            "type": "array",
            "items": {
              "oneOf": [
                {
                  "$ref": "#/components/schemas/IndexResponseModel"
                }
              ]
            }
          }
        },
        "additionalProperties": false
      },
      "PagedLanguageResponseModel": {
        "required": [
          "items",
          "total"
        ],
        "type": "object",
        "properties": {
          "total": {
            "type": "integer",
            "format": "int64"
          },
          "items": {
            "type": "array",
            "items": {
              "oneOf": [
                {
                  "$ref": "#/components/schemas/LanguageResponseModel"
                }
              ]
            }
          }
        },
        "additionalProperties": false
      },
      "PagedLogMessageResponseModel": {
        "required": [
          "items",
          "total"
        ],
        "type": "object",
        "properties": {
          "total": {
            "type": "integer",
            "format": "int64"
          },
          "items": {
            "type": "array",
            "items": {
              "oneOf": [
                {
                  "$ref": "#/components/schemas/LogMessageResponseModel"
                }
              ]
            }
          }
        },
        "additionalProperties": false
      },
      "PagedLogTemplateResponseModel": {
        "required": [
          "items",
          "total"
        ],
        "type": "object",
        "properties": {
          "total": {
            "type": "integer",
            "format": "int64"
          },
          "items": {
            "type": "array",
            "items": {
              "oneOf": [
                {
                  "$ref": "#/components/schemas/LogTemplateResponseModel"
                }
              ]
            }
          }
        },
        "additionalProperties": false
      },
      "PagedLoggerResponseModel": {
        "required": [
          "items",
          "total"
        ],
        "type": "object",
        "properties": {
          "total": {
            "type": "integer",
            "format": "int64"
          },
          "items": {
            "type": "array",
            "items": {
              "oneOf": [
                {
                  "$ref": "#/components/schemas/LoggerResponseModel"
                }
              ]
            }
          }
        },
        "additionalProperties": false
      },
      "PagedObjectTypeResponseModel": {
        "required": [
          "items",
          "total"
        ],
        "type": "object",
        "properties": {
          "total": {
            "type": "integer",
            "format": "int64"
          },
          "items": {
            "type": "array",
            "items": {
              "oneOf": [
                {
                  "$ref": "#/components/schemas/ObjectTypeResponseModel"
                }
              ]
            }
          }
        },
        "additionalProperties": false
      },
      "PagedPackageDefinitionResponseModel": {
        "required": [
          "items",
          "total"
        ],
        "type": "object",
        "properties": {
          "total": {
            "type": "integer",
            "format": "int64"
          },
          "items": {
            "type": "array",
            "items": {
              "oneOf": [
                {
                  "$ref": "#/components/schemas/PackageDefinitionResponseModel"
                }
              ]
            }
          }
        },
        "additionalProperties": false
      },
      "PagedPackageMigrationStatusResponseModel": {
        "required": [
          "items",
          "total"
        ],
        "type": "object",
        "properties": {
          "total": {
            "type": "integer",
            "format": "int64"
          },
          "items": {
            "type": "array",
            "items": {
              "oneOf": [
                {
                  "$ref": "#/components/schemas/PackageMigrationStatusResponseModel"
                }
              ]
            }
          }
        },
        "additionalProperties": false
      },
      "PagedRedirectUrlResponseModel": {
        "required": [
          "items",
          "total"
        ],
        "type": "object",
        "properties": {
          "total": {
            "type": "integer",
            "format": "int64"
          },
          "items": {
            "type": "array",
            "items": {
              "oneOf": [
                {
                  "$ref": "#/components/schemas/RedirectUrlResponseModel"
                }
              ]
            }
          }
        },
        "additionalProperties": false
      },
      "PagedRelationItemResponseModel": {
        "required": [
          "items",
          "total"
        ],
        "type": "object",
        "properties": {
          "total": {
            "type": "integer",
            "format": "int64"
          },
          "items": {
            "type": "array",
            "items": {
              "oneOf": [
                {
                  "$ref": "#/components/schemas/RelationItemResponseModel"
                }
              ]
            }
          }
        },
        "additionalProperties": false
      },
      "PagedRelationResponseModel": {
        "required": [
          "items",
          "total"
        ],
        "type": "object",
        "properties": {
          "total": {
            "type": "integer",
            "format": "int64"
          },
          "items": {
            "type": "array",
            "items": {
              "oneOf": [
                {
                  "$ref": "#/components/schemas/RelationResponseModel"
                }
              ]
            }
          }
        },
        "additionalProperties": false
      },
      "PagedSavedLogSearchResponseModel": {
        "required": [
          "items",
          "total"
        ],
        "type": "object",
        "properties": {
          "total": {
            "type": "integer",
            "format": "int64"
          },
          "items": {
            "type": "array",
            "items": {
              "oneOf": [
                {
                  "$ref": "#/components/schemas/SavedLogSearchResponseModel"
                }
              ]
            }
          }
        },
        "additionalProperties": false
      },
      "PagedSearchResultResponseModel": {
        "required": [
          "items",
          "total"
        ],
        "type": "object",
        "properties": {
          "total": {
            "type": "integer",
            "format": "int64"
          },
          "items": {
            "type": "array",
            "items": {
              "oneOf": [
                {
                  "$ref": "#/components/schemas/SearchResultResponseModel"
                }
              ]
            }
          }
        },
        "additionalProperties": false
      },
      "PagedSearcherResponseModel": {
        "required": [
          "items",
          "total"
        ],
        "type": "object",
        "properties": {
          "total": {
            "type": "integer",
            "format": "int64"
          },
          "items": {
            "type": "array",
            "items": {
              "oneOf": [
                {
                  "$ref": "#/components/schemas/SearcherResponseModel"
                }
              ]
            }
          }
        },
        "additionalProperties": false
      },
      "PagedTagResponseModel": {
        "required": [
          "items",
          "total"
        ],
        "type": "object",
        "properties": {
          "total": {
            "type": "integer",
            "format": "int64"
          },
          "items": {
            "type": "array",
            "items": {
              "oneOf": [
                {
                  "$ref": "#/components/schemas/TagResponseModel"
                }
              ]
            }
          }
        },
        "additionalProperties": false
      },
      "PagedTelemetryResponseModel": {
        "required": [
          "items",
          "total"
        ],
        "type": "object",
        "properties": {
          "total": {
            "type": "integer",
            "format": "int64"
          },
          "items": {
            "type": "array",
            "items": {
              "oneOf": [
                {
                  "$ref": "#/components/schemas/TelemetryResponseModel"
                }
              ]
            }
          }
        },
        "additionalProperties": false
      },
      "PagedUserGroupPresentationModel": {
        "required": [
          "items",
          "total"
        ],
        "type": "object",
        "properties": {
          "total": {
            "type": "integer",
            "format": "int64"
          },
          "items": {
            "type": "array",
            "items": {
              "oneOf": [
                {
                  "$ref": "#/components/schemas/UserGroupPresentationModel"
                }
              ]
            }
          }
        },
        "additionalProperties": false
      },
      "PagedUserResponseModel": {
        "required": [
          "items",
          "total"
        ],
        "type": "object",
        "properties": {
          "total": {
            "type": "integer",
            "format": "int64"
          },
          "items": {
            "type": "array",
            "items": {
              "oneOf": [
                {
                  "$ref": "#/components/schemas/UserResponseModel"
                }
              ]
            }
          }
        },
        "additionalProperties": false
      },
      "PartialViewItemResponseModel": {
        "type": "object",
        "allOf": [
          {
            "$ref": "#/components/schemas/FileItemResponseModelBaseModel"
          }
        ],
        "additionalProperties": false
      },
      "ProblemDetailsModel": {
        "type": "object",
        "properties": {
          "type": {
            "type": "string",
            "nullable": true
          },
          "title": {
            "type": "string",
            "nullable": true
          },
          "status": {
            "type": "integer",
            "format": "int32",
            "nullable": true
          },
          "detail": {
            "type": "string",
            "nullable": true
          },
          "instance": {
            "type": "string",
            "nullable": true
          }
        },
        "additionalProperties": { }
      },
      "ProfilingStatusRequestModel": {
        "type": "object",
        "properties": {
          "enabled": {
            "type": "boolean"
          }
        },
        "additionalProperties": false
      },
      "ProfilingStatusResponseModel": {
        "type": "object",
        "properties": {
          "enabled": {
            "type": "boolean"
          }
        },
        "additionalProperties": false
      },
      "PropertyTypeAppearanceModel": {
        "type": "object",
        "properties": {
          "labelOnTop": {
            "type": "boolean"
          }
        },
        "additionalProperties": false
      },
      "PropertyTypeContainerResponseModelBaseModel": {
        "type": "object",
        "properties": {
          "id": {
            "type": "string",
            "format": "uuid"
          },
          "parentId": {
            "type": "string",
            "format": "uuid",
            "nullable": true
          },
          "name": {
            "type": "string",
            "nullable": true
          },
          "type": {
            "type": "string"
          },
          "sortOrder": {
            "type": "integer",
            "format": "int32"
          }
        },
        "additionalProperties": false
      },
      "PropertyTypeResponseModelBaseModel": {
        "type": "object",
        "properties": {
          "id": {
            "type": "string",
            "format": "uuid"
          },
          "containerId": {
            "type": "string",
            "format": "uuid",
            "nullable": true
          },
          "alias": {
            "type": "string"
          },
          "name": {
            "type": "string"
          },
          "description": {
            "type": "string",
            "nullable": true
          },
          "dataTypeId": {
            "type": "string",
            "format": "uuid"
          },
          "variesByCulture": {
            "type": "boolean"
          },
          "variesBySegment": {
            "type": "boolean"
          },
          "validation": {
            "oneOf": [
              {
                "$ref": "#/components/schemas/PropertyTypeValidationModel"
              }
            ]
          },
          "appearance": {
            "oneOf": [
              {
                "$ref": "#/components/schemas/PropertyTypeAppearanceModel"
              }
            ]
          }
        },
        "additionalProperties": false
      },
      "PropertyTypeValidationModel": {
        "type": "object",
        "properties": {
          "mandatory": {
            "type": "boolean"
          },
          "mandatoryMessage": {
            "type": "string",
            "nullable": true
          },
          "regEx": {
            "type": "string",
            "nullable": true
          },
          "regExMessage": {
            "type": "string",
            "nullable": true
          }
        },
        "additionalProperties": false
      },
<<<<<<< HEAD
=======
      "RecycleBinItemResponseModel": {
        "required": [
          "$type"
        ],
        "type": "object",
        "properties": {
          "$type": {
            "type": "string"
          },
          "id": {
            "type": "string",
            "format": "uuid"
          },
          "name": {
            "type": "string"
          },
          "type": {
            "type": "string"
          },
          "icon": {
            "type": "string"
          },
          "hasChildren": {
            "type": "boolean"
          },
          "isContainer": {
            "type": "boolean"
          },
          "parentId": {
            "type": "string",
            "format": "uuid",
            "nullable": true
          }
        },
        "additionalProperties": false,
        "discriminator": {
          "propertyName": "$type",
          "mapping": {
            "RecycleBinItemResponseModel": "#/components/schemas/RecycleBinItemResponseModel"
          }
        }
      },
>>>>>>> cbb8f624
      "RedirectStatusModel": {
        "enum": [
          "Enabled",
          "Disabled"
        ],
        "type": "integer",
        "format": "int32"
      },
      "RedirectUrlResponseModel": {
        "type": "object",
        "properties": {
          "id": {
            "type": "string",
            "format": "uuid"
          },
          "originalUrl": {
            "type": "string"
          },
          "destinationUrl": {
            "type": "string"
          },
          "created": {
            "type": "string",
            "format": "date-time"
          },
          "contentId": {
            "type": "string",
            "format": "uuid"
          },
          "culture": {
            "type": "string",
            "nullable": true
          }
        },
        "additionalProperties": false
      },
      "RedirectUrlStatusResponseModel": {
        "type": "object",
        "properties": {
          "status": {
            "$ref": "#/components/schemas/RedirectStatusModel"
          },
          "userIsAdmin": {
            "type": "boolean"
          }
        },
        "additionalProperties": false
      },
      "RelationItemResponseModel": {
        "type": "object",
        "properties": {
          "nodeId": {
            "type": "string",
            "format": "uuid"
          },
          "nodeName": {
            "type": "string",
            "nullable": true
          },
          "nodeType": {
            "type": "string",
            "nullable": true
          },
          "nodePublished": {
            "type": "boolean",
            "nullable": true
          },
          "contentTypeIcon": {
            "type": "string",
            "nullable": true
          },
          "contentTypeAlias": {
            "type": "string",
            "nullable": true
          },
          "contentTypeName": {
            "type": "string",
            "nullable": true
          },
          "relationTypeName": {
            "type": "string",
            "nullable": true
          },
          "relationTypeIsBidirectional": {
            "type": "boolean"
          },
          "relationTypeIsDependency": {
            "type": "boolean"
          }
        },
        "additionalProperties": false
      },
      "RelationResponseModel": {
        "type": "object",
        "properties": {
          "parentId": {
            "type": "integer",
            "format": "int32"
          },
          "parentName": {
            "type": "string",
            "nullable": true
          },
          "childId": {
            "type": "integer",
            "format": "int32"
          },
          "childName": {
            "type": "string",
            "nullable": true
          },
          "createDate": {
            "type": "string",
            "format": "date-time"
          },
          "comment": {
            "type": "string",
            "nullable": true
          }
        },
        "additionalProperties": false
      },
      "RelationTypeBaseModel": {
        "type": "object",
        "properties": {
          "name": {
            "type": "string"
          },
          "isBidirectional": {
            "type": "boolean"
          },
          "parentObjectType": {
            "type": "string",
            "format": "uuid",
            "nullable": true
          },
          "childObjectType": {
            "type": "string",
            "format": "uuid",
            "nullable": true
          },
          "isDependency": {
            "type": "boolean"
          }
        },
        "additionalProperties": false
      },
      "RelationTypeItemResponseModel": {
        "type": "object",
        "allOf": [
          {
            "$ref": "#/components/schemas/ItemResponseModelBaseModel"
          }
        ],
        "additionalProperties": false
      },
      "RelationTypeResponseModel": {
        "type": "object",
        "allOf": [
          {
            "$ref": "#/components/schemas/RelationTypeBaseModel"
          }
        ],
        "properties": {
          "id": {
            "type": "string",
            "format": "uuid"
          },
          "alias": {
            "type": "string",
            "nullable": true
          },
          "path": {
            "type": "string"
          },
          "isSystemRelationType": {
            "type": "boolean"
          },
          "parentObjectTypeName": {
            "type": "string",
            "nullable": true
          },
          "childObjectTypeName": {
            "type": "string",
            "nullable": true
          }
        },
        "additionalProperties": false
      },
      "RuntimeLevelModel": {
        "enum": [
          "Unknown",
          "Boot",
          "Install",
          "Upgrade",
          "Run",
          "BootFailed"
        ],
        "type": "integer",
        "format": "int32"
      },
      "SaveUserGroupRequestModel": {
        "type": "object",
        "allOf": [
          {
            "$ref": "#/components/schemas/UserGroupBaseModel"
          }
        ],
        "additionalProperties": false
      },
      "SavedLogSearchPresenationBaseModel": {
        "type": "object",
        "properties": {
          "name": {
            "type": "string"
          },
          "query": {
            "type": "string"
          }
        },
        "additionalProperties": false
      },
      "SavedLogSearchRequestModel": {
        "type": "object",
        "allOf": [
          {
            "$ref": "#/components/schemas/SavedLogSearchPresenationBaseModel"
          }
        ],
        "additionalProperties": false
      },
      "SavedLogSearchResponseModel": {
        "type": "object",
        "allOf": [
          {
            "$ref": "#/components/schemas/SavedLogSearchPresenationBaseModel"
          }
        ],
        "additionalProperties": false
      },
      "ScriptItemResponseModel": {
        "type": "object",
        "allOf": [
          {
            "$ref": "#/components/schemas/FileItemResponseModelBaseModel"
          }
        ],
        "additionalProperties": false
      },
      "SearchResultResponseModel": {
        "type": "object",
        "properties": {
          "id": {
            "type": "string"
          },
          "score": {
            "type": "number",
            "format": "float"
          },
          "fieldCount": {
            "type": "integer",
            "format": "int32",
            "readOnly": true
          },
          "fields": {
            "type": "array",
            "items": {
              "oneOf": [
                {
                  "$ref": "#/components/schemas/FieldPresentationModel"
                }
              ]
            }
          }
        },
        "additionalProperties": false
      },
      "SearcherResponseModel": {
        "type": "object",
        "properties": {
          "name": {
            "type": "string"
          }
        },
        "additionalProperties": false
      },
      "ServerStatusResponseModel": {
        "type": "object",
        "properties": {
          "serverStatus": {
            "$ref": "#/components/schemas/RuntimeLevelModel"
          }
        },
        "additionalProperties": false
      },
      "SetAvatarRequestModel": {
        "type": "object",
        "properties": {
          "fileId": {
            "type": "string",
            "format": "uuid"
          }
        },
        "additionalProperties": false
      },
      "StaticFileItemResponseModel": {
        "type": "object",
        "allOf": [
          {
            "$ref": "#/components/schemas/FileItemResponseModelBaseModel"
          }
        ],
        "additionalProperties": false
      },
      "StatusResultTypeModel": {
        "enum": [
          "Success",
          "Warning",
          "Error",
          "Info"
        ],
        "type": "integer",
        "format": "int32"
      },
      "StylesheetItemResponseModel": {
        "type": "object",
        "allOf": [
          {
            "$ref": "#/components/schemas/FileItemResponseModelBaseModel"
          }
        ],
        "additionalProperties": false
      },
      "TagResponseModel": {
        "type": "object",
        "properties": {
          "id": {
            "type": "string",
            "format": "uuid"
          },
          "text": {
            "type": "string",
            "nullable": true
          },
          "group": {
            "type": "string",
            "nullable": true
          },
          "nodeCount": {
            "type": "integer",
            "format": "int32"
          }
        },
        "additionalProperties": false
      },
      "TelemetryLevelModel": {
        "enum": [
          "Minimal",
          "Basic",
          "Detailed"
        ],
        "type": "integer",
        "format": "int32"
      },
      "TelemetryRepresentationBaseModel": {
        "type": "object",
        "properties": {
          "telemetryLevel": {
            "$ref": "#/components/schemas/TelemetryLevelModel"
          }
        },
        "additionalProperties": false
      },
      "TelemetryRequestModel": {
        "type": "object",
        "allOf": [
          {
            "$ref": "#/components/schemas/TelemetryRepresentationBaseModel"
          }
        ],
        "additionalProperties": false
      },
      "TelemetryResponseModel": {
        "type": "object",
        "allOf": [
          {
            "$ref": "#/components/schemas/TelemetryRepresentationBaseModel"
          }
        ],
        "additionalProperties": false
      },
      "TemplateItemResponseModel": {
        "type": "object",
        "allOf": [
          {
            "$ref": "#/components/schemas/ItemResponseModelBaseModel"
          }
        ],
        "additionalProperties": false
      },
      "TemplateModelBaseModel": {
        "type": "object",
        "properties": {
          "name": {
            "type": "string"
          },
          "alias": {
            "type": "string"
          },
          "content": {
            "type": "string",
            "nullable": true
          }
        },
        "additionalProperties": false
      },
      "TemplateQueryExecuteFilterPresentationModel": {
        "type": "object",
        "properties": {
          "propertyAlias": {
            "type": "string"
          },
          "constraintValue": {
            "type": "string"
          },
          "operator": {
            "$ref": "#/components/schemas/OperatorModel"
          }
        },
        "additionalProperties": false
      },
      "TemplateQueryExecuteModel": {
        "type": "object",
        "properties": {
          "rootContentId": {
            "type": "string",
            "format": "uuid",
            "nullable": true
          },
          "contentTypeAlias": {
            "type": "string",
            "nullable": true
          },
          "filters": {
            "type": "array",
            "items": {
              "oneOf": [
                {
                  "$ref": "#/components/schemas/TemplateQueryExecuteFilterPresentationModel"
                }
              ]
            },
            "nullable": true
          },
          "sort": {
            "oneOf": [
              {
                "$ref": "#/components/schemas/TemplateQueryExecuteSortModel"
              }
            ],
            "nullable": true
          },
          "take": {
            "type": "integer",
            "format": "int32"
          }
        },
        "additionalProperties": false
      },
      "TemplateQueryExecuteSortModel": {
        "type": "object",
        "properties": {
          "propertyAlias": {
            "type": "string"
          },
          "direction": {
            "type": "string",
            "nullable": true
          }
        },
        "additionalProperties": false
      },
      "TemplateQueryOperatorModel": {
        "type": "object",
        "properties": {
          "operator": {
            "$ref": "#/components/schemas/OperatorModel"
          },
          "applicableTypes": {
            "type": "array",
            "items": {
              "$ref": "#/components/schemas/TemplateQueryPropertyTypeModel"
            }
          }
        },
        "additionalProperties": false
      },
      "TemplateQueryPropertyPresentationModel": {
        "type": "object",
        "properties": {
          "alias": {
            "type": "string"
          },
          "type": {
            "$ref": "#/components/schemas/TemplateQueryPropertyTypeModel"
          }
        },
        "additionalProperties": false
      },
      "TemplateQueryPropertyTypeModel": {
        "enum": [
          "String",
          "DateTime",
          "Integer"
        ],
        "type": "integer",
        "format": "int32"
      },
      "TemplateQueryResultItemPresentationModel": {
        "type": "object",
        "properties": {
          "icon": {
            "type": "string"
          },
          "name": {
            "type": "string"
          }
        },
        "additionalProperties": false
      },
      "TemplateQueryResultResponseModel": {
        "type": "object",
        "properties": {
          "queryExpression": {
            "type": "string"
          },
          "sampleResults": {
            "type": "array",
            "items": {
              "oneOf": [
                {
                  "$ref": "#/components/schemas/TemplateQueryResultItemPresentationModel"
                }
              ]
            }
          },
          "resultCount": {
            "type": "integer",
            "format": "int32"
          },
          "executionTime": {
            "type": "integer",
            "format": "int64"
          }
        },
        "additionalProperties": false
      },
      "TemplateQuerySettingsResponseModel": {
        "type": "object",
        "properties": {
          "contentTypeAliases": {
            "type": "array",
            "items": {
              "type": "string"
            }
          },
          "properties": {
            "type": "array",
            "items": {
              "oneOf": [
                {
                  "$ref": "#/components/schemas/TemplateQueryPropertyPresentationModel"
                }
              ]
            }
          },
          "operators": {
            "type": "array",
            "items": {
              "oneOf": [
                {
                  "$ref": "#/components/schemas/TemplateQueryOperatorModel"
                }
              ]
            }
          }
        },
        "additionalProperties": false
      },
      "TemplateResponseModel": {
        "required": [
          "$type"
        ],
        "type": "object",
        "allOf": [
          {
            "$ref": "#/components/schemas/TemplateModelBaseModel"
          }
        ],
        "properties": {
          "$type": {
            "type": "string"
          },
          "id": {
            "type": "string",
            "format": "uuid"
          }
        },
        "additionalProperties": false,
        "discriminator": {
          "propertyName": "$type",
          "mapping": {
            "TemplateResponseModel": "#/components/schemas/TemplateResponseModel"
          }
        }
      },
      "TemplateScaffoldResponseModel": {
        "type": "object",
        "properties": {
          "content": {
            "type": "string"
          }
        },
        "additionalProperties": false
      },
      "TemporaryFileResponseModel": {
        "type": "object",
        "properties": {
          "id": {
            "type": "string",
            "format": "uuid"
          },
          "availableUntil": {
            "type": "string",
            "format": "date-time",
            "nullable": true
          },
          "fileName": {
            "type": "string"
          }
        },
        "additionalProperties": false
      },
      "TreeItemPresentationModel": {
        "type": "object",
        "properties": {
          "name": {
            "type": "string"
          },
          "type": {
            "type": "string"
          },
          "icon": {
            "type": "string"
          },
          "hasChildren": {
            "type": "boolean"
          }
        },
        "additionalProperties": false
      },
      "UnlockUsersRequestModel": {
        "type": "object",
        "properties": {
          "userIds": {
            "uniqueItems": true,
            "type": "array",
            "items": {
              "type": "string",
              "format": "uuid"
            }
          }
        },
        "additionalProperties": false
      },
      "UpdateContentRequestModelBaseDocumentValueModelDocumentVariantRequestModel": {
        "type": "object",
        "properties": {
          "values": {
            "type": "array",
            "items": {
              "oneOf": [
                {
                  "$ref": "#/components/schemas/DocumentValueModel"
                }
              ]
            }
          },
          "variants": {
            "type": "array",
            "items": {
              "oneOf": [
                {
                  "$ref": "#/components/schemas/DocumentVariantRequestModel"
                }
              ]
            }
          }
        },
        "additionalProperties": false
      },
      "UpdateContentRequestModelBaseMediaValueModelMediaVariantRequestModel": {
        "type": "object",
        "properties": {
          "values": {
            "type": "array",
            "items": {
              "oneOf": [
                {
                  "$ref": "#/components/schemas/MediaValueModel"
                }
              ]
            }
          },
          "variants": {
            "type": "array",
            "items": {
              "oneOf": [
                {
                  "$ref": "#/components/schemas/MediaVariantRequestModel"
                }
              ]
            }
          }
        },
        "additionalProperties": false
      },
      "UpdateDataTypeRequestModel": {
        "type": "object",
        "allOf": [
          {
            "$ref": "#/components/schemas/DataTypeModelBaseModel"
          }
        ],
        "additionalProperties": false
      },
      "UpdateDictionaryItemRequestModel": {
        "type": "object",
        "allOf": [
          {
            "$ref": "#/components/schemas/DictionaryItemModelBaseModel"
          }
        ],
        "additionalProperties": false
      },
      "UpdateDocumentNotificationsRequestModel": {
        "type": "object",
        "properties": {
          "subscribedActionIds": {
            "type": "array",
            "items": {
              "type": "string"
            }
          }
        },
        "additionalProperties": false
      },
      "UpdateDocumentRequestModel": {
        "type": "object",
        "allOf": [
          {
            "$ref": "#/components/schemas/UpdateContentRequestModelBaseDocumentValueModelDocumentVariantRequestModel"
          }
        ],
        "properties": {
          "templateId": {
            "type": "string",
            "format": "uuid",
            "nullable": true
          }
        },
        "additionalProperties": false
      },
      "UpdateDomainsRequestModel": {
        "type": "object",
        "allOf": [
          {
            "$ref": "#/components/schemas/DomainsPresentationModelBaseModel"
          }
        ],
        "additionalProperties": false
      },
      "UpdateFolderReponseModel": {
        "type": "object",
        "allOf": [
          {
            "$ref": "#/components/schemas/FolderModelBaseModel"
          }
        ],
        "additionalProperties": false
      },
      "UpdateLanguageRequestModel": {
        "type": "object",
        "allOf": [
          {
            "$ref": "#/components/schemas/LanguageModelBaseModel"
          }
        ],
        "additionalProperties": false
      },
      "UpdateMediaRequestModel": {
        "type": "object",
        "allOf": [
          {
            "$ref": "#/components/schemas/UpdateContentRequestModelBaseMediaValueModelMediaVariantRequestModel"
          }
        ],
        "additionalProperties": false
      },
      "UpdatePackageRequestModel": {
        "type": "object",
        "allOf": [
          {
            "$ref": "#/components/schemas/PackageModelBaseModel"
          }
        ],
        "properties": {
          "packagePath": {
            "type": "string"
          }
        },
        "additionalProperties": false
      },
      "UpdateRelationTypeRequestModel": {
        "type": "object",
        "allOf": [
          {
            "$ref": "#/components/schemas/RelationTypeBaseModel"
          }
        ],
        "additionalProperties": false
      },
      "UpdateTemplateRequestModel": {
        "type": "object",
        "allOf": [
          {
            "$ref": "#/components/schemas/TemplateModelBaseModel"
          }
        ],
        "additionalProperties": false
      },
      "UpdateUserGroupRequestModel": {
        "type": "object",
        "allOf": [
          {
            "$ref": "#/components/schemas/UserGroupBaseModel"
          }
        ],
        "additionalProperties": false
      },
      "UpdateUserGroupsOnUserRequestModel": {
        "type": "object",
        "properties": {
          "userIds": {
            "uniqueItems": true,
            "type": "array",
            "items": {
              "type": "string",
              "format": "uuid"
            }
          },
          "userGroupIds": {
            "uniqueItems": true,
            "type": "array",
            "items": {
              "type": "string",
              "format": "uuid"
            }
          }
        },
        "additionalProperties": false
      },
      "UpdateUserRequestModel": {
        "type": "object",
        "allOf": [
          {
            "$ref": "#/components/schemas/UserPresentationBaseModel"
          }
        ],
        "properties": {
          "languageIsoCode": {
            "type": "string"
          },
          "contentStartNodeIds": {
            "uniqueItems": true,
            "type": "array",
            "items": {
              "type": "string",
              "format": "uuid"
            }
          },
          "mediaStartNodeIds": {
            "uniqueItems": true,
            "type": "array",
            "items": {
              "type": "string",
              "format": "uuid"
            }
          }
        },
        "additionalProperties": false
      },
      "UpgradeSettingsResponseModel": {
        "type": "object",
        "properties": {
          "currentState": {
            "type": "string"
          },
          "newState": {
            "type": "string"
          },
          "newVersion": {
            "type": "string"
          },
          "oldVersion": {
            "type": "string"
          },
          "reportUrl": {
            "type": "string",
            "readOnly": true
          }
        },
        "additionalProperties": false
      },
      "UserGroupBaseModel": {
        "type": "object",
        "properties": {
          "name": {
            "type": "string"
          },
          "icon": {
            "type": "string",
            "nullable": true
          },
          "sections": {
            "type": "array",
            "items": {
              "type": "string"
            }
          },
          "languages": {
            "type": "array",
            "items": {
              "type": "string"
            }
          },
          "hasAccessToAllLanguages": {
            "type": "boolean"
          },
          "documentStartNodeId": {
            "type": "string",
            "format": "uuid",
            "nullable": true
          },
          "mediaStartNodeId": {
            "type": "string",
            "format": "uuid",
            "nullable": true
          },
          "permissions": {
            "uniqueItems": true,
            "type": "array",
            "items": {
              "type": "string"
            }
          }
        },
        "additionalProperties": false
      },
      "UserGroupPresentationModel": {
        "required": [
          "$type"
        ],
        "type": "object",
        "allOf": [
          {
            "$ref": "#/components/schemas/UserGroupBaseModel"
          }
        ],
        "properties": {
          "$type": {
            "type": "string"
          },
          "id": {
            "type": "string",
            "format": "uuid"
          }
        },
        "additionalProperties": false,
        "discriminator": {
          "propertyName": "$type",
          "mapping": {
            "UserGroupPresentationModel": "#/components/schemas/UserGroupPresentationModel"
          }
        }
      },
      "UserInstallResponseModel": {
        "required": [
          "email",
          "name",
          "password"
        ],
        "type": "object",
        "properties": {
          "name": {
            "maxLength": 255,
            "minLength": 0,
            "type": "string"
          },
          "email": {
            "minLength": 1,
            "type": "string",
            "format": "email"
          },
          "password": {
            "minLength": 1,
            "type": "string"
          },
          "subscribeToNewsletter": {
            "type": "boolean",
            "readOnly": true
          }
        },
        "additionalProperties": false
      },
      "UserOrderModel": {
        "enum": [
          "UserName",
          "Language",
          "Name",
          "Email",
          "Id",
          "CreateDate",
          "UpdateDate",
          "IsApproved",
          "IsLockedOut",
          "LastLoginDate"
        ],
        "type": "integer",
        "format": "int32"
      },
      "UserPresentationBaseModel": {
        "type": "object",
        "properties": {
          "email": {
            "type": "string"
          },
          "userName": {
            "type": "string"
          },
          "name": {
            "type": "string"
          },
          "userGroupIds": {
            "uniqueItems": true,
            "type": "array",
            "items": {
              "type": "string",
              "format": "uuid"
            }
          }
        },
        "additionalProperties": false
      },
      "UserResponseModel": {
        "required": [
          "$type"
        ],
        "type": "object",
        "allOf": [
          {
            "$ref": "#/components/schemas/UserPresentationBaseModel"
          }
        ],
        "properties": {
          "$type": {
            "type": "string"
          },
          "id": {
            "type": "string",
            "format": "uuid"
          },
          "languageIsoCode": {
            "type": "string",
            "nullable": true
          },
          "contentStartNodeIds": {
            "uniqueItems": true,
            "type": "array",
            "items": {
              "type": "string",
              "format": "uuid"
            }
          },
          "mediaStartNodeIds": {
            "uniqueItems": true,
            "type": "array",
            "items": {
              "type": "string",
              "format": "uuid"
            }
          },
          "avatarUrls": {
            "type": "array",
            "items": {
              "type": "string"
            }
          },
          "state": {
            "$ref": "#/components/schemas/UserStateModel"
          },
          "failedLoginAttempts": {
            "type": "integer",
            "format": "int32"
          },
          "createDate": {
            "type": "string",
            "format": "date-time"
          },
          "updateDate": {
            "type": "string",
            "format": "date-time"
          },
          "lastLoginDate": {
            "type": "string",
            "format": "date-time",
            "nullable": true
          },
          "lastlockoutDate": {
            "type": "string",
            "format": "date-time",
            "nullable": true
          },
          "lastPasswordChangeDate": {
            "type": "string",
            "format": "date-time",
            "nullable": true
          }
        },
        "additionalProperties": false,
        "discriminator": {
          "propertyName": "$type",
          "mapping": {
            "UserResponseModel": "#/components/schemas/UserResponseModel"
          }
        }
      },
      "UserSettingsModel": {
        "type": "object",
        "properties": {
          "minCharLength": {
            "type": "integer",
            "format": "int32"
          },
          "minNonAlphaNumericLength": {
            "type": "integer",
            "format": "int32"
          },
          "consentLevels": {
            "type": "array",
            "items": {
              "oneOf": [
                {
                  "$ref": "#/components/schemas/ConsentLevelPresentationModel"
                }
              ]
            }
          }
        },
        "additionalProperties": false
      },
      "UserStateModel": {
        "enum": [
          "Active",
          "Disabled",
          "LockedOut",
          "Invited",
          "Inactive",
          "All"
        ],
        "type": "integer",
        "format": "int32"
      },
      "ValueModelBaseModel": {
        "required": [
          "$type"
        ],
        "type": "object",
        "properties": {
          "$type": {
            "type": "string"
          },
          "culture": {
            "type": "string",
            "nullable": true
          },
          "segment": {
            "type": "string",
            "nullable": true
          },
          "alias": {
            "type": "string"
          },
          "value": {
            "nullable": true
          }
        },
        "additionalProperties": false,
        "discriminator": {
          "propertyName": "$type",
          "mapping": {
            "MediaValueModel": "#/components/schemas/MediaValueModel",
            "DocumentValueModel": "#/components/schemas/DocumentValueModel"
          }
        }
      },
      "VariantModelBaseModel": {
        "required": [
          "$type"
        ],
        "type": "object",
        "properties": {
          "$type": {
            "type": "string"
          },
          "culture": {
            "type": "string",
            "nullable": true
          },
          "segment": {
            "type": "string",
            "nullable": true
          },
          "name": {
            "type": "string"
          }
        },
        "additionalProperties": false,
        "discriminator": {
          "propertyName": "$type",
          "mapping": {
            "MediaVariantRequestModel": "#/components/schemas/MediaVariantRequestModel",
            "MediaVariantResponseModel": "#/components/schemas/MediaVariantResponseModel",
            "DocumentVariantRequestModel": "#/components/schemas/DocumentVariantRequestModel",
            "DocumentVariantResponseModel": "#/components/schemas/DocumentVariantResponseModel"
          }
        }
      },
      "VariantResponseModelBaseModel": {
        "required": [
          "$type"
        ],
        "type": "object",
        "properties": {
          "$type": {
            "type": "string"
          },
          "culture": {
            "type": "string",
            "nullable": true
          },
          "segment": {
            "type": "string",
            "nullable": true
          },
          "name": {
            "type": "string"
          },
          "createDate": {
            "type": "string",
            "format": "date-time"
          },
          "updateDate": {
            "type": "string",
            "format": "date-time"
          }
        },
        "additionalProperties": false,
        "discriminator": {
          "propertyName": "$type",
          "mapping": {
            "MediaVariantResponseModel": "#/components/schemas/MediaVariantResponseModel",
            "DocumentVariantResponseModel": "#/components/schemas/DocumentVariantResponseModel"
          }
        }
      },
      "VersionResponseModel": {
        "type": "object",
        "properties": {
          "version": {
            "type": "string"
          }
        },
        "additionalProperties": false
      }
    },
    "securitySchemes": {
      "OAuth": {
        "type": "oauth2",
        "description": "Umbraco Authentication",
        "flows": {
          "authorizationCode": {
            "authorizationUrl": "/umbraco/management/api/v1.0/security/back-office/authorize",
            "tokenUrl": "/umbraco/management/api/v1.0/security/back-office/token",
            "scopes": { }
          }
        }
      }
    }
  },
  "security": [
    {
      "OAuth": [ ]
    }
  ]
}<|MERGE_RESOLUTION|>--- conflicted
+++ resolved
@@ -1974,8 +1974,6 @@
         }
       }
     },
-<<<<<<< HEAD
-=======
     "/umbraco/management/api/v1/document/item": {
       "get": {
         "tags": [
@@ -2032,101 +2030,6 @@
         }
       }
     },
-    "/umbraco/management/api/v1/recycle-bin/document/children": {
-      "get": {
-        "tags": [
-          "Document"
-        ],
-        "operationId": "GetRecycleBinDocumentChildren",
-        "parameters": [
-          {
-            "name": "parentId",
-            "in": "query",
-            "schema": {
-              "type": "string",
-              "format": "uuid"
-            }
-          },
-          {
-            "name": "skip",
-            "in": "query",
-            "schema": {
-              "type": "integer",
-              "format": "int32",
-              "default": 0
-            }
-          },
-          {
-            "name": "take",
-            "in": "query",
-            "schema": {
-              "type": "integer",
-              "format": "int32",
-              "default": 100
-            }
-          }
-        ],
-        "responses": {
-          "401": {
-            "description": "Unauthorized"
-          },
-          "200": {
-            "description": "Success",
-            "content": {
-              "application/json": {
-                "schema": {
-                  "$ref": "#/components/schemas/PagedRecycleBinItemResponseModel"
-                }
-              }
-            }
-          }
-        }
-      }
-    },
-    "/umbraco/management/api/v1/recycle-bin/document/root": {
-      "get": {
-        "tags": [
-          "Document"
-        ],
-        "operationId": "GetRecycleBinDocumentRoot",
-        "parameters": [
-          {
-            "name": "skip",
-            "in": "query",
-            "schema": {
-              "type": "integer",
-              "format": "int32",
-              "default": 0
-            }
-          },
-          {
-            "name": "take",
-            "in": "query",
-            "schema": {
-              "type": "integer",
-              "format": "int32",
-              "default": 100
-            }
-          }
-        ],
-        "responses": {
-          "401": {
-            "description": "Unauthorized"
-          },
-          "200": {
-            "description": "Success",
-            "content": {
-              "application/json": {
-                "schema": {
-                  "$ref": "#/components/schemas/PagedRecycleBinItemResponseModel"
-                }
-              }
-            }
-          }
-        }
-      }
-    },
->>>>>>> cbb8f624
     "/umbraco/management/api/v1/tree/document/children": {
       "get": {
         "tags": [
@@ -3732,8 +3635,6 @@
         }
       }
     },
-<<<<<<< HEAD
-=======
     "/umbraco/management/api/v1/media/{id}/move": {
       "put": {
         "tags": [
@@ -3826,101 +3727,6 @@
         }
       }
     },
-    "/umbraco/management/api/v1/recycle-bin/media/children": {
-      "get": {
-        "tags": [
-          "Media"
-        ],
-        "operationId": "GetRecycleBinMediaChildren",
-        "parameters": [
-          {
-            "name": "parentId",
-            "in": "query",
-            "schema": {
-              "type": "string",
-              "format": "uuid"
-            }
-          },
-          {
-            "name": "skip",
-            "in": "query",
-            "schema": {
-              "type": "integer",
-              "format": "int32",
-              "default": 0
-            }
-          },
-          {
-            "name": "take",
-            "in": "query",
-            "schema": {
-              "type": "integer",
-              "format": "int32",
-              "default": 100
-            }
-          }
-        ],
-        "responses": {
-          "401": {
-            "description": "Unauthorized"
-          },
-          "200": {
-            "description": "Success",
-            "content": {
-              "application/json": {
-                "schema": {
-                  "$ref": "#/components/schemas/PagedRecycleBinItemResponseModel"
-                }
-              }
-            }
-          }
-        }
-      }
-    },
-    "/umbraco/management/api/v1/recycle-bin/media/root": {
-      "get": {
-        "tags": [
-          "Media"
-        ],
-        "operationId": "GetRecycleBinMediaRoot",
-        "parameters": [
-          {
-            "name": "skip",
-            "in": "query",
-            "schema": {
-              "type": "integer",
-              "format": "int32",
-              "default": 0
-            }
-          },
-          {
-            "name": "take",
-            "in": "query",
-            "schema": {
-              "type": "integer",
-              "format": "int32",
-              "default": 100
-            }
-          }
-        ],
-        "responses": {
-          "401": {
-            "description": "Unauthorized"
-          },
-          "200": {
-            "description": "Success",
-            "content": {
-              "application/json": {
-                "schema": {
-                  "$ref": "#/components/schemas/PagedRecycleBinItemResponseModel"
-                }
-              }
-            }
-          }
-        }
-      }
-    },
->>>>>>> cbb8f624
     "/umbraco/management/api/v1/tree/media/children": {
       "get": {
         "tags": [
@@ -11107,51 +10913,6 @@
         },
         "additionalProperties": false
       },
-<<<<<<< HEAD
-=======
-      "RecycleBinItemResponseModel": {
-        "required": [
-          "$type"
-        ],
-        "type": "object",
-        "properties": {
-          "$type": {
-            "type": "string"
-          },
-          "id": {
-            "type": "string",
-            "format": "uuid"
-          },
-          "name": {
-            "type": "string"
-          },
-          "type": {
-            "type": "string"
-          },
-          "icon": {
-            "type": "string"
-          },
-          "hasChildren": {
-            "type": "boolean"
-          },
-          "isContainer": {
-            "type": "boolean"
-          },
-          "parentId": {
-            "type": "string",
-            "format": "uuid",
-            "nullable": true
-          }
-        },
-        "additionalProperties": false,
-        "discriminator": {
-          "propertyName": "$type",
-          "mapping": {
-            "RecycleBinItemResponseModel": "#/components/schemas/RecycleBinItemResponseModel"
-          }
-        }
-      },
->>>>>>> cbb8f624
       "RedirectStatusModel": {
         "enum": [
           "Enabled",
