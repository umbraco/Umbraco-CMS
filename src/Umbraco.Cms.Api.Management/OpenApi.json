{
  "openapi": "3.0.1",
  "info": {
    "title": "Umbraco Backoffice API",
    "description": "This shows all APIs available in this version of Umbraco - including all the legacy apis that are available for backward compatibility",
    "version": "1.0"
  },
  "paths": {
    "/umbraco/management/api/v1/culture": {
      "get": {
        "tags": [
          "Culture"
        ],
        "operationId": "GetCulture",
        "parameters": [
          {
            "name": "skip",
            "in": "query",
            "schema": {
              "type": "integer",
              "format": "int32",
              "default": 0
            }
          },
          {
            "name": "take",
            "in": "query",
            "schema": {
              "type": "integer",
              "format": "int32",
              "default": 100
            }
          }
        ],
        "responses": {
          "200": {
            "description": "Success",
            "content": {
              "application/json": {
                "schema": {
                  "$ref": "#/components/schemas/PagedCultureModel"
                }
              }
            }
          }
        }
      }
    },
    "/umbraco/management/api/v1/data-type": {
      "post": {
        "tags": [
          "Data Type"
        ],
        "operationId": "PostDataType",
        "requestBody": {
          "content": {
            "application/json": {
              "schema": {
                "oneOf": [
                  {
                    "$ref": "#/components/schemas/DataTypeCreateModel"
                  }
                ]
              }
            }
          }
        },
        "responses": {
          "201": {
            "description": "Created"
          },
          "400": {
            "description": "Bad Request",
            "content": {
              "application/json": {
                "schema": {
                  "$ref": "#/components/schemas/ProblemDetailsModel"
                }
              }
            }
          },
          "404": {
            "description": "Not Found",
            "content": {
              "application/json": {
                "schema": {
                  "$ref": "#/components/schemas/ProblemDetailsModel"
                }
              }
            }
          }
        }
      }
    },
    "/umbraco/management/api/v1/data-type/{key}": {
      "get": {
        "tags": [
          "Data Type"
        ],
        "operationId": "GetDataTypeByKey",
        "parameters": [
          {
            "name": "key",
            "in": "path",
            "required": true,
            "schema": {
              "type": "string",
              "format": "uuid"
            }
          }
        ],
        "responses": {
          "200": {
            "description": "Success",
            "content": {
              "application/json": {
                "schema": {
                  "oneOf": [
                    {
                      "$ref": "#/components/schemas/DataTypeModel"
                    }
                  ]
                }
              }
            }
          },
          "404": {
            "description": "Not Found",
            "content": {
              "application/json": {
                "schema": {
                  "$ref": "#/components/schemas/ProblemDetailsModel"
                }
              }
            }
          }
        }
      },
      "delete": {
        "tags": [
          "Data Type"
        ],
        "operationId": "DeleteDataTypeByKey",
        "parameters": [
          {
            "name": "key",
            "in": "path",
            "required": true,
            "schema": {
              "type": "string",
              "format": "uuid"
            }
          }
        ],
        "responses": {
          "200": {
            "description": "Success"
          },
          "400": {
            "description": "Bad Request",
            "content": {
              "application/json": {
                "schema": {
                  "$ref": "#/components/schemas/ProblemDetailsModel"
                }
              }
            }
          },
          "404": {
            "description": "Not Found",
            "content": {
              "application/json": {
                "schema": {
                  "$ref": "#/components/schemas/ProblemDetailsModel"
                }
              }
            }
          }
        }
      },
      "put": {
        "tags": [
          "Data Type"
        ],
        "operationId": "PutDataTypeByKey",
        "parameters": [
          {
            "name": "key",
            "in": "path",
            "required": true,
            "schema": {
              "type": "string",
              "format": "uuid"
            }
          }
        ],
        "requestBody": {
          "content": {
            "application/json": {
              "schema": {
                "oneOf": [
                  {
                    "$ref": "#/components/schemas/DataTypeUpdateModel"
                  }
                ]
              }
            }
          }
        },
        "responses": {
          "200": {
            "description": "Success"
          },
          "400": {
            "description": "Bad Request",
            "content": {
              "application/json": {
                "schema": {
                  "$ref": "#/components/schemas/ProblemDetailsModel"
                }
              }
            }
          },
          "404": {
            "description": "Not Found",
            "content": {
              "application/json": {
                "schema": {
                  "$ref": "#/components/schemas/ProblemDetailsModel"
                }
              }
            }
          }
        }
      }
    },
    "/umbraco/management/api/v1/data-type/{key}/references": {
      "get": {
        "tags": [
          "Data Type"
        ],
        "operationId": "GetDataTypeByKeyReferences",
        "parameters": [
          {
            "name": "key",
            "in": "path",
            "required": true,
            "schema": {
              "type": "string",
              "format": "uuid"
            }
          }
        ],
        "responses": {
          "200": {
            "description": "Success",
            "content": {
              "application/json": {
                "schema": {
                  "type": "array",
                  "items": {
                    "oneOf": [
                      {
                        "$ref": "#/components/schemas/DataTypeReferenceModel"
                      }
                    ]
                  }
                }
              }
            }
          },
          "404": {
            "description": "Not Found",
            "content": {
              "application/json": {
                "schema": {
                  "$ref": "#/components/schemas/ProblemDetailsModel"
                }
              }
            }
          }
        }
      }
    },
    "/umbraco/management/api/v1/data-type/folder": {
      "post": {
        "tags": [
          "Data Type"
        ],
        "operationId": "PostDataTypeFolder",
        "requestBody": {
          "content": {
            "application/json": {
              "schema": {
                "oneOf": [
                  {
                    "$ref": "#/components/schemas/FolderCreateModel"
                  }
                ]
              }
            }
          }
        },
        "responses": {
          "201": {
            "description": "Created"
          }
        }
      }
    },
    "/umbraco/management/api/v1/data-type/folder/{key}": {
      "get": {
        "tags": [
          "Data Type"
        ],
        "operationId": "GetDataTypeFolderByKey",
        "parameters": [
          {
            "name": "key",
            "in": "path",
            "required": true,
            "schema": {
              "type": "string",
              "format": "uuid"
            }
          }
        ],
        "responses": {
          "200": {
            "description": "Success",
            "content": {
              "application/json": {
                "schema": {
                  "oneOf": [
                    {
                      "$ref": "#/components/schemas/FolderModel"
                    }
                  ]
                }
              }
            }
          },
          "404": {
            "description": "Not Found",
            "content": {
              "application/json": {
                "schema": {
                  "$ref": "#/components/schemas/ProblemDetailsModel"
                }
              }
            }
          }
        }
      },
      "delete": {
        "tags": [
          "Data Type"
        ],
        "operationId": "DeleteDataTypeFolderByKey",
        "parameters": [
          {
            "name": "key",
            "in": "path",
            "required": true,
            "schema": {
              "type": "string",
              "format": "uuid"
            }
          }
        ],
        "responses": {
          "200": {
            "description": "Success"
          },
          "404": {
            "description": "Not Found",
            "content": {
              "application/json": {
                "schema": {
                  "$ref": "#/components/schemas/ProblemDetailsModel"
                }
              }
            }
          }
        }
      },
      "put": {
        "tags": [
          "Data Type"
        ],
        "operationId": "PutDataTypeFolderByKey",
        "parameters": [
          {
            "name": "key",
            "in": "path",
            "required": true,
            "schema": {
              "type": "string",
              "format": "uuid"
            }
          }
        ],
        "requestBody": {
          "content": {
            "application/json": {
              "schema": {
                "oneOf": [
                  {
                    "$ref": "#/components/schemas/FolderUpdateModel"
                  }
                ]
              }
            }
          }
        },
        "responses": {
          "200": {
            "description": "Success"
          },
          "404": {
            "description": "Not Found",
            "content": {
              "application/json": {
                "schema": {
                  "$ref": "#/components/schemas/ProblemDetailsModel"
                }
              }
            }
          }
        }
      }
    },
    "/umbraco/management/api/v1/tree/data-type/children": {
      "get": {
        "tags": [
          "Data Type"
        ],
        "operationId": "GetTreeDataTypeChildren",
        "parameters": [
          {
            "name": "parentKey",
            "in": "query",
            "schema": {
              "type": "string",
              "format": "uuid"
            }
          },
          {
            "name": "skip",
            "in": "query",
            "schema": {
              "type": "integer",
              "format": "int32",
              "default": 0
            }
          },
          {
            "name": "take",
            "in": "query",
            "schema": {
              "type": "integer",
              "format": "int32",
              "default": 100
            }
          },
          {
            "name": "foldersOnly",
            "in": "query",
            "schema": {
              "type": "boolean",
              "default": false
            }
          }
        ],
        "responses": {
          "200": {
            "description": "Success",
            "content": {
              "application/json": {
                "schema": {
                  "$ref": "#/components/schemas/PagedFolderTreeItemModel"
                }
              }
            }
          }
        }
      }
    },
    "/umbraco/management/api/v1/tree/data-type/item": {
      "get": {
        "tags": [
          "Data Type"
        ],
        "operationId": "GetTreeDataTypeItem",
        "parameters": [
          {
            "name": "key",
            "in": "query",
            "schema": {
              "type": "array",
              "items": {
                "type": "string",
                "format": "uuid"
              }
            }
          }
        ],
        "responses": {
          "200": {
            "description": "Success",
            "content": {
              "application/json": {
                "schema": {
                  "type": "array",
                  "items": {
                    "oneOf": [
                      {
                        "$ref": "#/components/schemas/FolderTreeItemModel"
                      },
                      {
                        "$ref": "#/components/schemas/DocumentTypeTreeItemModel"
                      }
                    ]
                  }
                }
              }
            }
          }
        }
      }
    },
    "/umbraco/management/api/v1/tree/data-type/root": {
      "get": {
        "tags": [
          "Data Type"
        ],
        "operationId": "GetTreeDataTypeRoot",
        "parameters": [
          {
            "name": "skip",
            "in": "query",
            "schema": {
              "type": "integer",
              "format": "int32",
              "default": 0
            }
          },
          {
            "name": "take",
            "in": "query",
            "schema": {
              "type": "integer",
              "format": "int32",
              "default": 100
            }
          },
          {
            "name": "foldersOnly",
            "in": "query",
            "schema": {
              "type": "boolean",
              "default": false
            }
          }
        ],
        "responses": {
          "200": {
            "description": "Success",
            "content": {
              "application/json": {
                "schema": {
                  "$ref": "#/components/schemas/PagedFolderTreeItemModel"
                }
              }
            }
          }
        }
      }
    },
    "/umbraco/management/api/v1/dictionary": {
      "get": {
        "tags": [
          "Dictionary"
        ],
        "operationId": "GetDictionary",
        "parameters": [
          {
            "name": "skip",
            "in": "query",
            "schema": {
              "type": "integer",
              "format": "int32",
              "default": 0
            }
          },
          {
            "name": "take",
            "in": "query",
            "schema": {
              "type": "integer",
              "format": "int32",
              "default": 100
            }
          }
        ],
        "responses": {
          "200": {
            "description": "Success",
            "content": {
              "application/json": {
                "schema": {
                  "$ref": "#/components/schemas/PagedDictionaryOverviewModel"
                }
              }
            }
          }
        }
      },
      "post": {
        "tags": [
          "Dictionary"
        ],
        "operationId": "PostDictionary",
        "requestBody": {
          "content": {
            "application/json": {
              "schema": {
                "oneOf": [
                  {
                    "$ref": "#/components/schemas/DictionaryItemCreateModel"
                  }
                ]
              }
            }
          }
        },
        "responses": {
          "201": {
            "description": "Created"
          },
          "400": {
            "description": "Bad Request",
            "content": {
              "application/json": {
                "schema": {
                  "$ref": "#/components/schemas/ProblemDetailsModel"
                }
              }
            }
          },
          "404": {
            "description": "Not Found",
            "content": {
              "application/json": {
                "schema": {
                  "$ref": "#/components/schemas/ProblemDetailsModel"
                }
              }
            }
          },
          "409": {
            "description": "Conflict",
            "content": {
              "application/json": {
                "schema": {
                  "$ref": "#/components/schemas/ProblemDetailsModel"
                }
              }
            }
          }
        }
      }
    },
    "/umbraco/management/api/v1/dictionary/{key}": {
      "get": {
        "tags": [
          "Dictionary"
        ],
        "operationId": "GetDictionaryByKey",
        "parameters": [
          {
            "name": "key",
            "in": "path",
            "required": true,
            "schema": {
              "type": "string",
              "format": "uuid"
            }
          }
        ],
        "responses": {
          "200": {
            "description": "Success",
            "content": {
              "application/json": {
                "schema": {
                  "oneOf": [
                    {
                      "$ref": "#/components/schemas/DictionaryItemModel"
                    }
                  ]
                }
              }
            }
          },
          "404": {
            "description": "Not Found",
            "content": {
              "application/json": {
                "schema": {
                  "$ref": "#/components/schemas/ProblemDetailsModel"
                }
              }
            }
          }
        }
      },
      "delete": {
        "tags": [
          "Dictionary"
        ],
        "operationId": "DeleteDictionaryByKey",
        "parameters": [
          {
            "name": "key",
            "in": "path",
            "required": true,
            "schema": {
              "type": "string",
              "format": "uuid"
            }
          }
        ],
        "responses": {
          "200": {
            "description": "Success"
          },
          "400": {
            "description": "Bad Request",
            "content": {
              "application/json": {
                "schema": {
                  "$ref": "#/components/schemas/ProblemDetailsModel"
                }
              }
            }
          },
          "404": {
            "description": "Not Found",
            "content": {
              "application/json": {
                "schema": {
                  "$ref": "#/components/schemas/ProblemDetailsModel"
                }
              }
            }
          }
        }
      },
      "put": {
        "tags": [
          "Dictionary"
        ],
        "operationId": "PutDictionaryByKey",
        "parameters": [
          {
            "name": "key",
            "in": "path",
            "required": true,
            "schema": {
              "type": "string",
              "format": "uuid"
            }
          }
        ],
        "requestBody": {
          "content": {
            "application/json": {
              "schema": {
                "oneOf": [
                  {
                    "$ref": "#/components/schemas/DictionaryItemUpdateModel"
                  }
                ]
              }
            }
          }
        },
        "responses": {
          "200": {
            "description": "Success"
          },
          "400": {
            "description": "Bad Request",
            "content": {
              "application/json": {
                "schema": {
                  "$ref": "#/components/schemas/ProblemDetailsModel"
                }
              }
            }
          },
          "404": {
            "description": "Not Found",
            "content": {
              "application/json": {
                "schema": {
                  "$ref": "#/components/schemas/ProblemDetailsModel"
                }
              }
            }
          }
        }
      }
    },
    "/umbraco/management/api/v1/dictionary/{key}/export": {
      "get": {
        "tags": [
          "Dictionary"
        ],
        "operationId": "GetDictionaryByKeyExport",
        "parameters": [
          {
            "name": "key",
            "in": "path",
            "required": true,
            "schema": {
              "type": "string",
              "format": "uuid"
            }
          },
          {
            "name": "includeChildren",
            "in": "query",
            "schema": {
              "type": "boolean",
              "default": false
            }
          }
        ],
        "responses": {
          "200": {
            "description": "Success",
            "content": {
              "application/json": {
                "schema": {
                  "type": "string",
                  "format": "binary"
                }
              }
            }
          },
          "404": {
            "description": "Not Found",
            "content": {
              "application/json": {
                "schema": {
                  "$ref": "#/components/schemas/NotFoundResultModel"
                }
              }
            }
          }
        }
      }
    },
    "/umbraco/management/api/v1/dictionary/{key}/move": {
      "post": {
        "tags": [
          "Dictionary"
        ],
        "operationId": "PostDictionaryByKeyMove",
        "parameters": [
          {
            "name": "key",
            "in": "path",
            "required": true,
            "schema": {
              "type": "string",
              "format": "uuid"
            }
          }
        ],
        "requestBody": {
          "content": {
            "application/json": {
              "schema": {
                "$ref": "#/components/schemas/DictionaryMoveModel"
              }
            }
          }
        },
        "responses": {
          "200": {
            "description": "Success"
          },
          "400": {
            "description": "Bad Request",
            "content": {
              "application/json": {
                "schema": {
                  "$ref": "#/components/schemas/ProblemDetailsModel"
                }
              }
            }
          },
          "404": {
            "description": "Not Found",
            "content": {
              "application/json": {
                "schema": {
                  "$ref": "#/components/schemas/ProblemDetailsModel"
                }
              }
            }
          }
        }
      }
    },
    "/umbraco/management/api/v1/dictionary/import": {
      "post": {
        "tags": [
          "Dictionary"
        ],
        "operationId": "PostDictionaryImport",
        "requestBody": {
          "content": {
            "application/json": {
              "schema": {
                "oneOf": [
                  {
                    "$ref": "#/components/schemas/DictionaryImportModel"
                  }
                ]
              }
            }
          }
        },
        "responses": {
          "201": {
            "description": "Created"
          },
          "400": {
            "description": "Bad Request",
            "content": {
              "application/json": {
                "schema": {
                  "$ref": "#/components/schemas/ProblemDetailsModel"
                }
              }
            }
          },
          "404": {
            "description": "Not Found",
            "content": {
              "application/json": {
                "schema": {
                  "$ref": "#/components/schemas/ProblemDetailsModel"
                }
              }
            }
          }
        }
      }
    },
    "/umbraco/management/api/v1/dictionary/upload": {
      "post": {
        "tags": [
          "Dictionary"
        ],
        "operationId": "PostDictionaryUpload",
        "requestBody": {
<<<<<<< HEAD
          "content": { }
=======
          "content": {

          }
>>>>>>> 42f8cde2
        },
        "responses": {
          "200": {
            "description": "Success",
            "content": {
              "application/json": {
                "schema": {
                  "oneOf": [
                    {
                      "$ref": "#/components/schemas/DictionaryUploadModel"
                    }
                  ]
                }
              }
            }
          },
          "400": {
            "description": "Bad Request",
            "content": {
              "application/json": {
                "schema": {
                  "$ref": "#/components/schemas/ProblemDetailsModel"
                }
              }
            }
          }
        }
      }
    },
    "/umbraco/management/api/v1/tree/dictionary/children": {
      "get": {
        "tags": [
          "Dictionary"
        ],
        "operationId": "GetTreeDictionaryChildren",
        "parameters": [
          {
            "name": "parentKey",
            "in": "query",
            "schema": {
              "type": "string",
              "format": "uuid"
            }
          },
          {
            "name": "skip",
            "in": "query",
            "schema": {
              "type": "integer",
              "format": "int32",
              "default": 0
            }
          },
          {
            "name": "take",
            "in": "query",
            "schema": {
              "type": "integer",
              "format": "int32",
              "default": 100
            }
          }
        ],
        "responses": {
          "200": {
            "description": "Success",
            "content": {
              "application/json": {
                "schema": {
                  "$ref": "#/components/schemas/PagedEntityTreeItemModel"
                }
              }
            }
          }
        }
      }
    },
    "/umbraco/management/api/v1/tree/dictionary/item": {
      "get": {
        "tags": [
          "Dictionary"
        ],
        "operationId": "GetTreeDictionaryItem",
        "parameters": [
          {
            "name": "key",
            "in": "query",
            "schema": {
              "type": "array",
              "items": {
                "type": "string",
                "format": "uuid"
              }
            }
          }
        ],
        "responses": {
          "200": {
            "description": "Success",
            "content": {
              "application/json": {
                "schema": {
                  "type": "array",
                  "items": {
                    "oneOf": [
                      {
                        "$ref": "#/components/schemas/FolderTreeItemModel"
                      },
                      {
                        "$ref": "#/components/schemas/DocumentTypeTreeItemModel"
                      }
                    ]
                  }
                }
              }
            }
          }
        }
      }
    },
    "/umbraco/management/api/v1/tree/dictionary/root": {
      "get": {
        "tags": [
          "Dictionary"
        ],
        "operationId": "GetTreeDictionaryRoot",
        "parameters": [
          {
            "name": "skip",
            "in": "query",
            "schema": {
              "type": "integer",
              "format": "int32",
              "default": 0
            }
          },
          {
            "name": "take",
            "in": "query",
            "schema": {
              "type": "integer",
              "format": "int32",
              "default": 100
            }
          }
        ],
        "responses": {
          "200": {
            "description": "Success",
            "content": {
              "application/json": {
                "schema": {
                  "$ref": "#/components/schemas/PagedEntityTreeItemModel"
                }
              }
            }
          }
        }
      }
    },
    "/umbraco/management/api/v1/tree/document-blueprint/item": {
      "get": {
        "tags": [
          "Document Blueprint"
        ],
        "operationId": "GetTreeDocumentBlueprintItem",
        "parameters": [
          {
            "name": "key",
            "in": "query",
            "schema": {
              "type": "array",
              "items": {
                "type": "string",
                "format": "uuid"
              }
            }
          }
        ],
        "responses": {
          "200": {
            "description": "Success",
            "content": {
              "application/json": {
                "schema": {
                  "type": "array",
                  "items": {
                    "oneOf": [
                      {
                        "$ref": "#/components/schemas/DocumentBlueprintTreeItemModel"
                      }
                    ]
                  }
                }
              }
            }
          }
        }
      }
    },
    "/umbraco/management/api/v1/tree/document-blueprint/root": {
      "get": {
        "tags": [
          "Document Blueprint"
        ],
        "operationId": "GetTreeDocumentBlueprintRoot",
        "parameters": [
          {
            "name": "skip",
            "in": "query",
            "schema": {
              "type": "integer",
              "format": "int32",
              "default": 0
            }
          },
          {
            "name": "take",
            "in": "query",
            "schema": {
              "type": "integer",
              "format": "int32",
              "default": 100
            }
          }
        ],
        "responses": {
          "200": {
            "description": "Success",
            "content": {
              "application/json": {
                "schema": {
                  "$ref": "#/components/schemas/PagedDocumentBlueprintTreeItemModel"
                }
              }
            }
          }
        }
      }
    },
    "/umbraco/management/api/v1/tree/document-type/children": {
      "get": {
        "tags": [
          "Document Type"
        ],
        "operationId": "GetTreeDocumentTypeChildren",
        "parameters": [
          {
            "name": "parentKey",
            "in": "query",
            "schema": {
              "type": "string",
              "format": "uuid"
            }
          },
          {
            "name": "skip",
            "in": "query",
            "schema": {
              "type": "integer",
              "format": "int32",
              "default": 0
            }
          },
          {
            "name": "take",
            "in": "query",
            "schema": {
              "type": "integer",
              "format": "int32",
              "default": 100
            }
          },
          {
            "name": "foldersOnly",
            "in": "query",
            "schema": {
              "type": "boolean",
              "default": false
            }
          }
        ],
        "responses": {
          "200": {
            "description": "Success",
            "content": {
              "application/json": {
                "schema": {
                  "$ref": "#/components/schemas/PagedDocumentTypeTreeItemModel"
                }
              }
            }
          }
        }
      }
    },
    "/umbraco/management/api/v1/tree/document-type/item": {
      "get": {
        "tags": [
          "Document Type"
        ],
        "operationId": "GetTreeDocumentTypeItem",
        "parameters": [
          {
            "name": "key",
            "in": "query",
            "schema": {
              "type": "array",
              "items": {
                "type": "string",
                "format": "uuid"
              }
            }
          }
        ],
        "responses": {
          "200": {
            "description": "Success",
            "content": {
              "application/json": {
                "schema": {
                  "type": "array",
                  "items": {
                    "oneOf": [
                      {
                        "$ref": "#/components/schemas/DocumentTypeTreeItemModel"
                      }
                    ]
                  }
                }
              }
            }
          }
        }
      }
    },
    "/umbraco/management/api/v1/tree/document-type/root": {
      "get": {
        "tags": [
          "Document Type"
        ],
        "operationId": "GetTreeDocumentTypeRoot",
        "parameters": [
          {
            "name": "skip",
            "in": "query",
            "schema": {
              "type": "integer",
              "format": "int32",
              "default": 0
            }
          },
          {
            "name": "take",
            "in": "query",
            "schema": {
              "type": "integer",
              "format": "int32",
              "default": 100
            }
          },
          {
            "name": "foldersOnly",
            "in": "query",
            "schema": {
              "type": "boolean",
              "default": false
            }
          }
        ],
        "responses": {
          "200": {
            "description": "Success",
            "content": {
              "application/json": {
                "schema": {
                  "$ref": "#/components/schemas/PagedDocumentTypeTreeItemModel"
                }
              }
            }
          }
        }
      }
    },
    "/umbraco/management/api/v1/recycle-bin/document/children": {
      "get": {
        "tags": [
          "Document"
        ],
        "operationId": "GetRecycleBinDocumentChildren",
        "parameters": [
          {
            "name": "parentKey",
            "in": "query",
            "schema": {
              "type": "string",
              "format": "uuid"
            }
          },
          {
            "name": "skip",
            "in": "query",
            "schema": {
              "type": "integer",
              "format": "int32",
              "default": 0
            }
          },
          {
            "name": "take",
            "in": "query",
            "schema": {
              "type": "integer",
              "format": "int32",
              "default": 100
            }
          }
        ],
        "responses": {
          "200": {
            "description": "Success",
            "content": {
              "application/json": {
                "schema": {
                  "$ref": "#/components/schemas/PagedRecycleBinItemModel"
                }
              }
            }
          },
          "401": {
            "description": "Unauthorized",
            "content": {
              "application/json": {
                "schema": {
                  "$ref": "#/components/schemas/ProblemDetailsModel"
                }
              }
            }
          }
        }
      }
    },
    "/umbraco/management/api/v1/recycle-bin/document/root": {
      "get": {
        "tags": [
          "Document"
        ],
        "operationId": "GetRecycleBinDocumentRoot",
        "parameters": [
          {
            "name": "skip",
            "in": "query",
            "schema": {
              "type": "integer",
              "format": "int32",
              "default": 0
            }
          },
          {
            "name": "take",
            "in": "query",
            "schema": {
              "type": "integer",
              "format": "int32",
              "default": 100
            }
          }
        ],
        "responses": {
          "200": {
            "description": "Success",
            "content": {
              "application/json": {
                "schema": {
                  "$ref": "#/components/schemas/PagedRecycleBinItemModel"
                }
              }
            }
          },
          "401": {
            "description": "Unauthorized",
            "content": {
              "application/json": {
                "schema": {
                  "$ref": "#/components/schemas/ProblemDetailsModel"
                }
              }
            }
          }
        }
      }
    },
    "/umbraco/management/api/v1/tree/document/children": {
      "get": {
        "tags": [
          "Document"
        ],
        "operationId": "GetTreeDocumentChildren",
        "parameters": [
          {
            "name": "parentKey",
            "in": "query",
            "schema": {
              "type": "string",
              "format": "uuid"
            }
          },
          {
            "name": "skip",
            "in": "query",
            "schema": {
              "type": "integer",
              "format": "int32",
              "default": 0
            }
          },
          {
            "name": "take",
            "in": "query",
            "schema": {
              "type": "integer",
              "format": "int32",
              "default": 100
            }
          },
          {
            "name": "dataTypeKey",
            "in": "query",
            "schema": {
              "type": "string",
              "format": "uuid"
            }
          },
          {
            "name": "culture",
            "in": "query",
            "schema": {
              "type": "string"
            }
          }
        ],
        "responses": {
          "200": {
            "description": "Success",
            "content": {
              "application/json": {
                "schema": {
                  "$ref": "#/components/schemas/PagedDocumentTreeItemModel"
                }
              }
            }
          }
        }
      }
    },
    "/umbraco/management/api/v1/tree/document/item": {
      "get": {
        "tags": [
          "Document"
        ],
        "operationId": "GetTreeDocumentItem",
        "parameters": [
          {
            "name": "key",
            "in": "query",
            "schema": {
              "type": "array",
              "items": {
                "type": "string",
                "format": "uuid"
              }
            }
          },
          {
            "name": "dataTypeKey",
            "in": "query",
            "schema": {
              "type": "string",
              "format": "uuid"
            }
          },
          {
            "name": "culture",
            "in": "query",
            "schema": {
              "type": "string"
            }
          }
        ],
        "responses": {
          "200": {
            "description": "Success",
            "content": {
              "application/json": {
                "schema": {
                  "type": "array",
                  "items": {
                    "oneOf": [
                      {
                        "$ref": "#/components/schemas/DocumentTreeItemModel"
                      }
                    ]
                  }
                }
              }
            }
          }
        }
      }
    },
    "/umbraco/management/api/v1/tree/document/root": {
      "get": {
        "tags": [
          "Document"
        ],
        "operationId": "GetTreeDocumentRoot",
        "parameters": [
          {
            "name": "skip",
            "in": "query",
            "schema": {
              "type": "integer",
              "format": "int32",
              "default": 0
            }
          },
          {
            "name": "take",
            "in": "query",
            "schema": {
              "type": "integer",
              "format": "int32",
              "default": 100
            }
          },
          {
            "name": "dataTypeKey",
            "in": "query",
            "schema": {
              "type": "string",
              "format": "uuid"
            }
          },
          {
            "name": "culture",
            "in": "query",
            "schema": {
              "type": "string"
            }
          }
        ],
        "responses": {
          "200": {
            "description": "Success",
            "content": {
              "application/json": {
                "schema": {
                  "$ref": "#/components/schemas/PagedDocumentTreeItemModel"
                }
              }
            }
          }
        }
      }
    },
    "/umbraco/management/api/v1/health-check-group": {
      "get": {
        "tags": [
          "Health Check"
        ],
        "operationId": "GetHealthCheckGroup",
        "parameters": [
          {
            "name": "skip",
            "in": "query",
            "schema": {
              "type": "integer",
              "format": "int32",
              "default": 0
            }
          },
          {
            "name": "take",
            "in": "query",
            "schema": {
              "type": "integer",
              "format": "int32",
              "default": 100
            }
          }
        ],
        "responses": {
          "200": {
            "description": "Success",
            "content": {
              "application/json": {
                "schema": {
                  "$ref": "#/components/schemas/PagedHealthCheckGroupModelBaseModel"
                }
              }
            }
          }
        }
      }
    },
    "/umbraco/management/api/v1/health-check-group/{name}": {
      "get": {
        "tags": [
          "Health Check"
        ],
        "operationId": "GetHealthCheckGroupByName",
        "parameters": [
          {
            "name": "name",
            "in": "path",
            "required": true,
            "schema": {
              "type": "string"
            }
          }
        ],
        "responses": {
          "200": {
            "description": "Success",
            "content": {
              "application/json": {
                "schema": {
                  "oneOf": [
                    {
                      "$ref": "#/components/schemas/HealthCheckGroupModel"
                    }
                  ]
                }
              }
            }
          },
          "404": {
            "description": "Not Found",
            "content": {
              "application/json": {
                "schema": {
                  "$ref": "#/components/schemas/ProblemDetailsModel"
                }
              }
            }
          }
        }
      }
    },
    "/umbraco/management/api/v1/health-check-group/{name}/check": {
      "post": {
        "tags": [
          "Health Check"
        ],
        "operationId": "PostHealthCheckGroupByNameCheck",
        "parameters": [
          {
            "name": "name",
            "in": "path",
            "required": true,
            "schema": {
              "type": "string"
            }
          }
        ],
        "responses": {
          "200": {
            "description": "Success",
            "content": {
              "application/json": {
                "schema": {
                  "oneOf": [
                    {
                      "$ref": "#/components/schemas/HealthCheckGroupWithResultModel"
                    }
                  ]
                }
              }
            }
          },
          "404": {
            "description": "Not Found",
            "content": {
              "application/json": {
                "schema": {
                  "$ref": "#/components/schemas/ProblemDetailsModel"
                }
              }
            }
          }
        }
      }
    },
    "/umbraco/management/api/v1/health-check/execute-action": {
      "post": {
        "tags": [
          "Health Check"
        ],
        "operationId": "PostHealthCheckExecuteAction",
        "requestBody": {
          "content": {
            "application/json": {
              "schema": {
                "oneOf": [
                  {
                    "$ref": "#/components/schemas/HealthCheckActionModel"
                  }
                ]
              }
            }
          }
        },
        "responses": {
          "200": {
            "description": "Success",
            "content": {
              "application/json": {
                "schema": {
                  "oneOf": [
                    {
                      "$ref": "#/components/schemas/HealthCheckResultModel"
                    }
                  ]
                }
              }
            }
          },
          "400": {
            "description": "Bad Request",
            "content": {
              "application/json": {
                "schema": {
                  "$ref": "#/components/schemas/ProblemDetailsModel"
                }
              }
            }
          }
        }
      }
    },
    "/umbraco/management/api/v1/help": {
      "get": {
        "tags": [
          "Help"
        ],
        "operationId": "GetHelp",
        "parameters": [
          {
            "name": "section",
            "in": "query",
            "schema": {
              "type": "string"
            }
          },
          {
            "name": "tree",
            "in": "query",
            "schema": {
              "type": "string"
            }
          },
          {
            "name": "skip",
            "in": "query",
            "schema": {
              "type": "integer",
              "format": "int32"
            }
          },
          {
            "name": "take",
            "in": "query",
            "schema": {
              "type": "integer",
              "format": "int32"
            }
          },
          {
            "name": "baseUrl",
            "in": "query",
            "schema": {
              "type": "string",
              "default": "https://our.umbraco.com"
            }
          }
        ],
        "responses": {
          "200": {
            "description": "Success",
            "content": {
              "application/json": {
                "schema": {
                  "$ref": "#/components/schemas/PagedHelpPageModel"
                }
              }
            }
          },
          "400": {
            "description": "Bad Request",
            "content": {
              "application/json": {
                "schema": {
                  "$ref": "#/components/schemas/ProblemDetailsModel"
                }
              }
            }
          }
        }
      }
    },
    "/umbraco/management/api/v1/indexer": {
      "get": {
        "tags": [
          "Indexer"
        ],
        "operationId": "GetIndexer",
        "parameters": [
          {
            "name": "skip",
            "in": "query",
            "schema": {
              "type": "integer",
              "format": "int32"
            }
          },
          {
            "name": "take",
            "in": "query",
            "schema": {
              "type": "integer",
              "format": "int32"
            }
          }
        ],
        "responses": {
          "200": {
            "description": "Success",
            "content": {
              "application/json": {
                "schema": {
                  "$ref": "#/components/schemas/PagedIndexModel"
                }
              }
            }
          }
        }
      }
    },
    "/umbraco/management/api/v1/indexer/{indexName}": {
      "get": {
        "tags": [
          "Indexer"
        ],
        "operationId": "GetIndexerByIndexName",
        "parameters": [
          {
            "name": "indexName",
            "in": "path",
            "required": true,
            "schema": {
              "type": "string"
            }
          }
        ],
        "responses": {
          "200": {
            "description": "Success",
            "content": {
              "application/json": {
                "schema": {
                  "oneOf": [
                    {
                      "$ref": "#/components/schemas/IndexModel"
                    }
                  ]
                }
              }
            }
          },
          "400": {
            "description": "Bad Request",
            "content": {
              "application/json": {
                "schema": {
                  "$ref": "#/components/schemas/ProblemDetailsModel"
                }
              }
            }
          }
        }
      }
    },
    "/umbraco/management/api/v1/indexer/{indexName}/rebuild": {
      "post": {
        "tags": [
          "Indexer"
        ],
        "operationId": "PostIndexerByIndexNameRebuild",
        "parameters": [
          {
            "name": "indexName",
            "in": "path",
            "required": true,
            "schema": {
              "type": "string"
            }
          }
        ],
        "responses": {
          "200": {
            "description": "Success",
            "content": {
              "application/json": {
                "schema": {
                  "$ref": "#/components/schemas/OkResultModel"
                }
              }
            }
          },
          "400": {
            "description": "Bad Request",
            "content": {
              "application/json": {
                "schema": {
                  "$ref": "#/components/schemas/ProblemDetailsModel"
                }
              }
            }
          }
        }
      }
    },
    "/umbraco/management/api/v1/install/settings": {
      "get": {
        "tags": [
          "Install"
        ],
        "operationId": "GetInstallSettings",
        "responses": {
          "200": {
            "description": "Success",
            "content": {
              "application/json": {
                "schema": {
                  "oneOf": [
                    {
                      "$ref": "#/components/schemas/InstallSettingsModel"
                    }
                  ]
                }
              }
            }
          },
          "400": {
            "description": "Bad Request",
            "content": {
              "application/json": {
                "schema": {
                  "$ref": "#/components/schemas/ProblemDetailsModel"
                }
              }
            }
          },
          "428": {
            "description": "Client Error",
            "content": {
              "application/json": {
                "schema": {
                  "$ref": "#/components/schemas/ProblemDetailsModel"
                }
              }
            }
          }
        }
      }
    },
    "/umbraco/management/api/v1/install/setup": {
      "post": {
        "tags": [
          "Install"
        ],
        "operationId": "PostInstallSetup",
        "requestBody": {
          "content": {
            "application/json": {
              "schema": {
                "oneOf": [
                  {
                    "$ref": "#/components/schemas/InstallModel"
                  }
                ]
              }
            }
          }
        },
        "responses": {
          "200": {
            "description": "Success"
          },
          "400": {
            "description": "Bad Request",
            "content": {
              "application/json": {
                "schema": {
                  "$ref": "#/components/schemas/ProblemDetailsModel"
                }
              }
            }
          },
          "428": {
            "description": "Client Error",
            "content": {
              "application/json": {
                "schema": {
                  "$ref": "#/components/schemas/ProblemDetailsModel"
                }
              }
            }
          }
        }
      }
    },
    "/umbraco/management/api/v1/install/validate-database": {
      "post": {
        "tags": [
          "Install"
        ],
        "operationId": "PostInstallValidateDatabase",
        "requestBody": {
          "content": {
            "application/json": {
              "schema": {
                "oneOf": [
                  {
                    "$ref": "#/components/schemas/DatabaseInstallModel"
                  }
                ]
              }
            }
          }
        },
        "responses": {
          "200": {
            "description": "Success"
          },
          "400": {
            "description": "Bad Request",
            "content": {
              "application/json": {
                "schema": {
                  "$ref": "#/components/schemas/ProblemDetailsModel"
                }
              }
            }
          }
        }
      }
    },
    "/umbraco/management/api/v1/language": {
      "get": {
        "tags": [
          "Language"
        ],
        "operationId": "GetLanguage",
        "parameters": [
          {
            "name": "skip",
            "in": "query",
            "schema": {
              "type": "integer",
              "format": "int32",
              "default": 0
            }
          },
          {
            "name": "take",
            "in": "query",
            "schema": {
              "type": "integer",
              "format": "int32",
              "default": 100
            }
          }
        ],
        "responses": {
          "200": {
            "description": "Success",
            "content": {
              "application/json": {
                "schema": {
                  "$ref": "#/components/schemas/PagedLanguageModel"
                }
              }
            }
          }
        }
      },
      "post": {
        "tags": [
          "Language"
        ],
        "operationId": "PostLanguage",
        "requestBody": {
          "content": {
            "application/json": {
              "schema": {
                "oneOf": [
                  {
                    "$ref": "#/components/schemas/LanguageCreateModel"
                  }
                ]
              }
            }
          }
        },
        "responses": {
          "201": {
            "description": "Created"
          },
          "400": {
            "description": "Bad Request",
            "content": {
              "application/json": {
                "schema": {
                  "$ref": "#/components/schemas/ProblemDetailsModel"
                }
              }
            }
          },
          "404": {
            "description": "Not Found",
            "content": {
              "application/json": {
                "schema": {
                  "$ref": "#/components/schemas/ProblemDetailsModel"
                }
              }
            }
          }
        }
      }
    },
    "/umbraco/management/api/v1/language/{isoCode}": {
      "get": {
        "tags": [
          "Language"
        ],
        "operationId": "GetLanguageByIsoCode",
        "parameters": [
          {
            "name": "isoCode",
            "in": "path",
            "required": true,
            "schema": {
              "type": "string"
            }
          }
        ],
        "responses": {
          "200": {
            "description": "Success",
            "content": {
              "application/json": {
                "schema": {
                  "oneOf": [
                    {
                      "$ref": "#/components/schemas/LanguageModel"
                    }
                  ]
                }
              }
            }
          },
          "404": {
            "description": "Not Found",
            "content": {
              "application/json": {
                "schema": {
                  "$ref": "#/components/schemas/ProblemDetailsModel"
                }
              }
            }
          }
        }
      },
      "delete": {
        "tags": [
          "Language"
        ],
        "operationId": "DeleteLanguageByIsoCode",
        "parameters": [
          {
            "name": "isoCode",
            "in": "path",
            "required": true,
            "schema": {
              "type": "string"
            }
          }
        ],
        "responses": {
          "200": {
            "description": "Success"
          },
          "400": {
            "description": "Bad Request",
            "content": {
              "application/json": {
                "schema": {
                  "$ref": "#/components/schemas/ProblemDetailsModel"
                }
              }
            }
          },
          "404": {
            "description": "Not Found",
            "content": {
              "application/json": {
                "schema": {
                  "$ref": "#/components/schemas/ProblemDetailsModel"
                }
              }
            }
          }
        }
      },
      "put": {
        "tags": [
          "Language"
        ],
        "operationId": "PutLanguageByIsoCode",
        "parameters": [
          {
            "name": "isoCode",
            "in": "path",
            "required": true,
            "schema": {
              "type": "string"
            }
          }
        ],
        "requestBody": {
          "content": {
            "application/json": {
              "schema": {
                "oneOf": [
                  {
                    "$ref": "#/components/schemas/LanguageUpdateModel"
                  }
                ]
              }
            }
          }
        },
        "responses": {
          "200": {
            "description": "Success"
          },
          "400": {
            "description": "Bad Request",
            "content": {
              "application/json": {
                "schema": {
                  "$ref": "#/components/schemas/ProblemDetailsModel"
                }
              }
            }
          },
          "404": {
            "description": "Not Found",
            "content": {
              "application/json": {
                "schema": {
                  "$ref": "#/components/schemas/NotFoundResultModel"
                }
              }
            }
          }
        }
      }
    },
    "/umbraco/management/api/v1/log-viewer/level": {
      "get": {
        "tags": [
          "Log Viewer"
        ],
        "operationId": "GetLogViewerLevel",
        "parameters": [
          {
            "name": "skip",
            "in": "query",
            "schema": {
              "type": "integer",
              "format": "int32",
              "default": 0
            }
          },
          {
            "name": "take",
            "in": "query",
            "schema": {
              "type": "integer",
              "format": "int32",
              "default": 100
            }
          }
        ],
        "responses": {
          "200": {
            "description": "Success",
            "content": {
              "application/json": {
                "schema": {
                  "$ref": "#/components/schemas/PagedLoggerModel"
                }
              }
            }
          }
        }
      }
    },
    "/umbraco/management/api/v1/log-viewer/level-count": {
      "get": {
        "tags": [
          "Log Viewer"
        ],
        "operationId": "GetLogViewerLevelCount",
        "parameters": [
          {
            "name": "startDate",
            "in": "query",
            "schema": {
              "type": "string",
              "format": "date-time"
            }
          },
          {
            "name": "endDate",
            "in": "query",
            "schema": {
              "type": "string",
              "format": "date-time"
            }
          }
        ],
        "responses": {
          "200": {
            "description": "Success"
          },
          "400": {
            "description": "Bad Request",
            "content": {
              "application/json": {
                "schema": {
                  "$ref": "#/components/schemas/ProblemDetailsModel"
                }
              }
            }
          }
        }
      }
    },
    "/umbraco/management/api/v1/log-viewer/log": {
      "get": {
        "tags": [
          "Log Viewer"
        ],
        "operationId": "GetLogViewerLog",
        "parameters": [
          {
            "name": "skip",
            "in": "query",
            "schema": {
              "type": "integer",
              "format": "int32",
              "default": 0
            }
          },
          {
            "name": "take",
            "in": "query",
            "schema": {
              "type": "integer",
              "format": "int32",
              "default": 100
            }
          },
          {
            "name": "orderDirection",
            "in": "query",
            "schema": {
              "$ref": "#/components/schemas/DirectionModel"
            }
          },
          {
            "name": "filterExpression",
            "in": "query",
            "schema": {
              "type": "string"
            }
          },
          {
            "name": "logLevel",
            "in": "query",
            "schema": {
              "type": "array",
              "items": {
                "$ref": "#/components/schemas/LogLevelModel"
              }
            }
          },
          {
            "name": "startDate",
            "in": "query",
            "schema": {
              "type": "string",
              "format": "date-time"
            }
          },
          {
            "name": "endDate",
            "in": "query",
            "schema": {
              "type": "string",
              "format": "date-time"
            }
          }
        ],
        "responses": {
          "200": {
            "description": "Success",
            "content": {
              "application/json": {
                "schema": {
                  "$ref": "#/components/schemas/PagedLogMessageModel"
                }
              }
            }
          }
        }
      }
    },
    "/umbraco/management/api/v1/log-viewer/message-template": {
      "get": {
        "tags": [
          "Log Viewer"
        ],
        "operationId": "GetLogViewerMessageTemplate",
        "parameters": [
          {
            "name": "skip",
            "in": "query",
            "schema": {
              "type": "integer",
              "format": "int32",
              "default": 0
            }
          },
          {
            "name": "take",
            "in": "query",
            "schema": {
              "type": "integer",
              "format": "int32",
              "default": 100
            }
          },
          {
            "name": "startDate",
            "in": "query",
            "schema": {
              "type": "string",
              "format": "date-time"
            }
          },
          {
            "name": "endDate",
            "in": "query",
            "schema": {
              "type": "string",
              "format": "date-time"
            }
          }
        ],
        "responses": {
          "200": {
            "description": "Success",
            "content": {
              "application/json": {
                "schema": {
                  "$ref": "#/components/schemas/PagedLogTemplateModel"
                }
              }
            }
          },
          "400": {
            "description": "Bad Request",
            "content": {
              "application/json": {
                "schema": {
                  "$ref": "#/components/schemas/ProblemDetailsModel"
                }
              }
            }
          }
        }
      }
    },
    "/umbraco/management/api/v1/log-viewer/saved-search": {
      "get": {
        "tags": [
          "Log Viewer"
        ],
        "operationId": "GetLogViewerSavedSearch",
        "parameters": [
          {
            "name": "skip",
            "in": "query",
            "schema": {
              "type": "integer",
              "format": "int32",
              "default": 0
            }
          },
          {
            "name": "take",
            "in": "query",
            "schema": {
              "type": "integer",
              "format": "int32",
              "default": 100
            }
          }
        ],
        "responses": {
          "200": {
            "description": "Success",
            "content": {
              "application/json": {
                "schema": {
                  "$ref": "#/components/schemas/PagedSavedLogSearchModel"
                }
              }
            }
          }
        }
      },
      "post": {
        "tags": [
          "Log Viewer"
        ],
        "operationId": "PostLogViewerSavedSearch",
        "requestBody": {
          "content": {
            "application/json": {
              "schema": {
                "oneOf": [
                  {
                    "$ref": "#/components/schemas/SavedLogSearchModel"
                  }
                ]
              }
            }
          }
        },
        "responses": {
          "201": {
            "description": "Created"
          },
          "400": {
            "description": "Bad Request",
            "content": {
              "application/json": {
                "schema": {
                  "$ref": "#/components/schemas/ProblemDetailsModel"
                }
              }
            }
          }
        }
      }
    },
    "/umbraco/management/api/v1/log-viewer/saved-search/{name}": {
      "get": {
        "tags": [
          "Log Viewer"
        ],
        "operationId": "GetLogViewerSavedSearchByName",
        "parameters": [
          {
            "name": "name",
            "in": "path",
            "required": true,
            "schema": {
              "type": "string"
            }
          }
        ],
        "responses": {
          "200": {
            "description": "Success",
            "content": {
              "application/json": {
                "schema": {
                  "oneOf": [
                    {
                      "$ref": "#/components/schemas/SavedLogSearchModel"
                    }
                  ]
                }
              }
            }
          },
          "404": {
            "description": "Not Found",
            "content": {
              "application/json": {
                "schema": {
                  "$ref": "#/components/schemas/NotFoundResultModel"
                }
              }
            }
          }
        }
      },
      "delete": {
        "tags": [
          "Log Viewer"
        ],
        "operationId": "DeleteLogViewerSavedSearchByName",
        "parameters": [
          {
            "name": "name",
            "in": "path",
            "required": true,
            "schema": {
              "type": "string"
            }
          }
        ],
        "responses": {
          "200": {
            "description": "Success"
          },
          "404": {
            "description": "Not Found",
            "content": {
              "application/json": {
                "schema": {
                  "$ref": "#/components/schemas/NotFoundResultModel"
                }
              }
            }
          }
        }
      }
    },
    "/umbraco/management/api/v1/log-viewer/validate-logs-size": {
      "get": {
        "tags": [
          "Log Viewer"
        ],
        "operationId": "GetLogViewerValidateLogsSize",
        "parameters": [
          {
            "name": "startDate",
            "in": "query",
            "schema": {
              "type": "string",
              "format": "date-time"
            }
          },
          {
            "name": "endDate",
            "in": "query",
            "schema": {
              "type": "string",
              "format": "date-time"
            }
          }
        ],
        "responses": {
          "200": {
            "description": "Success"
          },
          "400": {
            "description": "Bad Request",
            "content": {
              "application/json": {
                "schema": {
                  "$ref": "#/components/schemas/ProblemDetailsModel"
                }
              }
            }
          }
        }
      }
    },
    "/umbraco/management/api/v1/tree/media-type/children": {
      "get": {
        "tags": [
          "Media Type"
        ],
        "operationId": "GetTreeMediaTypeChildren",
        "parameters": [
          {
            "name": "parentKey",
            "in": "query",
            "schema": {
              "type": "string",
              "format": "uuid"
            }
          },
          {
            "name": "skip",
            "in": "query",
            "schema": {
              "type": "integer",
              "format": "int32",
              "default": 0
            }
          },
          {
            "name": "take",
            "in": "query",
            "schema": {
              "type": "integer",
              "format": "int32",
              "default": 100
            }
          },
          {
            "name": "foldersOnly",
            "in": "query",
            "schema": {
              "type": "boolean",
              "default": false
            }
          }
        ],
        "responses": {
          "200": {
            "description": "Success",
            "content": {
              "application/json": {
                "schema": {
                  "$ref": "#/components/schemas/PagedFolderTreeItemModel"
                }
              }
            }
          }
        }
      }
    },
    "/umbraco/management/api/v1/tree/media-type/item": {
      "get": {
        "tags": [
          "Media Type"
        ],
        "operationId": "GetTreeMediaTypeItem",
        "parameters": [
          {
            "name": "key",
            "in": "query",
            "schema": {
              "type": "array",
              "items": {
                "type": "string",
                "format": "uuid"
              }
            }
          }
        ],
        "responses": {
          "200": {
            "description": "Success",
            "content": {
              "application/json": {
                "schema": {
                  "type": "array",
                  "items": {
                    "oneOf": [
                      {
                        "$ref": "#/components/schemas/FolderTreeItemModel"
                      },
                      {
                        "$ref": "#/components/schemas/DocumentTypeTreeItemModel"
                      }
                    ]
                  }
                }
              }
            }
          }
        }
      }
    },
    "/umbraco/management/api/v1/tree/media-type/root": {
      "get": {
        "tags": [
          "Media Type"
        ],
        "operationId": "GetTreeMediaTypeRoot",
        "parameters": [
          {
            "name": "skip",
            "in": "query",
            "schema": {
              "type": "integer",
              "format": "int32",
              "default": 0
            }
          },
          {
            "name": "take",
            "in": "query",
            "schema": {
              "type": "integer",
              "format": "int32",
              "default": 100
            }
          },
          {
            "name": "foldersOnly",
            "in": "query",
            "schema": {
              "type": "boolean",
              "default": false
            }
          }
        ],
        "responses": {
          "200": {
            "description": "Success",
            "content": {
              "application/json": {
                "schema": {
                  "$ref": "#/components/schemas/PagedFolderTreeItemModel"
                }
              }
            }
          }
        }
      }
    },
    "/umbraco/management/api/v1/recycle-bin/media/children": {
      "get": {
        "tags": [
          "Media"
        ],
        "operationId": "GetRecycleBinMediaChildren",
        "parameters": [
          {
            "name": "parentKey",
            "in": "query",
            "schema": {
              "type": "string",
              "format": "uuid"
            }
          },
          {
            "name": "skip",
            "in": "query",
            "schema": {
              "type": "integer",
              "format": "int32",
              "default": 0
            }
          },
          {
            "name": "take",
            "in": "query",
            "schema": {
              "type": "integer",
              "format": "int32",
              "default": 100
            }
          }
        ],
        "responses": {
          "200": {
            "description": "Success",
            "content": {
              "application/json": {
                "schema": {
                  "$ref": "#/components/schemas/PagedRecycleBinItemModel"
                }
              }
            }
          },
          "401": {
            "description": "Unauthorized",
            "content": {
              "application/json": {
                "schema": {
                  "$ref": "#/components/schemas/ProblemDetailsModel"
                }
              }
            }
          }
        }
      }
    },
    "/umbraco/management/api/v1/recycle-bin/media/root": {
      "get": {
        "tags": [
          "Media"
        ],
        "operationId": "GetRecycleBinMediaRoot",
        "parameters": [
          {
            "name": "skip",
            "in": "query",
            "schema": {
              "type": "integer",
              "format": "int32",
              "default": 0
            }
          },
          {
            "name": "take",
            "in": "query",
            "schema": {
              "type": "integer",
              "format": "int32",
              "default": 100
            }
          }
        ],
        "responses": {
          "200": {
            "description": "Success",
            "content": {
              "application/json": {
                "schema": {
                  "$ref": "#/components/schemas/PagedRecycleBinItemModel"
                }
              }
            }
          },
          "401": {
            "description": "Unauthorized",
            "content": {
              "application/json": {
                "schema": {
                  "$ref": "#/components/schemas/ProblemDetailsModel"
                }
              }
            }
          }
        }
      }
    },
    "/umbraco/management/api/v1/tree/media/children": {
      "get": {
        "tags": [
          "Media"
        ],
        "operationId": "GetTreeMediaChildren",
        "parameters": [
          {
            "name": "parentKey",
            "in": "query",
            "schema": {
              "type": "string",
              "format": "uuid"
            }
          },
          {
            "name": "skip",
            "in": "query",
            "schema": {
              "type": "integer",
              "format": "int32",
              "default": 0
            }
          },
          {
            "name": "take",
            "in": "query",
            "schema": {
              "type": "integer",
              "format": "int32",
              "default": 100
            }
          },
          {
            "name": "dataTypeKey",
            "in": "query",
            "schema": {
              "type": "string",
              "format": "uuid"
            }
          }
        ],
        "responses": {
          "200": {
            "description": "Success",
            "content": {
              "application/json": {
                "schema": {
                  "$ref": "#/components/schemas/PagedContentTreeItemModel"
                }
              }
            }
          }
        }
      }
    },
    "/umbraco/management/api/v1/tree/media/item": {
      "get": {
        "tags": [
          "Media"
        ],
        "operationId": "GetTreeMediaItem",
        "parameters": [
          {
            "name": "key",
            "in": "query",
            "schema": {
              "type": "array",
              "items": {
                "type": "string",
                "format": "uuid"
              }
            }
          },
          {
            "name": "dataTypeKey",
            "in": "query",
            "schema": {
              "type": "string",
              "format": "uuid"
            }
          }
        ],
        "responses": {
          "200": {
            "description": "Success",
            "content": {
              "application/json": {
                "schema": {
                  "type": "array",
                  "items": {
                    "oneOf": [
                      {
                        "$ref": "#/components/schemas/ContentTreeItemModel"
                      },
                      {
                        "$ref": "#/components/schemas/DocumentTreeItemModel"
                      }
                    ]
                  }
                }
              }
            }
          }
        }
      }
    },
    "/umbraco/management/api/v1/tree/media/root": {
      "get": {
        "tags": [
          "Media"
        ],
        "operationId": "GetTreeMediaRoot",
        "parameters": [
          {
            "name": "skip",
            "in": "query",
            "schema": {
              "type": "integer",
              "format": "int32",
              "default": 0
            }
          },
          {
            "name": "take",
            "in": "query",
            "schema": {
              "type": "integer",
              "format": "int32",
              "default": 100
            }
          },
          {
            "name": "dataTypeKey",
            "in": "query",
            "schema": {
              "type": "string",
              "format": "uuid"
            }
          }
        ],
        "responses": {
          "200": {
            "description": "Success",
            "content": {
              "application/json": {
                "schema": {
                  "$ref": "#/components/schemas/PagedContentTreeItemModel"
                }
              }
            }
          }
        }
      }
    },
    "/umbraco/management/api/v1/tree/member-group/item": {
      "get": {
        "tags": [
          "Member Group"
        ],
        "operationId": "GetTreeMemberGroupItem",
        "parameters": [
          {
            "name": "key",
            "in": "query",
            "schema": {
              "type": "array",
              "items": {
                "type": "string",
                "format": "uuid"
              }
            }
          }
        ],
        "responses": {
          "200": {
            "description": "Success",
            "content": {
              "application/json": {
                "schema": {
                  "type": "array",
                  "items": {
                    "oneOf": [
                      {
                        "$ref": "#/components/schemas/EntityTreeItemModel"
                      },
                      {
                        "$ref": "#/components/schemas/ContentTreeItemModel"
                      },
                      {
                        "$ref": "#/components/schemas/DocumentBlueprintTreeItemModel"
                      },
                      {
                        "$ref": "#/components/schemas/DocumentTreeItemModel"
                      },
                      {
                        "$ref": "#/components/schemas/DocumentTypeTreeItemModel"
                      },
                      {
                        "$ref": "#/components/schemas/FolderTreeItemModel"
                      }
                    ]
                  }
                }
              }
            }
          }
        }
      }
    },
    "/umbraco/management/api/v1/tree/member-group/root": {
      "get": {
        "tags": [
          "Member Group"
        ],
        "operationId": "GetTreeMemberGroupRoot",
        "parameters": [
          {
            "name": "skip",
            "in": "query",
            "schema": {
              "type": "integer",
              "format": "int32",
              "default": 0
            }
          },
          {
            "name": "take",
            "in": "query",
            "schema": {
              "type": "integer",
              "format": "int32",
              "default": 100
            }
          }
        ],
        "responses": {
          "200": {
            "description": "Success",
            "content": {
              "application/json": {
                "schema": {
                  "$ref": "#/components/schemas/PagedEntityTreeItemModel"
                }
              }
            }
          }
        }
      }
    },
    "/umbraco/management/api/v1/tree/member-type/item": {
      "get": {
        "tags": [
          "Member Type"
        ],
        "operationId": "GetTreeMemberTypeItem",
        "parameters": [
          {
            "name": "key",
            "in": "query",
            "schema": {
              "type": "array",
              "items": {
                "type": "string",
                "format": "uuid"
              }
            }
          }
        ],
        "responses": {
          "200": {
            "description": "Success",
            "content": {
              "application/json": {
                "schema": {
                  "type": "array",
                  "items": {
                    "oneOf": [
                      {
                        "$ref": "#/components/schemas/EntityTreeItemModel"
                      },
                      {
                        "$ref": "#/components/schemas/ContentTreeItemModel"
                      },
                      {
                        "$ref": "#/components/schemas/DocumentBlueprintTreeItemModel"
                      },
                      {
                        "$ref": "#/components/schemas/DocumentTreeItemModel"
                      },
                      {
                        "$ref": "#/components/schemas/DocumentTypeTreeItemModel"
                      },
                      {
                        "$ref": "#/components/schemas/FolderTreeItemModel"
                      }
                    ]
                  }
                }
              }
            }
          }
        }
      }
    },
    "/umbraco/management/api/v1/tree/member-type/root": {
      "get": {
        "tags": [
          "Member Type"
        ],
        "operationId": "GetTreeMemberTypeRoot",
        "parameters": [
          {
            "name": "skip",
            "in": "query",
            "schema": {
              "type": "integer",
              "format": "int32",
              "default": 0
            }
          },
          {
            "name": "take",
            "in": "query",
            "schema": {
              "type": "integer",
              "format": "int32",
              "default": 100
            }
          }
        ],
        "responses": {
          "200": {
            "description": "Success",
            "content": {
              "application/json": {
                "schema": {
                  "$ref": "#/components/schemas/PagedEntityTreeItemModel"
                }
              }
            }
          }
        }
      }
    },
    "/umbraco/management/api/v1/models-builder/build": {
      "post": {
        "tags": [
          "Models Builder"
        ],
        "operationId": "PostModelsBuilderBuild",
        "responses": {
          "201": {
            "description": "Created",
            "content": {
              "application/json": {
                "schema": {
                  "$ref": "#/components/schemas/CreatedResultModel"
                }
              }
            }
          },
          "428": {
            "description": "Client Error",
            "content": {
              "application/json": {
                "schema": {
                  "$ref": "#/components/schemas/ProblemDetailsModel"
                }
              }
            }
          }
        }
      }
    },
    "/umbraco/management/api/v1/models-builder/dashboard": {
      "get": {
        "tags": [
          "Models Builder"
        ],
        "operationId": "GetModelsBuilderDashboard",
        "responses": {
          "200": {
            "description": "Success",
            "content": {
              "application/json": {
                "schema": {
                  "oneOf": [
                    {
                      "$ref": "#/components/schemas/ModelsBuilderModel"
                    }
                  ]
                }
              }
            }
          }
        }
      }
    },
    "/umbraco/management/api/v1/models-builder/status": {
      "get": {
        "tags": [
          "Models Builder"
        ],
        "operationId": "GetModelsBuilderStatus",
        "responses": {
          "200": {
            "description": "Success",
            "content": {
              "application/json": {
                "schema": {
                  "oneOf": [
                    {
                      "$ref": "#/components/schemas/OutOfDateStatusModel"
                    }
                  ]
                }
              }
            }
          }
        }
      }
    },
    "/umbraco/management/api/v1/tree/partial-view/children": {
      "get": {
        "tags": [
          "Partial View"
        ],
        "operationId": "GetTreePartialViewChildren",
        "parameters": [
          {
            "name": "path",
            "in": "query",
            "schema": {
              "type": "string"
            }
          },
          {
            "name": "skip",
            "in": "query",
            "schema": {
              "type": "integer",
              "format": "int32",
              "default": 0
            }
          },
          {
            "name": "take",
            "in": "query",
            "schema": {
              "type": "integer",
              "format": "int32",
              "default": 100
            }
          }
        ],
        "responses": {
          "200": {
            "description": "Success",
            "content": {
              "application/json": {
                "schema": {
                  "$ref": "#/components/schemas/PagedFileSystemTreeItemModel"
                }
              }
            }
          }
        }
      }
    },
    "/umbraco/management/api/v1/tree/partial-view/item": {
      "get": {
        "tags": [
          "Partial View"
        ],
        "operationId": "GetTreePartialViewItem",
        "parameters": [
          {
            "name": "path",
            "in": "query",
            "schema": {
              "type": "array",
              "items": {
                "type": "string"
              }
            }
          }
        ],
        "responses": {
          "200": {
            "description": "Success",
            "content": {
              "application/json": {
                "schema": {
                  "type": "array",
                  "items": {
                    "oneOf": [
                      {
                        "$ref": "#/components/schemas/FileSystemTreeItemModel"
                      }
                    ]
                  }
                }
              }
            }
          }
        }
      }
    },
    "/umbraco/management/api/v1/tree/partial-view/root": {
      "get": {
        "tags": [
          "Partial View"
        ],
        "operationId": "GetTreePartialViewRoot",
        "parameters": [
          {
            "name": "skip",
            "in": "query",
            "schema": {
              "type": "integer",
              "format": "int32",
              "default": 0
            }
          },
          {
            "name": "take",
            "in": "query",
            "schema": {
              "type": "integer",
              "format": "int32",
              "default": 100
            }
          }
        ],
        "responses": {
          "200": {
            "description": "Success",
            "content": {
              "application/json": {
                "schema": {
                  "$ref": "#/components/schemas/PagedFileSystemTreeItemModel"
                }
              }
            }
          }
        }
      }
    },
    "/umbraco/management/api/v1/profiling/status": {
      "get": {
        "tags": [
          "Profiling"
        ],
        "operationId": "GetProfilingStatus",
        "responses": {
          "200": {
            "description": "Success",
            "content": {
              "application/json": {
                "schema": {
                  "oneOf": [
                    {
                      "$ref": "#/components/schemas/ProfilingStatusModel"
                    }
                  ]
                }
              }
            }
          }
        }
      }
    },
    "/umbraco/management/api/v1/published-cache/collect": {
      "post": {
        "tags": [
          "Published Cache"
        ],
        "operationId": "PostPublishedCacheCollect",
        "responses": {
          "200": {
            "description": "Success"
          }
        }
      }
    },
    "/umbraco/management/api/v1/published-cache/rebuild": {
      "post": {
        "tags": [
          "Published Cache"
        ],
        "operationId": "PostPublishedCacheRebuild",
        "responses": {
          "200": {
            "description": "Success"
          }
        }
      }
    },
    "/umbraco/management/api/v1/published-cache/reload": {
      "post": {
        "tags": [
          "Published Cache"
        ],
        "operationId": "PostPublishedCacheReload",
        "responses": {
          "200": {
            "description": "Success"
          }
        }
      }
    },
    "/umbraco/management/api/v1/published-cache/status": {
      "get": {
        "tags": [
          "Published Cache"
        ],
        "operationId": "GetPublishedCacheStatus",
        "responses": {
          "200": {
            "description": "Success",
            "content": {
              "application/json": {
                "schema": {
                  "type": "string"
                }
              }
            }
          }
        }
      }
    },
    "/umbraco/management/api/v1/redirect-management": {
      "get": {
        "tags": [
          "Redirect Management"
        ],
        "operationId": "GetRedirectManagement",
        "parameters": [
          {
            "name": "filter",
            "in": "query",
            "schema": {
              "type": "string"
            }
          },
          {
            "name": "skip",
            "in": "query",
            "schema": {
              "type": "integer",
              "format": "int32"
            }
          },
          {
            "name": "take",
            "in": "query",
            "schema": {
              "type": "integer",
              "format": "int32"
            }
          }
        ],
        "responses": {
          "200": {
            "description": "Success",
            "content": {
              "application/json": {
                "schema": {
                  "$ref": "#/components/schemas/PagedRedirectUrlModel"
                }
              }
            }
          },
          "400": {
            "description": "Bad Request",
            "content": {
              "application/json": {
                "schema": {
                  "$ref": "#/components/schemas/ProblemDetailsModel"
                }
              }
            }
          }
        }
      }
    },
    "/umbraco/management/api/v1/redirect-management/{key}": {
      "get": {
        "tags": [
          "Redirect Management"
        ],
        "operationId": "GetRedirectManagementByKey",
        "parameters": [
          {
            "name": "key",
            "in": "path",
            "required": true,
            "schema": {
              "type": "string",
              "format": "uuid"
            }
          },
          {
            "name": "skip",
            "in": "query",
            "schema": {
              "type": "integer",
              "format": "int32"
            }
          },
          {
            "name": "take",
            "in": "query",
            "schema": {
              "type": "integer",
              "format": "int32"
            }
          }
        ],
        "responses": {
          "200": {
            "description": "Success",
            "content": {
              "application/json": {
                "schema": {
                  "$ref": "#/components/schemas/PagedRedirectUrlModel"
                }
              }
            }
          }
        }
      },
      "delete": {
        "tags": [
          "Redirect Management"
        ],
        "operationId": "DeleteRedirectManagementByKey",
        "parameters": [
          {
            "name": "key",
            "in": "path",
            "required": true,
            "schema": {
              "type": "string",
              "format": "uuid"
            }
          }
        ],
        "responses": {
          "200": {
            "description": "Success"
          }
        }
      }
    },
    "/umbraco/management/api/v1/redirect-management/status": {
      "get": {
        "tags": [
          "Redirect Management"
        ],
        "operationId": "GetRedirectManagementStatus",
        "responses": {
          "200": {
            "description": "Success",
            "content": {
              "application/json": {
                "schema": {
                  "oneOf": [
                    {
                      "$ref": "#/components/schemas/RedirectUrlStatusModel"
                    }
                  ]
                }
              }
            }
          }
        }
      },
      "post": {
        "tags": [
          "Redirect Management"
        ],
        "operationId": "PostRedirectManagementStatus",
        "parameters": [
          {
            "name": "status",
            "in": "query",
            "schema": {
              "$ref": "#/components/schemas/RedirectStatusModel"
            }
          }
        ],
        "responses": {
          "200": {
            "description": "Success"
          }
        }
      }
    },
    "/umbraco/management/api/v1/tree/relation-type/item": {
      "get": {
        "tags": [
          "Relation Type"
        ],
        "operationId": "GetTreeRelationTypeItem",
        "parameters": [
          {
            "name": "key",
            "in": "query",
            "schema": {
              "type": "array",
              "items": {
                "type": "string",
                "format": "uuid"
              }
            }
          }
        ],
        "responses": {
          "200": {
            "description": "Success",
            "content": {
              "application/json": {
                "schema": {
                  "type": "array",
                  "items": {
                    "oneOf": [
                      {
                        "$ref": "#/components/schemas/FolderTreeItemModel"
                      },
                      {
                        "$ref": "#/components/schemas/DocumentTypeTreeItemModel"
                      }
                    ]
                  }
                }
              }
            }
          }
        }
      }
    },
    "/umbraco/management/api/v1/tree/relation-type/root": {
      "get": {
        "tags": [
          "Relation Type"
        ],
        "operationId": "GetTreeRelationTypeRoot",
        "parameters": [
          {
            "name": "skip",
            "in": "query",
            "schema": {
              "type": "integer",
              "format": "int32",
              "default": 0
            }
          },
          {
            "name": "take",
            "in": "query",
            "schema": {
              "type": "integer",
              "format": "int32",
              "default": 100
            }
          }
        ],
        "responses": {
          "200": {
            "description": "Success",
            "content": {
              "application/json": {
                "schema": {
                  "$ref": "#/components/schemas/PagedEntityTreeItemModel"
                }
              }
            }
          }
        }
      }
    },
    "/umbraco/management/api/v1/relation/{id}": {
      "get": {
        "tags": [
          "Relation"
        ],
        "operationId": "GetRelationById",
        "parameters": [
          {
            "name": "id",
            "in": "path",
            "required": true,
            "schema": {
              "type": "integer",
              "format": "int32"
            }
          }
        ],
        "responses": {
          "200": {
            "description": "Success",
            "content": {
              "application/json": {
                "schema": {
                  "oneOf": [
                    {
                      "$ref": "#/components/schemas/RelationModel"
                    }
                  ]
                }
              }
            }
          },
          "404": {
            "description": "Not Found",
            "content": {
              "application/json": {
                "schema": {
                  "$ref": "#/components/schemas/NotFoundResultModel"
                }
              }
            }
          }
        }
      }
    },
    "/umbraco/management/api/v1/relation/child-relation/{childId}": {
      "get": {
        "tags": [
          "Relation"
        ],
        "operationId": "GetRelationChildRelationByChildId",
        "parameters": [
          {
            "name": "childId",
            "in": "path",
            "required": true,
            "schema": {
              "type": "integer",
              "format": "int32"
            }
          },
          {
            "name": "skip",
            "in": "query",
            "schema": {
              "type": "integer",
              "format": "int32"
            }
          },
          {
            "name": "take",
            "in": "query",
            "schema": {
              "type": "integer",
              "format": "int32"
            }
          },
          {
            "name": "relationTypeAlias",
            "in": "query",
            "schema": {
              "type": "string",
              "default": ""
            }
          }
        ],
        "responses": {
          "200": {
            "description": "Success",
            "content": {
              "application/json": {
                "schema": {
                  "$ref": "#/components/schemas/PagedRelationModel"
                }
              }
            }
          }
        }
      }
    },
    "/umbraco/management/api/v1/tree/script/children": {
      "get": {
        "tags": [
          "Script"
        ],
        "operationId": "GetTreeScriptChildren",
        "parameters": [
          {
            "name": "path",
            "in": "query",
            "schema": {
              "type": "string"
            }
          },
          {
            "name": "skip",
            "in": "query",
            "schema": {
              "type": "integer",
              "format": "int32",
              "default": 0
            }
          },
          {
            "name": "take",
            "in": "query",
            "schema": {
              "type": "integer",
              "format": "int32",
              "default": 100
            }
          }
        ],
        "responses": {
          "200": {
            "description": "Success",
            "content": {
              "application/json": {
                "schema": {
                  "$ref": "#/components/schemas/PagedFileSystemTreeItemModel"
                }
              }
            }
          }
        }
      }
    },
    "/umbraco/management/api/v1/tree/script/item": {
      "get": {
        "tags": [
          "Script"
        ],
        "operationId": "GetTreeScriptItem",
        "parameters": [
          {
            "name": "path",
            "in": "query",
            "schema": {
              "type": "array",
              "items": {
                "type": "string"
              }
            }
          }
        ],
        "responses": {
          "200": {
            "description": "Success",
            "content": {
              "application/json": {
                "schema": {
                  "type": "array",
                  "items": {
                    "oneOf": [
                      {
                        "$ref": "#/components/schemas/FileSystemTreeItemModel"
                      }
                    ]
                  }
                }
              }
            }
          }
        }
      }
    },
    "/umbraco/management/api/v1/tree/script/root": {
      "get": {
        "tags": [
          "Script"
        ],
        "operationId": "GetTreeScriptRoot",
        "parameters": [
          {
            "name": "skip",
            "in": "query",
            "schema": {
              "type": "integer",
              "format": "int32",
              "default": 0
            }
          },
          {
            "name": "take",
            "in": "query",
            "schema": {
              "type": "integer",
              "format": "int32",
              "default": 100
            }
          }
        ],
        "responses": {
          "200": {
            "description": "Success",
            "content": {
              "application/json": {
                "schema": {
                  "$ref": "#/components/schemas/PagedFileSystemTreeItemModel"
                }
              }
            }
          }
        }
      }
    },
    "/umbraco/management/api/v1/searcher": {
      "get": {
        "tags": [
          "Searcher"
        ],
        "operationId": "GetSearcher",
        "parameters": [
          {
            "name": "skip",
            "in": "query",
            "schema": {
              "type": "integer",
              "format": "int32"
            }
          },
          {
            "name": "take",
            "in": "query",
            "schema": {
              "type": "integer",
              "format": "int32"
            }
          }
        ],
        "responses": {
          "200": {
            "description": "Success",
            "content": {
              "application/json": {
                "schema": {
                  "$ref": "#/components/schemas/PagedSearcherModel"
                }
              }
            }
          }
        }
      }
    },
    "/umbraco/management/api/v1/searcher/{searcherName}/query": {
      "get": {
        "tags": [
          "Searcher"
        ],
        "operationId": "GetSearcherBySearcherNameQuery",
        "parameters": [
          {
            "name": "searcherName",
            "in": "path",
            "required": true,
            "schema": {
              "type": "string"
            }
          },
          {
            "name": "term",
            "in": "query",
            "schema": {
              "type": "string"
            }
          },
          {
            "name": "skip",
            "in": "query",
            "schema": {
              "type": "integer",
              "format": "int32"
            }
          },
          {
            "name": "take",
            "in": "query",
            "schema": {
              "type": "integer",
              "format": "int32"
            }
          }
        ],
        "responses": {
          "200": {
            "description": "Success",
            "content": {
              "application/json": {
                "schema": {
                  "$ref": "#/components/schemas/PagedSearchResultModel"
                }
              }
            }
          },
          "404": {
            "description": "Not Found",
            "content": {
              "application/json": {
                "schema": {
                  "$ref": "#/components/schemas/ProblemDetailsModel"
                }
              }
            }
          }
        }
      }
    },
    "/umbraco/management/api/v1/security/back-office/authorize": {
      "get": {
        "tags": [
          "Security"
        ],
        "operationId": "GetSecurityBackOfficeAuthorize",
        "responses": {
          "200": {
            "description": "Success"
          }
        }
      },
      "post": {
        "tags": [
          "Security"
        ],
        "operationId": "PostSecurityBackOfficeAuthorize",
        "responses": {
          "200": {
            "description": "Success"
          }
        }
      }
    },
    "/umbraco/management/api/v1/server/status": {
      "get": {
        "tags": [
          "Server"
        ],
        "operationId": "GetServerStatus",
        "responses": {
          "200": {
            "description": "Success",
            "content": {
              "application/json": {
                "schema": {
                  "oneOf": [
                    {
                      "$ref": "#/components/schemas/ServerStatusModel"
                    }
                  ]
                }
              }
            }
          },
          "400": {
            "description": "Bad Request",
            "content": {
              "application/json": {
                "schema": {
                  "$ref": "#/components/schemas/ProblemDetailsModel"
                }
              }
            }
          }
        }
      }
    },
    "/umbraco/management/api/v1/server/version": {
      "get": {
        "tags": [
          "Server"
        ],
        "operationId": "GetServerVersion",
        "responses": {
          "200": {
            "description": "Success",
            "content": {
              "application/json": {
                "schema": {
                  "oneOf": [
                    {
                      "$ref": "#/components/schemas/VersionModel"
                    }
                  ]
                }
              }
            }
          },
          "400": {
            "description": "Bad Request",
            "content": {
              "application/json": {
                "schema": {
                  "$ref": "#/components/schemas/ProblemDetailsModel"
                }
              }
            }
          }
        }
      }
    },
    "/umbraco/management/api/v1/tree/static-file/children": {
      "get": {
        "tags": [
          "Static File"
        ],
        "operationId": "GetTreeStaticFileChildren",
        "parameters": [
          {
            "name": "path",
            "in": "query",
            "schema": {
              "type": "string"
            }
          },
          {
            "name": "skip",
            "in": "query",
            "schema": {
              "type": "integer",
              "format": "int32",
              "default": 0
            }
          },
          {
            "name": "take",
            "in": "query",
            "schema": {
              "type": "integer",
              "format": "int32",
              "default": 100
            }
          }
        ],
        "responses": {
          "200": {
            "description": "Success",
            "content": {
              "application/json": {
                "schema": {
                  "$ref": "#/components/schemas/PagedFileSystemTreeItemModel"
                }
              }
            }
          }
        }
      }
    },
    "/umbraco/management/api/v1/tree/static-file/item": {
      "get": {
        "tags": [
          "Static File"
        ],
        "operationId": "GetTreeStaticFileItem",
        "parameters": [
          {
            "name": "path",
            "in": "query",
            "schema": {
              "type": "array",
              "items": {
                "type": "string"
              }
            }
          }
        ],
        "responses": {
          "200": {
            "description": "Success",
            "content": {
              "application/json": {
                "schema": {
                  "type": "array",
                  "items": {
                    "oneOf": [
                      {
                        "$ref": "#/components/schemas/FileSystemTreeItemModel"
                      }
                    ]
                  }
                }
              }
            }
          }
        }
      }
    },
    "/umbraco/management/api/v1/tree/static-file/root": {
      "get": {
        "tags": [
          "Static File"
        ],
        "operationId": "GetTreeStaticFileRoot",
        "parameters": [
          {
            "name": "skip",
            "in": "query",
            "schema": {
              "type": "integer",
              "format": "int32",
              "default": 0
            }
          },
          {
            "name": "take",
            "in": "query",
            "schema": {
              "type": "integer",
              "format": "int32",
              "default": 100
            }
          }
        ],
        "responses": {
          "200": {
            "description": "Success",
            "content": {
              "application/json": {
                "schema": {
                  "$ref": "#/components/schemas/PagedFileSystemTreeItemModel"
                }
              }
            }
          }
        }
      }
    },
    "/umbraco/management/api/v1/tree/stylesheet/children": {
      "get": {
        "tags": [
          "Stylesheet"
        ],
        "operationId": "GetTreeStylesheetChildren",
        "parameters": [
          {
            "name": "path",
            "in": "query",
            "schema": {
              "type": "string"
            }
          },
          {
            "name": "skip",
            "in": "query",
            "schema": {
              "type": "integer",
              "format": "int32",
              "default": 0
            }
          },
          {
            "name": "take",
            "in": "query",
            "schema": {
              "type": "integer",
              "format": "int32",
              "default": 100
            }
          }
        ],
        "responses": {
          "200": {
            "description": "Success",
            "content": {
              "application/json": {
                "schema": {
                  "$ref": "#/components/schemas/PagedFileSystemTreeItemModel"
                }
              }
            }
          }
        }
      }
    },
    "/umbraco/management/api/v1/tree/stylesheet/item": {
      "get": {
        "tags": [
          "Stylesheet"
        ],
        "operationId": "GetTreeStylesheetItem",
        "parameters": [
          {
            "name": "path",
            "in": "query",
            "schema": {
              "type": "array",
              "items": {
                "type": "string"
              }
            }
          }
        ],
        "responses": {
          "200": {
            "description": "Success",
            "content": {
              "application/json": {
                "schema": {
                  "type": "array",
                  "items": {
                    "oneOf": [
                      {
                        "$ref": "#/components/schemas/FileSystemTreeItemModel"
                      }
                    ]
                  }
                }
              }
            }
          }
        }
      }
    },
    "/umbraco/management/api/v1/tree/stylesheet/root": {
      "get": {
        "tags": [
          "Stylesheet"
        ],
        "operationId": "GetTreeStylesheetRoot",
        "parameters": [
          {
            "name": "skip",
            "in": "query",
            "schema": {
              "type": "integer",
              "format": "int32",
              "default": 0
            }
          },
          {
            "name": "take",
            "in": "query",
            "schema": {
              "type": "integer",
              "format": "int32",
              "default": 100
            }
          }
        ],
        "responses": {
          "200": {
            "description": "Success",
            "content": {
              "application/json": {
                "schema": {
                  "$ref": "#/components/schemas/PagedFileSystemTreeItemModel"
                }
              }
            }
          }
        }
      }
    },
    "/umbraco/management/api/v1/telemetry": {
      "get": {
        "tags": [
          "Telemetry"
        ],
        "operationId": "GetTelemetry",
        "parameters": [
          {
            "name": "skip",
            "in": "query",
            "schema": {
              "type": "integer",
              "format": "int32"
            }
          },
          {
            "name": "take",
            "in": "query",
            "schema": {
              "type": "integer",
              "format": "int32"
            }
          }
        ],
        "responses": {
          "200": {
            "description": "Success",
            "content": {
              "application/json": {
                "schema": {
                  "$ref": "#/components/schemas/PagedTelemetryModel"
                }
              }
            }
          }
        }
      }
    },
    "/umbraco/management/api/v1/telemetry/level": {
      "get": {
        "tags": [
          "Telemetry"
        ],
        "operationId": "GetTelemetryLevel",
        "responses": {
          "200": {
            "description": "Success",
            "content": {
              "application/json": {
                "schema": {
                  "oneOf": [
                    {
                      "$ref": "#/components/schemas/TelemetryModel"
                    }
                  ]
                }
              }
            }
          }
        }
      },
      "post": {
        "tags": [
          "Telemetry"
        ],
        "operationId": "PostTelemetryLevel",
        "requestBody": {
          "content": {
            "application/json": {
              "schema": {
                "oneOf": [
                  {
                    "$ref": "#/components/schemas/TelemetryModel"
                  }
                ]
              }
            }
          }
        },
        "responses": {
          "200": {
            "description": "Success"
          },
          "400": {
            "description": "Bad Request",
            "content": {
              "application/json": {
                "schema": {
                  "$ref": "#/components/schemas/ProblemDetailsModel"
                }
              }
            }
          }
        }
      }
    },
    "/umbraco/management/api/v1/template": {
      "post": {
        "tags": [
          "Template"
        ],
        "operationId": "PostTemplate",
        "requestBody": {
          "content": {
            "application/json": {
              "schema": {
                "oneOf": [
                  {
                    "$ref": "#/components/schemas/TemplateCreateModel"
                  }
                ]
              }
            }
          }
        },
        "responses": {
          "201": {
            "description": "Created"
          },
          "400": {
            "description": "Bad Request",
            "content": {
              "application/json": {
                "schema": {
                  "$ref": "#/components/schemas/ProblemDetailsModel"
                }
              }
            }
          },
          "404": {
            "description": "Not Found",
            "content": {
              "application/json": {
                "schema": {
                  "$ref": "#/components/schemas/ProblemDetailsModel"
                }
              }
            }
          }
        }
      }
    },
    "/umbraco/management/api/v1/template/{key}": {
      "get": {
        "tags": [
          "Template"
        ],
        "operationId": "GetTemplateByKey",
        "parameters": [
          {
            "name": "key",
            "in": "path",
            "required": true,
            "schema": {
              "type": "string",
              "format": "uuid"
            }
          }
        ],
        "responses": {
          "200": {
            "description": "Success",
            "content": {
              "application/json": {
                "schema": {
                  "oneOf": [
                    {
                      "$ref": "#/components/schemas/TemplateModel"
                    }
                  ]
                }
              }
            }
          },
          "404": {
            "description": "Not Found",
            "content": {
              "application/json": {
                "schema": {
                  "$ref": "#/components/schemas/ProblemDetailsModel"
                }
              }
            }
          }
        }
      },
      "delete": {
        "tags": [
          "Template"
        ],
        "operationId": "DeleteTemplateByKey",
        "parameters": [
          {
            "name": "key",
            "in": "path",
            "required": true,
            "schema": {
              "type": "string",
              "format": "uuid"
            }
          }
        ],
        "responses": {
          "200": {
            "description": "Success"
          },
          "400": {
            "description": "Bad Request",
            "content": {
              "application/json": {
                "schema": {
                  "$ref": "#/components/schemas/ProblemDetailsModel"
                }
              }
            }
          },
          "404": {
            "description": "Not Found",
            "content": {
              "application/json": {
                "schema": {
                  "$ref": "#/components/schemas/ProblemDetailsModel"
                }
              }
            }
          }
        }
      },
      "put": {
        "tags": [
          "Template"
        ],
        "operationId": "PutTemplateByKey",
        "parameters": [
          {
            "name": "key",
            "in": "path",
            "required": true,
            "schema": {
              "type": "string",
              "format": "uuid"
            }
          }
        ],
        "requestBody": {
          "content": {
            "application/json": {
              "schema": {
                "oneOf": [
                  {
                    "$ref": "#/components/schemas/TemplateUpdateModel"
                  }
                ]
              }
            }
          }
        },
        "responses": {
          "200": {
            "description": "Success"
          },
          "400": {
            "description": "Bad Request",
            "content": {
              "application/json": {
                "schema": {
                  "$ref": "#/components/schemas/ProblemDetailsModel"
                }
              }
            }
          },
          "404": {
            "description": "Not Found",
            "content": {
              "application/json": {
                "schema": {
                  "$ref": "#/components/schemas/ProblemDetailsModel"
                }
              }
            }
          }
        }
      }
    },
    "/umbraco/management/api/v1/template/query/execute": {
      "post": {
        "tags": [
          "Template"
        ],
        "operationId": "PostTemplateQueryExecute",
        "requestBody": {
          "content": {
            "application/json": {
              "schema": {
                "oneOf": [
                  {
                    "$ref": "#/components/schemas/TemplateQueryExecuteModel"
                  }
                ]
              }
            }
          }
        },
        "responses": {
          "200": {
            "description": "Success",
            "content": {
              "application/json": {
                "schema": {
                  "oneOf": [
                    {
                      "$ref": "#/components/schemas/TemplateQueryResultModel"
                    }
                  ]
                }
              }
            }
          }
        }
      }
    },
    "/umbraco/management/api/v1/template/query/settings": {
      "get": {
        "tags": [
          "Template"
        ],
        "operationId": "GetTemplateQuerySettings",
        "responses": {
          "200": {
            "description": "Success",
            "content": {
              "application/json": {
                "schema": {
                  "oneOf": [
                    {
                      "$ref": "#/components/schemas/TemplateQuerySettingsModel"
                    }
                  ]
                }
              }
            }
          }
        }
      }
    },
    "/umbraco/management/api/v1/template/scaffold": {
      "get": {
        "tags": [
          "Template"
        ],
        "operationId": "GetTemplateScaffold",
        "responses": {
          "200": {
            "description": "Success",
            "content": {
              "application/json": {
                "schema": {
                  "oneOf": [
                    {
                      "$ref": "#/components/schemas/TemplateScaffoldModel"
                    }
                  ]
                }
              }
            }
          },
          "404": {
            "description": "Not Found",
            "content": {
              "application/json": {
                "schema": {
                  "$ref": "#/components/schemas/ProblemDetailsModel"
                }
              }
            }
          }
        }
      }
    },
    "/umbraco/management/api/v1/tree/template/children": {
      "get": {
        "tags": [
          "Template"
        ],
        "operationId": "GetTreeTemplateChildren",
        "parameters": [
          {
            "name": "parentKey",
            "in": "query",
            "schema": {
              "type": "string",
              "format": "uuid"
            }
          },
          {
            "name": "skip",
            "in": "query",
            "schema": {
              "type": "integer",
              "format": "int32",
              "default": 0
            }
          },
          {
            "name": "take",
            "in": "query",
            "schema": {
              "type": "integer",
              "format": "int32",
              "default": 100
            }
          }
        ],
        "responses": {
          "200": {
            "description": "Success",
            "content": {
              "application/json": {
                "schema": {
                  "$ref": "#/components/schemas/PagedEntityTreeItemModel"
                }
              }
            }
          }
        }
      }
    },
    "/umbraco/management/api/v1/tree/template/item": {
      "get": {
        "tags": [
          "Template"
        ],
        "operationId": "GetTreeTemplateItem",
        "parameters": [
          {
            "name": "key",
            "in": "query",
            "schema": {
              "type": "array",
              "items": {
                "type": "string",
                "format": "uuid"
              }
            }
          }
        ],
        "responses": {
          "200": {
            "description": "Success",
            "content": {
              "application/json": {
                "schema": {
                  "type": "array",
                  "items": {
                    "oneOf": [
                      {
                        "$ref": "#/components/schemas/EntityTreeItemModel"
                      },
                      {
                        "$ref": "#/components/schemas/ContentTreeItemModel"
                      },
                      {
                        "$ref": "#/components/schemas/DocumentBlueprintTreeItemModel"
                      },
                      {
                        "$ref": "#/components/schemas/DocumentTreeItemModel"
                      },
                      {
                        "$ref": "#/components/schemas/DocumentTypeTreeItemModel"
                      },
                      {
                        "$ref": "#/components/schemas/FolderTreeItemModel"
                      }
                    ]
                  }
                }
              }
            }
          }
        }
      }
    },
    "/umbraco/management/api/v1/tree/template/root": {
      "get": {
        "tags": [
          "Template"
        ],
        "operationId": "GetTreeTemplateRoot",
        "parameters": [
          {
            "name": "skip",
            "in": "query",
            "schema": {
              "type": "integer",
              "format": "int32",
              "default": 0
            }
          },
          {
            "name": "take",
            "in": "query",
            "schema": {
              "type": "integer",
              "format": "int32",
              "default": 100
            }
          }
        ],
        "responses": {
          "200": {
            "description": "Success",
            "content": {
              "application/json": {
                "schema": {
                  "$ref": "#/components/schemas/PagedEntityTreeItemModel"
                }
              }
            }
          }
        }
      }
    },
    "/umbraco/management/api/v1/tracked-reference/{id}": {
      "get": {
        "tags": [
          "Tracked Reference"
        ],
        "operationId": "GetTrackedReferenceById",
        "parameters": [
          {
            "name": "id",
            "in": "path",
            "required": true,
            "schema": {
              "type": "integer",
              "format": "int32"
            }
          },
          {
            "name": "skip",
            "in": "query",
            "schema": {
              "type": "integer",
              "format": "int64"
            }
          },
          {
            "name": "take",
            "in": "query",
            "schema": {
              "type": "integer",
              "format": "int64"
            }
          },
          {
            "name": "filterMustBeIsDependency",
            "in": "query",
            "schema": {
              "type": "boolean"
            }
          }
        ],
        "responses": {
          "200": {
            "description": "Success",
            "content": {
              "application/json": {
                "schema": {
                  "$ref": "#/components/schemas/PagedRelationItemModel"
                }
              }
            }
          }
        }
      }
    },
    "/umbraco/management/api/v1/tracked-reference/descendants/{parentId}": {
      "get": {
        "tags": [
          "Tracked Reference"
        ],
        "operationId": "GetTrackedReferenceDescendantsByParentId",
        "parameters": [
          {
            "name": "parentId",
            "in": "path",
            "required": true,
            "schema": {
              "type": "integer",
              "format": "int32"
            }
          },
          {
            "name": "skip",
            "in": "query",
            "schema": {
              "type": "integer",
              "format": "int64"
            }
          },
          {
            "name": "take",
            "in": "query",
            "schema": {
              "type": "integer",
              "format": "int64"
            }
          },
          {
            "name": "filterMustBeIsDependency",
            "in": "query",
            "schema": {
              "type": "boolean"
            }
          }
        ],
        "responses": {
          "200": {
            "description": "Success",
            "content": {
              "application/json": {
                "schema": {
                  "$ref": "#/components/schemas/PagedRelationItemModel"
                }
              }
            }
          }
        }
      }
    },
    "/umbraco/management/api/v1/tracked-reference/item": {
      "get": {
        "tags": [
          "Tracked Reference"
        ],
        "operationId": "GetTrackedReferenceItem",
        "parameters": [
          {
            "name": "ids",
            "in": "query",
            "schema": {
              "type": "array",
              "items": {
                "type": "integer",
                "format": "int32"
              }
            }
          },
          {
            "name": "skip",
            "in": "query",
            "schema": {
              "type": "integer",
              "format": "int64"
            }
          },
          {
            "name": "take",
            "in": "query",
            "schema": {
              "type": "integer",
              "format": "int64"
            }
          },
          {
            "name": "filterMustBeIsDependency",
            "in": "query",
            "schema": {
              "type": "boolean"
            }
          }
        ],
        "responses": {
          "200": {
            "description": "Success",
            "content": {
              "application/json": {
                "schema": {
                  "$ref": "#/components/schemas/PagedRelationItemModel"
                }
              }
            }
          }
        }
      }
    },
    "/umbraco/management/api/v1/upgrade/authorize": {
      "post": {
        "tags": [
          "Upgrade"
        ],
        "operationId": "PostUpgradeAuthorize",
        "responses": {
          "200": {
            "description": "Success"
          },
          "428": {
            "description": "Client Error",
            "content": {
              "application/json": {
                "schema": {
                  "$ref": "#/components/schemas/ProblemDetailsModel"
                }
              }
            }
          },
          "500": {
            "description": "Server Error",
            "content": {
              "application/json": {
                "schema": {
                  "$ref": "#/components/schemas/ProblemDetailsModel"
                }
              }
            }
          }
        }
      }
    },
    "/umbraco/management/api/v1/upgrade/settings": {
      "get": {
        "tags": [
          "Upgrade"
        ],
        "operationId": "GetUpgradeSettings",
        "responses": {
          "200": {
            "description": "Success",
            "content": {
              "application/json": {
                "schema": {
                  "oneOf": [
                    {
                      "$ref": "#/components/schemas/UpgradeSettingsModel"
                    }
                  ]
                }
              }
            }
          },
          "428": {
            "description": "Client Error",
            "content": {
              "application/json": {
                "schema": {
                  "$ref": "#/components/schemas/ProblemDetailsModel"
                }
              }
            }
          }
        }
      }
    }
  },
  "components": {
    "schemas": {
      "ActionJsonTypeInfoModel": {
        "type": "object",
        "properties": {
          "target": {
            "nullable": true,
            "readOnly": true
          },
          "method": {
            "$ref": "#/components/schemas/MethodInfoModel"
          }
        },
        "additionalProperties": false
      },
      "AngularJsonMediaTypeFormatterModel": {
        "required": [
          "$type"
        ],
        "type": "object",
        "allOf": [
          {
            "$ref": "#/components/schemas/NewtonsoftJsonOutputFormatterModel"
          }
        ],
        "properties": {
          "$type": {
            "type": "string"
          }
        },
        "additionalProperties": false,
        "discriminator": {
          "propertyName": "$type",
          "mapping": {
            "AngularJsonMediaTypeFormatter": "#/components/schemas/AngularJsonMediaTypeFormatterModel"
          }
        }
      },
      "AssemblyModel": {
        "type": "object",
        "properties": {
          "definedTypes": {
            "type": "array",
            "items": {
              "$ref": "#/components/schemas/TypeInfoModel"
            },
            "readOnly": true
          },
          "exportedTypes": {
            "type": "array",
            "items": {
              "$ref": "#/components/schemas/TypeModel"
            },
            "readOnly": true
          },
          "codeBase": {
            "type": "string",
            "nullable": true,
            "readOnly": true,
            "deprecated": true
          },
          "entryPoint": {
            "$ref": "#/components/schemas/MethodInfoModel"
          },
          "fullName": {
            "type": "string",
            "nullable": true,
            "readOnly": true
          },
          "imageRuntimeVersion": {
            "type": "string",
            "readOnly": true
          },
          "isDynamic": {
            "type": "boolean",
            "readOnly": true
          },
          "location": {
            "type": "string",
            "readOnly": true
          },
          "reflectionOnly": {
            "type": "boolean",
            "readOnly": true
          },
          "isCollectible": {
            "type": "boolean",
            "readOnly": true
          },
          "isFullyTrusted": {
            "type": "boolean",
            "readOnly": true
          },
          "customAttributes": {
            "type": "array",
            "items": {
              "$ref": "#/components/schemas/CustomAttributeDataModel"
            },
            "readOnly": true
          },
          "escapedCodeBase": {
            "type": "string",
            "readOnly": true,
            "deprecated": true
          },
          "manifestModule": {
            "$ref": "#/components/schemas/ModuleModel"
          },
          "modules": {
            "type": "array",
            "items": {
              "$ref": "#/components/schemas/ModuleModel"
            },
            "readOnly": true
          },
          "globalAssemblyCache": {
            "type": "boolean",
            "readOnly": true,
            "deprecated": true
          },
          "hostContext": {
            "type": "integer",
            "format": "int64",
            "readOnly": true
          },
          "securityRuleSet": {
            "$ref": "#/components/schemas/SecurityRuleSetModel"
          }
        },
        "additionalProperties": false
      },
      "CallingConventionsModel": {
        "enum": [
          "Standard",
          "VarArgs",
          "Any",
          "HasThis",
          "ExplicitThis"
        ],
        "type": "integer",
        "format": "int32"
      },
      "ConsentLevelModel": {
        "type": "object",
        "properties": {
          "level": {
            "$ref": "#/components/schemas/TelemetryLevelModel"
          },
          "description": {
            "type": "string"
          }
        },
        "additionalProperties": false
      },
      "ConstructorInfoModel": {
        "type": "object",
        "properties": {
          "name": {
            "type": "string",
            "readOnly": true
          },
          "declaringType": {
            "$ref": "#/components/schemas/TypeModel"
          },
          "reflectedType": {
            "$ref": "#/components/schemas/TypeModel"
          },
          "module": {
            "$ref": "#/components/schemas/ModuleModel"
          },
          "customAttributes": {
            "type": "array",
            "items": {
              "$ref": "#/components/schemas/CustomAttributeDataModel"
            },
            "readOnly": true
          },
          "isCollectible": {
            "type": "boolean",
            "readOnly": true
          },
          "metadataToken": {
            "type": "integer",
            "format": "int32",
            "readOnly": true
          },
          "attributes": {
            "$ref": "#/components/schemas/MethodAttributesModel"
          },
          "methodImplementationFlags": {
            "$ref": "#/components/schemas/MethodImplAttributesModel"
          },
          "callingConvention": {
            "$ref": "#/components/schemas/CallingConventionsModel"
          },
          "isAbstract": {
            "type": "boolean",
            "readOnly": true
          },
          "isConstructor": {
            "type": "boolean",
            "readOnly": true
          },
          "isFinal": {
            "type": "boolean",
            "readOnly": true
          },
          "isHideBySig": {
            "type": "boolean",
            "readOnly": true
          },
          "isSpecialName": {
            "type": "boolean",
            "readOnly": true
          },
          "isStatic": {
            "type": "boolean",
            "readOnly": true
          },
          "isVirtual": {
            "type": "boolean",
            "readOnly": true
          },
          "isAssembly": {
            "type": "boolean",
            "readOnly": true
          },
          "isFamily": {
            "type": "boolean",
            "readOnly": true
          },
          "isFamilyAndAssembly": {
            "type": "boolean",
            "readOnly": true
          },
          "isFamilyOrAssembly": {
            "type": "boolean",
            "readOnly": true
          },
          "isPrivate": {
            "type": "boolean",
            "readOnly": true
          },
          "isPublic": {
            "type": "boolean",
            "readOnly": true
          },
          "isConstructedGenericMethod": {
            "type": "boolean",
            "readOnly": true
          },
          "isGenericMethod": {
            "type": "boolean",
            "readOnly": true
          },
          "isGenericMethodDefinition": {
            "type": "boolean",
            "readOnly": true
          },
          "containsGenericParameters": {
            "type": "boolean",
            "readOnly": true
          },
          "methodHandle": {
            "$ref": "#/components/schemas/RuntimeMethodHandleModel"
          },
          "isSecurityCritical": {
            "type": "boolean",
            "readOnly": true
          },
          "isSecuritySafeCritical": {
            "type": "boolean",
            "readOnly": true
          },
          "isSecurityTransparent": {
            "type": "boolean",
            "readOnly": true
          },
          "memberType": {
            "$ref": "#/components/schemas/MemberTypesModel"
          }
        },
        "additionalProperties": false
      },
      "ContentTreeItemModel": {
        "type": "object",
        "allOf": [
          {
            "$ref": "#/components/schemas/EntityTreeItemModel"
          }
        ],
        "properties": {
          "noAccess": {
            "type": "boolean"
          },
          "isTrashed": {
            "type": "boolean"
          }
        },
        "additionalProperties": false
      },
      "CreatedResultModel": {
        "type": "object",
        "properties": {
          "value": {
            "nullable": true
          },
          "formatters": {
            "type": "array",
            "items": {
              "oneOf": [
                {
                  "$ref": "#/components/schemas/NamedSystemTextJsonOutputFormatterModel"
                },
                {
                  "$ref": "#/components/schemas/AngularJsonMediaTypeFormatterModel"
                }
              ]
            }
          },
          "contentTypes": {
            "type": "array",
            "items": {
              "type": "string"
            }
          },
          "declaredType": {
            "$ref": "#/components/schemas/TypeModel"
          },
          "statusCode": {
            "type": "integer",
            "format": "int32",
            "nullable": true
          },
          "location": {
            "type": "string"
          }
        },
        "additionalProperties": false
      },
      "CultureModel": {
        "type": "object",
        "properties": {
          "name": {
            "type": "string"
          },
          "englishName": {
            "type": "string"
          }
        },
        "additionalProperties": false
      },
      "CustomAttributeDataModel": {
        "type": "object",
        "properties": {
          "attributeType": {
            "$ref": "#/components/schemas/TypeModel"
          },
          "constructor": {
            "$ref": "#/components/schemas/ConstructorInfoModel"
          },
          "constructorArguments": {
            "type": "array",
            "items": {
              "$ref": "#/components/schemas/CustomAttributeTypedArgumentModel"
            },
            "readOnly": true
          },
          "namedArguments": {
            "type": "array",
            "items": {
              "$ref": "#/components/schemas/CustomAttributeNamedArgumentModel"
            },
            "readOnly": true
          }
        },
        "additionalProperties": false
      },
      "CustomAttributeNamedArgumentModel": {
        "type": "object",
        "properties": {
          "memberInfo": {
            "$ref": "#/components/schemas/MemberInfoModel"
          },
          "typedValue": {
            "$ref": "#/components/schemas/CustomAttributeTypedArgumentModel"
          },
          "memberName": {
            "type": "string",
            "readOnly": true
          },
          "isField": {
            "type": "boolean",
            "readOnly": true
          }
        },
        "additionalProperties": false
      },
      "CustomAttributeTypedArgumentModel": {
        "type": "object",
        "properties": {
          "argumentType": {
            "$ref": "#/components/schemas/TypeModel"
          },
          "value": {
            "nullable": true
          }
        },
        "additionalProperties": false
      },
      "DataTypeCreateModel": {
        "type": "object",
        "allOf": [
          {
            "$ref": "#/components/schemas/DataTypeModelBaseModel"
          }
        ],
        "properties": {
          "parentKey": {
            "type": "string",
            "format": "uuid",
            "nullable": true
          }
        },
        "additionalProperties": false
      },
      "DataTypeModel": {
        "type": "object",
        "allOf": [
          {
            "$ref": "#/components/schemas/DataTypeModelBaseModel"
          }
        ],
        "properties": {
          "key": {
            "type": "string",
            "format": "uuid"
          },
          "parentKey": {
            "type": "string",
            "format": "uuid",
            "nullable": true
          }
        },
        "additionalProperties": false
      },
      "DataTypeModelBaseModel": {
        "type": "object",
        "properties": {
          "name": {
            "type": "string"
          },
          "propertyEditorAlias": {
            "type": "string"
          },
          "propertyEditorUiAlias": {
            "type": "string",
            "nullable": true
          },
          "data": {
            "type": "array",
            "items": {
              "oneOf": [
                {
                  "$ref": "#/components/schemas/DataTypePropertyModel"
                }
              ]
            }
          }
        },
        "additionalProperties": false
      },
      "DataTypePropertyModel": {
        "type": "object",
        "properties": {
          "alias": {
            "type": "string"
          },
          "value": {
            "nullable": true
          }
        },
        "additionalProperties": false
      },
      "DataTypePropertyReferenceModel": {
        "type": "object",
        "properties": {
          "name": {
            "type": "string"
          },
          "alias": {
            "type": "string"
          }
        },
        "additionalProperties": false
      },
      "DataTypeReferenceModel": {
        "type": "object",
        "properties": {
          "key": {
            "type": "string",
            "format": "uuid"
          },
          "type": {
            "type": "string"
          },
          "properties": {
            "type": "array",
            "items": {
              "oneOf": [
                {
                  "$ref": "#/components/schemas/DataTypePropertyReferenceModel"
                }
              ]
            }
          }
        },
        "additionalProperties": false
      },
      "DataTypeUpdateModel": {
        "type": "object",
        "allOf": [
          {
            "$ref": "#/components/schemas/DataTypeModelBaseModel"
          }
        ],
        "additionalProperties": false
      },
      "DatabaseInstallModel": {
        "required": [
          "id",
          "providerName"
        ],
        "type": "object",
        "properties": {
          "id": {
            "type": "string",
            "format": "uuid"
          },
          "providerName": {
            "minLength": 1,
            "type": "string"
          },
          "server": {
            "type": "string",
            "nullable": true
          },
          "name": {
            "type": "string",
            "nullable": true
          },
          "username": {
            "type": "string",
            "nullable": true
          },
          "password": {
            "type": "string",
            "nullable": true
          },
          "useIntegratedAuthentication": {
            "type": "boolean"
          },
          "connectionString": {
            "type": "string",
            "nullable": true
          }
        },
        "additionalProperties": false
      },
      "DatabaseSettingsModel": {
        "type": "object",
        "properties": {
          "id": {
            "type": "string",
            "format": "uuid"
          },
          "sortOrder": {
            "type": "integer",
            "format": "int32"
          },
          "displayName": {
            "type": "string"
          },
          "defaultDatabaseName": {
            "type": "string"
          },
          "providerName": {
            "type": "string"
          },
          "isConfigured": {
            "type": "boolean"
          },
          "requiresServer": {
            "type": "boolean"
          },
          "serverPlaceholder": {
            "type": "string"
          },
          "requiresCredentials": {
            "type": "boolean"
          },
          "supportsIntegratedAuthentication": {
            "type": "boolean"
          },
          "requiresConnectionTest": {
            "type": "boolean"
          }
        },
        "additionalProperties": false
      },
      "DecoderFallbackModel": {
        "type": "object",
        "properties": {
          "maxCharCount": {
            "type": "integer",
            "format": "int32",
            "readOnly": true
          }
        },
        "additionalProperties": false
      },
      "DefaultJsonTypeInfoResolverModel": {
        "required": [
          "$type"
        ],
        "type": "object",
        "properties": {
          "$type": {
            "type": "string"
          },
          "modifiers": {
            "type": "array",
            "items": {
              "$ref": "#/components/schemas/ActionJsonTypeInfoModel"
            },
            "readOnly": true
          }
        },
        "additionalProperties": false,
        "discriminator": {
          "propertyName": "$type",
          "mapping": {
            "DefaultJsonTypeInfoResolver": "#/components/schemas/DefaultJsonTypeInfoResolverModel",
            "UmbracoJsonTypeInfoResolver": "#/components/schemas/UmbracoJsonTypeInfoResolverModel"
          }
        }
      },
      "DictionaryImportModel": {
        "type": "object",
        "properties": {
          "fileName": {
            "type": "string"
          },
          "parentKey": {
            "type": "string",
            "format": "uuid",
            "nullable": true
          }
        },
        "additionalProperties": false
      },
      "DictionaryItemCreateModel": {
        "type": "object",
        "allOf": [
          {
            "$ref": "#/components/schemas/DictionaryItemModelBaseModel"
          }
        ],
        "properties": {
          "parentKey": {
            "type": "string",
            "format": "uuid",
            "nullable": true
          }
        },
        "additionalProperties": false
      },
      "DictionaryItemModel": {
        "type": "object",
        "allOf": [
          {
            "$ref": "#/components/schemas/DictionaryItemModelBaseModel"
          }
        ],
        "properties": {
          "key": {
            "type": "string",
            "format": "uuid"
          }
        },
        "additionalProperties": false
      },
      "DictionaryItemModelBaseModel": {
        "type": "object",
        "properties": {
          "name": {
            "type": "string"
          },
          "translations": {
            "type": "array",
            "items": {
              "oneOf": [
                {
                  "$ref": "#/components/schemas/DictionaryItemTranslationModel"
                }
              ]
            }
          }
        },
        "additionalProperties": false
      },
      "DictionaryItemTranslationModel": {
        "type": "object",
        "properties": {
          "isoCode": {
            "type": "string"
          },
          "translation": {
            "type": "string"
          }
        },
        "additionalProperties": false
      },
      "DictionaryItemUpdateModel": {
        "type": "object",
        "allOf": [
          {
            "$ref": "#/components/schemas/DictionaryItemModelBaseModel"
          }
        ],
        "additionalProperties": false
      },
      "DictionaryItemsImportModel": {
        "type": "object",
        "properties": {
          "key": {
            "type": "string",
            "format": "uuid"
          },
          "name": {
            "type": "string",
            "nullable": true
          },
          "parentKey": {
            "type": "string",
            "format": "uuid",
            "nullable": true
          }
        },
        "additionalProperties": false
      },
      "DictionaryMoveModel": {
        "type": "object",
        "properties": {
          "targetKey": {
            "type": "string",
            "format": "uuid",
            "nullable": true
          }
        },
        "additionalProperties": false
      },
      "DictionaryOverviewModel": {
        "type": "object",
        "properties": {
          "name": {
            "type": "string",
            "nullable": true
          },
          "key": {
            "type": "string",
            "format": "uuid"
          },
          "parentKey": {
            "type": "string",
            "format": "uuid",
            "nullable": true
          },
          "translatedIsoCodes": {
            "type": "array",
            "items": {
              "type": "string"
            }
          }
        },
        "additionalProperties": false
      },
      "DictionaryUploadModel": {
        "type": "object",
        "properties": {
          "dictionaryItems": {
            "type": "array",
            "items": {
              "oneOf": [
                {
                  "$ref": "#/components/schemas/DictionaryItemsImportModel"
                }
              ]
            }
          },
          "fileName": {
            "type": "string",
            "nullable": true
          }
        },
        "additionalProperties": false
      },
      "DirectionModel": {
        "enum": [
          "Ascending",
          "Descending"
        ],
        "type": "integer",
        "format": "int32"
      },
      "DocumentBlueprintTreeItemModel": {
        "type": "object",
        "allOf": [
          {
            "$ref": "#/components/schemas/EntityTreeItemModel"
          }
        ],
        "properties": {
          "documentTypeKey": {
            "type": "string",
            "format": "uuid"
          },
          "documentTypeAlias": {
            "type": "string"
          },
          "documentTypeName": {
            "type": "string",
            "nullable": true
          }
        },
        "additionalProperties": false
      },
      "DocumentTreeItemModel": {
        "type": "object",
        "allOf": [
          {
            "$ref": "#/components/schemas/ContentTreeItemModel"
          }
        ],
        "properties": {
          "isProtected": {
            "type": "boolean"
          },
          "isPublished": {
            "type": "boolean"
          },
          "isEdited": {
            "type": "boolean"
          }
        },
        "additionalProperties": false
      },
      "DocumentTypeTreeItemModel": {
        "type": "object",
        "allOf": [
          {
            "$ref": "#/components/schemas/FolderTreeItemModel"
          }
        ],
        "properties": {
          "isElement": {
            "type": "boolean"
          }
        },
        "additionalProperties": false
      },
      "EncoderFallbackModel": {
        "type": "object",
        "properties": {
          "maxCharCount": {
            "type": "integer",
            "format": "int32",
            "readOnly": true
          }
        },
        "additionalProperties": false
      },
      "EncodingModel": {
        "type": "object",
        "properties": {
          "preamble": {
            "$ref": "#/components/schemas/ReadOnlySpanByteModel"
          },
          "bodyName": {
            "type": "string",
            "readOnly": true
          },
          "encodingName": {
            "type": "string",
            "readOnly": true
          },
          "headerName": {
            "type": "string",
            "readOnly": true
          },
          "webName": {
            "type": "string",
            "readOnly": true
          },
          "windowsCodePage": {
            "type": "integer",
            "format": "int32",
            "readOnly": true
          },
          "isBrowserDisplay": {
            "type": "boolean",
            "readOnly": true
          },
          "isBrowserSave": {
            "type": "boolean",
            "readOnly": true
          },
          "isMailNewsDisplay": {
            "type": "boolean",
            "readOnly": true
          },
          "isMailNewsSave": {
            "type": "boolean",
            "readOnly": true
          },
          "isSingleByte": {
            "type": "boolean",
            "readOnly": true
          },
          "encoderFallback": {
            "$ref": "#/components/schemas/EncoderFallbackModel"
          },
          "decoderFallback": {
            "$ref": "#/components/schemas/DecoderFallbackModel"
          },
          "isReadOnly": {
            "type": "boolean",
            "readOnly": true
          },
          "codePage": {
            "type": "integer",
            "format": "int32",
            "readOnly": true
          }
        },
        "additionalProperties": false
      },
      "EntityTreeItemModel": {
        "type": "object",
        "allOf": [
          {
            "$ref": "#/components/schemas/TreeItemModel"
          }
        ],
        "properties": {
          "key": {
            "type": "string",
            "format": "uuid"
          },
          "isContainer": {
            "type": "boolean"
          },
          "parentKey": {
            "type": "string",
            "format": "uuid",
            "nullable": true
          }
        },
        "additionalProperties": false
      },
      "EventAttributesModel": {
        "enum": [
          "None",
          "SpecialName",
          "RTSpecialName",
          "ReservedMask"
        ],
        "type": "integer",
        "format": "int32"
      },
      "EventInfoModel": {
        "type": "object",
        "properties": {
          "name": {
            "type": "string",
            "readOnly": true
          },
          "declaringType": {
            "$ref": "#/components/schemas/TypeModel"
          },
          "reflectedType": {
            "$ref": "#/components/schemas/TypeModel"
          },
          "module": {
            "$ref": "#/components/schemas/ModuleModel"
          },
          "customAttributes": {
            "type": "array",
            "items": {
              "$ref": "#/components/schemas/CustomAttributeDataModel"
            },
            "readOnly": true
          },
          "isCollectible": {
            "type": "boolean",
            "readOnly": true
          },
          "metadataToken": {
            "type": "integer",
            "format": "int32",
            "readOnly": true
          },
          "memberType": {
            "$ref": "#/components/schemas/MemberTypesModel"
          },
          "attributes": {
            "$ref": "#/components/schemas/EventAttributesModel"
          },
          "isSpecialName": {
            "type": "boolean",
            "readOnly": true
          },
          "addMethod": {
            "$ref": "#/components/schemas/MethodInfoModel"
          },
          "removeMethod": {
            "$ref": "#/components/schemas/MethodInfoModel"
          },
          "raiseMethod": {
            "$ref": "#/components/schemas/MethodInfoModel"
          },
          "isMulticast": {
            "type": "boolean",
            "readOnly": true
          },
          "eventHandlerType": {
            "$ref": "#/components/schemas/TypeModel"
          }
        },
        "additionalProperties": false
      },
      "FieldAttributesModel": {
        "enum": [
          "PrivateScope",
          "Private",
          "FamANDAssem",
          "Assembly",
          "Family",
          "FamORAssem",
          "Public",
          "FieldAccessMask",
          "Static",
          "InitOnly",
          "Literal",
          "NotSerialized",
          "HasFieldRVA",
          "SpecialName",
          "RTSpecialName",
          "HasFieldMarshal",
          "PinvokeImpl",
          "HasDefault",
          "ReservedMask"
        ],
        "type": "integer",
        "format": "int32"
      },
      "FieldInfoModel": {
        "type": "object",
        "properties": {
          "name": {
            "type": "string",
            "readOnly": true
          },
          "declaringType": {
            "$ref": "#/components/schemas/TypeModel"
          },
          "reflectedType": {
            "$ref": "#/components/schemas/TypeModel"
          },
          "module": {
            "$ref": "#/components/schemas/ModuleModel"
          },
          "customAttributes": {
            "type": "array",
            "items": {
              "$ref": "#/components/schemas/CustomAttributeDataModel"
            },
            "readOnly": true
          },
          "isCollectible": {
            "type": "boolean",
            "readOnly": true
          },
          "metadataToken": {
            "type": "integer",
            "format": "int32",
            "readOnly": true
          },
          "memberType": {
            "$ref": "#/components/schemas/MemberTypesModel"
          },
          "attributes": {
            "$ref": "#/components/schemas/FieldAttributesModel"
          },
          "fieldType": {
            "$ref": "#/components/schemas/TypeModel"
          },
          "isInitOnly": {
            "type": "boolean",
            "readOnly": true
          },
          "isLiteral": {
            "type": "boolean",
            "readOnly": true
          },
          "isNotSerialized": {
            "type": "boolean",
            "readOnly": true
          },
          "isPinvokeImpl": {
            "type": "boolean",
            "readOnly": true
          },
          "isSpecialName": {
            "type": "boolean",
            "readOnly": true
          },
          "isStatic": {
            "type": "boolean",
            "readOnly": true
          },
          "isAssembly": {
            "type": "boolean",
            "readOnly": true
          },
          "isFamily": {
            "type": "boolean",
            "readOnly": true
          },
          "isFamilyAndAssembly": {
            "type": "boolean",
            "readOnly": true
          },
          "isFamilyOrAssembly": {
            "type": "boolean",
            "readOnly": true
          },
          "isPrivate": {
            "type": "boolean",
            "readOnly": true
          },
          "isPublic": {
            "type": "boolean",
            "readOnly": true
          },
          "isSecurityCritical": {
            "type": "boolean",
            "readOnly": true
          },
          "isSecuritySafeCritical": {
            "type": "boolean",
            "readOnly": true
          },
          "isSecurityTransparent": {
            "type": "boolean",
            "readOnly": true
          },
          "fieldHandle": {
            "$ref": "#/components/schemas/RuntimeFieldHandleModel"
          }
        },
        "additionalProperties": false
      },
      "FieldModel": {
        "type": "object",
        "properties": {
          "name": {
            "type": "string"
          },
          "values": {
            "type": "array",
            "items": {
              "type": "string"
            }
          }
        },
        "additionalProperties": false
      },
      "FileSystemTreeItemModel": {
        "type": "object",
        "allOf": [
          {
            "$ref": "#/components/schemas/TreeItemModel"
          }
        ],
        "properties": {
          "path": {
            "type": "string"
          },
          "isFolder": {
            "type": "boolean"
          }
        },
        "additionalProperties": false
      },
      "FolderCreateModel": {
        "type": "object",
        "allOf": [
          {
            "$ref": "#/components/schemas/FolderModelBaseModel"
          }
        ],
        "properties": {
          "parentKey": {
            "type": "string",
            "format": "uuid",
            "nullable": true
          }
        },
        "additionalProperties": false
      },
      "FolderModel": {
        "type": "object",
        "allOf": [
          {
            "$ref": "#/components/schemas/FolderModelBaseModel"
          }
        ],
        "properties": {
          "key": {
            "type": "string",
            "format": "uuid"
          },
          "parentKey": {
            "type": "string",
            "format": "uuid",
            "nullable": true
          }
        },
        "additionalProperties": false
      },
      "FolderModelBaseModel": {
        "type": "object",
        "properties": {
          "name": {
            "type": "string"
          }
        },
        "additionalProperties": false
      },
      "FolderTreeItemModel": {
        "type": "object",
        "allOf": [
          {
            "$ref": "#/components/schemas/EntityTreeItemModel"
          }
        ],
        "properties": {
          "isFolder": {
            "type": "boolean"
          }
        },
        "additionalProperties": false
      },
      "FolderUpdateModel": {
        "type": "object",
        "allOf": [
          {
            "$ref": "#/components/schemas/FolderModelBaseModel"
          }
        ],
        "additionalProperties": false
      },
      "GenericParameterAttributesModel": {
        "enum": [
          "None",
          "Covariant",
          "Contravariant",
          "VarianceMask",
          "ReferenceTypeConstraint",
          "NotNullableValueTypeConstraint",
          "DefaultConstructorConstraint",
          "SpecialConstraintMask"
        ],
        "type": "integer",
        "format": "int32"
      },
      "HealthCheckActionModel": {
        "type": "object",
        "properties": {
          "healthCheckKey": {
            "type": "string",
            "format": "uuid"
          },
          "alias": {
            "type": "string",
            "nullable": true
          },
          "name": {
            "type": "string",
            "nullable": true
          },
          "description": {
            "type": "string",
            "nullable": true
          },
          "valueRequired": {
            "type": "boolean"
          },
          "providedValue": {
            "type": "string",
            "nullable": true
          },
          "providedValueValidation": {
            "type": "string",
            "nullable": true
          },
          "providedValueValidationRegex": {
            "type": "string",
            "nullable": true
          }
        },
        "additionalProperties": false
      },
      "HealthCheckGroupModel": {
        "type": "object",
        "allOf": [
          {
            "$ref": "#/components/schemas/HealthCheckGroupModelBaseModel"
          }
        ],
        "properties": {
          "checks": {
            "type": "array",
            "items": {
              "oneOf": [
                {
                  "$ref": "#/components/schemas/HealthCheckModel"
                }
              ]
            }
          }
        },
        "additionalProperties": false
      },
      "HealthCheckGroupModelBaseModel": {
        "type": "object",
        "properties": {
          "name": {
            "type": "string"
          }
        },
        "additionalProperties": false
      },
      "HealthCheckGroupWithResultModel": {
        "type": "object",
        "properties": {
          "checks": {
            "type": "array",
            "items": {
              "oneOf": [
                {
                  "$ref": "#/components/schemas/HealthCheckWithResultModel"
                }
              ]
            }
          }
        },
        "additionalProperties": false
      },
      "HealthCheckModel": {
        "type": "object",
        "allOf": [
          {
            "$ref": "#/components/schemas/HealthCheckModelBaseModel"
          }
        ],
        "properties": {
          "name": {
            "type": "string"
          },
          "description": {
            "type": "string",
            "nullable": true
          }
        },
        "additionalProperties": false
      },
      "HealthCheckModelBaseModel": {
        "type": "object",
        "properties": {
          "key": {
            "type": "string",
            "format": "uuid"
          }
        },
        "additionalProperties": false
      },
      "HealthCheckResultModel": {
        "type": "object",
        "properties": {
          "message": {
            "type": "string"
          },
          "resultType": {
            "$ref": "#/components/schemas/StatusResultTypeModel"
          },
          "actions": {
            "type": "array",
            "items": {
              "oneOf": [
                {
                  "$ref": "#/components/schemas/HealthCheckActionModel"
                }
              ]
            },
            "nullable": true
          },
          "readMoreLink": {
            "type": "string",
            "nullable": true
          }
        },
        "additionalProperties": false
      },
      "HealthCheckWithResultModel": {
        "type": "object",
        "allOf": [
          {
            "$ref": "#/components/schemas/HealthCheckModelBaseModel"
          }
        ],
        "properties": {
          "results": {
            "type": "array",
            "items": {
              "oneOf": [
                {
                  "$ref": "#/components/schemas/HealthCheckResultModel"
                }
              ]
            },
            "nullable": true
          }
        },
        "additionalProperties": false
      },
      "HealthStatusModel": {
        "enum": [
          "Healthy",
          "Unhealthy",
          "Rebuilding"
        ],
        "type": "integer",
        "format": "int32"
      },
      "HelpPageModel": {
        "type": "object",
        "properties": {
          "name": {
            "type": "string",
            "nullable": true
          },
          "description": {
            "type": "string",
            "nullable": true
          },
          "url": {
            "type": "string",
            "nullable": true
          },
          "type": {
            "type": "string",
            "nullable": true
          }
        },
        "additionalProperties": false
      },
      "ICustomAttributeProviderModel": {
        "type": "object",
        "additionalProperties": false
      },
      "IndexModel": {
        "required": [
          "canRebuild",
          "documentCount",
          "fieldCount",
          "name"
        ],
        "type": "object",
        "properties": {
          "name": {
            "minLength": 1,
            "type": "string"
          },
          "healthStatus": {
            "$ref": "#/components/schemas/HealthStatusModel"
          },
          "canRebuild": {
            "type": "boolean"
          },
          "searcherName": {
            "type": "string"
          },
          "documentCount": {
            "type": "integer",
            "format": "int64"
          },
          "fieldCount": {
            "type": "integer",
            "format": "int32"
          },
          "providerProperties": {
            "type": "object",
<<<<<<< HEAD
            "additionalProperties": { },
=======
            "additionalProperties": {

            },
>>>>>>> 42f8cde2
            "nullable": true
          }
        },
        "additionalProperties": false
      },
      "InstallModel": {
        "required": [
          "database",
          "user"
        ],
        "type": "object",
        "properties": {
          "user": {
            "oneOf": [
              {
                "$ref": "#/components/schemas/UserInstallModel"
              }
            ]
          },
          "database": {
            "oneOf": [
              {
                "$ref": "#/components/schemas/DatabaseInstallModel"
              }
            ]
          },
          "telemetryLevel": {
            "$ref": "#/components/schemas/TelemetryLevelModel"
          }
        },
        "additionalProperties": false
      },
      "InstallSettingsModel": {
        "type": "object",
        "properties": {
          "user": {
            "oneOf": [
              {
                "$ref": "#/components/schemas/UserSettingsModel"
              }
            ]
          },
          "databases": {
            "type": "array",
            "items": {
              "oneOf": [
                {
                  "$ref": "#/components/schemas/DatabaseSettingsModel"
                }
              ]
            }
          }
        },
        "additionalProperties": false
      },
      "IntPtrModel": {
        "type": "object",
        "additionalProperties": false
      },
      "JavaScriptEncoderModel": {
        "type": "object",
        "properties": {
          "maxOutputCharactersPerInputCharacter": {
            "type": "integer",
            "format": "int32",
            "readOnly": true
          }
        },
        "additionalProperties": false
      },
      "JsonCommentHandlingModel": {
        "enum": [
          "Disallow",
          "Skip",
          "Allow"
        ],
        "type": "integer",
        "format": "int32"
      },
      "JsonConverterObjectModel": {
        "type": "object",
        "properties": {
          "handleNull": {
            "type": "boolean",
            "readOnly": true
          }
        },
        "additionalProperties": false
      },
      "JsonIgnoreConditionModel": {
        "enum": [
          "Never",
          "Always",
          "WhenWritingDefault",
          "WhenWritingNull"
        ],
        "type": "integer",
        "format": "int32"
      },
      "JsonNamingPolicyModel": {
        "type": "object",
        "additionalProperties": false
      },
      "JsonNumberHandlingModel": {
        "enum": [
          "Strict",
          "AllowReadingFromString",
          "WriteAsString",
          "AllowNamedFloatingPointLiterals"
        ],
        "type": "integer",
        "format": "int32"
      },
      "JsonObjectConverterModel": {
        "type": "object",
        "allOf": [
          {
            "$ref": "#/components/schemas/JsonConverterObjectModel"
          }
        ],
        "additionalProperties": false
      },
      "JsonSerializerOptionsModel": {
        "type": "object",
        "properties": {
          "converters": {
            "type": "array",
            "items": {
              "oneOf": [
                {
                  "$ref": "#/components/schemas/JsonObjectConverterModel"
                }
              ]
            },
            "readOnly": true
          },
          "typeInfoResolver": {
            "oneOf": [
              {
                "$ref": "#/components/schemas/UmbracoJsonTypeInfoResolverModel"
              }
            ],
            "nullable": true
          },
          "allowTrailingCommas": {
            "type": "boolean"
          },
          "defaultBufferSize": {
            "type": "integer",
            "format": "int32"
          },
          "encoder": {
            "$ref": "#/components/schemas/JavaScriptEncoderModel"
          },
          "dictionaryKeyPolicy": {
            "$ref": "#/components/schemas/JsonNamingPolicyModel"
          },
          "ignoreNullValues": {
            "type": "boolean",
            "deprecated": true
          },
          "defaultIgnoreCondition": {
            "$ref": "#/components/schemas/JsonIgnoreConditionModel"
          },
          "numberHandling": {
            "$ref": "#/components/schemas/JsonNumberHandlingModel"
          },
          "ignoreReadOnlyProperties": {
            "type": "boolean"
          },
          "ignoreReadOnlyFields": {
            "type": "boolean"
          },
          "includeFields": {
            "type": "boolean"
          },
          "maxDepth": {
            "type": "integer",
            "format": "int32"
          },
          "propertyNamingPolicy": {
            "$ref": "#/components/schemas/JsonNamingPolicyModel"
          },
          "propertyNameCaseInsensitive": {
            "type": "boolean"
          },
          "readCommentHandling": {
            "$ref": "#/components/schemas/JsonCommentHandlingModel"
          },
          "unknownTypeHandling": {
            "$ref": "#/components/schemas/JsonUnknownTypeHandlingModel"
          },
          "writeIndented": {
            "type": "boolean"
          },
          "referenceHandler": {
            "$ref": "#/components/schemas/ReferenceHandlerModel"
          }
        },
        "additionalProperties": false
      },
      "JsonUnknownTypeHandlingModel": {
        "enum": [
          "JsonElement",
          "JsonNode"
        ],
        "type": "integer",
        "format": "int32"
      },
      "LanguageCreateModel": {
        "type": "object",
        "allOf": [
          {
            "$ref": "#/components/schemas/LanguageModelBaseModel"
          }
        ],
        "properties": {
          "isoCode": {
            "type": "string"
          }
        },
        "additionalProperties": false
      },
      "LanguageModel": {
        "type": "object",
        "allOf": [
          {
            "$ref": "#/components/schemas/LanguageModelBaseModel"
          }
        ],
        "properties": {
          "isoCode": {
            "type": "string"
          }
        },
        "additionalProperties": false
      },
      "LanguageModelBaseModel": {
        "type": "object",
        "properties": {
          "name": {
            "type": "string"
          },
          "isDefault": {
            "type": "boolean"
          },
          "isMandatory": {
            "type": "boolean"
          },
          "fallbackIsoCode": {
            "type": "string",
            "nullable": true
          }
        },
        "additionalProperties": false
      },
      "LanguageUpdateModel": {
        "type": "object",
        "allOf": [
          {
            "$ref": "#/components/schemas/LanguageModelBaseModel"
          }
        ],
        "additionalProperties": false
      },
      "LayoutKindModel": {
        "enum": [
          "Sequential",
          "Explicit",
          "Auto"
        ],
        "type": "integer",
        "format": "int32"
      },
      "LogLevelModel": {
        "enum": [
          "Verbose",
          "Debug",
          "Information",
          "Warning",
          "Error",
          "Fatal"
        ],
        "type": "integer",
        "format": "int32"
      },
      "LogMessageModel": {
        "type": "object",
        "properties": {
          "timestamp": {
            "type": "string",
            "format": "date-time"
          },
          "level": {
            "$ref": "#/components/schemas/LogLevelModel"
          },
          "messageTemplate": {
            "type": "string",
            "nullable": true
          },
          "renderedMessage": {
            "type": "string",
            "nullable": true
          },
          "properties": {
            "type": "array",
            "items": {
              "oneOf": [
                {
                  "$ref": "#/components/schemas/LogMessagePropertyModel"
                }
              ]
            }
          },
          "exception": {
            "type": "string",
            "nullable": true
          }
        },
        "additionalProperties": false
      },
      "LogMessagePropertyModel": {
        "type": "object",
        "properties": {
          "name": {
            "type": "string"
          },
          "value": {
            "type": "string",
            "nullable": true
          }
        },
        "additionalProperties": false
      },
      "LogTemplateModel": {
        "type": "object",
        "properties": {
          "messageTemplate": {
            "type": "string",
            "nullable": true
          },
          "count": {
            "type": "integer",
            "format": "int32"
          }
        },
        "additionalProperties": false
      },
      "LoggerModel": {
        "type": "object",
        "properties": {
          "name": {
            "type": "string"
          },
          "level": {
            "$ref": "#/components/schemas/LogLevelModel"
          }
        },
        "additionalProperties": false
      },
      "MemberInfoModel": {
        "type": "object",
        "properties": {
          "memberType": {
            "$ref": "#/components/schemas/MemberTypesModel"
          },
          "name": {
            "type": "string",
            "readOnly": true
          },
          "declaringType": {
            "$ref": "#/components/schemas/TypeModel"
          },
          "reflectedType": {
            "$ref": "#/components/schemas/TypeModel"
          },
          "module": {
            "$ref": "#/components/schemas/ModuleModel"
          },
          "customAttributes": {
            "type": "array",
            "items": {
              "$ref": "#/components/schemas/CustomAttributeDataModel"
            },
            "readOnly": true
          },
          "isCollectible": {
            "type": "boolean",
            "readOnly": true
          },
          "metadataToken": {
            "type": "integer",
            "format": "int32",
            "readOnly": true
          }
        },
        "additionalProperties": false
      },
      "MemberTypesModel": {
        "enum": [
          "Constructor",
          "Event",
          "Field",
          "Method",
          "Property",
          "TypeInfo",
          "Custom",
          "NestedType",
          "All"
        ],
        "type": "integer",
        "format": "int32"
      },
      "MethodAttributesModel": {
        "enum": [
          "ReuseSlot",
          "PrivateScope",
          "Private",
          "FamANDAssem",
          "Assembly",
          "Family",
          "FamORAssem",
          "Public",
          "MemberAccessMask",
          "UnmanagedExport",
          "Static",
          "Final",
          "Virtual",
          "HideBySig",
          "NewSlot",
          "VtableLayoutMask",
          "CheckAccessOnOverride",
          "Abstract",
          "SpecialName",
          "RTSpecialName",
          "PinvokeImpl",
          "HasSecurity",
          "RequireSecObject",
          "ReservedMask"
        ],
        "type": "integer",
        "format": "int32"
      },
      "MethodBaseModel": {
        "type": "object",
        "properties": {
          "memberType": {
            "$ref": "#/components/schemas/MemberTypesModel"
          },
          "name": {
            "type": "string",
            "readOnly": true
          },
          "declaringType": {
            "$ref": "#/components/schemas/TypeModel"
          },
          "reflectedType": {
            "$ref": "#/components/schemas/TypeModel"
          },
          "module": {
            "$ref": "#/components/schemas/ModuleModel"
          },
          "customAttributes": {
            "type": "array",
            "items": {
              "$ref": "#/components/schemas/CustomAttributeDataModel"
            },
            "readOnly": true
          },
          "isCollectible": {
            "type": "boolean",
            "readOnly": true
          },
          "metadataToken": {
            "type": "integer",
            "format": "int32",
            "readOnly": true
          },
          "attributes": {
            "$ref": "#/components/schemas/MethodAttributesModel"
          },
          "methodImplementationFlags": {
            "$ref": "#/components/schemas/MethodImplAttributesModel"
          },
          "callingConvention": {
            "$ref": "#/components/schemas/CallingConventionsModel"
          },
          "isAbstract": {
            "type": "boolean",
            "readOnly": true
          },
          "isConstructor": {
            "type": "boolean",
            "readOnly": true
          },
          "isFinal": {
            "type": "boolean",
            "readOnly": true
          },
          "isHideBySig": {
            "type": "boolean",
            "readOnly": true
          },
          "isSpecialName": {
            "type": "boolean",
            "readOnly": true
          },
          "isStatic": {
            "type": "boolean",
            "readOnly": true
          },
          "isVirtual": {
            "type": "boolean",
            "readOnly": true
          },
          "isAssembly": {
            "type": "boolean",
            "readOnly": true
          },
          "isFamily": {
            "type": "boolean",
            "readOnly": true
          },
          "isFamilyAndAssembly": {
            "type": "boolean",
            "readOnly": true
          },
          "isFamilyOrAssembly": {
            "type": "boolean",
            "readOnly": true
          },
          "isPrivate": {
            "type": "boolean",
            "readOnly": true
          },
          "isPublic": {
            "type": "boolean",
            "readOnly": true
          },
          "isConstructedGenericMethod": {
            "type": "boolean",
            "readOnly": true
          },
          "isGenericMethod": {
            "type": "boolean",
            "readOnly": true
          },
          "isGenericMethodDefinition": {
            "type": "boolean",
            "readOnly": true
          },
          "containsGenericParameters": {
            "type": "boolean",
            "readOnly": true
          },
          "methodHandle": {
            "$ref": "#/components/schemas/RuntimeMethodHandleModel"
          },
          "isSecurityCritical": {
            "type": "boolean",
            "readOnly": true
          },
          "isSecuritySafeCritical": {
            "type": "boolean",
            "readOnly": true
          },
          "isSecurityTransparent": {
            "type": "boolean",
            "readOnly": true
          }
        },
        "additionalProperties": false
      },
      "MethodImplAttributesModel": {
        "enum": [
          "IL",
          "Managed",
          "Native",
          "OPTIL",
          "Runtime",
          "CodeTypeMask",
          "Unmanaged",
          "ManagedMask",
          "NoInlining",
          "ForwardRef",
          "Synchronized",
          "NoOptimization",
          "PreserveSig",
          "AggressiveInlining",
          "AggressiveOptimization",
          "InternalCall",
          "MaxMethodImplVal"
        ],
        "type": "integer",
        "format": "int32"
      },
      "MethodInfoModel": {
        "type": "object",
        "properties": {
          "name": {
            "type": "string",
            "readOnly": true
          },
          "declaringType": {
            "$ref": "#/components/schemas/TypeModel"
          },
          "reflectedType": {
            "$ref": "#/components/schemas/TypeModel"
          },
          "module": {
            "$ref": "#/components/schemas/ModuleModel"
          },
          "customAttributes": {
            "type": "array",
            "items": {
              "$ref": "#/components/schemas/CustomAttributeDataModel"
            },
            "readOnly": true
          },
          "isCollectible": {
            "type": "boolean",
            "readOnly": true
          },
          "metadataToken": {
            "type": "integer",
            "format": "int32",
            "readOnly": true
          },
          "attributes": {
            "$ref": "#/components/schemas/MethodAttributesModel"
          },
          "methodImplementationFlags": {
            "$ref": "#/components/schemas/MethodImplAttributesModel"
          },
          "callingConvention": {
            "$ref": "#/components/schemas/CallingConventionsModel"
          },
          "isAbstract": {
            "type": "boolean",
            "readOnly": true
          },
          "isConstructor": {
            "type": "boolean",
            "readOnly": true
          },
          "isFinal": {
            "type": "boolean",
            "readOnly": true
          },
          "isHideBySig": {
            "type": "boolean",
            "readOnly": true
          },
          "isSpecialName": {
            "type": "boolean",
            "readOnly": true
          },
          "isStatic": {
            "type": "boolean",
            "readOnly": true
          },
          "isVirtual": {
            "type": "boolean",
            "readOnly": true
          },
          "isAssembly": {
            "type": "boolean",
            "readOnly": true
          },
          "isFamily": {
            "type": "boolean",
            "readOnly": true
          },
          "isFamilyAndAssembly": {
            "type": "boolean",
            "readOnly": true
          },
          "isFamilyOrAssembly": {
            "type": "boolean",
            "readOnly": true
          },
          "isPrivate": {
            "type": "boolean",
            "readOnly": true
          },
          "isPublic": {
            "type": "boolean",
            "readOnly": true
          },
          "isConstructedGenericMethod": {
            "type": "boolean",
            "readOnly": true
          },
          "isGenericMethod": {
            "type": "boolean",
            "readOnly": true
          },
          "isGenericMethodDefinition": {
            "type": "boolean",
            "readOnly": true
          },
          "containsGenericParameters": {
            "type": "boolean",
            "readOnly": true
          },
          "methodHandle": {
            "$ref": "#/components/schemas/RuntimeMethodHandleModel"
          },
          "isSecurityCritical": {
            "type": "boolean",
            "readOnly": true
          },
          "isSecuritySafeCritical": {
            "type": "boolean",
            "readOnly": true
          },
          "isSecurityTransparent": {
            "type": "boolean",
            "readOnly": true
          },
          "memberType": {
            "$ref": "#/components/schemas/MemberTypesModel"
          },
          "returnParameter": {
            "$ref": "#/components/schemas/ParameterInfoModel"
          },
          "returnType": {
            "$ref": "#/components/schemas/TypeModel"
          },
          "returnTypeCustomAttributes": {
            "$ref": "#/components/schemas/ICustomAttributeProviderModel"
          }
        },
        "additionalProperties": false
      },
      "ModelsBuilderModel": {
        "type": "object",
        "properties": {
          "mode": {
            "$ref": "#/components/schemas/ModelsModeModel"
          },
          "canGenerate": {
            "type": "boolean"
          },
          "outOfDateModels": {
            "type": "boolean"
          },
          "lastError": {
            "type": "string",
            "nullable": true
          },
          "version": {
            "type": "string",
            "nullable": true
          },
          "modelsNamespace": {
            "type": "string",
            "nullable": true
          },
          "trackingOutOfDateModels": {
            "type": "boolean"
          }
        },
        "additionalProperties": false
      },
      "ModelsModeModel": {
        "enum": [
          "Nothing",
          "InMemoryAuto",
          "SourceCodeManual",
          "SourceCodeAuto"
        ],
        "type": "integer",
        "format": "int32"
      },
      "ModuleHandleModel": {
        "type": "object",
        "properties": {
          "mdStreamVersion": {
            "type": "integer",
            "format": "int32",
            "readOnly": true
          }
        },
        "additionalProperties": false
      },
      "ModuleModel": {
        "type": "object",
        "properties": {
          "assembly": {
            "$ref": "#/components/schemas/AssemblyModel"
          },
          "fullyQualifiedName": {
            "type": "string",
            "readOnly": true
          },
          "name": {
            "type": "string",
            "readOnly": true
          },
          "mdStreamVersion": {
            "type": "integer",
            "format": "int32",
            "readOnly": true
          },
          "moduleVersionId": {
            "type": "string",
            "format": "uuid",
            "readOnly": true
          },
          "scopeName": {
            "type": "string",
            "readOnly": true
          },
          "moduleHandle": {
            "$ref": "#/components/schemas/ModuleHandleModel"
          },
          "customAttributes": {
            "type": "array",
            "items": {
              "$ref": "#/components/schemas/CustomAttributeDataModel"
            },
            "readOnly": true
          },
          "metadataToken": {
            "type": "integer",
            "format": "int32",
            "readOnly": true
          }
        },
        "additionalProperties": false
      },
      "NamedSystemTextJsonOutputFormatterModel": {
        "required": [
          "$type"
        ],
        "type": "object",
        "allOf": [
          {
            "$ref": "#/components/schemas/SystemTextJsonOutputFormatterModel"
          }
        ],
        "properties": {
          "$type": {
            "type": "string"
          }
        },
        "additionalProperties": false,
        "discriminator": {
          "propertyName": "$type",
          "mapping": {
            "NamedSystemTextJsonOutputFormatter": "#/components/schemas/NamedSystemTextJsonOutputFormatterModel"
          }
        }
      },
      "NewtonsoftJsonOutputFormatterModel": {
        "required": [
          "$type"
        ],
        "type": "object",
        "properties": {
          "$type": {
            "type": "string"
          },
          "supportedMediaTypes": {
            "type": "array",
            "items": {
              "type": "string"
            },
            "readOnly": true
          },
          "supportedEncodings": {
            "type": "array",
            "items": {
              "$ref": "#/components/schemas/EncodingModel"
            },
            "readOnly": true
          }
        },
        "additionalProperties": false,
        "discriminator": {
          "propertyName": "$type",
          "mapping": {
            "NewtonsoftJsonOutputFormatter": "#/components/schemas/NewtonsoftJsonOutputFormatterModel",
            "AngularJsonMediaTypeFormatter": "#/components/schemas/AngularJsonMediaTypeFormatterModel"
          }
        }
      },
      "NotFoundResultModel": {
        "type": "object",
        "properties": {
          "statusCode": {
            "type": "integer",
            "format": "int32"
          }
        },
        "additionalProperties": false
      },
      "OkResultModel": {
        "type": "object",
        "properties": {
          "statusCode": {
            "type": "integer",
            "format": "int32"
          }
        },
        "additionalProperties": false
      },
      "OperatorModel": {
        "enum": [
          "Equals",
          "NotEquals",
          "Contains",
          "NotContains",
          "LessThan",
          "LessThanEqualTo",
          "GreaterThan",
          "GreaterThanEqualTo"
        ],
        "type": "integer",
        "format": "int32"
      },
      "OutOfDateStatusModel": {
        "type": "object",
        "properties": {
          "status": {
            "$ref": "#/components/schemas/OutOfDateTypeModel"
          }
        },
        "additionalProperties": false
      },
      "OutOfDateTypeModel": {
        "enum": [
          "OutOfDate",
          "Current",
          "Unknown"
        ],
        "type": "integer",
        "format": "int32"
      },
      "PagedContentTreeItemModel": {
        "required": [
          "items",
          "total"
        ],
        "type": "object",
        "properties": {
          "total": {
            "type": "integer",
            "format": "int64"
          },
          "items": {
            "type": "array",
            "items": {
              "oneOf": [
                {
                  "$ref": "#/components/schemas/ContentTreeItemModel"
                },
                {
                  "$ref": "#/components/schemas/DocumentTreeItemModel"
                }
              ]
            }
          }
        },
        "additionalProperties": false
      },
      "PagedCultureModel": {
        "required": [
          "items",
          "total"
        ],
        "type": "object",
        "properties": {
          "total": {
            "type": "integer",
            "format": "int64"
          },
          "items": {
            "type": "array",
            "items": {
              "oneOf": [
                {
                  "$ref": "#/components/schemas/CultureModel"
                }
              ]
            }
          }
        },
        "additionalProperties": false
      },
      "PagedDictionaryOverviewModel": {
        "required": [
          "items",
          "total"
        ],
        "type": "object",
        "properties": {
          "total": {
            "type": "integer",
            "format": "int64"
          },
          "items": {
            "type": "array",
            "items": {
              "oneOf": [
                {
                  "$ref": "#/components/schemas/DictionaryOverviewModel"
                }
              ]
            }
          }
        },
        "additionalProperties": false
      },
      "PagedDocumentBlueprintTreeItemModel": {
        "required": [
          "items",
          "total"
        ],
        "type": "object",
        "properties": {
          "total": {
            "type": "integer",
            "format": "int64"
          },
          "items": {
            "type": "array",
            "items": {
              "oneOf": [
                {
                  "$ref": "#/components/schemas/DocumentBlueprintTreeItemModel"
                }
              ]
            }
          }
        },
        "additionalProperties": false
      },
      "PagedDocumentTreeItemModel": {
        "required": [
          "items",
          "total"
        ],
        "type": "object",
        "properties": {
          "total": {
            "type": "integer",
            "format": "int64"
          },
          "items": {
            "type": "array",
            "items": {
              "oneOf": [
                {
                  "$ref": "#/components/schemas/DocumentTreeItemModel"
                }
              ]
            }
          }
        },
        "additionalProperties": false
      },
      "PagedDocumentTypeTreeItemModel": {
        "required": [
          "items",
          "total"
        ],
        "type": "object",
        "properties": {
          "total": {
            "type": "integer",
            "format": "int64"
          },
          "items": {
            "type": "array",
            "items": {
              "oneOf": [
                {
                  "$ref": "#/components/schemas/DocumentTypeTreeItemModel"
                }
              ]
            }
          }
        },
        "additionalProperties": false
      },
      "PagedEntityTreeItemModel": {
        "required": [
          "items",
          "total"
        ],
        "type": "object",
        "properties": {
          "total": {
            "type": "integer",
            "format": "int64"
          },
          "items": {
            "type": "array",
            "items": {
              "oneOf": [
                {
                  "$ref": "#/components/schemas/EntityTreeItemModel"
                },
                {
                  "$ref": "#/components/schemas/ContentTreeItemModel"
                },
                {
                  "$ref": "#/components/schemas/DocumentBlueprintTreeItemModel"
                },
                {
                  "$ref": "#/components/schemas/DocumentTreeItemModel"
                },
                {
                  "$ref": "#/components/schemas/DocumentTypeTreeItemModel"
                },
                {
                  "$ref": "#/components/schemas/FolderTreeItemModel"
                }
              ]
            }
          }
        },
        "additionalProperties": false
      },
      "PagedFileSystemTreeItemModel": {
        "required": [
          "items",
          "total"
        ],
        "type": "object",
        "properties": {
          "total": {
            "type": "integer",
            "format": "int64"
          },
          "items": {
            "type": "array",
            "items": {
              "oneOf": [
                {
                  "$ref": "#/components/schemas/FileSystemTreeItemModel"
                }
              ]
            }
          }
        },
        "additionalProperties": false
      },
      "PagedFolderTreeItemModel": {
        "required": [
          "items",
          "total"
        ],
        "type": "object",
        "properties": {
          "total": {
            "type": "integer",
            "format": "int64"
          },
          "items": {
            "type": "array",
            "items": {
              "oneOf": [
                {
                  "$ref": "#/components/schemas/FolderTreeItemModel"
                },
                {
                  "$ref": "#/components/schemas/DocumentTypeTreeItemModel"
                }
              ]
            }
          }
        },
        "additionalProperties": false
      },
      "PagedHealthCheckGroupModelBaseModel": {
        "required": [
          "items",
          "total"
        ],
        "type": "object",
        "properties": {
          "total": {
            "type": "integer",
            "format": "int64"
          },
          "items": {
            "type": "array",
            "items": {
              "oneOf": [
                {
                  "$ref": "#/components/schemas/HealthCheckGroupModelBaseModel"
                },
                {
                  "$ref": "#/components/schemas/HealthCheckGroupModel"
                }
              ]
            }
          }
        },
        "additionalProperties": false
      },
      "PagedHelpPageModel": {
        "required": [
          "items",
          "total"
        ],
        "type": "object",
        "properties": {
          "total": {
            "type": "integer",
            "format": "int64"
          },
          "items": {
            "type": "array",
            "items": {
              "oneOf": [
                {
                  "$ref": "#/components/schemas/HelpPageModel"
                }
              ]
            }
          }
        },
        "additionalProperties": false
      },
      "PagedIndexModel": {
        "required": [
          "items",
          "total"
        ],
        "type": "object",
        "properties": {
          "total": {
            "type": "integer",
            "format": "int64"
          },
          "items": {
            "type": "array",
            "items": {
              "oneOf": [
                {
                  "$ref": "#/components/schemas/IndexModel"
                }
              ]
            }
          }
        },
        "additionalProperties": false
      },
      "PagedLanguageModel": {
        "required": [
          "items",
          "total"
        ],
        "type": "object",
        "properties": {
          "total": {
            "type": "integer",
            "format": "int64"
          },
          "items": {
            "type": "array",
            "items": {
              "oneOf": [
                {
                  "$ref": "#/components/schemas/LanguageModel"
                }
              ]
            }
          }
        },
        "additionalProperties": false
      },
      "PagedLogMessageModel": {
        "required": [
          "items",
          "total"
        ],
        "type": "object",
        "properties": {
          "total": {
            "type": "integer",
            "format": "int64"
          },
          "items": {
            "type": "array",
            "items": {
              "oneOf": [
                {
                  "$ref": "#/components/schemas/LogMessageModel"
                }
              ]
            }
          }
        },
        "additionalProperties": false
      },
      "PagedLogTemplateModel": {
        "required": [
          "items",
          "total"
        ],
        "type": "object",
        "properties": {
          "total": {
            "type": "integer",
            "format": "int64"
          },
          "items": {
            "type": "array",
            "items": {
              "oneOf": [
                {
                  "$ref": "#/components/schemas/LogTemplateModel"
                }
              ]
            }
          }
        },
        "additionalProperties": false
      },
      "PagedLoggerModel": {
        "required": [
          "items",
          "total"
        ],
        "type": "object",
        "properties": {
          "total": {
            "type": "integer",
            "format": "int64"
          },
          "items": {
            "type": "array",
            "items": {
              "oneOf": [
                {
                  "$ref": "#/components/schemas/LoggerModel"
                }
              ]
            }
          }
        },
        "additionalProperties": false
      },
      "PagedRecycleBinItemModel": {
        "required": [
          "items",
          "total"
        ],
        "type": "object",
        "properties": {
          "total": {
            "type": "integer",
            "format": "int64"
          },
          "items": {
            "type": "array",
            "items": {
              "oneOf": [
                {
                  "$ref": "#/components/schemas/RecycleBinItemModel"
                }
              ]
            }
          }
        },
        "additionalProperties": false
      },
      "PagedRedirectUrlModel": {
        "required": [
          "items",
          "total"
        ],
        "type": "object",
        "properties": {
          "total": {
            "type": "integer",
            "format": "int64"
          },
          "items": {
            "type": "array",
            "items": {
              "oneOf": [
                {
                  "$ref": "#/components/schemas/RedirectUrlModel"
                }
              ]
            }
          }
        },
        "additionalProperties": false
      },
      "PagedRelationItemModel": {
        "required": [
          "items",
          "total"
        ],
        "type": "object",
        "properties": {
          "total": {
            "type": "integer",
            "format": "int64"
          },
          "items": {
            "type": "array",
            "items": {
              "oneOf": [
                {
                  "$ref": "#/components/schemas/RelationItemModel"
                }
              ]
            }
          }
        },
        "additionalProperties": false
      },
      "PagedRelationModel": {
        "required": [
          "items",
          "total"
        ],
        "type": "object",
        "properties": {
          "total": {
            "type": "integer",
            "format": "int64"
          },
          "items": {
            "type": "array",
            "items": {
              "oneOf": [
                {
                  "$ref": "#/components/schemas/RelationModel"
                }
              ]
            }
          }
        },
        "additionalProperties": false
      },
      "PagedSavedLogSearchModel": {
        "required": [
          "items",
          "total"
        ],
        "type": "object",
        "properties": {
          "total": {
            "type": "integer",
            "format": "int64"
          },
          "items": {
            "type": "array",
            "items": {
              "oneOf": [
                {
                  "$ref": "#/components/schemas/SavedLogSearchModel"
                }
              ]
            }
          }
        },
        "additionalProperties": false
      },
      "PagedSearchResultModel": {
        "required": [
          "items",
          "total"
        ],
        "type": "object",
        "properties": {
          "total": {
            "type": "integer",
            "format": "int64"
          },
          "items": {
            "type": "array",
            "items": {
              "oneOf": [
                {
                  "$ref": "#/components/schemas/SearchResultModel"
                }
              ]
            }
          }
        },
        "additionalProperties": false
      },
      "PagedSearcherModel": {
        "required": [
          "items",
          "total"
        ],
        "type": "object",
        "properties": {
          "total": {
            "type": "integer",
            "format": "int64"
          },
          "items": {
            "type": "array",
            "items": {
              "oneOf": [
                {
                  "$ref": "#/components/schemas/SearcherModel"
                }
              ]
            }
          }
        },
        "additionalProperties": false
      },
      "PagedTelemetryModel": {
        "required": [
          "items",
          "total"
        ],
        "type": "object",
        "properties": {
          "total": {
            "type": "integer",
            "format": "int64"
          },
          "items": {
            "type": "array",
            "items": {
              "oneOf": [
                {
                  "$ref": "#/components/schemas/TelemetryModel"
                }
              ]
            }
          }
        },
        "additionalProperties": false
      },
      "ParameterAttributesModel": {
        "enum": [
          "None",
          "In",
          "Out",
          "Lcid",
          "Retval",
          "Optional",
          "HasDefault",
          "HasFieldMarshal",
          "Reserved3",
          "Reserved4",
          "ReservedMask"
        ],
        "type": "integer",
        "format": "int32"
      },
      "ParameterInfoModel": {
        "type": "object",
        "properties": {
          "attributes": {
            "$ref": "#/components/schemas/ParameterAttributesModel"
          },
          "member": {
            "$ref": "#/components/schemas/MemberInfoModel"
          },
          "name": {
            "type": "string",
            "nullable": true,
            "readOnly": true
          },
          "parameterType": {
            "$ref": "#/components/schemas/TypeModel"
          },
          "position": {
            "type": "integer",
            "format": "int32",
            "readOnly": true
          },
          "isIn": {
            "type": "boolean",
            "readOnly": true
          },
          "isLcid": {
            "type": "boolean",
            "readOnly": true
          },
          "isOptional": {
            "type": "boolean",
            "readOnly": true
          },
          "isOut": {
            "type": "boolean",
            "readOnly": true
          },
          "isRetval": {
            "type": "boolean",
            "readOnly": true
          },
          "defaultValue": {
            "nullable": true,
            "readOnly": true
          },
          "rawDefaultValue": {
            "nullable": true,
            "readOnly": true
          },
          "hasDefaultValue": {
            "type": "boolean",
            "readOnly": true
          },
          "customAttributes": {
            "type": "array",
            "items": {
              "$ref": "#/components/schemas/CustomAttributeDataModel"
            },
            "readOnly": true
          },
          "metadataToken": {
            "type": "integer",
            "format": "int32",
            "readOnly": true
          }
        },
        "additionalProperties": false
      },
      "ProblemDetailsModel": {
        "type": "object",
        "properties": {
          "type": {
            "type": "string",
            "nullable": true
          },
          "title": {
            "type": "string",
            "nullable": true
          },
          "status": {
            "type": "integer",
            "format": "int32",
            "nullable": true
          },
          "detail": {
            "type": "string",
            "nullable": true
          },
          "instance": {
            "type": "string",
            "nullable": true
          }
        },
<<<<<<< HEAD
        "additionalProperties": { }
=======
        "additionalProperties": {

        }
>>>>>>> 42f8cde2
      },
      "ProfilingStatusModel": {
        "type": "object",
        "properties": {
          "enabled": {
            "type": "boolean"
          }
        },
        "additionalProperties": false
      },
      "PropertyAttributesModel": {
        "enum": [
          "None",
          "SpecialName",
          "RTSpecialName",
          "HasDefault",
          "Reserved2",
          "Reserved3",
          "Reserved4",
          "ReservedMask"
        ],
        "type": "integer",
        "format": "int32"
      },
      "PropertyInfoModel": {
        "type": "object",
        "properties": {
          "name": {
            "type": "string",
            "readOnly": true
          },
          "declaringType": {
            "$ref": "#/components/schemas/TypeModel"
          },
          "reflectedType": {
            "$ref": "#/components/schemas/TypeModel"
          },
          "module": {
            "$ref": "#/components/schemas/ModuleModel"
          },
          "customAttributes": {
            "type": "array",
            "items": {
              "$ref": "#/components/schemas/CustomAttributeDataModel"
            },
            "readOnly": true
          },
          "isCollectible": {
            "type": "boolean",
            "readOnly": true
          },
          "metadataToken": {
            "type": "integer",
            "format": "int32",
            "readOnly": true
          },
          "memberType": {
            "$ref": "#/components/schemas/MemberTypesModel"
          },
          "propertyType": {
            "$ref": "#/components/schemas/TypeModel"
          },
          "attributes": {
            "$ref": "#/components/schemas/PropertyAttributesModel"
          },
          "isSpecialName": {
            "type": "boolean",
            "readOnly": true
          },
          "canRead": {
            "type": "boolean",
            "readOnly": true
          },
          "canWrite": {
            "type": "boolean",
            "readOnly": true
          },
          "getMethod": {
            "$ref": "#/components/schemas/MethodInfoModel"
          },
          "setMethod": {
            "$ref": "#/components/schemas/MethodInfoModel"
          }
        },
        "additionalProperties": false
      },
      "ReadOnlySpanByteModel": {
        "type": "object",
        "properties": {
          "length": {
            "type": "integer",
            "format": "int32",
            "readOnly": true
          },
          "isEmpty": {
            "type": "boolean",
            "readOnly": true
          }
        },
        "additionalProperties": false
      },
      "RecycleBinItemModel": {
        "type": "object",
        "properties": {
          "key": {
            "type": "string",
            "format": "uuid"
          },
          "name": {
            "type": "string"
          },
          "type": {
            "type": "string"
          },
          "icon": {
            "type": "string"
          },
          "hasChildren": {
            "type": "boolean"
          },
          "isContainer": {
            "type": "boolean"
          },
          "parentKey": {
            "type": "string",
            "format": "uuid",
            "nullable": true
          }
        },
        "additionalProperties": false
      },
      "RedirectStatusModel": {
        "enum": [
          "Enabled",
          "Disabled"
        ],
        "type": "integer",
        "format": "int32"
      },
      "RedirectUrlModel": {
        "type": "object",
        "properties": {
          "key": {
            "type": "string",
            "format": "uuid"
          },
          "originalUrl": {
            "type": "string"
          },
          "destinationUrl": {
            "type": "string"
          },
          "created": {
            "type": "string",
            "format": "date-time"
          },
          "contentKey": {
            "type": "string",
            "format": "uuid"
          },
          "culture": {
            "type": "string",
            "nullable": true
          }
        },
        "additionalProperties": false
      },
      "RedirectUrlStatusModel": {
        "type": "object",
        "properties": {
          "status": {
            "$ref": "#/components/schemas/RedirectStatusModel"
          },
          "userIsAdmin": {
            "type": "boolean"
          }
        },
        "additionalProperties": false
      },
      "ReferenceHandlerModel": {
        "type": "object",
        "additionalProperties": false
      },
      "RelationItemModel": {
        "type": "object",
        "properties": {
          "nodeKey": {
            "type": "string",
            "format": "uuid"
          },
          "nodeName": {
            "type": "string",
            "nullable": true
          },
          "nodeType": {
            "type": "string",
            "nullable": true
          },
          "contentTypeIcon": {
            "type": "string",
            "nullable": true
          },
          "contentTypeAlias": {
            "type": "string",
            "nullable": true
          },
          "contentTypeName": {
            "type": "string",
            "nullable": true
          },
          "relationTypeName": {
            "type": "string",
            "nullable": true
          },
          "relationTypeIsBidirectional": {
            "type": "boolean"
          },
          "relationTypeIsDependency": {
            "type": "boolean"
          }
        },
        "additionalProperties": false
      },
      "RelationModel": {
        "type": "object",
        "properties": {
          "parentId": {
            "type": "integer",
            "format": "int32"
          },
          "parentName": {
            "type": "string",
            "nullable": true
          },
          "childId": {
            "type": "integer",
            "format": "int32"
          },
          "childName": {
            "type": "string",
            "nullable": true
          },
          "createDate": {
            "type": "string",
            "format": "date-time"
          },
          "comment": {
            "type": "string",
            "nullable": true
          }
        },
        "additionalProperties": false
      },
      "RuntimeFieldHandleModel": {
        "type": "object",
        "properties": {
          "value": {
            "$ref": "#/components/schemas/IntPtrModel"
          }
        },
        "additionalProperties": false
      },
      "RuntimeLevelModel": {
        "enum": [
          "Unknown",
          "Boot",
          "Install",
          "Upgrade",
          "Run",
          "BootFailed"
        ],
        "type": "integer",
        "format": "int32"
      },
      "RuntimeMethodHandleModel": {
        "type": "object",
        "properties": {
          "value": {
            "$ref": "#/components/schemas/IntPtrModel"
          }
        },
        "additionalProperties": false
      },
      "RuntimeTypeHandleModel": {
        "type": "object",
        "properties": {
          "value": {
            "$ref": "#/components/schemas/IntPtrModel"
          }
        },
        "additionalProperties": false
      },
      "SavedLogSearchModel": {
        "type": "object",
        "properties": {
          "name": {
            "type": "string"
          },
          "query": {
            "type": "string"
          }
        },
        "additionalProperties": false
      },
      "SearchResultModel": {
        "type": "object",
        "properties": {
          "id": {
            "type": "string"
          },
          "score": {
            "type": "number",
            "format": "float"
          },
          "fieldCount": {
            "type": "integer",
            "format": "int32",
            "readOnly": true
          },
          "fields": {
            "type": "array",
            "items": {
              "oneOf": [
                {
                  "$ref": "#/components/schemas/FieldModel"
                }
              ]
            }
          }
        },
        "additionalProperties": false
      },
      "SearcherModel": {
        "type": "object",
        "properties": {
          "name": {
            "type": "string"
          }
        },
        "additionalProperties": false
      },
      "SecurityRuleSetModel": {
        "enum": [
          "None",
          "Level1",
          "Level2"
        ],
        "type": "integer",
        "format": "int32"
      },
      "ServerStatusModel": {
        "type": "object",
        "properties": {
          "serverStatus": {
            "$ref": "#/components/schemas/RuntimeLevelModel"
          }
        },
        "additionalProperties": false
      },
      "StatusResultTypeModel": {
        "enum": [
          "Success",
          "Warning",
          "Error",
          "Info"
        ],
        "type": "integer",
        "format": "int32"
      },
      "StructLayoutAttributeModel": {
        "type": "object",
        "properties": {
          "typeId": {
            "readOnly": true
          },
          "value": {
            "$ref": "#/components/schemas/LayoutKindModel"
          }
        },
        "additionalProperties": false
      },
      "SystemTextJsonOutputFormatterModel": {
        "required": [
          "$type"
        ],
        "type": "object",
        "properties": {
          "$type": {
            "type": "string"
          },
          "supportedMediaTypes": {
            "type": "array",
            "items": {
              "type": "string"
            },
            "readOnly": true
          },
          "supportedEncodings": {
            "type": "array",
            "items": {
              "$ref": "#/components/schemas/EncodingModel"
            },
            "readOnly": true
          },
          "serializerOptions": {
            "$ref": "#/components/schemas/JsonSerializerOptionsModel"
          }
        },
        "additionalProperties": false,
        "discriminator": {
          "propertyName": "$type",
          "mapping": {
            "SystemTextJsonOutputFormatter": "#/components/schemas/SystemTextJsonOutputFormatterModel",
            "NamedSystemTextJsonOutputFormatter": "#/components/schemas/NamedSystemTextJsonOutputFormatterModel"
          }
        }
      },
      "TelemetryLevelModel": {
        "enum": [
          "Minimal",
          "Basic",
          "Detailed"
        ],
        "type": "integer",
        "format": "int32"
      },
      "TelemetryModel": {
        "type": "object",
        "properties": {
          "telemetryLevel": {
            "$ref": "#/components/schemas/TelemetryLevelModel"
          }
        },
        "additionalProperties": false
      },
      "TemplateCreateModel": {
        "type": "object",
        "allOf": [
          {
            "$ref": "#/components/schemas/TemplateModelBaseModel"
          }
        ],
        "additionalProperties": false
      },
      "TemplateModel": {
        "type": "object",
        "allOf": [
          {
            "$ref": "#/components/schemas/TemplateModelBaseModel"
          }
        ],
        "properties": {
          "key": {
            "type": "string",
            "format": "uuid"
          }
        },
        "additionalProperties": false
      },
      "TemplateModelBaseModel": {
        "type": "object",
        "properties": {
          "name": {
            "type": "string"
          },
          "alias": {
            "type": "string"
          },
          "content": {
            "type": "string",
            "nullable": true
          }
        },
        "additionalProperties": false
      },
      "TemplateQueryExecuteFilterModel": {
        "type": "object",
        "properties": {
          "propertyAlias": {
            "type": "string"
          },
          "constraintValue": {
            "type": "string"
          },
          "operator": {
            "$ref": "#/components/schemas/OperatorModel"
          }
        },
        "additionalProperties": false
      },
      "TemplateQueryExecuteModel": {
        "type": "object",
        "properties": {
          "rootContentKey": {
            "type": "string",
            "format": "uuid",
            "nullable": true
          },
          "contentTypeAlias": {
            "type": "string",
            "nullable": true
          },
          "filters": {
            "type": "array",
            "items": {
              "oneOf": [
                {
                  "$ref": "#/components/schemas/TemplateQueryExecuteFilterModel"
                }
              ]
            },
            "nullable": true
          },
          "sort": {
            "oneOf": [
              {
                "$ref": "#/components/schemas/TemplateQueryExecuteSortModel"
              }
            ],
            "nullable": true
          },
          "take": {
            "type": "integer",
            "format": "int32"
          }
        },
        "additionalProperties": false
      },
      "TemplateQueryExecuteSortModel": {
        "type": "object",
        "properties": {
          "propertyAlias": {
            "type": "string"
          },
          "direction": {
            "type": "string",
            "nullable": true
          }
        },
        "additionalProperties": false
      },
      "TemplateQueryOperatorModel": {
        "type": "object",
        "properties": {
          "operator": {
            "$ref": "#/components/schemas/OperatorModel"
          },
          "applicableTypes": {
            "type": "array",
            "items": {
              "$ref": "#/components/schemas/TemplateQueryPropertyTypeModel"
            }
          }
        },
        "additionalProperties": false
      },
      "TemplateQueryPropertyModel": {
        "type": "object",
        "properties": {
          "alias": {
            "type": "string"
          },
          "type": {
            "$ref": "#/components/schemas/TemplateQueryPropertyTypeModel"
          }
        },
        "additionalProperties": false
      },
      "TemplateQueryPropertyTypeModel": {
        "enum": [
          "String",
          "DateTime",
          "Integer"
        ],
        "type": "integer",
        "format": "int32"
      },
      "TemplateQueryResultItemModel": {
        "type": "object",
        "properties": {
          "icon": {
            "type": "string"
          },
          "name": {
            "type": "string"
          }
        },
        "additionalProperties": false
      },
      "TemplateQueryResultModel": {
        "type": "object",
        "properties": {
          "queryExpression": {
            "type": "string"
          },
          "sampleResults": {
            "type": "array",
            "items": {
              "oneOf": [
                {
                  "$ref": "#/components/schemas/TemplateQueryResultItemModel"
                }
              ]
            }
          },
          "resultCount": {
            "type": "integer",
            "format": "int32"
          },
          "executionTime": {
            "type": "integer",
            "format": "int64"
          }
        },
        "additionalProperties": false
      },
      "TemplateQuerySettingsModel": {
        "type": "object",
        "properties": {
          "contentTypeAliases": {
            "type": "array",
            "items": {
              "type": "string"
            }
          },
          "properties": {
            "type": "array",
            "items": {
              "oneOf": [
                {
                  "$ref": "#/components/schemas/TemplateQueryPropertyModel"
                }
              ]
            }
          },
          "operators": {
            "type": "array",
            "items": {
              "oneOf": [
                {
                  "$ref": "#/components/schemas/TemplateQueryOperatorModel"
                }
              ]
            }
          }
        },
        "additionalProperties": false
      },
      "TemplateScaffoldModel": {
        "type": "object",
        "properties": {
          "content": {
            "type": "string"
          }
        },
        "additionalProperties": false
      },
      "TemplateUpdateModel": {
        "type": "object",
        "allOf": [
          {
            "$ref": "#/components/schemas/TemplateModelBaseModel"
          }
        ],
        "additionalProperties": false
      },
      "TreeItemModel": {
        "type": "object",
        "properties": {
          "name": {
            "type": "string"
          },
          "type": {
            "type": "string"
          },
          "icon": {
            "type": "string"
          },
          "hasChildren": {
            "type": "boolean"
          }
        },
        "additionalProperties": false
      },
      "TypeAttributesModel": {
        "enum": [
          "NotPublic",
          "AutoLayout",
          "AnsiClass",
          "Class",
          "Public",
          "NestedPublic",
          "NestedPrivate",
          "NestedFamily",
          "NestedAssembly",
          "NestedFamANDAssem",
          "NestedFamORAssem",
          "VisibilityMask",
          "SequentialLayout",
          "ExplicitLayout",
          "LayoutMask",
          "Interface",
          "ClassSemanticsMask",
          "Abstract",
          "Sealed",
          "SpecialName",
          "RTSpecialName",
          "Import",
          "Serializable",
          "WindowsRuntime",
          "UnicodeClass",
          "AutoClass",
          "CustomFormatClass",
          "StringFormatMask",
          "HasSecurity",
          "ReservedMask",
          "BeforeFieldInit",
          "CustomFormatMask"
        ],
        "type": "integer",
        "format": "int32"
      },
      "TypeInfoModel": {
        "type": "object",
        "properties": {
          "name": {
            "type": "string",
            "readOnly": true
          },
          "customAttributes": {
            "type": "array",
            "items": {
              "$ref": "#/components/schemas/CustomAttributeDataModel"
            },
            "readOnly": true
          },
          "isCollectible": {
            "type": "boolean",
            "readOnly": true
          },
          "metadataToken": {
            "type": "integer",
            "format": "int32",
            "readOnly": true
          },
          "isInterface": {
            "type": "boolean",
            "readOnly": true
          },
          "memberType": {
            "$ref": "#/components/schemas/MemberTypesModel"
          },
          "namespace": {
            "type": "string",
            "nullable": true,
            "readOnly": true
          },
          "assemblyQualifiedName": {
            "type": "string",
            "nullable": true,
            "readOnly": true
          },
          "fullName": {
            "type": "string",
            "nullable": true,
            "readOnly": true
          },
          "assembly": {
            "$ref": "#/components/schemas/AssemblyModel"
          },
          "module": {
            "$ref": "#/components/schemas/ModuleModel"
          },
          "isNested": {
            "type": "boolean",
            "readOnly": true
          },
          "declaringType": {
            "$ref": "#/components/schemas/TypeModel"
          },
          "declaringMethod": {
            "$ref": "#/components/schemas/MethodBaseModel"
          },
          "reflectedType": {
            "$ref": "#/components/schemas/TypeModel"
          },
          "underlyingSystemType": {
            "$ref": "#/components/schemas/TypeModel"
          },
          "isTypeDefinition": {
            "type": "boolean",
            "readOnly": true
          },
          "isArray": {
            "type": "boolean",
            "readOnly": true
          },
          "isByRef": {
            "type": "boolean",
            "readOnly": true
          },
          "isPointer": {
            "type": "boolean",
            "readOnly": true
          },
          "isConstructedGenericType": {
            "type": "boolean",
            "readOnly": true
          },
          "isGenericParameter": {
            "type": "boolean",
            "readOnly": true
          },
          "isGenericTypeParameter": {
            "type": "boolean",
            "readOnly": true
          },
          "isGenericMethodParameter": {
            "type": "boolean",
            "readOnly": true
          },
          "isGenericType": {
            "type": "boolean",
            "readOnly": true
          },
          "isGenericTypeDefinition": {
            "type": "boolean",
            "readOnly": true
          },
          "isSZArray": {
            "type": "boolean",
            "readOnly": true
          },
          "isVariableBoundArray": {
            "type": "boolean",
            "readOnly": true
          },
          "isByRefLike": {
            "type": "boolean",
            "readOnly": true
          },
          "hasElementType": {
            "type": "boolean",
            "readOnly": true
          },
          "genericTypeArguments": {
            "type": "array",
            "items": {
              "$ref": "#/components/schemas/TypeModel"
            },
            "readOnly": true
          },
          "genericParameterPosition": {
            "type": "integer",
            "format": "int32",
            "readOnly": true
          },
          "genericParameterAttributes": {
            "$ref": "#/components/schemas/GenericParameterAttributesModel"
          },
          "attributes": {
            "$ref": "#/components/schemas/TypeAttributesModel"
          },
          "isAbstract": {
            "type": "boolean",
            "readOnly": true
          },
          "isImport": {
            "type": "boolean",
            "readOnly": true
          },
          "isSealed": {
            "type": "boolean",
            "readOnly": true
          },
          "isSpecialName": {
            "type": "boolean",
            "readOnly": true
          },
          "isClass": {
            "type": "boolean",
            "readOnly": true
          },
          "isNestedAssembly": {
            "type": "boolean",
            "readOnly": true
          },
          "isNestedFamANDAssem": {
            "type": "boolean",
            "readOnly": true
          },
          "isNestedFamily": {
            "type": "boolean",
            "readOnly": true
          },
          "isNestedFamORAssem": {
            "type": "boolean",
            "readOnly": true
          },
          "isNestedPrivate": {
            "type": "boolean",
            "readOnly": true
          },
          "isNestedPublic": {
            "type": "boolean",
            "readOnly": true
          },
          "isNotPublic": {
            "type": "boolean",
            "readOnly": true
          },
          "isPublic": {
            "type": "boolean",
            "readOnly": true
          },
          "isAutoLayout": {
            "type": "boolean",
            "readOnly": true
          },
          "isExplicitLayout": {
            "type": "boolean",
            "readOnly": true
          },
          "isLayoutSequential": {
            "type": "boolean",
            "readOnly": true
          },
          "isAnsiClass": {
            "type": "boolean",
            "readOnly": true
          },
          "isAutoClass": {
            "type": "boolean",
            "readOnly": true
          },
          "isUnicodeClass": {
            "type": "boolean",
            "readOnly": true
          },
          "isCOMObject": {
            "type": "boolean",
            "readOnly": true
          },
          "isContextful": {
            "type": "boolean",
            "readOnly": true
          },
          "isEnum": {
            "type": "boolean",
            "readOnly": true
          },
          "isMarshalByRef": {
            "type": "boolean",
            "readOnly": true
          },
          "isPrimitive": {
            "type": "boolean",
            "readOnly": true
          },
          "isValueType": {
            "type": "boolean",
            "readOnly": true
          },
          "isSignatureType": {
            "type": "boolean",
            "readOnly": true
          },
          "isSecurityCritical": {
            "type": "boolean",
            "readOnly": true
          },
          "isSecuritySafeCritical": {
            "type": "boolean",
            "readOnly": true
          },
          "isSecurityTransparent": {
            "type": "boolean",
            "readOnly": true
          },
          "structLayoutAttribute": {
            "$ref": "#/components/schemas/StructLayoutAttributeModel"
          },
          "typeInitializer": {
            "$ref": "#/components/schemas/ConstructorInfoModel"
          },
          "typeHandle": {
            "$ref": "#/components/schemas/RuntimeTypeHandleModel"
          },
          "guid": {
            "type": "string",
            "format": "uuid",
            "readOnly": true
          },
          "baseType": {
            "$ref": "#/components/schemas/TypeModel"
          },
          "isSerializable": {
            "type": "boolean",
            "readOnly": true
          },
          "containsGenericParameters": {
            "type": "boolean",
            "readOnly": true
          },
          "isVisible": {
            "type": "boolean",
            "readOnly": true
          },
          "genericTypeParameters": {
            "type": "array",
            "items": {
              "$ref": "#/components/schemas/TypeModel"
            },
            "readOnly": true
          },
          "declaredConstructors": {
            "type": "array",
            "items": {
              "$ref": "#/components/schemas/ConstructorInfoModel"
            },
            "readOnly": true
          },
          "declaredEvents": {
            "type": "array",
            "items": {
              "$ref": "#/components/schemas/EventInfoModel"
            },
            "readOnly": true
          },
          "declaredFields": {
            "type": "array",
            "items": {
              "$ref": "#/components/schemas/FieldInfoModel"
            },
            "readOnly": true
          },
          "declaredMembers": {
            "type": "array",
            "items": {
              "$ref": "#/components/schemas/MemberInfoModel"
            },
            "readOnly": true
          },
          "declaredMethods": {
            "type": "array",
            "items": {
              "$ref": "#/components/schemas/MethodInfoModel"
            },
            "readOnly": true
          },
          "declaredNestedTypes": {
            "type": "array",
            "items": {
              "$ref": "#/components/schemas/TypeInfoModel"
            },
            "readOnly": true
          },
          "declaredProperties": {
            "type": "array",
            "items": {
              "$ref": "#/components/schemas/PropertyInfoModel"
            },
            "readOnly": true
          },
          "implementedInterfaces": {
            "type": "array",
            "items": {
              "$ref": "#/components/schemas/TypeModel"
            },
            "readOnly": true
          }
        },
        "additionalProperties": false
      },
      "TypeModel": {
        "type": "object",
        "properties": {
          "name": {
            "type": "string",
            "readOnly": true
          },
          "customAttributes": {
            "type": "array",
            "items": {
              "$ref": "#/components/schemas/CustomAttributeDataModel"
            },
            "readOnly": true
          },
          "isCollectible": {
            "type": "boolean",
            "readOnly": true
          },
          "metadataToken": {
            "type": "integer",
            "format": "int32",
            "readOnly": true
          },
          "isInterface": {
            "type": "boolean",
            "readOnly": true
          },
          "memberType": {
            "$ref": "#/components/schemas/MemberTypesModel"
          },
          "namespace": {
            "type": "string",
            "nullable": true,
            "readOnly": true
          },
          "assemblyQualifiedName": {
            "type": "string",
            "nullable": true,
            "readOnly": true
          },
          "fullName": {
            "type": "string",
            "nullable": true,
            "readOnly": true
          },
          "assembly": {
            "$ref": "#/components/schemas/AssemblyModel"
          },
          "module": {
            "$ref": "#/components/schemas/ModuleModel"
          },
          "isNested": {
            "type": "boolean",
            "readOnly": true
          },
          "declaringType": {
            "$ref": "#/components/schemas/TypeModel"
          },
          "declaringMethod": {
            "$ref": "#/components/schemas/MethodBaseModel"
          },
          "reflectedType": {
            "$ref": "#/components/schemas/TypeModel"
          },
          "underlyingSystemType": {
            "$ref": "#/components/schemas/TypeModel"
          },
          "isTypeDefinition": {
            "type": "boolean",
            "readOnly": true
          },
          "isArray": {
            "type": "boolean",
            "readOnly": true
          },
          "isByRef": {
            "type": "boolean",
            "readOnly": true
          },
          "isPointer": {
            "type": "boolean",
            "readOnly": true
          },
          "isConstructedGenericType": {
            "type": "boolean",
            "readOnly": true
          },
          "isGenericParameter": {
            "type": "boolean",
            "readOnly": true
          },
          "isGenericTypeParameter": {
            "type": "boolean",
            "readOnly": true
          },
          "isGenericMethodParameter": {
            "type": "boolean",
            "readOnly": true
          },
          "isGenericType": {
            "type": "boolean",
            "readOnly": true
          },
          "isGenericTypeDefinition": {
            "type": "boolean",
            "readOnly": true
          },
          "isSZArray": {
            "type": "boolean",
            "readOnly": true
          },
          "isVariableBoundArray": {
            "type": "boolean",
            "readOnly": true
          },
          "isByRefLike": {
            "type": "boolean",
            "readOnly": true
          },
          "hasElementType": {
            "type": "boolean",
            "readOnly": true
          },
          "genericTypeArguments": {
            "type": "array",
            "items": {
              "$ref": "#/components/schemas/TypeModel"
            },
            "readOnly": true
          },
          "genericParameterPosition": {
            "type": "integer",
            "format": "int32",
            "readOnly": true
          },
          "genericParameterAttributes": {
            "$ref": "#/components/schemas/GenericParameterAttributesModel"
          },
          "attributes": {
            "$ref": "#/components/schemas/TypeAttributesModel"
          },
          "isAbstract": {
            "type": "boolean",
            "readOnly": true
          },
          "isImport": {
            "type": "boolean",
            "readOnly": true
          },
          "isSealed": {
            "type": "boolean",
            "readOnly": true
          },
          "isSpecialName": {
            "type": "boolean",
            "readOnly": true
          },
          "isClass": {
            "type": "boolean",
            "readOnly": true
          },
          "isNestedAssembly": {
            "type": "boolean",
            "readOnly": true
          },
          "isNestedFamANDAssem": {
            "type": "boolean",
            "readOnly": true
          },
          "isNestedFamily": {
            "type": "boolean",
            "readOnly": true
          },
          "isNestedFamORAssem": {
            "type": "boolean",
            "readOnly": true
          },
          "isNestedPrivate": {
            "type": "boolean",
            "readOnly": true
          },
          "isNestedPublic": {
            "type": "boolean",
            "readOnly": true
          },
          "isNotPublic": {
            "type": "boolean",
            "readOnly": true
          },
          "isPublic": {
            "type": "boolean",
            "readOnly": true
          },
          "isAutoLayout": {
            "type": "boolean",
            "readOnly": true
          },
          "isExplicitLayout": {
            "type": "boolean",
            "readOnly": true
          },
          "isLayoutSequential": {
            "type": "boolean",
            "readOnly": true
          },
          "isAnsiClass": {
            "type": "boolean",
            "readOnly": true
          },
          "isAutoClass": {
            "type": "boolean",
            "readOnly": true
          },
          "isUnicodeClass": {
            "type": "boolean",
            "readOnly": true
          },
          "isCOMObject": {
            "type": "boolean",
            "readOnly": true
          },
          "isContextful": {
            "type": "boolean",
            "readOnly": true
          },
          "isEnum": {
            "type": "boolean",
            "readOnly": true
          },
          "isMarshalByRef": {
            "type": "boolean",
            "readOnly": true
          },
          "isPrimitive": {
            "type": "boolean",
            "readOnly": true
          },
          "isValueType": {
            "type": "boolean",
            "readOnly": true
          },
          "isSignatureType": {
            "type": "boolean",
            "readOnly": true
          },
          "isSecurityCritical": {
            "type": "boolean",
            "readOnly": true
          },
          "isSecuritySafeCritical": {
            "type": "boolean",
            "readOnly": true
          },
          "isSecurityTransparent": {
            "type": "boolean",
            "readOnly": true
          },
          "structLayoutAttribute": {
            "$ref": "#/components/schemas/StructLayoutAttributeModel"
          },
          "typeInitializer": {
            "$ref": "#/components/schemas/ConstructorInfoModel"
          },
          "typeHandle": {
            "$ref": "#/components/schemas/RuntimeTypeHandleModel"
          },
          "guid": {
            "type": "string",
            "format": "uuid",
            "readOnly": true
          },
          "baseType": {
            "$ref": "#/components/schemas/TypeModel"
          },
          "isSerializable": {
            "type": "boolean",
            "readOnly": true
          },
          "containsGenericParameters": {
            "type": "boolean",
            "readOnly": true
          },
          "isVisible": {
            "type": "boolean",
            "readOnly": true
          }
        },
        "additionalProperties": false
      },
      "UmbracoJsonTypeInfoResolverModel": {
        "required": [
          "$type"
        ],
        "type": "object",
        "allOf": [
          {
            "$ref": "#/components/schemas/DefaultJsonTypeInfoResolverModel"
          }
        ],
        "properties": {
          "$type": {
            "type": "string"
          }
        },
        "additionalProperties": false,
        "discriminator": {
          "propertyName": "$type",
          "mapping": {
            "UmbracoJsonTypeInfoResolver": "#/components/schemas/UmbracoJsonTypeInfoResolverModel"
          }
        }
      },
      "UpgradeSettingsModel": {
        "type": "object",
        "properties": {
          "currentState": {
            "type": "string"
          },
          "newState": {
            "type": "string"
          },
          "newVersion": {
            "type": "string"
          },
          "oldVersion": {
            "type": "string"
          },
          "reportUrl": {
            "type": "string",
            "readOnly": true
          }
        },
        "additionalProperties": false
      },
      "UserInstallModel": {
        "required": [
          "email",
          "name",
          "password"
        ],
        "type": "object",
        "properties": {
          "name": {
            "maxLength": 255,
            "minLength": 0,
            "type": "string"
          },
          "email": {
            "minLength": 1,
            "type": "string",
            "format": "email"
          },
          "password": {
            "minLength": 1,
            "type": "string"
          },
          "subscribeToNewsletter": {
            "type": "boolean",
            "readOnly": true
          }
        },
        "additionalProperties": false
      },
      "UserSettingsModel": {
        "type": "object",
        "properties": {
          "minCharLength": {
            "type": "integer",
            "format": "int32"
          },
          "minNonAlphaNumericLength": {
            "type": "integer",
            "format": "int32"
          },
          "consentLevels": {
            "type": "array",
            "items": {
              "oneOf": [
                {
                  "$ref": "#/components/schemas/ConsentLevelModel"
                }
              ]
            }
          }
        },
        "additionalProperties": false
      },
      "VersionModel": {
        "type": "object",
        "properties": {
          "version": {
            "type": "string"
          }
        },
        "additionalProperties": false
      }
    },
    "securitySchemes": {
      "OAuth": {
        "type": "oauth2",
        "description": "Umbraco Authentication",
        "flows": {
          "authorizationCode": {
            "authorizationUrl": "/umbraco/management/api/v1.0/security/back-office/authorize",
            "tokenUrl": "/umbraco/management/api/v1.0/security/back-office/token",
<<<<<<< HEAD
            "scopes": { }
=======
            "scopes": {

            }
>>>>>>> 42f8cde2
          }
        }
      }
    }
  },
  "security": [
    {
<<<<<<< HEAD
      "OAuth": [ ]
=======
      "OAuth": [

      ]
>>>>>>> 42f8cde2
    }
  ]
}<|MERGE_RESOLUTION|>--- conflicted
+++ resolved
@@ -863,59 +863,6 @@
         }
       }
     },
-    "/umbraco/management/api/v1/dictionary/{key}/move": {
-      "post": {
-        "tags": [
-          "Dictionary"
-        ],
-        "operationId": "PostDictionaryByKeyMove",
-        "parameters": [
-          {
-            "name": "key",
-            "in": "path",
-            "required": true,
-            "schema": {
-              "type": "string",
-              "format": "uuid"
-            }
-          }
-        ],
-        "requestBody": {
-          "content": {
-            "application/json": {
-              "schema": {
-                "$ref": "#/components/schemas/DictionaryMoveModel"
-              }
-            }
-          }
-        },
-        "responses": {
-          "200": {
-            "description": "Success"
-          },
-          "400": {
-            "description": "Bad Request",
-            "content": {
-              "application/json": {
-                "schema": {
-                  "$ref": "#/components/schemas/ProblemDetailsModel"
-                }
-              }
-            }
-          },
-          "404": {
-            "description": "Not Found",
-            "content": {
-              "application/json": {
-                "schema": {
-                  "$ref": "#/components/schemas/ProblemDetailsModel"
-                }
-              }
-            }
-          }
-        }
-      }
-    },
     "/umbraco/management/api/v1/dictionary/import": {
       "post": {
         "tags": [
@@ -969,13 +916,9 @@
         ],
         "operationId": "PostDictionaryUpload",
         "requestBody": {
-<<<<<<< HEAD
-          "content": { }
-=======
           "content": {
 
           }
->>>>>>> 42f8cde2
         },
         "responses": {
           "200": {
@@ -6088,17 +6031,6 @@
         },
         "additionalProperties": false
       },
-      "DictionaryMoveModel": {
-        "type": "object",
-        "properties": {
-          "targetKey": {
-            "type": "string",
-            "format": "uuid",
-            "nullable": true
-          }
-        },
-        "additionalProperties": false
-      },
       "DictionaryOverviewModel": {
         "type": "object",
         "properties": {
@@ -6851,13 +6783,9 @@
           },
           "providerProperties": {
             "type": "object",
-<<<<<<< HEAD
-            "additionalProperties": { },
-=======
             "additionalProperties": {
 
             },
->>>>>>> 42f8cde2
             "nullable": true
           }
         },
@@ -8509,13 +8437,9 @@
             "nullable": true
           }
         },
-<<<<<<< HEAD
-        "additionalProperties": { }
-=======
         "additionalProperties": {
 
         }
->>>>>>> 42f8cde2
       },
       "ProfilingStatusModel": {
         "type": "object",
@@ -9995,13 +9919,9 @@
           "authorizationCode": {
             "authorizationUrl": "/umbraco/management/api/v1.0/security/back-office/authorize",
             "tokenUrl": "/umbraco/management/api/v1.0/security/back-office/token",
-<<<<<<< HEAD
-            "scopes": { }
-=======
             "scopes": {
 
             }
->>>>>>> 42f8cde2
           }
         }
       }
@@ -10009,13 +9929,9 @@
   },
   "security": [
     {
-<<<<<<< HEAD
-      "OAuth": [ ]
-=======
       "OAuth": [
 
       ]
->>>>>>> 42f8cde2
     }
   ]
 }