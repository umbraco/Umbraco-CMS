{
  "openapi": "3.0.1",
  "info": {
    "title": "Umbraco Backoffice API",
    "description": "This shows all APIs available in this version of Umbraco - including all the legacy apis that are available for backward compatibility",
    "version": "1.0"
  },
  "paths": {
    "/umbraco/management/api/v1/culture": {
      "get": {
        "tags": [
          "Culture"
        ],
        "operationId": "GetCulture",
        "parameters": [
          {
            "name": "skip",
            "in": "query",
            "schema": {
              "type": "integer",
              "format": "int32",
              "default": 0
            }
          },
          {
            "name": "take",
            "in": "query",
            "schema": {
              "type": "integer",
              "format": "int32",
              "default": 100
            }
          }
        ],
        "responses": {
          "200": {
            "description": "Success",
            "content": {
              "application/json": {
                "schema": {
                  "$ref": "#/components/schemas/PagedCultureModel"
                }
              }
            }
          }
        }
      }
    },
    "/umbraco/management/api/v1/data-type": {
      "post": {
        "tags": [
          "Data Type"
        ],
        "operationId": "PostDataType",
        "requestBody": {
          "content": {
            "application/json": {
              "schema": {
                "$ref": "#/components/schemas/DataTypeCreateModel"
              }
            }
          }
        },
        "responses": {
          "201": {
            "description": "Created"
          },
          "400": {
            "description": "Bad Request",
            "content": {
              "application/json": {
                "schema": {
<<<<<<< HEAD
                  "$ref": "#/components/schemas/ProblemDetails"
=======
                  "$ref": "#/components/schemas/ProblemDetailsModel"
>>>>>>> 59448aea
                }
              }
            }
          },
          "404": {
            "description": "Not Found",
            "content": {
              "application/json": {
                "schema": {
                  "$ref": "#/components/schemas/ProblemDetailsModel"
                }
              }
            }
          }
        }
      }
    },
    "/umbraco/management/api/v1/data-type/{key}": {
      "get": {
        "tags": [
          "Data Type"
        ],
        "operationId": "GetDataTypeByKey",
        "parameters": [
          {
            "name": "key",
            "in": "path",
            "required": true,
            "schema": {
              "type": "string",
              "format": "uuid"
            }
          }
        ],
        "responses": {
          "200": {
            "description": "Success",
            "content": {
              "application/json": {
                "schema": {
                  "$ref": "#/components/schemas/DataTypeModel"
                }
              }
            }
          },
          "404": {
            "description": "Not Found",
            "content": {
              "application/json": {
                "schema": {
                  "$ref": "#/components/schemas/ProblemDetailsModel"
                }
              }
            }
          }
        }
      },
      "delete": {
        "tags": [
          "Data Type"
        ],
        "operationId": "DeleteDataTypeByKey",
        "parameters": [
          {
            "name": "key",
            "in": "path",
            "required": true,
            "schema": {
              "type": "string",
              "format": "uuid"
            }
          }
        ],
        "responses": {
          "200": {
            "description": "Success"
          },
          "400": {
            "description": "Bad Request",
            "content": {
              "application/json": {
                "schema": {
<<<<<<< HEAD
                  "$ref": "#/components/schemas/ProblemDetails"
=======
                  "$ref": "#/components/schemas/ProblemDetailsModel"
>>>>>>> 59448aea
                }
              }
            }
          },
          "404": {
            "description": "Not Found",
            "content": {
              "application/json": {
                "schema": {
                  "$ref": "#/components/schemas/ProblemDetailsModel"
                }
              }
            }
          }
        }
      },
      "put": {
        "tags": [
          "Data Type"
        ],
        "operationId": "PutDataTypeByKey",
        "parameters": [
          {
            "name": "key",
            "in": "path",
            "required": true,
            "schema": {
              "type": "string",
              "format": "uuid"
            }
          }
        ],
        "requestBody": {
          "content": {
            "application/json": {
              "schema": {
                "$ref": "#/components/schemas/DataTypeUpdateModel"
              }
            }
          }
        },
        "responses": {
          "200": {
            "description": "Success"
          },
          "400": {
            "description": "Bad Request",
            "content": {
              "application/json": {
                "schema": {
<<<<<<< HEAD
                  "$ref": "#/components/schemas/ProblemDetails"
=======
                  "$ref": "#/components/schemas/ProblemDetailsModel"
>>>>>>> 59448aea
                }
              }
            }
          },
          "404": {
            "description": "Not Found",
            "content": {
              "application/json": {
                "schema": {
                  "$ref": "#/components/schemas/ProblemDetailsModel"
                }
              }
            }
          }
        }
      }
    },
    "/umbraco/management/api/v1/data-type/{key}/references": {
      "get": {
        "tags": [
          "Data Type"
        ],
        "operationId": "GetDataTypeByKeyReferences",
        "parameters": [
          {
            "name": "key",
            "in": "path",
            "required": true,
            "schema": {
              "type": "string",
              "format": "uuid"
            }
          }
        ],
        "responses": {
          "200": {
            "description": "Success",
            "content": {
              "application/json": {
                "schema": {
                  "type": "array",
                  "items": {
                    "$ref": "#/components/schemas/DataTypeReferenceModel"
                  }
                }
              }
            }
          },
          "404": {
            "description": "Not Found",
            "content": {
              "application/json": {
                "schema": {
                  "$ref": "#/components/schemas/ProblemDetailsModel"
                }
              }
            }
          }
        }
      }
    },
    "/umbraco/management/api/v1/data-type/folder": {
      "post": {
        "tags": [
          "Data Type"
        ],
        "operationId": "PostDataTypeFolder",
        "requestBody": {
          "content": {
            "application/json": {
              "schema": {
                "$ref": "#/components/schemas/FolderCreateModel"
              }
            }
          }
        },
        "responses": {
          "201": {
            "description": "Created"
          }
        }
      }
    },
    "/umbraco/management/api/v1/data-type/folder/{key}": {
      "get": {
        "tags": [
          "Data Type"
        ],
        "operationId": "GetDataTypeFolderByKey",
        "parameters": [
          {
            "name": "key",
            "in": "path",
            "required": true,
            "schema": {
              "type": "string",
              "format": "uuid"
            }
          }
        ],
        "responses": {
          "200": {
            "description": "Success",
            "content": {
              "application/json": {
                "schema": {
                  "$ref": "#/components/schemas/FolderModel"
                }
              }
            }
          },
          "404": {
            "description": "Not Found",
            "content": {
              "application/json": {
                "schema": {
                  "$ref": "#/components/schemas/ProblemDetailsModel"
                }
              }
            }
          }
        }
      },
      "delete": {
        "tags": [
          "Data Type"
        ],
        "operationId": "DeleteDataTypeFolderByKey",
        "parameters": [
          {
            "name": "key",
            "in": "path",
            "required": true,
            "schema": {
              "type": "string",
              "format": "uuid"
            }
          }
        ],
        "responses": {
          "200": {
            "description": "Success"
          },
          "404": {
            "description": "Not Found",
            "content": {
              "application/json": {
                "schema": {
                  "$ref": "#/components/schemas/ProblemDetailsModel"
                }
              }
            }
          }
        }
      },
      "put": {
        "tags": [
          "Data Type"
        ],
        "operationId": "PutDataTypeFolderByKey",
        "parameters": [
          {
            "name": "key",
            "in": "path",
            "required": true,
            "schema": {
              "type": "string",
              "format": "uuid"
            }
          }
        ],
        "requestBody": {
          "content": {
            "application/json": {
              "schema": {
                "$ref": "#/components/schemas/FolderUpdateModel"
              }
            }
          }
        },
        "responses": {
          "200": {
            "description": "Success"
          },
          "404": {
            "description": "Not Found",
            "content": {
              "application/json": {
                "schema": {
                  "$ref": "#/components/schemas/ProblemDetailsModel"
                }
              }
            }
          }
        }
      }
    },
    "/umbraco/management/api/v1/tree/data-type/children": {
      "get": {
        "tags": [
          "Data Type"
        ],
        "operationId": "GetTreeDataTypeChildren",
        "parameters": [
          {
            "name": "parentKey",
            "in": "query",
            "schema": {
              "type": "string",
              "format": "uuid"
            }
          },
          {
            "name": "skip",
            "in": "query",
            "schema": {
              "type": "integer",
              "format": "int32",
              "default": 0
            }
          },
          {
            "name": "take",
            "in": "query",
            "schema": {
              "type": "integer",
              "format": "int32",
              "default": 100
            }
          },
          {
            "name": "foldersOnly",
            "in": "query",
            "schema": {
              "type": "boolean",
              "default": false
            }
          }
        ],
        "responses": {
          "200": {
            "description": "Success",
            "content": {
              "application/json": {
                "schema": {
                  "$ref": "#/components/schemas/PagedFolderTreeItemModel"
                }
              }
            }
          }
        }
      }
    },
    "/umbraco/management/api/v1/tree/data-type/item": {
      "get": {
        "tags": [
          "Data Type"
        ],
        "operationId": "GetTreeDataTypeItem",
        "parameters": [
          {
            "name": "key",
            "in": "query",
            "schema": {
              "type": "array",
              "items": {
                "type": "string",
                "format": "uuid"
              }
            }
          }
        ],
        "responses": {
          "200": {
            "description": "Success",
            "content": {
              "application/json": {
                "schema": {
                  "type": "array",
                  "items": {
                    "$ref": "#/components/schemas/FolderTreeItemModel"
                  }
                }
              }
            }
          }
        }
      }
    },
    "/umbraco/management/api/v1/tree/data-type/root": {
      "get": {
        "tags": [
          "Data Type"
        ],
        "operationId": "GetTreeDataTypeRoot",
        "parameters": [
          {
            "name": "skip",
            "in": "query",
            "schema": {
              "type": "integer",
              "format": "int32",
              "default": 0
            }
          },
          {
            "name": "take",
            "in": "query",
            "schema": {
              "type": "integer",
              "format": "int32",
              "default": 100
            }
          },
          {
            "name": "foldersOnly",
            "in": "query",
            "schema": {
              "type": "boolean",
              "default": false
            }
          }
        ],
        "responses": {
          "200": {
            "description": "Success",
            "content": {
              "application/json": {
                "schema": {
                  "$ref": "#/components/schemas/PagedFolderTreeItemModel"
                }
              }
            }
          }
        }
      }
    },
    "/umbraco/management/api/v1/dictionary": {
      "get": {
        "tags": [
          "Dictionary"
        ],
        "operationId": "GetDictionary",
        "parameters": [
          {
            "name": "skip",
            "in": "query",
            "schema": {
              "type": "integer",
              "format": "int32",
              "default": 0
            }
          },
          {
            "name": "take",
            "in": "query",
            "schema": {
              "type": "integer",
              "format": "int32",
              "default": 100
            }
          }
        ],
        "responses": {
          "200": {
            "description": "Success",
            "content": {
              "application/json": {
                "schema": {
                  "$ref": "#/components/schemas/PagedDictionaryOverviewModel"
                }
              }
            }
          }
        }
      },
      "post": {
        "tags": [
          "Dictionary"
        ],
        "operationId": "PostDictionary",
        "requestBody": {
          "content": {
            "application/json": {
              "schema": {
                "$ref": "#/components/schemas/DictionaryItemCreateModel"
              }
            }
          }
        },
        "responses": {
          "201": {
            "description": "Created"
          },
          "404": {
            "description": "Not Found",
            "content": {
              "application/json": {
                "schema": {
                  "$ref": "#/components/schemas/ProblemDetailsModel"
                }
              }
            }
          },
          "400": {
            "description": "Bad Request",
            "content": {
              "application/json": {
                "schema": {
                  "$ref": "#/components/schemas/ProblemDetailsModel"
                }
              }
            }
          },
          "409": {
            "description": "Conflict",
            "content": {
              "application/json": {
                "schema": {
                  "$ref": "#/components/schemas/ProblemDetailsModel"
                }
              }
            }
          }
        }
      }
    },
    "/umbraco/management/api/v1/dictionary/{key}": {
      "get": {
        "tags": [
          "Dictionary"
        ],
        "operationId": "GetDictionaryByKey",
        "parameters": [
          {
            "name": "key",
            "in": "path",
            "required": true,
            "schema": {
              "type": "string",
              "format": "uuid"
            }
          }
        ],
        "responses": {
          "200": {
            "description": "Success",
            "content": {
              "application/json": {
                "schema": {
                  "$ref": "#/components/schemas/DictionaryItemModel"
                }
              }
            }
          },
          "404": {
            "description": "Not Found",
            "content": {
              "application/json": {
                "schema": {
                  "$ref": "#/components/schemas/ProblemDetailsModel"
                }
              }
            }
          }
        }
      },
      "delete": {
        "tags": [
          "Dictionary"
        ],
        "operationId": "DeleteDictionaryByKey",
        "parameters": [
          {
            "name": "key",
            "in": "path",
            "required": true,
            "schema": {
              "type": "string",
              "format": "uuid"
            }
          }
        ],
        "responses": {
          "200": {
            "description": "Success"
          },
          "400": {
            "description": "Bad Request",
            "content": {
              "application/json": {
                "schema": {
                  "$ref": "#/components/schemas/ProblemDetailsModel"
                }
              }
            }
          },
          "404": {
            "description": "Not Found",
            "content": {
              "application/json": {
                "schema": {
                  "$ref": "#/components/schemas/ProblemDetailsModel"
                }
              }
            }
          }
        }
      },
      "put": {
        "tags": [
          "Dictionary"
        ],
        "operationId": "PutDictionaryByKey",
        "parameters": [
          {
            "name": "key",
            "in": "path",
            "required": true,
            "schema": {
              "type": "string",
              "format": "uuid"
            }
          }
        ],
        "requestBody": {
          "content": {
            "application/json": {
              "schema": {
                "$ref": "#/components/schemas/DictionaryItemUpdateModel"
              }
            }
          }
        },
        "responses": {
          "200": {
            "description": "Success"
          },
          "400": {
            "description": "Bad Request",
            "content": {
              "application/json": {
                "schema": {
                  "$ref": "#/components/schemas/ProblemDetailsModel"
                }
              }
            }
          },
          "404": {
            "description": "Not Found",
            "content": {
              "application/json": {
                "schema": {
                  "$ref": "#/components/schemas/ProblemDetailsModel"
                }
              }
            }
          }
        }
      }
    },
    "/umbraco/management/api/v1/dictionary/{key}/export": {
      "get": {
        "tags": [
          "Dictionary"
        ],
        "operationId": "GetDictionaryByKeyExport",
        "parameters": [
          {
            "name": "key",
            "in": "path",
            "required": true,
            "schema": {
              "type": "string",
              "format": "uuid"
            }
          },
          {
            "name": "includeChildren",
            "in": "query",
            "schema": {
              "type": "boolean",
              "default": false
            }
          }
        ],
        "responses": {
          "200": {
            "description": "Success",
            "content": {
              "application/json": {
                "schema": {
                  "type": "string",
                  "format": "binary"
                }
              }
            }
          },
          "404": {
            "description": "Not Found",
            "content": {
              "application/json": {
                "schema": {
                  "$ref": "#/components/schemas/NotFoundResultModel"
                }
              }
            }
          }
        }
      }
    },
    "/umbraco/management/api/v1/dictionary/import": {
      "post": {
        "tags": [
          "Dictionary"
        ],
        "operationId": "PostDictionaryImport",
        "requestBody": {
          "content": {
            "application/json": {
              "schema": {
                "$ref": "#/components/schemas/DictionaryImportModel"
              }
            }
          }
        },
        "responses": {
          "201": {
            "description": "Created"
          },
          "400": {
            "description": "Bad Request",
            "content": {
              "application/json": {
                "schema": {
<<<<<<< HEAD
                  "$ref": "#/components/schemas/ProblemDetails"
=======
                  "$ref": "#/components/schemas/ContentResultModel"
>>>>>>> 59448aea
                }
              }
            }
          },
          "404": {
            "description": "Not Found",
            "content": {
              "application/json": {
                "schema": {
<<<<<<< HEAD
                  "$ref": "#/components/schemas/ProblemDetails"
=======
                  "$ref": "#/components/schemas/NotFoundResultModel"
>>>>>>> 59448aea
                }
              }
            }
          }
        }
      }
    },
    "/umbraco/management/api/v1/dictionary/upload": {
      "post": {
        "tags": [
          "Dictionary"
        ],
        "operationId": "PostDictionaryUpload",
        "requestBody": {
          "content": { }
        },
        "responses": {
          "200": {
            "description": "Success",
            "content": {
              "application/json": {
                "schema": {
                  "$ref": "#/components/schemas/DictionaryImportModel"
                }
              }
            }
          },
          "400": {
            "description": "Bad Request",
            "content": {
              "application/json": {
                "schema": {
                  "$ref": "#/components/schemas/ProblemDetailsModel"
                }
              }
            }
          }
        }
      }
    },
    "/umbraco/management/api/v1/tree/dictionary/children": {
      "get": {
        "tags": [
          "Dictionary"
        ],
        "operationId": "GetTreeDictionaryChildren",
        "parameters": [
          {
            "name": "parentKey",
            "in": "query",
            "schema": {
              "type": "string",
              "format": "uuid"
            }
          },
          {
            "name": "skip",
            "in": "query",
            "schema": {
              "type": "integer",
              "format": "int32",
              "default": 0
            }
          },
          {
            "name": "take",
            "in": "query",
            "schema": {
              "type": "integer",
              "format": "int32",
              "default": 100
            }
          }
        ],
        "responses": {
          "200": {
            "description": "Success",
            "content": {
              "application/json": {
                "schema": {
                  "$ref": "#/components/schemas/PagedEntityTreeItemModel"
                }
              }
            }
          }
        }
      }
    },
    "/umbraco/management/api/v1/tree/dictionary/item": {
      "get": {
        "tags": [
          "Dictionary"
        ],
        "operationId": "GetTreeDictionaryItem",
        "parameters": [
          {
            "name": "key",
            "in": "query",
            "schema": {
              "type": "array",
              "items": {
                "type": "string",
                "format": "uuid"
              }
            }
          }
        ],
        "responses": {
          "200": {
            "description": "Success",
            "content": {
              "application/json": {
                "schema": {
                  "type": "array",
                  "items": {
                    "$ref": "#/components/schemas/FolderTreeItemModel"
                  }
                }
              }
            }
          }
        }
      }
    },
    "/umbraco/management/api/v1/tree/dictionary/root": {
      "get": {
        "tags": [
          "Dictionary"
        ],
        "operationId": "GetTreeDictionaryRoot",
        "parameters": [
          {
            "name": "skip",
            "in": "query",
            "schema": {
              "type": "integer",
              "format": "int32",
              "default": 0
            }
          },
          {
            "name": "take",
            "in": "query",
            "schema": {
              "type": "integer",
              "format": "int32",
              "default": 100
            }
          }
        ],
        "responses": {
          "200": {
            "description": "Success",
            "content": {
              "application/json": {
                "schema": {
                  "$ref": "#/components/schemas/PagedEntityTreeItemModel"
                }
              }
            }
          }
        }
      }
    },
    "/umbraco/management/api/v1/tree/document-blueprint/item": {
      "get": {
        "tags": [
          "Document Blueprint"
        ],
        "operationId": "GetTreeDocumentBlueprintItem",
        "parameters": [
          {
            "name": "key",
            "in": "query",
            "schema": {
              "type": "array",
              "items": {
                "type": "string",
                "format": "uuid"
              }
            }
          }
        ],
        "responses": {
          "200": {
            "description": "Success",
            "content": {
              "application/json": {
                "schema": {
                  "type": "array",
                  "items": {
                    "$ref": "#/components/schemas/DocumentBlueprintTreeItemModel"
                  }
                }
              }
            }
          }
        }
      }
    },
    "/umbraco/management/api/v1/tree/document-blueprint/root": {
      "get": {
        "tags": [
          "Document Blueprint"
        ],
        "operationId": "GetTreeDocumentBlueprintRoot",
        "parameters": [
          {
            "name": "skip",
            "in": "query",
            "schema": {
              "type": "integer",
              "format": "int32",
              "default": 0
            }
          },
          {
            "name": "take",
            "in": "query",
            "schema": {
              "type": "integer",
              "format": "int32",
              "default": 100
            }
          }
        ],
        "responses": {
          "200": {
            "description": "Success",
            "content": {
              "application/json": {
                "schema": {
                  "$ref": "#/components/schemas/PagedDocumentBlueprintTreeItemModel"
                }
              }
            }
          }
        }
      }
    },
    "/umbraco/management/api/v1/tree/document-type/children": {
      "get": {
        "tags": [
          "Document Type"
        ],
        "operationId": "GetTreeDocumentTypeChildren",
        "parameters": [
          {
            "name": "parentKey",
            "in": "query",
            "schema": {
              "type": "string",
              "format": "uuid"
            }
          },
          {
            "name": "skip",
            "in": "query",
            "schema": {
              "type": "integer",
              "format": "int32",
              "default": 0
            }
          },
          {
            "name": "take",
            "in": "query",
            "schema": {
              "type": "integer",
              "format": "int32",
              "default": 100
            }
          },
          {
            "name": "foldersOnly",
            "in": "query",
            "schema": {
              "type": "boolean",
              "default": false
            }
          }
        ],
        "responses": {
          "200": {
            "description": "Success",
            "content": {
              "application/json": {
                "schema": {
                  "$ref": "#/components/schemas/PagedDocumentTypeTreeItemModel"
                }
              }
            }
          }
        }
      }
    },
    "/umbraco/management/api/v1/tree/document-type/item": {
      "get": {
        "tags": [
          "Document Type"
        ],
        "operationId": "GetTreeDocumentTypeItem",
        "parameters": [
          {
            "name": "key",
            "in": "query",
            "schema": {
              "type": "array",
              "items": {
                "type": "string",
                "format": "uuid"
              }
            }
          }
        ],
        "responses": {
          "200": {
            "description": "Success",
            "content": {
              "application/json": {
                "schema": {
                  "type": "array",
                  "items": {
                    "$ref": "#/components/schemas/DocumentTypeTreeItemModel"
                  }
                }
              }
            }
          }
        }
      }
    },
    "/umbraco/management/api/v1/tree/document-type/root": {
      "get": {
        "tags": [
          "Document Type"
        ],
        "operationId": "GetTreeDocumentTypeRoot",
        "parameters": [
          {
            "name": "skip",
            "in": "query",
            "schema": {
              "type": "integer",
              "format": "int32",
              "default": 0
            }
          },
          {
            "name": "take",
            "in": "query",
            "schema": {
              "type": "integer",
              "format": "int32",
              "default": 100
            }
          },
          {
            "name": "foldersOnly",
            "in": "query",
            "schema": {
              "type": "boolean",
              "default": false
            }
          }
        ],
        "responses": {
          "200": {
            "description": "Success",
            "content": {
              "application/json": {
                "schema": {
                  "$ref": "#/components/schemas/PagedDocumentTypeTreeItemModel"
                }
              }
            }
          }
        }
      }
    },
    "/umbraco/management/api/v1/recycle-bin/document/children": {
      "get": {
        "tags": [
          "Document"
        ],
        "operationId": "GetRecycleBinDocumentChildren",
        "parameters": [
          {
            "name": "parentKey",
            "in": "query",
            "schema": {
              "type": "string",
              "format": "uuid"
            }
          },
          {
            "name": "skip",
            "in": "query",
            "schema": {
              "type": "integer",
              "format": "int32",
              "default": 0
            }
          },
          {
            "name": "take",
            "in": "query",
            "schema": {
              "type": "integer",
              "format": "int32",
              "default": 100
            }
          }
        ],
        "responses": {
          "401": {
            "description": "Unauthorized",
            "content": {
              "application/json": {
                "schema": {
                  "$ref": "#/components/schemas/ProblemDetailsModel"
                }
              }
            }
          },
          "200": {
            "description": "Success",
            "content": {
              "application/json": {
                "schema": {
                  "$ref": "#/components/schemas/PagedRecycleBinItemModel"
                }
              }
            }
          }
        }
      }
    },
    "/umbraco/management/api/v1/recycle-bin/document/root": {
      "get": {
        "tags": [
          "Document"
        ],
        "operationId": "GetRecycleBinDocumentRoot",
        "parameters": [
          {
            "name": "skip",
            "in": "query",
            "schema": {
              "type": "integer",
              "format": "int32",
              "default": 0
            }
          },
          {
            "name": "take",
            "in": "query",
            "schema": {
              "type": "integer",
              "format": "int32",
              "default": 100
            }
          }
        ],
        "responses": {
          "401": {
            "description": "Unauthorized",
            "content": {
              "application/json": {
                "schema": {
                  "$ref": "#/components/schemas/ProblemDetailsModel"
                }
              }
            }
          },
          "200": {
            "description": "Success",
            "content": {
              "application/json": {
                "schema": {
                  "$ref": "#/components/schemas/PagedRecycleBinItemModel"
                }
              }
            }
          }
        }
      }
    },
    "/umbraco/management/api/v1/tree/document/children": {
      "get": {
        "tags": [
          "Document"
        ],
        "operationId": "GetTreeDocumentChildren",
        "parameters": [
          {
            "name": "parentKey",
            "in": "query",
            "schema": {
              "type": "string",
              "format": "uuid"
            }
          },
          {
            "name": "skip",
            "in": "query",
            "schema": {
              "type": "integer",
              "format": "int32",
              "default": 0
            }
          },
          {
            "name": "take",
            "in": "query",
            "schema": {
              "type": "integer",
              "format": "int32",
              "default": 100
            }
          },
          {
            "name": "dataTypeKey",
            "in": "query",
            "schema": {
              "type": "string",
              "format": "uuid"
            }
          },
          {
            "name": "culture",
            "in": "query",
            "schema": {
              "type": "string"
            }
          }
        ],
        "responses": {
          "200": {
            "description": "Success",
            "content": {
              "application/json": {
                "schema": {
                  "$ref": "#/components/schemas/PagedDocumentTreeItemModel"
                }
              }
            }
          }
        }
      }
    },
    "/umbraco/management/api/v1/tree/document/item": {
      "get": {
        "tags": [
          "Document"
        ],
        "operationId": "GetTreeDocumentItem",
        "parameters": [
          {
            "name": "key",
            "in": "query",
            "schema": {
              "type": "array",
              "items": {
                "type": "string",
                "format": "uuid"
              }
            }
          },
          {
            "name": "dataTypeKey",
            "in": "query",
            "schema": {
              "type": "string",
              "format": "uuid"
            }
          },
          {
            "name": "culture",
            "in": "query",
            "schema": {
              "type": "string"
            }
          }
        ],
        "responses": {
          "200": {
            "description": "Success",
            "content": {
              "application/json": {
                "schema": {
                  "type": "array",
                  "items": {
                    "$ref": "#/components/schemas/DocumentTreeItemModel"
                  }
                }
              }
            }
          }
        }
      }
    },
    "/umbraco/management/api/v1/tree/document/root": {
      "get": {
        "tags": [
          "Document"
        ],
        "operationId": "GetTreeDocumentRoot",
        "parameters": [
          {
            "name": "skip",
            "in": "query",
            "schema": {
              "type": "integer",
              "format": "int32",
              "default": 0
            }
          },
          {
            "name": "take",
            "in": "query",
            "schema": {
              "type": "integer",
              "format": "int32",
              "default": 100
            }
          },
          {
            "name": "dataTypeKey",
            "in": "query",
            "schema": {
              "type": "string",
              "format": "uuid"
            }
          },
          {
            "name": "culture",
            "in": "query",
            "schema": {
              "type": "string"
            }
          }
        ],
        "responses": {
          "200": {
            "description": "Success",
            "content": {
              "application/json": {
                "schema": {
                  "$ref": "#/components/schemas/PagedDocumentTreeItemModel"
                }
              }
            }
          }
        }
      }
    },
    "/umbraco/management/api/v1/health-check-group": {
      "get": {
        "tags": [
          "Health Check"
        ],
        "operationId": "GetHealthCheckGroup",
        "parameters": [
          {
            "name": "skip",
            "in": "query",
            "schema": {
              "type": "integer",
              "format": "int32",
              "default": 0
            }
          },
          {
            "name": "take",
            "in": "query",
            "schema": {
              "type": "integer",
              "format": "int32",
              "default": 100
            }
          }
        ],
        "responses": {
          "200": {
            "description": "Success",
            "content": {
              "application/json": {
                "schema": {
                  "$ref": "#/components/schemas/PagedHealthCheckGroupModel"
                }
              }
            }
          }
        }
      }
    },
    "/umbraco/management/api/v1/health-check-group/{name}": {
      "get": {
        "tags": [
          "Health Check"
        ],
        "operationId": "GetHealthCheckGroupByName",
        "parameters": [
          {
            "name": "name",
            "in": "path",
            "required": true,
            "schema": {
              "type": "string"
            }
          }
        ],
        "responses": {
          "404": {
            "description": "Not Found",
            "content": {
              "application/json": {
                "schema": {
                  "$ref": "#/components/schemas/NotFoundResultModel"
                }
              }
            }
          },
          "200": {
            "description": "Success",
            "content": {
              "application/json": {
                "schema": {
                  "$ref": "#/components/schemas/HealthCheckGroupWithResultModel"
                }
              }
            }
          }
        }
      }
    },
    "/umbraco/management/api/v1/health-check/execute-action": {
      "post": {
        "tags": [
          "Health Check"
        ],
        "operationId": "PostHealthCheckExecuteAction",
        "requestBody": {
          "content": {
            "application/json": {
              "schema": {
                "$ref": "#/components/schemas/HealthCheckActionModel"
              }
            }
          }
        },
        "responses": {
          "400": {
            "description": "Bad Request",
            "content": {
              "application/json": {
                "schema": {
                  "$ref": "#/components/schemas/ProblemDetailsModel"
                }
              }
            }
          },
          "200": {
            "description": "Success",
            "content": {
              "application/json": {
                "schema": {
                  "$ref": "#/components/schemas/HealthCheckResultModel"
                }
              }
            }
          }
        }
      }
    },
    "/umbraco/management/api/v1/help": {
      "get": {
        "tags": [
          "Help"
        ],
        "operationId": "GetHelp",
        "parameters": [
          {
            "name": "section",
            "in": "query",
            "schema": {
              "type": "string"
            }
          },
          {
            "name": "tree",
            "in": "query",
            "schema": {
              "type": "string"
            }
          },
          {
            "name": "skip",
            "in": "query",
            "schema": {
              "type": "integer",
              "format": "int32"
            }
          },
          {
            "name": "take",
            "in": "query",
            "schema": {
              "type": "integer",
              "format": "int32"
            }
          },
          {
            "name": "baseUrl",
            "in": "query",
            "schema": {
              "type": "string",
              "default": "https://our.umbraco.com"
            }
          }
        ],
        "responses": {
          "400": {
            "description": "Bad Request",
            "content": {
              "application/json": {
                "schema": {
                  "$ref": "#/components/schemas/ProblemDetailsModel"
                }
              }
            }
          },
          "200": {
            "description": "Success",
            "content": {
              "application/json": {
                "schema": {
                  "$ref": "#/components/schemas/PagedHelpPageModel"
                }
              }
            }
          }
        }
      }
    },
    "/umbraco/management/api/v1/indexer": {
      "get": {
        "tags": [
          "Indexer"
        ],
        "operationId": "GetIndexer",
        "parameters": [
          {
            "name": "skip",
            "in": "query",
            "schema": {
              "type": "integer",
              "format": "int32"
            }
          },
          {
            "name": "take",
            "in": "query",
            "schema": {
              "type": "integer",
              "format": "int32"
            }
          }
        ],
        "responses": {
          "200": {
            "description": "Success",
            "content": {
              "application/json": {
                "schema": {
                  "$ref": "#/components/schemas/PagedIndexModel"
                }
              }
            }
          }
        }
      }
    },
    "/umbraco/management/api/v1/indexer/{indexName}": {
      "get": {
        "tags": [
          "Indexer"
        ],
        "operationId": "GetIndexerByIndexName",
        "parameters": [
          {
            "name": "indexName",
            "in": "path",
            "required": true,
            "schema": {
              "type": "string"
            }
          }
        ],
        "responses": {
          "400": {
            "description": "Bad Request",
            "content": {
              "application/json": {
                "schema": {
                  "$ref": "#/components/schemas/ProblemDetailsModel"
                }
              }
            }
          },
          "200": {
            "description": "Success",
            "content": {
              "application/json": {
                "schema": {
                  "$ref": "#/components/schemas/IndexModel"
                }
              }
            }
          }
        }
      }
    },
    "/umbraco/management/api/v1/indexer/{indexName}/rebuild": {
      "post": {
        "tags": [
          "Indexer"
        ],
        "operationId": "PostIndexerByIndexNameRebuild",
        "parameters": [
          {
            "name": "indexName",
            "in": "path",
            "required": true,
            "schema": {
              "type": "string"
            }
          }
        ],
        "responses": {
          "400": {
            "description": "Bad Request",
            "content": {
              "application/json": {
                "schema": {
                  "$ref": "#/components/schemas/ProblemDetailsModel"
                }
              }
            }
          },
          "200": {
            "description": "Success",
            "content": {
              "application/json": {
                "schema": {
                  "$ref": "#/components/schemas/OkResultModel"
                }
              }
            }
          }
        }
      }
    },
    "/umbraco/management/api/v1/install/settings": {
      "get": {
        "tags": [
          "Install"
        ],
        "operationId": "GetInstallSettings",
        "responses": {
          "400": {
            "description": "Bad Request",
            "content": {
              "application/json": {
                "schema": {
                  "$ref": "#/components/schemas/ProblemDetailsModel"
                }
              }
            }
          },
          "428": {
            "description": "Client Error",
            "content": {
              "application/json": {
                "schema": {
                  "$ref": "#/components/schemas/ProblemDetailsModel"
                }
              }
            }
          },
          "200": {
            "description": "Success",
            "content": {
              "application/json": {
                "schema": {
                  "$ref": "#/components/schemas/InstallSettingsModel"
                }
              }
            }
          }
        }
      }
    },
    "/umbraco/management/api/v1/install/setup": {
      "post": {
        "tags": [
          "Install"
        ],
        "operationId": "PostInstallSetup",
        "requestBody": {
          "content": {
            "application/json": {
              "schema": {
                "$ref": "#/components/schemas/InstallModel"
              }
            }
          }
        },
        "responses": {
          "400": {
            "description": "Bad Request",
            "content": {
              "application/json": {
                "schema": {
                  "$ref": "#/components/schemas/ProblemDetailsModel"
                }
              }
            }
          },
          "428": {
            "description": "Client Error",
            "content": {
              "application/json": {
                "schema": {
                  "$ref": "#/components/schemas/ProblemDetailsModel"
                }
              }
            }
          },
          "200": {
            "description": "Success"
          }
        }
      }
    },
    "/umbraco/management/api/v1/install/validate-database": {
      "post": {
        "tags": [
          "Install"
        ],
        "operationId": "PostInstallValidateDatabase",
        "requestBody": {
          "content": {
            "application/json": {
              "schema": {
                "$ref": "#/components/schemas/DatabaseInstallModel"
              }
            }
          }
        },
        "responses": {
          "400": {
            "description": "Bad Request",
            "content": {
              "application/json": {
                "schema": {
                  "$ref": "#/components/schemas/ProblemDetailsModel"
                }
              }
            }
          },
          "200": {
            "description": "Success"
          }
        }
      }
    },
    "/umbraco/management/api/v1/language": {
      "get": {
        "tags": [
          "Language"
        ],
        "operationId": "GetLanguage",
        "parameters": [
          {
            "name": "skip",
            "in": "query",
            "schema": {
              "type": "integer",
              "format": "int32",
              "default": 0
            }
          },
          {
            "name": "take",
            "in": "query",
            "schema": {
              "type": "integer",
              "format": "int32",
              "default": 100
            }
          }
        ],
        "responses": {
          "200": {
            "description": "Success",
            "content": {
              "application/json": {
                "schema": {
                  "$ref": "#/components/schemas/PagedLanguageModel"
                }
              }
            }
          }
        }
      },
      "post": {
        "tags": [
          "Language"
        ],
        "operationId": "PostLanguage",
        "requestBody": {
          "content": {
            "application/json": {
              "schema": {
                "$ref": "#/components/schemas/LanguageCreateModel"
              }
            }
          }
        },
        "responses": {
          "404": {
            "description": "Not Found",
            "content": {
              "application/json": {
                "schema": {
                  "$ref": "#/components/schemas/ProblemDetailsModel"
                }
              }
            }
          },
          "400": {
            "description": "Bad Request",
            "content": {
              "application/json": {
                "schema": {
                  "$ref": "#/components/schemas/ProblemDetailsModel"
                }
              }
            }
          },
          "201": {
            "description": "Created"
          }
        }
      }
    },
    "/umbraco/management/api/v1/language/{isoCode}": {
      "get": {
        "tags": [
          "Language"
        ],
        "operationId": "GetLanguageByIsoCode",
        "parameters": [
          {
            "name": "isoCode",
            "in": "path",
            "required": true,
            "schema": {
              "type": "string"
            }
          }
        ],
        "responses": {
          "404": {
            "description": "Not Found",
            "content": {
              "application/json": {
                "schema": {
                  "$ref": "#/components/schemas/ProblemDetailsModel"
                }
              }
            }
          },
          "200": {
            "description": "Success",
            "content": {
              "application/json": {
                "schema": {
                  "$ref": "#/components/schemas/LanguageModel"
                }
              }
            }
          }
        }
      },
      "delete": {
        "tags": [
          "Language"
        ],
        "operationId": "DeleteLanguageByIsoCode",
        "parameters": [
          {
            "name": "isoCode",
            "in": "path",
            "required": true,
            "schema": {
              "type": "string"
            }
          }
        ],
        "responses": {
          "400": {
            "description": "Bad Request",
            "content": {
              "application/json": {
                "schema": {
                  "$ref": "#/components/schemas/ProblemDetailsModel"
                }
              }
            }
          },
          "404": {
            "description": "Not Found",
            "content": {
              "application/json": {
                "schema": {
                  "$ref": "#/components/schemas/ProblemDetailsModel"
                }
              }
            }
          },
          "200": {
            "description": "Success"
          }
        }
      },
      "put": {
        "tags": [
          "Language"
        ],
        "operationId": "PutLanguageByIsoCode",
        "parameters": [
          {
            "name": "isoCode",
            "in": "path",
            "required": true,
            "schema": {
              "type": "string"
            }
          }
        ],
        "requestBody": {
          "content": {
            "application/json": {
              "schema": {
                "$ref": "#/components/schemas/LanguageUpdateModel"
              }
            }
          }
        },
        "responses": {
          "404": {
            "description": "Not Found",
            "content": {
              "application/json": {
                "schema": {
                  "$ref": "#/components/schemas/NotFoundResultModel"
                }
              }
            }
          },
          "400": {
            "description": "Bad Request",
            "content": {
              "application/json": {
                "schema": {
                  "$ref": "#/components/schemas/ProblemDetailsModel"
                }
              }
            }
          },
          "200": {
            "description": "Success"
          }
        }
      }
    },
    "/umbraco/management/api/v1/log-viewer/level": {
      "get": {
        "tags": [
          "Log Viewer"
        ],
        "operationId": "GetLogViewerLevel",
        "parameters": [
          {
            "name": "skip",
            "in": "query",
            "schema": {
              "type": "integer",
              "format": "int32",
              "default": 0
            }
          },
          {
            "name": "take",
            "in": "query",
            "schema": {
              "type": "integer",
              "format": "int32",
              "default": 100
            }
          }
        ],
        "responses": {
          "200": {
            "description": "Success",
            "content": {
              "application/json": {
                "schema": {
                  "$ref": "#/components/schemas/PagedLoggerModel"
                }
              }
            }
          }
        }
      }
    },
    "/umbraco/management/api/v1/log-viewer/level-count": {
      "get": {
        "tags": [
          "Log Viewer"
        ],
        "operationId": "GetLogViewerLevelCount",
        "parameters": [
          {
            "name": "startDate",
            "in": "query",
            "schema": {
              "type": "string",
              "format": "date-time"
            }
          },
          {
            "name": "endDate",
            "in": "query",
            "schema": {
              "type": "string",
              "format": "date-time"
            }
          }
        ],
        "responses": {
          "400": {
            "description": "Bad Request",
            "content": {
              "application/json": {
                "schema": {
                  "$ref": "#/components/schemas/ProblemDetailsModel"
                }
              }
            }
          },
          "200": {
            "description": "Success"
          }
        }
      }
    },
    "/umbraco/management/api/v1/log-viewer/log": {
      "get": {
        "tags": [
          "Log Viewer"
        ],
        "operationId": "GetLogViewerLog",
        "parameters": [
          {
            "name": "skip",
            "in": "query",
            "schema": {
              "type": "integer",
              "format": "int32",
              "default": 0
            }
          },
          {
            "name": "take",
            "in": "query",
            "schema": {
              "type": "integer",
              "format": "int32",
              "default": 100
            }
          },
          {
            "name": "orderDirection",
            "in": "query",
            "schema": {
              "$ref": "#/components/schemas/DirectionModel"
            }
          },
          {
            "name": "filterExpression",
            "in": "query",
            "schema": {
              "type": "string"
            }
          },
          {
            "name": "logLevel",
            "in": "query",
            "schema": {
              "type": "array",
              "items": {
                "$ref": "#/components/schemas/LogLevelModel"
              }
            }
          },
          {
            "name": "startDate",
            "in": "query",
            "schema": {
              "type": "string",
              "format": "date-time"
            }
          },
          {
            "name": "endDate",
            "in": "query",
            "schema": {
              "type": "string",
              "format": "date-time"
            }
          }
        ],
        "responses": {
          "200": {
            "description": "Success",
            "content": {
              "application/json": {
                "schema": {
                  "$ref": "#/components/schemas/PagedLogMessageModel"
                }
              }
            }
          }
        }
      }
    },
    "/umbraco/management/api/v1/log-viewer/message-template": {
      "get": {
        "tags": [
          "Log Viewer"
        ],
        "operationId": "GetLogViewerMessageTemplate",
        "parameters": [
          {
            "name": "skip",
            "in": "query",
            "schema": {
              "type": "integer",
              "format": "int32",
              "default": 0
            }
          },
          {
            "name": "take",
            "in": "query",
            "schema": {
              "type": "integer",
              "format": "int32",
              "default": 100
            }
          },
          {
            "name": "startDate",
            "in": "query",
            "schema": {
              "type": "string",
              "format": "date-time"
            }
          },
          {
            "name": "endDate",
            "in": "query",
            "schema": {
              "type": "string",
              "format": "date-time"
            }
          }
        ],
        "responses": {
          "400": {
            "description": "Bad Request",
            "content": {
              "application/json": {
                "schema": {
                  "$ref": "#/components/schemas/ProblemDetailsModel"
                }
              }
            }
          },
          "200": {
            "description": "Success",
            "content": {
              "application/json": {
                "schema": {
                  "$ref": "#/components/schemas/PagedLogTemplateModel"
                }
              }
            }
          }
        }
      }
    },
    "/umbraco/management/api/v1/log-viewer/saved-search": {
      "get": {
        "tags": [
          "Log Viewer"
        ],
        "operationId": "GetLogViewerSavedSearch",
        "parameters": [
          {
            "name": "skip",
            "in": "query",
            "schema": {
              "type": "integer",
              "format": "int32",
              "default": 0
            }
          },
          {
            "name": "take",
            "in": "query",
            "schema": {
              "type": "integer",
              "format": "int32",
              "default": 100
            }
          }
        ],
        "responses": {
          "200": {
            "description": "Success",
            "content": {
              "application/json": {
                "schema": {
                  "$ref": "#/components/schemas/PagedSavedLogSearchModel"
                }
              }
            }
          }
        }
      },
      "post": {
        "tags": [
          "Log Viewer"
        ],
        "operationId": "PostLogViewerSavedSearch",
        "requestBody": {
          "content": {
            "application/json": {
              "schema": {
                "$ref": "#/components/schemas/SavedLogSearchModel"
              }
            }
          }
        },
        "responses": {
          "400": {
            "description": "Bad Request",
            "content": {
              "application/json": {
                "schema": {
                  "$ref": "#/components/schemas/ProblemDetailsModel"
                }
              }
            }
          },
          "201": {
            "description": "Created"
          }
        }
      }
    },
    "/umbraco/management/api/v1/log-viewer/saved-search/{name}": {
      "get": {
        "tags": [
          "Log Viewer"
        ],
        "operationId": "GetLogViewerSavedSearchByName",
        "parameters": [
          {
            "name": "name",
            "in": "path",
            "required": true,
            "schema": {
              "type": "string"
            }
          }
        ],
        "responses": {
          "404": {
            "description": "Not Found",
            "content": {
              "application/json": {
                "schema": {
                  "$ref": "#/components/schemas/NotFoundResultModel"
                }
              }
            }
          },
          "200": {
            "description": "Success",
            "content": {
              "application/json": {
                "schema": {
                  "$ref": "#/components/schemas/SavedLogSearchModel"
                }
              }
            }
          }
        }
      },
      "delete": {
        "tags": [
          "Log Viewer"
        ],
        "operationId": "DeleteLogViewerSavedSearchByName",
        "parameters": [
          {
            "name": "name",
            "in": "path",
            "required": true,
            "schema": {
              "type": "string"
            }
          }
        ],
        "responses": {
          "404": {
            "description": "Not Found",
            "content": {
              "application/json": {
                "schema": {
                  "$ref": "#/components/schemas/NotFoundResultModel"
                }
              }
            }
          },
          "200": {
            "description": "Success"
          }
        }
      }
    },
    "/umbraco/management/api/v1/log-viewer/validate-logs-size": {
      "get": {
        "tags": [
          "Log Viewer"
        ],
        "operationId": "GetLogViewerValidateLogsSize",
        "parameters": [
          {
            "name": "startDate",
            "in": "query",
            "schema": {
              "type": "string",
              "format": "date-time"
            }
          },
          {
            "name": "endDate",
            "in": "query",
            "schema": {
              "type": "string",
              "format": "date-time"
            }
          }
        ],
        "responses": {
          "400": {
            "description": "Bad Request",
            "content": {
              "application/json": {
                "schema": {
                  "$ref": "#/components/schemas/ProblemDetailsModel"
                }
              }
            }
          },
          "200": {
            "description": "Success"
          }
        }
      }
    },
    "/umbraco/management/api/v1/tree/media-type/children": {
      "get": {
        "tags": [
          "Media Type"
        ],
        "operationId": "GetTreeMediaTypeChildren",
        "parameters": [
          {
            "name": "parentKey",
            "in": "query",
            "schema": {
              "type": "string",
              "format": "uuid"
            }
          },
          {
            "name": "skip",
            "in": "query",
            "schema": {
              "type": "integer",
              "format": "int32",
              "default": 0
            }
          },
          {
            "name": "take",
            "in": "query",
            "schema": {
              "type": "integer",
              "format": "int32",
              "default": 100
            }
          },
          {
            "name": "foldersOnly",
            "in": "query",
            "schema": {
              "type": "boolean",
              "default": false
            }
          }
        ],
        "responses": {
          "200": {
            "description": "Success",
            "content": {
              "application/json": {
                "schema": {
                  "$ref": "#/components/schemas/PagedFolderTreeItemModel"
                }
              }
            }
          }
        }
      }
    },
    "/umbraco/management/api/v1/tree/media-type/item": {
      "get": {
        "tags": [
          "Media Type"
        ],
        "operationId": "GetTreeMediaTypeItem",
        "parameters": [
          {
            "name": "key",
            "in": "query",
            "schema": {
              "type": "array",
              "items": {
                "type": "string",
                "format": "uuid"
              }
            }
          }
        ],
        "responses": {
          "200": {
            "description": "Success",
            "content": {
              "application/json": {
                "schema": {
                  "type": "array",
                  "items": {
                    "$ref": "#/components/schemas/FolderTreeItemModel"
                  }
                }
              }
            }
          }
        }
      }
    },
    "/umbraco/management/api/v1/tree/media-type/root": {
      "get": {
        "tags": [
          "Media Type"
        ],
        "operationId": "GetTreeMediaTypeRoot",
        "parameters": [
          {
            "name": "skip",
            "in": "query",
            "schema": {
              "type": "integer",
              "format": "int32",
              "default": 0
            }
          },
          {
            "name": "take",
            "in": "query",
            "schema": {
              "type": "integer",
              "format": "int32",
              "default": 100
            }
          },
          {
            "name": "foldersOnly",
            "in": "query",
            "schema": {
              "type": "boolean",
              "default": false
            }
          }
        ],
        "responses": {
          "200": {
            "description": "Success",
            "content": {
              "application/json": {
                "schema": {
                  "$ref": "#/components/schemas/PagedFolderTreeItemModel"
                }
              }
            }
          }
        }
      }
    },
    "/umbraco/management/api/v1/recycle-bin/media/children": {
      "get": {
        "tags": [
          "Media"
        ],
        "operationId": "GetRecycleBinMediaChildren",
        "parameters": [
          {
            "name": "parentKey",
            "in": "query",
            "schema": {
              "type": "string",
              "format": "uuid"
            }
          },
          {
            "name": "skip",
            "in": "query",
            "schema": {
              "type": "integer",
              "format": "int32",
              "default": 0
            }
          },
          {
            "name": "take",
            "in": "query",
            "schema": {
              "type": "integer",
              "format": "int32",
              "default": 100
            }
          }
        ],
        "responses": {
          "401": {
            "description": "Unauthorized",
            "content": {
              "application/json": {
                "schema": {
                  "$ref": "#/components/schemas/ProblemDetailsModel"
                }
              }
            }
          },
          "200": {
            "description": "Success",
            "content": {
              "application/json": {
                "schema": {
                  "$ref": "#/components/schemas/PagedRecycleBinItemModel"
                }
              }
            }
          }
        }
      }
    },
    "/umbraco/management/api/v1/recycle-bin/media/root": {
      "get": {
        "tags": [
          "Media"
        ],
        "operationId": "GetRecycleBinMediaRoot",
        "parameters": [
          {
            "name": "skip",
            "in": "query",
            "schema": {
              "type": "integer",
              "format": "int32",
              "default": 0
            }
          },
          {
            "name": "take",
            "in": "query",
            "schema": {
              "type": "integer",
              "format": "int32",
              "default": 100
            }
          }
        ],
        "responses": {
          "401": {
            "description": "Unauthorized",
            "content": {
              "application/json": {
                "schema": {
                  "$ref": "#/components/schemas/ProblemDetailsModel"
                }
              }
            }
          },
          "200": {
            "description": "Success",
            "content": {
              "application/json": {
                "schema": {
                  "$ref": "#/components/schemas/PagedRecycleBinItemModel"
                }
              }
            }
          }
        }
      }
    },
    "/umbraco/management/api/v1/tree/media/children": {
      "get": {
        "tags": [
          "Media"
        ],
        "operationId": "GetTreeMediaChildren",
        "parameters": [
          {
            "name": "parentKey",
            "in": "query",
            "schema": {
              "type": "string",
              "format": "uuid"
            }
          },
          {
            "name": "skip",
            "in": "query",
            "schema": {
              "type": "integer",
              "format": "int32",
              "default": 0
            }
          },
          {
            "name": "take",
            "in": "query",
            "schema": {
              "type": "integer",
              "format": "int32",
              "default": 100
            }
          },
          {
            "name": "dataTypeKey",
            "in": "query",
            "schema": {
              "type": "string",
              "format": "uuid"
            }
          }
        ],
        "responses": {
          "200": {
            "description": "Success",
            "content": {
              "application/json": {
                "schema": {
                  "$ref": "#/components/schemas/PagedContentTreeItemModel"
                }
              }
            }
          }
        }
      }
    },
    "/umbraco/management/api/v1/tree/media/item": {
      "get": {
        "tags": [
          "Media"
        ],
        "operationId": "GetTreeMediaItem",
        "parameters": [
          {
            "name": "key",
            "in": "query",
            "schema": {
              "type": "array",
              "items": {
                "type": "string",
                "format": "uuid"
              }
            }
          },
          {
            "name": "dataTypeKey",
            "in": "query",
            "schema": {
              "type": "string",
              "format": "uuid"
            }
          }
        ],
        "responses": {
          "200": {
            "description": "Success",
            "content": {
              "application/json": {
                "schema": {
                  "type": "array",
                  "items": {
                    "$ref": "#/components/schemas/ContentTreeItemModel"
                  }
                }
              }
            }
          }
        }
      }
    },
    "/umbraco/management/api/v1/tree/media/root": {
      "get": {
        "tags": [
          "Media"
        ],
        "operationId": "GetTreeMediaRoot",
        "parameters": [
          {
            "name": "skip",
            "in": "query",
            "schema": {
              "type": "integer",
              "format": "int32",
              "default": 0
            }
          },
          {
            "name": "take",
            "in": "query",
            "schema": {
              "type": "integer",
              "format": "int32",
              "default": 100
            }
          },
          {
            "name": "dataTypeKey",
            "in": "query",
            "schema": {
              "type": "string",
              "format": "uuid"
            }
          }
        ],
        "responses": {
          "200": {
            "description": "Success",
            "content": {
              "application/json": {
                "schema": {
                  "$ref": "#/components/schemas/PagedContentTreeItemModel"
                }
              }
            }
          }
        }
      }
    },
    "/umbraco/management/api/v1/tree/member-group/item": {
      "get": {
        "tags": [
          "Member Group"
        ],
        "operationId": "GetTreeMemberGroupItem",
        "parameters": [
          {
            "name": "key",
            "in": "query",
            "schema": {
              "type": "array",
              "items": {
                "type": "string",
                "format": "uuid"
              }
            }
          }
        ],
        "responses": {
          "200": {
            "description": "Success",
            "content": {
              "application/json": {
                "schema": {
                  "type": "array",
                  "items": {
                    "$ref": "#/components/schemas/EntityTreeItemModel"
                  }
                }
              }
            }
          }
        }
      }
    },
    "/umbraco/management/api/v1/tree/member-group/root": {
      "get": {
        "tags": [
          "Member Group"
        ],
        "operationId": "GetTreeMemberGroupRoot",
        "parameters": [
          {
            "name": "skip",
            "in": "query",
            "schema": {
              "type": "integer",
              "format": "int32",
              "default": 0
            }
          },
          {
            "name": "take",
            "in": "query",
            "schema": {
              "type": "integer",
              "format": "int32",
              "default": 100
            }
          }
        ],
        "responses": {
          "200": {
            "description": "Success",
            "content": {
              "application/json": {
                "schema": {
                  "$ref": "#/components/schemas/PagedEntityTreeItemModel"
                }
              }
            }
          }
        }
      }
    },
    "/umbraco/management/api/v1/tree/member-type/item": {
      "get": {
        "tags": [
          "Member Type"
        ],
        "operationId": "GetTreeMemberTypeItem",
        "parameters": [
          {
            "name": "key",
            "in": "query",
            "schema": {
              "type": "array",
              "items": {
                "type": "string",
                "format": "uuid"
              }
            }
          }
        ],
        "responses": {
          "200": {
            "description": "Success",
            "content": {
              "application/json": {
                "schema": {
                  "type": "array",
                  "items": {
                    "$ref": "#/components/schemas/EntityTreeItemModel"
                  }
                }
              }
            }
          }
        }
      }
    },
    "/umbraco/management/api/v1/tree/member-type/root": {
      "get": {
        "tags": [
          "Member Type"
        ],
        "operationId": "GetTreeMemberTypeRoot",
        "parameters": [
          {
            "name": "skip",
            "in": "query",
            "schema": {
              "type": "integer",
              "format": "int32",
              "default": 0
            }
          },
          {
            "name": "take",
            "in": "query",
            "schema": {
              "type": "integer",
              "format": "int32",
              "default": 100
            }
          }
        ],
        "responses": {
          "200": {
            "description": "Success",
            "content": {
              "application/json": {
                "schema": {
                  "$ref": "#/components/schemas/PagedEntityTreeItemModel"
                }
              }
            }
          }
        }
      }
    },
    "/umbraco/management/api/v1/models-builder/build": {
      "post": {
        "tags": [
          "Models Builder"
        ],
        "operationId": "PostModelsBuilderBuild",
        "responses": {
          "201": {
            "description": "Created",
            "content": {
              "application/json": {
                "schema": {
                  "$ref": "#/components/schemas/CreatedResultModel"
                }
              }
            }
          },
          "428": {
            "description": "Client Error",
            "content": {
              "application/json": {
                "schema": {
                  "$ref": "#/components/schemas/ProblemDetailsModel"
                }
              }
            }
          }
        }
      }
    },
    "/umbraco/management/api/v1/models-builder/dashboard": {
      "get": {
        "tags": [
          "Models Builder"
        ],
        "operationId": "GetModelsBuilderDashboard",
        "responses": {
          "200": {
            "description": "Success",
            "content": {
              "application/json": {
                "schema": {
                  "$ref": "#/components/schemas/ModelsBuilderModel"
                }
              }
            }
          }
        }
      }
    },
    "/umbraco/management/api/v1/models-builder/status": {
      "get": {
        "tags": [
          "Models Builder"
        ],
        "operationId": "GetModelsBuilderStatus",
        "responses": {
          "200": {
            "description": "Success",
            "content": {
              "application/json": {
                "schema": {
                  "$ref": "#/components/schemas/OutOfDateStatusModel"
                }
              }
            }
          }
        }
      }
    },
    "/umbraco/management/api/v1/tree/partial-view/children": {
      "get": {
        "tags": [
          "Partial View"
        ],
        "operationId": "GetTreePartialViewChildren",
        "parameters": [
          {
            "name": "path",
            "in": "query",
            "schema": {
              "type": "string"
            }
          },
          {
            "name": "skip",
            "in": "query",
            "schema": {
              "type": "integer",
              "format": "int32",
              "default": 0
            }
          },
          {
            "name": "take",
            "in": "query",
            "schema": {
              "type": "integer",
              "format": "int32",
              "default": 100
            }
          }
        ],
        "responses": {
          "200": {
            "description": "Success",
            "content": {
              "application/json": {
                "schema": {
                  "$ref": "#/components/schemas/PagedFileSystemTreeItemModel"
                }
              }
            }
          }
        }
      }
    },
    "/umbraco/management/api/v1/tree/partial-view/item": {
      "get": {
        "tags": [
          "Partial View"
        ],
        "operationId": "GetTreePartialViewItem",
        "parameters": [
          {
            "name": "path",
            "in": "query",
            "schema": {
              "type": "array",
              "items": {
                "type": "string"
              }
            }
          }
        ],
        "responses": {
          "200": {
            "description": "Success",
            "content": {
              "application/json": {
                "schema": {
                  "type": "array",
                  "items": {
                    "$ref": "#/components/schemas/FileSystemTreeItemModel"
                  }
                }
              }
            }
          }
        }
      }
    },
    "/umbraco/management/api/v1/tree/partial-view/root": {
      "get": {
        "tags": [
          "Partial View"
        ],
        "operationId": "GetTreePartialViewRoot",
        "parameters": [
          {
            "name": "skip",
            "in": "query",
            "schema": {
              "type": "integer",
              "format": "int32",
              "default": 0
            }
          },
          {
            "name": "take",
            "in": "query",
            "schema": {
              "type": "integer",
              "format": "int32",
              "default": 100
            }
          }
        ],
        "responses": {
          "200": {
            "description": "Success",
            "content": {
              "application/json": {
                "schema": {
                  "$ref": "#/components/schemas/PagedFileSystemTreeItemModel"
                }
              }
            }
          }
        }
      }
    },
    "/umbraco/management/api/v1/profiling/status": {
      "get": {
        "tags": [
          "Profiling"
        ],
        "operationId": "GetProfilingStatus",
        "responses": {
          "200": {
            "description": "Success",
            "content": {
              "application/json": {
                "schema": {
                  "$ref": "#/components/schemas/ProfilingStatusModel"
                }
              }
            }
          }
        }
      }
    },
    "/umbraco/management/api/v1/published-cache/collect": {
      "post": {
        "tags": [
          "Published Cache"
        ],
        "operationId": "PostPublishedCacheCollect",
        "responses": {
          "200": {
            "description": "Success"
          }
        }
      }
    },
    "/umbraco/management/api/v1/published-cache/rebuild": {
      "post": {
        "tags": [
          "Published Cache"
        ],
        "operationId": "PostPublishedCacheRebuild",
        "responses": {
          "200": {
            "description": "Success"
          }
        }
      }
    },
    "/umbraco/management/api/v1/published-cache/reload": {
      "post": {
        "tags": [
          "Published Cache"
        ],
        "operationId": "PostPublishedCacheReload",
        "responses": {
          "200": {
            "description": "Success"
          }
        }
      }
    },
    "/umbraco/management/api/v1/published-cache/status": {
      "get": {
        "tags": [
          "Published Cache"
        ],
        "operationId": "GetPublishedCacheStatus",
        "responses": {
          "200": {
            "description": "Success",
            "content": {
              "application/json": {
                "schema": {
                  "type": "string"
                }
              }
            }
          }
        }
      }
    },
    "/umbraco/management/api/v1/redirect-management": {
      "get": {
        "tags": [
          "Redirect Management"
        ],
        "operationId": "GetRedirectManagement",
        "parameters": [
          {
            "name": "filter",
            "in": "query",
            "schema": {
              "type": "string"
            }
          },
          {
            "name": "skip",
            "in": "query",
            "schema": {
              "type": "integer",
              "format": "int32"
            }
          },
          {
            "name": "take",
            "in": "query",
            "schema": {
              "type": "integer",
              "format": "int32"
            }
          }
        ],
        "responses": {
          "400": {
            "description": "Bad Request",
            "content": {
              "application/json": {
                "schema": {
                  "$ref": "#/components/schemas/ProblemDetailsModel"
                }
              }
            }
          },
          "200": {
            "description": "Success",
            "content": {
              "application/json": {
                "schema": {
                  "$ref": "#/components/schemas/PagedRedirectUrlModel"
                }
              }
            }
          }
        }
      }
    },
    "/umbraco/management/api/v1/redirect-management/{key}": {
      "get": {
        "tags": [
          "Redirect Management"
        ],
        "operationId": "GetRedirectManagementByKey",
        "parameters": [
          {
            "name": "key",
            "in": "path",
            "required": true,
            "schema": {
              "type": "string",
              "format": "uuid"
            }
          },
          {
            "name": "skip",
            "in": "query",
            "schema": {
              "type": "integer",
              "format": "int32"
            }
          },
          {
            "name": "take",
            "in": "query",
            "schema": {
              "type": "integer",
              "format": "int32"
            }
          }
        ],
        "responses": {
          "200": {
            "description": "Success",
            "content": {
              "application/json": {
                "schema": {
                  "$ref": "#/components/schemas/PagedRedirectUrlModel"
                }
              }
            }
          }
        }
      },
      "delete": {
        "tags": [
          "Redirect Management"
        ],
        "operationId": "DeleteRedirectManagementByKey",
        "parameters": [
          {
            "name": "key",
            "in": "path",
            "required": true,
            "schema": {
              "type": "string",
              "format": "uuid"
            }
          }
        ],
        "responses": {
          "200": {
            "description": "Success"
          }
        }
      }
    },
    "/umbraco/management/api/v1/redirect-management/status": {
      "get": {
        "tags": [
          "Redirect Management"
        ],
        "operationId": "GetRedirectManagementStatus",
        "responses": {
          "200": {
            "description": "Success",
            "content": {
              "application/json": {
                "schema": {
                  "$ref": "#/components/schemas/RedirectUrlStatusModel"
                }
              }
            }
          }
        }
      },
      "post": {
        "tags": [
          "Redirect Management"
        ],
        "operationId": "PostRedirectManagementStatus",
        "parameters": [
          {
            "name": "status",
            "in": "query",
            "schema": {
              "$ref": "#/components/schemas/RedirectStatusModel"
            }
          }
        ],
        "responses": {
          "200": {
            "description": "Success"
          }
        }
      }
    },
    "/umbraco/management/api/v1/tree/relation-type/item": {
      "get": {
        "tags": [
          "Relation Type"
        ],
        "operationId": "GetTreeRelationTypeItem",
        "parameters": [
          {
            "name": "key",
            "in": "query",
            "schema": {
              "type": "array",
              "items": {
                "type": "string",
                "format": "uuid"
              }
            }
          }
        ],
        "responses": {
          "200": {
            "description": "Success",
            "content": {
              "application/json": {
                "schema": {
                  "type": "array",
                  "items": {
                    "$ref": "#/components/schemas/FolderTreeItemModel"
                  }
                }
              }
            }
          }
        }
      }
    },
    "/umbraco/management/api/v1/tree/relation-type/root": {
      "get": {
        "tags": [
          "Relation Type"
        ],
        "operationId": "GetTreeRelationTypeRoot",
        "parameters": [
          {
            "name": "skip",
            "in": "query",
            "schema": {
              "type": "integer",
              "format": "int32",
              "default": 0
            }
          },
          {
            "name": "take",
            "in": "query",
            "schema": {
              "type": "integer",
              "format": "int32",
              "default": 100
            }
          }
        ],
        "responses": {
          "200": {
            "description": "Success",
            "content": {
              "application/json": {
                "schema": {
                  "$ref": "#/components/schemas/PagedEntityTreeItemModel"
                }
              }
            }
          }
        }
      }
    },
    "/umbraco/management/api/v1/relation/{id}": {
      "get": {
        "tags": [
          "Relation"
        ],
        "operationId": "GetRelationById",
        "parameters": [
          {
            "name": "id",
            "in": "path",
            "required": true,
            "schema": {
              "type": "integer",
              "format": "int32"
            }
          }
        ],
        "responses": {
          "200": {
            "description": "Success",
            "content": {
              "application/json": {
                "schema": {
                  "$ref": "#/components/schemas/RelationModel"
                }
              }
            }
          },
          "404": {
            "description": "Not Found",
            "content": {
              "application/json": {
                "schema": {
                  "$ref": "#/components/schemas/NotFoundResultModel"
                }
              }
            }
          }
        }
      }
    },
    "/umbraco/management/api/v1/relation/child-relation/{childId}": {
      "get": {
        "tags": [
          "Relation"
        ],
        "operationId": "GetRelationChildRelationByChildId",
        "parameters": [
          {
            "name": "childId",
            "in": "path",
            "required": true,
            "schema": {
              "type": "integer",
              "format": "int32"
            }
          },
          {
            "name": "skip",
            "in": "query",
            "schema": {
              "type": "integer",
              "format": "int32"
            }
          },
          {
            "name": "take",
            "in": "query",
            "schema": {
              "type": "integer",
              "format": "int32"
            }
          },
          {
            "name": "relationTypeAlias",
            "in": "query",
            "schema": {
              "type": "string",
              "default": ""
            }
          }
        ],
        "responses": {
          "200": {
            "description": "Success",
            "content": {
              "application/json": {
                "schema": {
                  "$ref": "#/components/schemas/PagedRelationModel"
                }
              }
            }
          }
        }
      }
    },
    "/umbraco/management/api/v1/tree/script/children": {
      "get": {
        "tags": [
          "Script"
        ],
        "operationId": "GetTreeScriptChildren",
        "parameters": [
          {
            "name": "path",
            "in": "query",
            "schema": {
              "type": "string"
            }
          },
          {
            "name": "skip",
            "in": "query",
            "schema": {
              "type": "integer",
              "format": "int32",
              "default": 0
            }
          },
          {
            "name": "take",
            "in": "query",
            "schema": {
              "type": "integer",
              "format": "int32",
              "default": 100
            }
          }
        ],
        "responses": {
          "200": {
            "description": "Success",
            "content": {
              "application/json": {
                "schema": {
                  "$ref": "#/components/schemas/PagedFileSystemTreeItemModel"
                }
              }
            }
          }
        }
      }
    },
    "/umbraco/management/api/v1/tree/script/item": {
      "get": {
        "tags": [
          "Script"
        ],
        "operationId": "GetTreeScriptItem",
        "parameters": [
          {
            "name": "path",
            "in": "query",
            "schema": {
              "type": "array",
              "items": {
                "type": "string"
              }
            }
          }
        ],
        "responses": {
          "200": {
            "description": "Success",
            "content": {
              "application/json": {
                "schema": {
                  "type": "array",
                  "items": {
                    "$ref": "#/components/schemas/FileSystemTreeItemModel"
                  }
                }
              }
            }
          }
        }
      }
    },
    "/umbraco/management/api/v1/tree/script/root": {
      "get": {
        "tags": [
          "Script"
        ],
        "operationId": "GetTreeScriptRoot",
        "parameters": [
          {
            "name": "skip",
            "in": "query",
            "schema": {
              "type": "integer",
              "format": "int32",
              "default": 0
            }
          },
          {
            "name": "take",
            "in": "query",
            "schema": {
              "type": "integer",
              "format": "int32",
              "default": 100
            }
          }
        ],
        "responses": {
          "200": {
            "description": "Success",
            "content": {
              "application/json": {
                "schema": {
                  "$ref": "#/components/schemas/PagedFileSystemTreeItemModel"
                }
              }
            }
          }
        }
      }
    },
    "/umbraco/management/api/v1/searcher": {
      "get": {
        "tags": [
          "Searcher"
        ],
        "operationId": "GetSearcher",
        "parameters": [
          {
            "name": "skip",
            "in": "query",
            "schema": {
              "type": "integer",
              "format": "int32"
            }
          },
          {
            "name": "take",
            "in": "query",
            "schema": {
              "type": "integer",
              "format": "int32"
            }
          }
        ],
        "responses": {
          "200": {
            "description": "Success",
            "content": {
              "application/json": {
                "schema": {
                  "$ref": "#/components/schemas/PagedSearcherModel"
                }
              }
            }
          }
        }
      }
    },
    "/umbraco/management/api/v1/searcher/{searcherName}/query": {
      "get": {
        "tags": [
          "Searcher"
        ],
        "operationId": "GetSearcherBySearcherNameQuery",
        "parameters": [
          {
            "name": "searcherName",
            "in": "path",
            "required": true,
            "schema": {
              "type": "string"
            }
          },
          {
            "name": "term",
            "in": "query",
            "schema": {
              "type": "string"
            }
          },
          {
            "name": "skip",
            "in": "query",
            "schema": {
              "type": "integer",
              "format": "int32"
            }
          },
          {
            "name": "take",
            "in": "query",
            "schema": {
              "type": "integer",
              "format": "int32"
            }
          }
        ],
        "responses": {
          "200": {
            "description": "Success",
            "content": {
              "application/json": {
                "schema": {
                  "$ref": "#/components/schemas/PagedSearchResultModel"
                }
              }
            }
          },
          "404": {
            "description": "Not Found",
            "content": {
              "application/json": {
                "schema": {
                  "$ref": "#/components/schemas/ProblemDetailsModel"
                }
              }
            }
          }
        }
      }
    },
    "/umbraco/management/api/v1/security/back-office/authorize": {
      "get": {
        "tags": [
          "Security"
        ],
        "operationId": "GetSecurityBackOfficeAuthorize",
        "responses": {
          "200": {
            "description": "Success"
          }
        }
      },
      "post": {
        "tags": [
          "Security"
        ],
        "operationId": "PostSecurityBackOfficeAuthorize",
        "responses": {
          "200": {
            "description": "Success"
          }
        }
      }
    },
    "/umbraco/management/api/v1/server/status": {
      "get": {
        "tags": [
          "Server"
        ],
        "operationId": "GetServerStatus",
        "responses": {
          "400": {
            "description": "Bad Request",
            "content": {
              "application/json": {
                "schema": {
                  "$ref": "#/components/schemas/ProblemDetailsModel"
                }
              }
            }
          },
          "200": {
            "description": "Success",
            "content": {
              "application/json": {
                "schema": {
                  "$ref": "#/components/schemas/ServerStatusModel"
                }
              }
            }
          }
        }
      }
    },
    "/umbraco/management/api/v1/server/version": {
      "get": {
        "tags": [
          "Server"
        ],
        "operationId": "GetServerVersion",
        "responses": {
          "400": {
            "description": "Bad Request",
            "content": {
              "application/json": {
                "schema": {
                  "$ref": "#/components/schemas/ProblemDetailsModel"
                }
              }
            }
          },
          "200": {
            "description": "Success",
            "content": {
              "application/json": {
                "schema": {
                  "$ref": "#/components/schemas/VersionModel"
                }
              }
            }
          }
        }
      }
    },
    "/umbraco/management/api/v1/tree/static-file/children": {
      "get": {
        "tags": [
          "Static File"
        ],
        "operationId": "GetTreeStaticFileChildren",
        "parameters": [
          {
            "name": "path",
            "in": "query",
            "schema": {
              "type": "string"
            }
          },
          {
            "name": "skip",
            "in": "query",
            "schema": {
              "type": "integer",
              "format": "int32",
              "default": 0
            }
          },
          {
            "name": "take",
            "in": "query",
            "schema": {
              "type": "integer",
              "format": "int32",
              "default": 100
            }
          }
        ],
        "responses": {
          "200": {
            "description": "Success",
            "content": {
              "application/json": {
                "schema": {
                  "$ref": "#/components/schemas/PagedFileSystemTreeItemModel"
                }
              }
            }
          }
        }
      }
    },
    "/umbraco/management/api/v1/tree/static-file/item": {
      "get": {
        "tags": [
          "Static File"
        ],
        "operationId": "GetTreeStaticFileItem",
        "parameters": [
          {
            "name": "path",
            "in": "query",
            "schema": {
              "type": "array",
              "items": {
                "type": "string"
              }
            }
          }
        ],
        "responses": {
          "200": {
            "description": "Success",
            "content": {
              "application/json": {
                "schema": {
                  "type": "array",
                  "items": {
                    "$ref": "#/components/schemas/FileSystemTreeItemModel"
                  }
                }
              }
            }
          }
        }
      }
    },
    "/umbraco/management/api/v1/tree/static-file/root": {
      "get": {
        "tags": [
          "Static File"
        ],
        "operationId": "GetTreeStaticFileRoot",
        "parameters": [
          {
            "name": "skip",
            "in": "query",
            "schema": {
              "type": "integer",
              "format": "int32",
              "default": 0
            }
          },
          {
            "name": "take",
            "in": "query",
            "schema": {
              "type": "integer",
              "format": "int32",
              "default": 100
            }
          }
        ],
        "responses": {
          "200": {
            "description": "Success",
            "content": {
              "application/json": {
                "schema": {
                  "$ref": "#/components/schemas/PagedFileSystemTreeItemModel"
                }
              }
            }
          }
        }
      }
    },
    "/umbraco/management/api/v1/tree/stylesheet/children": {
      "get": {
        "tags": [
          "Stylesheet"
        ],
        "operationId": "GetTreeStylesheetChildren",
        "parameters": [
          {
            "name": "path",
            "in": "query",
            "schema": {
              "type": "string"
            }
          },
          {
            "name": "skip",
            "in": "query",
            "schema": {
              "type": "integer",
              "format": "int32",
              "default": 0
            }
          },
          {
            "name": "take",
            "in": "query",
            "schema": {
              "type": "integer",
              "format": "int32",
              "default": 100
            }
          }
        ],
        "responses": {
          "200": {
            "description": "Success",
            "content": {
              "application/json": {
                "schema": {
                  "$ref": "#/components/schemas/PagedFileSystemTreeItemModel"
                }
              }
            }
          }
        }
      }
    },
    "/umbraco/management/api/v1/tree/stylesheet/item": {
      "get": {
        "tags": [
          "Stylesheet"
        ],
        "operationId": "GetTreeStylesheetItem",
        "parameters": [
          {
            "name": "path",
            "in": "query",
            "schema": {
              "type": "array",
              "items": {
                "type": "string"
              }
            }
          }
        ],
        "responses": {
          "200": {
            "description": "Success",
            "content": {
              "application/json": {
                "schema": {
                  "type": "array",
                  "items": {
                    "$ref": "#/components/schemas/FileSystemTreeItemModel"
                  }
                }
              }
            }
          }
        }
      }
    },
    "/umbraco/management/api/v1/tree/stylesheet/root": {
      "get": {
        "tags": [
          "Stylesheet"
        ],
        "operationId": "GetTreeStylesheetRoot",
        "parameters": [
          {
            "name": "skip",
            "in": "query",
            "schema": {
              "type": "integer",
              "format": "int32",
              "default": 0
            }
          },
          {
            "name": "take",
            "in": "query",
            "schema": {
              "type": "integer",
              "format": "int32",
              "default": 100
            }
          }
        ],
        "responses": {
          "200": {
            "description": "Success",
            "content": {
              "application/json": {
                "schema": {
                  "$ref": "#/components/schemas/PagedFileSystemTreeItemModel"
                }
              }
            }
          }
        }
      }
    },
    "/umbraco/management/api/v1/telemetry": {
      "get": {
        "tags": [
          "Telemetry"
        ],
        "operationId": "GetTelemetry",
        "parameters": [
          {
            "name": "skip",
            "in": "query",
            "schema": {
              "type": "integer",
              "format": "int32"
            }
          },
          {
            "name": "take",
            "in": "query",
            "schema": {
              "type": "integer",
              "format": "int32"
            }
          }
        ],
        "responses": {
          "200": {
            "description": "Success",
            "content": {
              "application/json": {
                "schema": {
                  "$ref": "#/components/schemas/PagedTelemetryModel"
                }
              }
            }
          }
        }
      }
    },
    "/umbraco/management/api/v1/telemetry/level": {
      "get": {
        "tags": [
          "Telemetry"
        ],
        "operationId": "GetTelemetryLevel",
        "responses": {
          "200": {
            "description": "Success",
            "content": {
              "application/json": {
                "schema": {
                  "$ref": "#/components/schemas/TelemetryModel"
                }
              }
            }
          }
        }
      },
      "post": {
        "tags": [
          "Telemetry"
        ],
        "operationId": "PostTelemetryLevel",
        "requestBody": {
          "content": {
            "application/json": {
              "schema": {
                "$ref": "#/components/schemas/TelemetryModel"
              }
            }
          }
        },
        "responses": {
          "400": {
            "description": "Bad Request",
            "content": {
              "application/json": {
                "schema": {
                  "$ref": "#/components/schemas/ProblemDetailsModel"
                }
              }
            }
          },
          "200": {
            "description": "Success"
          }
        }
      }
    },
    "/umbraco/management/api/v1/template": {
      "post": {
        "tags": [
          "Template"
        ],
        "operationId": "PostTemplate",
        "requestBody": {
          "content": {
            "application/json": {
              "schema": {
                "$ref": "#/components/schemas/TemplateCreateModel"
              }
            }
          }
        },
        "responses": {
          "201": {
            "description": "Created"
          },
          "400": {
            "description": "Bad Request",
            "content": {
              "application/json": {
                "schema": {
                  "$ref": "#/components/schemas/ProblemDetailsModel"
                }
              }
            }
          },
          "404": {
            "description": "Not Found",
            "content": {
              "application/json": {
                "schema": {
                  "$ref": "#/components/schemas/ProblemDetailsModel"
                }
              }
            }
          }
        }
      }
    },
    "/umbraco/management/api/v1/template/{key}": {
      "get": {
        "tags": [
          "Template"
        ],
        "operationId": "GetTemplateByKey",
        "parameters": [
          {
            "name": "key",
            "in": "path",
            "required": true,
            "schema": {
              "type": "string",
              "format": "uuid"
            }
          }
        ],
        "responses": {
          "200": {
            "description": "Success",
            "content": {
              "application/json": {
                "schema": {
                  "$ref": "#/components/schemas/TemplateModel"
                }
              }
            }
          },
          "404": {
            "description": "Not Found",
            "content": {
              "application/json": {
                "schema": {
                  "$ref": "#/components/schemas/ProblemDetailsModel"
                }
              }
            }
          }
        }
      },
      "delete": {
        "tags": [
          "Template"
        ],
        "operationId": "DeleteTemplateByKey",
        "parameters": [
          {
            "name": "key",
            "in": "path",
            "required": true,
            "schema": {
              "type": "string",
              "format": "uuid"
            }
          }
        ],
        "responses": {
          "200": {
            "description": "Success"
          },
          "400": {
            "description": "Bad Request",
            "content": {
              "application/json": {
                "schema": {
                  "$ref": "#/components/schemas/ProblemDetailsModel"
                }
              }
            }
          },
          "404": {
            "description": "Not Found",
            "content": {
              "application/json": {
                "schema": {
                  "$ref": "#/components/schemas/ProblemDetailsModel"
                }
              }
            }
          }
        }
      },
      "put": {
        "tags": [
          "Template"
        ],
        "operationId": "PutTemplateByKey",
        "parameters": [
          {
            "name": "key",
            "in": "path",
            "required": true,
            "schema": {
              "type": "string",
              "format": "uuid"
            }
          }
        ],
        "requestBody": {
          "content": {
            "application/json": {
              "schema": {
                "$ref": "#/components/schemas/TemplateUpdateModel"
              }
            }
          }
        },
        "responses": {
          "200": {
            "description": "Success"
          },
          "400": {
            "description": "Bad Request",
            "content": {
              "application/json": {
                "schema": {
                  "$ref": "#/components/schemas/ProblemDetailsModel"
                }
              }
            }
          },
          "404": {
            "description": "Not Found",
            "content": {
              "application/json": {
                "schema": {
                  "$ref": "#/components/schemas/ProblemDetailsModel"
                }
              }
            }
          }
        }
      }
    },
    "/umbraco/management/api/v1/template/query/execute": {
      "post": {
        "tags": [
          "Template"
        ],
        "operationId": "PostTemplateQueryExecute",
        "requestBody": {
          "content": {
            "application/json": {
              "schema": {
                "$ref": "#/components/schemas/TemplateQueryExecuteModel"
              }
            }
          }
        },
        "responses": {
          "200": {
            "description": "Success",
            "content": {
              "application/json": {
                "schema": {
                  "$ref": "#/components/schemas/TemplateQueryResultModel"
                }
              }
            }
          }
        }
      }
    },
    "/umbraco/management/api/v1/template/query/settings": {
      "get": {
        "tags": [
          "Template"
        ],
        "operationId": "GetTemplateQuerySettings",
        "responses": {
          "200": {
            "description": "Success",
            "content": {
              "application/json": {
                "schema": {
                  "$ref": "#/components/schemas/TemplateQuerySettingsModel"
                }
              }
            }
          }
        }
      }
    },
    "/umbraco/management/api/v1/template/scaffold": {
      "get": {
        "tags": [
          "Template"
        ],
        "operationId": "GetTemplateScaffold",
        "responses": {
          "200": {
            "description": "Success",
            "content": {
              "application/json": {
                "schema": {
                  "$ref": "#/components/schemas/TemplateScaffoldModel"
                }
              }
            }
          },
          "404": {
            "description": "Not Found",
            "content": {
              "application/json": {
                "schema": {
                  "$ref": "#/components/schemas/ProblemDetailsModel"
                }
              }
            }
          }
        }
      }
    },
    "/umbraco/management/api/v1/tree/template/children": {
      "get": {
        "tags": [
          "Template"
        ],
        "operationId": "GetTreeTemplateChildren",
        "parameters": [
          {
            "name": "parentKey",
            "in": "query",
            "schema": {
              "type": "string",
              "format": "uuid"
            }
          },
          {
            "name": "skip",
            "in": "query",
            "schema": {
              "type": "integer",
              "format": "int32",
              "default": 0
            }
          },
          {
            "name": "take",
            "in": "query",
            "schema": {
              "type": "integer",
              "format": "int32",
              "default": 100
            }
          }
        ],
        "responses": {
          "200": {
            "description": "Success",
            "content": {
              "application/json": {
                "schema": {
                  "$ref": "#/components/schemas/PagedEntityTreeItemModel"
                }
              }
            }
          }
        }
      }
    },
    "/umbraco/management/api/v1/tree/template/item": {
      "get": {
        "tags": [
          "Template"
        ],
        "operationId": "GetTreeTemplateItem",
        "parameters": [
          {
            "name": "key",
            "in": "query",
            "schema": {
              "type": "array",
              "items": {
                "type": "string",
                "format": "uuid"
              }
            }
          }
        ],
        "responses": {
          "200": {
            "description": "Success",
            "content": {
              "application/json": {
                "schema": {
                  "type": "array",
                  "items": {
                    "$ref": "#/components/schemas/EntityTreeItemModel"
                  }
                }
              }
            }
          }
        }
      }
    },
    "/umbraco/management/api/v1/tree/template/root": {
      "get": {
        "tags": [
          "Template"
        ],
        "operationId": "GetTreeTemplateRoot",
        "parameters": [
          {
            "name": "skip",
            "in": "query",
            "schema": {
              "type": "integer",
              "format": "int32",
              "default": 0
            }
          },
          {
            "name": "take",
            "in": "query",
            "schema": {
              "type": "integer",
              "format": "int32",
              "default": 100
            }
          }
        ],
        "responses": {
          "200": {
            "description": "Success",
            "content": {
              "application/json": {
                "schema": {
                  "$ref": "#/components/schemas/PagedEntityTreeItemModel"
                }
              }
            }
          }
        }
      }
    },
    "/umbraco/management/api/v1/tracked-reference/{id}": {
      "get": {
        "tags": [
          "Tracked Reference"
        ],
        "operationId": "GetTrackedReferenceById",
        "parameters": [
          {
            "name": "id",
            "in": "path",
            "required": true,
            "schema": {
              "type": "integer",
              "format": "int32"
            }
          },
          {
            "name": "skip",
            "in": "query",
            "schema": {
              "type": "integer",
              "format": "int64"
            }
          },
          {
            "name": "take",
            "in": "query",
            "schema": {
              "type": "integer",
              "format": "int64"
            }
          },
          {
            "name": "filterMustBeIsDependency",
            "in": "query",
            "schema": {
              "type": "boolean"
            }
          }
        ],
        "responses": {
          "200": {
            "description": "Success",
            "content": {
              "application/json": {
                "schema": {
                  "$ref": "#/components/schemas/PagedRelationItemModel"
                }
              }
            }
          }
        }
      }
    },
    "/umbraco/management/api/v1/tracked-reference/descendants/{parentId}": {
      "get": {
        "tags": [
          "Tracked Reference"
        ],
        "operationId": "GetTrackedReferenceDescendantsByParentId",
        "parameters": [
          {
            "name": "parentId",
            "in": "path",
            "required": true,
            "schema": {
              "type": "integer",
              "format": "int32"
            }
          },
          {
            "name": "skip",
            "in": "query",
            "schema": {
              "type": "integer",
              "format": "int64"
            }
          },
          {
            "name": "take",
            "in": "query",
            "schema": {
              "type": "integer",
              "format": "int64"
            }
          },
          {
            "name": "filterMustBeIsDependency",
            "in": "query",
            "schema": {
              "type": "boolean"
            }
          }
        ],
        "responses": {
          "200": {
            "description": "Success",
            "content": {
              "application/json": {
                "schema": {
                  "$ref": "#/components/schemas/PagedRelationItemModel"
                }
              }
            }
          }
        }
      }
    },
    "/umbraco/management/api/v1/tracked-reference/item": {
      "get": {
        "tags": [
          "Tracked Reference"
        ],
        "operationId": "GetTrackedReferenceItem",
        "parameters": [
          {
            "name": "ids",
            "in": "query",
            "schema": {
              "type": "array",
              "items": {
                "type": "integer",
                "format": "int32"
              }
            }
          },
          {
            "name": "skip",
            "in": "query",
            "schema": {
              "type": "integer",
              "format": "int64"
            }
          },
          {
            "name": "take",
            "in": "query",
            "schema": {
              "type": "integer",
              "format": "int64"
            }
          },
          {
            "name": "filterMustBeIsDependency",
            "in": "query",
            "schema": {
              "type": "boolean"
            }
          }
        ],
        "responses": {
          "200": {
            "description": "Success",
            "content": {
              "application/json": {
                "schema": {
                  "$ref": "#/components/schemas/PagedRelationItemModel"
                }
              }
            }
          }
        }
      }
    },
    "/umbraco/management/api/v1/upgrade/authorize": {
      "post": {
        "tags": [
          "Upgrade"
        ],
        "operationId": "PostUpgradeAuthorize",
        "responses": {
          "200": {
            "description": "Success"
          },
          "428": {
            "description": "Client Error",
            "content": {
              "application/json": {
                "schema": {
                  "$ref": "#/components/schemas/ProblemDetailsModel"
                }
              }
            }
          },
          "500": {
            "description": "Server Error",
            "content": {
              "application/json": {
                "schema": {
                  "$ref": "#/components/schemas/ProblemDetailsModel"
                }
              }
            }
          }
        }
      }
    },
    "/umbraco/management/api/v1/upgrade/settings": {
      "get": {
        "tags": [
          "Upgrade"
        ],
        "operationId": "GetUpgradeSettings",
        "responses": {
          "200": {
            "description": "Success",
            "content": {
              "application/json": {
                "schema": {
                  "$ref": "#/components/schemas/UpgradeSettingsModel"
                }
              }
            }
          },
          "428": {
            "description": "Client Error",
            "content": {
              "application/json": {
                "schema": {
                  "$ref": "#/components/schemas/ProblemDetailsModel"
                }
              }
            }
          }
        }
      }
    }
  },
  "components": {
    "schemas": {
      "AssemblyModel": {
        "type": "object",
        "properties": {
          "definedTypes": {
            "type": "array",
            "items": {
              "$ref": "#/components/schemas/TypeInfoModel"
            },
            "readOnly": true
          },
          "exportedTypes": {
            "type": "array",
            "items": {
              "$ref": "#/components/schemas/TypeModel"
            },
            "readOnly": true
          },
          "codeBase": {
            "type": "string",
            "nullable": true,
            "readOnly": true,
            "deprecated": true
          },
          "entryPoint": {
            "$ref": "#/components/schemas/MethodInfoModel"
          },
          "fullName": {
            "type": "string",
            "nullable": true,
            "readOnly": true
          },
          "imageRuntimeVersion": {
            "type": "string",
            "readOnly": true
          },
          "isDynamic": {
            "type": "boolean",
            "readOnly": true
          },
          "location": {
            "type": "string",
            "readOnly": true
          },
          "reflectionOnly": {
            "type": "boolean",
            "readOnly": true
          },
          "isCollectible": {
            "type": "boolean",
            "readOnly": true
          },
          "isFullyTrusted": {
            "type": "boolean",
            "readOnly": true
          },
          "customAttributes": {
            "type": "array",
            "items": {
              "$ref": "#/components/schemas/CustomAttributeDataModel"
            },
            "readOnly": true
          },
          "escapedCodeBase": {
            "type": "string",
            "readOnly": true,
            "deprecated": true
          },
          "manifestModule": {
            "$ref": "#/components/schemas/ModuleModel"
          },
          "modules": {
            "type": "array",
            "items": {
              "$ref": "#/components/schemas/ModuleModel"
            },
            "readOnly": true
          },
          "globalAssemblyCache": {
            "type": "boolean",
            "readOnly": true,
            "deprecated": true
          },
          "hostContext": {
            "type": "integer",
            "format": "int64",
            "readOnly": true
          },
          "securityRuleSet": {
            "$ref": "#/components/schemas/SecurityRuleSetModel"
          }
        },
        "additionalProperties": false
      },
      "CallingConventionsModel": {
        "enum": [
          "Standard",
          "VarArgs",
          "Any",
          "HasThis",
          "ExplicitThis"
        ],
        "type": "integer",
        "format": "int32"
      },
      "ConsentLevelModel": {
        "type": "object",
        "properties": {
          "level": {
            "$ref": "#/components/schemas/TelemetryLevelModel"
          },
          "description": {
            "type": "string"
          }
        },
        "additionalProperties": false
      },
      "ConstructorInfoModel": {
        "type": "object",
        "properties": {
          "name": {
            "type": "string",
            "readOnly": true
          },
          "declaringType": {
            "$ref": "#/components/schemas/TypeModel"
          },
          "reflectedType": {
            "$ref": "#/components/schemas/TypeModel"
          },
          "module": {
            "$ref": "#/components/schemas/ModuleModel"
          },
          "customAttributes": {
            "type": "array",
            "items": {
              "$ref": "#/components/schemas/CustomAttributeDataModel"
            },
            "readOnly": true
          },
          "isCollectible": {
            "type": "boolean",
            "readOnly": true
          },
          "metadataToken": {
            "type": "integer",
            "format": "int32",
            "readOnly": true
          },
          "attributes": {
            "$ref": "#/components/schemas/MethodAttributesModel"
          },
          "methodImplementationFlags": {
            "$ref": "#/components/schemas/MethodImplAttributesModel"
          },
          "callingConvention": {
            "$ref": "#/components/schemas/CallingConventionsModel"
          },
          "isAbstract": {
            "type": "boolean",
            "readOnly": true
          },
          "isConstructor": {
            "type": "boolean",
            "readOnly": true
          },
          "isFinal": {
            "type": "boolean",
            "readOnly": true
          },
          "isHideBySig": {
            "type": "boolean",
            "readOnly": true
          },
          "isSpecialName": {
            "type": "boolean",
            "readOnly": true
          },
          "isStatic": {
            "type": "boolean",
            "readOnly": true
          },
          "isVirtual": {
            "type": "boolean",
            "readOnly": true
          },
          "isAssembly": {
            "type": "boolean",
            "readOnly": true
          },
          "isFamily": {
            "type": "boolean",
            "readOnly": true
          },
          "isFamilyAndAssembly": {
            "type": "boolean",
            "readOnly": true
          },
          "isFamilyOrAssembly": {
            "type": "boolean",
            "readOnly": true
          },
          "isPrivate": {
            "type": "boolean",
            "readOnly": true
          },
          "isPublic": {
            "type": "boolean",
            "readOnly": true
          },
          "isConstructedGenericMethod": {
            "type": "boolean",
            "readOnly": true
          },
          "isGenericMethod": {
            "type": "boolean",
            "readOnly": true
          },
          "isGenericMethodDefinition": {
            "type": "boolean",
            "readOnly": true
          },
          "containsGenericParameters": {
            "type": "boolean",
            "readOnly": true
          },
          "methodHandle": {
            "$ref": "#/components/schemas/RuntimeMethodHandleModel"
          },
          "isSecurityCritical": {
            "type": "boolean",
            "readOnly": true
          },
          "isSecuritySafeCritical": {
            "type": "boolean",
            "readOnly": true
          },
          "isSecurityTransparent": {
            "type": "boolean",
            "readOnly": true
          },
          "memberType": {
            "$ref": "#/components/schemas/MemberTypesModel"
          }
        },
        "additionalProperties": false
      },
<<<<<<< HEAD
      "ContentTreeItem": {
=======
      "ContentResultModel": {
        "type": "object",
        "properties": {
          "content": {
            "type": "string",
            "nullable": true
          },
          "contentType": {
            "type": "string",
            "nullable": true
          },
          "statusCode": {
            "type": "integer",
            "format": "int32",
            "nullable": true
          }
        },
        "additionalProperties": false
      },
      "ContentTreeItemModel": {
>>>>>>> 59448aea
        "type": "object",
        "properties": {
          "name": {
            "type": "string"
          },
          "type": {
            "type": "string"
          },
          "icon": {
            "type": "string"
          },
          "hasChildren": {
            "type": "boolean"
          },
          "key": {
            "type": "string",
            "format": "uuid"
          },
          "isContainer": {
            "type": "boolean"
          },
          "parentKey": {
            "type": "string",
            "format": "uuid",
            "nullable": true
          },
          "noAccess": {
            "type": "boolean"
          },
          "isTrashed": {
            "type": "boolean"
          }
        },
        "additionalProperties": false
      },
      "CreatedResultModel": {
        "type": "object",
        "properties": {
          "value": {
            "nullable": true
          },
          "formatters": {
            "type": "array",
            "items": {
              "$ref": "#/components/schemas/IOutputFormatterModel"
            }
          },
          "contentTypes": {
            "type": "array",
            "items": {
              "type": "string"
            }
          },
          "declaredType": {
            "$ref": "#/components/schemas/TypeModel"
          },
          "statusCode": {
            "type": "integer",
            "format": "int32",
            "nullable": true
          },
          "location": {
            "type": "string"
          }
        },
        "additionalProperties": false
      },
      "CultureModel": {
        "type": "object",
        "properties": {
          "name": {
            "type": "string"
          },
          "englishName": {
            "type": "string"
          }
        },
        "additionalProperties": false
      },
      "CustomAttributeDataModel": {
        "type": "object",
        "properties": {
          "attributeType": {
            "$ref": "#/components/schemas/TypeModel"
          },
          "constructor": {
            "$ref": "#/components/schemas/ConstructorInfoModel"
          },
          "constructorArguments": {
            "type": "array",
            "items": {
              "$ref": "#/components/schemas/CustomAttributeTypedArgumentModel"
            },
            "readOnly": true
          },
          "namedArguments": {
            "type": "array",
            "items": {
              "$ref": "#/components/schemas/CustomAttributeNamedArgumentModel"
            },
            "readOnly": true
          }
        },
        "additionalProperties": false
      },
      "CustomAttributeNamedArgumentModel": {
        "type": "object",
        "properties": {
          "memberInfo": {
            "$ref": "#/components/schemas/MemberInfoModel"
          },
          "typedValue": {
            "$ref": "#/components/schemas/CustomAttributeTypedArgumentModel"
          },
          "memberName": {
            "type": "string",
            "readOnly": true
          },
          "isField": {
            "type": "boolean",
            "readOnly": true
          }
        },
        "additionalProperties": false
      },
      "CustomAttributeTypedArgumentModel": {
        "type": "object",
        "properties": {
          "argumentType": {
            "$ref": "#/components/schemas/TypeModel"
          },
          "value": {
            "nullable": true
          }
        },
        "additionalProperties": false
      },
      "DataTypeCreateModel": {
        "type": "object",
        "properties": {
          "name": {
            "type": "string"
          },
          "propertyEditorAlias": {
            "type": "string"
          },
          "propertyEditorUiAlias": {
            "type": "string",
            "nullable": true
          },
          "data": {
            "type": "array",
            "items": {
              "$ref": "#/components/schemas/DataTypePropertyModel"
            }
          },
          "parentKey": {
            "type": "string",
            "format": "uuid",
            "nullable": true
          }
        },
        "additionalProperties": false
      },
      "DataTypeModel": {
        "type": "object",
        "properties": {
          "name": {
            "type": "string"
          },
          "propertyEditorAlias": {
            "type": "string"
          },
          "propertyEditorUiAlias": {
            "type": "string",
            "nullable": true
          },
          "data": {
            "type": "array",
            "items": {
              "$ref": "#/components/schemas/DataTypePropertyModel"
            }
          },
          "key": {
            "type": "string",
            "format": "uuid"
          },
          "parentKey": {
            "type": "string",
            "format": "uuid",
            "nullable": true
          }
        },
        "additionalProperties": false
      },
      "DataTypePropertyModel": {
        "type": "object",
        "properties": {
          "alias": {
            "type": "string"
          },
          "value": {
            "nullable": true
          }
        },
        "additionalProperties": false
      },
      "DataTypePropertyReferenceModel": {
        "type": "object",
        "properties": {
          "name": {
            "type": "string"
          },
          "alias": {
            "type": "string"
          }
        },
        "additionalProperties": false
      },
      "DataTypeReferenceModel": {
        "type": "object",
        "properties": {
          "key": {
            "type": "string",
            "format": "uuid"
          },
          "type": {
            "type": "string"
          },
          "properties": {
            "type": "array",
            "items": {
              "$ref": "#/components/schemas/DataTypePropertyReferenceModel"
            }
          }
        },
        "additionalProperties": false
      },
      "DataTypeUpdateModel": {
        "type": "object",
        "properties": {
          "name": {
            "type": "string"
          },
          "propertyEditorAlias": {
            "type": "string"
          },
          "propertyEditorUiAlias": {
            "type": "string",
            "nullable": true
          },
          "data": {
            "type": "array",
            "items": {
              "$ref": "#/components/schemas/DataTypePropertyModel"
            }
          }
        },
        "additionalProperties": false
      },
      "DatabaseInstallModel": {
        "required": [
          "id",
          "providerName"
        ],
        "type": "object",
        "properties": {
          "id": {
            "type": "string",
            "format": "uuid"
          },
          "providerName": {
            "minLength": 1,
            "type": "string"
          },
          "server": {
            "type": "string",
            "nullable": true
          },
          "name": {
            "type": "string",
            "nullable": true
          },
          "username": {
            "type": "string",
            "nullable": true
          },
          "password": {
            "type": "string",
            "nullable": true
          },
          "useIntegratedAuthentication": {
            "type": "boolean"
          },
          "connectionString": {
            "type": "string",
            "nullable": true
          }
        },
        "additionalProperties": false
      },
      "DatabaseSettingsModel": {
        "type": "object",
        "properties": {
          "id": {
            "type": "string",
            "format": "uuid"
          },
          "sortOrder": {
            "type": "integer",
            "format": "int32"
          },
          "displayName": {
            "type": "string"
          },
          "defaultDatabaseName": {
            "type": "string"
          },
          "providerName": {
            "type": "string"
          },
          "isConfigured": {
            "type": "boolean"
          },
          "requiresServer": {
            "type": "boolean"
          },
          "serverPlaceholder": {
            "type": "string"
          },
          "requiresCredentials": {
            "type": "boolean"
          },
          "supportsIntegratedAuthentication": {
            "type": "boolean"
          },
          "requiresConnectionTest": {
            "type": "boolean"
          }
        },
        "additionalProperties": false
      },
      "DictionaryImportModel": {
        "type": "object",
        "properties": {
          "dictionaryItems": {
            "type": "array",
            "items": {
              "$ref": "#/components/schemas/DictionaryItemsImportModel"
            }
          },
          "fileName": {
            "type": "string",
            "nullable": true
          }
        },
        "additionalProperties": false
      },
<<<<<<< HEAD
      "DictionaryImportModel": {
        "type": "object",
        "properties": {
          "fileName": {
            "type": "string"
          },
          "parentKey": {
            "type": "string",
            "format": "uuid",
            "nullable": true
          }
        },
        "additionalProperties": false
      },
      "DictionaryItem": {
=======
      "DictionaryItemCreateModel": {
>>>>>>> 59448aea
        "type": "object",
        "properties": {
          "name": {
            "type": "string"
          },
          "translations": {
            "type": "array",
            "items": {
              "$ref": "#/components/schemas/DictionaryItemTranslationModel"
            }
          },
          "parentKey": {
            "type": "string",
            "format": "uuid",
            "nullable": true
          }
        },
        "additionalProperties": false
      },
      "DictionaryItemModel": {
        "type": "object",
        "properties": {
          "name": {
            "type": "string"
          },
          "translations": {
            "type": "array",
            "items": {
              "$ref": "#/components/schemas/DictionaryItemTranslationModel"
            }
          },
          "key": {
            "type": "string",
            "format": "uuid"
          }
        },
        "additionalProperties": false
      },
      "DictionaryItemTranslationModel": {
        "type": "object",
        "properties": {
          "isoCode": {
            "type": "string"
          },
          "translation": {
            "type": "string"
          }
        },
        "additionalProperties": false
      },
      "DictionaryItemUpdateModel": {
        "type": "object",
        "properties": {
          "name": {
            "type": "string"
          },
          "translations": {
            "type": "array",
            "items": {
              "$ref": "#/components/schemas/DictionaryItemTranslationModel"
            }
          }
        },
        "additionalProperties": false
      },
      "DictionaryItemsImportModel": {
        "type": "object",
        "properties": {
          "key": {
            "type": "string",
            "format": "uuid"
          },
          "name": {
            "type": "string",
            "nullable": true
          },
          "parentKey": {
            "type": "string",
            "format": "uuid",
            "nullable": true
          }
        },
        "additionalProperties": false
      },
      "DictionaryOverviewModel": {
        "type": "object",
        "properties": {
          "name": {
            "type": "string",
            "nullable": true
          },
          "key": {
            "type": "string",
            "format": "uuid"
          },
          "parentKey": {
            "type": "string",
            "format": "uuid",
            "nullable": true
          },
          "translatedIsoCodes": {
            "type": "array",
            "items": {
              "type": "string"
            }
          }
        },
        "additionalProperties": false
      },
      "DirectionModel": {
        "enum": [
          "Ascending",
          "Descending"
        ],
        "type": "integer",
        "format": "int32"
      },
      "DocumentBlueprintTreeItemModel": {
        "type": "object",
        "properties": {
          "name": {
            "type": "string"
          },
          "type": {
            "type": "string"
          },
          "icon": {
            "type": "string"
          },
          "hasChildren": {
            "type": "boolean"
          },
          "key": {
            "type": "string",
            "format": "uuid"
          },
          "isContainer": {
            "type": "boolean"
          },
          "parentKey": {
            "type": "string",
            "format": "uuid",
            "nullable": true
          },
          "documentTypeKey": {
            "type": "string",
            "format": "uuid"
          },
          "documentTypeAlias": {
            "type": "string"
          },
          "documentTypeName": {
            "type": "string",
            "nullable": true
          }
        },
        "additionalProperties": false
      },
      "DocumentTreeItemModel": {
        "type": "object",
        "properties": {
          "name": {
            "type": "string"
          },
          "type": {
            "type": "string"
          },
          "icon": {
            "type": "string"
          },
          "hasChildren": {
            "type": "boolean"
          },
          "key": {
            "type": "string",
            "format": "uuid"
          },
          "isContainer": {
            "type": "boolean"
          },
          "parentKey": {
            "type": "string",
            "format": "uuid",
            "nullable": true
          },
          "noAccess": {
            "type": "boolean"
          },
          "isTrashed": {
            "type": "boolean"
          },
          "isProtected": {
            "type": "boolean"
          },
          "isPublished": {
            "type": "boolean"
          },
          "isEdited": {
            "type": "boolean"
          }
        },
        "additionalProperties": false
      },
      "DocumentTypeTreeItemModel": {
        "type": "object",
        "properties": {
          "name": {
            "type": "string"
          },
          "type": {
            "type": "string"
          },
          "icon": {
            "type": "string"
          },
          "hasChildren": {
            "type": "boolean"
          },
          "key": {
            "type": "string",
            "format": "uuid"
          },
          "isContainer": {
            "type": "boolean"
          },
          "parentKey": {
            "type": "string",
            "format": "uuid",
            "nullable": true
          },
          "isFolder": {
            "type": "boolean"
          },
          "isElement": {
            "type": "boolean"
          }
        },
        "additionalProperties": false
      },
      "EntityTreeItemModel": {
        "type": "object",
        "properties": {
          "name": {
            "type": "string"
          },
          "type": {
            "type": "string"
          },
          "icon": {
            "type": "string"
          },
          "hasChildren": {
            "type": "boolean"
          },
          "key": {
            "type": "string",
            "format": "uuid"
          },
          "isContainer": {
            "type": "boolean"
          },
          "parentKey": {
            "type": "string",
            "format": "uuid",
            "nullable": true
          }
        },
        "additionalProperties": false
      },
      "EventAttributesModel": {
        "enum": [
          "None",
          "SpecialName",
          "RTSpecialName",
          "ReservedMask"
        ],
        "type": "integer",
        "format": "int32"
      },
      "EventInfoModel": {
        "type": "object",
        "properties": {
          "name": {
            "type": "string",
            "readOnly": true
          },
          "declaringType": {
            "$ref": "#/components/schemas/TypeModel"
          },
          "reflectedType": {
            "$ref": "#/components/schemas/TypeModel"
          },
          "module": {
            "$ref": "#/components/schemas/ModuleModel"
          },
          "customAttributes": {
            "type": "array",
            "items": {
              "$ref": "#/components/schemas/CustomAttributeDataModel"
            },
            "readOnly": true
          },
          "isCollectible": {
            "type": "boolean",
            "readOnly": true
          },
          "metadataToken": {
            "type": "integer",
            "format": "int32",
            "readOnly": true
          },
          "memberType": {
            "$ref": "#/components/schemas/MemberTypesModel"
          },
          "attributes": {
            "$ref": "#/components/schemas/EventAttributesModel"
          },
          "isSpecialName": {
            "type": "boolean",
            "readOnly": true
          },
          "addMethod": {
            "$ref": "#/components/schemas/MethodInfoModel"
          },
          "removeMethod": {
            "$ref": "#/components/schemas/MethodInfoModel"
          },
          "raiseMethod": {
            "$ref": "#/components/schemas/MethodInfoModel"
          },
          "isMulticast": {
            "type": "boolean",
            "readOnly": true
          },
          "eventHandlerType": {
            "$ref": "#/components/schemas/TypeModel"
          }
        },
        "additionalProperties": false
      },
      "FieldAttributesModel": {
        "enum": [
          "PrivateScope",
          "Private",
          "FamANDAssem",
          "Assembly",
          "Family",
          "FamORAssem",
          "Public",
          "FieldAccessMask",
          "Static",
          "InitOnly",
          "Literal",
          "NotSerialized",
          "HasFieldRVA",
          "SpecialName",
          "RTSpecialName",
          "HasFieldMarshal",
          "PinvokeImpl",
          "HasDefault",
          "ReservedMask"
        ],
        "type": "integer",
        "format": "int32"
      },
      "FieldInfoModel": {
        "type": "object",
        "properties": {
          "name": {
            "type": "string",
            "readOnly": true
          },
          "declaringType": {
            "$ref": "#/components/schemas/TypeModel"
          },
          "reflectedType": {
            "$ref": "#/components/schemas/TypeModel"
          },
          "module": {
            "$ref": "#/components/schemas/ModuleModel"
          },
          "customAttributes": {
            "type": "array",
            "items": {
              "$ref": "#/components/schemas/CustomAttributeDataModel"
            },
            "readOnly": true
          },
          "isCollectible": {
            "type": "boolean",
            "readOnly": true
          },
          "metadataToken": {
            "type": "integer",
            "format": "int32",
            "readOnly": true
          },
          "memberType": {
            "$ref": "#/components/schemas/MemberTypesModel"
          },
          "attributes": {
            "$ref": "#/components/schemas/FieldAttributesModel"
          },
          "fieldType": {
            "$ref": "#/components/schemas/TypeModel"
          },
          "isInitOnly": {
            "type": "boolean",
            "readOnly": true
          },
          "isLiteral": {
            "type": "boolean",
            "readOnly": true
          },
          "isNotSerialized": {
            "type": "boolean",
            "readOnly": true
          },
          "isPinvokeImpl": {
            "type": "boolean",
            "readOnly": true
          },
          "isSpecialName": {
            "type": "boolean",
            "readOnly": true
          },
          "isStatic": {
            "type": "boolean",
            "readOnly": true
          },
          "isAssembly": {
            "type": "boolean",
            "readOnly": true
          },
          "isFamily": {
            "type": "boolean",
            "readOnly": true
          },
          "isFamilyAndAssembly": {
            "type": "boolean",
            "readOnly": true
          },
          "isFamilyOrAssembly": {
            "type": "boolean",
            "readOnly": true
          },
          "isPrivate": {
            "type": "boolean",
            "readOnly": true
          },
          "isPublic": {
            "type": "boolean",
            "readOnly": true
          },
          "isSecurityCritical": {
            "type": "boolean",
            "readOnly": true
          },
          "isSecuritySafeCritical": {
            "type": "boolean",
            "readOnly": true
          },
          "isSecurityTransparent": {
            "type": "boolean",
            "readOnly": true
          },
          "fieldHandle": {
            "$ref": "#/components/schemas/RuntimeFieldHandleModel"
          }
        },
        "additionalProperties": false
      },
      "FieldModel": {
        "type": "object",
        "properties": {
          "name": {
            "type": "string"
          },
          "values": {
            "type": "array",
            "items": {
              "type": "string"
            }
          }
        },
        "additionalProperties": false
      },
      "FileSystemTreeItemModel": {
        "type": "object",
        "properties": {
          "name": {
            "type": "string"
          },
          "type": {
            "type": "string"
          },
          "icon": {
            "type": "string"
          },
          "hasChildren": {
            "type": "boolean"
          },
          "path": {
            "type": "string"
          },
          "isFolder": {
            "type": "boolean"
          }
        },
        "additionalProperties": false
      },
      "FolderCreateModel": {
        "type": "object",
        "properties": {
          "name": {
            "type": "string"
          },
          "parentKey": {
            "type": "string",
            "format": "uuid",
            "nullable": true
          }
        },
        "additionalProperties": false
      },
      "FolderModel": {
        "type": "object",
        "properties": {
          "name": {
            "type": "string"
          },
          "key": {
            "type": "string",
            "format": "uuid"
          },
          "parentKey": {
            "type": "string",
            "format": "uuid",
            "nullable": true
          }
        },
        "additionalProperties": false
      },
      "FolderTreeItemModel": {
        "type": "object",
        "properties": {
          "name": {
            "type": "string"
          },
          "type": {
            "type": "string"
          },
          "icon": {
            "type": "string"
          },
          "hasChildren": {
            "type": "boolean"
          },
          "key": {
            "type": "string",
            "format": "uuid"
          },
          "isContainer": {
            "type": "boolean"
          },
          "parentKey": {
            "type": "string",
            "format": "uuid",
            "nullable": true
          },
          "isFolder": {
            "type": "boolean"
          }
        },
        "additionalProperties": false
      },
      "FolderUpdateModel": {
        "type": "object",
        "properties": {
          "name": {
            "type": "string"
          }
        },
        "additionalProperties": false
      },
      "GenericParameterAttributesModel": {
        "enum": [
          "None",
          "Covariant",
          "Contravariant",
          "VarianceMask",
          "ReferenceTypeConstraint",
          "NotNullableValueTypeConstraint",
          "DefaultConstructorConstraint",
          "SpecialConstraintMask"
        ],
        "type": "integer",
        "format": "int32"
      },
      "HealthCheckActionModel": {
        "type": "object",
        "properties": {
          "healthCheckKey": {
            "type": "string",
            "format": "uuid"
          },
          "alias": {
            "type": "string",
            "nullable": true
          },
          "name": {
            "type": "string",
            "nullable": true
          },
          "description": {
            "type": "string",
            "nullable": true
          },
          "valueRequired": {
            "type": "boolean"
          },
          "providedValue": {
            "type": "string",
            "nullable": true
          },
          "providedValueValidation": {
            "type": "string",
            "nullable": true
          },
          "providedValueValidationRegex": {
            "type": "string",
            "nullable": true
          }
        },
        "additionalProperties": false
      },
      "HealthCheckGroupModel": {
        "type": "object",
        "properties": {
          "name": {
            "type": "string",
            "nullable": true
          },
          "checks": {
            "type": "array",
            "items": {
              "$ref": "#/components/schemas/HealthCheckModel"
            }
          }
        },
        "additionalProperties": false
      },
      "HealthCheckGroupWithResultModel": {
        "type": "object",
        "properties": {
          "name": {
            "type": "string",
            "nullable": true
          },
          "checks": {
            "type": "array",
            "items": {
              "$ref": "#/components/schemas/HealthCheckWithResultModel"
            }
          }
        },
        "additionalProperties": false
      },
      "HealthCheckModel": {
        "type": "object",
        "properties": {
          "key": {
            "type": "string",
            "format": "uuid"
          },
          "name": {
            "type": "string"
          },
          "description": {
            "type": "string",
            "nullable": true
          }
        },
        "additionalProperties": false
      },
      "HealthCheckResultModel": {
        "type": "object",
        "properties": {
          "message": {
            "type": "string"
          },
          "resultType": {
            "$ref": "#/components/schemas/StatusResultTypeModel"
          },
          "actions": {
            "type": "array",
            "items": {
              "$ref": "#/components/schemas/HealthCheckActionModel"
            },
            "nullable": true
          },
          "readMoreLink": {
            "type": "string",
            "nullable": true
          }
        },
        "additionalProperties": false
      },
      "HealthCheckWithResultModel": {
        "type": "object",
        "properties": {
          "key": {
            "type": "string",
            "format": "uuid"
          },
          "name": {
            "type": "string"
          },
          "description": {
            "type": "string",
            "nullable": true
          },
          "results": {
            "type": "array",
            "items": {
              "$ref": "#/components/schemas/HealthCheckResultModel"
            },
            "nullable": true
          }
        },
        "additionalProperties": false
      },
      "HealthStatusModel": {
        "enum": [
          "Healthy",
          "Unhealthy",
          "Rebuilding"
        ],
        "type": "integer",
        "format": "int32"
      },
      "HelpPageModel": {
        "type": "object",
        "properties": {
          "name": {
            "type": "string",
            "nullable": true
          },
          "description": {
            "type": "string",
            "nullable": true
          },
          "url": {
            "type": "string",
            "nullable": true
          },
          "type": {
            "type": "string",
            "nullable": true
          }
        },
        "additionalProperties": false
      },
      "ICustomAttributeProviderModel": {
        "type": "object",
        "additionalProperties": false
      },
      "IOutputFormatterModel": {
        "type": "object",
        "additionalProperties": false
      },
      "IndexModel": {
        "required": [
          "canRebuild",
          "documentCount",
          "fieldCount",
          "name"
        ],
        "type": "object",
        "properties": {
          "name": {
            "minLength": 1,
            "type": "string"
          },
          "healthStatus": {
            "$ref": "#/components/schemas/HealthStatusModel"
          },
          "canRebuild": {
            "type": "boolean"
          },
          "searcherName": {
            "type": "string"
          },
          "documentCount": {
            "type": "integer",
            "format": "int64"
          },
          "fieldCount": {
            "type": "integer",
            "format": "int32"
          },
          "providerProperties": {
            "type": "object",
            "additionalProperties": { },
            "nullable": true
          }
        },
        "additionalProperties": false
      },
      "InstallModel": {
        "required": [
          "database",
          "user"
        ],
        "type": "object",
        "properties": {
          "user": {
            "$ref": "#/components/schemas/UserInstallModel"
          },
          "database": {
            "$ref": "#/components/schemas/DatabaseInstallModel"
          },
          "telemetryLevel": {
            "$ref": "#/components/schemas/TelemetryLevelModel"
          }
        },
        "additionalProperties": false
      },
      "InstallSettingsModel": {
        "type": "object",
        "properties": {
          "user": {
            "$ref": "#/components/schemas/UserSettingsModel"
          },
          "databases": {
            "type": "array",
            "items": {
              "$ref": "#/components/schemas/DatabaseSettingsModel"
            }
          }
        },
        "additionalProperties": false
      },
      "IntPtrModel": {
        "type": "object",
        "additionalProperties": false
      },
      "LanguageCreateModel": {
        "type": "object",
        "properties": {
          "name": {
            "type": "string"
          },
          "isDefault": {
            "type": "boolean"
          },
          "isMandatory": {
            "type": "boolean"
          },
          "fallbackIsoCode": {
            "type": "string",
            "nullable": true
          },
          "isoCode": {
            "type": "string"
          }
        },
        "additionalProperties": false
      },
      "LanguageModel": {
        "type": "object",
        "properties": {
          "name": {
            "type": "string"
          },
          "isDefault": {
            "type": "boolean"
          },
          "isMandatory": {
            "type": "boolean"
          },
          "fallbackIsoCode": {
            "type": "string",
            "nullable": true
          },
          "isoCode": {
            "type": "string"
          }
        },
        "additionalProperties": false
      },
      "LanguageUpdateModel": {
        "type": "object",
        "properties": {
          "name": {
            "type": "string"
          },
          "isDefault": {
            "type": "boolean"
          },
          "isMandatory": {
            "type": "boolean"
          },
          "fallbackIsoCode": {
            "type": "string",
            "nullable": true
          }
        },
        "additionalProperties": false
      },
      "LayoutKindModel": {
        "enum": [
          "Sequential",
          "Explicit",
          "Auto"
        ],
        "type": "integer",
        "format": "int32"
      },
      "LogLevelModel": {
        "enum": [
          "Verbose",
          "Debug",
          "Information",
          "Warning",
          "Error",
          "Fatal"
        ],
        "type": "integer",
        "format": "int32"
      },
      "LogMessageModel": {
        "type": "object",
        "properties": {
          "timestamp": {
            "type": "string",
            "format": "date-time"
          },
          "level": {
            "$ref": "#/components/schemas/LogLevelModel"
          },
          "messageTemplate": {
            "type": "string",
            "nullable": true
          },
          "renderedMessage": {
            "type": "string",
            "nullable": true
          },
          "properties": {
            "type": "array",
            "items": {
              "$ref": "#/components/schemas/LogMessagePropertyModel"
            }
          },
          "exception": {
            "type": "string",
            "nullable": true
          }
        },
        "additionalProperties": false
      },
      "LogMessagePropertyModel": {
        "type": "object",
        "properties": {
          "name": {
            "type": "string"
          },
          "value": {
            "type": "string",
            "nullable": true
          }
        },
        "additionalProperties": false
      },
      "LogTemplateModel": {
        "type": "object",
        "properties": {
          "messageTemplate": {
            "type": "string",
            "nullable": true
          },
          "count": {
            "type": "integer",
            "format": "int32"
          }
        },
        "additionalProperties": false
      },
      "LoggerModel": {
        "type": "object",
        "properties": {
          "name": {
            "type": "string"
          },
          "level": {
            "$ref": "#/components/schemas/LogLevelModel"
          }
        },
        "additionalProperties": false
      },
      "MemberInfoModel": {
        "type": "object",
        "properties": {
          "memberType": {
            "$ref": "#/components/schemas/MemberTypesModel"
          },
          "name": {
            "type": "string",
            "readOnly": true
          },
          "declaringType": {
            "$ref": "#/components/schemas/TypeModel"
          },
          "reflectedType": {
            "$ref": "#/components/schemas/TypeModel"
          },
          "module": {
            "$ref": "#/components/schemas/ModuleModel"
          },
          "customAttributes": {
            "type": "array",
            "items": {
              "$ref": "#/components/schemas/CustomAttributeDataModel"
            },
            "readOnly": true
          },
          "isCollectible": {
            "type": "boolean",
            "readOnly": true
          },
          "metadataToken": {
            "type": "integer",
            "format": "int32",
            "readOnly": true
          }
        },
        "additionalProperties": false
      },
      "MemberTypesModel": {
        "enum": [
          "Constructor",
          "Event",
          "Field",
          "Method",
          "Property",
          "TypeInfo",
          "Custom",
          "NestedType",
          "All"
        ],
        "type": "integer",
        "format": "int32"
      },
      "MethodAttributesModel": {
        "enum": [
          "ReuseSlot",
          "PrivateScope",
          "Private",
          "FamANDAssem",
          "Assembly",
          "Family",
          "FamORAssem",
          "Public",
          "MemberAccessMask",
          "UnmanagedExport",
          "Static",
          "Final",
          "Virtual",
          "HideBySig",
          "NewSlot",
          "VtableLayoutMask",
          "CheckAccessOnOverride",
          "Abstract",
          "SpecialName",
          "RTSpecialName",
          "PinvokeImpl",
          "HasSecurity",
          "RequireSecObject",
          "ReservedMask"
        ],
        "type": "integer",
        "format": "int32"
      },
      "MethodBaseModel": {
        "type": "object",
        "properties": {
          "memberType": {
            "$ref": "#/components/schemas/MemberTypesModel"
          },
          "name": {
            "type": "string",
            "readOnly": true
          },
          "declaringType": {
            "$ref": "#/components/schemas/TypeModel"
          },
          "reflectedType": {
            "$ref": "#/components/schemas/TypeModel"
          },
          "module": {
            "$ref": "#/components/schemas/ModuleModel"
          },
          "customAttributes": {
            "type": "array",
            "items": {
              "$ref": "#/components/schemas/CustomAttributeDataModel"
            },
            "readOnly": true
          },
          "isCollectible": {
            "type": "boolean",
            "readOnly": true
          },
          "metadataToken": {
            "type": "integer",
            "format": "int32",
            "readOnly": true
          },
          "attributes": {
            "$ref": "#/components/schemas/MethodAttributesModel"
          },
          "methodImplementationFlags": {
            "$ref": "#/components/schemas/MethodImplAttributesModel"
          },
          "callingConvention": {
            "$ref": "#/components/schemas/CallingConventionsModel"
          },
          "isAbstract": {
            "type": "boolean",
            "readOnly": true
          },
          "isConstructor": {
            "type": "boolean",
            "readOnly": true
          },
          "isFinal": {
            "type": "boolean",
            "readOnly": true
          },
          "isHideBySig": {
            "type": "boolean",
            "readOnly": true
          },
          "isSpecialName": {
            "type": "boolean",
            "readOnly": true
          },
          "isStatic": {
            "type": "boolean",
            "readOnly": true
          },
          "isVirtual": {
            "type": "boolean",
            "readOnly": true
          },
          "isAssembly": {
            "type": "boolean",
            "readOnly": true
          },
          "isFamily": {
            "type": "boolean",
            "readOnly": true
          },
          "isFamilyAndAssembly": {
            "type": "boolean",
            "readOnly": true
          },
          "isFamilyOrAssembly": {
            "type": "boolean",
            "readOnly": true
          },
          "isPrivate": {
            "type": "boolean",
            "readOnly": true
          },
          "isPublic": {
            "type": "boolean",
            "readOnly": true
          },
          "isConstructedGenericMethod": {
            "type": "boolean",
            "readOnly": true
          },
          "isGenericMethod": {
            "type": "boolean",
            "readOnly": true
          },
          "isGenericMethodDefinition": {
            "type": "boolean",
            "readOnly": true
          },
          "containsGenericParameters": {
            "type": "boolean",
            "readOnly": true
          },
          "methodHandle": {
            "$ref": "#/components/schemas/RuntimeMethodHandleModel"
          },
          "isSecurityCritical": {
            "type": "boolean",
            "readOnly": true
          },
          "isSecuritySafeCritical": {
            "type": "boolean",
            "readOnly": true
          },
          "isSecurityTransparent": {
            "type": "boolean",
            "readOnly": true
          }
        },
        "additionalProperties": false
      },
      "MethodImplAttributesModel": {
        "enum": [
          "IL",
          "Managed",
          "Native",
          "OPTIL",
          "Runtime",
          "CodeTypeMask",
          "Unmanaged",
          "ManagedMask",
          "NoInlining",
          "ForwardRef",
          "Synchronized",
          "NoOptimization",
          "PreserveSig",
          "AggressiveInlining",
          "AggressiveOptimization",
          "InternalCall",
          "MaxMethodImplVal"
        ],
        "type": "integer",
        "format": "int32"
      },
      "MethodInfoModel": {
        "type": "object",
        "properties": {
          "name": {
            "type": "string",
            "readOnly": true
          },
          "declaringType": {
            "$ref": "#/components/schemas/TypeModel"
          },
          "reflectedType": {
            "$ref": "#/components/schemas/TypeModel"
          },
          "module": {
            "$ref": "#/components/schemas/ModuleModel"
          },
          "customAttributes": {
            "type": "array",
            "items": {
              "$ref": "#/components/schemas/CustomAttributeDataModel"
            },
            "readOnly": true
          },
          "isCollectible": {
            "type": "boolean",
            "readOnly": true
          },
          "metadataToken": {
            "type": "integer",
            "format": "int32",
            "readOnly": true
          },
          "attributes": {
            "$ref": "#/components/schemas/MethodAttributesModel"
          },
          "methodImplementationFlags": {
            "$ref": "#/components/schemas/MethodImplAttributesModel"
          },
          "callingConvention": {
            "$ref": "#/components/schemas/CallingConventionsModel"
          },
          "isAbstract": {
            "type": "boolean",
            "readOnly": true
          },
          "isConstructor": {
            "type": "boolean",
            "readOnly": true
          },
          "isFinal": {
            "type": "boolean",
            "readOnly": true
          },
          "isHideBySig": {
            "type": "boolean",
            "readOnly": true
          },
          "isSpecialName": {
            "type": "boolean",
            "readOnly": true
          },
          "isStatic": {
            "type": "boolean",
            "readOnly": true
          },
          "isVirtual": {
            "type": "boolean",
            "readOnly": true
          },
          "isAssembly": {
            "type": "boolean",
            "readOnly": true
          },
          "isFamily": {
            "type": "boolean",
            "readOnly": true
          },
          "isFamilyAndAssembly": {
            "type": "boolean",
            "readOnly": true
          },
          "isFamilyOrAssembly": {
            "type": "boolean",
            "readOnly": true
          },
          "isPrivate": {
            "type": "boolean",
            "readOnly": true
          },
          "isPublic": {
            "type": "boolean",
            "readOnly": true
          },
          "isConstructedGenericMethod": {
            "type": "boolean",
            "readOnly": true
          },
          "isGenericMethod": {
            "type": "boolean",
            "readOnly": true
          },
          "isGenericMethodDefinition": {
            "type": "boolean",
            "readOnly": true
          },
          "containsGenericParameters": {
            "type": "boolean",
            "readOnly": true
          },
          "methodHandle": {
            "$ref": "#/components/schemas/RuntimeMethodHandleModel"
          },
          "isSecurityCritical": {
            "type": "boolean",
            "readOnly": true
          },
          "isSecuritySafeCritical": {
            "type": "boolean",
            "readOnly": true
          },
          "isSecurityTransparent": {
            "type": "boolean",
            "readOnly": true
          },
          "memberType": {
            "$ref": "#/components/schemas/MemberTypesModel"
          },
          "returnParameter": {
            "$ref": "#/components/schemas/ParameterInfoModel"
          },
          "returnType": {
            "$ref": "#/components/schemas/TypeModel"
          },
          "returnTypeCustomAttributes": {
            "$ref": "#/components/schemas/ICustomAttributeProviderModel"
          }
        },
        "additionalProperties": false
      },
      "ModelsBuilderModel": {
        "type": "object",
        "properties": {
          "mode": {
            "$ref": "#/components/schemas/ModelsModeModel"
          },
          "canGenerate": {
            "type": "boolean"
          },
          "outOfDateModels": {
            "type": "boolean"
          },
          "lastError": {
            "type": "string",
            "nullable": true
          },
          "version": {
            "type": "string",
            "nullable": true
          },
          "modelsNamespace": {
            "type": "string",
            "nullable": true
          },
          "trackingOutOfDateModels": {
            "type": "boolean"
          }
        },
        "additionalProperties": false
      },
      "ModelsModeModel": {
        "enum": [
          "Nothing",
          "InMemoryAuto",
          "SourceCodeManual",
          "SourceCodeAuto"
        ],
        "type": "integer",
        "format": "int32"
      },
      "ModuleHandleModel": {
        "type": "object",
        "properties": {
          "mdStreamVersion": {
            "type": "integer",
            "format": "int32",
            "readOnly": true
          }
        },
        "additionalProperties": false
      },
      "ModuleModel": {
        "type": "object",
        "properties": {
          "assembly": {
            "$ref": "#/components/schemas/AssemblyModel"
          },
          "fullyQualifiedName": {
            "type": "string",
            "readOnly": true
          },
          "name": {
            "type": "string",
            "readOnly": true
          },
          "mdStreamVersion": {
            "type": "integer",
            "format": "int32",
            "readOnly": true
          },
          "moduleVersionId": {
            "type": "string",
            "format": "uuid",
            "readOnly": true
          },
          "scopeName": {
            "type": "string",
            "readOnly": true
          },
          "moduleHandle": {
            "$ref": "#/components/schemas/ModuleHandleModel"
          },
          "customAttributes": {
            "type": "array",
            "items": {
              "$ref": "#/components/schemas/CustomAttributeDataModel"
            },
            "readOnly": true
          },
          "metadataToken": {
            "type": "integer",
            "format": "int32",
            "readOnly": true
          }
        },
        "additionalProperties": false
      },
      "NotFoundResultModel": {
        "type": "object",
        "properties": {
          "statusCode": {
            "type": "integer",
            "format": "int32"
          }
        },
        "additionalProperties": false
      },
      "OkResultModel": {
        "type": "object",
        "properties": {
          "statusCode": {
            "type": "integer",
            "format": "int32"
          }
        },
        "additionalProperties": false
      },
      "OperatorModel": {
        "enum": [
          "Equals",
          "NotEquals",
          "Contains",
          "NotContains",
          "LessThan",
          "LessThanEqualTo",
          "GreaterThan",
          "GreaterThanEqualTo"
        ],
        "type": "integer",
        "format": "int32"
      },
      "OutOfDateStatusModel": {
        "type": "object",
        "properties": {
          "status": {
            "$ref": "#/components/schemas/OutOfDateTypeModel"
          }
        },
        "additionalProperties": false
      },
      "OutOfDateTypeModel": {
        "enum": [
          "OutOfDate",
          "Current",
          "Unknown"
        ],
        "type": "integer",
        "format": "int32"
      },
      "PagedContentTreeItemModel": {
        "required": [
          "items",
          "total"
        ],
        "type": "object",
        "properties": {
          "total": {
            "type": "integer",
            "format": "int64"
          },
          "items": {
            "type": "array",
            "items": {
              "$ref": "#/components/schemas/ContentTreeItemModel"
            }
          }
        },
        "additionalProperties": false
      },
      "PagedCultureModel": {
        "required": [
          "items",
          "total"
        ],
        "type": "object",
        "properties": {
          "total": {
            "type": "integer",
            "format": "int64"
          },
          "items": {
            "type": "array",
            "items": {
              "$ref": "#/components/schemas/CultureModel"
            }
          }
        },
        "additionalProperties": false
      },
      "PagedDictionaryOverviewModel": {
        "required": [
          "items",
          "total"
        ],
        "type": "object",
        "properties": {
          "total": {
            "type": "integer",
            "format": "int64"
          },
          "items": {
            "type": "array",
            "items": {
              "$ref": "#/components/schemas/DictionaryOverviewModel"
            }
          }
        },
        "additionalProperties": false
      },
      "PagedDocumentBlueprintTreeItemModel": {
        "required": [
          "items",
          "total"
        ],
        "type": "object",
        "properties": {
          "total": {
            "type": "integer",
            "format": "int64"
          },
          "items": {
            "type": "array",
            "items": {
              "$ref": "#/components/schemas/DocumentBlueprintTreeItemModel"
            }
          }
        },
        "additionalProperties": false
      },
      "PagedDocumentTreeItemModel": {
        "required": [
          "items",
          "total"
        ],
        "type": "object",
        "properties": {
          "total": {
            "type": "integer",
            "format": "int64"
          },
          "items": {
            "type": "array",
            "items": {
              "$ref": "#/components/schemas/DocumentTreeItemModel"
            }
          }
        },
        "additionalProperties": false
      },
      "PagedDocumentTypeTreeItemModel": {
        "required": [
          "items",
          "total"
        ],
        "type": "object",
        "properties": {
          "total": {
            "type": "integer",
            "format": "int64"
          },
          "items": {
            "type": "array",
            "items": {
              "$ref": "#/components/schemas/DocumentTypeTreeItemModel"
            }
          }
        },
        "additionalProperties": false
      },
      "PagedEntityTreeItemModel": {
        "required": [
          "items",
          "total"
        ],
        "type": "object",
        "properties": {
          "total": {
            "type": "integer",
            "format": "int64"
          },
          "items": {
            "type": "array",
            "items": {
              "$ref": "#/components/schemas/EntityTreeItemModel"
            }
          }
        },
        "additionalProperties": false
      },
      "PagedFileSystemTreeItemModel": {
        "required": [
          "items",
          "total"
        ],
        "type": "object",
        "properties": {
          "total": {
            "type": "integer",
            "format": "int64"
          },
          "items": {
            "type": "array",
            "items": {
              "$ref": "#/components/schemas/FileSystemTreeItemModel"
            }
          }
        },
        "additionalProperties": false
      },
      "PagedFolderTreeItemModel": {
        "required": [
          "items",
          "total"
        ],
        "type": "object",
        "properties": {
          "total": {
            "type": "integer",
            "format": "int64"
          },
          "items": {
            "type": "array",
            "items": {
              "$ref": "#/components/schemas/FolderTreeItemModel"
            }
          }
        },
        "additionalProperties": false
      },
      "PagedHealthCheckGroupModel": {
        "required": [
          "items",
          "total"
        ],
        "type": "object",
        "properties": {
          "total": {
            "type": "integer",
            "format": "int64"
          },
          "items": {
            "type": "array",
            "items": {
              "$ref": "#/components/schemas/HealthCheckGroupModel"
            }
          }
        },
        "additionalProperties": false
      },
      "PagedHelpPageModel": {
        "required": [
          "items",
          "total"
        ],
        "type": "object",
        "properties": {
          "total": {
            "type": "integer",
            "format": "int64"
          },
          "items": {
            "type": "array",
            "items": {
              "$ref": "#/components/schemas/HelpPageModel"
            }
          }
        },
        "additionalProperties": false
      },
      "PagedIndexModel": {
        "required": [
          "items",
          "total"
        ],
        "type": "object",
        "properties": {
          "total": {
            "type": "integer",
            "format": "int64"
          },
          "items": {
            "type": "array",
            "items": {
              "$ref": "#/components/schemas/IndexModel"
            }
          }
        },
        "additionalProperties": false
      },
      "PagedLanguageModel": {
        "required": [
          "items",
          "total"
        ],
        "type": "object",
        "properties": {
          "total": {
            "type": "integer",
            "format": "int64"
          },
          "items": {
            "type": "array",
            "items": {
              "$ref": "#/components/schemas/LanguageModel"
            }
          }
        },
        "additionalProperties": false
      },
      "PagedLogMessageModel": {
        "required": [
          "items",
          "total"
        ],
        "type": "object",
        "properties": {
          "total": {
            "type": "integer",
            "format": "int64"
          },
          "items": {
            "type": "array",
            "items": {
              "$ref": "#/components/schemas/LogMessageModel"
            }
          }
        },
        "additionalProperties": false
      },
      "PagedLogTemplateModel": {
        "required": [
          "items",
          "total"
        ],
        "type": "object",
        "properties": {
          "total": {
            "type": "integer",
            "format": "int64"
          },
          "items": {
            "type": "array",
            "items": {
              "$ref": "#/components/schemas/LogTemplateModel"
            }
          }
        },
        "additionalProperties": false
      },
      "PagedLoggerModel": {
        "required": [
          "items",
          "total"
        ],
        "type": "object",
        "properties": {
          "total": {
            "type": "integer",
            "format": "int64"
          },
          "items": {
            "type": "array",
            "items": {
              "$ref": "#/components/schemas/LoggerModel"
            }
          }
        },
        "additionalProperties": false
      },
      "PagedRecycleBinItemModel": {
        "required": [
          "items",
          "total"
        ],
        "type": "object",
        "properties": {
          "total": {
            "type": "integer",
            "format": "int64"
          },
          "items": {
            "type": "array",
            "items": {
              "$ref": "#/components/schemas/RecycleBinItemModel"
            }
          }
        },
        "additionalProperties": false
      },
      "PagedRedirectUrlModel": {
        "required": [
          "items",
          "total"
        ],
        "type": "object",
        "properties": {
          "total": {
            "type": "integer",
            "format": "int64"
          },
          "items": {
            "type": "array",
            "items": {
              "$ref": "#/components/schemas/RedirectUrlModel"
            }
          }
        },
        "additionalProperties": false
      },
      "PagedRelationItemModel": {
        "required": [
          "items",
          "total"
        ],
        "type": "object",
        "properties": {
          "total": {
            "type": "integer",
            "format": "int64"
          },
          "items": {
            "type": "array",
            "items": {
              "$ref": "#/components/schemas/RelationItemModel"
            }
          }
        },
        "additionalProperties": false
      },
      "PagedRelationModel": {
        "required": [
          "items",
          "total"
        ],
        "type": "object",
        "properties": {
          "total": {
            "type": "integer",
            "format": "int64"
          },
          "items": {
            "type": "array",
            "items": {
              "$ref": "#/components/schemas/RelationModel"
            }
          }
        },
        "additionalProperties": false
      },
      "PagedSavedLogSearchModel": {
        "required": [
          "items",
          "total"
        ],
        "type": "object",
        "properties": {
          "total": {
            "type": "integer",
            "format": "int64"
          },
          "items": {
            "type": "array",
            "items": {
              "$ref": "#/components/schemas/SavedLogSearchModel"
            }
          }
        },
        "additionalProperties": false
      },
      "PagedSearchResultModel": {
        "required": [
          "items",
          "total"
        ],
        "type": "object",
        "properties": {
          "total": {
            "type": "integer",
            "format": "int64"
          },
          "items": {
            "type": "array",
            "items": {
              "$ref": "#/components/schemas/SearchResultModel"
            }
          }
        },
        "additionalProperties": false
      },
      "PagedSearcherModel": {
        "required": [
          "items",
          "total"
        ],
        "type": "object",
        "properties": {
          "total": {
            "type": "integer",
            "format": "int64"
          },
          "items": {
            "type": "array",
            "items": {
              "$ref": "#/components/schemas/SearcherModel"
            }
          }
        },
        "additionalProperties": false
      },
      "PagedTelemetryModel": {
        "required": [
          "items",
          "total"
        ],
        "type": "object",
        "properties": {
          "total": {
            "type": "integer",
            "format": "int64"
          },
          "items": {
            "type": "array",
            "items": {
              "$ref": "#/components/schemas/TelemetryModel"
            }
          }
        },
        "additionalProperties": false
      },
      "ParameterAttributesModel": {
        "enum": [
          "None",
          "In",
          "Out",
          "Lcid",
          "Retval",
          "Optional",
          "HasDefault",
          "HasFieldMarshal",
          "Reserved3",
          "Reserved4",
          "ReservedMask"
        ],
        "type": "integer",
        "format": "int32"
      },
      "ParameterInfoModel": {
        "type": "object",
        "properties": {
          "attributes": {
            "$ref": "#/components/schemas/ParameterAttributesModel"
          },
          "member": {
            "$ref": "#/components/schemas/MemberInfoModel"
          },
          "name": {
            "type": "string",
            "nullable": true,
            "readOnly": true
          },
          "parameterType": {
            "$ref": "#/components/schemas/TypeModel"
          },
          "position": {
            "type": "integer",
            "format": "int32",
            "readOnly": true
          },
          "isIn": {
            "type": "boolean",
            "readOnly": true
          },
          "isLcid": {
            "type": "boolean",
            "readOnly": true
          },
          "isOptional": {
            "type": "boolean",
            "readOnly": true
          },
          "isOut": {
            "type": "boolean",
            "readOnly": true
          },
          "isRetval": {
            "type": "boolean",
            "readOnly": true
          },
          "defaultValue": {
            "nullable": true,
            "readOnly": true
          },
          "rawDefaultValue": {
            "nullable": true,
            "readOnly": true
          },
          "hasDefaultValue": {
            "type": "boolean",
            "readOnly": true
          },
          "customAttributes": {
            "type": "array",
            "items": {
              "$ref": "#/components/schemas/CustomAttributeDataModel"
            },
            "readOnly": true
          },
          "metadataToken": {
            "type": "integer",
            "format": "int32",
            "readOnly": true
          }
        },
        "additionalProperties": false
      },
      "ProblemDetailsModel": {
        "type": "object",
        "properties": {
          "type": {
            "type": "string",
            "nullable": true
          },
          "title": {
            "type": "string",
            "nullable": true
          },
          "status": {
            "type": "integer",
            "format": "int32",
            "nullable": true
          },
          "detail": {
            "type": "string",
            "nullable": true
          },
          "instance": {
            "type": "string",
            "nullable": true
          }
        },
        "additionalProperties": { }
      },
      "ProfilingStatusModel": {
        "type": "object",
        "properties": {
          "enabled": {
            "type": "boolean"
          }
        },
        "additionalProperties": false
      },
      "PropertyAttributesModel": {
        "enum": [
          "None",
          "SpecialName",
          "RTSpecialName",
          "HasDefault",
          "Reserved2",
          "Reserved3",
          "Reserved4",
          "ReservedMask"
        ],
        "type": "integer",
        "format": "int32"
      },
      "PropertyInfoModel": {
        "type": "object",
        "properties": {
          "name": {
            "type": "string",
            "readOnly": true
          },
          "declaringType": {
            "$ref": "#/components/schemas/TypeModel"
          },
          "reflectedType": {
            "$ref": "#/components/schemas/TypeModel"
          },
          "module": {
            "$ref": "#/components/schemas/ModuleModel"
          },
          "customAttributes": {
            "type": "array",
            "items": {
              "$ref": "#/components/schemas/CustomAttributeDataModel"
            },
            "readOnly": true
          },
          "isCollectible": {
            "type": "boolean",
            "readOnly": true
          },
          "metadataToken": {
            "type": "integer",
            "format": "int32",
            "readOnly": true
          },
          "memberType": {
            "$ref": "#/components/schemas/MemberTypesModel"
          },
          "propertyType": {
            "$ref": "#/components/schemas/TypeModel"
          },
          "attributes": {
            "$ref": "#/components/schemas/PropertyAttributesModel"
          },
          "isSpecialName": {
            "type": "boolean",
            "readOnly": true
          },
          "canRead": {
            "type": "boolean",
            "readOnly": true
          },
          "canWrite": {
            "type": "boolean",
            "readOnly": true
          },
          "getMethod": {
            "$ref": "#/components/schemas/MethodInfoModel"
          },
          "setMethod": {
            "$ref": "#/components/schemas/MethodInfoModel"
          }
        },
        "additionalProperties": false
      },
      "RecycleBinItemModel": {
        "type": "object",
        "properties": {
          "key": {
            "type": "string",
            "format": "uuid"
          },
          "name": {
            "type": "string"
          },
          "type": {
            "type": "string"
          },
          "icon": {
            "type": "string"
          },
          "hasChildren": {
            "type": "boolean"
          },
          "isContainer": {
            "type": "boolean"
          },
          "parentKey": {
            "type": "string",
            "format": "uuid",
            "nullable": true
          }
        },
        "additionalProperties": false
      },
      "RedirectStatusModel": {
        "enum": [
          "Enabled",
          "Disabled"
        ],
        "type": "integer",
        "format": "int32"
      },
      "RedirectUrlModel": {
        "type": "object",
        "properties": {
          "key": {
            "type": "string",
            "format": "uuid"
          },
          "originalUrl": {
            "type": "string"
          },
          "destinationUrl": {
            "type": "string"
          },
          "created": {
            "type": "string",
            "format": "date-time"
          },
          "contentKey": {
            "type": "string",
            "format": "uuid"
          },
          "culture": {
            "type": "string",
            "nullable": true
          }
        },
        "additionalProperties": false
      },
      "RedirectUrlStatusModel": {
        "type": "object",
        "properties": {
          "status": {
            "$ref": "#/components/schemas/RedirectStatusModel"
          },
          "userIsAdmin": {
            "type": "boolean"
          }
        },
        "additionalProperties": false
      },
      "RelationItemModel": {
        "type": "object",
        "properties": {
          "nodeKey": {
            "type": "string",
            "format": "uuid"
          },
          "nodeName": {
            "type": "string",
            "nullable": true
          },
          "nodeType": {
            "type": "string",
            "nullable": true
          },
          "contentTypeIcon": {
            "type": "string",
            "nullable": true
          },
          "contentTypeAlias": {
            "type": "string",
            "nullable": true
          },
          "contentTypeName": {
            "type": "string",
            "nullable": true
          },
          "relationTypeName": {
            "type": "string",
            "nullable": true
          },
          "relationTypeIsBidirectional": {
            "type": "boolean"
          },
          "relationTypeIsDependency": {
            "type": "boolean"
          }
        },
        "additionalProperties": false
      },
      "RelationModel": {
        "type": "object",
        "properties": {
          "parentId": {
            "type": "integer",
            "format": "int32"
          },
          "parentName": {
            "type": "string",
            "nullable": true
          },
          "childId": {
            "type": "integer",
            "format": "int32"
          },
          "childName": {
            "type": "string",
            "nullable": true
          },
          "createDate": {
            "type": "string",
            "format": "date-time"
          },
          "comment": {
            "type": "string",
            "nullable": true
          }
        },
        "additionalProperties": false
      },
      "RuntimeFieldHandleModel": {
        "type": "object",
        "properties": {
          "value": {
            "$ref": "#/components/schemas/IntPtrModel"
          }
        },
        "additionalProperties": false
      },
      "RuntimeLevelModel": {
        "enum": [
          "Unknown",
          "Boot",
          "Install",
          "Upgrade",
          "Run",
          "BootFailed"
        ],
        "type": "integer",
        "format": "int32"
      },
      "RuntimeMethodHandleModel": {
        "type": "object",
        "properties": {
          "value": {
            "$ref": "#/components/schemas/IntPtrModel"
          }
        },
        "additionalProperties": false
      },
      "RuntimeTypeHandleModel": {
        "type": "object",
        "properties": {
          "value": {
            "$ref": "#/components/schemas/IntPtrModel"
          }
        },
        "additionalProperties": false
      },
      "SavedLogSearchModel": {
        "type": "object",
        "properties": {
          "name": {
            "type": "string"
          },
          "query": {
            "type": "string"
          }
        },
        "additionalProperties": false
      },
      "SearchResultModel": {
        "type": "object",
        "properties": {
          "id": {
            "type": "string"
          },
          "score": {
            "type": "number",
            "format": "float"
          },
          "fieldCount": {
            "type": "integer",
            "format": "int32",
            "readOnly": true
          },
          "fields": {
            "type": "array",
            "items": {
              "$ref": "#/components/schemas/FieldModel"
            }
          }
        },
        "additionalProperties": false
      },
      "SearcherModel": {
        "type": "object",
        "properties": {
          "name": {
            "type": "string"
          }
        },
        "additionalProperties": false
      },
      "SecurityRuleSetModel": {
        "enum": [
          "None",
          "Level1",
          "Level2"
        ],
        "type": "integer",
        "format": "int32"
      },
      "ServerStatusModel": {
        "type": "object",
        "properties": {
          "serverStatus": {
            "$ref": "#/components/schemas/RuntimeLevelModel"
          }
        },
        "additionalProperties": false
      },
      "StatusResultTypeModel": {
        "enum": [
          "Success",
          "Warning",
          "Error",
          "Info"
        ],
        "type": "integer",
        "format": "int32"
      },
      "StructLayoutAttributeModel": {
        "type": "object",
        "properties": {
          "typeId": {
            "readOnly": true
          },
          "value": {
            "$ref": "#/components/schemas/LayoutKindModel"
          }
        },
        "additionalProperties": false
      },
      "TelemetryLevelModel": {
        "enum": [
          "Minimal",
          "Basic",
          "Detailed"
        ],
        "type": "integer",
        "format": "int32"
      },
      "TelemetryModel": {
        "type": "object",
        "properties": {
          "telemetryLevel": {
            "$ref": "#/components/schemas/TelemetryLevelModel"
          }
        },
        "additionalProperties": false
      },
      "TemplateCreateModel": {
        "type": "object",
        "properties": {
          "name": {
            "type": "string"
          },
          "alias": {
            "type": "string"
          },
          "content": {
            "type": "string",
            "nullable": true
          }
        },
        "additionalProperties": false
      },
      "TemplateModel": {
        "type": "object",
        "properties": {
          "name": {
            "type": "string"
          },
          "alias": {
            "type": "string"
          },
          "content": {
            "type": "string",
            "nullable": true
          },
          "key": {
            "type": "string",
            "format": "uuid"
          }
        },
        "additionalProperties": false
      },
      "TemplateQueryExecuteFilterModel": {
        "type": "object",
        "properties": {
          "propertyAlias": {
            "type": "string"
          },
          "constraintValue": {
            "type": "string"
          },
          "operator": {
            "$ref": "#/components/schemas/OperatorModel"
          }
        },
        "additionalProperties": false
      },
      "TemplateQueryExecuteModel": {
        "type": "object",
        "properties": {
          "rootContentKey": {
            "type": "string",
            "format": "uuid",
            "nullable": true
          },
          "contentTypeAlias": {
            "type": "string",
            "nullable": true
          },
          "filters": {
            "type": "array",
            "items": {
              "$ref": "#/components/schemas/TemplateQueryExecuteFilterModel"
            },
            "nullable": true
          },
          "sort": {
            "$ref": "#/components/schemas/TemplateQueryExecuteSortModel"
          },
          "take": {
            "type": "integer",
            "format": "int32"
          }
        },
        "additionalProperties": false
      },
      "TemplateQueryExecuteSortModel": {
        "type": "object",
        "properties": {
          "propertyAlias": {
            "type": "string"
          },
          "direction": {
            "type": "string",
            "nullable": true
          }
        },
        "additionalProperties": false
      },
      "TemplateQueryOperatorModel": {
        "type": "object",
        "properties": {
          "operator": {
            "$ref": "#/components/schemas/OperatorModel"
          },
          "applicableTypes": {
            "type": "array",
            "items": {
              "$ref": "#/components/schemas/TemplateQueryPropertyTypeModel"
            }
          }
        },
        "additionalProperties": false
      },
      "TemplateQueryPropertyModel": {
        "type": "object",
        "properties": {
          "alias": {
            "type": "string"
          },
          "type": {
            "$ref": "#/components/schemas/TemplateQueryPropertyTypeModel"
          }
        },
        "additionalProperties": false
      },
      "TemplateQueryPropertyTypeModel": {
        "enum": [
          "String",
          "DateTime",
          "Integer"
        ],
        "type": "integer",
        "format": "int32"
      },
      "TemplateQueryResultItemModel": {
        "type": "object",
        "properties": {
          "icon": {
            "type": "string"
          },
          "name": {
            "type": "string"
          }
        },
        "additionalProperties": false
      },
      "TemplateQueryResultModel": {
        "type": "object",
        "properties": {
          "queryExpression": {
            "type": "string"
          },
          "sampleResults": {
            "type": "array",
            "items": {
              "$ref": "#/components/schemas/TemplateQueryResultItemModel"
            }
          },
          "resultCount": {
            "type": "integer",
            "format": "int32"
          },
          "executionTime": {
            "type": "integer",
            "format": "int64"
          }
        },
        "additionalProperties": false
      },
      "TemplateQuerySettingsModel": {
        "type": "object",
        "properties": {
          "contentTypeAliases": {
            "type": "array",
            "items": {
              "type": "string"
            }
          },
          "properties": {
            "type": "array",
            "items": {
              "$ref": "#/components/schemas/TemplateQueryPropertyModel"
            }
          },
          "operators": {
            "type": "array",
            "items": {
              "$ref": "#/components/schemas/TemplateQueryOperatorModel"
            }
          }
        },
        "additionalProperties": false
      },
      "TemplateScaffoldModel": {
        "type": "object",
        "properties": {
          "content": {
            "type": "string"
          }
        },
        "additionalProperties": false
      },
      "TemplateUpdateModel": {
        "type": "object",
        "properties": {
          "name": {
            "type": "string"
          },
          "alias": {
            "type": "string"
          },
          "content": {
            "type": "string",
            "nullable": true
          }
        },
        "additionalProperties": false
      },
      "TypeAttributesModel": {
        "enum": [
          "NotPublic",
          "AutoLayout",
          "AnsiClass",
          "Class",
          "Public",
          "NestedPublic",
          "NestedPrivate",
          "NestedFamily",
          "NestedAssembly",
          "NestedFamANDAssem",
          "NestedFamORAssem",
          "VisibilityMask",
          "SequentialLayout",
          "ExplicitLayout",
          "LayoutMask",
          "Interface",
          "ClassSemanticsMask",
          "Abstract",
          "Sealed",
          "SpecialName",
          "RTSpecialName",
          "Import",
          "Serializable",
          "WindowsRuntime",
          "UnicodeClass",
          "AutoClass",
          "CustomFormatClass",
          "StringFormatMask",
          "HasSecurity",
          "ReservedMask",
          "BeforeFieldInit",
          "CustomFormatMask"
        ],
        "type": "integer",
        "format": "int32"
      },
      "TypeInfoModel": {
        "type": "object",
        "properties": {
          "name": {
            "type": "string",
            "readOnly": true
          },
          "customAttributes": {
            "type": "array",
            "items": {
              "$ref": "#/components/schemas/CustomAttributeDataModel"
            },
            "readOnly": true
          },
          "isCollectible": {
            "type": "boolean",
            "readOnly": true
          },
          "metadataToken": {
            "type": "integer",
            "format": "int32",
            "readOnly": true
          },
          "isInterface": {
            "type": "boolean",
            "readOnly": true
          },
          "memberType": {
            "$ref": "#/components/schemas/MemberTypesModel"
          },
          "namespace": {
            "type": "string",
            "nullable": true,
            "readOnly": true
          },
          "assemblyQualifiedName": {
            "type": "string",
            "nullable": true,
            "readOnly": true
          },
          "fullName": {
            "type": "string",
            "nullable": true,
            "readOnly": true
          },
          "assembly": {
            "$ref": "#/components/schemas/AssemblyModel"
          },
          "module": {
            "$ref": "#/components/schemas/ModuleModel"
          },
          "isNested": {
            "type": "boolean",
            "readOnly": true
          },
          "declaringType": {
            "$ref": "#/components/schemas/TypeModel"
          },
          "declaringMethod": {
            "$ref": "#/components/schemas/MethodBaseModel"
          },
          "reflectedType": {
            "$ref": "#/components/schemas/TypeModel"
          },
          "underlyingSystemType": {
            "$ref": "#/components/schemas/TypeModel"
          },
          "isTypeDefinition": {
            "type": "boolean",
            "readOnly": true
          },
          "isArray": {
            "type": "boolean",
            "readOnly": true
          },
          "isByRef": {
            "type": "boolean",
            "readOnly": true
          },
          "isPointer": {
            "type": "boolean",
            "readOnly": true
          },
          "isConstructedGenericType": {
            "type": "boolean",
            "readOnly": true
          },
          "isGenericParameter": {
            "type": "boolean",
            "readOnly": true
          },
          "isGenericTypeParameter": {
            "type": "boolean",
            "readOnly": true
          },
          "isGenericMethodParameter": {
            "type": "boolean",
            "readOnly": true
          },
          "isGenericType": {
            "type": "boolean",
            "readOnly": true
          },
          "isGenericTypeDefinition": {
            "type": "boolean",
            "readOnly": true
          },
          "isSZArray": {
            "type": "boolean",
            "readOnly": true
          },
          "isVariableBoundArray": {
            "type": "boolean",
            "readOnly": true
          },
          "isByRefLike": {
            "type": "boolean",
            "readOnly": true
          },
          "hasElementType": {
            "type": "boolean",
            "readOnly": true
          },
          "genericTypeArguments": {
            "type": "array",
            "items": {
              "$ref": "#/components/schemas/TypeModel"
            },
            "readOnly": true
          },
          "genericParameterPosition": {
            "type": "integer",
            "format": "int32",
            "readOnly": true
          },
          "genericParameterAttributes": {
            "$ref": "#/components/schemas/GenericParameterAttributesModel"
          },
          "attributes": {
            "$ref": "#/components/schemas/TypeAttributesModel"
          },
          "isAbstract": {
            "type": "boolean",
            "readOnly": true
          },
          "isImport": {
            "type": "boolean",
            "readOnly": true
          },
          "isSealed": {
            "type": "boolean",
            "readOnly": true
          },
          "isSpecialName": {
            "type": "boolean",
            "readOnly": true
          },
          "isClass": {
            "type": "boolean",
            "readOnly": true
          },
          "isNestedAssembly": {
            "type": "boolean",
            "readOnly": true
          },
          "isNestedFamANDAssem": {
            "type": "boolean",
            "readOnly": true
          },
          "isNestedFamily": {
            "type": "boolean",
            "readOnly": true
          },
          "isNestedFamORAssem": {
            "type": "boolean",
            "readOnly": true
          },
          "isNestedPrivate": {
            "type": "boolean",
            "readOnly": true
          },
          "isNestedPublic": {
            "type": "boolean",
            "readOnly": true
          },
          "isNotPublic": {
            "type": "boolean",
            "readOnly": true
          },
          "isPublic": {
            "type": "boolean",
            "readOnly": true
          },
          "isAutoLayout": {
            "type": "boolean",
            "readOnly": true
          },
          "isExplicitLayout": {
            "type": "boolean",
            "readOnly": true
          },
          "isLayoutSequential": {
            "type": "boolean",
            "readOnly": true
          },
          "isAnsiClass": {
            "type": "boolean",
            "readOnly": true
          },
          "isAutoClass": {
            "type": "boolean",
            "readOnly": true
          },
          "isUnicodeClass": {
            "type": "boolean",
            "readOnly": true
          },
          "isCOMObject": {
            "type": "boolean",
            "readOnly": true
          },
          "isContextful": {
            "type": "boolean",
            "readOnly": true
          },
          "isEnum": {
            "type": "boolean",
            "readOnly": true
          },
          "isMarshalByRef": {
            "type": "boolean",
            "readOnly": true
          },
          "isPrimitive": {
            "type": "boolean",
            "readOnly": true
          },
          "isValueType": {
            "type": "boolean",
            "readOnly": true
          },
          "isSignatureType": {
            "type": "boolean",
            "readOnly": true
          },
          "isSecurityCritical": {
            "type": "boolean",
            "readOnly": true
          },
          "isSecuritySafeCritical": {
            "type": "boolean",
            "readOnly": true
          },
          "isSecurityTransparent": {
            "type": "boolean",
            "readOnly": true
          },
          "structLayoutAttribute": {
            "$ref": "#/components/schemas/StructLayoutAttributeModel"
          },
          "typeInitializer": {
            "$ref": "#/components/schemas/ConstructorInfoModel"
          },
          "typeHandle": {
            "$ref": "#/components/schemas/RuntimeTypeHandleModel"
          },
          "guid": {
            "type": "string",
            "format": "uuid",
            "readOnly": true
          },
          "baseType": {
            "$ref": "#/components/schemas/TypeModel"
          },
          "isSerializable": {
            "type": "boolean",
            "readOnly": true
          },
          "containsGenericParameters": {
            "type": "boolean",
            "readOnly": true
          },
          "isVisible": {
            "type": "boolean",
            "readOnly": true
          },
          "genericTypeParameters": {
            "type": "array",
            "items": {
              "$ref": "#/components/schemas/TypeModel"
            },
            "readOnly": true
          },
          "declaredConstructors": {
            "type": "array",
            "items": {
              "$ref": "#/components/schemas/ConstructorInfoModel"
            },
            "readOnly": true
          },
          "declaredEvents": {
            "type": "array",
            "items": {
              "$ref": "#/components/schemas/EventInfoModel"
            },
            "readOnly": true
          },
          "declaredFields": {
            "type": "array",
            "items": {
              "$ref": "#/components/schemas/FieldInfoModel"
            },
            "readOnly": true
          },
          "declaredMembers": {
            "type": "array",
            "items": {
              "$ref": "#/components/schemas/MemberInfoModel"
            },
            "readOnly": true
          },
          "declaredMethods": {
            "type": "array",
            "items": {
              "$ref": "#/components/schemas/MethodInfoModel"
            },
            "readOnly": true
          },
          "declaredNestedTypes": {
            "type": "array",
            "items": {
              "$ref": "#/components/schemas/TypeInfoModel"
            },
            "readOnly": true
          },
          "declaredProperties": {
            "type": "array",
            "items": {
              "$ref": "#/components/schemas/PropertyInfoModel"
            },
            "readOnly": true
          },
          "implementedInterfaces": {
            "type": "array",
            "items": {
              "$ref": "#/components/schemas/TypeModel"
            },
            "readOnly": true
          }
        },
        "additionalProperties": false
      },
      "TypeModel": {
        "type": "object",
        "properties": {
          "name": {
            "type": "string",
            "readOnly": true
          },
          "customAttributes": {
            "type": "array",
            "items": {
              "$ref": "#/components/schemas/CustomAttributeDataModel"
            },
            "readOnly": true
          },
          "isCollectible": {
            "type": "boolean",
            "readOnly": true
          },
          "metadataToken": {
            "type": "integer",
            "format": "int32",
            "readOnly": true
          },
          "isInterface": {
            "type": "boolean",
            "readOnly": true
          },
          "memberType": {
            "$ref": "#/components/schemas/MemberTypesModel"
          },
          "namespace": {
            "type": "string",
            "nullable": true,
            "readOnly": true
          },
          "assemblyQualifiedName": {
            "type": "string",
            "nullable": true,
            "readOnly": true
          },
          "fullName": {
            "type": "string",
            "nullable": true,
            "readOnly": true
          },
          "assembly": {
            "$ref": "#/components/schemas/AssemblyModel"
          },
          "module": {
            "$ref": "#/components/schemas/ModuleModel"
          },
          "isNested": {
            "type": "boolean",
            "readOnly": true
          },
          "declaringType": {
            "$ref": "#/components/schemas/TypeModel"
          },
          "declaringMethod": {
            "$ref": "#/components/schemas/MethodBaseModel"
          },
          "reflectedType": {
            "$ref": "#/components/schemas/TypeModel"
          },
          "underlyingSystemType": {
            "$ref": "#/components/schemas/TypeModel"
          },
          "isTypeDefinition": {
            "type": "boolean",
            "readOnly": true
          },
          "isArray": {
            "type": "boolean",
            "readOnly": true
          },
          "isByRef": {
            "type": "boolean",
            "readOnly": true
          },
          "isPointer": {
            "type": "boolean",
            "readOnly": true
          },
          "isConstructedGenericType": {
            "type": "boolean",
            "readOnly": true
          },
          "isGenericParameter": {
            "type": "boolean",
            "readOnly": true
          },
          "isGenericTypeParameter": {
            "type": "boolean",
            "readOnly": true
          },
          "isGenericMethodParameter": {
            "type": "boolean",
            "readOnly": true
          },
          "isGenericType": {
            "type": "boolean",
            "readOnly": true
          },
          "isGenericTypeDefinition": {
            "type": "boolean",
            "readOnly": true
          },
          "isSZArray": {
            "type": "boolean",
            "readOnly": true
          },
          "isVariableBoundArray": {
            "type": "boolean",
            "readOnly": true
          },
          "isByRefLike": {
            "type": "boolean",
            "readOnly": true
          },
          "hasElementType": {
            "type": "boolean",
            "readOnly": true
          },
          "genericTypeArguments": {
            "type": "array",
            "items": {
              "$ref": "#/components/schemas/TypeModel"
            },
            "readOnly": true
          },
          "genericParameterPosition": {
            "type": "integer",
            "format": "int32",
            "readOnly": true
          },
          "genericParameterAttributes": {
            "$ref": "#/components/schemas/GenericParameterAttributesModel"
          },
          "attributes": {
            "$ref": "#/components/schemas/TypeAttributesModel"
          },
          "isAbstract": {
            "type": "boolean",
            "readOnly": true
          },
          "isImport": {
            "type": "boolean",
            "readOnly": true
          },
          "isSealed": {
            "type": "boolean",
            "readOnly": true
          },
          "isSpecialName": {
            "type": "boolean",
            "readOnly": true
          },
          "isClass": {
            "type": "boolean",
            "readOnly": true
          },
          "isNestedAssembly": {
            "type": "boolean",
            "readOnly": true
          },
          "isNestedFamANDAssem": {
            "type": "boolean",
            "readOnly": true
          },
          "isNestedFamily": {
            "type": "boolean",
            "readOnly": true
          },
          "isNestedFamORAssem": {
            "type": "boolean",
            "readOnly": true
          },
          "isNestedPrivate": {
            "type": "boolean",
            "readOnly": true
          },
          "isNestedPublic": {
            "type": "boolean",
            "readOnly": true
          },
          "isNotPublic": {
            "type": "boolean",
            "readOnly": true
          },
          "isPublic": {
            "type": "boolean",
            "readOnly": true
          },
          "isAutoLayout": {
            "type": "boolean",
            "readOnly": true
          },
          "isExplicitLayout": {
            "type": "boolean",
            "readOnly": true
          },
          "isLayoutSequential": {
            "type": "boolean",
            "readOnly": true
          },
          "isAnsiClass": {
            "type": "boolean",
            "readOnly": true
          },
          "isAutoClass": {
            "type": "boolean",
            "readOnly": true
          },
          "isUnicodeClass": {
            "type": "boolean",
            "readOnly": true
          },
          "isCOMObject": {
            "type": "boolean",
            "readOnly": true
          },
          "isContextful": {
            "type": "boolean",
            "readOnly": true
          },
          "isEnum": {
            "type": "boolean",
            "readOnly": true
          },
          "isMarshalByRef": {
            "type": "boolean",
            "readOnly": true
          },
          "isPrimitive": {
            "type": "boolean",
            "readOnly": true
          },
          "isValueType": {
            "type": "boolean",
            "readOnly": true
          },
          "isSignatureType": {
            "type": "boolean",
            "readOnly": true
          },
          "isSecurityCritical": {
            "type": "boolean",
            "readOnly": true
          },
          "isSecuritySafeCritical": {
            "type": "boolean",
            "readOnly": true
          },
          "isSecurityTransparent": {
            "type": "boolean",
            "readOnly": true
          },
          "structLayoutAttribute": {
            "$ref": "#/components/schemas/StructLayoutAttributeModel"
          },
          "typeInitializer": {
            "$ref": "#/components/schemas/ConstructorInfoModel"
          },
          "typeHandle": {
            "$ref": "#/components/schemas/RuntimeTypeHandleModel"
          },
          "guid": {
            "type": "string",
            "format": "uuid",
            "readOnly": true
          },
          "baseType": {
            "$ref": "#/components/schemas/TypeModel"
          },
          "isSerializable": {
            "type": "boolean",
            "readOnly": true
          },
          "containsGenericParameters": {
            "type": "boolean",
            "readOnly": true
          },
          "isVisible": {
            "type": "boolean",
            "readOnly": true
          }
        },
        "additionalProperties": false
      },
      "UpgradeSettingsModel": {
        "type": "object",
        "properties": {
          "currentState": {
            "type": "string"
          },
          "newState": {
            "type": "string"
          },
          "newVersion": {
            "type": "string"
          },
          "oldVersion": {
            "type": "string"
          },
          "reportUrl": {
            "type": "string",
            "readOnly": true
          }
        },
        "additionalProperties": false
      },
      "UserInstallModel": {
        "required": [
          "email",
          "name",
          "password"
        ],
        "type": "object",
        "properties": {
          "name": {
            "maxLength": 255,
            "minLength": 0,
            "type": "string"
          },
          "email": {
            "minLength": 1,
            "type": "string",
            "format": "email"
          },
          "password": {
            "minLength": 1,
            "type": "string"
          },
          "subscribeToNewsletter": {
            "type": "boolean",
            "readOnly": true
          }
        },
        "additionalProperties": false
      },
      "UserSettingsModel": {
        "type": "object",
        "properties": {
          "minCharLength": {
            "type": "integer",
            "format": "int32"
          },
          "minNonAlphaNumericLength": {
            "type": "integer",
            "format": "int32"
          },
          "consentLevels": {
            "type": "array",
            "items": {
              "$ref": "#/components/schemas/ConsentLevelModel"
            }
          }
        },
        "additionalProperties": false
      },
      "VersionModel": {
        "type": "object",
        "properties": {
          "version": {
            "type": "string"
          }
        },
        "additionalProperties": false
      }
    },
    "securitySchemes": {
      "OAuth": {
        "type": "oauth2",
        "description": "Umbraco Authentication",
        "flows": {
          "authorizationCode": {
            "authorizationUrl": "/umbraco/management/api/v1.0/security/back-office/authorize",
            "tokenUrl": "/umbraco/management/api/v1.0/security/back-office/token",
            "scopes": { }
          }
        }
      }
    }
  },
  "security": [
    {
      "OAuth": [ ]
    }
  ]
}<|MERGE_RESOLUTION|>--- conflicted
+++ resolved
@@ -70,11 +70,7 @@
             "content": {
               "application/json": {
                 "schema": {
-<<<<<<< HEAD
-                  "$ref": "#/components/schemas/ProblemDetails"
-=======
                   "$ref": "#/components/schemas/ProblemDetailsModel"
->>>>>>> 59448aea
                 }
               }
             }
@@ -157,11 +153,7 @@
             "content": {
               "application/json": {
                 "schema": {
-<<<<<<< HEAD
-                  "$ref": "#/components/schemas/ProblemDetails"
-=======
                   "$ref": "#/components/schemas/ProblemDetailsModel"
->>>>>>> 59448aea
                 }
               }
             }
@@ -212,11 +204,7 @@
             "content": {
               "application/json": {
                 "schema": {
-<<<<<<< HEAD
-                  "$ref": "#/components/schemas/ProblemDetails"
-=======
                   "$ref": "#/components/schemas/ProblemDetailsModel"
->>>>>>> 59448aea
                 }
               }
             }
@@ -778,12 +766,12 @@
         }
       }
     },
-    "/umbraco/management/api/v1/dictionary/{key}/export": {
+    "/umbraco/management/api/v1/dictionary/export/{key}": {
       "get": {
         "tags": [
           "Dictionary"
         ],
-        "operationId": "GetDictionaryByKeyExport",
+        "operationId": "GetDictionaryExportByKey",
         "parameters": [
           {
             "name": "key",
@@ -834,29 +822,30 @@
           "Dictionary"
         ],
         "operationId": "PostDictionaryImport",
-        "requestBody": {
-          "content": {
-            "application/json": {
-              "schema": {
-                "$ref": "#/components/schemas/DictionaryImportModel"
-              }
-            }
-          }
-        },
-        "responses": {
-          "201": {
-            "description": "Created"
-          },
-          "400": {
-            "description": "Bad Request",
-            "content": {
-              "application/json": {
-                "schema": {
-<<<<<<< HEAD
-                  "$ref": "#/components/schemas/ProblemDetails"
-=======
+        "parameters": [
+          {
+            "name": "file",
+            "in": "query",
+            "schema": {
+              "type": "string"
+            }
+          },
+          {
+            "name": "parentId",
+            "in": "query",
+            "schema": {
+              "type": "integer",
+              "format": "int32"
+            }
+          }
+        ],
+        "responses": {
+          "200": {
+            "description": "Success",
+            "content": {
+              "application/json": {
+                "schema": {
                   "$ref": "#/components/schemas/ContentResultModel"
->>>>>>> 59448aea
                 }
               }
             }
@@ -866,11 +855,7 @@
             "content": {
               "application/json": {
                 "schema": {
-<<<<<<< HEAD
-                  "$ref": "#/components/schemas/ProblemDetails"
-=======
                   "$ref": "#/components/schemas/NotFoundResultModel"
->>>>>>> 59448aea
                 }
               }
             }
@@ -5218,9 +5203,6 @@
         },
         "additionalProperties": false
       },
-<<<<<<< HEAD
-      "ContentTreeItem": {
-=======
       "ContentResultModel": {
         "type": "object",
         "properties": {
@@ -5241,7 +5223,6 @@
         "additionalProperties": false
       },
       "ContentTreeItemModel": {
->>>>>>> 59448aea
         "type": "object",
         "properties": {
           "name": {
@@ -5593,32 +5574,14 @@
               "$ref": "#/components/schemas/DictionaryItemsImportModel"
             }
           },
-          "fileName": {
+          "tempFileName": {
             "type": "string",
             "nullable": true
           }
         },
         "additionalProperties": false
       },
-<<<<<<< HEAD
-      "DictionaryImportModel": {
-        "type": "object",
-        "properties": {
-          "fileName": {
-            "type": "string"
-          },
-          "parentKey": {
-            "type": "string",
-            "format": "uuid",
-            "nullable": true
-          }
-        },
-        "additionalProperties": false
-      },
-      "DictionaryItem": {
-=======
       "DictionaryItemCreateModel": {
->>>>>>> 59448aea
         "type": "object",
         "properties": {
           "name": {
@@ -5687,37 +5650,31 @@
       "DictionaryItemsImportModel": {
         "type": "object",
         "properties": {
+          "name": {
+            "type": "string",
+            "nullable": true
+          },
+          "level": {
+            "type": "integer",
+            "format": "int32"
+          }
+        },
+        "additionalProperties": false
+      },
+      "DictionaryOverviewModel": {
+        "type": "object",
+        "properties": {
+          "name": {
+            "type": "string",
+            "nullable": true
+          },
           "key": {
             "type": "string",
             "format": "uuid"
           },
-          "name": {
-            "type": "string",
-            "nullable": true
-          },
-          "parentKey": {
-            "type": "string",
-            "format": "uuid",
-            "nullable": true
-          }
-        },
-        "additionalProperties": false
-      },
-      "DictionaryOverviewModel": {
-        "type": "object",
-        "properties": {
-          "name": {
-            "type": "string",
-            "nullable": true
-          },
-          "key": {
-            "type": "string",
-            "format": "uuid"
-          },
-          "parentKey": {
-            "type": "string",
-            "format": "uuid",
-            "nullable": true
+          "level": {
+            "type": "integer",
+            "format": "int32"
           },
           "translatedIsoCodes": {
             "type": "array",
