{
  "openapi": "3.0.1",
  "info": {
    "title": "Umbraco Backoffice API",
    "description": "This shows all APIs available in this version of Umbraco - including all the legacy apis that are available for backward compatibility",
    "version": "1.0"
  },
  "paths": {
    "/umbraco/management/api/v1/culture": {
      "get": {
        "tags": [
          "Culture"
        ],
        "operationId": "GetCulture",
        "parameters": [
          {
            "name": "skip",
            "in": "query",
            "schema": {
              "type": "integer",
              "format": "int32",
              "default": 0
            }
          },
          {
            "name": "take",
            "in": "query",
            "schema": {
              "type": "integer",
              "format": "int32",
              "default": 100
            }
          }
        ],
        "responses": {
          "200": {
            "description": "Success",
            "content": {
              "application/json": {
                "schema": {
                  "$ref": "#/components/schemas/PagedCultureModel"
                }
              }
            }
          }
        }
      }
    },
    "/umbraco/management/api/v1/data-type": {
      "post": {
        "tags": [
          "Data Type"
        ],
        "operationId": "PostDataType",
        "requestBody": {
          "content": {
            "application/json": {
              "schema": {
                "$ref": "#/components/schemas/DataTypeCreateModel"
              }
            }
          }
        },
        "responses": {
          "201": {
            "description": "Created"
          },
          "400": {
            "description": "Bad Request",
            "content": {
              "application/json": {
                "schema": {
<<<<<<< HEAD
                  "$ref": "#/components/schemas/ProblemDetails"
=======
                  "$ref": "#/components/schemas/ProblemDetailsModel"
>>>>>>> fdf41655
                }
              }
            }
          },
          "404": {
            "description": "Not Found",
            "content": {
              "application/json": {
                "schema": {
                  "$ref": "#/components/schemas/ProblemDetailsModel"
                }
              }
            }
          }
        }
      }
    },
    "/umbraco/management/api/v1/data-type/{key}": {
      "get": {
        "tags": [
          "Data Type"
        ],
        "operationId": "GetDataTypeByKey",
        "parameters": [
          {
            "name": "key",
            "in": "path",
            "required": true,
            "schema": {
              "type": "string",
              "format": "uuid"
            }
          }
        ],
        "responses": {
          "200": {
            "description": "Success",
            "content": {
              "application/json": {
                "schema": {
                  "$ref": "#/components/schemas/DataTypeModel"
                }
              }
            }
          },
          "404": {
            "description": "Not Found",
            "content": {
              "application/json": {
                "schema": {
                  "$ref": "#/components/schemas/ProblemDetailsModel"
                }
              }
            }
          }
        }
      },
      "delete": {
        "tags": [
          "Data Type"
        ],
        "operationId": "DeleteDataTypeByKey",
        "parameters": [
          {
            "name": "key",
            "in": "path",
            "required": true,
            "schema": {
              "type": "string",
              "format": "uuid"
            }
          }
        ],
        "responses": {
          "200": {
            "description": "Success"
          },
          "400": {
            "description": "Bad Request",
            "content": {
              "application/json": {
                "schema": {
<<<<<<< HEAD
                  "$ref": "#/components/schemas/ProblemDetails"
=======
                  "$ref": "#/components/schemas/ProblemDetailsModel"
>>>>>>> fdf41655
                }
              }
            }
          },
          "404": {
            "description": "Not Found",
            "content": {
              "application/json": {
                "schema": {
                  "$ref": "#/components/schemas/ProblemDetailsModel"
                }
              }
            }
          }
        }
      },
      "put": {
        "tags": [
          "Data Type"
        ],
        "operationId": "PutDataTypeByKey",
        "parameters": [
          {
            "name": "key",
            "in": "path",
            "required": true,
            "schema": {
              "type": "string",
              "format": "uuid"
            }
          }
        ],
        "requestBody": {
          "content": {
            "application/json": {
              "schema": {
                "$ref": "#/components/schemas/DataTypeUpdateModel"
              }
            }
          }
        },
        "responses": {
          "200": {
            "description": "Success"
          },
          "400": {
            "description": "Bad Request",
            "content": {
              "application/json": {
                "schema": {
<<<<<<< HEAD
                  "$ref": "#/components/schemas/ProblemDetails"
=======
                  "$ref": "#/components/schemas/ProblemDetailsModel"
>>>>>>> fdf41655
                }
              }
            }
          },
          "404": {
            "description": "Not Found",
            "content": {
              "application/json": {
                "schema": {
                  "$ref": "#/components/schemas/ProblemDetailsModel"
                }
              }
            }
          }
        }
      }
    },
    "/umbraco/management/api/v1/data-type/{key}/references": {
      "get": {
        "tags": [
          "Data Type"
        ],
        "operationId": "GetDataTypeByKeyReferences",
        "parameters": [
          {
            "name": "key",
            "in": "path",
            "required": true,
            "schema": {
              "type": "string",
              "format": "uuid"
            }
          }
        ],
        "responses": {
          "200": {
            "description": "Success",
            "content": {
              "application/json": {
                "schema": {
                  "type": "array",
                  "items": {
                    "$ref": "#/components/schemas/DataTypeReferenceModel"
                  }
                }
              }
            }
          },
          "404": {
            "description": "Not Found",
            "content": {
              "application/json": {
                "schema": {
                  "$ref": "#/components/schemas/ProblemDetailsModel"
                }
              }
            }
          }
        }
      }
    },
    "/umbraco/management/api/v1/data-type/folder": {
      "post": {
        "tags": [
          "Data Type"
        ],
        "operationId": "PostDataTypeFolder",
        "requestBody": {
          "content": {
            "application/json": {
              "schema": {
                "$ref": "#/components/schemas/FolderCreateModel"
              }
            }
          }
        },
        "responses": {
          "201": {
            "description": "Created"
          }
        }
      }
    },
    "/umbraco/management/api/v1/data-type/folder/{key}": {
      "get": {
        "tags": [
          "Data Type"
        ],
        "operationId": "GetDataTypeFolderByKey",
        "parameters": [
          {
            "name": "key",
            "in": "path",
            "required": true,
            "schema": {
              "type": "string",
              "format": "uuid"
            }
          }
        ],
        "responses": {
          "200": {
            "description": "Success",
            "content": {
              "application/json": {
                "schema": {
                  "$ref": "#/components/schemas/FolderModel"
                }
              }
            }
          },
          "404": {
            "description": "Not Found",
            "content": {
              "application/json": {
                "schema": {
                  "$ref": "#/components/schemas/ProblemDetailsModel"
                }
              }
            }
          }
        }
      },
      "delete": {
        "tags": [
          "Data Type"
        ],
        "operationId": "DeleteDataTypeFolderByKey",
        "parameters": [
          {
            "name": "key",
            "in": "path",
            "required": true,
            "schema": {
              "type": "string",
              "format": "uuid"
            }
          }
        ],
        "responses": {
          "200": {
            "description": "Success"
          },
          "404": {
            "description": "Not Found",
            "content": {
              "application/json": {
                "schema": {
                  "$ref": "#/components/schemas/ProblemDetailsModel"
                }
              }
            }
          }
        }
      },
      "put": {
        "tags": [
          "Data Type"
        ],
        "operationId": "PutDataTypeFolderByKey",
        "parameters": [
          {
            "name": "key",
            "in": "path",
            "required": true,
            "schema": {
              "type": "string",
              "format": "uuid"
            }
          }
        ],
        "requestBody": {
          "content": {
            "application/json": {
              "schema": {
                "$ref": "#/components/schemas/FolderUpdateModel"
              }
            }
          }
        },
        "responses": {
          "200": {
            "description": "Success"
          },
          "404": {
            "description": "Not Found",
            "content": {
              "application/json": {
                "schema": {
                  "$ref": "#/components/schemas/ProblemDetailsModel"
                }
              }
            }
          }
        }
      }
    },
    "/umbraco/management/api/v1/tree/data-type/children": {
      "get": {
        "tags": [
          "Data Type"
        ],
        "operationId": "GetTreeDataTypeChildren",
        "parameters": [
          {
            "name": "parentKey",
            "in": "query",
            "schema": {
              "type": "string",
              "format": "uuid"
            }
          },
          {
            "name": "skip",
            "in": "query",
            "schema": {
              "type": "integer",
              "format": "int32",
              "default": 0
            }
          },
          {
            "name": "take",
            "in": "query",
            "schema": {
              "type": "integer",
              "format": "int32",
              "default": 100
            }
          },
          {
            "name": "foldersOnly",
            "in": "query",
            "schema": {
              "type": "boolean",
              "default": false
            }
          }
        ],
        "responses": {
          "200": {
            "description": "Success",
            "content": {
              "application/json": {
                "schema": {
                  "$ref": "#/components/schemas/PagedFolderTreeItemModel"
                }
              }
            }
          }
        }
      }
    },
    "/umbraco/management/api/v1/tree/data-type/item": {
      "get": {
        "tags": [
          "Data Type"
        ],
        "operationId": "GetTreeDataTypeItem",
        "parameters": [
          {
            "name": "key",
            "in": "query",
            "schema": {
              "type": "array",
              "items": {
                "type": "string",
                "format": "uuid"
              }
            }
          }
        ],
        "responses": {
          "200": {
            "description": "Success",
            "content": {
              "application/json": {
                "schema": {
                  "type": "array",
                  "items": {
                    "$ref": "#/components/schemas/FolderTreeItemModel"
                  }
                }
              }
            }
          }
        }
      }
    },
    "/umbraco/management/api/v1/tree/data-type/root": {
      "get": {
        "tags": [
          "Data Type"
        ],
        "operationId": "GetTreeDataTypeRoot",
        "parameters": [
          {
            "name": "skip",
            "in": "query",
            "schema": {
              "type": "integer",
              "format": "int32",
              "default": 0
            }
          },
          {
            "name": "take",
            "in": "query",
            "schema": {
              "type": "integer",
              "format": "int32",
              "default": 100
            }
          },
          {
            "name": "foldersOnly",
            "in": "query",
            "schema": {
              "type": "boolean",
              "default": false
            }
          }
        ],
        "responses": {
          "200": {
            "description": "Success",
            "content": {
              "application/json": {
                "schema": {
                  "$ref": "#/components/schemas/PagedFolderTreeItemModel"
                }
              }
            }
          }
        }
      }
    },
    "/umbraco/management/api/v1/dictionary": {
      "get": {
        "tags": [
          "Dictionary"
        ],
        "operationId": "GetDictionary",
        "parameters": [
          {
            "name": "skip",
            "in": "query",
            "schema": {
              "type": "integer",
              "format": "int32",
              "default": 0
            }
          },
          {
            "name": "take",
            "in": "query",
            "schema": {
              "type": "integer",
              "format": "int32",
              "default": 100
            }
          }
        ],
        "responses": {
          "200": {
            "description": "Success",
            "content": {
              "application/json": {
                "schema": {
                  "$ref": "#/components/schemas/PagedDictionaryOverviewModel"
                }
              }
            }
          }
        }
      },
      "post": {
        "tags": [
          "Dictionary"
        ],
        "operationId": "PostDictionary",
        "requestBody": {
          "content": {
            "application/json": {
              "schema": {
                "$ref": "#/components/schemas/DictionaryItemCreateModel"
              }
            }
          }
        },
        "responses": {
          "201": {
            "description": "Created"
          },
          "404": {
            "description": "Not Found",
            "content": {
              "application/json": {
                "schema": {
                  "$ref": "#/components/schemas/ProblemDetailsModel"
                }
              }
            }
          },
          "400": {
            "description": "Bad Request",
            "content": {
              "application/json": {
                "schema": {
                  "$ref": "#/components/schemas/ProblemDetailsModel"
                }
              }
            }
          },
          "409": {
            "description": "Conflict",
            "content": {
              "application/json": {
                "schema": {
                  "$ref": "#/components/schemas/ProblemDetailsModel"
                }
              }
            }
          }
        }
      }
    },
    "/umbraco/management/api/v1/dictionary/{key}": {
      "get": {
        "tags": [
          "Dictionary"
        ],
        "operationId": "GetDictionaryByKey",
        "parameters": [
          {
            "name": "key",
            "in": "path",
            "required": true,
            "schema": {
              "type": "string",
              "format": "uuid"
            }
          }
        ],
        "responses": {
          "200": {
            "description": "Success",
            "content": {
              "application/json": {
                "schema": {
                  "$ref": "#/components/schemas/DictionaryItemModel"
                }
              }
            }
          },
          "404": {
            "description": "Not Found",
            "content": {
              "application/json": {
                "schema": {
                  "$ref": "#/components/schemas/ProblemDetailsModel"
                }
              }
            }
          }
        }
      },
      "delete": {
        "tags": [
          "Dictionary"
        ],
        "operationId": "DeleteDictionaryByKey",
        "parameters": [
          {
            "name": "key",
            "in": "path",
            "required": true,
            "schema": {
              "type": "string",
              "format": "uuid"
            }
          }
        ],
        "responses": {
          "200": {
            "description": "Success"
          },
          "400": {
            "description": "Bad Request",
            "content": {
              "application/json": {
                "schema": {
                  "$ref": "#/components/schemas/ProblemDetailsModel"
                }
              }
            }
          },
          "404": {
            "description": "Not Found",
            "content": {
              "application/json": {
                "schema": {
                  "$ref": "#/components/schemas/ProblemDetailsModel"
                }
              }
            }
          }
        }
      },
      "put": {
        "tags": [
          "Dictionary"
        ],
        "operationId": "PutDictionaryByKey",
        "parameters": [
          {
            "name": "key",
            "in": "path",
            "required": true,
            "schema": {
              "type": "string",
              "format": "uuid"
            }
          }
        ],
        "requestBody": {
          "content": {
            "application/json": {
              "schema": {
                "$ref": "#/components/schemas/DictionaryItemUpdateModel"
              }
            }
          }
        },
        "responses": {
          "200": {
            "description": "Success"
          },
          "400": {
            "description": "Bad Request",
            "content": {
              "application/json": {
                "schema": {
                  "$ref": "#/components/schemas/ProblemDetailsModel"
                }
              }
            }
          },
          "404": {
            "description": "Not Found",
            "content": {
              "application/json": {
                "schema": {
                  "$ref": "#/components/schemas/ProblemDetailsModel"
                }
              }
            }
          }
        }
      }
    },
    "/umbraco/management/api/v1/dictionary/{key}/export": {
      "get": {
        "tags": [
          "Dictionary"
        ],
        "operationId": "GetDictionaryByKeyExport",
        "parameters": [
          {
            "name": "key",
            "in": "path",
            "required": true,
            "schema": {
              "type": "string",
              "format": "uuid"
            }
          },
          {
            "name": "includeChildren",
            "in": "query",
            "schema": {
              "type": "boolean",
              "default": false
            }
          }
        ],
        "responses": {
          "200": {
            "description": "Success",
            "content": {
              "application/json": {
                "schema": {
                  "type": "string",
                  "format": "binary"
                }
              }
            }
          },
          "404": {
            "description": "Not Found",
            "content": {
              "application/json": {
                "schema": {
                  "$ref": "#/components/schemas/NotFoundResultModel"
                }
              }
            }
          }
        }
      }
    },
    "/umbraco/management/api/v1/dictionary/import": {
      "post": {
        "tags": [
          "Dictionary"
        ],
        "operationId": "PostDictionaryImport",
        "requestBody": {
          "content": {
            "application/json": {
              "schema": {
                "$ref": "#/components/schemas/DictionaryImportModel"
              }
            }
          }
        },
        "responses": {
          "201": {
            "description": "Created"
          },
          "400": {
            "description": "Bad Request",
            "content": {
              "application/json": {
                "schema": {
                  "$ref": "#/components/schemas/ProblemDetailsModel"
                }
              }
            }
          },
          "404": {
            "description": "Not Found",
            "content": {
              "application/json": {
                "schema": {
                  "$ref": "#/components/schemas/ProblemDetailsModel"
                }
              }
            }
          }
        }
      }
    },
    "/umbraco/management/api/v1/dictionary/upload": {
      "post": {
        "tags": [
          "Dictionary"
        ],
        "operationId": "PostDictionaryUpload",
        "requestBody": {
          "content": { }
        },
        "responses": {
          "200": {
            "description": "Success",
            "content": {
              "application/json": {
                "schema": {
                  "$ref": "#/components/schemas/DictionaryUploadModel"
                }
              }
            }
          },
          "400": {
            "description": "Bad Request",
            "content": {
              "application/json": {
                "schema": {
                  "$ref": "#/components/schemas/ProblemDetailsModel"
                }
              }
            }
          }
        }
      }
    },
    "/umbraco/management/api/v1/tree/dictionary/children": {
      "get": {
        "tags": [
          "Dictionary"
        ],
        "operationId": "GetTreeDictionaryChildren",
        "parameters": [
          {
            "name": "parentKey",
            "in": "query",
            "schema": {
              "type": "string",
              "format": "uuid"
            }
          },
          {
            "name": "skip",
            "in": "query",
            "schema": {
              "type": "integer",
              "format": "int32",
              "default": 0
            }
          },
          {
            "name": "take",
            "in": "query",
            "schema": {
              "type": "integer",
              "format": "int32",
              "default": 100
            }
          }
        ],
        "responses": {
          "200": {
            "description": "Success",
            "content": {
              "application/json": {
                "schema": {
                  "$ref": "#/components/schemas/PagedEntityTreeItemModel"
                }
              }
            }
          }
        }
      }
    },
    "/umbraco/management/api/v1/tree/dictionary/item": {
      "get": {
        "tags": [
          "Dictionary"
        ],
        "operationId": "GetTreeDictionaryItem",
        "parameters": [
          {
            "name": "key",
            "in": "query",
            "schema": {
              "type": "array",
              "items": {
                "type": "string",
                "format": "uuid"
              }
            }
          }
        ],
        "responses": {
          "200": {
            "description": "Success",
            "content": {
              "application/json": {
                "schema": {
                  "type": "array",
                  "items": {
                    "$ref": "#/components/schemas/FolderTreeItemModel"
                  }
                }
              }
            }
          }
        }
      }
    },
    "/umbraco/management/api/v1/tree/dictionary/root": {
      "get": {
        "tags": [
          "Dictionary"
        ],
        "operationId": "GetTreeDictionaryRoot",
        "parameters": [
          {
            "name": "skip",
            "in": "query",
            "schema": {
              "type": "integer",
              "format": "int32",
              "default": 0
            }
          },
          {
            "name": "take",
            "in": "query",
            "schema": {
              "type": "integer",
              "format": "int32",
              "default": 100
            }
          }
        ],
        "responses": {
          "200": {
            "description": "Success",
            "content": {
              "application/json": {
                "schema": {
                  "$ref": "#/components/schemas/PagedEntityTreeItemModel"
                }
              }
            }
          }
        }
      }
    },
    "/umbraco/management/api/v1/tree/document-blueprint/item": {
      "get": {
        "tags": [
          "Document Blueprint"
        ],
        "operationId": "GetTreeDocumentBlueprintItem",
        "parameters": [
          {
            "name": "key",
            "in": "query",
            "schema": {
              "type": "array",
              "items": {
                "type": "string",
                "format": "uuid"
              }
            }
          }
        ],
        "responses": {
          "200": {
            "description": "Success",
            "content": {
              "application/json": {
                "schema": {
                  "type": "array",
                  "items": {
                    "$ref": "#/components/schemas/DocumentBlueprintTreeItemModel"
                  }
                }
              }
            }
          }
        }
      }
    },
    "/umbraco/management/api/v1/tree/document-blueprint/root": {
      "get": {
        "tags": [
          "Document Blueprint"
        ],
        "operationId": "GetTreeDocumentBlueprintRoot",
        "parameters": [
          {
            "name": "skip",
            "in": "query",
            "schema": {
              "type": "integer",
              "format": "int32",
              "default": 0
            }
          },
          {
            "name": "take",
            "in": "query",
            "schema": {
              "type": "integer",
              "format": "int32",
              "default": 100
            }
          }
        ],
        "responses": {
          "200": {
            "description": "Success",
            "content": {
              "application/json": {
                "schema": {
                  "$ref": "#/components/schemas/PagedDocumentBlueprintTreeItemModel"
                }
              }
            }
          }
        }
      }
    },
    "/umbraco/management/api/v1/tree/document-type/children": {
      "get": {
        "tags": [
          "Document Type"
        ],
        "operationId": "GetTreeDocumentTypeChildren",
        "parameters": [
          {
            "name": "parentKey",
            "in": "query",
            "schema": {
              "type": "string",
              "format": "uuid"
            }
          },
          {
            "name": "skip",
            "in": "query",
            "schema": {
              "type": "integer",
              "format": "int32",
              "default": 0
            }
          },
          {
            "name": "take",
            "in": "query",
            "schema": {
              "type": "integer",
              "format": "int32",
              "default": 100
            }
          },
          {
            "name": "foldersOnly",
            "in": "query",
            "schema": {
              "type": "boolean",
              "default": false
            }
          }
        ],
        "responses": {
          "200": {
            "description": "Success",
            "content": {
              "application/json": {
                "schema": {
                  "$ref": "#/components/schemas/PagedDocumentTypeTreeItemModel"
                }
              }
            }
          }
        }
      }
    },
    "/umbraco/management/api/v1/tree/document-type/item": {
      "get": {
        "tags": [
          "Document Type"
        ],
        "operationId": "GetTreeDocumentTypeItem",
        "parameters": [
          {
            "name": "key",
            "in": "query",
            "schema": {
              "type": "array",
              "items": {
                "type": "string",
                "format": "uuid"
              }
            }
          }
        ],
        "responses": {
          "200": {
            "description": "Success",
            "content": {
              "application/json": {
                "schema": {
                  "type": "array",
                  "items": {
                    "$ref": "#/components/schemas/DocumentTypeTreeItemModel"
                  }
                }
              }
            }
          }
        }
      }
    },
    "/umbraco/management/api/v1/tree/document-type/root": {
      "get": {
        "tags": [
          "Document Type"
        ],
        "operationId": "GetTreeDocumentTypeRoot",
        "parameters": [
          {
            "name": "skip",
            "in": "query",
            "schema": {
              "type": "integer",
              "format": "int32",
              "default": 0
            }
          },
          {
            "name": "take",
            "in": "query",
            "schema": {
              "type": "integer",
              "format": "int32",
              "default": 100
            }
          },
          {
            "name": "foldersOnly",
            "in": "query",
            "schema": {
              "type": "boolean",
              "default": false
            }
          }
        ],
        "responses": {
          "200": {
            "description": "Success",
            "content": {
              "application/json": {
                "schema": {
                  "$ref": "#/components/schemas/PagedDocumentTypeTreeItemModel"
                }
              }
            }
          }
        }
      }
    },
    "/umbraco/management/api/v1/recycle-bin/document/children": {
      "get": {
        "tags": [
          "Document"
        ],
        "operationId": "GetRecycleBinDocumentChildren",
        "parameters": [
          {
            "name": "parentKey",
            "in": "query",
            "schema": {
              "type": "string",
              "format": "uuid"
            }
          },
          {
            "name": "skip",
            "in": "query",
            "schema": {
              "type": "integer",
              "format": "int32",
              "default": 0
            }
          },
          {
            "name": "take",
            "in": "query",
            "schema": {
              "type": "integer",
              "format": "int32",
              "default": 100
            }
          }
        ],
        "responses": {
          "401": {
            "description": "Unauthorized",
            "content": {
              "application/json": {
                "schema": {
                  "$ref": "#/components/schemas/ProblemDetailsModel"
                }
              }
            }
          },
          "200": {
            "description": "Success",
            "content": {
              "application/json": {
                "schema": {
                  "$ref": "#/components/schemas/PagedRecycleBinItemModel"
                }
              }
            }
          }
        }
      }
    },
    "/umbraco/management/api/v1/recycle-bin/document/root": {
      "get": {
        "tags": [
          "Document"
        ],
        "operationId": "GetRecycleBinDocumentRoot",
        "parameters": [
          {
            "name": "skip",
            "in": "query",
            "schema": {
              "type": "integer",
              "format": "int32",
              "default": 0
            }
          },
          {
            "name": "take",
            "in": "query",
            "schema": {
              "type": "integer",
              "format": "int32",
              "default": 100
            }
          }
        ],
        "responses": {
          "401": {
            "description": "Unauthorized",
            "content": {
              "application/json": {
                "schema": {
                  "$ref": "#/components/schemas/ProblemDetailsModel"
                }
              }
            }
          },
          "200": {
            "description": "Success",
            "content": {
              "application/json": {
                "schema": {
                  "$ref": "#/components/schemas/PagedRecycleBinItemModel"
                }
              }
            }
          }
        }
      }
    },
    "/umbraco/management/api/v1/tree/document/children": {
      "get": {
        "tags": [
          "Document"
        ],
        "operationId": "GetTreeDocumentChildren",
        "parameters": [
          {
            "name": "parentKey",
            "in": "query",
            "schema": {
              "type": "string",
              "format": "uuid"
            }
          },
          {
            "name": "skip",
            "in": "query",
            "schema": {
              "type": "integer",
              "format": "int32",
              "default": 0
            }
          },
          {
            "name": "take",
            "in": "query",
            "schema": {
              "type": "integer",
              "format": "int32",
              "default": 100
            }
          },
          {
            "name": "dataTypeKey",
            "in": "query",
            "schema": {
              "type": "string",
              "format": "uuid"
            }
          },
          {
            "name": "culture",
            "in": "query",
            "schema": {
              "type": "string"
            }
          }
        ],
        "responses": {
          "200": {
            "description": "Success",
            "content": {
              "application/json": {
                "schema": {
                  "$ref": "#/components/schemas/PagedDocumentTreeItemModel"
                }
              }
            }
          }
        }
      }
    },
    "/umbraco/management/api/v1/tree/document/item": {
      "get": {
        "tags": [
          "Document"
        ],
        "operationId": "GetTreeDocumentItem",
        "parameters": [
          {
            "name": "key",
            "in": "query",
            "schema": {
              "type": "array",
              "items": {
                "type": "string",
                "format": "uuid"
              }
            }
          },
          {
            "name": "dataTypeKey",
            "in": "query",
            "schema": {
              "type": "string",
              "format": "uuid"
            }
          },
          {
            "name": "culture",
            "in": "query",
            "schema": {
              "type": "string"
            }
          }
        ],
        "responses": {
          "200": {
            "description": "Success",
            "content": {
              "application/json": {
                "schema": {
                  "type": "array",
                  "items": {
                    "$ref": "#/components/schemas/DocumentTreeItemModel"
                  }
                }
              }
            }
          }
        }
      }
    },
    "/umbraco/management/api/v1/tree/document/root": {
      "get": {
        "tags": [
          "Document"
        ],
        "operationId": "GetTreeDocumentRoot",
        "parameters": [
          {
            "name": "skip",
            "in": "query",
            "schema": {
              "type": "integer",
              "format": "int32",
              "default": 0
            }
          },
          {
            "name": "take",
            "in": "query",
            "schema": {
              "type": "integer",
              "format": "int32",
              "default": 100
            }
          },
          {
            "name": "dataTypeKey",
            "in": "query",
            "schema": {
              "type": "string",
              "format": "uuid"
            }
          },
          {
            "name": "culture",
            "in": "query",
            "schema": {
              "type": "string"
            }
          }
        ],
        "responses": {
          "200": {
            "description": "Success",
            "content": {
              "application/json": {
                "schema": {
                  "$ref": "#/components/schemas/PagedDocumentTreeItemModel"
                }
              }
            }
          }
        }
      }
    },
    "/umbraco/management/api/v1/health-check-group": {
      "get": {
        "tags": [
          "Health Check"
        ],
        "operationId": "GetHealthCheckGroup",
        "parameters": [
          {
            "name": "skip",
            "in": "query",
            "schema": {
              "type": "integer",
              "format": "int32",
              "default": 0
            }
          },
          {
            "name": "take",
            "in": "query",
            "schema": {
              "type": "integer",
              "format": "int32",
              "default": 100
            }
          }
        ],
        "responses": {
          "200": {
            "description": "Success",
            "content": {
              "application/json": {
                "schema": {
<<<<<<< HEAD
                  "$ref": "#/components/schemas/PagedHealthCheckGroupModelBase"
=======
                  "$ref": "#/components/schemas/PagedHealthCheckGroupModel"
>>>>>>> fdf41655
                }
              }
            }
          }
        }
      }
    },
    "/umbraco/management/api/v1/health-check-group/{name}": {
      "get": {
        "tags": [
          "Health Check"
        ],
        "operationId": "GetHealthCheckGroupByName",
        "parameters": [
          {
            "name": "name",
            "in": "path",
            "required": true,
            "schema": {
              "type": "string"
            }
          }
        ],
        "responses": {
          "404": {
            "description": "Not Found",
            "content": {
              "application/json": {
                "schema": {
<<<<<<< HEAD
                  "$ref": "#/components/schemas/ProblemDetails"
                }
              }
            }
          },
          "200": {
            "description": "Success",
            "content": {
              "application/json": {
                "schema": {
                  "$ref": "#/components/schemas/HealthCheckGroup"
                }
              }
            }
          }
        }
      }
    },
    "/umbraco/management/api/v1/health-check-group/{name}/check": {
      "post": {
        "tags": [
          "Health Check"
        ],
        "operationId": "PostHealthCheckGroupByNameCheck",
        "parameters": [
          {
            "name": "name",
            "in": "path",
            "required": true,
            "schema": {
              "type": "string"
            }
          }
        ],
        "responses": {
          "404": {
            "description": "Not Found",
            "content": {
              "application/json": {
                "schema": {
                  "$ref": "#/components/schemas/ProblemDetails"
=======
                  "$ref": "#/components/schemas/NotFoundResultModel"
>>>>>>> fdf41655
                }
              }
            }
          },
          "200": {
            "description": "Success",
            "content": {
              "application/json": {
                "schema": {
                  "$ref": "#/components/schemas/HealthCheckGroupWithResultModel"
                }
              }
            }
          }
        }
      }
    },
    "/umbraco/management/api/v1/health-check/execute-action": {
      "post": {
        "tags": [
          "Health Check"
        ],
        "operationId": "PostHealthCheckExecuteAction",
        "requestBody": {
          "content": {
            "application/json": {
              "schema": {
                "$ref": "#/components/schemas/HealthCheckActionModel"
              }
            }
          }
        },
        "responses": {
          "400": {
            "description": "Bad Request",
            "content": {
              "application/json": {
                "schema": {
                  "$ref": "#/components/schemas/ProblemDetailsModel"
                }
              }
            }
          },
          "200": {
            "description": "Success",
            "content": {
              "application/json": {
                "schema": {
                  "$ref": "#/components/schemas/HealthCheckResultModel"
                }
              }
            }
          }
        }
      }
    },
    "/umbraco/management/api/v1/help": {
      "get": {
        "tags": [
          "Help"
        ],
        "operationId": "GetHelp",
        "parameters": [
          {
            "name": "section",
            "in": "query",
            "schema": {
              "type": "string"
            }
          },
          {
            "name": "tree",
            "in": "query",
            "schema": {
              "type": "string"
            }
          },
          {
            "name": "skip",
            "in": "query",
            "schema": {
              "type": "integer",
              "format": "int32"
            }
          },
          {
            "name": "take",
            "in": "query",
            "schema": {
              "type": "integer",
              "format": "int32"
            }
          },
          {
            "name": "baseUrl",
            "in": "query",
            "schema": {
              "type": "string",
              "default": "https://our.umbraco.com"
            }
          }
        ],
        "responses": {
          "400": {
            "description": "Bad Request",
            "content": {
              "application/json": {
                "schema": {
                  "$ref": "#/components/schemas/ProblemDetailsModel"
                }
              }
            }
          },
          "200": {
            "description": "Success",
            "content": {
              "application/json": {
                "schema": {
                  "$ref": "#/components/schemas/PagedHelpPageModel"
                }
              }
            }
          }
        }
      }
    },
    "/umbraco/management/api/v1/indexer": {
      "get": {
        "tags": [
          "Indexer"
        ],
        "operationId": "GetIndexer",
        "parameters": [
          {
            "name": "skip",
            "in": "query",
            "schema": {
              "type": "integer",
              "format": "int32"
            }
          },
          {
            "name": "take",
            "in": "query",
            "schema": {
              "type": "integer",
              "format": "int32"
            }
          }
        ],
        "responses": {
          "200": {
            "description": "Success",
            "content": {
              "application/json": {
                "schema": {
                  "$ref": "#/components/schemas/PagedIndexModel"
                }
              }
            }
          }
        }
      }
    },
    "/umbraco/management/api/v1/indexer/{indexName}": {
      "get": {
        "tags": [
          "Indexer"
        ],
        "operationId": "GetIndexerByIndexName",
        "parameters": [
          {
            "name": "indexName",
            "in": "path",
            "required": true,
            "schema": {
              "type": "string"
            }
          }
        ],
        "responses": {
          "400": {
            "description": "Bad Request",
            "content": {
              "application/json": {
                "schema": {
                  "$ref": "#/components/schemas/ProblemDetailsModel"
                }
              }
            }
          },
          "200": {
            "description": "Success",
            "content": {
              "application/json": {
                "schema": {
                  "$ref": "#/components/schemas/IndexModel"
                }
              }
            }
          }
        }
      }
    },
    "/umbraco/management/api/v1/indexer/{indexName}/rebuild": {
      "post": {
        "tags": [
          "Indexer"
        ],
        "operationId": "PostIndexerByIndexNameRebuild",
        "parameters": [
          {
            "name": "indexName",
            "in": "path",
            "required": true,
            "schema": {
              "type": "string"
            }
          }
        ],
        "responses": {
          "400": {
            "description": "Bad Request",
            "content": {
              "application/json": {
                "schema": {
                  "$ref": "#/components/schemas/ProblemDetailsModel"
                }
              }
            }
          },
          "200": {
            "description": "Success",
            "content": {
              "application/json": {
                "schema": {
                  "$ref": "#/components/schemas/OkResultModel"
                }
              }
            }
          }
        }
      }
    },
    "/umbraco/management/api/v1/install/settings": {
      "get": {
        "tags": [
          "Install"
        ],
        "operationId": "GetInstallSettings",
        "responses": {
          "400": {
            "description": "Bad Request",
            "content": {
              "application/json": {
                "schema": {
                  "$ref": "#/components/schemas/ProblemDetailsModel"
                }
              }
            }
          },
          "428": {
            "description": "Client Error",
            "content": {
              "application/json": {
                "schema": {
                  "$ref": "#/components/schemas/ProblemDetailsModel"
                }
              }
            }
          },
          "200": {
            "description": "Success",
            "content": {
              "application/json": {
                "schema": {
                  "$ref": "#/components/schemas/InstallSettingsModel"
                }
              }
            }
          }
        }
      }
    },
    "/umbraco/management/api/v1/install/setup": {
      "post": {
        "tags": [
          "Install"
        ],
        "operationId": "PostInstallSetup",
        "requestBody": {
          "content": {
            "application/json": {
              "schema": {
                "$ref": "#/components/schemas/InstallModel"
              }
            }
          }
        },
        "responses": {
          "400": {
            "description": "Bad Request",
            "content": {
              "application/json": {
                "schema": {
                  "$ref": "#/components/schemas/ProblemDetailsModel"
                }
              }
            }
          },
          "428": {
            "description": "Client Error",
            "content": {
              "application/json": {
                "schema": {
                  "$ref": "#/components/schemas/ProblemDetailsModel"
                }
              }
            }
          },
          "200": {
            "description": "Success"
          }
        }
      }
    },
    "/umbraco/management/api/v1/install/validate-database": {
      "post": {
        "tags": [
          "Install"
        ],
        "operationId": "PostInstallValidateDatabase",
        "requestBody": {
          "content": {
            "application/json": {
              "schema": {
                "$ref": "#/components/schemas/DatabaseInstallModel"
              }
            }
          }
        },
        "responses": {
          "400": {
            "description": "Bad Request",
            "content": {
              "application/json": {
                "schema": {
                  "$ref": "#/components/schemas/ProblemDetailsModel"
                }
              }
            }
          },
          "200": {
            "description": "Success"
          }
        }
      }
    },
    "/umbraco/management/api/v1/language": {
      "get": {
        "tags": [
          "Language"
        ],
        "operationId": "GetLanguage",
        "parameters": [
          {
            "name": "skip",
            "in": "query",
            "schema": {
              "type": "integer",
              "format": "int32",
              "default": 0
            }
          },
          {
            "name": "take",
            "in": "query",
            "schema": {
              "type": "integer",
              "format": "int32",
              "default": 100
            }
          }
        ],
        "responses": {
          "200": {
            "description": "Success",
            "content": {
              "application/json": {
                "schema": {
                  "$ref": "#/components/schemas/PagedLanguageModel"
                }
              }
            }
          }
        }
      },
      "post": {
        "tags": [
          "Language"
        ],
        "operationId": "PostLanguage",
        "requestBody": {
          "content": {
            "application/json": {
              "schema": {
                "$ref": "#/components/schemas/LanguageCreateModel"
              }
            }
          }
        },
        "responses": {
          "404": {
            "description": "Not Found",
            "content": {
              "application/json": {
                "schema": {
                  "$ref": "#/components/schemas/ProblemDetailsModel"
                }
              }
            }
          },
          "400": {
            "description": "Bad Request",
            "content": {
              "application/json": {
                "schema": {
                  "$ref": "#/components/schemas/ProblemDetailsModel"
                }
              }
            }
          },
          "201": {
            "description": "Created"
          }
        }
      }
    },
    "/umbraco/management/api/v1/language/{isoCode}": {
      "get": {
        "tags": [
          "Language"
        ],
        "operationId": "GetLanguageByIsoCode",
        "parameters": [
          {
            "name": "isoCode",
            "in": "path",
            "required": true,
            "schema": {
              "type": "string"
            }
          }
        ],
        "responses": {
          "404": {
            "description": "Not Found",
            "content": {
              "application/json": {
                "schema": {
                  "$ref": "#/components/schemas/ProblemDetailsModel"
                }
              }
            }
          },
          "200": {
            "description": "Success",
            "content": {
              "application/json": {
                "schema": {
                  "$ref": "#/components/schemas/LanguageModel"
                }
              }
            }
          }
        }
      },
      "delete": {
        "tags": [
          "Language"
        ],
        "operationId": "DeleteLanguageByIsoCode",
        "parameters": [
          {
            "name": "isoCode",
            "in": "path",
            "required": true,
            "schema": {
              "type": "string"
            }
          }
        ],
        "responses": {
          "400": {
            "description": "Bad Request",
            "content": {
              "application/json": {
                "schema": {
                  "$ref": "#/components/schemas/ProblemDetailsModel"
                }
              }
            }
          },
          "404": {
            "description": "Not Found",
            "content": {
              "application/json": {
                "schema": {
                  "$ref": "#/components/schemas/ProblemDetailsModel"
                }
              }
            }
          },
          "200": {
            "description": "Success"
          }
        }
      },
      "put": {
        "tags": [
          "Language"
        ],
        "operationId": "PutLanguageByIsoCode",
        "parameters": [
          {
            "name": "isoCode",
            "in": "path",
            "required": true,
            "schema": {
              "type": "string"
            }
          }
        ],
        "requestBody": {
          "content": {
            "application/json": {
              "schema": {
                "$ref": "#/components/schemas/LanguageUpdateModel"
              }
            }
          }
        },
        "responses": {
          "404": {
            "description": "Not Found",
            "content": {
              "application/json": {
                "schema": {
                  "$ref": "#/components/schemas/NotFoundResultModel"
                }
              }
            }
          },
          "400": {
            "description": "Bad Request",
            "content": {
              "application/json": {
                "schema": {
                  "$ref": "#/components/schemas/ProblemDetailsModel"
                }
              }
            }
          },
          "200": {
            "description": "Success"
          }
        }
      }
    },
    "/umbraco/management/api/v1/log-viewer/level": {
      "get": {
        "tags": [
          "Log Viewer"
        ],
        "operationId": "GetLogViewerLevel",
        "parameters": [
          {
            "name": "skip",
            "in": "query",
            "schema": {
              "type": "integer",
              "format": "int32",
              "default": 0
            }
          },
          {
            "name": "take",
            "in": "query",
            "schema": {
              "type": "integer",
              "format": "int32",
              "default": 100
            }
          }
        ],
        "responses": {
          "200": {
            "description": "Success",
            "content": {
              "application/json": {
                "schema": {
                  "$ref": "#/components/schemas/PagedLoggerModel"
                }
              }
            }
          }
        }
      }
    },
    "/umbraco/management/api/v1/log-viewer/level-count": {
      "get": {
        "tags": [
          "Log Viewer"
        ],
        "operationId": "GetLogViewerLevelCount",
        "parameters": [
          {
            "name": "startDate",
            "in": "query",
            "schema": {
              "type": "string",
              "format": "date-time"
            }
          },
          {
            "name": "endDate",
            "in": "query",
            "schema": {
              "type": "string",
              "format": "date-time"
            }
          }
        ],
        "responses": {
          "400": {
            "description": "Bad Request",
            "content": {
              "application/json": {
                "schema": {
                  "$ref": "#/components/schemas/ProblemDetailsModel"
                }
              }
            }
          },
          "200": {
            "description": "Success"
          }
        }
      }
    },
    "/umbraco/management/api/v1/log-viewer/log": {
      "get": {
        "tags": [
          "Log Viewer"
        ],
        "operationId": "GetLogViewerLog",
        "parameters": [
          {
            "name": "skip",
            "in": "query",
            "schema": {
              "type": "integer",
              "format": "int32",
              "default": 0
            }
          },
          {
            "name": "take",
            "in": "query",
            "schema": {
              "type": "integer",
              "format": "int32",
              "default": 100
            }
          },
          {
            "name": "orderDirection",
            "in": "query",
            "schema": {
              "$ref": "#/components/schemas/DirectionModel"
            }
          },
          {
            "name": "filterExpression",
            "in": "query",
            "schema": {
              "type": "string"
            }
          },
          {
            "name": "logLevel",
            "in": "query",
            "schema": {
              "type": "array",
              "items": {
                "$ref": "#/components/schemas/LogLevelModel"
              }
            }
          },
          {
            "name": "startDate",
            "in": "query",
            "schema": {
              "type": "string",
              "format": "date-time"
            }
          },
          {
            "name": "endDate",
            "in": "query",
            "schema": {
              "type": "string",
              "format": "date-time"
            }
          }
        ],
        "responses": {
          "200": {
            "description": "Success",
            "content": {
              "application/json": {
                "schema": {
                  "$ref": "#/components/schemas/PagedLogMessageModel"
                }
              }
            }
          }
        }
      }
    },
    "/umbraco/management/api/v1/log-viewer/message-template": {
      "get": {
        "tags": [
          "Log Viewer"
        ],
        "operationId": "GetLogViewerMessageTemplate",
        "parameters": [
          {
            "name": "skip",
            "in": "query",
            "schema": {
              "type": "integer",
              "format": "int32",
              "default": 0
            }
          },
          {
            "name": "take",
            "in": "query",
            "schema": {
              "type": "integer",
              "format": "int32",
              "default": 100
            }
          },
          {
            "name": "startDate",
            "in": "query",
            "schema": {
              "type": "string",
              "format": "date-time"
            }
          },
          {
            "name": "endDate",
            "in": "query",
            "schema": {
              "type": "string",
              "format": "date-time"
            }
          }
        ],
        "responses": {
          "400": {
            "description": "Bad Request",
            "content": {
              "application/json": {
                "schema": {
                  "$ref": "#/components/schemas/ProblemDetailsModel"
                }
              }
            }
          },
          "200": {
            "description": "Success",
            "content": {
              "application/json": {
                "schema": {
                  "$ref": "#/components/schemas/PagedLogTemplateModel"
                }
              }
            }
          }
        }
      }
    },
    "/umbraco/management/api/v1/log-viewer/saved-search": {
      "get": {
        "tags": [
          "Log Viewer"
        ],
        "operationId": "GetLogViewerSavedSearch",
        "parameters": [
          {
            "name": "skip",
            "in": "query",
            "schema": {
              "type": "integer",
              "format": "int32",
              "default": 0
            }
          },
          {
            "name": "take",
            "in": "query",
            "schema": {
              "type": "integer",
              "format": "int32",
              "default": 100
            }
          }
        ],
        "responses": {
          "200": {
            "description": "Success",
            "content": {
              "application/json": {
                "schema": {
                  "$ref": "#/components/schemas/PagedSavedLogSearchModel"
                }
              }
            }
          }
        }
      },
      "post": {
        "tags": [
          "Log Viewer"
        ],
        "operationId": "PostLogViewerSavedSearch",
        "requestBody": {
          "content": {
            "application/json": {
              "schema": {
                "$ref": "#/components/schemas/SavedLogSearchModel"
              }
            }
          }
        },
        "responses": {
          "400": {
            "description": "Bad Request",
            "content": {
              "application/json": {
                "schema": {
                  "$ref": "#/components/schemas/ProblemDetailsModel"
                }
              }
            }
          },
          "201": {
            "description": "Created"
          }
        }
      }
    },
    "/umbraco/management/api/v1/log-viewer/saved-search/{name}": {
      "get": {
        "tags": [
          "Log Viewer"
        ],
        "operationId": "GetLogViewerSavedSearchByName",
        "parameters": [
          {
            "name": "name",
            "in": "path",
            "required": true,
            "schema": {
              "type": "string"
            }
          }
        ],
        "responses": {
          "404": {
            "description": "Not Found",
            "content": {
              "application/json": {
                "schema": {
                  "$ref": "#/components/schemas/NotFoundResultModel"
                }
              }
            }
          },
          "200": {
            "description": "Success",
            "content": {
              "application/json": {
                "schema": {
                  "$ref": "#/components/schemas/SavedLogSearchModel"
                }
              }
            }
          }
        }
      },
      "delete": {
        "tags": [
          "Log Viewer"
        ],
        "operationId": "DeleteLogViewerSavedSearchByName",
        "parameters": [
          {
            "name": "name",
            "in": "path",
            "required": true,
            "schema": {
              "type": "string"
            }
          }
        ],
        "responses": {
          "404": {
            "description": "Not Found",
            "content": {
              "application/json": {
                "schema": {
                  "$ref": "#/components/schemas/NotFoundResultModel"
                }
              }
            }
          },
          "200": {
            "description": "Success"
          }
        }
      }
    },
    "/umbraco/management/api/v1/log-viewer/validate-logs-size": {
      "get": {
        "tags": [
          "Log Viewer"
        ],
        "operationId": "GetLogViewerValidateLogsSize",
        "parameters": [
          {
            "name": "startDate",
            "in": "query",
            "schema": {
              "type": "string",
              "format": "date-time"
            }
          },
          {
            "name": "endDate",
            "in": "query",
            "schema": {
              "type": "string",
              "format": "date-time"
            }
          }
        ],
        "responses": {
          "400": {
            "description": "Bad Request",
            "content": {
              "application/json": {
                "schema": {
                  "$ref": "#/components/schemas/ProblemDetailsModel"
                }
              }
            }
          },
          "200": {
            "description": "Success"
          }
        }
      }
    },
    "/umbraco/management/api/v1/tree/media-type/children": {
      "get": {
        "tags": [
          "Media Type"
        ],
        "operationId": "GetTreeMediaTypeChildren",
        "parameters": [
          {
            "name": "parentKey",
            "in": "query",
            "schema": {
              "type": "string",
              "format": "uuid"
            }
          },
          {
            "name": "skip",
            "in": "query",
            "schema": {
              "type": "integer",
              "format": "int32",
              "default": 0
            }
          },
          {
            "name": "take",
            "in": "query",
            "schema": {
              "type": "integer",
              "format": "int32",
              "default": 100
            }
          },
          {
            "name": "foldersOnly",
            "in": "query",
            "schema": {
              "type": "boolean",
              "default": false
            }
          }
        ],
        "responses": {
          "200": {
            "description": "Success",
            "content": {
              "application/json": {
                "schema": {
                  "$ref": "#/components/schemas/PagedFolderTreeItemModel"
                }
              }
            }
          }
        }
      }
    },
    "/umbraco/management/api/v1/tree/media-type/item": {
      "get": {
        "tags": [
          "Media Type"
        ],
        "operationId": "GetTreeMediaTypeItem",
        "parameters": [
          {
            "name": "key",
            "in": "query",
            "schema": {
              "type": "array",
              "items": {
                "type": "string",
                "format": "uuid"
              }
            }
          }
        ],
        "responses": {
          "200": {
            "description": "Success",
            "content": {
              "application/json": {
                "schema": {
                  "type": "array",
                  "items": {
                    "$ref": "#/components/schemas/FolderTreeItemModel"
                  }
                }
              }
            }
          }
        }
      }
    },
    "/umbraco/management/api/v1/tree/media-type/root": {
      "get": {
        "tags": [
          "Media Type"
        ],
        "operationId": "GetTreeMediaTypeRoot",
        "parameters": [
          {
            "name": "skip",
            "in": "query",
            "schema": {
              "type": "integer",
              "format": "int32",
              "default": 0
            }
          },
          {
            "name": "take",
            "in": "query",
            "schema": {
              "type": "integer",
              "format": "int32",
              "default": 100
            }
          },
          {
            "name": "foldersOnly",
            "in": "query",
            "schema": {
              "type": "boolean",
              "default": false
            }
          }
        ],
        "responses": {
          "200": {
            "description": "Success",
            "content": {
              "application/json": {
                "schema": {
                  "$ref": "#/components/schemas/PagedFolderTreeItemModel"
                }
              }
            }
          }
        }
      }
    },
    "/umbraco/management/api/v1/recycle-bin/media/children": {
      "get": {
        "tags": [
          "Media"
        ],
        "operationId": "GetRecycleBinMediaChildren",
        "parameters": [
          {
            "name": "parentKey",
            "in": "query",
            "schema": {
              "type": "string",
              "format": "uuid"
            }
          },
          {
            "name": "skip",
            "in": "query",
            "schema": {
              "type": "integer",
              "format": "int32",
              "default": 0
            }
          },
          {
            "name": "take",
            "in": "query",
            "schema": {
              "type": "integer",
              "format": "int32",
              "default": 100
            }
          }
        ],
        "responses": {
          "401": {
            "description": "Unauthorized",
            "content": {
              "application/json": {
                "schema": {
                  "$ref": "#/components/schemas/ProblemDetailsModel"
                }
              }
            }
          },
          "200": {
            "description": "Success",
            "content": {
              "application/json": {
                "schema": {
                  "$ref": "#/components/schemas/PagedRecycleBinItemModel"
                }
              }
            }
          }
        }
      }
    },
    "/umbraco/management/api/v1/recycle-bin/media/root": {
      "get": {
        "tags": [
          "Media"
        ],
        "operationId": "GetRecycleBinMediaRoot",
        "parameters": [
          {
            "name": "skip",
            "in": "query",
            "schema": {
              "type": "integer",
              "format": "int32",
              "default": 0
            }
          },
          {
            "name": "take",
            "in": "query",
            "schema": {
              "type": "integer",
              "format": "int32",
              "default": 100
            }
          }
        ],
        "responses": {
          "401": {
            "description": "Unauthorized",
            "content": {
              "application/json": {
                "schema": {
                  "$ref": "#/components/schemas/ProblemDetailsModel"
                }
              }
            }
          },
          "200": {
            "description": "Success",
            "content": {
              "application/json": {
                "schema": {
                  "$ref": "#/components/schemas/PagedRecycleBinItemModel"
                }
              }
            }
          }
        }
      }
    },
    "/umbraco/management/api/v1/tree/media/children": {
      "get": {
        "tags": [
          "Media"
        ],
        "operationId": "GetTreeMediaChildren",
        "parameters": [
          {
            "name": "parentKey",
            "in": "query",
            "schema": {
              "type": "string",
              "format": "uuid"
            }
          },
          {
            "name": "skip",
            "in": "query",
            "schema": {
              "type": "integer",
              "format": "int32",
              "default": 0
            }
          },
          {
            "name": "take",
            "in": "query",
            "schema": {
              "type": "integer",
              "format": "int32",
              "default": 100
            }
          },
          {
            "name": "dataTypeKey",
            "in": "query",
            "schema": {
              "type": "string",
              "format": "uuid"
            }
          }
        ],
        "responses": {
          "200": {
            "description": "Success",
            "content": {
              "application/json": {
                "schema": {
                  "$ref": "#/components/schemas/PagedContentTreeItemModel"
                }
              }
            }
          }
        }
      }
    },
    "/umbraco/management/api/v1/tree/media/item": {
      "get": {
        "tags": [
          "Media"
        ],
        "operationId": "GetTreeMediaItem",
        "parameters": [
          {
            "name": "key",
            "in": "query",
            "schema": {
              "type": "array",
              "items": {
                "type": "string",
                "format": "uuid"
              }
            }
          },
          {
            "name": "dataTypeKey",
            "in": "query",
            "schema": {
              "type": "string",
              "format": "uuid"
            }
          }
        ],
        "responses": {
          "200": {
            "description": "Success",
            "content": {
              "application/json": {
                "schema": {
                  "type": "array",
                  "items": {
                    "$ref": "#/components/schemas/ContentTreeItemModel"
                  }
                }
              }
            }
          }
        }
      }
    },
    "/umbraco/management/api/v1/tree/media/root": {
      "get": {
        "tags": [
          "Media"
        ],
        "operationId": "GetTreeMediaRoot",
        "parameters": [
          {
            "name": "skip",
            "in": "query",
            "schema": {
              "type": "integer",
              "format": "int32",
              "default": 0
            }
          },
          {
            "name": "take",
            "in": "query",
            "schema": {
              "type": "integer",
              "format": "int32",
              "default": 100
            }
          },
          {
            "name": "dataTypeKey",
            "in": "query",
            "schema": {
              "type": "string",
              "format": "uuid"
            }
          }
        ],
        "responses": {
          "200": {
            "description": "Success",
            "content": {
              "application/json": {
                "schema": {
                  "$ref": "#/components/schemas/PagedContentTreeItemModel"
                }
              }
            }
          }
        }
      }
    },
    "/umbraco/management/api/v1/tree/member-group/item": {
      "get": {
        "tags": [
          "Member Group"
        ],
        "operationId": "GetTreeMemberGroupItem",
        "parameters": [
          {
            "name": "key",
            "in": "query",
            "schema": {
              "type": "array",
              "items": {
                "type": "string",
                "format": "uuid"
              }
            }
          }
        ],
        "responses": {
          "200": {
            "description": "Success",
            "content": {
              "application/json": {
                "schema": {
                  "type": "array",
                  "items": {
                    "$ref": "#/components/schemas/EntityTreeItemModel"
                  }
                }
              }
            }
          }
        }
      }
    },
    "/umbraco/management/api/v1/tree/member-group/root": {
      "get": {
        "tags": [
          "Member Group"
        ],
        "operationId": "GetTreeMemberGroupRoot",
        "parameters": [
          {
            "name": "skip",
            "in": "query",
            "schema": {
              "type": "integer",
              "format": "int32",
              "default": 0
            }
          },
          {
            "name": "take",
            "in": "query",
            "schema": {
              "type": "integer",
              "format": "int32",
              "default": 100
            }
          }
        ],
        "responses": {
          "200": {
            "description": "Success",
            "content": {
              "application/json": {
                "schema": {
                  "$ref": "#/components/schemas/PagedEntityTreeItemModel"
                }
              }
            }
          }
        }
      }
    },
    "/umbraco/management/api/v1/tree/member-type/item": {
      "get": {
        "tags": [
          "Member Type"
        ],
        "operationId": "GetTreeMemberTypeItem",
        "parameters": [
          {
            "name": "key",
            "in": "query",
            "schema": {
              "type": "array",
              "items": {
                "type": "string",
                "format": "uuid"
              }
            }
          }
        ],
        "responses": {
          "200": {
            "description": "Success",
            "content": {
              "application/json": {
                "schema": {
                  "type": "array",
                  "items": {
                    "$ref": "#/components/schemas/EntityTreeItemModel"
                  }
                }
              }
            }
          }
        }
      }
    },
    "/umbraco/management/api/v1/tree/member-type/root": {
      "get": {
        "tags": [
          "Member Type"
        ],
        "operationId": "GetTreeMemberTypeRoot",
        "parameters": [
          {
            "name": "skip",
            "in": "query",
            "schema": {
              "type": "integer",
              "format": "int32",
              "default": 0
            }
          },
          {
            "name": "take",
            "in": "query",
            "schema": {
              "type": "integer",
              "format": "int32",
              "default": 100
            }
          }
        ],
        "responses": {
          "200": {
            "description": "Success",
            "content": {
              "application/json": {
                "schema": {
                  "$ref": "#/components/schemas/PagedEntityTreeItemModel"
                }
              }
            }
          }
        }
      }
    },
    "/umbraco/management/api/v1/models-builder/build": {
      "post": {
        "tags": [
          "Models Builder"
        ],
        "operationId": "PostModelsBuilderBuild",
        "responses": {
          "201": {
            "description": "Created",
            "content": {
              "application/json": {
                "schema": {
                  "$ref": "#/components/schemas/CreatedResultModel"
                }
              }
            }
          },
          "428": {
            "description": "Client Error",
            "content": {
              "application/json": {
                "schema": {
                  "$ref": "#/components/schemas/ProblemDetailsModel"
                }
              }
            }
          }
        }
      }
    },
    "/umbraco/management/api/v1/models-builder/dashboard": {
      "get": {
        "tags": [
          "Models Builder"
        ],
        "operationId": "GetModelsBuilderDashboard",
        "responses": {
          "200": {
            "description": "Success",
            "content": {
              "application/json": {
                "schema": {
                  "$ref": "#/components/schemas/ModelsBuilderModel"
                }
              }
            }
          }
        }
      }
    },
    "/umbraco/management/api/v1/models-builder/status": {
      "get": {
        "tags": [
          "Models Builder"
        ],
        "operationId": "GetModelsBuilderStatus",
        "responses": {
          "200": {
            "description": "Success",
            "content": {
              "application/json": {
                "schema": {
                  "$ref": "#/components/schemas/OutOfDateStatusModel"
                }
              }
            }
          }
        }
      }
    },
    "/umbraco/management/api/v1/tree/partial-view/children": {
      "get": {
        "tags": [
          "Partial View"
        ],
        "operationId": "GetTreePartialViewChildren",
        "parameters": [
          {
            "name": "path",
            "in": "query",
            "schema": {
              "type": "string"
            }
          },
          {
            "name": "skip",
            "in": "query",
            "schema": {
              "type": "integer",
              "format": "int32",
              "default": 0
            }
          },
          {
            "name": "take",
            "in": "query",
            "schema": {
              "type": "integer",
              "format": "int32",
              "default": 100
            }
          }
        ],
        "responses": {
          "200": {
            "description": "Success",
            "content": {
              "application/json": {
                "schema": {
                  "$ref": "#/components/schemas/PagedFileSystemTreeItemModel"
                }
              }
            }
          }
        }
      }
    },
    "/umbraco/management/api/v1/tree/partial-view/item": {
      "get": {
        "tags": [
          "Partial View"
        ],
        "operationId": "GetTreePartialViewItem",
        "parameters": [
          {
            "name": "path",
            "in": "query",
            "schema": {
              "type": "array",
              "items": {
                "type": "string"
              }
            }
          }
        ],
        "responses": {
          "200": {
            "description": "Success",
            "content": {
              "application/json": {
                "schema": {
                  "type": "array",
                  "items": {
                    "$ref": "#/components/schemas/FileSystemTreeItemModel"
                  }
                }
              }
            }
          }
        }
      }
    },
    "/umbraco/management/api/v1/tree/partial-view/root": {
      "get": {
        "tags": [
          "Partial View"
        ],
        "operationId": "GetTreePartialViewRoot",
        "parameters": [
          {
            "name": "skip",
            "in": "query",
            "schema": {
              "type": "integer",
              "format": "int32",
              "default": 0
            }
          },
          {
            "name": "take",
            "in": "query",
            "schema": {
              "type": "integer",
              "format": "int32",
              "default": 100
            }
          }
        ],
        "responses": {
          "200": {
            "description": "Success",
            "content": {
              "application/json": {
                "schema": {
                  "$ref": "#/components/schemas/PagedFileSystemTreeItemModel"
                }
              }
            }
          }
        }
      }
    },
    "/umbraco/management/api/v1/profiling/status": {
      "get": {
        "tags": [
          "Profiling"
        ],
        "operationId": "GetProfilingStatus",
        "responses": {
          "200": {
            "description": "Success",
            "content": {
              "application/json": {
                "schema": {
                  "$ref": "#/components/schemas/ProfilingStatusModel"
                }
              }
            }
          }
        }
      }
    },
    "/umbraco/management/api/v1/published-cache/collect": {
      "post": {
        "tags": [
          "Published Cache"
        ],
        "operationId": "PostPublishedCacheCollect",
        "responses": {
          "200": {
            "description": "Success"
          }
        }
      }
    },
    "/umbraco/management/api/v1/published-cache/rebuild": {
      "post": {
        "tags": [
          "Published Cache"
        ],
        "operationId": "PostPublishedCacheRebuild",
        "responses": {
          "200": {
            "description": "Success"
          }
        }
      }
    },
    "/umbraco/management/api/v1/published-cache/reload": {
      "post": {
        "tags": [
          "Published Cache"
        ],
        "operationId": "PostPublishedCacheReload",
        "responses": {
          "200": {
            "description": "Success"
          }
        }
      }
    },
    "/umbraco/management/api/v1/published-cache/status": {
      "get": {
        "tags": [
          "Published Cache"
        ],
        "operationId": "GetPublishedCacheStatus",
        "responses": {
          "200": {
            "description": "Success",
            "content": {
              "application/json": {
                "schema": {
                  "type": "string"
                }
              }
            }
          }
        }
      }
    },
    "/umbraco/management/api/v1/redirect-management": {
      "get": {
        "tags": [
          "Redirect Management"
        ],
        "operationId": "GetRedirectManagement",
        "parameters": [
          {
            "name": "filter",
            "in": "query",
            "schema": {
              "type": "string"
            }
          },
          {
            "name": "skip",
            "in": "query",
            "schema": {
              "type": "integer",
              "format": "int32"
            }
          },
          {
            "name": "take",
            "in": "query",
            "schema": {
              "type": "integer",
              "format": "int32"
            }
          }
        ],
        "responses": {
          "400": {
            "description": "Bad Request",
            "content": {
              "application/json": {
                "schema": {
                  "$ref": "#/components/schemas/ProblemDetailsModel"
                }
              }
            }
          },
          "200": {
            "description": "Success",
            "content": {
              "application/json": {
                "schema": {
                  "$ref": "#/components/schemas/PagedRedirectUrlModel"
                }
              }
            }
          }
        }
      }
    },
    "/umbraco/management/api/v1/redirect-management/{key}": {
      "get": {
        "tags": [
          "Redirect Management"
        ],
        "operationId": "GetRedirectManagementByKey",
        "parameters": [
          {
            "name": "key",
            "in": "path",
            "required": true,
            "schema": {
              "type": "string",
              "format": "uuid"
            }
          },
          {
            "name": "skip",
            "in": "query",
            "schema": {
              "type": "integer",
              "format": "int32"
            }
          },
          {
            "name": "take",
            "in": "query",
            "schema": {
              "type": "integer",
              "format": "int32"
            }
          }
        ],
        "responses": {
          "200": {
            "description": "Success",
            "content": {
              "application/json": {
                "schema": {
                  "$ref": "#/components/schemas/PagedRedirectUrlModel"
                }
              }
            }
          }
        }
      },
      "delete": {
        "tags": [
          "Redirect Management"
        ],
        "operationId": "DeleteRedirectManagementByKey",
        "parameters": [
          {
            "name": "key",
            "in": "path",
            "required": true,
            "schema": {
              "type": "string",
              "format": "uuid"
            }
          }
        ],
        "responses": {
          "200": {
            "description": "Success"
          }
        }
      }
    },
    "/umbraco/management/api/v1/redirect-management/status": {
      "get": {
        "tags": [
          "Redirect Management"
        ],
        "operationId": "GetRedirectManagementStatus",
        "responses": {
          "200": {
            "description": "Success",
            "content": {
              "application/json": {
                "schema": {
                  "$ref": "#/components/schemas/RedirectUrlStatusModel"
                }
              }
            }
          }
        }
      },
      "post": {
        "tags": [
          "Redirect Management"
        ],
        "operationId": "PostRedirectManagementStatus",
        "parameters": [
          {
            "name": "status",
            "in": "query",
            "schema": {
              "$ref": "#/components/schemas/RedirectStatusModel"
            }
          }
        ],
        "responses": {
          "200": {
            "description": "Success"
          }
        }
      }
    },
    "/umbraco/management/api/v1/tree/relation-type/item": {
      "get": {
        "tags": [
          "Relation Type"
        ],
        "operationId": "GetTreeRelationTypeItem",
        "parameters": [
          {
            "name": "key",
            "in": "query",
            "schema": {
              "type": "array",
              "items": {
                "type": "string",
                "format": "uuid"
              }
            }
          }
        ],
        "responses": {
          "200": {
            "description": "Success",
            "content": {
              "application/json": {
                "schema": {
                  "type": "array",
                  "items": {
                    "$ref": "#/components/schemas/FolderTreeItemModel"
                  }
                }
              }
            }
          }
        }
      }
    },
    "/umbraco/management/api/v1/tree/relation-type/root": {
      "get": {
        "tags": [
          "Relation Type"
        ],
        "operationId": "GetTreeRelationTypeRoot",
        "parameters": [
          {
            "name": "skip",
            "in": "query",
            "schema": {
              "type": "integer",
              "format": "int32",
              "default": 0
            }
          },
          {
            "name": "take",
            "in": "query",
            "schema": {
              "type": "integer",
              "format": "int32",
              "default": 100
            }
          }
        ],
        "responses": {
          "200": {
            "description": "Success",
            "content": {
              "application/json": {
                "schema": {
                  "$ref": "#/components/schemas/PagedEntityTreeItemModel"
                }
              }
            }
          }
        }
      }
    },
    "/umbraco/management/api/v1/relation/{id}": {
      "get": {
        "tags": [
          "Relation"
        ],
        "operationId": "GetRelationById",
        "parameters": [
          {
            "name": "id",
            "in": "path",
            "required": true,
            "schema": {
              "type": "integer",
              "format": "int32"
            }
          }
        ],
        "responses": {
          "200": {
            "description": "Success",
            "content": {
              "application/json": {
                "schema": {
                  "$ref": "#/components/schemas/RelationModel"
                }
              }
            }
          },
          "404": {
            "description": "Not Found",
            "content": {
              "application/json": {
                "schema": {
                  "$ref": "#/components/schemas/NotFoundResultModel"
                }
              }
            }
          }
        }
      }
    },
    "/umbraco/management/api/v1/relation/child-relation/{childId}": {
      "get": {
        "tags": [
          "Relation"
        ],
        "operationId": "GetRelationChildRelationByChildId",
        "parameters": [
          {
            "name": "childId",
            "in": "path",
            "required": true,
            "schema": {
              "type": "integer",
              "format": "int32"
            }
          },
          {
            "name": "skip",
            "in": "query",
            "schema": {
              "type": "integer",
              "format": "int32"
            }
          },
          {
            "name": "take",
            "in": "query",
            "schema": {
              "type": "integer",
              "format": "int32"
            }
          },
          {
            "name": "relationTypeAlias",
            "in": "query",
            "schema": {
              "type": "string",
              "default": ""
            }
          }
        ],
        "responses": {
          "200": {
            "description": "Success",
            "content": {
              "application/json": {
                "schema": {
                  "$ref": "#/components/schemas/PagedRelationModel"
                }
              }
            }
          }
        }
      }
    },
    "/umbraco/management/api/v1/tree/script/children": {
      "get": {
        "tags": [
          "Script"
        ],
        "operationId": "GetTreeScriptChildren",
        "parameters": [
          {
            "name": "path",
            "in": "query",
            "schema": {
              "type": "string"
            }
          },
          {
            "name": "skip",
            "in": "query",
            "schema": {
              "type": "integer",
              "format": "int32",
              "default": 0
            }
          },
          {
            "name": "take",
            "in": "query",
            "schema": {
              "type": "integer",
              "format": "int32",
              "default": 100
            }
          }
        ],
        "responses": {
          "200": {
            "description": "Success",
            "content": {
              "application/json": {
                "schema": {
                  "$ref": "#/components/schemas/PagedFileSystemTreeItemModel"
                }
              }
            }
          }
        }
      }
    },
    "/umbraco/management/api/v1/tree/script/item": {
      "get": {
        "tags": [
          "Script"
        ],
        "operationId": "GetTreeScriptItem",
        "parameters": [
          {
            "name": "path",
            "in": "query",
            "schema": {
              "type": "array",
              "items": {
                "type": "string"
              }
            }
          }
        ],
        "responses": {
          "200": {
            "description": "Success",
            "content": {
              "application/json": {
                "schema": {
                  "type": "array",
                  "items": {
                    "$ref": "#/components/schemas/FileSystemTreeItemModel"
                  }
                }
              }
            }
          }
        }
      }
    },
    "/umbraco/management/api/v1/tree/script/root": {
      "get": {
        "tags": [
          "Script"
        ],
        "operationId": "GetTreeScriptRoot",
        "parameters": [
          {
            "name": "skip",
            "in": "query",
            "schema": {
              "type": "integer",
              "format": "int32",
              "default": 0
            }
          },
          {
            "name": "take",
            "in": "query",
            "schema": {
              "type": "integer",
              "format": "int32",
              "default": 100
            }
          }
        ],
        "responses": {
          "200": {
            "description": "Success",
            "content": {
              "application/json": {
                "schema": {
                  "$ref": "#/components/schemas/PagedFileSystemTreeItemModel"
                }
              }
            }
          }
        }
      }
    },
    "/umbraco/management/api/v1/searcher": {
      "get": {
        "tags": [
          "Searcher"
        ],
        "operationId": "GetSearcher",
        "parameters": [
          {
            "name": "skip",
            "in": "query",
            "schema": {
              "type": "integer",
              "format": "int32"
            }
          },
          {
            "name": "take",
            "in": "query",
            "schema": {
              "type": "integer",
              "format": "int32"
            }
          }
        ],
        "responses": {
          "200": {
            "description": "Success",
            "content": {
              "application/json": {
                "schema": {
                  "$ref": "#/components/schemas/PagedSearcherModel"
                }
              }
            }
          }
        }
      }
    },
    "/umbraco/management/api/v1/searcher/{searcherName}/query": {
      "get": {
        "tags": [
          "Searcher"
        ],
        "operationId": "GetSearcherBySearcherNameQuery",
        "parameters": [
          {
            "name": "searcherName",
            "in": "path",
            "required": true,
            "schema": {
              "type": "string"
            }
          },
          {
            "name": "term",
            "in": "query",
            "schema": {
              "type": "string"
            }
          },
          {
            "name": "skip",
            "in": "query",
            "schema": {
              "type": "integer",
              "format": "int32"
            }
          },
          {
            "name": "take",
            "in": "query",
            "schema": {
              "type": "integer",
              "format": "int32"
            }
          }
        ],
        "responses": {
          "200": {
            "description": "Success",
            "content": {
              "application/json": {
                "schema": {
                  "$ref": "#/components/schemas/PagedSearchResultModel"
                }
              }
            }
          },
          "404": {
            "description": "Not Found",
            "content": {
              "application/json": {
                "schema": {
                  "$ref": "#/components/schemas/ProblemDetailsModel"
                }
              }
            }
          }
        }
      }
    },
    "/umbraco/management/api/v1/security/back-office/authorize": {
      "get": {
        "tags": [
          "Security"
        ],
        "operationId": "GetSecurityBackOfficeAuthorize",
        "responses": {
          "200": {
            "description": "Success"
          }
        }
      },
      "post": {
        "tags": [
          "Security"
        ],
        "operationId": "PostSecurityBackOfficeAuthorize",
        "responses": {
          "200": {
            "description": "Success"
          }
        }
      }
    },
    "/umbraco/management/api/v1/server/status": {
      "get": {
        "tags": [
          "Server"
        ],
        "operationId": "GetServerStatus",
        "responses": {
          "400": {
            "description": "Bad Request",
            "content": {
              "application/json": {
                "schema": {
                  "$ref": "#/components/schemas/ProblemDetailsModel"
                }
              }
            }
          },
          "200": {
            "description": "Success",
            "content": {
              "application/json": {
                "schema": {
                  "$ref": "#/components/schemas/ServerStatusModel"
                }
              }
            }
          }
        }
      }
    },
    "/umbraco/management/api/v1/server/version": {
      "get": {
        "tags": [
          "Server"
        ],
        "operationId": "GetServerVersion",
        "responses": {
          "400": {
            "description": "Bad Request",
            "content": {
              "application/json": {
                "schema": {
                  "$ref": "#/components/schemas/ProblemDetailsModel"
                }
              }
            }
          },
          "200": {
            "description": "Success",
            "content": {
              "application/json": {
                "schema": {
                  "$ref": "#/components/schemas/VersionModel"
                }
              }
            }
          }
        }
      }
    },
    "/umbraco/management/api/v1/tree/static-file/children": {
      "get": {
        "tags": [
          "Static File"
        ],
        "operationId": "GetTreeStaticFileChildren",
        "parameters": [
          {
            "name": "path",
            "in": "query",
            "schema": {
              "type": "string"
            }
          },
          {
            "name": "skip",
            "in": "query",
            "schema": {
              "type": "integer",
              "format": "int32",
              "default": 0
            }
          },
          {
            "name": "take",
            "in": "query",
            "schema": {
              "type": "integer",
              "format": "int32",
              "default": 100
            }
          }
        ],
        "responses": {
          "200": {
            "description": "Success",
            "content": {
              "application/json": {
                "schema": {
                  "$ref": "#/components/schemas/PagedFileSystemTreeItemModel"
                }
              }
            }
          }
        }
      }
    },
    "/umbraco/management/api/v1/tree/static-file/item": {
      "get": {
        "tags": [
          "Static File"
        ],
        "operationId": "GetTreeStaticFileItem",
        "parameters": [
          {
            "name": "path",
            "in": "query",
            "schema": {
              "type": "array",
              "items": {
                "type": "string"
              }
            }
          }
        ],
        "responses": {
          "200": {
            "description": "Success",
            "content": {
              "application/json": {
                "schema": {
                  "type": "array",
                  "items": {
                    "$ref": "#/components/schemas/FileSystemTreeItemModel"
                  }
                }
              }
            }
          }
        }
      }
    },
    "/umbraco/management/api/v1/tree/static-file/root": {
      "get": {
        "tags": [
          "Static File"
        ],
        "operationId": "GetTreeStaticFileRoot",
        "parameters": [
          {
            "name": "skip",
            "in": "query",
            "schema": {
              "type": "integer",
              "format": "int32",
              "default": 0
            }
          },
          {
            "name": "take",
            "in": "query",
            "schema": {
              "type": "integer",
              "format": "int32",
              "default": 100
            }
          }
        ],
        "responses": {
          "200": {
            "description": "Success",
            "content": {
              "application/json": {
                "schema": {
                  "$ref": "#/components/schemas/PagedFileSystemTreeItemModel"
                }
              }
            }
          }
        }
      }
    },
    "/umbraco/management/api/v1/tree/stylesheet/children": {
      "get": {
        "tags": [
          "Stylesheet"
        ],
        "operationId": "GetTreeStylesheetChildren",
        "parameters": [
          {
            "name": "path",
            "in": "query",
            "schema": {
              "type": "string"
            }
          },
          {
            "name": "skip",
            "in": "query",
            "schema": {
              "type": "integer",
              "format": "int32",
              "default": 0
            }
          },
          {
            "name": "take",
            "in": "query",
            "schema": {
              "type": "integer",
              "format": "int32",
              "default": 100
            }
          }
        ],
        "responses": {
          "200": {
            "description": "Success",
            "content": {
              "application/json": {
                "schema": {
                  "$ref": "#/components/schemas/PagedFileSystemTreeItemModel"
                }
              }
            }
          }
        }
      }
    },
    "/umbraco/management/api/v1/tree/stylesheet/item": {
      "get": {
        "tags": [
          "Stylesheet"
        ],
        "operationId": "GetTreeStylesheetItem",
        "parameters": [
          {
            "name": "path",
            "in": "query",
            "schema": {
              "type": "array",
              "items": {
                "type": "string"
              }
            }
          }
        ],
        "responses": {
          "200": {
            "description": "Success",
            "content": {
              "application/json": {
                "schema": {
                  "type": "array",
                  "items": {
                    "$ref": "#/components/schemas/FileSystemTreeItemModel"
                  }
                }
              }
            }
          }
        }
      }
    },
    "/umbraco/management/api/v1/tree/stylesheet/root": {
      "get": {
        "tags": [
          "Stylesheet"
        ],
        "operationId": "GetTreeStylesheetRoot",
        "parameters": [
          {
            "name": "skip",
            "in": "query",
            "schema": {
              "type": "integer",
              "format": "int32",
              "default": 0
            }
          },
          {
            "name": "take",
            "in": "query",
            "schema": {
              "type": "integer",
              "format": "int32",
              "default": 100
            }
          }
        ],
        "responses": {
          "200": {
            "description": "Success",
            "content": {
              "application/json": {
                "schema": {
                  "$ref": "#/components/schemas/PagedFileSystemTreeItemModel"
                }
              }
            }
          }
        }
      }
    },
    "/umbraco/management/api/v1/telemetry": {
      "get": {
        "tags": [
          "Telemetry"
        ],
        "operationId": "GetTelemetry",
        "parameters": [
          {
            "name": "skip",
            "in": "query",
            "schema": {
              "type": "integer",
              "format": "int32"
            }
          },
          {
            "name": "take",
            "in": "query",
            "schema": {
              "type": "integer",
              "format": "int32"
            }
          }
        ],
        "responses": {
          "200": {
            "description": "Success",
            "content": {
              "application/json": {
                "schema": {
                  "$ref": "#/components/schemas/PagedTelemetryModel"
                }
              }
            }
          }
        }
      }
    },
    "/umbraco/management/api/v1/telemetry/level": {
      "get": {
        "tags": [
          "Telemetry"
        ],
        "operationId": "GetTelemetryLevel",
        "responses": {
          "200": {
            "description": "Success",
            "content": {
              "application/json": {
                "schema": {
                  "$ref": "#/components/schemas/TelemetryModel"
                }
              }
            }
          }
        }
      },
      "post": {
        "tags": [
          "Telemetry"
        ],
        "operationId": "PostTelemetryLevel",
        "requestBody": {
          "content": {
            "application/json": {
              "schema": {
                "$ref": "#/components/schemas/TelemetryModel"
              }
            }
          }
        },
        "responses": {
          "400": {
            "description": "Bad Request",
            "content": {
              "application/json": {
                "schema": {
                  "$ref": "#/components/schemas/ProblemDetailsModel"
                }
              }
            }
          },
          "200": {
            "description": "Success"
          }
        }
      }
    },
    "/umbraco/management/api/v1/template": {
      "post": {
        "tags": [
          "Template"
        ],
        "operationId": "PostTemplate",
        "requestBody": {
          "content": {
            "application/json": {
              "schema": {
                "$ref": "#/components/schemas/TemplateCreateModel"
              }
            }
          }
        },
        "responses": {
          "201": {
            "description": "Created"
          },
          "400": {
            "description": "Bad Request",
            "content": {
              "application/json": {
                "schema": {
                  "$ref": "#/components/schemas/ProblemDetailsModel"
                }
              }
            }
          },
          "404": {
            "description": "Not Found",
            "content": {
              "application/json": {
                "schema": {
                  "$ref": "#/components/schemas/ProblemDetailsModel"
                }
              }
            }
          }
        }
      }
    },
    "/umbraco/management/api/v1/template/{key}": {
      "get": {
        "tags": [
          "Template"
        ],
        "operationId": "GetTemplateByKey",
        "parameters": [
          {
            "name": "key",
            "in": "path",
            "required": true,
            "schema": {
              "type": "string",
              "format": "uuid"
            }
          }
        ],
        "responses": {
          "200": {
            "description": "Success",
            "content": {
              "application/json": {
                "schema": {
                  "$ref": "#/components/schemas/TemplateModel"
                }
              }
            }
          },
          "404": {
            "description": "Not Found",
            "content": {
              "application/json": {
                "schema": {
                  "$ref": "#/components/schemas/ProblemDetailsModel"
                }
              }
            }
          }
        }
      },
      "delete": {
        "tags": [
          "Template"
        ],
        "operationId": "DeleteTemplateByKey",
        "parameters": [
          {
            "name": "key",
            "in": "path",
            "required": true,
            "schema": {
              "type": "string",
              "format": "uuid"
            }
          }
        ],
        "responses": {
          "200": {
            "description": "Success"
          },
          "400": {
            "description": "Bad Request",
            "content": {
              "application/json": {
                "schema": {
                  "$ref": "#/components/schemas/ProblemDetailsModel"
                }
              }
            }
          },
          "404": {
            "description": "Not Found",
            "content": {
              "application/json": {
                "schema": {
                  "$ref": "#/components/schemas/ProblemDetailsModel"
                }
              }
            }
          }
        }
      },
      "put": {
        "tags": [
          "Template"
        ],
        "operationId": "PutTemplateByKey",
        "parameters": [
          {
            "name": "key",
            "in": "path",
            "required": true,
            "schema": {
              "type": "string",
              "format": "uuid"
            }
          }
        ],
        "requestBody": {
          "content": {
            "application/json": {
              "schema": {
                "$ref": "#/components/schemas/TemplateUpdateModel"
              }
            }
          }
        },
        "responses": {
          "200": {
            "description": "Success"
          },
          "400": {
            "description": "Bad Request",
            "content": {
              "application/json": {
                "schema": {
                  "$ref": "#/components/schemas/ProblemDetailsModel"
                }
              }
            }
          },
          "404": {
            "description": "Not Found",
            "content": {
              "application/json": {
                "schema": {
                  "$ref": "#/components/schemas/ProblemDetailsModel"
                }
              }
            }
          }
        }
      }
    },
    "/umbraco/management/api/v1/template/query/execute": {
      "post": {
        "tags": [
          "Template"
        ],
        "operationId": "PostTemplateQueryExecute",
        "requestBody": {
          "content": {
            "application/json": {
              "schema": {
                "$ref": "#/components/schemas/TemplateQueryExecuteModel"
              }
            }
          }
        },
        "responses": {
          "200": {
            "description": "Success",
            "content": {
              "application/json": {
                "schema": {
                  "$ref": "#/components/schemas/TemplateQueryResultModel"
                }
              }
            }
          }
        }
      }
    },
    "/umbraco/management/api/v1/template/query/settings": {
      "get": {
        "tags": [
          "Template"
        ],
        "operationId": "GetTemplateQuerySettings",
        "responses": {
          "200": {
            "description": "Success",
            "content": {
              "application/json": {
                "schema": {
                  "$ref": "#/components/schemas/TemplateQuerySettingsModel"
                }
              }
            }
          }
        }
      }
    },
    "/umbraco/management/api/v1/template/scaffold": {
      "get": {
        "tags": [
          "Template"
        ],
        "operationId": "GetTemplateScaffold",
        "responses": {
          "200": {
            "description": "Success",
            "content": {
              "application/json": {
                "schema": {
                  "$ref": "#/components/schemas/TemplateScaffoldModel"
                }
              }
            }
          },
          "404": {
            "description": "Not Found",
            "content": {
              "application/json": {
                "schema": {
                  "$ref": "#/components/schemas/ProblemDetailsModel"
                }
              }
            }
          }
        }
      }
    },
    "/umbraco/management/api/v1/tree/template/children": {
      "get": {
        "tags": [
          "Template"
        ],
        "operationId": "GetTreeTemplateChildren",
        "parameters": [
          {
            "name": "parentKey",
            "in": "query",
            "schema": {
              "type": "string",
              "format": "uuid"
            }
          },
          {
            "name": "skip",
            "in": "query",
            "schema": {
              "type": "integer",
              "format": "int32",
              "default": 0
            }
          },
          {
            "name": "take",
            "in": "query",
            "schema": {
              "type": "integer",
              "format": "int32",
              "default": 100
            }
          }
        ],
        "responses": {
          "200": {
            "description": "Success",
            "content": {
              "application/json": {
                "schema": {
                  "$ref": "#/components/schemas/PagedEntityTreeItemModel"
                }
              }
            }
          }
        }
      }
    },
    "/umbraco/management/api/v1/tree/template/item": {
      "get": {
        "tags": [
          "Template"
        ],
        "operationId": "GetTreeTemplateItem",
        "parameters": [
          {
            "name": "key",
            "in": "query",
            "schema": {
              "type": "array",
              "items": {
                "type": "string",
                "format": "uuid"
              }
            }
          }
        ],
        "responses": {
          "200": {
            "description": "Success",
            "content": {
              "application/json": {
                "schema": {
                  "type": "array",
                  "items": {
                    "$ref": "#/components/schemas/EntityTreeItemModel"
                  }
                }
              }
            }
          }
        }
      }
    },
    "/umbraco/management/api/v1/tree/template/root": {
      "get": {
        "tags": [
          "Template"
        ],
        "operationId": "GetTreeTemplateRoot",
        "parameters": [
          {
            "name": "skip",
            "in": "query",
            "schema": {
              "type": "integer",
              "format": "int32",
              "default": 0
            }
          },
          {
            "name": "take",
            "in": "query",
            "schema": {
              "type": "integer",
              "format": "int32",
              "default": 100
            }
          }
        ],
        "responses": {
          "200": {
            "description": "Success",
            "content": {
              "application/json": {
                "schema": {
                  "$ref": "#/components/schemas/PagedEntityTreeItemModel"
                }
              }
            }
          }
        }
      }
    },
    "/umbraco/management/api/v1/tracked-reference/{id}": {
      "get": {
        "tags": [
          "Tracked Reference"
        ],
        "operationId": "GetTrackedReferenceById",
        "parameters": [
          {
            "name": "id",
            "in": "path",
            "required": true,
            "schema": {
              "type": "integer",
              "format": "int32"
            }
          },
          {
            "name": "skip",
            "in": "query",
            "schema": {
              "type": "integer",
              "format": "int64"
            }
          },
          {
            "name": "take",
            "in": "query",
            "schema": {
              "type": "integer",
              "format": "int64"
            }
          },
          {
            "name": "filterMustBeIsDependency",
            "in": "query",
            "schema": {
              "type": "boolean"
            }
          }
        ],
        "responses": {
          "200": {
            "description": "Success",
            "content": {
              "application/json": {
                "schema": {
                  "$ref": "#/components/schemas/PagedRelationItemModel"
                }
              }
            }
          }
        }
      }
    },
    "/umbraco/management/api/v1/tracked-reference/descendants/{parentId}": {
      "get": {
        "tags": [
          "Tracked Reference"
        ],
        "operationId": "GetTrackedReferenceDescendantsByParentId",
        "parameters": [
          {
            "name": "parentId",
            "in": "path",
            "required": true,
            "schema": {
              "type": "integer",
              "format": "int32"
            }
          },
          {
            "name": "skip",
            "in": "query",
            "schema": {
              "type": "integer",
              "format": "int64"
            }
          },
          {
            "name": "take",
            "in": "query",
            "schema": {
              "type": "integer",
              "format": "int64"
            }
          },
          {
            "name": "filterMustBeIsDependency",
            "in": "query",
            "schema": {
              "type": "boolean"
            }
          }
        ],
        "responses": {
          "200": {
            "description": "Success",
            "content": {
              "application/json": {
                "schema": {
                  "$ref": "#/components/schemas/PagedRelationItemModel"
                }
              }
            }
          }
        }
      }
    },
    "/umbraco/management/api/v1/tracked-reference/item": {
      "get": {
        "tags": [
          "Tracked Reference"
        ],
        "operationId": "GetTrackedReferenceItem",
        "parameters": [
          {
            "name": "ids",
            "in": "query",
            "schema": {
              "type": "array",
              "items": {
                "type": "integer",
                "format": "int32"
              }
            }
          },
          {
            "name": "skip",
            "in": "query",
            "schema": {
              "type": "integer",
              "format": "int64"
            }
          },
          {
            "name": "take",
            "in": "query",
            "schema": {
              "type": "integer",
              "format": "int64"
            }
          },
          {
            "name": "filterMustBeIsDependency",
            "in": "query",
            "schema": {
              "type": "boolean"
            }
          }
        ],
        "responses": {
          "200": {
            "description": "Success",
            "content": {
              "application/json": {
                "schema": {
                  "$ref": "#/components/schemas/PagedRelationItemModel"
                }
              }
            }
          }
        }
      }
    },
    "/umbraco/management/api/v1/upgrade/authorize": {
      "post": {
        "tags": [
          "Upgrade"
        ],
        "operationId": "PostUpgradeAuthorize",
        "responses": {
          "200": {
            "description": "Success"
          },
          "428": {
            "description": "Client Error",
            "content": {
              "application/json": {
                "schema": {
                  "$ref": "#/components/schemas/ProblemDetailsModel"
                }
              }
            }
          },
          "500": {
            "description": "Server Error",
            "content": {
              "application/json": {
                "schema": {
                  "$ref": "#/components/schemas/ProblemDetailsModel"
                }
              }
            }
          }
        }
      }
    },
    "/umbraco/management/api/v1/upgrade/settings": {
      "get": {
        "tags": [
          "Upgrade"
        ],
        "operationId": "GetUpgradeSettings",
        "responses": {
          "200": {
            "description": "Success",
            "content": {
              "application/json": {
                "schema": {
                  "$ref": "#/components/schemas/UpgradeSettingsModel"
                }
              }
            }
          },
          "428": {
            "description": "Client Error",
            "content": {
              "application/json": {
                "schema": {
                  "$ref": "#/components/schemas/ProblemDetailsModel"
                }
              }
            }
          }
        }
      }
    }
  },
  "components": {
    "schemas": {
      "AssemblyModel": {
        "type": "object",
        "properties": {
          "definedTypes": {
            "type": "array",
            "items": {
              "$ref": "#/components/schemas/TypeInfoModel"
            },
            "readOnly": true
          },
          "exportedTypes": {
            "type": "array",
            "items": {
              "$ref": "#/components/schemas/TypeModel"
            },
            "readOnly": true
          },
          "codeBase": {
            "type": "string",
            "nullable": true,
            "readOnly": true,
            "deprecated": true
          },
          "entryPoint": {
            "$ref": "#/components/schemas/MethodInfoModel"
          },
          "fullName": {
            "type": "string",
            "nullable": true,
            "readOnly": true
          },
          "imageRuntimeVersion": {
            "type": "string",
            "readOnly": true
          },
          "isDynamic": {
            "type": "boolean",
            "readOnly": true
          },
          "location": {
            "type": "string",
            "readOnly": true
          },
          "reflectionOnly": {
            "type": "boolean",
            "readOnly": true
          },
          "isCollectible": {
            "type": "boolean",
            "readOnly": true
          },
          "isFullyTrusted": {
            "type": "boolean",
            "readOnly": true
          },
          "customAttributes": {
            "type": "array",
            "items": {
              "$ref": "#/components/schemas/CustomAttributeDataModel"
            },
            "readOnly": true
          },
          "escapedCodeBase": {
            "type": "string",
            "readOnly": true,
            "deprecated": true
          },
          "manifestModule": {
            "$ref": "#/components/schemas/ModuleModel"
          },
          "modules": {
            "type": "array",
            "items": {
              "$ref": "#/components/schemas/ModuleModel"
            },
            "readOnly": true
          },
          "globalAssemblyCache": {
            "type": "boolean",
            "readOnly": true,
            "deprecated": true
          },
          "hostContext": {
            "type": "integer",
            "format": "int64",
            "readOnly": true
          },
          "securityRuleSet": {
            "$ref": "#/components/schemas/SecurityRuleSetModel"
          }
        },
        "additionalProperties": false
      },
      "CallingConventionsModel": {
        "enum": [
          "Standard",
          "VarArgs",
          "Any",
          "HasThis",
          "ExplicitThis"
        ],
        "type": "integer",
        "format": "int32"
      },
      "ConsentLevelModel": {
        "type": "object",
        "properties": {
          "level": {
            "$ref": "#/components/schemas/TelemetryLevelModel"
          },
          "description": {
            "type": "string"
          }
        },
        "additionalProperties": false
      },
      "ConstructorInfoModel": {
        "type": "object",
        "properties": {
          "name": {
            "type": "string",
            "readOnly": true
          },
          "declaringType": {
            "$ref": "#/components/schemas/TypeModel"
          },
          "reflectedType": {
            "$ref": "#/components/schemas/TypeModel"
          },
          "module": {
            "$ref": "#/components/schemas/ModuleModel"
          },
          "customAttributes": {
            "type": "array",
            "items": {
              "$ref": "#/components/schemas/CustomAttributeDataModel"
            },
            "readOnly": true
          },
          "isCollectible": {
            "type": "boolean",
            "readOnly": true
          },
          "metadataToken": {
            "type": "integer",
            "format": "int32",
            "readOnly": true
          },
          "attributes": {
            "$ref": "#/components/schemas/MethodAttributesModel"
          },
          "methodImplementationFlags": {
            "$ref": "#/components/schemas/MethodImplAttributesModel"
          },
          "callingConvention": {
            "$ref": "#/components/schemas/CallingConventionsModel"
          },
          "isAbstract": {
            "type": "boolean",
            "readOnly": true
          },
          "isConstructor": {
            "type": "boolean",
            "readOnly": true
          },
          "isFinal": {
            "type": "boolean",
            "readOnly": true
          },
          "isHideBySig": {
            "type": "boolean",
            "readOnly": true
          },
          "isSpecialName": {
            "type": "boolean",
            "readOnly": true
          },
          "isStatic": {
            "type": "boolean",
            "readOnly": true
          },
          "isVirtual": {
            "type": "boolean",
            "readOnly": true
          },
          "isAssembly": {
            "type": "boolean",
            "readOnly": true
          },
          "isFamily": {
            "type": "boolean",
            "readOnly": true
          },
          "isFamilyAndAssembly": {
            "type": "boolean",
            "readOnly": true
          },
          "isFamilyOrAssembly": {
            "type": "boolean",
            "readOnly": true
          },
          "isPrivate": {
            "type": "boolean",
            "readOnly": true
          },
          "isPublic": {
            "type": "boolean",
            "readOnly": true
          },
          "isConstructedGenericMethod": {
            "type": "boolean",
            "readOnly": true
          },
          "isGenericMethod": {
            "type": "boolean",
            "readOnly": true
          },
          "isGenericMethodDefinition": {
            "type": "boolean",
            "readOnly": true
          },
          "containsGenericParameters": {
            "type": "boolean",
            "readOnly": true
          },
          "methodHandle": {
            "$ref": "#/components/schemas/RuntimeMethodHandleModel"
          },
          "isSecurityCritical": {
            "type": "boolean",
            "readOnly": true
          },
          "isSecuritySafeCritical": {
            "type": "boolean",
            "readOnly": true
          },
          "isSecurityTransparent": {
            "type": "boolean",
            "readOnly": true
          },
          "memberType": {
            "$ref": "#/components/schemas/MemberTypesModel"
          }
        },
        "additionalProperties": false
      },
      "ContentTreeItemModel": {
        "type": "object",
        "properties": {
          "name": {
            "type": "string"
          },
          "type": {
            "type": "string"
          },
          "icon": {
            "type": "string"
          },
          "hasChildren": {
            "type": "boolean"
          },
          "key": {
            "type": "string",
            "format": "uuid"
          },
          "isContainer": {
            "type": "boolean"
          },
          "parentKey": {
            "type": "string",
            "format": "uuid",
            "nullable": true
          },
          "noAccess": {
            "type": "boolean"
          },
          "isTrashed": {
            "type": "boolean"
          }
        },
        "additionalProperties": false
      },
      "CreatedResultModel": {
        "type": "object",
        "properties": {
          "value": {
            "nullable": true
          },
          "formatters": {
            "type": "array",
            "items": {
              "$ref": "#/components/schemas/IOutputFormatterModel"
            }
          },
          "contentTypes": {
            "type": "array",
            "items": {
              "type": "string"
            }
          },
          "declaredType": {
            "$ref": "#/components/schemas/TypeModel"
          },
          "statusCode": {
            "type": "integer",
            "format": "int32",
            "nullable": true
          },
          "location": {
            "type": "string"
          }
        },
        "additionalProperties": false
      },
      "CultureModel": {
        "type": "object",
        "properties": {
          "name": {
            "type": "string"
          },
          "englishName": {
            "type": "string"
          }
        },
        "additionalProperties": false
      },
      "CustomAttributeDataModel": {
        "type": "object",
        "properties": {
          "attributeType": {
            "$ref": "#/components/schemas/TypeModel"
          },
          "constructor": {
            "$ref": "#/components/schemas/ConstructorInfoModel"
          },
          "constructorArguments": {
            "type": "array",
            "items": {
              "$ref": "#/components/schemas/CustomAttributeTypedArgumentModel"
            },
            "readOnly": true
          },
          "namedArguments": {
            "type": "array",
            "items": {
              "$ref": "#/components/schemas/CustomAttributeNamedArgumentModel"
            },
            "readOnly": true
          }
        },
        "additionalProperties": false
      },
      "CustomAttributeNamedArgumentModel": {
        "type": "object",
        "properties": {
          "memberInfo": {
            "$ref": "#/components/schemas/MemberInfoModel"
          },
          "typedValue": {
            "$ref": "#/components/schemas/CustomAttributeTypedArgumentModel"
          },
          "memberName": {
            "type": "string",
            "readOnly": true
          },
          "isField": {
            "type": "boolean",
            "readOnly": true
          }
        },
        "additionalProperties": false
      },
      "CustomAttributeTypedArgumentModel": {
        "type": "object",
        "properties": {
          "argumentType": {
            "$ref": "#/components/schemas/TypeModel"
          },
          "value": {
            "nullable": true
          }
        },
        "additionalProperties": false
      },
      "DataTypeCreateModel": {
        "type": "object",
        "properties": {
          "name": {
            "type": "string"
          },
          "propertyEditorAlias": {
            "type": "string"
          },
          "propertyEditorUiAlias": {
            "type": "string",
            "nullable": true
          },
          "data": {
            "type": "array",
            "items": {
              "$ref": "#/components/schemas/DataTypePropertyModel"
            }
          },
          "parentKey": {
            "type": "string",
            "format": "uuid",
            "nullable": true
          }
        },
        "additionalProperties": false
      },
      "DataTypeModel": {
        "type": "object",
        "properties": {
          "name": {
            "type": "string"
          },
          "propertyEditorAlias": {
            "type": "string"
          },
          "propertyEditorUiAlias": {
            "type": "string",
            "nullable": true
          },
          "data": {
            "type": "array",
            "items": {
              "$ref": "#/components/schemas/DataTypePropertyModel"
            }
          },
          "key": {
            "type": "string",
            "format": "uuid"
          },
          "parentKey": {
            "type": "string",
            "format": "uuid",
            "nullable": true
          }
        },
        "additionalProperties": false
      },
      "DataTypePropertyModel": {
        "type": "object",
        "properties": {
          "alias": {
            "type": "string"
          },
          "value": {
            "nullable": true
          }
        },
        "additionalProperties": false
      },
      "DataTypePropertyReferenceModel": {
        "type": "object",
        "properties": {
          "name": {
            "type": "string"
          },
          "alias": {
            "type": "string"
          }
        },
        "additionalProperties": false
      },
      "DataTypeReferenceModel": {
        "type": "object",
        "properties": {
          "key": {
            "type": "string",
            "format": "uuid"
          },
          "type": {
            "type": "string"
          },
          "properties": {
            "type": "array",
            "items": {
              "$ref": "#/components/schemas/DataTypePropertyReferenceModel"
            }
          }
        },
        "additionalProperties": false
      },
      "DataTypeUpdateModel": {
        "type": "object",
        "properties": {
          "name": {
            "type": "string"
          },
          "propertyEditorAlias": {
            "type": "string"
          },
          "propertyEditorUiAlias": {
            "type": "string",
            "nullable": true
          },
          "data": {
            "type": "array",
            "items": {
              "$ref": "#/components/schemas/DataTypePropertyModel"
            }
          }
        },
        "additionalProperties": false
      },
      "DatabaseInstallModel": {
        "required": [
          "id",
          "providerName"
        ],
        "type": "object",
        "properties": {
          "id": {
            "type": "string",
            "format": "uuid"
          },
          "providerName": {
            "minLength": 1,
            "type": "string"
          },
          "server": {
            "type": "string",
            "nullable": true
          },
          "name": {
            "type": "string",
            "nullable": true
          },
          "username": {
            "type": "string",
            "nullable": true
          },
          "password": {
            "type": "string",
            "nullable": true
          },
          "useIntegratedAuthentication": {
            "type": "boolean"
          },
          "connectionString": {
            "type": "string",
            "nullable": true
          }
        },
        "additionalProperties": false
      },
      "DatabaseSettingsModel": {
        "type": "object",
        "properties": {
          "id": {
            "type": "string",
            "format": "uuid"
          },
          "sortOrder": {
            "type": "integer",
            "format": "int32"
          },
          "displayName": {
            "type": "string"
          },
          "defaultDatabaseName": {
            "type": "string"
          },
          "providerName": {
            "type": "string"
          },
          "isConfigured": {
            "type": "boolean"
          },
          "requiresServer": {
            "type": "boolean"
          },
          "serverPlaceholder": {
            "type": "string"
          },
          "requiresCredentials": {
            "type": "boolean"
          },
          "supportsIntegratedAuthentication": {
            "type": "boolean"
          },
          "requiresConnectionTest": {
            "type": "boolean"
          }
        },
        "additionalProperties": false
      },
      "DictionaryImportModel": {
        "type": "object",
        "properties": {
          "fileName": {
            "type": "string"
          },
          "parentKey": {
            "type": "string",
            "format": "uuid",
            "nullable": true
          }
        },
        "additionalProperties": false
      },
      "DictionaryItemCreateModel": {
        "type": "object",
        "properties": {
          "name": {
            "type": "string"
          },
          "translations": {
            "type": "array",
            "items": {
              "$ref": "#/components/schemas/DictionaryItemTranslationModel"
            }
          },
          "parentKey": {
            "type": "string",
            "format": "uuid",
            "nullable": true
          }
        },
        "additionalProperties": false
      },
      "DictionaryItemModel": {
        "type": "object",
        "properties": {
          "name": {
            "type": "string"
          },
          "translations": {
            "type": "array",
            "items": {
              "$ref": "#/components/schemas/DictionaryItemTranslationModel"
            }
          },
          "key": {
            "type": "string",
            "format": "uuid"
          }
        },
        "additionalProperties": false
      },
      "DictionaryItemTranslationModel": {
        "type": "object",
        "properties": {
          "isoCode": {
            "type": "string"
          },
          "translation": {
            "type": "string"
          }
        },
        "additionalProperties": false
      },
      "DictionaryItemUpdateModel": {
        "type": "object",
        "properties": {
          "name": {
            "type": "string"
          },
          "translations": {
            "type": "array",
            "items": {
              "$ref": "#/components/schemas/DictionaryItemTranslationModel"
            }
          }
        },
        "additionalProperties": false
      },
      "DictionaryItemsImportModel": {
        "type": "object",
        "properties": {
          "key": {
            "type": "string",
            "format": "uuid"
          },
          "name": {
            "type": "string",
            "nullable": true
          },
          "parentKey": {
            "type": "string",
            "format": "uuid",
            "nullable": true
          }
        },
        "additionalProperties": false
      },
      "DictionaryOverviewModel": {
        "type": "object",
        "properties": {
          "name": {
            "type": "string",
            "nullable": true
          },
          "key": {
            "type": "string",
            "format": "uuid"
          },
          "parentKey": {
            "type": "string",
            "format": "uuid",
            "nullable": true
          },
          "translatedIsoCodes": {
            "type": "array",
            "items": {
              "type": "string"
            }
          }
        },
        "additionalProperties": false
      },
      "DictionaryUploadModel": {
        "type": "object",
        "properties": {
          "dictionaryItems": {
            "type": "array",
            "items": {
              "$ref": "#/components/schemas/DictionaryItemsImportModel"
            }
          },
          "fileName": {
            "type": "string",
            "nullable": true
          }
        },
        "additionalProperties": false
      },
      "DirectionModel": {
        "enum": [
          "Ascending",
          "Descending"
        ],
        "type": "integer",
        "format": "int32"
      },
      "DocumentBlueprintTreeItemModel": {
        "type": "object",
        "properties": {
          "name": {
            "type": "string"
          },
          "type": {
            "type": "string"
          },
          "icon": {
            "type": "string"
          },
          "hasChildren": {
            "type": "boolean"
          },
          "key": {
            "type": "string",
            "format": "uuid"
          },
          "isContainer": {
            "type": "boolean"
          },
          "parentKey": {
            "type": "string",
            "format": "uuid",
            "nullable": true
          },
          "documentTypeKey": {
            "type": "string",
            "format": "uuid"
          },
          "documentTypeAlias": {
            "type": "string"
          },
          "documentTypeName": {
            "type": "string",
            "nullable": true
          }
        },
        "additionalProperties": false
      },
      "DocumentTreeItemModel": {
        "type": "object",
        "properties": {
          "name": {
            "type": "string"
          },
          "type": {
            "type": "string"
          },
          "icon": {
            "type": "string"
          },
          "hasChildren": {
            "type": "boolean"
          },
          "key": {
            "type": "string",
            "format": "uuid"
          },
          "isContainer": {
            "type": "boolean"
          },
          "parentKey": {
            "type": "string",
            "format": "uuid",
            "nullable": true
          },
          "noAccess": {
            "type": "boolean"
          },
          "isTrashed": {
            "type": "boolean"
          },
          "isProtected": {
            "type": "boolean"
          },
          "isPublished": {
            "type": "boolean"
          },
          "isEdited": {
            "type": "boolean"
          }
        },
        "additionalProperties": false
      },
      "DocumentTypeTreeItemModel": {
        "type": "object",
        "properties": {
          "name": {
            "type": "string"
          },
          "type": {
            "type": "string"
          },
          "icon": {
            "type": "string"
          },
          "hasChildren": {
            "type": "boolean"
          },
          "key": {
            "type": "string",
            "format": "uuid"
          },
          "isContainer": {
            "type": "boolean"
          },
          "parentKey": {
            "type": "string",
            "format": "uuid",
            "nullable": true
          },
          "isFolder": {
            "type": "boolean"
          },
          "isElement": {
            "type": "boolean"
          }
        },
        "additionalProperties": false
      },
      "EntityTreeItemModel": {
        "type": "object",
        "properties": {
          "name": {
            "type": "string"
          },
          "type": {
            "type": "string"
          },
          "icon": {
            "type": "string"
          },
          "hasChildren": {
            "type": "boolean"
          },
          "key": {
            "type": "string",
            "format": "uuid"
          },
          "isContainer": {
            "type": "boolean"
          },
          "parentKey": {
            "type": "string",
            "format": "uuid",
            "nullable": true
          }
        },
        "additionalProperties": false
      },
      "EventAttributesModel": {
        "enum": [
          "None",
          "SpecialName",
          "RTSpecialName",
          "ReservedMask"
        ],
        "type": "integer",
        "format": "int32"
      },
      "EventInfoModel": {
        "type": "object",
        "properties": {
          "name": {
            "type": "string",
            "readOnly": true
          },
          "declaringType": {
            "$ref": "#/components/schemas/TypeModel"
          },
          "reflectedType": {
            "$ref": "#/components/schemas/TypeModel"
          },
          "module": {
            "$ref": "#/components/schemas/ModuleModel"
          },
          "customAttributes": {
            "type": "array",
            "items": {
              "$ref": "#/components/schemas/CustomAttributeDataModel"
            },
            "readOnly": true
          },
          "isCollectible": {
            "type": "boolean",
            "readOnly": true
          },
          "metadataToken": {
            "type": "integer",
            "format": "int32",
            "readOnly": true
          },
          "memberType": {
            "$ref": "#/components/schemas/MemberTypesModel"
          },
          "attributes": {
            "$ref": "#/components/schemas/EventAttributesModel"
          },
          "isSpecialName": {
            "type": "boolean",
            "readOnly": true
          },
          "addMethod": {
            "$ref": "#/components/schemas/MethodInfoModel"
          },
          "removeMethod": {
            "$ref": "#/components/schemas/MethodInfoModel"
          },
          "raiseMethod": {
            "$ref": "#/components/schemas/MethodInfoModel"
          },
          "isMulticast": {
            "type": "boolean",
            "readOnly": true
          },
          "eventHandlerType": {
            "$ref": "#/components/schemas/TypeModel"
          }
        },
        "additionalProperties": false
      },
      "FieldAttributesModel": {
        "enum": [
          "PrivateScope",
          "Private",
          "FamANDAssem",
          "Assembly",
          "Family",
          "FamORAssem",
          "Public",
          "FieldAccessMask",
          "Static",
          "InitOnly",
          "Literal",
          "NotSerialized",
          "HasFieldRVA",
          "SpecialName",
          "RTSpecialName",
          "HasFieldMarshal",
          "PinvokeImpl",
          "HasDefault",
          "ReservedMask"
        ],
        "type": "integer",
        "format": "int32"
      },
      "FieldInfoModel": {
        "type": "object",
        "properties": {
          "name": {
            "type": "string",
            "readOnly": true
          },
          "declaringType": {
            "$ref": "#/components/schemas/TypeModel"
          },
          "reflectedType": {
            "$ref": "#/components/schemas/TypeModel"
          },
          "module": {
            "$ref": "#/components/schemas/ModuleModel"
          },
          "customAttributes": {
            "type": "array",
            "items": {
              "$ref": "#/components/schemas/CustomAttributeDataModel"
            },
            "readOnly": true
          },
          "isCollectible": {
            "type": "boolean",
            "readOnly": true
          },
          "metadataToken": {
            "type": "integer",
            "format": "int32",
            "readOnly": true
          },
          "memberType": {
            "$ref": "#/components/schemas/MemberTypesModel"
          },
          "attributes": {
            "$ref": "#/components/schemas/FieldAttributesModel"
          },
          "fieldType": {
            "$ref": "#/components/schemas/TypeModel"
          },
          "isInitOnly": {
            "type": "boolean",
            "readOnly": true
          },
          "isLiteral": {
            "type": "boolean",
            "readOnly": true
          },
          "isNotSerialized": {
            "type": "boolean",
            "readOnly": true
          },
          "isPinvokeImpl": {
            "type": "boolean",
            "readOnly": true
          },
          "isSpecialName": {
            "type": "boolean",
            "readOnly": true
          },
          "isStatic": {
            "type": "boolean",
            "readOnly": true
          },
          "isAssembly": {
            "type": "boolean",
            "readOnly": true
          },
          "isFamily": {
            "type": "boolean",
            "readOnly": true
          },
          "isFamilyAndAssembly": {
            "type": "boolean",
            "readOnly": true
          },
          "isFamilyOrAssembly": {
            "type": "boolean",
            "readOnly": true
          },
          "isPrivate": {
            "type": "boolean",
            "readOnly": true
          },
          "isPublic": {
            "type": "boolean",
            "readOnly": true
          },
          "isSecurityCritical": {
            "type": "boolean",
            "readOnly": true
          },
          "isSecuritySafeCritical": {
            "type": "boolean",
            "readOnly": true
          },
          "isSecurityTransparent": {
            "type": "boolean",
            "readOnly": true
          },
          "fieldHandle": {
            "$ref": "#/components/schemas/RuntimeFieldHandleModel"
          }
        },
        "additionalProperties": false
      },
      "FieldModel": {
        "type": "object",
        "properties": {
          "name": {
            "type": "string"
          },
          "values": {
            "type": "array",
            "items": {
              "type": "string"
            }
          }
        },
        "additionalProperties": false
      },
      "FileSystemTreeItemModel": {
        "type": "object",
        "properties": {
          "name": {
            "type": "string"
          },
          "type": {
            "type": "string"
          },
          "icon": {
            "type": "string"
          },
          "hasChildren": {
            "type": "boolean"
          },
          "path": {
            "type": "string"
          },
          "isFolder": {
            "type": "boolean"
          }
        },
        "additionalProperties": false
      },
      "FolderCreateModel": {
        "type": "object",
        "properties": {
          "name": {
            "type": "string"
          },
          "parentKey": {
            "type": "string",
            "format": "uuid",
            "nullable": true
          }
        },
        "additionalProperties": false
      },
      "FolderModel": {
        "type": "object",
        "properties": {
          "name": {
            "type": "string"
          },
          "key": {
            "type": "string",
            "format": "uuid"
          },
          "parentKey": {
            "type": "string",
            "format": "uuid",
            "nullable": true
          }
        },
        "additionalProperties": false
      },
      "FolderTreeItemModel": {
        "type": "object",
        "properties": {
          "name": {
            "type": "string"
          },
          "type": {
            "type": "string"
          },
          "icon": {
            "type": "string"
          },
          "hasChildren": {
            "type": "boolean"
          },
          "key": {
            "type": "string",
            "format": "uuid"
          },
          "isContainer": {
            "type": "boolean"
          },
          "parentKey": {
            "type": "string",
            "format": "uuid",
            "nullable": true
          },
          "isFolder": {
            "type": "boolean"
          }
        },
        "additionalProperties": false
      },
      "FolderUpdateModel": {
        "type": "object",
        "properties": {
          "name": {
            "type": "string"
          }
        },
        "additionalProperties": false
      },
      "GenericParameterAttributesModel": {
        "enum": [
          "None",
          "Covariant",
          "Contravariant",
          "VarianceMask",
          "ReferenceTypeConstraint",
          "NotNullableValueTypeConstraint",
          "DefaultConstructorConstraint",
          "SpecialConstraintMask"
        ],
        "type": "integer",
        "format": "int32"
      },
      "HealthCheckActionModel": {
        "type": "object",
        "properties": {
          "healthCheckKey": {
            "type": "string",
            "format": "uuid"
          },
          "alias": {
            "type": "string",
            "nullable": true
          },
          "name": {
            "type": "string",
            "nullable": true
          },
          "description": {
            "type": "string",
            "nullable": true
          },
          "valueRequired": {
            "type": "boolean"
          },
          "providedValue": {
            "type": "string",
            "nullable": true
          },
          "providedValueValidation": {
            "type": "string",
            "nullable": true
          },
          "providedValueValidationRegex": {
            "type": "string",
            "nullable": true
          }
        },
        "additionalProperties": false
      },
      "HealthCheckGroupModel": {
        "type": "object",
        "properties": {
          "name": {
            "type": "string"
          },
          "checks": {
            "type": "array",
            "items": {
              "$ref": "#/components/schemas/HealthCheckModel"
            }
          }
        },
        "additionalProperties": false
      },
<<<<<<< HEAD
      "HealthCheckGroupModelBase": {
=======
      "HealthCheckGroupWithResultModel": {
>>>>>>> fdf41655
        "type": "object",
        "properties": {
          "name": {
            "type": "string"
          }
        },
        "additionalProperties": false
      },
      "HealthCheckGroupWithResult": {
        "type": "object",
        "properties": {
          "checks": {
            "type": "array",
            "items": {
              "$ref": "#/components/schemas/HealthCheckWithResultModel"
            }
          }
        },
        "additionalProperties": false
      },
      "HealthCheckModel": {
        "type": "object",
        "properties": {
          "key": {
            "type": "string",
            "format": "uuid"
          },
          "name": {
            "type": "string"
          },
          "description": {
            "type": "string",
            "nullable": true
          }
        },
        "additionalProperties": false
      },
      "HealthCheckResultModel": {
        "type": "object",
        "properties": {
          "message": {
            "type": "string"
          },
          "resultType": {
            "$ref": "#/components/schemas/StatusResultTypeModel"
          },
          "actions": {
            "type": "array",
            "items": {
              "$ref": "#/components/schemas/HealthCheckActionModel"
            },
            "nullable": true
          },
          "readMoreLink": {
            "type": "string",
            "nullable": true
          }
        },
        "additionalProperties": false
      },
      "HealthCheckWithResultModel": {
        "type": "object",
        "properties": {
          "key": {
            "type": "string",
            "format": "uuid"
          },
          "results": {
            "type": "array",
            "items": {
              "$ref": "#/components/schemas/HealthCheckResultModel"
            },
            "nullable": true
          }
        },
        "additionalProperties": false
      },
      "HealthStatusModel": {
        "enum": [
          "Healthy",
          "Unhealthy",
          "Rebuilding"
        ],
        "type": "integer",
        "format": "int32"
      },
      "HelpPageModel": {
        "type": "object",
        "properties": {
          "name": {
            "type": "string",
            "nullable": true
          },
          "description": {
            "type": "string",
            "nullable": true
          },
          "url": {
            "type": "string",
            "nullable": true
          },
          "type": {
            "type": "string",
            "nullable": true
          }
        },
        "additionalProperties": false
      },
      "ICustomAttributeProviderModel": {
        "type": "object",
        "additionalProperties": false
      },
      "IOutputFormatterModel": {
        "type": "object",
        "additionalProperties": false
      },
      "IndexModel": {
        "required": [
          "canRebuild",
          "documentCount",
          "fieldCount",
          "name"
        ],
        "type": "object",
        "properties": {
          "name": {
            "minLength": 1,
            "type": "string"
          },
          "healthStatus": {
            "$ref": "#/components/schemas/HealthStatusModel"
          },
          "canRebuild": {
            "type": "boolean"
          },
          "searcherName": {
            "type": "string"
          },
          "documentCount": {
            "type": "integer",
            "format": "int64"
          },
          "fieldCount": {
            "type": "integer",
            "format": "int32"
          },
          "providerProperties": {
            "type": "object",
            "additionalProperties": { },
            "nullable": true
          }
        },
        "additionalProperties": false
      },
      "InstallModel": {
        "required": [
          "database",
          "user"
        ],
        "type": "object",
        "properties": {
          "user": {
            "$ref": "#/components/schemas/UserInstallModel"
          },
          "database": {
            "$ref": "#/components/schemas/DatabaseInstallModel"
          },
          "telemetryLevel": {
            "$ref": "#/components/schemas/TelemetryLevelModel"
          }
        },
        "additionalProperties": false
      },
      "InstallSettingsModel": {
        "type": "object",
        "properties": {
          "user": {
            "$ref": "#/components/schemas/UserSettingsModel"
          },
          "databases": {
            "type": "array",
            "items": {
              "$ref": "#/components/schemas/DatabaseSettingsModel"
            }
          }
        },
        "additionalProperties": false
      },
      "IntPtrModel": {
        "type": "object",
        "additionalProperties": false
      },
      "LanguageCreateModel": {
        "type": "object",
        "properties": {
          "name": {
            "type": "string"
          },
          "isDefault": {
            "type": "boolean"
          },
          "isMandatory": {
            "type": "boolean"
          },
          "fallbackIsoCode": {
            "type": "string",
            "nullable": true
          },
          "isoCode": {
            "type": "string"
          }
        },
        "additionalProperties": false
      },
      "LanguageModel": {
        "type": "object",
        "properties": {
          "name": {
            "type": "string"
          },
          "isDefault": {
            "type": "boolean"
          },
          "isMandatory": {
            "type": "boolean"
          },
          "fallbackIsoCode": {
            "type": "string",
            "nullable": true
          },
          "isoCode": {
            "type": "string"
          }
        },
        "additionalProperties": false
      },
      "LanguageUpdateModel": {
        "type": "object",
        "properties": {
          "name": {
            "type": "string"
          },
          "isDefault": {
            "type": "boolean"
          },
          "isMandatory": {
            "type": "boolean"
          },
          "fallbackIsoCode": {
            "type": "string",
            "nullable": true
          }
        },
        "additionalProperties": false
      },
      "LayoutKindModel": {
        "enum": [
          "Sequential",
          "Explicit",
          "Auto"
        ],
        "type": "integer",
        "format": "int32"
      },
      "LogLevelModel": {
        "enum": [
          "Verbose",
          "Debug",
          "Information",
          "Warning",
          "Error",
          "Fatal"
        ],
        "type": "integer",
        "format": "int32"
      },
      "LogMessageModel": {
        "type": "object",
        "properties": {
          "timestamp": {
            "type": "string",
            "format": "date-time"
          },
          "level": {
            "$ref": "#/components/schemas/LogLevelModel"
          },
          "messageTemplate": {
            "type": "string",
            "nullable": true
          },
          "renderedMessage": {
            "type": "string",
            "nullable": true
          },
          "properties": {
            "type": "array",
            "items": {
              "$ref": "#/components/schemas/LogMessagePropertyModel"
            }
          },
          "exception": {
            "type": "string",
            "nullable": true
          }
        },
        "additionalProperties": false
      },
      "LogMessagePropertyModel": {
        "type": "object",
        "properties": {
          "name": {
            "type": "string"
          },
          "value": {
            "type": "string",
            "nullable": true
          }
        },
        "additionalProperties": false
      },
      "LogTemplateModel": {
        "type": "object",
        "properties": {
          "messageTemplate": {
            "type": "string",
            "nullable": true
          },
          "count": {
            "type": "integer",
            "format": "int32"
          }
        },
        "additionalProperties": false
      },
      "LoggerModel": {
        "type": "object",
        "properties": {
          "name": {
            "type": "string"
          },
          "level": {
            "$ref": "#/components/schemas/LogLevelModel"
          }
        },
        "additionalProperties": false
      },
      "MemberInfoModel": {
        "type": "object",
        "properties": {
          "memberType": {
            "$ref": "#/components/schemas/MemberTypesModel"
          },
          "name": {
            "type": "string",
            "readOnly": true
          },
          "declaringType": {
            "$ref": "#/components/schemas/TypeModel"
          },
          "reflectedType": {
            "$ref": "#/components/schemas/TypeModel"
          },
          "module": {
            "$ref": "#/components/schemas/ModuleModel"
          },
          "customAttributes": {
            "type": "array",
            "items": {
              "$ref": "#/components/schemas/CustomAttributeDataModel"
            },
            "readOnly": true
          },
          "isCollectible": {
            "type": "boolean",
            "readOnly": true
          },
          "metadataToken": {
            "type": "integer",
            "format": "int32",
            "readOnly": true
          }
        },
        "additionalProperties": false
      },
      "MemberTypesModel": {
        "enum": [
          "Constructor",
          "Event",
          "Field",
          "Method",
          "Property",
          "TypeInfo",
          "Custom",
          "NestedType",
          "All"
        ],
        "type": "integer",
        "format": "int32"
      },
      "MethodAttributesModel": {
        "enum": [
          "ReuseSlot",
          "PrivateScope",
          "Private",
          "FamANDAssem",
          "Assembly",
          "Family",
          "FamORAssem",
          "Public",
          "MemberAccessMask",
          "UnmanagedExport",
          "Static",
          "Final",
          "Virtual",
          "HideBySig",
          "NewSlot",
          "VtableLayoutMask",
          "CheckAccessOnOverride",
          "Abstract",
          "SpecialName",
          "RTSpecialName",
          "PinvokeImpl",
          "HasSecurity",
          "RequireSecObject",
          "ReservedMask"
        ],
        "type": "integer",
        "format": "int32"
      },
      "MethodBaseModel": {
        "type": "object",
        "properties": {
          "memberType": {
            "$ref": "#/components/schemas/MemberTypesModel"
          },
          "name": {
            "type": "string",
            "readOnly": true
          },
          "declaringType": {
            "$ref": "#/components/schemas/TypeModel"
          },
          "reflectedType": {
            "$ref": "#/components/schemas/TypeModel"
          },
          "module": {
            "$ref": "#/components/schemas/ModuleModel"
          },
          "customAttributes": {
            "type": "array",
            "items": {
              "$ref": "#/components/schemas/CustomAttributeDataModel"
            },
            "readOnly": true
          },
          "isCollectible": {
            "type": "boolean",
            "readOnly": true
          },
          "metadataToken": {
            "type": "integer",
            "format": "int32",
            "readOnly": true
          },
          "attributes": {
            "$ref": "#/components/schemas/MethodAttributesModel"
          },
          "methodImplementationFlags": {
            "$ref": "#/components/schemas/MethodImplAttributesModel"
          },
          "callingConvention": {
            "$ref": "#/components/schemas/CallingConventionsModel"
          },
          "isAbstract": {
            "type": "boolean",
            "readOnly": true
          },
          "isConstructor": {
            "type": "boolean",
            "readOnly": true
          },
          "isFinal": {
            "type": "boolean",
            "readOnly": true
          },
          "isHideBySig": {
            "type": "boolean",
            "readOnly": true
          },
          "isSpecialName": {
            "type": "boolean",
            "readOnly": true
          },
          "isStatic": {
            "type": "boolean",
            "readOnly": true
          },
          "isVirtual": {
            "type": "boolean",
            "readOnly": true
          },
          "isAssembly": {
            "type": "boolean",
            "readOnly": true
          },
          "isFamily": {
            "type": "boolean",
            "readOnly": true
          },
          "isFamilyAndAssembly": {
            "type": "boolean",
            "readOnly": true
          },
          "isFamilyOrAssembly": {
            "type": "boolean",
            "readOnly": true
          },
          "isPrivate": {
            "type": "boolean",
            "readOnly": true
          },
          "isPublic": {
            "type": "boolean",
            "readOnly": true
          },
          "isConstructedGenericMethod": {
            "type": "boolean",
            "readOnly": true
          },
          "isGenericMethod": {
            "type": "boolean",
            "readOnly": true
          },
          "isGenericMethodDefinition": {
            "type": "boolean",
            "readOnly": true
          },
          "containsGenericParameters": {
            "type": "boolean",
            "readOnly": true
          },
          "methodHandle": {
            "$ref": "#/components/schemas/RuntimeMethodHandleModel"
          },
          "isSecurityCritical": {
            "type": "boolean",
            "readOnly": true
          },
          "isSecuritySafeCritical": {
            "type": "boolean",
            "readOnly": true
          },
          "isSecurityTransparent": {
            "type": "boolean",
            "readOnly": true
          }
        },
        "additionalProperties": false
      },
      "MethodImplAttributesModel": {
        "enum": [
          "IL",
          "Managed",
          "Native",
          "OPTIL",
          "Runtime",
          "CodeTypeMask",
          "Unmanaged",
          "ManagedMask",
          "NoInlining",
          "ForwardRef",
          "Synchronized",
          "NoOptimization",
          "PreserveSig",
          "AggressiveInlining",
          "AggressiveOptimization",
          "InternalCall",
          "MaxMethodImplVal"
        ],
        "type": "integer",
        "format": "int32"
      },
      "MethodInfoModel": {
        "type": "object",
        "properties": {
          "name": {
            "type": "string",
            "readOnly": true
          },
          "declaringType": {
            "$ref": "#/components/schemas/TypeModel"
          },
          "reflectedType": {
            "$ref": "#/components/schemas/TypeModel"
          },
          "module": {
            "$ref": "#/components/schemas/ModuleModel"
          },
          "customAttributes": {
            "type": "array",
            "items": {
              "$ref": "#/components/schemas/CustomAttributeDataModel"
            },
            "readOnly": true
          },
          "isCollectible": {
            "type": "boolean",
            "readOnly": true
          },
          "metadataToken": {
            "type": "integer",
            "format": "int32",
            "readOnly": true
          },
          "attributes": {
            "$ref": "#/components/schemas/MethodAttributesModel"
          },
          "methodImplementationFlags": {
            "$ref": "#/components/schemas/MethodImplAttributesModel"
          },
          "callingConvention": {
            "$ref": "#/components/schemas/CallingConventionsModel"
          },
          "isAbstract": {
            "type": "boolean",
            "readOnly": true
          },
          "isConstructor": {
            "type": "boolean",
            "readOnly": true
          },
          "isFinal": {
            "type": "boolean",
            "readOnly": true
          },
          "isHideBySig": {
            "type": "boolean",
            "readOnly": true
          },
          "isSpecialName": {
            "type": "boolean",
            "readOnly": true
          },
          "isStatic": {
            "type": "boolean",
            "readOnly": true
          },
          "isVirtual": {
            "type": "boolean",
            "readOnly": true
          },
          "isAssembly": {
            "type": "boolean",
            "readOnly": true
          },
          "isFamily": {
            "type": "boolean",
            "readOnly": true
          },
          "isFamilyAndAssembly": {
            "type": "boolean",
            "readOnly": true
          },
          "isFamilyOrAssembly": {
            "type": "boolean",
            "readOnly": true
          },
          "isPrivate": {
            "type": "boolean",
            "readOnly": true
          },
          "isPublic": {
            "type": "boolean",
            "readOnly": true
          },
          "isConstructedGenericMethod": {
            "type": "boolean",
            "readOnly": true
          },
          "isGenericMethod": {
            "type": "boolean",
            "readOnly": true
          },
          "isGenericMethodDefinition": {
            "type": "boolean",
            "readOnly": true
          },
          "containsGenericParameters": {
            "type": "boolean",
            "readOnly": true
          },
          "methodHandle": {
            "$ref": "#/components/schemas/RuntimeMethodHandleModel"
          },
          "isSecurityCritical": {
            "type": "boolean",
            "readOnly": true
          },
          "isSecuritySafeCritical": {
            "type": "boolean",
            "readOnly": true
          },
          "isSecurityTransparent": {
            "type": "boolean",
            "readOnly": true
          },
          "memberType": {
            "$ref": "#/components/schemas/MemberTypesModel"
          },
          "returnParameter": {
            "$ref": "#/components/schemas/ParameterInfoModel"
          },
          "returnType": {
            "$ref": "#/components/schemas/TypeModel"
          },
          "returnTypeCustomAttributes": {
            "$ref": "#/components/schemas/ICustomAttributeProviderModel"
          }
        },
        "additionalProperties": false
      },
      "ModelsBuilderModel": {
        "type": "object",
        "properties": {
          "mode": {
            "$ref": "#/components/schemas/ModelsModeModel"
          },
          "canGenerate": {
            "type": "boolean"
          },
          "outOfDateModels": {
            "type": "boolean"
          },
          "lastError": {
            "type": "string",
            "nullable": true
          },
          "version": {
            "type": "string",
            "nullable": true
          },
          "modelsNamespace": {
            "type": "string",
            "nullable": true
          },
          "trackingOutOfDateModels": {
            "type": "boolean"
          }
        },
        "additionalProperties": false
      },
      "ModelsModeModel": {
        "enum": [
          "Nothing",
          "InMemoryAuto",
          "SourceCodeManual",
          "SourceCodeAuto"
        ],
        "type": "integer",
        "format": "int32"
      },
      "ModuleHandleModel": {
        "type": "object",
        "properties": {
          "mdStreamVersion": {
            "type": "integer",
            "format": "int32",
            "readOnly": true
          }
        },
        "additionalProperties": false
      },
      "ModuleModel": {
        "type": "object",
        "properties": {
          "assembly": {
            "$ref": "#/components/schemas/AssemblyModel"
          },
          "fullyQualifiedName": {
            "type": "string",
            "readOnly": true
          },
          "name": {
            "type": "string",
            "readOnly": true
          },
          "mdStreamVersion": {
            "type": "integer",
            "format": "int32",
            "readOnly": true
          },
          "moduleVersionId": {
            "type": "string",
            "format": "uuid",
            "readOnly": true
          },
          "scopeName": {
            "type": "string",
            "readOnly": true
          },
          "moduleHandle": {
            "$ref": "#/components/schemas/ModuleHandleModel"
          },
          "customAttributes": {
            "type": "array",
            "items": {
              "$ref": "#/components/schemas/CustomAttributeDataModel"
            },
            "readOnly": true
          },
          "metadataToken": {
            "type": "integer",
            "format": "int32",
            "readOnly": true
          }
        },
        "additionalProperties": false
      },
      "NotFoundResultModel": {
        "type": "object",
        "properties": {
          "statusCode": {
            "type": "integer",
            "format": "int32"
          }
        },
        "additionalProperties": false
      },
      "OkResultModel": {
        "type": "object",
        "properties": {
          "statusCode": {
            "type": "integer",
            "format": "int32"
          }
        },
        "additionalProperties": false
      },
      "OperatorModel": {
        "enum": [
          "Equals",
          "NotEquals",
          "Contains",
          "NotContains",
          "LessThan",
          "LessThanEqualTo",
          "GreaterThan",
          "GreaterThanEqualTo"
        ],
        "type": "integer",
        "format": "int32"
      },
      "OutOfDateStatusModel": {
        "type": "object",
        "properties": {
          "status": {
            "$ref": "#/components/schemas/OutOfDateTypeModel"
          }
        },
        "additionalProperties": false
      },
      "OutOfDateTypeModel": {
        "enum": [
          "OutOfDate",
          "Current",
          "Unknown"
        ],
        "type": "integer",
        "format": "int32"
      },
      "PagedContentTreeItemModel": {
        "required": [
          "items",
          "total"
        ],
        "type": "object",
        "properties": {
          "total": {
            "type": "integer",
            "format": "int64"
          },
          "items": {
            "type": "array",
            "items": {
              "$ref": "#/components/schemas/ContentTreeItemModel"
            }
          }
        },
        "additionalProperties": false
      },
      "PagedCultureModel": {
        "required": [
          "items",
          "total"
        ],
        "type": "object",
        "properties": {
          "total": {
            "type": "integer",
            "format": "int64"
          },
          "items": {
            "type": "array",
            "items": {
              "$ref": "#/components/schemas/CultureModel"
            }
          }
        },
        "additionalProperties": false
      },
      "PagedDictionaryOverviewModel": {
        "required": [
          "items",
          "total"
        ],
        "type": "object",
        "properties": {
          "total": {
            "type": "integer",
            "format": "int64"
          },
          "items": {
            "type": "array",
            "items": {
              "$ref": "#/components/schemas/DictionaryOverviewModel"
            }
          }
        },
        "additionalProperties": false
      },
      "PagedDocumentBlueprintTreeItemModel": {
        "required": [
          "items",
          "total"
        ],
        "type": "object",
        "properties": {
          "total": {
            "type": "integer",
            "format": "int64"
          },
          "items": {
            "type": "array",
            "items": {
              "$ref": "#/components/schemas/DocumentBlueprintTreeItemModel"
            }
          }
        },
        "additionalProperties": false
      },
      "PagedDocumentTreeItemModel": {
        "required": [
          "items",
          "total"
        ],
        "type": "object",
        "properties": {
          "total": {
            "type": "integer",
            "format": "int64"
          },
          "items": {
            "type": "array",
            "items": {
              "$ref": "#/components/schemas/DocumentTreeItemModel"
            }
          }
        },
        "additionalProperties": false
      },
      "PagedDocumentTypeTreeItemModel": {
        "required": [
          "items",
          "total"
        ],
        "type": "object",
        "properties": {
          "total": {
            "type": "integer",
            "format": "int64"
          },
          "items": {
            "type": "array",
            "items": {
              "$ref": "#/components/schemas/DocumentTypeTreeItemModel"
            }
          }
        },
        "additionalProperties": false
      },
      "PagedEntityTreeItemModel": {
        "required": [
          "items",
          "total"
        ],
        "type": "object",
        "properties": {
          "total": {
            "type": "integer",
            "format": "int64"
          },
          "items": {
            "type": "array",
            "items": {
              "$ref": "#/components/schemas/EntityTreeItemModel"
            }
          }
        },
        "additionalProperties": false
      },
      "PagedFileSystemTreeItemModel": {
        "required": [
          "items",
          "total"
        ],
        "type": "object",
        "properties": {
          "total": {
            "type": "integer",
            "format": "int64"
          },
          "items": {
            "type": "array",
            "items": {
              "$ref": "#/components/schemas/FileSystemTreeItemModel"
            }
          }
        },
        "additionalProperties": false
      },
      "PagedFolderTreeItemModel": {
        "required": [
          "items",
          "total"
        ],
        "type": "object",
        "properties": {
          "total": {
            "type": "integer",
            "format": "int64"
          },
          "items": {
            "type": "array",
            "items": {
              "$ref": "#/components/schemas/FolderTreeItemModel"
            }
          }
        },
        "additionalProperties": false
      },
<<<<<<< HEAD
      "PagedHealthCheckGroupModelBase": {
=======
      "PagedHealthCheckGroupModel": {
>>>>>>> fdf41655
        "required": [
          "items",
          "total"
        ],
        "type": "object",
        "properties": {
          "total": {
            "type": "integer",
            "format": "int64"
          },
          "items": {
            "type": "array",
            "items": {
<<<<<<< HEAD
              "$ref": "#/components/schemas/HealthCheckGroupModelBase"
=======
              "$ref": "#/components/schemas/HealthCheckGroupModel"
>>>>>>> fdf41655
            }
          }
        },
        "additionalProperties": false
      },
      "PagedHelpPageModel": {
        "required": [
          "items",
          "total"
        ],
        "type": "object",
        "properties": {
          "total": {
            "type": "integer",
            "format": "int64"
          },
          "items": {
            "type": "array",
            "items": {
              "$ref": "#/components/schemas/HelpPageModel"
            }
          }
        },
        "additionalProperties": false
      },
      "PagedIndexModel": {
        "required": [
          "items",
          "total"
        ],
        "type": "object",
        "properties": {
          "total": {
            "type": "integer",
            "format": "int64"
          },
          "items": {
            "type": "array",
            "items": {
              "$ref": "#/components/schemas/IndexModel"
            }
          }
        },
        "additionalProperties": false
      },
      "PagedLanguageModel": {
        "required": [
          "items",
          "total"
        ],
        "type": "object",
        "properties": {
          "total": {
            "type": "integer",
            "format": "int64"
          },
          "items": {
            "type": "array",
            "items": {
              "$ref": "#/components/schemas/LanguageModel"
            }
          }
        },
        "additionalProperties": false
      },
      "PagedLogMessageModel": {
        "required": [
          "items",
          "total"
        ],
        "type": "object",
        "properties": {
          "total": {
            "type": "integer",
            "format": "int64"
          },
          "items": {
            "type": "array",
            "items": {
              "$ref": "#/components/schemas/LogMessageModel"
            }
          }
        },
        "additionalProperties": false
      },
      "PagedLogTemplateModel": {
        "required": [
          "items",
          "total"
        ],
        "type": "object",
        "properties": {
          "total": {
            "type": "integer",
            "format": "int64"
          },
          "items": {
            "type": "array",
            "items": {
              "$ref": "#/components/schemas/LogTemplateModel"
            }
          }
        },
        "additionalProperties": false
      },
      "PagedLoggerModel": {
        "required": [
          "items",
          "total"
        ],
        "type": "object",
        "properties": {
          "total": {
            "type": "integer",
            "format": "int64"
          },
          "items": {
            "type": "array",
            "items": {
              "$ref": "#/components/schemas/LoggerModel"
            }
          }
        },
        "additionalProperties": false
      },
      "PagedRecycleBinItemModel": {
        "required": [
          "items",
          "total"
        ],
        "type": "object",
        "properties": {
          "total": {
            "type": "integer",
            "format": "int64"
          },
          "items": {
            "type": "array",
            "items": {
              "$ref": "#/components/schemas/RecycleBinItemModel"
            }
          }
        },
        "additionalProperties": false
      },
      "PagedRedirectUrlModel": {
        "required": [
          "items",
          "total"
        ],
        "type": "object",
        "properties": {
          "total": {
            "type": "integer",
            "format": "int64"
          },
          "items": {
            "type": "array",
            "items": {
              "$ref": "#/components/schemas/RedirectUrlModel"
            }
          }
        },
        "additionalProperties": false
      },
      "PagedRelationItemModel": {
        "required": [
          "items",
          "total"
        ],
        "type": "object",
        "properties": {
          "total": {
            "type": "integer",
            "format": "int64"
          },
          "items": {
            "type": "array",
            "items": {
              "$ref": "#/components/schemas/RelationItemModel"
            }
          }
        },
        "additionalProperties": false
      },
      "PagedRelationModel": {
        "required": [
          "items",
          "total"
        ],
        "type": "object",
        "properties": {
          "total": {
            "type": "integer",
            "format": "int64"
          },
          "items": {
            "type": "array",
            "items": {
              "$ref": "#/components/schemas/RelationModel"
            }
          }
        },
        "additionalProperties": false
      },
      "PagedSavedLogSearchModel": {
        "required": [
          "items",
          "total"
        ],
        "type": "object",
        "properties": {
          "total": {
            "type": "integer",
            "format": "int64"
          },
          "items": {
            "type": "array",
            "items": {
              "$ref": "#/components/schemas/SavedLogSearchModel"
            }
          }
        },
        "additionalProperties": false
      },
      "PagedSearchResultModel": {
        "required": [
          "items",
          "total"
        ],
        "type": "object",
        "properties": {
          "total": {
            "type": "integer",
            "format": "int64"
          },
          "items": {
            "type": "array",
            "items": {
              "$ref": "#/components/schemas/SearchResultModel"
            }
          }
        },
        "additionalProperties": false
      },
      "PagedSearcherModel": {
        "required": [
          "items",
          "total"
        ],
        "type": "object",
        "properties": {
          "total": {
            "type": "integer",
            "format": "int64"
          },
          "items": {
            "type": "array",
            "items": {
              "$ref": "#/components/schemas/SearcherModel"
            }
          }
        },
        "additionalProperties": false
      },
      "PagedTelemetryModel": {
        "required": [
          "items",
          "total"
        ],
        "type": "object",
        "properties": {
          "total": {
            "type": "integer",
            "format": "int64"
          },
          "items": {
            "type": "array",
            "items": {
              "$ref": "#/components/schemas/TelemetryModel"
            }
          }
        },
        "additionalProperties": false
      },
      "ParameterAttributesModel": {
        "enum": [
          "None",
          "In",
          "Out",
          "Lcid",
          "Retval",
          "Optional",
          "HasDefault",
          "HasFieldMarshal",
          "Reserved3",
          "Reserved4",
          "ReservedMask"
        ],
        "type": "integer",
        "format": "int32"
      },
      "ParameterInfoModel": {
        "type": "object",
        "properties": {
          "attributes": {
            "$ref": "#/components/schemas/ParameterAttributesModel"
          },
          "member": {
            "$ref": "#/components/schemas/MemberInfoModel"
          },
          "name": {
            "type": "string",
            "nullable": true,
            "readOnly": true
          },
          "parameterType": {
            "$ref": "#/components/schemas/TypeModel"
          },
          "position": {
            "type": "integer",
            "format": "int32",
            "readOnly": true
          },
          "isIn": {
            "type": "boolean",
            "readOnly": true
          },
          "isLcid": {
            "type": "boolean",
            "readOnly": true
          },
          "isOptional": {
            "type": "boolean",
            "readOnly": true
          },
          "isOut": {
            "type": "boolean",
            "readOnly": true
          },
          "isRetval": {
            "type": "boolean",
            "readOnly": true
          },
          "defaultValue": {
            "nullable": true,
            "readOnly": true
          },
          "rawDefaultValue": {
            "nullable": true,
            "readOnly": true
          },
          "hasDefaultValue": {
            "type": "boolean",
            "readOnly": true
          },
          "customAttributes": {
            "type": "array",
            "items": {
              "$ref": "#/components/schemas/CustomAttributeDataModel"
            },
            "readOnly": true
          },
          "metadataToken": {
            "type": "integer",
            "format": "int32",
            "readOnly": true
          }
        },
        "additionalProperties": false
      },
      "ProblemDetailsModel": {
        "type": "object",
        "properties": {
          "type": {
            "type": "string",
            "nullable": true
          },
          "title": {
            "type": "string",
            "nullable": true
          },
          "status": {
            "type": "integer",
            "format": "int32",
            "nullable": true
          },
          "detail": {
            "type": "string",
            "nullable": true
          },
          "instance": {
            "type": "string",
            "nullable": true
          }
        },
        "additionalProperties": { }
      },
      "ProfilingStatusModel": {
        "type": "object",
        "properties": {
          "enabled": {
            "type": "boolean"
          }
        },
        "additionalProperties": false
      },
      "PropertyAttributesModel": {
        "enum": [
          "None",
          "SpecialName",
          "RTSpecialName",
          "HasDefault",
          "Reserved2",
          "Reserved3",
          "Reserved4",
          "ReservedMask"
        ],
        "type": "integer",
        "format": "int32"
      },
      "PropertyInfoModel": {
        "type": "object",
        "properties": {
          "name": {
            "type": "string",
            "readOnly": true
          },
          "declaringType": {
            "$ref": "#/components/schemas/TypeModel"
          },
          "reflectedType": {
            "$ref": "#/components/schemas/TypeModel"
          },
          "module": {
            "$ref": "#/components/schemas/ModuleModel"
          },
          "customAttributes": {
            "type": "array",
            "items": {
              "$ref": "#/components/schemas/CustomAttributeDataModel"
            },
            "readOnly": true
          },
          "isCollectible": {
            "type": "boolean",
            "readOnly": true
          },
          "metadataToken": {
            "type": "integer",
            "format": "int32",
            "readOnly": true
          },
          "memberType": {
            "$ref": "#/components/schemas/MemberTypesModel"
          },
          "propertyType": {
            "$ref": "#/components/schemas/TypeModel"
          },
          "attributes": {
            "$ref": "#/components/schemas/PropertyAttributesModel"
          },
          "isSpecialName": {
            "type": "boolean",
            "readOnly": true
          },
          "canRead": {
            "type": "boolean",
            "readOnly": true
          },
          "canWrite": {
            "type": "boolean",
            "readOnly": true
          },
          "getMethod": {
            "$ref": "#/components/schemas/MethodInfoModel"
          },
          "setMethod": {
            "$ref": "#/components/schemas/MethodInfoModel"
          }
        },
        "additionalProperties": false
      },
      "RecycleBinItemModel": {
        "type": "object",
        "properties": {
          "key": {
            "type": "string",
            "format": "uuid"
          },
          "name": {
            "type": "string"
          },
          "type": {
            "type": "string"
          },
          "icon": {
            "type": "string"
          },
          "hasChildren": {
            "type": "boolean"
          },
          "isContainer": {
            "type": "boolean"
          },
          "parentKey": {
            "type": "string",
            "format": "uuid",
            "nullable": true
          }
        },
        "additionalProperties": false
      },
      "RedirectStatusModel": {
        "enum": [
          "Enabled",
          "Disabled"
        ],
        "type": "integer",
        "format": "int32"
      },
      "RedirectUrlModel": {
        "type": "object",
        "properties": {
          "key": {
            "type": "string",
            "format": "uuid"
          },
          "originalUrl": {
            "type": "string"
          },
          "destinationUrl": {
            "type": "string"
          },
          "created": {
            "type": "string",
            "format": "date-time"
          },
          "contentKey": {
            "type": "string",
            "format": "uuid"
          },
          "culture": {
            "type": "string",
            "nullable": true
          }
        },
        "additionalProperties": false
      },
      "RedirectUrlStatusModel": {
        "type": "object",
        "properties": {
          "status": {
            "$ref": "#/components/schemas/RedirectStatusModel"
          },
          "userIsAdmin": {
            "type": "boolean"
          }
        },
        "additionalProperties": false
      },
      "RelationItemModel": {
        "type": "object",
        "properties": {
          "nodeKey": {
            "type": "string",
            "format": "uuid"
          },
          "nodeName": {
            "type": "string",
            "nullable": true
          },
          "nodeType": {
            "type": "string",
            "nullable": true
          },
          "contentTypeIcon": {
            "type": "string",
            "nullable": true
          },
          "contentTypeAlias": {
            "type": "string",
            "nullable": true
          },
          "contentTypeName": {
            "type": "string",
            "nullable": true
          },
          "relationTypeName": {
            "type": "string",
            "nullable": true
          },
          "relationTypeIsBidirectional": {
            "type": "boolean"
          },
          "relationTypeIsDependency": {
            "type": "boolean"
          }
        },
        "additionalProperties": false
      },
      "RelationModel": {
        "type": "object",
        "properties": {
          "parentId": {
            "type": "integer",
            "format": "int32"
          },
          "parentName": {
            "type": "string",
            "nullable": true
          },
          "childId": {
            "type": "integer",
            "format": "int32"
          },
          "childName": {
            "type": "string",
            "nullable": true
          },
          "createDate": {
            "type": "string",
            "format": "date-time"
          },
          "comment": {
            "type": "string",
            "nullable": true
          }
        },
        "additionalProperties": false
      },
      "RuntimeFieldHandleModel": {
        "type": "object",
        "properties": {
          "value": {
            "$ref": "#/components/schemas/IntPtrModel"
          }
        },
        "additionalProperties": false
      },
      "RuntimeLevelModel": {
        "enum": [
          "Unknown",
          "Boot",
          "Install",
          "Upgrade",
          "Run",
          "BootFailed"
        ],
        "type": "integer",
        "format": "int32"
      },
      "RuntimeMethodHandleModel": {
        "type": "object",
        "properties": {
          "value": {
            "$ref": "#/components/schemas/IntPtrModel"
          }
        },
        "additionalProperties": false
      },
      "RuntimeTypeHandleModel": {
        "type": "object",
        "properties": {
          "value": {
            "$ref": "#/components/schemas/IntPtrModel"
          }
        },
        "additionalProperties": false
      },
      "SavedLogSearchModel": {
        "type": "object",
        "properties": {
          "name": {
            "type": "string"
          },
          "query": {
            "type": "string"
          }
        },
        "additionalProperties": false
      },
      "SearchResultModel": {
        "type": "object",
        "properties": {
          "id": {
            "type": "string"
          },
          "score": {
            "type": "number",
            "format": "float"
          },
          "fieldCount": {
            "type": "integer",
            "format": "int32",
            "readOnly": true
          },
          "fields": {
            "type": "array",
            "items": {
              "$ref": "#/components/schemas/FieldModel"
            }
          }
        },
        "additionalProperties": false
      },
      "SearcherModel": {
        "type": "object",
        "properties": {
          "name": {
            "type": "string"
          }
        },
        "additionalProperties": false
      },
      "SecurityRuleSetModel": {
        "enum": [
          "None",
          "Level1",
          "Level2"
        ],
        "type": "integer",
        "format": "int32"
      },
      "ServerStatusModel": {
        "type": "object",
        "properties": {
          "serverStatus": {
            "$ref": "#/components/schemas/RuntimeLevelModel"
          }
        },
        "additionalProperties": false
      },
      "StatusResultTypeModel": {
        "enum": [
          "Success",
          "Warning",
          "Error",
          "Info"
        ],
        "type": "integer",
        "format": "int32"
      },
      "StructLayoutAttributeModel": {
        "type": "object",
        "properties": {
          "typeId": {
            "readOnly": true
          },
          "value": {
            "$ref": "#/components/schemas/LayoutKindModel"
          }
        },
        "additionalProperties": false
      },
      "TelemetryLevelModel": {
        "enum": [
          "Minimal",
          "Basic",
          "Detailed"
        ],
        "type": "integer",
        "format": "int32"
      },
      "TelemetryModel": {
        "type": "object",
        "properties": {
          "telemetryLevel": {
            "$ref": "#/components/schemas/TelemetryLevelModel"
          }
        },
        "additionalProperties": false
      },
      "TemplateCreateModel": {
        "type": "object",
        "properties": {
          "name": {
            "type": "string"
          },
          "alias": {
            "type": "string"
          },
          "content": {
            "type": "string",
            "nullable": true
          }
        },
        "additionalProperties": false
      },
      "TemplateModel": {
        "type": "object",
        "properties": {
          "name": {
            "type": "string"
          },
          "alias": {
            "type": "string"
          },
          "content": {
            "type": "string",
            "nullable": true
          },
          "key": {
            "type": "string",
            "format": "uuid"
          }
        },
        "additionalProperties": false
      },
      "TemplateQueryExecuteFilterModel": {
        "type": "object",
        "properties": {
          "propertyAlias": {
            "type": "string"
          },
          "constraintValue": {
            "type": "string"
          },
          "operator": {
            "$ref": "#/components/schemas/OperatorModel"
          }
        },
        "additionalProperties": false
      },
      "TemplateQueryExecuteModel": {
        "type": "object",
        "properties": {
          "rootContentKey": {
            "type": "string",
            "format": "uuid",
            "nullable": true
          },
          "contentTypeAlias": {
            "type": "string",
            "nullable": true
          },
          "filters": {
            "type": "array",
            "items": {
              "$ref": "#/components/schemas/TemplateQueryExecuteFilterModel"
            },
            "nullable": true
          },
          "sort": {
            "$ref": "#/components/schemas/TemplateQueryExecuteSortModel"
          },
          "take": {
            "type": "integer",
            "format": "int32"
          }
        },
        "additionalProperties": false
      },
      "TemplateQueryExecuteSortModel": {
        "type": "object",
        "properties": {
          "propertyAlias": {
            "type": "string"
          },
          "direction": {
            "type": "string",
            "nullable": true
          }
        },
        "additionalProperties": false
      },
      "TemplateQueryOperatorModel": {
        "type": "object",
        "properties": {
          "operator": {
            "$ref": "#/components/schemas/OperatorModel"
          },
          "applicableTypes": {
            "type": "array",
            "items": {
              "$ref": "#/components/schemas/TemplateQueryPropertyTypeModel"
            }
          }
        },
        "additionalProperties": false
      },
      "TemplateQueryPropertyModel": {
        "type": "object",
        "properties": {
          "alias": {
            "type": "string"
          },
          "type": {
            "$ref": "#/components/schemas/TemplateQueryPropertyTypeModel"
          }
        },
        "additionalProperties": false
      },
      "TemplateQueryPropertyTypeModel": {
        "enum": [
          "String",
          "DateTime",
          "Integer"
        ],
        "type": "integer",
        "format": "int32"
      },
      "TemplateQueryResultItemModel": {
        "type": "object",
        "properties": {
          "icon": {
            "type": "string"
          },
          "name": {
            "type": "string"
          }
        },
        "additionalProperties": false
      },
      "TemplateQueryResultModel": {
        "type": "object",
        "properties": {
          "queryExpression": {
            "type": "string"
          },
          "sampleResults": {
            "type": "array",
            "items": {
              "$ref": "#/components/schemas/TemplateQueryResultItemModel"
            }
          },
          "resultCount": {
            "type": "integer",
            "format": "int32"
          },
          "executionTime": {
            "type": "integer",
            "format": "int64"
          }
        },
        "additionalProperties": false
      },
      "TemplateQuerySettingsModel": {
        "type": "object",
        "properties": {
          "contentTypeAliases": {
            "type": "array",
            "items": {
              "type": "string"
            }
          },
          "properties": {
            "type": "array",
            "items": {
              "$ref": "#/components/schemas/TemplateQueryPropertyModel"
            }
          },
          "operators": {
            "type": "array",
            "items": {
              "$ref": "#/components/schemas/TemplateQueryOperatorModel"
            }
          }
        },
        "additionalProperties": false
      },
      "TemplateScaffoldModel": {
        "type": "object",
        "properties": {
          "content": {
            "type": "string"
          }
        },
        "additionalProperties": false
      },
      "TemplateUpdateModel": {
        "type": "object",
        "properties": {
          "name": {
            "type": "string"
          },
          "alias": {
            "type": "string"
          },
          "content": {
            "type": "string",
            "nullable": true
          }
        },
        "additionalProperties": false
      },
      "TypeAttributesModel": {
        "enum": [
          "NotPublic",
          "AutoLayout",
          "AnsiClass",
          "Class",
          "Public",
          "NestedPublic",
          "NestedPrivate",
          "NestedFamily",
          "NestedAssembly",
          "NestedFamANDAssem",
          "NestedFamORAssem",
          "VisibilityMask",
          "SequentialLayout",
          "ExplicitLayout",
          "LayoutMask",
          "Interface",
          "ClassSemanticsMask",
          "Abstract",
          "Sealed",
          "SpecialName",
          "RTSpecialName",
          "Import",
          "Serializable",
          "WindowsRuntime",
          "UnicodeClass",
          "AutoClass",
          "CustomFormatClass",
          "StringFormatMask",
          "HasSecurity",
          "ReservedMask",
          "BeforeFieldInit",
          "CustomFormatMask"
        ],
        "type": "integer",
        "format": "int32"
      },
      "TypeInfoModel": {
        "type": "object",
        "properties": {
          "name": {
            "type": "string",
            "readOnly": true
          },
          "customAttributes": {
            "type": "array",
            "items": {
              "$ref": "#/components/schemas/CustomAttributeDataModel"
            },
            "readOnly": true
          },
          "isCollectible": {
            "type": "boolean",
            "readOnly": true
          },
          "metadataToken": {
            "type": "integer",
            "format": "int32",
            "readOnly": true
          },
          "isInterface": {
            "type": "boolean",
            "readOnly": true
          },
          "memberType": {
            "$ref": "#/components/schemas/MemberTypesModel"
          },
          "namespace": {
            "type": "string",
            "nullable": true,
            "readOnly": true
          },
          "assemblyQualifiedName": {
            "type": "string",
            "nullable": true,
            "readOnly": true
          },
          "fullName": {
            "type": "string",
            "nullable": true,
            "readOnly": true
          },
          "assembly": {
            "$ref": "#/components/schemas/AssemblyModel"
          },
          "module": {
            "$ref": "#/components/schemas/ModuleModel"
          },
          "isNested": {
            "type": "boolean",
            "readOnly": true
          },
          "declaringType": {
            "$ref": "#/components/schemas/TypeModel"
          },
          "declaringMethod": {
            "$ref": "#/components/schemas/MethodBaseModel"
          },
          "reflectedType": {
            "$ref": "#/components/schemas/TypeModel"
          },
          "underlyingSystemType": {
            "$ref": "#/components/schemas/TypeModel"
          },
          "isTypeDefinition": {
            "type": "boolean",
            "readOnly": true
          },
          "isArray": {
            "type": "boolean",
            "readOnly": true
          },
          "isByRef": {
            "type": "boolean",
            "readOnly": true
          },
          "isPointer": {
            "type": "boolean",
            "readOnly": true
          },
          "isConstructedGenericType": {
            "type": "boolean",
            "readOnly": true
          },
          "isGenericParameter": {
            "type": "boolean",
            "readOnly": true
          },
          "isGenericTypeParameter": {
            "type": "boolean",
            "readOnly": true
          },
          "isGenericMethodParameter": {
            "type": "boolean",
            "readOnly": true
          },
          "isGenericType": {
            "type": "boolean",
            "readOnly": true
          },
          "isGenericTypeDefinition": {
            "type": "boolean",
            "readOnly": true
          },
          "isSZArray": {
            "type": "boolean",
            "readOnly": true
          },
          "isVariableBoundArray": {
            "type": "boolean",
            "readOnly": true
          },
          "isByRefLike": {
            "type": "boolean",
            "readOnly": true
          },
          "hasElementType": {
            "type": "boolean",
            "readOnly": true
          },
          "genericTypeArguments": {
            "type": "array",
            "items": {
              "$ref": "#/components/schemas/TypeModel"
            },
            "readOnly": true
          },
          "genericParameterPosition": {
            "type": "integer",
            "format": "int32",
            "readOnly": true
          },
          "genericParameterAttributes": {
            "$ref": "#/components/schemas/GenericParameterAttributesModel"
          },
          "attributes": {
            "$ref": "#/components/schemas/TypeAttributesModel"
          },
          "isAbstract": {
            "type": "boolean",
            "readOnly": true
          },
          "isImport": {
            "type": "boolean",
            "readOnly": true
          },
          "isSealed": {
            "type": "boolean",
            "readOnly": true
          },
          "isSpecialName": {
            "type": "boolean",
            "readOnly": true
          },
          "isClass": {
            "type": "boolean",
            "readOnly": true
          },
          "isNestedAssembly": {
            "type": "boolean",
            "readOnly": true
          },
          "isNestedFamANDAssem": {
            "type": "boolean",
            "readOnly": true
          },
          "isNestedFamily": {
            "type": "boolean",
            "readOnly": true
          },
          "isNestedFamORAssem": {
            "type": "boolean",
            "readOnly": true
          },
          "isNestedPrivate": {
            "type": "boolean",
            "readOnly": true
          },
          "isNestedPublic": {
            "type": "boolean",
            "readOnly": true
          },
          "isNotPublic": {
            "type": "boolean",
            "readOnly": true
          },
          "isPublic": {
            "type": "boolean",
            "readOnly": true
          },
          "isAutoLayout": {
            "type": "boolean",
            "readOnly": true
          },
          "isExplicitLayout": {
            "type": "boolean",
            "readOnly": true
          },
          "isLayoutSequential": {
            "type": "boolean",
            "readOnly": true
          },
          "isAnsiClass": {
            "type": "boolean",
            "readOnly": true
          },
          "isAutoClass": {
            "type": "boolean",
            "readOnly": true
          },
          "isUnicodeClass": {
            "type": "boolean",
            "readOnly": true
          },
          "isCOMObject": {
            "type": "boolean",
            "readOnly": true
          },
          "isContextful": {
            "type": "boolean",
            "readOnly": true
          },
          "isEnum": {
            "type": "boolean",
            "readOnly": true
          },
          "isMarshalByRef": {
            "type": "boolean",
            "readOnly": true
          },
          "isPrimitive": {
            "type": "boolean",
            "readOnly": true
          },
          "isValueType": {
            "type": "boolean",
            "readOnly": true
          },
          "isSignatureType": {
            "type": "boolean",
            "readOnly": true
          },
          "isSecurityCritical": {
            "type": "boolean",
            "readOnly": true
          },
          "isSecuritySafeCritical": {
            "type": "boolean",
            "readOnly": true
          },
          "isSecurityTransparent": {
            "type": "boolean",
            "readOnly": true
          },
          "structLayoutAttribute": {
            "$ref": "#/components/schemas/StructLayoutAttributeModel"
          },
          "typeInitializer": {
            "$ref": "#/components/schemas/ConstructorInfoModel"
          },
          "typeHandle": {
            "$ref": "#/components/schemas/RuntimeTypeHandleModel"
          },
          "guid": {
            "type": "string",
            "format": "uuid",
            "readOnly": true
          },
          "baseType": {
            "$ref": "#/components/schemas/TypeModel"
          },
          "isSerializable": {
            "type": "boolean",
            "readOnly": true
          },
          "containsGenericParameters": {
            "type": "boolean",
            "readOnly": true
          },
          "isVisible": {
            "type": "boolean",
            "readOnly": true
          },
          "genericTypeParameters": {
            "type": "array",
            "items": {
              "$ref": "#/components/schemas/TypeModel"
            },
            "readOnly": true
          },
          "declaredConstructors": {
            "type": "array",
            "items": {
              "$ref": "#/components/schemas/ConstructorInfoModel"
            },
            "readOnly": true
          },
          "declaredEvents": {
            "type": "array",
            "items": {
              "$ref": "#/components/schemas/EventInfoModel"
            },
            "readOnly": true
          },
          "declaredFields": {
            "type": "array",
            "items": {
              "$ref": "#/components/schemas/FieldInfoModel"
            },
            "readOnly": true
          },
          "declaredMembers": {
            "type": "array",
            "items": {
              "$ref": "#/components/schemas/MemberInfoModel"
            },
            "readOnly": true
          },
          "declaredMethods": {
            "type": "array",
            "items": {
              "$ref": "#/components/schemas/MethodInfoModel"
            },
            "readOnly": true
          },
          "declaredNestedTypes": {
            "type": "array",
            "items": {
              "$ref": "#/components/schemas/TypeInfoModel"
            },
            "readOnly": true
          },
          "declaredProperties": {
            "type": "array",
            "items": {
              "$ref": "#/components/schemas/PropertyInfoModel"
            },
            "readOnly": true
          },
          "implementedInterfaces": {
            "type": "array",
            "items": {
              "$ref": "#/components/schemas/TypeModel"
            },
            "readOnly": true
          }
        },
        "additionalProperties": false
      },
      "TypeModel": {
        "type": "object",
        "properties": {
          "name": {
            "type": "string",
            "readOnly": true
          },
          "customAttributes": {
            "type": "array",
            "items": {
              "$ref": "#/components/schemas/CustomAttributeDataModel"
            },
            "readOnly": true
          },
          "isCollectible": {
            "type": "boolean",
            "readOnly": true
          },
          "metadataToken": {
            "type": "integer",
            "format": "int32",
            "readOnly": true
          },
          "isInterface": {
            "type": "boolean",
            "readOnly": true
          },
          "memberType": {
            "$ref": "#/components/schemas/MemberTypesModel"
          },
          "namespace": {
            "type": "string",
            "nullable": true,
            "readOnly": true
          },
          "assemblyQualifiedName": {
            "type": "string",
            "nullable": true,
            "readOnly": true
          },
          "fullName": {
            "type": "string",
            "nullable": true,
            "readOnly": true
          },
          "assembly": {
            "$ref": "#/components/schemas/AssemblyModel"
          },
          "module": {
            "$ref": "#/components/schemas/ModuleModel"
          },
          "isNested": {
            "type": "boolean",
            "readOnly": true
          },
          "declaringType": {
            "$ref": "#/components/schemas/TypeModel"
          },
          "declaringMethod": {
            "$ref": "#/components/schemas/MethodBaseModel"
          },
          "reflectedType": {
            "$ref": "#/components/schemas/TypeModel"
          },
          "underlyingSystemType": {
            "$ref": "#/components/schemas/TypeModel"
          },
          "isTypeDefinition": {
            "type": "boolean",
            "readOnly": true
          },
          "isArray": {
            "type": "boolean",
            "readOnly": true
          },
          "isByRef": {
            "type": "boolean",
            "readOnly": true
          },
          "isPointer": {
            "type": "boolean",
            "readOnly": true
          },
          "isConstructedGenericType": {
            "type": "boolean",
            "readOnly": true
          },
          "isGenericParameter": {
            "type": "boolean",
            "readOnly": true
          },
          "isGenericTypeParameter": {
            "type": "boolean",
            "readOnly": true
          },
          "isGenericMethodParameter": {
            "type": "boolean",
            "readOnly": true
          },
          "isGenericType": {
            "type": "boolean",
            "readOnly": true
          },
          "isGenericTypeDefinition": {
            "type": "boolean",
            "readOnly": true
          },
          "isSZArray": {
            "type": "boolean",
            "readOnly": true
          },
          "isVariableBoundArray": {
            "type": "boolean",
            "readOnly": true
          },
          "isByRefLike": {
            "type": "boolean",
            "readOnly": true
          },
          "hasElementType": {
            "type": "boolean",
            "readOnly": true
          },
          "genericTypeArguments": {
            "type": "array",
            "items": {
              "$ref": "#/components/schemas/TypeModel"
            },
            "readOnly": true
          },
          "genericParameterPosition": {
            "type": "integer",
            "format": "int32",
            "readOnly": true
          },
          "genericParameterAttributes": {
            "$ref": "#/components/schemas/GenericParameterAttributesModel"
          },
          "attributes": {
            "$ref": "#/components/schemas/TypeAttributesModel"
          },
          "isAbstract": {
            "type": "boolean",
            "readOnly": true
          },
          "isImport": {
            "type": "boolean",
            "readOnly": true
          },
          "isSealed": {
            "type": "boolean",
            "readOnly": true
          },
          "isSpecialName": {
            "type": "boolean",
            "readOnly": true
          },
          "isClass": {
            "type": "boolean",
            "readOnly": true
          },
          "isNestedAssembly": {
            "type": "boolean",
            "readOnly": true
          },
          "isNestedFamANDAssem": {
            "type": "boolean",
            "readOnly": true
          },
          "isNestedFamily": {
            "type": "boolean",
            "readOnly": true
          },
          "isNestedFamORAssem": {
            "type": "boolean",
            "readOnly": true
          },
          "isNestedPrivate": {
            "type": "boolean",
            "readOnly": true
          },
          "isNestedPublic": {
            "type": "boolean",
            "readOnly": true
          },
          "isNotPublic": {
            "type": "boolean",
            "readOnly": true
          },
          "isPublic": {
            "type": "boolean",
            "readOnly": true
          },
          "isAutoLayout": {
            "type": "boolean",
            "readOnly": true
          },
          "isExplicitLayout": {
            "type": "boolean",
            "readOnly": true
          },
          "isLayoutSequential": {
            "type": "boolean",
            "readOnly": true
          },
          "isAnsiClass": {
            "type": "boolean",
            "readOnly": true
          },
          "isAutoClass": {
            "type": "boolean",
            "readOnly": true
          },
          "isUnicodeClass": {
            "type": "boolean",
            "readOnly": true
          },
          "isCOMObject": {
            "type": "boolean",
            "readOnly": true
          },
          "isContextful": {
            "type": "boolean",
            "readOnly": true
          },
          "isEnum": {
            "type": "boolean",
            "readOnly": true
          },
          "isMarshalByRef": {
            "type": "boolean",
            "readOnly": true
          },
          "isPrimitive": {
            "type": "boolean",
            "readOnly": true
          },
          "isValueType": {
            "type": "boolean",
            "readOnly": true
          },
          "isSignatureType": {
            "type": "boolean",
            "readOnly": true
          },
          "isSecurityCritical": {
            "type": "boolean",
            "readOnly": true
          },
          "isSecuritySafeCritical": {
            "type": "boolean",
            "readOnly": true
          },
          "isSecurityTransparent": {
            "type": "boolean",
            "readOnly": true
          },
          "structLayoutAttribute": {
            "$ref": "#/components/schemas/StructLayoutAttributeModel"
          },
          "typeInitializer": {
            "$ref": "#/components/schemas/ConstructorInfoModel"
          },
          "typeHandle": {
            "$ref": "#/components/schemas/RuntimeTypeHandleModel"
          },
          "guid": {
            "type": "string",
            "format": "uuid",
            "readOnly": true
          },
          "baseType": {
            "$ref": "#/components/schemas/TypeModel"
          },
          "isSerializable": {
            "type": "boolean",
            "readOnly": true
          },
          "containsGenericParameters": {
            "type": "boolean",
            "readOnly": true
          },
          "isVisible": {
            "type": "boolean",
            "readOnly": true
          }
        },
        "additionalProperties": false
      },
      "UpgradeSettingsModel": {
        "type": "object",
        "properties": {
          "currentState": {
            "type": "string"
          },
          "newState": {
            "type": "string"
          },
          "newVersion": {
            "type": "string"
          },
          "oldVersion": {
            "type": "string"
          },
          "reportUrl": {
            "type": "string",
            "readOnly": true
          }
        },
        "additionalProperties": false
      },
      "UserInstallModel": {
        "required": [
          "email",
          "name",
          "password"
        ],
        "type": "object",
        "properties": {
          "name": {
            "maxLength": 255,
            "minLength": 0,
            "type": "string"
          },
          "email": {
            "minLength": 1,
            "type": "string",
            "format": "email"
          },
          "password": {
            "minLength": 1,
            "type": "string"
          },
          "subscribeToNewsletter": {
            "type": "boolean",
            "readOnly": true
          }
        },
        "additionalProperties": false
      },
      "UserSettingsModel": {
        "type": "object",
        "properties": {
          "minCharLength": {
            "type": "integer",
            "format": "int32"
          },
          "minNonAlphaNumericLength": {
            "type": "integer",
            "format": "int32"
          },
          "consentLevels": {
            "type": "array",
            "items": {
              "$ref": "#/components/schemas/ConsentLevelModel"
            }
          }
        },
        "additionalProperties": false
      },
      "VersionModel": {
        "type": "object",
        "properties": {
          "version": {
            "type": "string"
          }
        },
        "additionalProperties": false
      }
    },
    "securitySchemes": {
      "OAuth": {
        "type": "oauth2",
        "description": "Umbraco Authentication",
        "flows": {
          "authorizationCode": {
            "authorizationUrl": "/umbraco/management/api/v1.0/security/back-office/authorize",
            "tokenUrl": "/umbraco/management/api/v1.0/security/back-office/token",
            "scopes": { }
          }
        }
      }
    }
  },
  "security": [
    {
      "OAuth": [ ]
    }
  ]
}<|MERGE_RESOLUTION|>--- conflicted
+++ resolved
@@ -70,11 +70,7 @@
             "content": {
               "application/json": {
                 "schema": {
-<<<<<<< HEAD
-                  "$ref": "#/components/schemas/ProblemDetails"
-=======
                   "$ref": "#/components/schemas/ProblemDetailsModel"
->>>>>>> fdf41655
                 }
               }
             }
@@ -157,11 +153,7 @@
             "content": {
               "application/json": {
                 "schema": {
-<<<<<<< HEAD
-                  "$ref": "#/components/schemas/ProblemDetails"
-=======
                   "$ref": "#/components/schemas/ProblemDetailsModel"
->>>>>>> fdf41655
                 }
               }
             }
@@ -212,11 +204,7 @@
             "content": {
               "application/json": {
                 "schema": {
-<<<<<<< HEAD
-                  "$ref": "#/components/schemas/ProblemDetails"
-=======
                   "$ref": "#/components/schemas/ProblemDetailsModel"
->>>>>>> fdf41655
                 }
               }
             }
@@ -877,7 +865,7 @@
         ],
         "operationId": "PostDictionaryUpload",
         "requestBody": {
-          "content": { }
+          "content": {}
         },
         "responses": {
           "200": {
@@ -1552,11 +1540,7 @@
             "content": {
               "application/json": {
                 "schema": {
-<<<<<<< HEAD
-                  "$ref": "#/components/schemas/PagedHealthCheckGroupModelBase"
-=======
-                  "$ref": "#/components/schemas/PagedHealthCheckGroupModel"
->>>>>>> fdf41655
+                  "$ref": "#/components/schemas/PagedHealthCheckGroupModelBaseModel"
                 }
               }
             }
@@ -1586,18 +1570,17 @@
             "content": {
               "application/json": {
                 "schema": {
-<<<<<<< HEAD
-                  "$ref": "#/components/schemas/ProblemDetails"
-                }
-              }
-            }
-          },
-          "200": {
-            "description": "Success",
-            "content": {
-              "application/json": {
-                "schema": {
-                  "$ref": "#/components/schemas/HealthCheckGroup"
+                  "$ref": "#/components/schemas/ProblemDetailsModel"
+                }
+              }
+            }
+          },
+          "200": {
+            "description": "Success",
+            "content": {
+              "application/json": {
+                "schema": {
+                  "$ref": "#/components/schemas/HealthCheckGroupModel"
                 }
               }
             }
@@ -1627,10 +1610,7 @@
             "content": {
               "application/json": {
                 "schema": {
-                  "$ref": "#/components/schemas/ProblemDetails"
-=======
-                  "$ref": "#/components/schemas/NotFoundResultModel"
->>>>>>> fdf41655
+                  "$ref": "#/components/schemas/ProblemDetailsModel"
                 }
               }
             }
@@ -6283,20 +6263,16 @@
         },
         "additionalProperties": false
       },
-<<<<<<< HEAD
-      "HealthCheckGroupModelBase": {
-=======
+      "HealthCheckGroupModelBaseModel": {
+        "type": "object",
+        "properties": {
+          "name": {
+            "type": "string"
+          }
+        },
+        "additionalProperties": false
+      },
       "HealthCheckGroupWithResultModel": {
->>>>>>> fdf41655
-        "type": "object",
-        "properties": {
-          "name": {
-            "type": "string"
-          }
-        },
-        "additionalProperties": false
-      },
-      "HealthCheckGroupWithResult": {
         "type": "object",
         "properties": {
           "checks": {
@@ -6436,7 +6412,7 @@
           },
           "providerProperties": {
             "type": "object",
-            "additionalProperties": { },
+            "additionalProperties": {},
             "nullable": true
           }
         },
@@ -7338,11 +7314,7 @@
         },
         "additionalProperties": false
       },
-<<<<<<< HEAD
-      "PagedHealthCheckGroupModelBase": {
-=======
-      "PagedHealthCheckGroupModel": {
->>>>>>> fdf41655
+      "PagedHealthCheckGroupModelBaseModel": {
         "required": [
           "items",
           "total"
@@ -7356,11 +7328,7 @@
           "items": {
             "type": "array",
             "items": {
-<<<<<<< HEAD
-              "$ref": "#/components/schemas/HealthCheckGroupModelBase"
-=======
-              "$ref": "#/components/schemas/HealthCheckGroupModel"
->>>>>>> fdf41655
+              "$ref": "#/components/schemas/HealthCheckGroupModelBaseModel"
             }
           }
         },
@@ -7757,7 +7725,7 @@
             "nullable": true
           }
         },
-        "additionalProperties": { }
+        "additionalProperties": {}
       },
       "ProfilingStatusModel": {
         "type": "object",
@@ -9115,7 +9083,7 @@
           "authorizationCode": {
             "authorizationUrl": "/umbraco/management/api/v1.0/security/back-office/authorize",
             "tokenUrl": "/umbraco/management/api/v1.0/security/back-office/token",
-            "scopes": { }
+            "scopes": {}
           }
         }
       }
@@ -9123,7 +9091,7 @@
   },
   "security": [
     {
-      "OAuth": [ ]
+      "OAuth": []
     }
   ]
 }