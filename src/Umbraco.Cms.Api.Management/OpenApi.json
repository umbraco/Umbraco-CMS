{
  "openapi": "3.0.1",
  "info": {
    "title": "Umbraco Backoffice API",
    "description": "This shows all APIs available in this version of Umbraco - including all the legacy apis that are available for backward compatibility",
    "version": "1.0"
  },
  "paths": {
    "/umbraco/management/api/v1/audit-log": {
      "get": {
        "tags": [
          "Audit Log"
        ],
        "operationId": "GetAuditLog",
        "parameters": [
          {
            "name": "orderDirection",
            "in": "query",
            "schema": {
              "$ref": "#/components/schemas/DirectionModel"
            }
          },
          {
            "name": "sinceDate",
            "in": "query",
            "schema": {
              "type": "string",
              "format": "date-time"
            }
          },
          {
            "name": "skip",
            "in": "query",
            "schema": {
              "type": "integer",
              "format": "int32",
              "default": 0
            }
          },
          {
            "name": "take",
            "in": "query",
            "schema": {
              "type": "integer",
              "format": "int32",
              "default": 100
            }
          }
        ],
        "responses": {
          "200": {
            "description": "Success",
            "content": {
              "application/json": {
                "schema": {
                  "$ref": "#/components/schemas/PagedAuditLogWithUsernameResponseModel"
                }
              }
            }
          }
        }
      }
    },
    "/umbraco/management/api/v1/audit-log/{id}": {
      "get": {
        "tags": [
          "Audit Log"
        ],
        "operationId": "GetAuditLogById",
        "parameters": [
          {
            "name": "id",
            "in": "path",
            "required": true,
            "schema": {
              "type": "string",
              "format": "uuid"
            }
          },
          {
            "name": "orderDirection",
            "in": "query",
            "schema": {
              "$ref": "#/components/schemas/DirectionModel"
            }
          },
          {
            "name": "sinceDate",
            "in": "query",
            "schema": {
              "type": "string",
              "format": "date-time"
            }
          },
          {
            "name": "skip",
            "in": "query",
            "schema": {
              "type": "integer",
              "format": "int32",
              "default": 0
            }
          },
          {
            "name": "take",
            "in": "query",
            "schema": {
              "type": "integer",
              "format": "int32",
              "default": 100
            }
          }
        ],
        "responses": {
          "200": {
            "description": "Success",
            "content": {
              "application/json": {
                "schema": {
                  "$ref": "#/components/schemas/PagedAuditLogResponseModel"
                }
              }
            }
          }
        }
      }
    },
    "/umbraco/management/api/v1/audit-log/type/{logType}": {
      "get": {
        "tags": [
          "Audit Log"
        ],
        "operationId": "GetAuditLogTypeByLogType",
        "parameters": [
          {
            "name": "logType",
            "in": "path",
            "required": true,
            "schema": {
              "$ref": "#/components/schemas/AuditTypeModel"
            }
          },
          {
            "name": "sinceDate",
            "in": "query",
            "schema": {
              "type": "string",
              "format": "date-time"
            }
          },
          {
            "name": "skip",
            "in": "query",
            "schema": {
              "type": "integer",
              "format": "int32",
              "default": 0
            }
          },
          {
            "name": "take",
            "in": "query",
            "schema": {
              "type": "integer",
              "format": "int32",
              "default": 100
            }
          }
        ],
        "responses": {
          "200": {
            "description": "Success",
            "content": {
              "application/json": {
                "schema": {
                  "$ref": "#/components/schemas/PagedAuditLogResponseModel"
                }
              }
            }
          }
        }
      }
    },
    "/umbraco/management/api/v1/culture": {
      "get": {
        "tags": [
          "Culture"
        ],
        "operationId": "GetCulture",
        "parameters": [
          {
            "name": "skip",
            "in": "query",
            "schema": {
              "type": "integer",
              "format": "int32",
              "default": 0
            }
          },
          {
            "name": "take",
            "in": "query",
            "schema": {
              "type": "integer",
              "format": "int32",
              "default": 100
            }
          }
        ],
        "responses": {
          "200": {
            "description": "Success",
            "content": {
              "application/json": {
                "schema": {
                  "$ref": "#/components/schemas/PagedCultureReponseModel"
                }
              }
            }
          }
        }
      }
    },
    "/umbraco/management/api/v1/data-type": {
      "post": {
        "tags": [
          "Data Type"
        ],
        "operationId": "PostDataType",
        "requestBody": {
          "content": {
            "application/json": {
              "schema": {
                "oneOf": [
                  {
                    "$ref": "#/components/schemas/CreateDataTypeRequestModel"
                  }
                ]
              }
            }
          }
        },
        "responses": {
          "201": {
            "description": "Created",
            "headers": {
              "Location": {
                "description": "Location of the newly created resource",
                "schema": {
                  "type": "string",
                  "description": "Location of the newly created resource",
                  "format": "uri"
                }
              }
            }
          },
          "400": {
            "description": "Bad Request",
            "content": {
              "application/json": {
                "schema": {
                  "$ref": "#/components/schemas/ProblemDetailsModel"
                }
              }
            }
          },
          "404": {
            "description": "Not Found"
          }
        }
      }
    },
    "/umbraco/management/api/v1/data-type/{id}": {
      "get": {
        "tags": [
          "Data Type"
        ],
        "operationId": "GetDataTypeById",
        "parameters": [
          {
            "name": "id",
            "in": "path",
            "required": true,
            "schema": {
              "type": "string",
              "format": "uuid"
            }
          }
        ],
        "responses": {
          "200": {
            "description": "Success",
            "content": {
              "application/json": {
                "schema": {
                  "oneOf": [
                    {
                      "$ref": "#/components/schemas/DataTypeResponseModel"
                    }
                  ]
                }
              }
            }
          },
          "404": {
            "description": "Not Found"
          }
        }
      },
      "delete": {
        "tags": [
          "Data Type"
        ],
        "operationId": "DeleteDataTypeById",
        "parameters": [
          {
            "name": "id",
            "in": "path",
            "required": true,
            "schema": {
              "type": "string",
              "format": "uuid"
            }
          }
        ],
        "responses": {
          "200": {
            "description": "Success"
          },
          "400": {
            "description": "Bad Request",
            "content": {
              "application/json": {
                "schema": {
                  "$ref": "#/components/schemas/ProblemDetailsModel"
                }
              }
            }
          },
          "404": {
            "description": "Not Found"
          }
        }
      },
      "put": {
        "tags": [
          "Data Type"
        ],
        "operationId": "PutDataTypeById",
        "parameters": [
          {
            "name": "id",
            "in": "path",
            "required": true,
            "schema": {
              "type": "string",
              "format": "uuid"
            }
          }
        ],
        "requestBody": {
          "content": {
            "application/json": {
              "schema": {
                "oneOf": [
                  {
                    "$ref": "#/components/schemas/UpdateDataTypeRequestModel"
                  }
                ]
              }
            }
          }
        },
        "responses": {
          "200": {
            "description": "Success"
          },
          "400": {
            "description": "Bad Request",
            "content": {
              "application/json": {
                "schema": {
                  "$ref": "#/components/schemas/ProblemDetailsModel"
                }
              }
            }
          },
          "404": {
            "description": "Not Found"
          }
        }
      }
    },
    "/umbraco/management/api/v1/data-type/{id}/copy": {
      "post": {
        "tags": [
          "Data Type"
        ],
        "operationId": "PostDataTypeByIdCopy",
        "parameters": [
          {
            "name": "id",
            "in": "path",
            "required": true,
            "schema": {
              "type": "string",
              "format": "uuid"
            }
          }
        ],
        "requestBody": {
          "content": {
            "application/json": {
              "schema": {
                "oneOf": [
                  {
                    "$ref": "#/components/schemas/CopyDataTypeRequestModel"
                  }
                ]
              }
            }
          }
        },
        "responses": {
          "201": {
            "description": "Created",
            "headers": {
              "Location": {
                "description": "Location of the newly created resource",
                "schema": {
                  "type": "string",
                  "description": "Location of the newly created resource",
                  "format": "uri"
                }
              }
            }
          },
          "404": {
            "description": "Not Found"
          }
        }
      }
    },
    "/umbraco/management/api/v1/data-type/{id}/move": {
      "post": {
        "tags": [
          "Data Type"
        ],
        "operationId": "PostDataTypeByIdMove",
        "parameters": [
          {
            "name": "id",
            "in": "path",
            "required": true,
            "schema": {
              "type": "string",
              "format": "uuid"
            }
          }
        ],
        "requestBody": {
          "content": {
            "application/json": {
              "schema": {
                "oneOf": [
                  {
                    "$ref": "#/components/schemas/MoveDataTypeRequestModel"
                  }
                ]
              }
            }
          }
        },
        "responses": {
          "200": {
            "description": "Success"
          },
          "404": {
            "description": "Not Found"
          }
        }
      }
    },
    "/umbraco/management/api/v1/data-type/{id}/references": {
      "get": {
        "tags": [
          "Data Type"
        ],
        "operationId": "GetDataTypeByIdReferences",
        "parameters": [
          {
            "name": "id",
            "in": "path",
            "required": true,
            "schema": {
              "type": "string",
              "format": "uuid"
            }
          }
        ],
        "responses": {
          "200": {
            "description": "Success",
            "content": {
              "application/json": {
                "schema": {
                  "type": "array",
                  "items": {
                    "oneOf": [
                      {
                        "$ref": "#/components/schemas/DataTypeReferenceResponseModel"
                      }
                    ]
                  }
                }
              }
            }
          },
          "404": {
            "description": "Not Found"
          }
        }
      }
    },
    "/umbraco/management/api/v1/data-type/folder": {
      "post": {
        "tags": [
          "Data Type"
        ],
        "operationId": "PostDataTypeFolder",
        "requestBody": {
          "content": {
            "application/json": {
              "schema": {
                "oneOf": [
                  {
                    "$ref": "#/components/schemas/CreateFolderRequestModel"
                  }
                ]
              }
            }
          }
        },
        "responses": {
          "201": {
            "description": "Created",
            "headers": {
              "Location": {
                "description": "Location of the newly created resource",
                "schema": {
                  "type": "string",
                  "description": "Location of the newly created resource",
                  "format": "uri"
                }
              }
            }
          }
        }
      }
    },
    "/umbraco/management/api/v1/data-type/folder/{id}": {
      "get": {
        "tags": [
          "Data Type"
        ],
        "operationId": "GetDataTypeFolderById",
        "parameters": [
          {
            "name": "id",
            "in": "path",
            "required": true,
            "schema": {
              "type": "string",
              "format": "uuid"
            }
          }
        ],
        "responses": {
          "200": {
            "description": "Success",
            "content": {
              "application/json": {
                "schema": {
                  "oneOf": [
                    {
                      "$ref": "#/components/schemas/FolderReponseModel"
                    }
                  ]
                }
              }
            }
          },
          "404": {
            "description": "Not Found"
          }
        }
      },
      "delete": {
        "tags": [
          "Data Type"
        ],
        "operationId": "DeleteDataTypeFolderById",
        "parameters": [
          {
            "name": "id",
            "in": "path",
            "required": true,
            "schema": {
              "type": "string",
              "format": "uuid"
            }
          }
        ],
        "responses": {
          "200": {
            "description": "Success"
          },
          "404": {
            "description": "Not Found"
          }
        }
      },
      "put": {
        "tags": [
          "Data Type"
        ],
        "operationId": "PutDataTypeFolderById",
        "parameters": [
          {
            "name": "id",
            "in": "path",
            "required": true,
            "schema": {
              "type": "string",
              "format": "uuid"
            }
          }
        ],
        "requestBody": {
          "content": {
            "application/json": {
              "schema": {
                "oneOf": [
                  {
                    "$ref": "#/components/schemas/UpdateFolderReponseModel"
                  }
                ]
              }
            }
          }
        },
        "responses": {
          "200": {
            "description": "Success"
          },
          "404": {
            "description": "Not Found"
          }
        }
      }
    },
    "/umbraco/management/api/v1/data-type/item": {
      "get": {
        "tags": [
          "Data Type"
        ],
        "operationId": "GetDataTypeItem",
        "parameters": [
          {
            "name": "id",
            "in": "query",
            "schema": {
              "uniqueItems": true,
              "type": "array",
              "items": {
                "type": "string",
                "format": "uuid"
              }
            }
          }
        ],
        "responses": {
          "200": {
            "description": "Success",
            "content": {
              "application/json": {
                "schema": {
                  "type": "array",
                  "items": {
                    "oneOf": [
                      {
                        "$ref": "#/components/schemas/DataTypeItemResponseModel"
                      }
                    ]
                  }
                }
              }
            }
          }
        }
      }
    },
    "/umbraco/management/api/v1/tree/data-type/children": {
      "get": {
        "tags": [
          "Data Type"
        ],
        "operationId": "GetTreeDataTypeChildren",
        "parameters": [
          {
            "name": "parentId",
            "in": "query",
            "schema": {
              "type": "string",
              "format": "uuid"
            }
          },
          {
            "name": "skip",
            "in": "query",
            "schema": {
              "type": "integer",
              "format": "int32",
              "default": 0
            }
          },
          {
            "name": "take",
            "in": "query",
            "schema": {
              "type": "integer",
              "format": "int32",
              "default": 100
            }
          },
          {
            "name": "foldersOnly",
            "in": "query",
            "schema": {
              "type": "boolean",
              "default": false
            }
          }
        ],
        "responses": {
          "200": {
            "description": "Success",
            "content": {
              "application/json": {
                "schema": {
                  "$ref": "#/components/schemas/PagedFolderTreeItemResponseModel"
                }
              }
            }
          }
        }
      }
    },
    "/umbraco/management/api/v1/tree/data-type/root": {
      "get": {
        "tags": [
          "Data Type"
        ],
        "operationId": "GetTreeDataTypeRoot",
        "parameters": [
          {
            "name": "skip",
            "in": "query",
            "schema": {
              "type": "integer",
              "format": "int32",
              "default": 0
            }
          },
          {
            "name": "take",
            "in": "query",
            "schema": {
              "type": "integer",
              "format": "int32",
              "default": 100
            }
          },
          {
            "name": "foldersOnly",
            "in": "query",
            "schema": {
              "type": "boolean",
              "default": false
            }
          }
        ],
        "responses": {
          "200": {
            "description": "Success",
            "content": {
              "application/json": {
                "schema": {
                  "$ref": "#/components/schemas/PagedFolderTreeItemResponseModel"
                }
              }
            }
          }
        }
      }
    },
    "/umbraco/management/api/v1/dictionary": {
      "get": {
        "tags": [
          "Dictionary"
        ],
        "operationId": "GetDictionary",
        "parameters": [
          {
            "name": "skip",
            "in": "query",
            "schema": {
              "type": "integer",
              "format": "int32",
              "default": 0
            }
          },
          {
            "name": "take",
            "in": "query",
            "schema": {
              "type": "integer",
              "format": "int32",
              "default": 100
            }
          }
        ],
        "responses": {
          "200": {
            "description": "Success",
            "content": {
              "application/json": {
                "schema": {
                  "$ref": "#/components/schemas/PagedDictionaryOverviewResponseModel"
                }
              }
            }
          }
        }
      },
      "post": {
        "tags": [
          "Dictionary"
        ],
        "operationId": "PostDictionary",
        "requestBody": {
          "content": {
            "application/json": {
              "schema": {
                "oneOf": [
                  {
                    "$ref": "#/components/schemas/CreateDictionaryItemRequestModel"
                  }
                ]
              }
            }
          }
        },
        "responses": {
          "201": {
            "description": "Created",
            "headers": {
              "Location": {
                "description": "Location of the newly created resource",
                "schema": {
                  "type": "string",
                  "description": "Location of the newly created resource",
                  "format": "uri"
                }
              }
            }
          },
          "404": {
            "description": "Not Found"
          },
          "400": {
            "description": "Bad Request",
            "content": {
              "application/json": {
                "schema": {
                  "$ref": "#/components/schemas/ProblemDetailsModel"
                }
              }
            }
          },
          "409": {
            "description": "Conflict",
            "content": {
              "application/json": {
                "schema": {
                  "$ref": "#/components/schemas/ProblemDetailsModel"
                }
              }
            }
          }
        }
      }
    },
    "/umbraco/management/api/v1/dictionary/{id}": {
      "get": {
        "tags": [
          "Dictionary"
        ],
        "operationId": "GetDictionaryById",
        "parameters": [
          {
            "name": "id",
            "in": "path",
            "required": true,
            "schema": {
              "type": "string",
              "format": "uuid"
            }
          }
        ],
        "responses": {
          "200": {
            "description": "Success",
            "content": {
              "application/json": {
                "schema": {
                  "oneOf": [
                    {
                      "$ref": "#/components/schemas/DictionaryItemResponseModel"
                    }
                  ]
                }
              }
            }
          },
          "404": {
            "description": "Not Found"
          }
        }
      },
      "delete": {
        "tags": [
          "Dictionary"
        ],
        "operationId": "DeleteDictionaryById",
        "parameters": [
          {
            "name": "id",
            "in": "path",
            "required": true,
            "schema": {
              "type": "string",
              "format": "uuid"
            }
          }
        ],
        "responses": {
          "200": {
            "description": "Success"
          },
          "400": {
            "description": "Bad Request",
            "content": {
              "application/json": {
                "schema": {
                  "$ref": "#/components/schemas/ProblemDetailsModel"
                }
              }
            }
          },
          "404": {
            "description": "Not Found"
          }
        }
      },
      "put": {
        "tags": [
          "Dictionary"
        ],
        "operationId": "PutDictionaryById",
        "parameters": [
          {
            "name": "id",
            "in": "path",
            "required": true,
            "schema": {
              "type": "string",
              "format": "uuid"
            }
          }
        ],
        "requestBody": {
          "content": {
            "application/json": {
              "schema": {
                "oneOf": [
                  {
                    "$ref": "#/components/schemas/UpdateDictionaryItemRequestModel"
                  }
                ]
              }
            }
          }
        },
        "responses": {
          "200": {
            "description": "Success"
          },
          "400": {
            "description": "Bad Request",
            "content": {
              "application/json": {
                "schema": {
                  "$ref": "#/components/schemas/ProblemDetailsModel"
                }
              }
            }
          },
          "404": {
            "description": "Not Found"
          }
        }
      }
    },
    "/umbraco/management/api/v1/dictionary/{id}/export": {
      "get": {
        "tags": [
          "Dictionary"
        ],
        "operationId": "GetDictionaryByIdExport",
        "parameters": [
          {
            "name": "id",
            "in": "path",
            "required": true,
            "schema": {
              "type": "string",
              "format": "uuid"
            }
          },
          {
            "name": "includeChildren",
            "in": "query",
            "schema": {
              "type": "boolean",
              "default": false
            }
          }
        ],
        "responses": {
          "200": {
            "description": "Success",
            "content": {
              "application/json": {
                "schema": {
                  "type": "string",
                  "format": "binary"
                }
              }
            }
          },
          "404": {
            "description": "Not Found"
          }
        }
      }
    },
    "/umbraco/management/api/v1/dictionary/{id}/move": {
      "post": {
        "tags": [
          "Dictionary"
        ],
        "operationId": "PostDictionaryByIdMove",
        "parameters": [
          {
            "name": "id",
            "in": "path",
            "required": true,
            "schema": {
              "type": "string",
              "format": "uuid"
            }
          }
        ],
        "requestBody": {
          "content": {
            "application/json": {
              "schema": {
                "oneOf": [
                  {
                    "$ref": "#/components/schemas/MoveDictionaryRequestModel"
                  }
                ]
              }
            }
          }
        },
        "responses": {
          "200": {
            "description": "Success"
          },
          "400": {
            "description": "Bad Request",
            "content": {
              "application/json": {
                "schema": {
                  "$ref": "#/components/schemas/ProblemDetailsModel"
                }
              }
            }
          },
          "404": {
            "description": "Not Found"
          }
        }
      }
    },
    "/umbraco/management/api/v1/dictionary/import": {
      "post": {
        "tags": [
          "Dictionary"
        ],
        "operationId": "PostDictionaryImport",
        "requestBody": {
          "content": {
            "application/json": {
              "schema": {
                "oneOf": [
                  {
                    "$ref": "#/components/schemas/ImportDictionaryRequestModel"
                  }
                ]
              }
            }
          }
        },
        "responses": {
          "201": {
            "description": "Created",
            "headers": {
              "Location": {
                "description": "Location of the newly created resource",
                "schema": {
                  "type": "string",
                  "description": "Location of the newly created resource",
                  "format": "uri"
                }
              }
            }
          },
          "400": {
            "description": "Bad Request",
            "content": {
              "application/json": {
                "schema": {
                  "$ref": "#/components/schemas/ProblemDetailsModel"
                }
              }
            }
          },
          "404": {
            "description": "Not Found"
          }
        }
      }
    },
    "/umbraco/management/api/v1/dictionary/item": {
      "get": {
        "tags": [
          "Dictionary"
        ],
        "operationId": "GetDictionaryItem",
        "parameters": [
          {
            "name": "id",
            "in": "query",
            "schema": {
              "uniqueItems": true,
              "type": "array",
              "items": {
                "type": "string",
                "format": "uuid"
              }
            }
          }
        ],
        "responses": {
          "200": {
            "description": "Success",
            "content": {
              "application/json": {
                "schema": {
                  "type": "array",
                  "items": {
                    "oneOf": [
                      {
                        "$ref": "#/components/schemas/DictionaryItemItemResponseModel"
                      }
                    ]
                  }
                }
              }
            }
          }
        }
      }
    },
    "/umbraco/management/api/v1/tree/dictionary/children": {
      "get": {
        "tags": [
          "Dictionary"
        ],
        "operationId": "GetTreeDictionaryChildren",
        "parameters": [
          {
            "name": "parentId",
            "in": "query",
            "schema": {
              "type": "string",
              "format": "uuid"
            }
          },
          {
            "name": "skip",
            "in": "query",
            "schema": {
              "type": "integer",
              "format": "int32",
              "default": 0
            }
          },
          {
            "name": "take",
            "in": "query",
            "schema": {
              "type": "integer",
              "format": "int32",
              "default": 100
            }
          }
        ],
        "responses": {
          "200": {
            "description": "Success",
            "content": {
              "application/json": {
                "schema": {
                  "$ref": "#/components/schemas/PagedEntityTreeItemResponseModel"
                }
              }
            }
          }
        }
      }
    },
    "/umbraco/management/api/v1/tree/dictionary/root": {
      "get": {
        "tags": [
          "Dictionary"
        ],
        "operationId": "GetTreeDictionaryRoot",
        "parameters": [
          {
            "name": "skip",
            "in": "query",
            "schema": {
              "type": "integer",
              "format": "int32",
              "default": 0
            }
          },
          {
            "name": "take",
            "in": "query",
            "schema": {
              "type": "integer",
              "format": "int32",
              "default": 100
            }
          }
        ],
        "responses": {
          "200": {
            "description": "Success",
            "content": {
              "application/json": {
                "schema": {
                  "$ref": "#/components/schemas/PagedEntityTreeItemResponseModel"
                }
              }
            }
          }
        }
      }
    },
    "/umbraco/management/api/v1/document-blueprint/item": {
      "get": {
        "tags": [
          "Document Blueprint"
        ],
        "operationId": "GetDocumentBlueprintItem",
        "parameters": [
          {
            "name": "id",
            "in": "query",
            "schema": {
              "uniqueItems": true,
              "type": "array",
              "items": {
                "type": "string",
                "format": "uuid"
              }
            }
          }
        ],
        "responses": {
          "200": {
            "description": "Success",
            "content": {
              "application/json": {
                "schema": {
                  "type": "array",
                  "items": {
                    "oneOf": [
                      {
                        "$ref": "#/components/schemas/DocumentBlueprintResponseModel"
                      }
                    ]
                  }
                }
              }
            }
          }
        }
      }
    },
    "/umbraco/management/api/v1/tree/document-blueprint/root": {
      "get": {
        "tags": [
          "Document Blueprint"
        ],
        "operationId": "GetTreeDocumentBlueprintRoot",
        "parameters": [
          {
            "name": "skip",
            "in": "query",
            "schema": {
              "type": "integer",
              "format": "int32",
              "default": 0
            }
          },
          {
            "name": "take",
            "in": "query",
            "schema": {
              "type": "integer",
              "format": "int32",
              "default": 100
            }
          }
        ],
        "responses": {
          "200": {
            "description": "Success",
            "content": {
              "application/json": {
                "schema": {
                  "$ref": "#/components/schemas/PagedDocumentBlueprintTreeItemResponseModel"
                }
              }
            }
          }
        }
      }
    },
    "/umbraco/management/api/v1/document-type/{id}": {
      "get": {
        "tags": [
          "Document Type"
        ],
        "operationId": "GetDocumentTypeById",
        "parameters": [
          {
            "name": "id",
            "in": "path",
            "required": true,
            "schema": {
              "type": "string",
              "format": "uuid"
            }
          }
        ],
        "responses": {
          "200": {
            "description": "Success",
            "content": {
              "application/json": {
                "schema": {
                  "oneOf": [
                    {
                      "$ref": "#/components/schemas/DocumentTypeResponseModel"
                    }
                  ]
                }
              }
            }
          },
          "404": {
            "description": "Not Found"
          }
        }
      }
    },
    "/umbraco/management/api/v1/document-type/item": {
      "get": {
        "tags": [
          "Document Type"
        ],
        "operationId": "GetDocumentTypeItem",
        "parameters": [
          {
            "name": "id",
            "in": "query",
            "schema": {
              "uniqueItems": true,
              "type": "array",
              "items": {
                "type": "string",
                "format": "uuid"
              }
            }
          }
        ],
        "responses": {
          "200": {
            "description": "Success",
            "content": {
              "application/json": {
                "schema": {
                  "type": "array",
                  "items": {
                    "oneOf": [
                      {
                        "$ref": "#/components/schemas/DocumentTypeItemResponseModel"
                      }
                    ]
                  }
                }
              }
            }
          }
        }
      }
    },
    "/umbraco/management/api/v1/tree/document-type/children": {
      "get": {
        "tags": [
          "Document Type"
        ],
        "operationId": "GetTreeDocumentTypeChildren",
        "parameters": [
          {
            "name": "parentId",
            "in": "query",
            "schema": {
              "type": "string",
              "format": "uuid"
            }
          },
          {
            "name": "skip",
            "in": "query",
            "schema": {
              "type": "integer",
              "format": "int32",
              "default": 0
            }
          },
          {
            "name": "take",
            "in": "query",
            "schema": {
              "type": "integer",
              "format": "int32",
              "default": 100
            }
          },
          {
            "name": "foldersOnly",
            "in": "query",
            "schema": {
              "type": "boolean",
              "default": false
            }
          }
        ],
        "responses": {
          "200": {
            "description": "Success",
            "content": {
              "application/json": {
                "schema": {
                  "$ref": "#/components/schemas/PagedDocumentTypeTreeItemResponseModel"
                }
              }
            }
          }
        }
      }
    },
    "/umbraco/management/api/v1/tree/document-type/root": {
      "get": {
        "tags": [
          "Document Type"
        ],
        "operationId": "GetTreeDocumentTypeRoot",
        "parameters": [
          {
            "name": "skip",
            "in": "query",
            "schema": {
              "type": "integer",
              "format": "int32",
              "default": 0
            }
          },
          {
            "name": "take",
            "in": "query",
            "schema": {
              "type": "integer",
              "format": "int32",
              "default": 100
            }
          },
          {
            "name": "foldersOnly",
            "in": "query",
            "schema": {
              "type": "boolean",
              "default": false
            }
          }
        ],
        "responses": {
          "200": {
            "description": "Success",
            "content": {
              "application/json": {
                "schema": {
                  "$ref": "#/components/schemas/PagedDocumentTypeTreeItemResponseModel"
                }
              }
            }
          }
        }
      }
    },
    "/umbraco/management/api/v1/document": {
      "post": {
        "tags": [
          "Document"
        ],
        "operationId": "PostDocument",
        "requestBody": {
          "content": {
            "application/json": {
              "schema": {
                "oneOf": [
                  {
                    "$ref": "#/components/schemas/CreateDocumentRequestModel"
                  }
                ]
              }
            }
          }
        },
        "responses": {
          "201": {
            "description": "Created",
            "headers": {
              "Location": {
                "description": "Location of the newly created resource",
                "schema": {
                  "type": "string",
                  "description": "Location of the newly created resource",
                  "format": "uri"
                }
              }
            }
          },
          "400": {
            "description": "Bad Request"
          },
          "404": {
            "description": "Not Found"
          }
        }
      }
    },
    "/umbraco/management/api/v1/document/{id}": {
      "get": {
        "tags": [
          "Document"
        ],
        "operationId": "GetDocumentById",
        "parameters": [
          {
            "name": "id",
            "in": "path",
            "required": true,
            "schema": {
              "type": "string",
              "format": "uuid"
            }
          }
        ],
        "responses": {
          "200": {
            "description": "Success",
            "content": {
              "application/json": {
                "schema": {
                  "oneOf": [
                    {
                      "$ref": "#/components/schemas/DocumentResponseModel"
                    }
                  ]
                }
              }
            }
          },
          "404": {
            "description": "Not Found"
          }
        }
      },
      "delete": {
        "tags": [
          "Document"
        ],
        "operationId": "DeleteDocumentById",
        "parameters": [
          {
            "name": "id",
            "in": "path",
            "required": true,
            "schema": {
              "type": "string",
              "format": "uuid"
            }
          }
        ],
        "responses": {
          "200": {
            "description": "Success"
          },
          "400": {
            "description": "Bad Request"
          },
          "404": {
            "description": "Not Found"
          }
        }
      },
      "put": {
        "tags": [
          "Document"
        ],
        "operationId": "PutDocumentById",
        "parameters": [
          {
            "name": "id",
            "in": "path",
            "required": true,
            "schema": {
              "type": "string",
              "format": "uuid"
            }
          }
        ],
        "requestBody": {
          "content": {
            "application/json": {
              "schema": {
                "oneOf": [
                  {
                    "$ref": "#/components/schemas/UpdateDocumentRequestModel"
                  }
                ]
              }
            }
          }
        },
        "responses": {
          "200": {
            "description": "Success"
          },
          "400": {
            "description": "Bad Request"
          },
          "404": {
            "description": "Not Found"
          }
        }
      }
    },
<<<<<<< HEAD
    "/umbraco/management/api/v1/document/{key}/copy": {
      "post": {
        "tags": [
          "Document"
        ],
        "operationId": "PostDocumentByKeyCopy",
        "parameters": [
          {
            "name": "key",
            "in": "path",
            "required": true,
            "schema": {
              "type": "string",
              "format": "uuid"
            }
          }
        ],
        "requestBody": {
          "content": {
            "application/json": {
              "schema": {
                "oneOf": [
                  {
                    "$ref": "#/components/schemas/CopyDocumentRequestModel"
                  }
                ]
              }
            }
          }
        },
        "responses": {
          "201": {
            "description": "Created",
            "headers": {
              "Location": {
                "description": "Location of the newly created resource",
                "schema": {
                  "type": "string",
                  "description": "Location of the newly created resource",
                  "format": "uri"
                }
              }
            }
          },
          "400": {
            "description": "Bad Request"
          },
          "404": {
            "description": "Not Found"
          }
        }
      }
    },
    "/umbraco/management/api/v1/document/{key}/domains": {
=======
    "/umbraco/management/api/v1/document/{id}/domains": {
>>>>>>> b6c16afe
      "get": {
        "tags": [
          "Document"
        ],
        "operationId": "GetDocumentByIdDomains",
        "parameters": [
          {
            "name": "id",
            "in": "path",
            "required": true,
            "schema": {
              "type": "string",
              "format": "uuid"
            }
          }
        ],
        "responses": {
          "200": {
            "description": "Success"
          }
        }
      },
      "put": {
        "tags": [
          "Document"
        ],
        "operationId": "PutDocumentByIdDomains",
        "parameters": [
          {
            "name": "id",
            "in": "path",
            "required": true,
            "schema": {
              "type": "string",
              "format": "uuid"
            }
          }
        ],
        "requestBody": {
          "content": {
            "application/json": {
              "schema": {
                "oneOf": [
                  {
                    "$ref": "#/components/schemas/UpdateDomainsRequestModel"
                  }
                ]
              }
            }
          }
        },
        "responses": {
          "200": {
            "description": "Success"
          }
        }
      }
    },
<<<<<<< HEAD
    "/umbraco/management/api/v1/document/{key}/move": {
      "put": {
        "tags": [
          "Document"
        ],
        "operationId": "PutDocumentByKeyMove",
        "parameters": [
          {
            "name": "key",
            "in": "path",
            "required": true,
            "schema": {
              "type": "string",
              "format": "uuid"
            }
          }
        ],
        "requestBody": {
          "content": {
            "application/json": {
              "schema": {
                "oneOf": [
                  {
                    "$ref": "#/components/schemas/MoveDocumentRequestModel"
                  }
                ]
              }
            }
          }
        },
        "responses": {
          "200": {
            "description": "Success"
          },
          "400": {
            "description": "Bad Request"
          },
          "404": {
            "description": "Not Found"
          }
        }
      }
    },
    "/umbraco/management/api/v1/document/{key}/notifications": {
=======
    "/umbraco/management/api/v1/document/{id}/notifications": {
>>>>>>> b6c16afe
      "get": {
        "tags": [
          "Document"
        ],
        "operationId": "GetDocumentByIdNotifications",
        "parameters": [
          {
            "name": "id",
            "in": "path",
            "required": true,
            "schema": {
              "type": "string",
              "format": "uuid"
            }
          }
        ],
        "responses": {
          "200": {
            "description": "Success",
            "content": {
              "application/json": {
                "schema": {
                  "type": "array",
                  "items": {
                    "oneOf": [
                      {
                        "$ref": "#/components/schemas/DocumentNotificationResponseModel"
                      }
                    ]
                  }
                }
              }
            }
          },
          "404": {
            "description": "Not Found"
          }
        }
      },
      "put": {
        "tags": [
          "Document"
        ],
        "operationId": "PutDocumentByIdNotifications",
        "parameters": [
          {
            "name": "id",
            "in": "path",
            "required": true,
            "schema": {
              "type": "string",
              "format": "uuid"
            }
          }
        ],
        "requestBody": {
          "content": {
            "application/json": {
              "schema": {
                "oneOf": [
                  {
                    "$ref": "#/components/schemas/UpdateDocumentNotificationsRequestModel"
                  }
                ]
              }
            }
          }
        },
        "responses": {
          "200": {
            "description": "Success"
          },
          "404": {
            "description": "Not Found"
          }
        }
      }
    },
    "/umbraco/management/api/v1/document/item": {
      "get": {
        "tags": [
          "Document"
        ],
        "operationId": "GetDocumentItem",
        "parameters": [
          {
            "name": "id",
            "in": "query",
            "schema": {
              "uniqueItems": true,
              "type": "array",
              "items": {
                "type": "string",
                "format": "uuid"
              }
            }
          },
          {
            "name": "dataTypeId",
            "in": "query",
            "schema": {
              "type": "string",
              "format": "uuid"
            }
          },
          {
            "name": "culture",
            "in": "query",
            "schema": {
              "type": "string"
            }
          }
        ],
        "responses": {
          "200": {
            "description": "Success",
            "content": {
              "application/json": {
                "schema": {
                  "type": "array",
                  "items": {
                    "oneOf": [
                      {
                        "$ref": "#/components/schemas/DocumentItemResponseModel"
                      }
                    ]
                  }
                }
              }
            }
          }
        }
      }
    },
    "/umbraco/management/api/v1/recycle-bin/document/children": {
      "get": {
        "tags": [
          "Document"
        ],
        "operationId": "GetRecycleBinDocumentChildren",
        "parameters": [
          {
            "name": "parentId",
            "in": "query",
            "schema": {
              "type": "string",
              "format": "uuid"
            }
          },
          {
            "name": "skip",
            "in": "query",
            "schema": {
              "type": "integer",
              "format": "int32",
              "default": 0
            }
          },
          {
            "name": "take",
            "in": "query",
            "schema": {
              "type": "integer",
              "format": "int32",
              "default": 100
            }
          }
        ],
        "responses": {
          "401": {
            "description": "Unauthorized"
          },
          "200": {
            "description": "Success",
            "content": {
              "application/json": {
                "schema": {
                  "$ref": "#/components/schemas/PagedRecycleBinItemResponseModel"
                }
              }
            }
          }
        }
      }
    },
    "/umbraco/management/api/v1/recycle-bin/document/root": {
      "get": {
        "tags": [
          "Document"
        ],
        "operationId": "GetRecycleBinDocumentRoot",
        "parameters": [
          {
            "name": "skip",
            "in": "query",
            "schema": {
              "type": "integer",
              "format": "int32",
              "default": 0
            }
          },
          {
            "name": "take",
            "in": "query",
            "schema": {
              "type": "integer",
              "format": "int32",
              "default": 100
            }
          }
        ],
        "responses": {
          "401": {
            "description": "Unauthorized"
          },
          "200": {
            "description": "Success",
            "content": {
              "application/json": {
                "schema": {
                  "$ref": "#/components/schemas/PagedRecycleBinItemResponseModel"
                }
              }
            }
          }
        }
      }
    },
    "/umbraco/management/api/v1/tree/document/children": {
      "get": {
        "tags": [
          "Document"
        ],
        "operationId": "GetTreeDocumentChildren",
        "parameters": [
          {
            "name": "parentId",
            "in": "query",
            "schema": {
              "type": "string",
              "format": "uuid"
            }
          },
          {
            "name": "skip",
            "in": "query",
            "schema": {
              "type": "integer",
              "format": "int32",
              "default": 0
            }
          },
          {
            "name": "take",
            "in": "query",
            "schema": {
              "type": "integer",
              "format": "int32",
              "default": 100
            }
          },
          {
            "name": "dataTypeId",
            "in": "query",
            "schema": {
              "type": "string",
              "format": "uuid"
            }
          },
          {
            "name": "culture",
            "in": "query",
            "schema": {
              "type": "string"
            }
          }
        ],
        "responses": {
          "200": {
            "description": "Success",
            "content": {
              "application/json": {
                "schema": {
                  "$ref": "#/components/schemas/PagedDocumentTreeItemResponseModel"
                }
              }
            }
          }
        }
      }
    },
    "/umbraco/management/api/v1/tree/document/root": {
      "get": {
        "tags": [
          "Document"
        ],
        "operationId": "GetTreeDocumentRoot",
        "parameters": [
          {
            "name": "skip",
            "in": "query",
            "schema": {
              "type": "integer",
              "format": "int32",
              "default": 0
            }
          },
          {
            "name": "take",
            "in": "query",
            "schema": {
              "type": "integer",
              "format": "int32",
              "default": 100
            }
          },
          {
            "name": "dataTypeId",
            "in": "query",
            "schema": {
              "type": "string",
              "format": "uuid"
            }
          },
          {
            "name": "culture",
            "in": "query",
            "schema": {
              "type": "string"
            }
          }
        ],
        "responses": {
          "200": {
            "description": "Success",
            "content": {
              "application/json": {
                "schema": {
                  "$ref": "#/components/schemas/PagedDocumentTreeItemResponseModel"
                }
              }
            }
          }
        }
      }
    },
    "/umbraco/management/api/v1/health-check-group": {
      "get": {
        "tags": [
          "Health Check"
        ],
        "operationId": "GetHealthCheckGroup",
        "parameters": [
          {
            "name": "skip",
            "in": "query",
            "schema": {
              "type": "integer",
              "format": "int32",
              "default": 0
            }
          },
          {
            "name": "take",
            "in": "query",
            "schema": {
              "type": "integer",
              "format": "int32",
              "default": 100
            }
          }
        ],
        "responses": {
          "200": {
            "description": "Success",
            "content": {
              "application/json": {
                "schema": {
                  "$ref": "#/components/schemas/PagedHealthCheckGroupResponseModel"
                }
              }
            }
          }
        }
      }
    },
    "/umbraco/management/api/v1/health-check-group/{name}": {
      "get": {
        "tags": [
          "Health Check"
        ],
        "operationId": "GetHealthCheckGroupByName",
        "parameters": [
          {
            "name": "name",
            "in": "path",
            "required": true,
            "schema": {
              "type": "string"
            }
          }
        ],
        "responses": {
          "404": {
            "description": "Not Found"
          },
          "200": {
            "description": "Success",
            "content": {
              "application/json": {
                "schema": {
                  "oneOf": [
                    {
                      "$ref": "#/components/schemas/HealthCheckGroupPresentationModel"
                    }
                  ]
                }
              }
            }
          }
        }
      }
    },
    "/umbraco/management/api/v1/health-check-group/{name}/check": {
      "post": {
        "tags": [
          "Health Check"
        ],
        "operationId": "PostHealthCheckGroupByNameCheck",
        "parameters": [
          {
            "name": "name",
            "in": "path",
            "required": true,
            "schema": {
              "type": "string"
            }
          }
        ],
        "responses": {
          "404": {
            "description": "Not Found"
          },
          "200": {
            "description": "Success",
            "content": {
              "application/json": {
                "schema": {
                  "oneOf": [
                    {
                      "$ref": "#/components/schemas/HealthCheckGroupWithResultResponseModel"
                    }
                  ]
                }
              }
            }
          }
        }
      }
    },
    "/umbraco/management/api/v1/health-check/execute-action": {
      "post": {
        "tags": [
          "Health Check"
        ],
        "operationId": "PostHealthCheckExecuteAction",
        "requestBody": {
          "content": {
            "application/json": {
              "schema": {
                "oneOf": [
                  {
                    "$ref": "#/components/schemas/HealthCheckActionRequestModel"
                  }
                ]
              }
            }
          }
        },
        "responses": {
          "400": {
            "description": "Bad Request",
            "content": {
              "application/json": {
                "schema": {
                  "$ref": "#/components/schemas/ProblemDetailsModel"
                }
              }
            }
          },
          "200": {
            "description": "Success",
            "content": {
              "application/json": {
                "schema": {
                  "oneOf": [
                    {
                      "$ref": "#/components/schemas/HealthCheckResultResponseModel"
                    }
                  ]
                }
              }
            }
          }
        }
      }
    },
    "/umbraco/management/api/v1/help": {
      "get": {
        "tags": [
          "Help"
        ],
        "operationId": "GetHelp",
        "parameters": [
          {
            "name": "section",
            "in": "query",
            "schema": {
              "type": "string"
            }
          },
          {
            "name": "tree",
            "in": "query",
            "schema": {
              "type": "string"
            }
          },
          {
            "name": "skip",
            "in": "query",
            "schema": {
              "type": "integer",
              "format": "int32"
            }
          },
          {
            "name": "take",
            "in": "query",
            "schema": {
              "type": "integer",
              "format": "int32"
            }
          },
          {
            "name": "baseUrl",
            "in": "query",
            "schema": {
              "type": "string",
              "default": "https://our.umbraco.com"
            }
          }
        ],
        "responses": {
          "400": {
            "description": "Bad Request",
            "content": {
              "application/json": {
                "schema": {
                  "$ref": "#/components/schemas/ProblemDetailsModel"
                }
              }
            }
          },
          "200": {
            "description": "Success",
            "content": {
              "application/json": {
                "schema": {
                  "$ref": "#/components/schemas/PagedHelpPageResponseModel"
                }
              }
            }
          }
        }
      }
    },
    "/umbraco/management/api/v1/indexer": {
      "get": {
        "tags": [
          "Indexer"
        ],
        "operationId": "GetIndexer",
        "parameters": [
          {
            "name": "skip",
            "in": "query",
            "schema": {
              "type": "integer",
              "format": "int32"
            }
          },
          {
            "name": "take",
            "in": "query",
            "schema": {
              "type": "integer",
              "format": "int32"
            }
          }
        ],
        "responses": {
          "200": {
            "description": "Success",
            "content": {
              "application/json": {
                "schema": {
                  "$ref": "#/components/schemas/PagedIndexResponseModel"
                }
              }
            }
          }
        }
      }
    },
    "/umbraco/management/api/v1/indexer/{indexName}": {
      "get": {
        "tags": [
          "Indexer"
        ],
        "operationId": "GetIndexerByIndexName",
        "parameters": [
          {
            "name": "indexName",
            "in": "path",
            "required": true,
            "schema": {
              "type": "string"
            }
          }
        ],
        "responses": {
          "400": {
            "description": "Bad Request",
            "content": {
              "application/json": {
                "schema": {
                  "$ref": "#/components/schemas/ProblemDetailsModel"
                }
              }
            }
          },
          "200": {
            "description": "Success",
            "content": {
              "application/json": {
                "schema": {
                  "oneOf": [
                    {
                      "$ref": "#/components/schemas/IndexResponseModel"
                    }
                  ]
                }
              }
            }
          }
        }
      }
    },
    "/umbraco/management/api/v1/indexer/{indexName}/rebuild": {
      "post": {
        "tags": [
          "Indexer"
        ],
        "operationId": "PostIndexerByIndexNameRebuild",
        "parameters": [
          {
            "name": "indexName",
            "in": "path",
            "required": true,
            "schema": {
              "type": "string"
            }
          }
        ],
        "responses": {
          "400": {
            "description": "Bad Request",
            "content": {
              "application/json": {
                "schema": {
                  "$ref": "#/components/schemas/ProblemDetailsModel"
                }
              }
            }
          },
          "200": {
            "description": "Success",
            "content": {
              "application/json": {
                "schema": {
                  "$ref": "#/components/schemas/OkResultModel"
                }
              }
            }
          }
        }
      }
    },
    "/umbraco/management/api/v1/install/settings": {
      "get": {
        "tags": [
          "Install"
        ],
        "operationId": "GetInstallSettings",
        "responses": {
          "400": {
            "description": "Bad Request",
            "content": {
              "application/json": {
                "schema": {
                  "$ref": "#/components/schemas/ProblemDetailsModel"
                }
              }
            }
          },
          "428": {
            "description": "Client Error",
            "content": {
              "application/json": {
                "schema": {
                  "$ref": "#/components/schemas/ProblemDetailsModel"
                }
              }
            }
          },
          "200": {
            "description": "Success",
            "content": {
              "application/json": {
                "schema": {
                  "oneOf": [
                    {
                      "$ref": "#/components/schemas/InstallSettingsResponseModel"
                    }
                  ]
                }
              }
            }
          }
        }
      }
    },
    "/umbraco/management/api/v1/install/setup": {
      "post": {
        "tags": [
          "Install"
        ],
        "operationId": "PostInstallSetup",
        "requestBody": {
          "content": {
            "application/json": {
              "schema": {
                "oneOf": [
                  {
                    "$ref": "#/components/schemas/InstallVResponseModel"
                  }
                ]
              }
            }
          }
        },
        "responses": {
          "400": {
            "description": "Bad Request",
            "content": {
              "application/json": {
                "schema": {
                  "$ref": "#/components/schemas/ProblemDetailsModel"
                }
              }
            }
          },
          "428": {
            "description": "Client Error",
            "content": {
              "application/json": {
                "schema": {
                  "$ref": "#/components/schemas/ProblemDetailsModel"
                }
              }
            }
          },
          "200": {
            "description": "Success"
          }
        }
      }
    },
    "/umbraco/management/api/v1/install/validate-database": {
      "post": {
        "tags": [
          "Install"
        ],
        "operationId": "PostInstallValidateDatabase",
        "requestBody": {
          "content": {
            "application/json": {
              "schema": {
                "oneOf": [
                  {
                    "$ref": "#/components/schemas/DatabaseInstallResponseModel"
                  }
                ]
              }
            }
          }
        },
        "responses": {
          "400": {
            "description": "Bad Request",
            "content": {
              "application/json": {
                "schema": {
                  "$ref": "#/components/schemas/ProblemDetailsModel"
                }
              }
            }
          },
          "200": {
            "description": "Success"
          }
        }
      }
    },
    "/umbraco/management/api/v1/language": {
      "get": {
        "tags": [
          "Language"
        ],
        "operationId": "GetLanguage",
        "parameters": [
          {
            "name": "skip",
            "in": "query",
            "schema": {
              "type": "integer",
              "format": "int32",
              "default": 0
            }
          },
          {
            "name": "take",
            "in": "query",
            "schema": {
              "type": "integer",
              "format": "int32",
              "default": 100
            }
          }
        ],
        "responses": {
          "200": {
            "description": "Success",
            "content": {
              "application/json": {
                "schema": {
                  "$ref": "#/components/schemas/PagedLanguageResponseModel"
                }
              }
            }
          }
        }
      },
      "post": {
        "tags": [
          "Language"
        ],
        "operationId": "PostLanguage",
        "requestBody": {
          "content": {
            "application/json": {
              "schema": {
                "oneOf": [
                  {
                    "$ref": "#/components/schemas/CreateLanguageRequestModel"
                  }
                ]
              }
            }
          }
        },
        "responses": {
          "404": {
            "description": "Not Found"
          },
          "400": {
            "description": "Bad Request",
            "content": {
              "application/json": {
                "schema": {
                  "$ref": "#/components/schemas/ProblemDetailsModel"
                }
              }
            }
          },
          "201": {
            "description": "Created",
            "headers": {
              "Location": {
                "description": "Location of the newly created resource",
                "schema": {
                  "type": "string",
                  "description": "Location of the newly created resource",
                  "format": "uri"
                }
              }
            }
          }
        }
      }
    },
    "/umbraco/management/api/v1/language/{isoCode}": {
      "get": {
        "tags": [
          "Language"
        ],
        "operationId": "GetLanguageByIsoCode",
        "parameters": [
          {
            "name": "isoCode",
            "in": "path",
            "required": true,
            "schema": {
              "type": "string"
            }
          }
        ],
        "responses": {
          "404": {
            "description": "Not Found"
          },
          "200": {
            "description": "Success",
            "content": {
              "application/json": {
                "schema": {
                  "oneOf": [
                    {
                      "$ref": "#/components/schemas/LanguageResponseModel"
                    }
                  ]
                }
              }
            }
          }
        }
      },
      "delete": {
        "tags": [
          "Language"
        ],
        "operationId": "DeleteLanguageByIsoCode",
        "parameters": [
          {
            "name": "isoCode",
            "in": "path",
            "required": true,
            "schema": {
              "type": "string"
            }
          }
        ],
        "responses": {
          "400": {
            "description": "Bad Request",
            "content": {
              "application/json": {
                "schema": {
                  "$ref": "#/components/schemas/ProblemDetailsModel"
                }
              }
            }
          },
          "404": {
            "description": "Not Found",
            "content": {
              "application/json": {
                "schema": {
                  "$ref": "#/components/schemas/ProblemDetailsModel"
                }
              }
            }
          },
          "200": {
            "description": "Success"
          }
        }
      },
      "put": {
        "tags": [
          "Language"
        ],
        "operationId": "PutLanguageByIsoCode",
        "parameters": [
          {
            "name": "isoCode",
            "in": "path",
            "required": true,
            "schema": {
              "type": "string"
            }
          }
        ],
        "requestBody": {
          "content": {
            "application/json": {
              "schema": {
                "oneOf": [
                  {
                    "$ref": "#/components/schemas/UpdateLanguageRequestModel"
                  }
                ]
              }
            }
          }
        },
        "responses": {
          "404": {
            "description": "Not Found"
          },
          "400": {
            "description": "Bad Request",
            "content": {
              "application/json": {
                "schema": {
                  "$ref": "#/components/schemas/ProblemDetailsModel"
                }
              }
            }
          },
          "200": {
            "description": "Success"
          }
        }
      }
    },
    "/umbraco/management/api/v1/language/item": {
      "get": {
        "tags": [
          "Language"
        ],
        "operationId": "GetLanguageItem",
        "parameters": [
          {
            "name": "isoCode",
            "in": "query",
            "schema": {
              "uniqueItems": true,
              "type": "array",
              "items": {
                "type": "string"
              }
            }
          }
        ],
        "responses": {
          "200": {
            "description": "Success",
            "content": {
              "application/json": {
                "schema": {
                  "type": "array",
                  "items": {
                    "oneOf": [
                      {
                        "$ref": "#/components/schemas/LanguageItemResponseModel"
                      }
                    ]
                  }
                }
              }
            }
          }
        }
      }
    },
    "/umbraco/management/api/v1/log-viewer/level": {
      "get": {
        "tags": [
          "Log Viewer"
        ],
        "operationId": "GetLogViewerLevel",
        "parameters": [
          {
            "name": "skip",
            "in": "query",
            "schema": {
              "type": "integer",
              "format": "int32",
              "default": 0
            }
          },
          {
            "name": "take",
            "in": "query",
            "schema": {
              "type": "integer",
              "format": "int32",
              "default": 100
            }
          }
        ],
        "responses": {
          "200": {
            "description": "Success",
            "content": {
              "application/json": {
                "schema": {
                  "$ref": "#/components/schemas/PagedLoggerResponseModel"
                }
              }
            }
          }
        }
      }
    },
    "/umbraco/management/api/v1/log-viewer/level-count": {
      "get": {
        "tags": [
          "Log Viewer"
        ],
        "operationId": "GetLogViewerLevelCount",
        "parameters": [
          {
            "name": "startDate",
            "in": "query",
            "schema": {
              "type": "string",
              "format": "date-time"
            }
          },
          {
            "name": "endDate",
            "in": "query",
            "schema": {
              "type": "string",
              "format": "date-time"
            }
          }
        ],
        "responses": {
          "400": {
            "description": "Bad Request",
            "content": {
              "application/json": {
                "schema": {
                  "$ref": "#/components/schemas/ProblemDetailsModel"
                }
              }
            }
          },
          "200": {
            "description": "Success",
            "content": {
              "application/json": {
                "schema": {
                  "oneOf": [
                    {
                      "$ref": "#/components/schemas/LogLevelCountsReponseModel"
                    }
                  ]
                }
              }
            }
          }
        }
      }
    },
    "/umbraco/management/api/v1/log-viewer/log": {
      "get": {
        "tags": [
          "Log Viewer"
        ],
        "operationId": "GetLogViewerLog",
        "parameters": [
          {
            "name": "skip",
            "in": "query",
            "schema": {
              "type": "integer",
              "format": "int32",
              "default": 0
            }
          },
          {
            "name": "take",
            "in": "query",
            "schema": {
              "type": "integer",
              "format": "int32",
              "default": 100
            }
          },
          {
            "name": "orderDirection",
            "in": "query",
            "schema": {
              "$ref": "#/components/schemas/DirectionModel"
            }
          },
          {
            "name": "filterExpression",
            "in": "query",
            "schema": {
              "type": "string"
            }
          },
          {
            "name": "logLevel",
            "in": "query",
            "schema": {
              "type": "array",
              "items": {
                "$ref": "#/components/schemas/LogLevelModel"
              }
            }
          },
          {
            "name": "startDate",
            "in": "query",
            "schema": {
              "type": "string",
              "format": "date-time"
            }
          },
          {
            "name": "endDate",
            "in": "query",
            "schema": {
              "type": "string",
              "format": "date-time"
            }
          }
        ],
        "responses": {
          "200": {
            "description": "Success",
            "content": {
              "application/json": {
                "schema": {
                  "$ref": "#/components/schemas/PagedLogMessageResponseModel"
                }
              }
            }
          }
        }
      }
    },
    "/umbraco/management/api/v1/log-viewer/message-template": {
      "get": {
        "tags": [
          "Log Viewer"
        ],
        "operationId": "GetLogViewerMessageTemplate",
        "parameters": [
          {
            "name": "skip",
            "in": "query",
            "schema": {
              "type": "integer",
              "format": "int32",
              "default": 0
            }
          },
          {
            "name": "take",
            "in": "query",
            "schema": {
              "type": "integer",
              "format": "int32",
              "default": 100
            }
          },
          {
            "name": "startDate",
            "in": "query",
            "schema": {
              "type": "string",
              "format": "date-time"
            }
          },
          {
            "name": "endDate",
            "in": "query",
            "schema": {
              "type": "string",
              "format": "date-time"
            }
          }
        ],
        "responses": {
          "400": {
            "description": "Bad Request",
            "content": {
              "application/json": {
                "schema": {
                  "$ref": "#/components/schemas/ProblemDetailsModel"
                }
              }
            }
          },
          "200": {
            "description": "Success",
            "content": {
              "application/json": {
                "schema": {
                  "$ref": "#/components/schemas/PagedLogTemplateResponseModel"
                }
              }
            }
          }
        }
      }
    },
    "/umbraco/management/api/v1/log-viewer/saved-search": {
      "get": {
        "tags": [
          "Log Viewer"
        ],
        "operationId": "GetLogViewerSavedSearch",
        "parameters": [
          {
            "name": "skip",
            "in": "query",
            "schema": {
              "type": "integer",
              "format": "int32",
              "default": 0
            }
          },
          {
            "name": "take",
            "in": "query",
            "schema": {
              "type": "integer",
              "format": "int32",
              "default": 100
            }
          }
        ],
        "responses": {
          "200": {
            "description": "Success",
            "content": {
              "application/json": {
                "schema": {
                  "$ref": "#/components/schemas/PagedSavedLogSearchResponseModel"
                }
              }
            }
          }
        }
      },
      "post": {
        "tags": [
          "Log Viewer"
        ],
        "operationId": "PostLogViewerSavedSearch",
        "requestBody": {
          "content": {
            "application/json": {
              "schema": {
                "oneOf": [
                  {
                    "$ref": "#/components/schemas/SavedLogSearchRequestModel"
                  }
                ]
              }
            }
          }
        },
        "responses": {
          "400": {
            "description": "Bad Request",
            "content": {
              "application/json": {
                "schema": {
                  "$ref": "#/components/schemas/ProblemDetailsModel"
                }
              }
            }
          },
          "201": {
            "description": "Created",
            "headers": {
              "Location": {
                "description": "Location of the newly created resource",
                "schema": {
                  "type": "string",
                  "description": "Location of the newly created resource",
                  "format": "uri"
                }
              }
            }
          }
        }
      }
    },
    "/umbraco/management/api/v1/log-viewer/saved-search/{name}": {
      "get": {
        "tags": [
          "Log Viewer"
        ],
        "operationId": "GetLogViewerSavedSearchByName",
        "parameters": [
          {
            "name": "name",
            "in": "path",
            "required": true,
            "schema": {
              "type": "string"
            }
          }
        ],
        "responses": {
          "404": {
            "description": "Not Found"
          },
          "200": {
            "description": "Success",
            "content": {
              "application/json": {
                "schema": {
                  "oneOf": [
                    {
                      "$ref": "#/components/schemas/SavedLogSearchResponseModel"
                    }
                  ]
                }
              }
            }
          }
        }
      },
      "delete": {
        "tags": [
          "Log Viewer"
        ],
        "operationId": "DeleteLogViewerSavedSearchByName",
        "parameters": [
          {
            "name": "name",
            "in": "path",
            "required": true,
            "schema": {
              "type": "string"
            }
          }
        ],
        "responses": {
          "404": {
            "description": "Not Found"
          },
          "200": {
            "description": "Success"
          }
        }
      }
    },
    "/umbraco/management/api/v1/log-viewer/validate-logs-size": {
      "get": {
        "tags": [
          "Log Viewer"
        ],
        "operationId": "GetLogViewerValidateLogsSize",
        "parameters": [
          {
            "name": "startDate",
            "in": "query",
            "schema": {
              "type": "string",
              "format": "date-time"
            }
          },
          {
            "name": "endDate",
            "in": "query",
            "schema": {
              "type": "string",
              "format": "date-time"
            }
          }
        ],
        "responses": {
          "400": {
            "description": "Bad Request",
            "content": {
              "application/json": {
                "schema": {
                  "$ref": "#/components/schemas/ProblemDetailsModel"
                }
              }
            }
          },
          "200": {
            "description": "Success"
          }
        }
      }
    },
    "/umbraco/management/api/v1/media-type/{id}": {
      "get": {
        "tags": [
          "Media Type"
        ],
        "operationId": "GetMediaTypeById",
        "parameters": [
          {
            "name": "id",
            "in": "path",
            "required": true,
            "schema": {
              "type": "string",
              "format": "uuid"
            }
          }
        ],
        "responses": {
          "200": {
            "description": "Success",
            "content": {
              "application/json": {
                "schema": {
                  "oneOf": [
                    {
                      "$ref": "#/components/schemas/MediaTypeResponseModel"
                    }
                  ]
                }
              }
            }
          },
          "404": {
            "description": "Not Found"
          }
        }
      }
    },
    "/umbraco/management/api/v1/media-type/item": {
      "get": {
        "tags": [
          "Media Type"
        ],
        "operationId": "GetMediaTypeItem",
        "parameters": [
          {
            "name": "id",
            "in": "query",
            "schema": {
              "uniqueItems": true,
              "type": "array",
              "items": {
                "type": "string",
                "format": "uuid"
              }
            }
          }
        ],
        "responses": {
          "200": {
            "description": "Success",
            "content": {
              "application/json": {
                "schema": {
                  "type": "array",
                  "items": {
                    "oneOf": [
                      {
                        "$ref": "#/components/schemas/MediaTypeItemResponseModel"
                      }
                    ]
                  }
                }
              }
            }
          }
        }
      }
    },
    "/umbraco/management/api/v1/tree/media-type/children": {
      "get": {
        "tags": [
          "Media Type"
        ],
        "operationId": "GetTreeMediaTypeChildren",
        "parameters": [
          {
            "name": "parentId",
            "in": "query",
            "schema": {
              "type": "string",
              "format": "uuid"
            }
          },
          {
            "name": "skip",
            "in": "query",
            "schema": {
              "type": "integer",
              "format": "int32",
              "default": 0
            }
          },
          {
            "name": "take",
            "in": "query",
            "schema": {
              "type": "integer",
              "format": "int32",
              "default": 100
            }
          },
          {
            "name": "foldersOnly",
            "in": "query",
            "schema": {
              "type": "boolean",
              "default": false
            }
          }
        ],
        "responses": {
          "200": {
            "description": "Success",
            "content": {
              "application/json": {
                "schema": {
                  "$ref": "#/components/schemas/PagedFolderTreeItemResponseModel"
                }
              }
            }
          }
        }
      }
    },
    "/umbraco/management/api/v1/tree/media-type/root": {
      "get": {
        "tags": [
          "Media Type"
        ],
        "operationId": "GetTreeMediaTypeRoot",
        "parameters": [
          {
            "name": "skip",
            "in": "query",
            "schema": {
              "type": "integer",
              "format": "int32",
              "default": 0
            }
          },
          {
            "name": "take",
            "in": "query",
            "schema": {
              "type": "integer",
              "format": "int32",
              "default": 100
            }
          },
          {
            "name": "foldersOnly",
            "in": "query",
            "schema": {
              "type": "boolean",
              "default": false
            }
          }
        ],
        "responses": {
          "200": {
            "description": "Success",
            "content": {
              "application/json": {
                "schema": {
                  "$ref": "#/components/schemas/PagedFolderTreeItemResponseModel"
                }
              }
            }
          }
        }
      }
    },
    "/umbraco/management/api/v1/media": {
      "post": {
        "tags": [
          "Media"
        ],
        "operationId": "PostMedia",
        "requestBody": {
          "content": {
            "application/json": {
              "schema": {
                "oneOf": [
                  {
                    "$ref": "#/components/schemas/CreateMediaRequestModel"
                  }
                ]
              }
            }
          }
        },
        "responses": {
          "201": {
            "description": "Created",
            "headers": {
              "Location": {
                "description": "Location of the newly created resource",
                "schema": {
                  "type": "string",
                  "description": "Location of the newly created resource",
                  "format": "uri"
                }
              }
            }
          },
          "400": {
            "description": "Bad Request"
          },
          "404": {
            "description": "Not Found"
          }
        }
      }
    },
    "/umbraco/management/api/v1/media/{id}": {
      "get": {
        "tags": [
          "Media"
        ],
        "operationId": "GetMediaById",
        "parameters": [
          {
            "name": "id",
            "in": "path",
            "required": true,
            "schema": {
              "type": "string",
              "format": "uuid"
            }
          }
        ],
        "responses": {
          "200": {
            "description": "Success",
            "content": {
              "application/json": {
                "schema": {
                  "oneOf": [
                    {
                      "$ref": "#/components/schemas/DocumentResponseModel"
                    }
                  ]
                }
              }
            }
          },
          "404": {
            "description": "Not Found"
          }
        }
      },
      "delete": {
        "tags": [
          "Media"
        ],
        "operationId": "DeleteMediaById",
        "parameters": [
          {
            "name": "id",
            "in": "path",
            "required": true,
            "schema": {
              "type": "string",
              "format": "uuid"
            }
          }
        ],
        "responses": {
          "200": {
            "description": "Success"
          },
          "400": {
            "description": "Bad Request"
          },
          "404": {
            "description": "Not Found"
          }
        }
      },
      "put": {
        "tags": [
          "Media"
        ],
        "operationId": "PutMediaById",
        "parameters": [
          {
            "name": "id",
            "in": "path",
            "required": true,
            "schema": {
              "type": "string",
              "format": "uuid"
            }
          }
        ],
        "requestBody": {
          "content": {
            "application/json": {
              "schema": {
                "oneOf": [
                  {
                    "$ref": "#/components/schemas/UpdateMediaRequestModel"
                  }
                ]
              }
            }
          }
        },
        "responses": {
          "200": {
            "description": "Success"
          },
          "400": {
            "description": "Bad Request"
          },
          "404": {
            "description": "Not Found"
          }
        }
      }
    },
<<<<<<< HEAD
    "/umbraco/management/api/v1/media/{key}/move": {
      "put": {
        "tags": [
          "Media"
        ],
        "operationId": "PutMediaByKeyMove",
        "parameters": [
          {
            "name": "key",
            "in": "path",
            "required": true,
            "schema": {
              "type": "string",
              "format": "uuid"
            }
          }
        ],
        "requestBody": {
          "content": {
            "application/json": {
              "schema": {
                "oneOf": [
                  {
                    "$ref": "#/components/schemas/MoveMediaRequestModel"
                  }
                ]
              }
            }
          }
        },
        "responses": {
          "200": {
            "description": "Success"
          },
          "400": {
            "description": "Bad Request"
          },
          "404": {
            "description": "Not Found"
          }
        }
      }
    },
    "/umbraco/management/api/v1/recycle-bin/media/children": {
=======
    "/umbraco/management/api/v1/media/item": {
>>>>>>> b6c16afe
      "get": {
        "tags": [
          "Media"
        ],
        "operationId": "GetMediaItem",
        "parameters": [
          {
            "name": "id",
            "in": "query",
            "schema": {
              "uniqueItems": true,
              "type": "array",
              "items": {
                "type": "string",
                "format": "uuid"
              }
            }
          },
          {
            "name": "dataTypeId",
            "in": "query",
            "schema": {
              "type": "string",
              "format": "uuid"
            }
          }
        ],
        "responses": {
          "200": {
            "description": "Success",
            "content": {
              "application/json": {
                "schema": {
                  "type": "array",
                  "items": {
                    "oneOf": [
                      {
                        "$ref": "#/components/schemas/MediaItemResponseModel"
                      }
                    ]
                  }
                }
              }
            }
          }
        }
      }
    },
    "/umbraco/management/api/v1/recycle-bin/media/children": {
      "get": {
        "tags": [
          "Media"
        ],
        "operationId": "GetRecycleBinMediaChildren",
        "parameters": [
          {
            "name": "parentId",
            "in": "query",
            "schema": {
              "type": "string",
              "format": "uuid"
            }
          },
          {
            "name": "skip",
            "in": "query",
            "schema": {
              "type": "integer",
              "format": "int32",
              "default": 0
            }
          },
          {
            "name": "take",
            "in": "query",
            "schema": {
              "type": "integer",
              "format": "int32",
              "default": 100
            }
          }
        ],
        "responses": {
          "401": {
            "description": "Unauthorized"
          },
          "200": {
            "description": "Success",
            "content": {
              "application/json": {
                "schema": {
                  "$ref": "#/components/schemas/PagedRecycleBinItemResponseModel"
                }
              }
            }
          }
        }
      }
    },
    "/umbraco/management/api/v1/recycle-bin/media/root": {
      "get": {
        "tags": [
          "Media"
        ],
        "operationId": "GetRecycleBinMediaRoot",
        "parameters": [
          {
            "name": "skip",
            "in": "query",
            "schema": {
              "type": "integer",
              "format": "int32",
              "default": 0
            }
          },
          {
            "name": "take",
            "in": "query",
            "schema": {
              "type": "integer",
              "format": "int32",
              "default": 100
            }
          }
        ],
        "responses": {
          "401": {
            "description": "Unauthorized"
          },
          "200": {
            "description": "Success",
            "content": {
              "application/json": {
                "schema": {
                  "$ref": "#/components/schemas/PagedRecycleBinItemResponseModel"
                }
              }
            }
          }
        }
      }
    },
    "/umbraco/management/api/v1/tree/media/children": {
      "get": {
        "tags": [
          "Media"
        ],
        "operationId": "GetTreeMediaChildren",
        "parameters": [
          {
            "name": "parentId",
            "in": "query",
            "schema": {
              "type": "string",
              "format": "uuid"
            }
          },
          {
            "name": "skip",
            "in": "query",
            "schema": {
              "type": "integer",
              "format": "int32",
              "default": 0
            }
          },
          {
            "name": "take",
            "in": "query",
            "schema": {
              "type": "integer",
              "format": "int32",
              "default": 100
            }
          },
          {
            "name": "dataTypeId",
            "in": "query",
            "schema": {
              "type": "string",
              "format": "uuid"
            }
          }
        ],
        "responses": {
          "200": {
            "description": "Success",
            "content": {
              "application/json": {
                "schema": {
                  "$ref": "#/components/schemas/PagedContentTreeItemResponseModel"
                }
              }
            }
          }
        }
      }
    },
    "/umbraco/management/api/v1/tree/media/item": {
      "get": {
        "tags": [
          "Media"
        ],
        "operationId": "GetTreeMediaItem",
        "parameters": [
          {
            "name": "id",
            "in": "query",
            "schema": {
              "type": "array",
              "items": {
                "type": "string",
                "format": "uuid"
              }
            }
          },
          {
            "name": "dataTypeId",
            "in": "query",
            "schema": {
              "type": "string",
              "format": "uuid"
            }
          }
        ],
        "responses": {
          "200": {
            "description": "Success",
            "content": {
              "application/json": {
                "schema": {
                  "type": "array",
                  "items": {
                    "oneOf": [
                      {
                        "$ref": "#/components/schemas/ContentTreeItemResponseModel"
                      },
                      {
                        "$ref": "#/components/schemas/DocumentTreeItemResponseModel"
                      }
                    ]
                  }
                }
              }
            }
          }
        }
      }
    },
    "/umbraco/management/api/v1/tree/media/root": {
      "get": {
        "tags": [
          "Media"
        ],
        "operationId": "GetTreeMediaRoot",
        "parameters": [
          {
            "name": "skip",
            "in": "query",
            "schema": {
              "type": "integer",
              "format": "int32",
              "default": 0
            }
          },
          {
            "name": "take",
            "in": "query",
            "schema": {
              "type": "integer",
              "format": "int32",
              "default": 100
            }
          },
          {
            "name": "dataTypeId",
            "in": "query",
            "schema": {
              "type": "string",
              "format": "uuid"
            }
          }
        ],
        "responses": {
          "200": {
            "description": "Success",
            "content": {
              "application/json": {
                "schema": {
                  "$ref": "#/components/schemas/PagedContentTreeItemResponseModel"
                }
              }
            }
          }
        }
      }
    },
    "/umbraco/management/api/v1/member-group/item": {
      "get": {
        "tags": [
          "Member Group"
        ],
        "operationId": "GetMemberGroupItem",
        "parameters": [
          {
            "name": "id",
            "in": "query",
            "schema": {
              "uniqueItems": true,
              "type": "array",
              "items": {
                "type": "string",
                "format": "uuid"
              }
            }
          }
        ],
        "responses": {
          "200": {
            "description": "Success",
            "content": {
              "application/json": {
                "schema": {
                  "type": "array",
                  "items": {
                    "oneOf": [
                      {
                        "$ref": "#/components/schemas/MemberGroupItemReponseModel"
                      }
                    ]
                  }
                }
              }
            }
          }
        }
      }
    },
    "/umbraco/management/api/v1/tree/member-group/root": {
      "get": {
        "tags": [
          "Member Group"
        ],
        "operationId": "GetTreeMemberGroupRoot",
        "parameters": [
          {
            "name": "skip",
            "in": "query",
            "schema": {
              "type": "integer",
              "format": "int32",
              "default": 0
            }
          },
          {
            "name": "take",
            "in": "query",
            "schema": {
              "type": "integer",
              "format": "int32",
              "default": 100
            }
          }
        ],
        "responses": {
          "200": {
            "description": "Success",
            "content": {
              "application/json": {
                "schema": {
                  "$ref": "#/components/schemas/PagedEntityTreeItemResponseModel"
                }
              }
            }
          }
        }
      }
    },
    "/umbraco/management/api/v1/member-type/item": {
      "get": {
        "tags": [
          "Member Type"
        ],
        "operationId": "GetMemberTypeItem",
        "parameters": [
          {
            "name": "id",
            "in": "query",
            "schema": {
              "uniqueItems": true,
              "type": "array",
              "items": {
                "type": "string",
                "format": "uuid"
              }
            }
          }
        ],
        "responses": {
          "200": {
            "description": "Success",
            "content": {
              "application/json": {
                "schema": {
                  "type": "array",
                  "items": {
                    "oneOf": [
                      {
                        "$ref": "#/components/schemas/MemberTypeItemResponseModel"
                      }
                    ]
                  }
                }
              }
            }
          }
        }
      }
    },
    "/umbraco/management/api/v1/tree/member-type/root": {
      "get": {
        "tags": [
          "Member Type"
        ],
        "operationId": "GetTreeMemberTypeRoot",
        "parameters": [
          {
            "name": "skip",
            "in": "query",
            "schema": {
              "type": "integer",
              "format": "int32",
              "default": 0
            }
          },
          {
            "name": "take",
            "in": "query",
            "schema": {
              "type": "integer",
              "format": "int32",
              "default": 100
            }
          }
        ],
        "responses": {
          "200": {
            "description": "Success",
            "content": {
              "application/json": {
                "schema": {
                  "$ref": "#/components/schemas/PagedEntityTreeItemResponseModel"
                }
              }
            }
          }
        }
      }
    },
    "/umbraco/management/api/v1/models-builder/build": {
      "post": {
        "tags": [
          "Models Builder"
        ],
        "operationId": "PostModelsBuilderBuild",
        "responses": {
          "200": {
            "description": "Success"
          },
          "428": {
            "description": "Client Error",
            "content": {
              "application/json": {
                "schema": {
                  "$ref": "#/components/schemas/ProblemDetailsModel"
                }
              }
            }
          }
        }
      }
    },
    "/umbraco/management/api/v1/models-builder/dashboard": {
      "get": {
        "tags": [
          "Models Builder"
        ],
        "operationId": "GetModelsBuilderDashboard",
        "responses": {
          "200": {
            "description": "Success",
            "content": {
              "application/json": {
                "schema": {
                  "oneOf": [
                    {
                      "$ref": "#/components/schemas/ModelsBuilderResponseModel"
                    }
                  ]
                }
              }
            }
          }
        }
      }
    },
    "/umbraco/management/api/v1/models-builder/status": {
      "get": {
        "tags": [
          "Models Builder"
        ],
        "operationId": "GetModelsBuilderStatus",
        "responses": {
          "200": {
            "description": "Success",
            "content": {
              "application/json": {
                "schema": {
                  "oneOf": [
                    {
                      "$ref": "#/components/schemas/OutOfDateStatusResponseModel"
                    }
                  ]
                }
              }
            }
          }
        }
      }
    },
    "/umbraco/management/api/v1/object-types": {
      "get": {
        "tags": [
          "Object Types"
        ],
        "operationId": "GetObjectTypes",
        "parameters": [
          {
            "name": "skip",
            "in": "query",
            "schema": {
              "type": "integer",
              "format": "int32",
              "default": 0
            }
          },
          {
            "name": "take",
            "in": "query",
            "schema": {
              "type": "integer",
              "format": "int32",
              "default": 100
            }
          }
        ],
        "responses": {
          "200": {
            "description": "Success",
            "content": {
              "application/json": {
                "schema": {
                  "$ref": "#/components/schemas/PagedObjectTypeResponseModel"
                }
              }
            }
          }
        }
      }
    },
    "/umbraco/management/api/v1/package/{name}/run-migration": {
      "post": {
        "tags": [
          "Package"
        ],
        "operationId": "PostPackageByNameRunMigration",
        "parameters": [
          {
            "name": "name",
            "in": "path",
            "required": true,
            "schema": {
              "type": "string"
            }
          }
        ],
        "responses": {
          "404": {
            "description": "Not Found"
          },
          "409": {
            "description": "Conflict",
            "content": {
              "application/json": {
                "schema": {
                  "$ref": "#/components/schemas/ProblemDetailsModel"
                }
              }
            }
          },
          "200": {
            "description": "Success"
          }
        }
      }
    },
    "/umbraco/management/api/v1/package/created": {
      "get": {
        "tags": [
          "Package"
        ],
        "operationId": "GetPackageCreated",
        "parameters": [
          {
            "name": "skip",
            "in": "query",
            "schema": {
              "type": "integer",
              "format": "int32",
              "default": 0
            }
          },
          {
            "name": "take",
            "in": "query",
            "schema": {
              "type": "integer",
              "format": "int32",
              "default": 100
            }
          }
        ],
        "responses": {
          "200": {
            "description": "Success",
            "content": {
              "application/json": {
                "schema": {
                  "$ref": "#/components/schemas/PagedPackageDefinitionResponseModel"
                }
              }
            }
          }
        }
      },
      "post": {
        "tags": [
          "Package"
        ],
        "operationId": "PostPackageCreated",
        "requestBody": {
          "content": {
            "application/json": {
              "schema": {
                "oneOf": [
                  {
                    "$ref": "#/components/schemas/CreatePackageRequestModel"
                  }
                ]
              }
            }
          }
        },
        "responses": {
          "404": {
            "description": "Not Found"
          },
          "400": {
            "description": "Bad Request",
            "content": {
              "application/json": {
                "schema": {
                  "$ref": "#/components/schemas/ProblemDetailsModel"
                }
              }
            }
          },
          "201": {
            "description": "Created",
            "headers": {
              "Location": {
                "description": "Location of the newly created resource",
                "schema": {
                  "type": "string",
                  "description": "Location of the newly created resource",
                  "format": "uri"
                }
              }
            }
          }
        }
      }
    },
    "/umbraco/management/api/v1/package/created/{id}": {
      "get": {
        "tags": [
          "Package"
        ],
        "operationId": "GetPackageCreatedById",
        "parameters": [
          {
            "name": "id",
            "in": "path",
            "required": true,
            "schema": {
              "type": "string",
              "format": "uuid"
            }
          }
        ],
        "responses": {
          "404": {
            "description": "Not Found"
          },
          "200": {
            "description": "Success",
            "content": {
              "application/json": {
                "schema": {
                  "oneOf": [
                    {
                      "$ref": "#/components/schemas/PackageDefinitionResponseModel"
                    }
                  ]
                }
              }
            }
          }
        }
      },
      "delete": {
        "tags": [
          "Package"
        ],
        "operationId": "DeletePackageCreatedById",
        "parameters": [
          {
            "name": "id",
            "in": "path",
            "required": true,
            "schema": {
              "type": "string",
              "format": "uuid"
            }
          }
        ],
        "responses": {
          "404": {
            "description": "Not Found"
          },
          "200": {
            "description": "Success"
          }
        }
      },
      "put": {
        "tags": [
          "Package"
        ],
        "operationId": "PutPackageCreatedById",
        "parameters": [
          {
            "name": "id",
            "in": "path",
            "required": true,
            "schema": {
              "type": "string",
              "format": "uuid"
            }
          }
        ],
        "requestBody": {
          "content": {
            "application/json": {
              "schema": {
                "oneOf": [
                  {
                    "$ref": "#/components/schemas/UpdatePackageRequestModel"
                  }
                ]
              }
            }
          }
        },
        "responses": {
          "404": {
            "description": "Not Found"
          },
          "200": {
            "description": "Success"
          }
        }
      }
    },
    "/umbraco/management/api/v1/package/created/{id}/download": {
      "get": {
        "tags": [
          "Package"
        ],
        "operationId": "GetPackageCreatedByIdDownload",
        "parameters": [
          {
            "name": "id",
            "in": "path",
            "required": true,
            "schema": {
              "type": "string",
              "format": "uuid"
            }
          }
        ],
        "responses": {
          "404": {
            "description": "Not Found"
          },
          "200": {
            "description": "Success",
            "content": {
              "application/json": {
                "schema": {
                  "type": "string",
                  "format": "binary"
                }
              }
            }
          }
        }
      }
    },
    "/umbraco/management/api/v1/package/manifest": {
      "get": {
        "tags": [
          "Package"
        ],
        "operationId": "GetPackageManifest",
        "responses": {
          "200": {
            "description": "Success",
            "content": {
              "application/json": {
                "schema": {
                  "type": "array",
                  "items": {
                    "oneOf": [
                      {
                        "$ref": "#/components/schemas/PackageManifestResponseModel"
                      }
                    ]
                  }
                }
              }
            }
          }
        }
      }
    },
    "/umbraco/management/api/v1/package/migration-status": {
      "get": {
        "tags": [
          "Package"
        ],
        "operationId": "GetPackageMigrationStatus",
        "parameters": [
          {
            "name": "skip",
            "in": "query",
            "schema": {
              "type": "integer",
              "format": "int32",
              "default": 0
            }
          },
          {
            "name": "take",
            "in": "query",
            "schema": {
              "type": "integer",
              "format": "int32",
              "default": 100
            }
          }
        ],
        "responses": {
          "200": {
            "description": "Success",
            "content": {
              "application/json": {
                "schema": {
                  "$ref": "#/components/schemas/PagedPackageMigrationStatusResponseModel"
                }
              }
            }
          }
        }
      }
    },
    "/umbraco/management/api/v1/partial-view/item": {
      "get": {
        "tags": [
          "Partial View"
        ],
        "operationId": "GetPartialViewItem",
        "parameters": [
          {
            "name": "id",
            "in": "query",
            "schema": {
              "uniqueItems": true,
              "type": "array",
              "items": {
                "type": "string"
              }
            }
          }
        ],
        "responses": {
          "200": {
            "description": "Success",
            "content": {
              "application/json": {
                "schema": {
                  "type": "array",
                  "items": {
                    "oneOf": [
                      {
                        "$ref": "#/components/schemas/PartialViewItemResponseModel"
                      }
                    ]
                  }
                }
              }
            }
          }
        }
      }
    },
    "/umbraco/management/api/v1/tree/partial-view/children": {
      "get": {
        "tags": [
          "Partial View"
        ],
        "operationId": "GetTreePartialViewChildren",
        "parameters": [
          {
            "name": "path",
            "in": "query",
            "schema": {
              "type": "string"
            }
          },
          {
            "name": "skip",
            "in": "query",
            "schema": {
              "type": "integer",
              "format": "int32",
              "default": 0
            }
          },
          {
            "name": "take",
            "in": "query",
            "schema": {
              "type": "integer",
              "format": "int32",
              "default": 100
            }
          }
        ],
        "responses": {
          "200": {
            "description": "Success",
            "content": {
              "application/json": {
                "schema": {
                  "$ref": "#/components/schemas/PagedFileSystemTreeItemPresentationModel"
                }
              }
            }
          }
        }
      }
    },
    "/umbraco/management/api/v1/tree/partial-view/root": {
      "get": {
        "tags": [
          "Partial View"
        ],
        "operationId": "GetTreePartialViewRoot",
        "parameters": [
          {
            "name": "skip",
            "in": "query",
            "schema": {
              "type": "integer",
              "format": "int32",
              "default": 0
            }
          },
          {
            "name": "take",
            "in": "query",
            "schema": {
              "type": "integer",
              "format": "int32",
              "default": 100
            }
          }
        ],
        "responses": {
          "200": {
            "description": "Success",
            "content": {
              "application/json": {
                "schema": {
                  "$ref": "#/components/schemas/PagedFileSystemTreeItemPresentationModel"
                }
              }
            }
          }
        }
      }
    },
    "/umbraco/management/api/v1/profiling/status": {
      "get": {
        "tags": [
          "Profiling"
        ],
        "operationId": "GetProfilingStatus",
        "responses": {
          "200": {
            "description": "Success",
            "content": {
              "application/json": {
                "schema": {
                  "oneOf": [
                    {
                      "$ref": "#/components/schemas/ProfilingStatusResponseModel"
                    }
                  ]
                }
              }
            }
          }
        }
      },
      "put": {
        "tags": [
          "Profiling"
        ],
        "operationId": "PutProfilingStatus",
        "requestBody": {
          "content": {
            "application/json": {
              "schema": {
                "oneOf": [
                  {
                    "$ref": "#/components/schemas/ProfilingStatusRequestModel"
                  }
                ]
              }
            }
          }
        },
        "responses": {
          "200": {
            "description": "Success"
          }
        }
      }
    },
    "/umbraco/management/api/v1/published-cache/collect": {
      "post": {
        "tags": [
          "Published Cache"
        ],
        "operationId": "PostPublishedCacheCollect",
        "responses": {
          "200": {
            "description": "Success"
          }
        }
      }
    },
    "/umbraco/management/api/v1/published-cache/rebuild": {
      "post": {
        "tags": [
          "Published Cache"
        ],
        "operationId": "PostPublishedCacheRebuild",
        "responses": {
          "200": {
            "description": "Success"
          }
        }
      }
    },
    "/umbraco/management/api/v1/published-cache/reload": {
      "post": {
        "tags": [
          "Published Cache"
        ],
        "operationId": "PostPublishedCacheReload",
        "responses": {
          "200": {
            "description": "Success"
          }
        }
      }
    },
    "/umbraco/management/api/v1/published-cache/status": {
      "get": {
        "tags": [
          "Published Cache"
        ],
        "operationId": "GetPublishedCacheStatus",
        "responses": {
          "200": {
            "description": "Success",
            "content": {
              "application/json": {
                "schema": {
                  "type": "string"
                }
              }
            }
          }
        }
      }
    },
    "/umbraco/management/api/v1/redirect-management": {
      "get": {
        "tags": [
          "Redirect Management"
        ],
        "operationId": "GetRedirectManagement",
        "parameters": [
          {
            "name": "filter",
            "in": "query",
            "schema": {
              "type": "string"
            }
          },
          {
            "name": "skip",
            "in": "query",
            "schema": {
              "type": "integer",
              "format": "int32"
            }
          },
          {
            "name": "take",
            "in": "query",
            "schema": {
              "type": "integer",
              "format": "int32"
            }
          }
        ],
        "responses": {
          "400": {
            "description": "Bad Request",
            "content": {
              "application/json": {
                "schema": {
                  "$ref": "#/components/schemas/ProblemDetailsModel"
                }
              }
            }
          },
          "200": {
            "description": "Success",
            "content": {
              "application/json": {
                "schema": {
                  "$ref": "#/components/schemas/PagedRedirectUrlResponseModel"
                }
              }
            }
          }
        }
      }
    },
    "/umbraco/management/api/v1/redirect-management/{id}": {
      "get": {
        "tags": [
          "Redirect Management"
        ],
        "operationId": "GetRedirectManagementById",
        "parameters": [
          {
            "name": "id",
            "in": "path",
            "required": true,
            "schema": {
              "type": "string",
              "format": "uuid"
            }
          },
          {
            "name": "skip",
            "in": "query",
            "schema": {
              "type": "integer",
              "format": "int32"
            }
          },
          {
            "name": "take",
            "in": "query",
            "schema": {
              "type": "integer",
              "format": "int32"
            }
          }
        ],
        "responses": {
          "200": {
            "description": "Success",
            "content": {
              "application/json": {
                "schema": {
                  "$ref": "#/components/schemas/PagedRedirectUrlResponseModel"
                }
              }
            }
          }
        }
      },
      "delete": {
        "tags": [
          "Redirect Management"
        ],
        "operationId": "DeleteRedirectManagementById",
        "parameters": [
          {
            "name": "id",
            "in": "path",
            "required": true,
            "schema": {
              "type": "string",
              "format": "uuid"
            }
          }
        ],
        "responses": {
          "200": {
            "description": "Success"
          }
        }
      }
    },
    "/umbraco/management/api/v1/redirect-management/status": {
      "get": {
        "tags": [
          "Redirect Management"
        ],
        "operationId": "GetRedirectManagementStatus",
        "responses": {
          "200": {
            "description": "Success",
            "content": {
              "application/json": {
                "schema": {
                  "oneOf": [
                    {
                      "$ref": "#/components/schemas/RedirectUrlStatusResponseModel"
                    }
                  ]
                }
              }
            }
          }
        }
      },
      "post": {
        "tags": [
          "Redirect Management"
        ],
        "operationId": "PostRedirectManagementStatus",
        "parameters": [
          {
            "name": "status",
            "in": "query",
            "schema": {
              "$ref": "#/components/schemas/RedirectStatusModel"
            }
          }
        ],
        "responses": {
          "200": {
            "description": "Success"
          }
        }
      }
    },
    "/umbraco/management/api/v1/relation-type": {
      "post": {
        "tags": [
          "Relation Type"
        ],
        "operationId": "PostRelationType",
        "requestBody": {
          "content": {
            "application/json": {
              "schema": {
                "oneOf": [
                  {
                    "$ref": "#/components/schemas/CreateRelationTypeRequestModel"
                  }
                ]
              }
            }
          }
        },
        "responses": {
          "201": {
            "description": "Created",
            "headers": {
              "Location": {
                "description": "Location of the newly created resource",
                "schema": {
                  "type": "string",
                  "description": "Location of the newly created resource",
                  "format": "uri"
                }
              }
            }
          },
          "400": {
            "description": "Bad Request",
            "content": {
              "application/json": {
                "schema": {
                  "$ref": "#/components/schemas/ProblemDetailsModel"
                }
              }
            }
          }
        }
      }
    },
    "/umbraco/management/api/v1/relation-type/{id}": {
      "get": {
        "tags": [
          "Relation Type"
        ],
        "operationId": "GetRelationTypeById",
        "parameters": [
          {
            "name": "id",
            "in": "path",
            "required": true,
            "schema": {
              "type": "string",
              "format": "uuid"
            }
          }
        ],
        "responses": {
          "200": {
            "description": "Success",
            "content": {
              "application/json": {
                "schema": {
                  "oneOf": [
                    {
                      "$ref": "#/components/schemas/RelationTypeResponseModel"
                    }
                  ]
                }
              }
            }
          },
          "404": {
            "description": "Not Found"
          }
        }
      },
      "delete": {
        "tags": [
          "Relation Type"
        ],
        "operationId": "DeleteRelationTypeById",
        "parameters": [
          {
            "name": "id",
            "in": "path",
            "required": true,
            "schema": {
              "type": "string",
              "format": "uuid"
            }
          }
        ],
        "responses": {
          "200": {
            "description": "Success"
          },
          "404": {
            "description": "Not Found",
            "content": {
              "application/json": {
                "schema": {
                  "$ref": "#/components/schemas/ProblemDetailsModel"
                }
              }
            }
          }
        }
      },
      "put": {
        "tags": [
          "Relation Type"
        ],
        "operationId": "PutRelationTypeById",
        "parameters": [
          {
            "name": "id",
            "in": "path",
            "required": true,
            "schema": {
              "type": "string",
              "format": "uuid"
            }
          }
        ],
        "requestBody": {
          "content": {
            "application/json": {
              "schema": {
                "oneOf": [
                  {
                    "$ref": "#/components/schemas/UpdateRelationTypeRequestModel"
                  }
                ]
              }
            }
          }
        },
        "responses": {
          "200": {
            "description": "Success",
            "content": {
              "application/json": {
                "schema": {
                  "oneOf": [
                    {
                      "$ref": "#/components/schemas/RelationTypeResponseModel"
                    }
                  ]
                }
              }
            }
          },
          "400": {
            "description": "Bad Request",
            "content": {
              "application/json": {
                "schema": {
                  "$ref": "#/components/schemas/ProblemDetailsModel"
                }
              }
            }
          },
          "404": {
            "description": "Not Found",
            "content": {
              "application/json": {
                "schema": {
                  "$ref": "#/components/schemas/ProblemDetailsModel"
                }
              }
            }
          }
        }
      }
    },
    "/umbraco/management/api/v1/relation-type/item": {
      "get": {
        "tags": [
          "Relation Type"
        ],
        "operationId": "GetRelationTypeItem",
        "parameters": [
          {
            "name": "id",
            "in": "query",
            "schema": {
              "uniqueItems": true,
              "type": "array",
              "items": {
                "type": "string",
                "format": "uuid"
              }
            }
          }
        ],
        "responses": {
          "200": {
            "description": "Success",
            "content": {
              "application/json": {
                "schema": {
                  "type": "array",
                  "items": {
                    "oneOf": [
                      {
                        "$ref": "#/components/schemas/RelationTypeItemResponseModel"
                      }
                    ]
                  }
                }
              }
            }
          }
        }
      }
    },
    "/umbraco/management/api/v1/tree/relation-type/root": {
      "get": {
        "tags": [
          "Relation Type"
        ],
        "operationId": "GetTreeRelationTypeRoot",
        "parameters": [
          {
            "name": "skip",
            "in": "query",
            "schema": {
              "type": "integer",
              "format": "int32",
              "default": 0
            }
          },
          {
            "name": "take",
            "in": "query",
            "schema": {
              "type": "integer",
              "format": "int32",
              "default": 100
            }
          }
        ],
        "responses": {
          "200": {
            "description": "Success",
            "content": {
              "application/json": {
                "schema": {
                  "$ref": "#/components/schemas/PagedEntityTreeItemResponseModel"
                }
              }
            }
          }
        }
      }
    },
    "/umbraco/management/api/v1/relation/{id}": {
      "get": {
        "tags": [
          "Relation"
        ],
        "operationId": "GetRelationById",
        "parameters": [
          {
            "name": "id",
            "in": "path",
            "required": true,
            "schema": {
              "type": "integer",
              "format": "int32"
            }
          }
        ],
        "responses": {
          "200": {
            "description": "Success",
            "content": {
              "application/json": {
                "schema": {
                  "oneOf": [
                    {
                      "$ref": "#/components/schemas/RelationResponseModel"
                    }
                  ]
                }
              }
            }
          },
          "404": {
            "description": "Not Found"
          }
        }
      }
    },
    "/umbraco/management/api/v1/relation/child-relation/{childId}": {
      "get": {
        "tags": [
          "Relation"
        ],
        "operationId": "GetRelationChildRelationByChildId",
        "parameters": [
          {
            "name": "childId",
            "in": "path",
            "required": true,
            "schema": {
              "type": "integer",
              "format": "int32"
            }
          },
          {
            "name": "skip",
            "in": "query",
            "schema": {
              "type": "integer",
              "format": "int32"
            }
          },
          {
            "name": "take",
            "in": "query",
            "schema": {
              "type": "integer",
              "format": "int32"
            }
          },
          {
            "name": "relationTypeAlias",
            "in": "query",
            "schema": {
              "type": "string",
              "default": ""
            }
          }
        ],
        "responses": {
          "200": {
            "description": "Success",
            "content": {
              "application/json": {
                "schema": {
                  "$ref": "#/components/schemas/PagedRelationResponseModel"
                }
              }
            }
          }
        }
      }
    },
    "/umbraco/management/api/v1/relation/type/{id}": {
      "get": {
        "tags": [
          "Relation"
        ],
        "operationId": "GetRelationTypeById",
        "parameters": [
          {
            "name": "id",
            "in": "path",
            "required": true,
            "schema": {
              "type": "string",
              "format": "uuid"
            }
          },
          {
            "name": "skip",
            "in": "query",
            "schema": {
              "type": "integer",
              "format": "int32",
              "default": 0
            }
          },
          {
            "name": "take",
            "in": "query",
            "schema": {
              "type": "integer",
              "format": "int32",
              "default": 100
            }
          }
        ],
        "responses": {
          "200": {
            "description": "Success",
            "content": {
              "application/json": {
                "schema": {
                  "$ref": "#/components/schemas/PagedRelationResponseModel"
                }
              }
            }
          }
        }
      }
    },
    "/umbraco/management/api/v1/script/item": {
      "get": {
        "tags": [
          "Script"
        ],
        "operationId": "GetScriptItem",
        "parameters": [
          {
            "name": "path",
            "in": "query",
            "schema": {
              "uniqueItems": true,
              "type": "array",
              "items": {
                "type": "string"
              }
            }
          }
        ],
        "responses": {
          "200": {
            "description": "Success",
            "content": {
              "application/json": {
                "schema": {
                  "type": "array",
                  "items": {
                    "oneOf": [
                      {
                        "$ref": "#/components/schemas/ScriptItemResponseModel"
                      }
                    ]
                  }
                }
              }
            }
          }
        }
      }
    },
    "/umbraco/management/api/v1/tree/script/children": {
      "get": {
        "tags": [
          "Script"
        ],
        "operationId": "GetTreeScriptChildren",
        "parameters": [
          {
            "name": "path",
            "in": "query",
            "schema": {
              "type": "string"
            }
          },
          {
            "name": "skip",
            "in": "query",
            "schema": {
              "type": "integer",
              "format": "int32",
              "default": 0
            }
          },
          {
            "name": "take",
            "in": "query",
            "schema": {
              "type": "integer",
              "format": "int32",
              "default": 100
            }
          }
        ],
        "responses": {
          "200": {
            "description": "Success",
            "content": {
              "application/json": {
                "schema": {
                  "$ref": "#/components/schemas/PagedFileSystemTreeItemPresentationModel"
                }
              }
            }
          }
        }
      }
    },
    "/umbraco/management/api/v1/tree/script/root": {
      "get": {
        "tags": [
          "Script"
        ],
        "operationId": "GetTreeScriptRoot",
        "parameters": [
          {
            "name": "skip",
            "in": "query",
            "schema": {
              "type": "integer",
              "format": "int32",
              "default": 0
            }
          },
          {
            "name": "take",
            "in": "query",
            "schema": {
              "type": "integer",
              "format": "int32",
              "default": 100
            }
          }
        ],
        "responses": {
          "200": {
            "description": "Success",
            "content": {
              "application/json": {
                "schema": {
                  "$ref": "#/components/schemas/PagedFileSystemTreeItemPresentationModel"
                }
              }
            }
          }
        }
      }
    },
    "/umbraco/management/api/v1/searcher": {
      "get": {
        "tags": [
          "Searcher"
        ],
        "operationId": "GetSearcher",
        "parameters": [
          {
            "name": "skip",
            "in": "query",
            "schema": {
              "type": "integer",
              "format": "int32"
            }
          },
          {
            "name": "take",
            "in": "query",
            "schema": {
              "type": "integer",
              "format": "int32"
            }
          }
        ],
        "responses": {
          "200": {
            "description": "Success",
            "content": {
              "application/json": {
                "schema": {
                  "$ref": "#/components/schemas/PagedSearcherResponseModel"
                }
              }
            }
          }
        }
      }
    },
    "/umbraco/management/api/v1/searcher/{searcherName}/query": {
      "get": {
        "tags": [
          "Searcher"
        ],
        "operationId": "GetSearcherBySearcherNameQuery",
        "parameters": [
          {
            "name": "searcherName",
            "in": "path",
            "required": true,
            "schema": {
              "type": "string"
            }
          },
          {
            "name": "term",
            "in": "query",
            "schema": {
              "type": "string"
            }
          },
          {
            "name": "skip",
            "in": "query",
            "schema": {
              "type": "integer",
              "format": "int32"
            }
          },
          {
            "name": "take",
            "in": "query",
            "schema": {
              "type": "integer",
              "format": "int32"
            }
          }
        ],
        "responses": {
          "200": {
            "description": "Success",
            "content": {
              "application/json": {
                "schema": {
                  "$ref": "#/components/schemas/PagedSearchResultResponseModel"
                }
              }
            }
          },
          "404": {
            "description": "Not Found",
            "content": {
              "application/json": {
                "schema": {
                  "$ref": "#/components/schemas/ProblemDetailsModel"
                }
              }
            }
          }
        }
      }
    },
    "/umbraco/management/api/v1/security/back-office/authorize": {
      "get": {
        "tags": [
          "Security"
        ],
        "operationId": "GetSecurityBackOfficeAuthorize",
        "responses": {
          "200": {
            "description": "Success"
          }
        }
      },
      "post": {
        "tags": [
          "Security"
        ],
        "operationId": "PostSecurityBackOfficeAuthorize",
        "responses": {
          "200": {
            "description": "Success"
          }
        }
      }
    },
    "/umbraco/management/api/v1/server/status": {
      "get": {
        "tags": [
          "Server"
        ],
        "operationId": "GetServerStatus",
        "responses": {
          "400": {
            "description": "Bad Request",
            "content": {
              "application/json": {
                "schema": {
                  "$ref": "#/components/schemas/ProblemDetailsModel"
                }
              }
            }
          },
          "200": {
            "description": "Success",
            "content": {
              "application/json": {
                "schema": {
                  "oneOf": [
                    {
                      "$ref": "#/components/schemas/ServerStatusResponseModel"
                    }
                  ]
                }
              }
            }
          }
        }
      }
    },
    "/umbraco/management/api/v1/server/version": {
      "get": {
        "tags": [
          "Server"
        ],
        "operationId": "GetServerVersion",
        "responses": {
          "400": {
            "description": "Bad Request",
            "content": {
              "application/json": {
                "schema": {
                  "$ref": "#/components/schemas/ProblemDetailsModel"
                }
              }
            }
          },
          "200": {
            "description": "Success",
            "content": {
              "application/json": {
                "schema": {
                  "oneOf": [
                    {
                      "$ref": "#/components/schemas/VersionResponseModel"
                    }
                  ]
                }
              }
            }
          }
        }
      }
    },
    "/umbraco/management/api/v1/tree/static-file/children": {
      "get": {
        "tags": [
          "Static File"
        ],
        "operationId": "GetTreeStaticFileChildren",
        "parameters": [
          {
            "name": "path",
            "in": "query",
            "schema": {
              "type": "string"
            }
          },
          {
            "name": "skip",
            "in": "query",
            "schema": {
              "type": "integer",
              "format": "int32",
              "default": 0
            }
          },
          {
            "name": "take",
            "in": "query",
            "schema": {
              "type": "integer",
              "format": "int32",
              "default": 100
            }
          }
        ],
        "responses": {
          "200": {
            "description": "Success",
            "content": {
              "application/json": {
                "schema": {
                  "$ref": "#/components/schemas/PagedFileSystemTreeItemPresentationModel"
                }
              }
            }
          }
        }
      }
    },
    "/umbraco/management/api/v1/tree/static-file/root": {
      "get": {
        "tags": [
          "Static File"
        ],
        "operationId": "GetTreeStaticFileRoot",
        "parameters": [
          {
            "name": "skip",
            "in": "query",
            "schema": {
              "type": "integer",
              "format": "int32",
              "default": 0
            }
          },
          {
            "name": "take",
            "in": "query",
            "schema": {
              "type": "integer",
              "format": "int32",
              "default": 100
            }
          }
        ],
        "responses": {
          "200": {
            "description": "Success",
            "content": {
              "application/json": {
                "schema": {
                  "$ref": "#/components/schemas/PagedFileSystemTreeItemPresentationModel"
                }
              }
            }
          }
        }
      }
    },
    "/umbraco/management/api/v1/stylesheet/item": {
      "get": {
        "tags": [
          "Stylesheet"
        ],
        "operationId": "GetStylesheetItem",
        "parameters": [
          {
            "name": "path",
            "in": "query",
            "schema": {
              "uniqueItems": true,
              "type": "array",
              "items": {
                "type": "string"
              }
            }
          }
        ],
        "responses": {
          "200": {
            "description": "Success",
            "content": {
              "application/json": {
                "schema": {
                  "type": "array",
                  "items": {
                    "oneOf": [
                      {
                        "$ref": "#/components/schemas/ScriptItemResponseModel"
                      }
                    ]
                  }
                }
              }
            }
          }
        }
      }
    },
    "/umbraco/management/api/v1/tree/stylesheet/children": {
      "get": {
        "tags": [
          "Stylesheet"
        ],
        "operationId": "GetTreeStylesheetChildren",
        "parameters": [
          {
            "name": "path",
            "in": "query",
            "schema": {
              "type": "string"
            }
          },
          {
            "name": "skip",
            "in": "query",
            "schema": {
              "type": "integer",
              "format": "int32",
              "default": 0
            }
          },
          {
            "name": "take",
            "in": "query",
            "schema": {
              "type": "integer",
              "format": "int32",
              "default": 100
            }
          }
        ],
        "responses": {
          "200": {
            "description": "Success",
            "content": {
              "application/json": {
                "schema": {
                  "$ref": "#/components/schemas/PagedFileSystemTreeItemPresentationModel"
                }
              }
            }
          }
        }
      }
    },
    "/umbraco/management/api/v1/tree/stylesheet/root": {
      "get": {
        "tags": [
          "Stylesheet"
        ],
        "operationId": "GetTreeStylesheetRoot",
        "parameters": [
          {
            "name": "skip",
            "in": "query",
            "schema": {
              "type": "integer",
              "format": "int32",
              "default": 0
            }
          },
          {
            "name": "take",
            "in": "query",
            "schema": {
              "type": "integer",
              "format": "int32",
              "default": 100
            }
          }
        ],
        "responses": {
          "200": {
            "description": "Success",
            "content": {
              "application/json": {
                "schema": {
                  "$ref": "#/components/schemas/PagedFileSystemTreeItemPresentationModel"
                }
              }
            }
          }
        }
      }
    },
    "/umbraco/management/api/v1/telemetry": {
      "get": {
        "tags": [
          "Telemetry"
        ],
        "operationId": "GetTelemetry",
        "parameters": [
          {
            "name": "skip",
            "in": "query",
            "schema": {
              "type": "integer",
              "format": "int32"
            }
          },
          {
            "name": "take",
            "in": "query",
            "schema": {
              "type": "integer",
              "format": "int32"
            }
          }
        ],
        "responses": {
          "200": {
            "description": "Success",
            "content": {
              "application/json": {
                "schema": {
                  "$ref": "#/components/schemas/PagedTelemetryResponseModel"
                }
              }
            }
          }
        }
      }
    },
    "/umbraco/management/api/v1/telemetry/level": {
      "get": {
        "tags": [
          "Telemetry"
        ],
        "operationId": "GetTelemetryLevel",
        "responses": {
          "200": {
            "description": "Success",
            "content": {
              "application/json": {
                "schema": {
                  "oneOf": [
                    {
                      "$ref": "#/components/schemas/TelemetryResponseModel"
                    }
                  ]
                }
              }
            }
          }
        }
      },
      "post": {
        "tags": [
          "Telemetry"
        ],
        "operationId": "PostTelemetryLevel",
        "requestBody": {
          "content": {
            "application/json": {
              "schema": {
                "oneOf": [
                  {
                    "$ref": "#/components/schemas/TelemetryRequestModel"
                  }
                ]
              }
            }
          }
        },
        "responses": {
          "400": {
            "description": "Bad Request",
            "content": {
              "application/json": {
                "schema": {
                  "$ref": "#/components/schemas/ProblemDetailsModel"
                }
              }
            }
          },
          "200": {
            "description": "Success"
          }
        }
      }
    },
    "/umbraco/management/api/v1/template": {
      "post": {
        "tags": [
          "Template"
        ],
        "operationId": "PostTemplate",
        "requestBody": {
          "content": {
            "application/json": {
              "schema": {
                "oneOf": [
                  {
                    "$ref": "#/components/schemas/CreateTemplateRequestModel"
                  }
                ]
              }
            }
          }
        },
        "responses": {
          "201": {
            "description": "Created",
            "headers": {
              "Location": {
                "description": "Location of the newly created resource",
                "schema": {
                  "type": "string",
                  "description": "Location of the newly created resource",
                  "format": "uri"
                }
              }
            }
          },
          "400": {
            "description": "Bad Request",
            "content": {
              "application/json": {
                "schema": {
                  "$ref": "#/components/schemas/ProblemDetailsModel"
                }
              }
            }
          },
          "404": {
            "description": "Not Found"
          }
        }
      }
    },
    "/umbraco/management/api/v1/template/{id}": {
      "get": {
        "tags": [
          "Template"
        ],
        "operationId": "GetTemplateById",
        "parameters": [
          {
            "name": "id",
            "in": "path",
            "required": true,
            "schema": {
              "type": "string",
              "format": "uuid"
            }
          }
        ],
        "responses": {
          "200": {
            "description": "Success",
            "content": {
              "application/json": {
                "schema": {
                  "oneOf": [
                    {
                      "$ref": "#/components/schemas/TemplateResponseModel"
                    }
                  ]
                }
              }
            }
          },
          "404": {
            "description": "Not Found"
          }
        }
      },
      "delete": {
        "tags": [
          "Template"
        ],
        "operationId": "DeleteTemplateById",
        "parameters": [
          {
            "name": "id",
            "in": "path",
            "required": true,
            "schema": {
              "type": "string",
              "format": "uuid"
            }
          }
        ],
        "responses": {
          "200": {
            "description": "Success"
          },
          "400": {
            "description": "Bad Request",
            "content": {
              "application/json": {
                "schema": {
                  "$ref": "#/components/schemas/ProblemDetailsModel"
                }
              }
            }
          },
          "404": {
            "description": "Not Found"
          }
        }
      },
      "put": {
        "tags": [
          "Template"
        ],
        "operationId": "PutTemplateById",
        "parameters": [
          {
            "name": "id",
            "in": "path",
            "required": true,
            "schema": {
              "type": "string",
              "format": "uuid"
            }
          }
        ],
        "requestBody": {
          "content": {
            "application/json": {
              "schema": {
                "oneOf": [
                  {
                    "$ref": "#/components/schemas/UpdateTemplateRequestModel"
                  }
                ]
              }
            }
          }
        },
        "responses": {
          "200": {
            "description": "Success"
          },
          "400": {
            "description": "Bad Request",
            "content": {
              "application/json": {
                "schema": {
                  "$ref": "#/components/schemas/ProblemDetailsModel"
                }
              }
            }
          },
          "404": {
            "description": "Not Found"
          }
        }
      }
    },
    "/umbraco/management/api/v1/template/item": {
      "get": {
        "tags": [
          "Template"
        ],
        "operationId": "GetTemplateItem",
        "parameters": [
          {
            "name": "id",
            "in": "query",
            "schema": {
              "uniqueItems": true,
              "type": "array",
              "items": {
                "type": "string",
                "format": "uuid"
              }
            }
          }
        ],
        "responses": {
          "200": {
            "description": "Success",
            "content": {
              "application/json": {
                "schema": {
                  "type": "array",
                  "items": {
                    "oneOf": [
                      {
                        "$ref": "#/components/schemas/TemplateItemResponseModel"
                      }
                    ]
                  }
                }
              }
            }
          }
        }
      }
    },
    "/umbraco/management/api/v1/template/query/execute": {
      "post": {
        "tags": [
          "Template"
        ],
        "operationId": "PostTemplateQueryExecute",
        "requestBody": {
          "content": {
            "application/json": {
              "schema": {
                "oneOf": [
                  {
                    "$ref": "#/components/schemas/TemplateQueryExecuteModel"
                  }
                ]
              }
            }
          }
        },
        "responses": {
          "200": {
            "description": "Success",
            "content": {
              "application/json": {
                "schema": {
                  "oneOf": [
                    {
                      "$ref": "#/components/schemas/TemplateQueryResultResponseModel"
                    }
                  ]
                }
              }
            }
          }
        }
      }
    },
    "/umbraco/management/api/v1/template/query/settings": {
      "get": {
        "tags": [
          "Template"
        ],
        "operationId": "GetTemplateQuerySettings",
        "responses": {
          "200": {
            "description": "Success",
            "content": {
              "application/json": {
                "schema": {
                  "oneOf": [
                    {
                      "$ref": "#/components/schemas/TemplateQuerySettingsResponseModel"
                    }
                  ]
                }
              }
            }
          }
        }
      }
    },
    "/umbraco/management/api/v1/template/scaffold": {
      "get": {
        "tags": [
          "Template"
        ],
        "operationId": "GetTemplateScaffold",
        "responses": {
          "200": {
            "description": "Success",
            "content": {
              "application/json": {
                "schema": {
                  "oneOf": [
                    {
                      "$ref": "#/components/schemas/TemplateScaffoldResponseModel"
                    }
                  ]
                }
              }
            }
          },
          "404": {
            "description": "Not Found"
          }
        }
      }
    },
    "/umbraco/management/api/v1/tree/template/children": {
      "get": {
        "tags": [
          "Template"
        ],
        "operationId": "GetTreeTemplateChildren",
        "parameters": [
          {
            "name": "parentId",
            "in": "query",
            "schema": {
              "type": "string",
              "format": "uuid"
            }
          },
          {
            "name": "skip",
            "in": "query",
            "schema": {
              "type": "integer",
              "format": "int32",
              "default": 0
            }
          },
          {
            "name": "take",
            "in": "query",
            "schema": {
              "type": "integer",
              "format": "int32",
              "default": 100
            }
          }
        ],
        "responses": {
          "200": {
            "description": "Success",
            "content": {
              "application/json": {
                "schema": {
                  "$ref": "#/components/schemas/PagedEntityTreeItemResponseModel"
                }
              }
            }
          }
        }
      }
    },
    "/umbraco/management/api/v1/tree/template/root": {
      "get": {
        "tags": [
          "Template"
        ],
        "operationId": "GetTreeTemplateRoot",
        "parameters": [
          {
            "name": "skip",
            "in": "query",
            "schema": {
              "type": "integer",
              "format": "int32",
              "default": 0
            }
          },
          {
            "name": "take",
            "in": "query",
            "schema": {
              "type": "integer",
              "format": "int32",
              "default": 100
            }
          }
        ],
        "responses": {
          "200": {
            "description": "Success",
            "content": {
              "application/json": {
                "schema": {
                  "$ref": "#/components/schemas/PagedEntityTreeItemResponseModel"
                }
              }
            }
          }
        }
      }
    },
    "/umbraco/management/api/v1/temporaryfile": {
      "post": {
        "tags": [
          "Temporary File"
        ],
        "operationId": "PostTemporaryfile",
        "requestBody": {
          "content": {
            "multipart/form-data": {
              "schema": {
                "type": "object",
                "properties": {
                  "Id": {
                    "type": "string",
                    "format": "uuid"
                  },
                  "File": {
                    "type": "string",
                    "format": "binary"
                  }
                }
              },
              "encoding": {
                "Id": {
                  "style": "form"
                },
                "File": {
                  "style": "form"
                }
              }
            }
          }
        },
        "responses": {
          "201": {
            "description": "Created",
            "headers": {
              "Location": {
                "description": "Location of the newly created resource",
                "schema": {
                  "type": "string",
                  "description": "Location of the newly created resource",
                  "format": "uri"
                }
              }
            }
          },
          "400": {
            "description": "Bad Request",
            "content": {
              "application/json": {
                "schema": {
                  "$ref": "#/components/schemas/ProblemDetailsModel"
                }
              }
            }
          }
        }
      }
    },
    "/umbraco/management/api/v1/temporaryfile/{id}": {
      "get": {
        "tags": [
          "Temporary File"
        ],
        "operationId": "GetTemporaryfileById",
        "parameters": [
          {
            "name": "id",
            "in": "path",
            "required": true,
            "schema": {
              "type": "string",
              "format": "uuid"
            }
          }
        ],
        "responses": {
          "400": {
            "description": "Bad Request",
            "content": {
              "application/json": {
                "schema": {
                  "$ref": "#/components/schemas/ProblemDetailsModel"
                }
              }
            }
          },
          "404": {
            "description": "Not Found",
            "content": {
              "application/json": {
                "schema": {
                  "$ref": "#/components/schemas/ProblemDetailsModel"
                }
              }
            }
          },
          "200": {
            "description": "Success",
            "content": {
              "application/json": {
                "schema": {
                  "oneOf": [
                    {
                      "$ref": "#/components/schemas/TemporaryFileResponseModel"
                    }
                  ]
                }
              }
            }
          }
        }
      },
      "delete": {
        "tags": [
          "Temporary File"
        ],
        "operationId": "DeleteTemporaryfileById",
        "parameters": [
          {
            "name": "id",
            "in": "path",
            "required": true,
            "schema": {
              "type": "string",
              "format": "uuid"
            }
          }
        ],
        "responses": {
          "400": {
            "description": "Bad Request",
            "content": {
              "application/json": {
                "schema": {
                  "$ref": "#/components/schemas/ProblemDetailsModel"
                }
              }
            }
          },
          "404": {
            "description": "Not Found",
            "content": {
              "application/json": {
                "schema": {
                  "$ref": "#/components/schemas/ProblemDetailsModel"
                }
              }
            }
          },
          "200": {
            "description": "Success"
          }
        }
      }
    },
    "/umbraco/management/api/v1/tracked-reference/{id}": {
      "get": {
        "tags": [
          "Tracked Reference"
        ],
        "operationId": "GetTrackedReferenceById",
        "parameters": [
          {
            "name": "id",
            "in": "path",
            "required": true,
            "schema": {
              "type": "string",
              "format": "uuid"
            }
          },
          {
            "name": "skip",
            "in": "query",
            "schema": {
              "type": "integer",
              "format": "int64",
              "default": 0
            }
          },
          {
            "name": "take",
            "in": "query",
            "schema": {
              "type": "integer",
              "format": "int64",
              "default": 20
            }
          },
          {
            "name": "filterMustBeIsDependency",
            "in": "query",
            "schema": {
              "type": "boolean",
              "default": false
            }
          }
        ],
        "responses": {
          "200": {
            "description": "Success",
            "content": {
              "application/json": {
                "schema": {
                  "$ref": "#/components/schemas/PagedRelationItemResponseModel"
                }
              }
            }
          }
        }
      }
    },
    "/umbraco/management/api/v1/tracked-reference/descendants/{parentId}": {
      "get": {
        "tags": [
          "Tracked Reference"
        ],
        "operationId": "GetTrackedReferenceDescendantsByParentId",
        "parameters": [
          {
            "name": "parentId",
            "in": "path",
            "required": true,
            "schema": {
              "type": "string",
              "format": "uuid"
            }
          },
          {
            "name": "skip",
            "in": "query",
            "schema": {
              "type": "integer",
              "format": "int64"
            }
          },
          {
            "name": "take",
            "in": "query",
            "schema": {
              "type": "integer",
              "format": "int64"
            }
          },
          {
            "name": "filterMustBeIsDependency",
            "in": "query",
            "schema": {
              "type": "boolean",
              "default": true
            }
          }
        ],
        "responses": {
          "200": {
            "description": "Success",
            "content": {
              "application/json": {
                "schema": {
                  "$ref": "#/components/schemas/PagedRelationItemResponseModel"
                }
              }
            }
          }
        }
      }
    },
    "/umbraco/management/api/v1/tracked-reference/item": {
      "get": {
        "tags": [
          "Tracked Reference"
        ],
        "operationId": "GetTrackedReferenceItem",
        "parameters": [
          {
            "name": "id",
            "in": "query",
            "schema": {
              "uniqueItems": true,
              "type": "array",
              "items": {
                "type": "string",
                "format": "uuid"
              }
            }
          },
          {
            "name": "skip",
            "in": "query",
            "schema": {
              "type": "integer",
              "format": "int64",
              "default": 0
            }
          },
          {
            "name": "take",
            "in": "query",
            "schema": {
              "type": "integer",
              "format": "int64",
              "default": 20
            }
          },
          {
            "name": "filterMustBeIsDependency",
            "in": "query",
            "schema": {
              "type": "boolean",
              "default": true
            }
          }
        ],
        "responses": {
          "200": {
            "description": "Success",
            "content": {
              "application/json": {
                "schema": {
                  "$ref": "#/components/schemas/PagedRelationItemResponseModel"
                }
              }
            }
          }
        }
      }
    },
    "/umbraco/management/api/v1/upgrade/authorize": {
      "post": {
        "tags": [
          "Upgrade"
        ],
        "operationId": "PostUpgradeAuthorize",
        "responses": {
          "200": {
            "description": "Success"
          },
          "428": {
            "description": "Client Error",
            "content": {
              "application/json": {
                "schema": {
                  "$ref": "#/components/schemas/ProblemDetailsModel"
                }
              }
            }
          },
          "500": {
            "description": "Server Error",
            "content": {
              "application/json": {
                "schema": {
                  "$ref": "#/components/schemas/ProblemDetailsModel"
                }
              }
            }
          }
        }
      }
    },
    "/umbraco/management/api/v1/upgrade/settings": {
      "get": {
        "tags": [
          "Upgrade"
        ],
        "operationId": "GetUpgradeSettings",
        "responses": {
          "200": {
            "description": "Success",
            "content": {
              "application/json": {
                "schema": {
                  "oneOf": [
                    {
                      "$ref": "#/components/schemas/UpgradeSettingsResponseModel"
                    }
                  ]
                }
              }
            }
          },
          "428": {
            "description": "Client Error",
            "content": {
              "application/json": {
                "schema": {
                  "$ref": "#/components/schemas/ProblemDetailsModel"
                }
              }
            }
          }
        }
      }
    },
    "/umbraco/management/api/v1/user-groups": {
      "post": {
        "tags": [
          "User Groups"
        ],
        "operationId": "PostUserGroups",
        "requestBody": {
          "content": {
            "application/json": {
              "schema": {
                "oneOf": [
                  {
                    "$ref": "#/components/schemas/SaveUserGroupRequestModel"
                  }
                ]
              }
            }
          }
        },
        "responses": {
          "400": {
            "description": "Bad Request",
            "content": {
              "application/json": {
                "schema": {
                  "$ref": "#/components/schemas/ProblemDetailsModel"
                }
              }
            }
          },
          "201": {
            "description": "Created",
            "headers": {
              "Location": {
                "description": "Location of the newly created resource",
                "schema": {
                  "type": "string",
                  "description": "Location of the newly created resource",
                  "format": "uri"
                }
              }
            }
          }
        }
      },
      "get": {
        "tags": [
          "User Groups"
        ],
        "operationId": "GetUserGroups",
        "parameters": [
          {
            "name": "skip",
            "in": "query",
            "schema": {
              "type": "integer",
              "format": "int32",
              "default": 0
            }
          },
          {
            "name": "take",
            "in": "query",
            "schema": {
              "type": "integer",
              "format": "int32",
              "default": 100
            }
          }
        ],
        "responses": {
          "200": {
            "description": "Success",
            "content": {
              "application/json": {
                "schema": {
                  "$ref": "#/components/schemas/PagedUserGroupPresentationModel"
                }
              }
            }
          }
        }
      }
    },
    "/umbraco/management/api/v1/user-groups/{id}": {
      "get": {
        "tags": [
          "User Groups"
        ],
        "operationId": "GetUserGroupsById",
        "parameters": [
          {
            "name": "id",
            "in": "path",
            "required": true,
            "schema": {
              "type": "string",
              "format": "uuid"
            }
          }
        ],
        "responses": {
          "200": {
            "description": "Success",
            "content": {
              "application/json": {
                "schema": {
                  "oneOf": [
                    {
                      "$ref": "#/components/schemas/UserGroupPresentationModel"
                    }
                  ]
                }
              }
            }
          },
          "404": {
            "description": "Not Found"
          }
        }
      },
      "delete": {
        "tags": [
          "User Groups"
        ],
        "operationId": "DeleteUserGroupsById",
        "parameters": [
          {
            "name": "id",
            "in": "path",
            "required": true,
            "schema": {
              "type": "string",
              "format": "uuid"
            }
          }
        ],
        "responses": {
          "200": {
            "description": "Success"
          },
          "404": {
            "description": "Not Found"
          }
        }
      },
      "put": {
        "tags": [
          "User Groups"
        ],
        "operationId": "PutUserGroupsById",
        "parameters": [
          {
            "name": "id",
            "in": "path",
            "required": true,
            "schema": {
              "type": "string",
              "format": "uuid"
            }
          }
        ],
        "requestBody": {
          "content": {
            "application/json": {
              "schema": {
                "oneOf": [
                  {
                    "$ref": "#/components/schemas/UpdateUserGroupRequestModel"
                  }
                ]
              }
            }
          }
        },
        "responses": {
          "200": {
            "description": "Success"
          },
          "404": {
            "description": "Not Found"
          }
        }
      }
    },
    "/umbraco/management/api/v1/users": {
      "post": {
        "tags": [
          "Users"
        ],
        "operationId": "PostUsers",
        "requestBody": {
          "content": {
            "application/json": {
              "schema": {
                "oneOf": [
                  {
                    "$ref": "#/components/schemas/CreateUserRequestModel"
                  },
                  {
                    "$ref": "#/components/schemas/InviteUserRequestModel"
                  }
                ]
              }
            }
          }
        },
        "responses": {
          "200": {
            "description": "Success",
            "content": {
              "application/json": {
                "schema": {
                  "oneOf": [
                    {
                      "$ref": "#/components/schemas/CreateUserResponseModel"
                    }
                  ]
                }
              }
            }
          },
          "400": {
            "description": "Bad Request",
            "content": {
              "application/json": {
                "schema": {
                  "$ref": "#/components/schemas/ProblemDetailsModel"
                }
              }
            }
          }
        }
      },
      "get": {
        "tags": [
          "Users"
        ],
        "operationId": "GetUsers",
        "parameters": [
          {
            "name": "skip",
            "in": "query",
            "schema": {
              "type": "integer",
              "format": "int32",
              "default": 0
            }
          },
          {
            "name": "take",
            "in": "query",
            "schema": {
              "type": "integer",
              "format": "int32",
              "default": 100
            }
          }
        ],
        "responses": {
          "200": {
            "description": "Success",
            "content": {
              "application/json": {
                "schema": {
                  "$ref": "#/components/schemas/PagedUserResponseModel"
                }
              }
            }
          }
        }
      }
    },
    "/umbraco/management/api/v1/users/{id}": {
      "get": {
        "tags": [
          "Users"
        ],
        "operationId": "GetUsersById",
        "parameters": [
          {
            "name": "id",
            "in": "path",
            "required": true,
            "schema": {
              "type": "string",
              "format": "uuid"
            }
          }
        ],
        "responses": {
          "200": {
            "description": "Success",
            "content": {
              "application/json": {
                "schema": {
                  "oneOf": [
                    {
                      "$ref": "#/components/schemas/UserResponseModel"
                    }
                  ]
                }
              }
            }
          },
          "404": {
            "description": "Not Found"
          }
        }
      },
      "delete": {
        "tags": [
          "Users"
        ],
        "operationId": "DeleteUsersById",
        "parameters": [
          {
            "name": "id",
            "in": "path",
            "required": true,
            "schema": {
              "type": "string",
              "format": "uuid"
            }
          }
        ],
        "responses": {
          "200": {
            "description": "Success"
          }
        }
      },
      "put": {
        "tags": [
          "Users"
        ],
        "operationId": "PutUsersById",
        "parameters": [
          {
            "name": "id",
            "in": "path",
            "required": true,
            "schema": {
              "type": "string",
              "format": "uuid"
            }
          }
        ],
        "requestBody": {
          "content": {
            "application/json": {
              "schema": {
                "oneOf": [
                  {
                    "$ref": "#/components/schemas/UpdateUserRequestModel"
                  }
                ]
              }
            }
          }
        },
        "responses": {
          "200": {
            "description": "Success"
          }
        }
      }
    },
    "/umbraco/management/api/v1/users/avatar/{id}": {
      "delete": {
        "tags": [
          "Users"
        ],
        "operationId": "DeleteUsersAvatarById",
        "parameters": [
          {
            "name": "id",
            "in": "path",
            "required": true,
            "schema": {
              "type": "string",
              "format": "uuid"
            }
          }
        ],
        "responses": {
          "200": {
            "description": "Success"
          }
        }
      },
      "post": {
        "tags": [
          "Users"
        ],
        "operationId": "PostUsersAvatarById",
        "parameters": [
          {
            "name": "id",
            "in": "path",
            "required": true,
            "schema": {
              "type": "string",
              "format": "uuid"
            }
          }
        ],
        "requestBody": {
          "content": {
            "application/json": {
              "schema": {
                "oneOf": [
                  {
                    "$ref": "#/components/schemas/SetAvatarRequestModel"
                  }
                ]
              }
            }
          }
        },
        "responses": {
          "200": {
            "description": "Success"
          },
          "400": {
            "description": "Bad Request",
            "content": {
              "application/json": {
                "schema": {
                  "$ref": "#/components/schemas/ProblemDetailsModel"
                }
              }
            }
          }
        }
      }
    },
    "/umbraco/management/api/v1/users/change-password/{id}": {
      "post": {
        "tags": [
          "Users"
        ],
        "operationId": "PostUsersChangePasswordById",
        "parameters": [
          {
            "name": "id",
            "in": "path",
            "required": true,
            "schema": {
              "type": "string",
              "format": "uuid"
            }
          }
        ],
        "requestBody": {
          "content": {
            "application/json": {
              "schema": {
                "oneOf": [
                  {
                    "$ref": "#/components/schemas/ChangePasswordUserRequestModel"
                  }
                ]
              }
            }
          }
        },
        "responses": {
          "200": {
            "description": "Success"
          }
        }
      }
    },
    "/umbraco/management/api/v1/users/disable": {
      "post": {
        "tags": [
          "Users"
        ],
        "operationId": "PostUsersDisable",
        "requestBody": {
          "content": {
            "application/json": {
              "schema": {
                "oneOf": [
                  {
                    "$ref": "#/components/schemas/DisableUserRequestModel"
                  }
                ]
              }
            }
          }
        },
        "responses": {
          "200": {
            "description": "Success"
          },
          "400": {
            "description": "Bad Request",
            "content": {
              "application/json": {
                "schema": {
                  "$ref": "#/components/schemas/ProblemDetailsModel"
                }
              }
            }
          }
        }
      }
    },
    "/umbraco/management/api/v1/users/enable": {
      "post": {
        "tags": [
          "Users"
        ],
        "operationId": "PostUsersEnable",
        "requestBody": {
          "content": {
            "application/json": {
              "schema": {
                "oneOf": [
                  {
                    "$ref": "#/components/schemas/EnableUserRequestModel"
                  }
                ]
              }
            }
          }
        },
        "responses": {
          "200": {
            "description": "Success"
          },
          "400": {
            "description": "Bad Request",
            "content": {
              "application/json": {
                "schema": {
                  "$ref": "#/components/schemas/ProblemDetailsModel"
                }
              }
            }
          }
        }
      }
    },
    "/umbraco/management/api/v1/users/filter": {
      "get": {
        "tags": [
          "Users"
        ],
        "operationId": "GetUsersFilter",
        "parameters": [
          {
            "name": "skip",
            "in": "query",
            "schema": {
              "type": "integer",
              "format": "int32",
              "default": 0
            }
          },
          {
            "name": "take",
            "in": "query",
            "schema": {
              "type": "integer",
              "format": "int32",
              "default": 100
            }
          },
          {
            "name": "orderBy",
            "in": "query",
            "schema": {
              "$ref": "#/components/schemas/UserOrderModel"
            }
          },
          {
            "name": "orderDirection",
            "in": "query",
            "schema": {
              "$ref": "#/components/schemas/DirectionModel"
            }
          },
          {
            "name": "userGroupIds",
            "in": "query",
            "schema": {
              "uniqueItems": true,
              "type": "array",
              "items": {
                "type": "string",
                "format": "uuid"
              }
            }
          },
          {
            "name": "userStates",
            "in": "query",
            "schema": {
              "uniqueItems": true,
              "type": "array",
              "items": {
                "$ref": "#/components/schemas/UserStateModel"
              }
            }
          },
          {
            "name": "filter",
            "in": "query",
            "schema": {
              "type": "string",
              "default": ""
            }
          }
        ],
        "responses": {
          "200": {
            "description": "Success"
          }
        }
      }
    },
    "/umbraco/management/api/v1/users/invite": {
      "post": {
        "tags": [
          "Users"
        ],
        "operationId": "PostUsersInvite",
        "requestBody": {
          "content": {
            "application/json": {
              "schema": {
                "oneOf": [
                  {
                    "$ref": "#/components/schemas/InviteUserRequestModel"
                  }
                ]
              }
            }
          }
        },
        "responses": {
          "200": {
            "description": "Success"
          }
        }
      }
    },
    "/umbraco/management/api/v1/users/set-user-groups": {
      "post": {
        "tags": [
          "Users"
        ],
        "operationId": "PostUsersSetUserGroups",
        "requestBody": {
          "content": {
            "application/json": {
              "schema": {
                "oneOf": [
                  {
                    "$ref": "#/components/schemas/UpdateUserGroupsOnUserRequestModel"
                  }
                ]
              }
            }
          }
        },
        "responses": {
          "200": {
            "description": "Success"
          }
        }
      }
    },
    "/umbraco/management/api/v1/users/unlock": {
      "post": {
        "tags": [
          "Users"
        ],
        "operationId": "PostUsersUnlock",
        "requestBody": {
          "content": {
            "application/json": {
              "schema": {
                "oneOf": [
                  {
                    "$ref": "#/components/schemas/UnlockUsersRequestModel"
                  }
                ]
              }
            }
          }
        },
        "responses": {
          "200": {
            "description": "Success"
          },
          "400": {
            "description": "Bad Request",
            "content": {
              "application/json": {
                "schema": {
                  "$ref": "#/components/schemas/ProblemDetailsModel"
                }
              }
            }
          }
        }
      }
    },
    "/item": {
      "get": {
        "tags": [
          "v1"
        ],
        "operationId": "GetItem",
        "parameters": [
          {
            "name": "path",
            "in": "query",
            "schema": {
              "uniqueItems": true,
              "type": "array",
              "items": {
                "type": "string"
              }
            }
          }
        ],
        "responses": {
          "200": {
            "description": "Success",
            "content": {
              "application/json": {
                "schema": {
                  "type": "array",
                  "items": {
                    "oneOf": [
                      {
                        "$ref": "#/components/schemas/StaticFileItemResponseModel"
                      }
                    ]
                  }
                }
              }
            }
          }
        }
      }
<<<<<<< HEAD
    },
    "/umbraco/management/api/v1/users": {
      "post": {
        "tags": [
          "Users"
        ],
        "operationId": "PostUsers",
        "requestBody": {
          "content": {
            "application/json": {
              "schema": {
                "oneOf": [
                  {
                    "$ref": "#/components/schemas/CreateUserRequestModel"
                  },
                  {
                    "$ref": "#/components/schemas/InviteUserRequestModel"
                  }
                ]
              }
            }
=======
    }
  },
  "components": {
    "schemas": {
      "AuditLogBaseModel": {
        "type": "object",
        "properties": {
          "userId": {
            "type": "string",
            "format": "uuid"
          },
          "entityId": {
            "type": "string",
            "format": "uuid",
            "nullable": true
          },
          "timestamp": {
            "type": "string",
            "format": "date-time"
          },
          "logType": {
            "$ref": "#/components/schemas/AuditTypeModel"
          },
          "entityType": {
            "type": "string",
            "nullable": true
          },
          "comment": {
            "type": "string",
            "nullable": true
          },
          "parameters": {
            "type": "string",
            "nullable": true
>>>>>>> b6c16afe
          }
        },
        "responses": {
          "200": {
            "description": "Success",
            "content": {
              "application/json": {
                "schema": {
                  "oneOf": [
                    {
                      "$ref": "#/components/schemas/CreateUserResponseModel"
                    }
                  ]
                }
              }
            }
          },
          "400": {
            "description": "Bad Request",
            "content": {
              "application/json": {
                "schema": {
                  "$ref": "#/components/schemas/ProblemDetailsModel"
                }
              }
            }
          }
        }
      },
      "get": {
        "tags": [
          "Users"
        ],
        "operationId": "GetUsers",
        "parameters": [
          {
            "name": "skip",
            "in": "query",
            "schema": {
              "type": "integer",
              "format": "int32",
              "default": 0
            }
          },
          {
            "name": "take",
            "in": "query",
            "schema": {
              "type": "integer",
              "format": "int32",
              "default": 100
            }
          }
        ],
        "responses": {
          "200": {
            "description": "Success",
            "content": {
              "application/json": {
                "schema": {
                  "$ref": "#/components/schemas/PagedUserResponseModel"
                }
              }
            }
          }
        }
      }
    },
    "/umbraco/management/api/v1/users/{id}": {
      "get": {
        "tags": [
          "Users"
        ],
        "operationId": "GetUsersById",
        "parameters": [
          {
            "name": "id",
            "in": "path",
            "required": true,
            "schema": {
              "type": "string",
              "format": "uuid"
            }
          }
        ],
        "responses": {
          "200": {
            "description": "Success",
            "content": {
              "application/json": {
                "schema": {
                  "oneOf": [
                    {
                      "$ref": "#/components/schemas/UserResponseModel"
                    }
                  ]
                }
              }
            }
          },
          "404": {
            "description": "Not Found"
          }
        }
      },
      "delete": {
        "tags": [
          "Users"
        ],
        "operationId": "DeleteUsersById",
        "parameters": [
          {
            "name": "id",
            "in": "path",
            "required": true,
            "schema": {
              "type": "string",
              "format": "uuid"
            }
          }
        ],
        "responses": {
          "200": {
            "description": "Success"
          }
        }
      },
      "put": {
        "tags": [
          "Users"
        ],
        "operationId": "PutUsersById",
        "parameters": [
          {
            "name": "id",
            "in": "path",
            "required": true,
            "schema": {
              "type": "string",
              "format": "uuid"
            }
          }
        ],
        "requestBody": {
          "content": {
            "application/json": {
              "schema": {
                "oneOf": [
                  {
                    "$ref": "#/components/schemas/UpdateUserRequestModel"
                  }
                ]
              }
            }
          }
        },
        "responses": {
          "200": {
            "description": "Success"
          }
        }
      }
    },
    "/umbraco/management/api/v1/users/avatar/{id}": {
      "delete": {
        "tags": [
          "Users"
        ],
        "operationId": "DeleteUsersAvatarById",
        "parameters": [
          {
            "name": "id",
            "in": "path",
            "required": true,
            "schema": {
              "type": "string",
              "format": "uuid"
            }
          }
        ],
        "responses": {
          "200": {
            "description": "Success"
          }
        }
      },
      "post": {
        "tags": [
          "Users"
        ],
        "operationId": "PostUsersAvatarById",
        "parameters": [
          {
            "name": "id",
            "in": "path",
            "required": true,
            "schema": {
              "type": "string",
              "format": "uuid"
            }
          }
        ],
        "requestBody": {
          "content": {
            "application/json": {
              "schema": {
                "oneOf": [
                  {
                    "$ref": "#/components/schemas/SetAvatarRequestModel"
                  }
                ]
              }
            }
          }
        },
        "responses": {
          "200": {
            "description": "Success"
          },
          "400": {
            "description": "Bad Request",
            "content": {
              "application/json": {
                "schema": {
                  "$ref": "#/components/schemas/ProblemDetailsModel"
                }
              }
            }
          }
        }
      }
    },
    "/umbraco/management/api/v1/users/change-password/{id}": {
      "post": {
        "tags": [
          "Users"
        ],
        "operationId": "PostUsersChangePasswordById",
        "parameters": [
          {
            "name": "id",
            "in": "path",
            "required": true,
            "schema": {
              "type": "string",
              "format": "uuid"
            }
          }
        ],
        "requestBody": {
          "content": {
            "application/json": {
              "schema": {
                "oneOf": [
                  {
                    "$ref": "#/components/schemas/ChangePasswordUserRequestModel"
                  }
                ]
              }
            }
          }
        },
        "responses": {
          "200": {
            "description": "Success"
          }
        }
      }
    },
    "/umbraco/management/api/v1/users/disable": {
      "post": {
        "tags": [
          "Users"
        ],
        "operationId": "PostUsersDisable",
        "requestBody": {
          "content": {
            "application/json": {
              "schema": {
                "oneOf": [
                  {
                    "$ref": "#/components/schemas/DisableUserRequestModel"
                  }
                ]
              }
            }
          }
        },
        "responses": {
          "200": {
            "description": "Success"
          },
          "400": {
            "description": "Bad Request",
            "content": {
              "application/json": {
                "schema": {
                  "$ref": "#/components/schemas/ProblemDetailsModel"
                }
              }
            }
          }
        }
      }
    },
    "/umbraco/management/api/v1/users/enable": {
      "post": {
        "tags": [
          "Users"
        ],
        "operationId": "PostUsersEnable",
        "requestBody": {
          "content": {
            "application/json": {
              "schema": {
                "oneOf": [
                  {
                    "$ref": "#/components/schemas/EnableUserRequestModel"
                  }
                ]
              }
            }
          }
        },
        "responses": {
          "200": {
            "description": "Success"
          },
          "400": {
            "description": "Bad Request",
            "content": {
              "application/json": {
                "schema": {
                  "$ref": "#/components/schemas/ProblemDetailsModel"
                }
              }
            }
          }
        }
      }
    },
    "/umbraco/management/api/v1/users/filter": {
      "get": {
        "tags": [
          "Users"
        ],
        "operationId": "GetUsersFilter",
        "parameters": [
          {
            "name": "skip",
            "in": "query",
            "schema": {
              "type": "integer",
              "format": "int32",
              "default": 0
            }
          },
          {
            "name": "take",
            "in": "query",
            "schema": {
              "type": "integer",
              "format": "int32",
              "default": 100
            }
          },
          {
            "name": "orderBy",
            "in": "query",
            "schema": {
              "$ref": "#/components/schemas/UserOrderModel"
            }
          },
          {
            "name": "orderDirection",
            "in": "query",
            "schema": {
              "$ref": "#/components/schemas/DirectionModel"
            }
          },
          {
            "name": "userGroupIds",
            "in": "query",
            "schema": {
              "uniqueItems": true,
              "type": "array",
              "items": {
                "type": "string",
                "format": "uuid"
              }
            }
          },
          {
            "name": "userStates",
            "in": "query",
            "schema": {
              "uniqueItems": true,
              "type": "array",
              "items": {
                "$ref": "#/components/schemas/UserStateModel"
              }
            }
          },
          {
            "name": "filter",
            "in": "query",
            "schema": {
              "type": "string",
              "default": ""
            }
          }
        ],
        "responses": {
          "200": {
            "description": "Success"
          }
        }
      }
    },
    "/umbraco/management/api/v1/users/invite": {
      "post": {
        "tags": [
          "Users"
        ],
        "operationId": "PostUsersInvite",
        "requestBody": {
          "content": {
            "application/json": {
              "schema": {
                "oneOf": [
                  {
                    "$ref": "#/components/schemas/InviteUserRequestModel"
                  }
                ]
              }
            }
          }
        },
        "responses": {
          "200": {
            "description": "Success"
          }
        }
      }
    },
    "/umbraco/management/api/v1/users/set-user-groups": {
      "post": {
        "tags": [
          "Users"
        ],
        "operationId": "PostUsersSetUserGroups",
        "requestBody": {
          "content": {
            "application/json": {
              "schema": {
                "oneOf": [
                  {
                    "$ref": "#/components/schemas/UpdateUserGroupsOnUserRequestModel"
                  }
                ]
              }
            }
          }
        },
        "responses": {
          "200": {
            "description": "Success"
          }
        }
      }
    },
    "/umbraco/management/api/v1/users/unlock": {
      "post": {
        "tags": [
          "Users"
        ],
        "operationId": "PostUsersUnlock",
        "requestBody": {
          "content": {
            "application/json": {
              "schema": {
                "oneOf": [
                  {
                    "$ref": "#/components/schemas/UnlockUsersRequestModel"
                  }
                ]
              }
            }
          }
        },
        "responses": {
          "200": {
            "description": "Success"
          },
          "400": {
            "description": "Bad Request",
            "content": {
              "application/json": {
                "schema": {
                  "$ref": "#/components/schemas/ProblemDetailsModel"
                }
              }
            }
          }
        }
      }
    }
  },
  "components": {
    "schemas": {
      "AuditLogBaseModel": {
        "type": "object",
        "properties": {
          "userKey": {
            "type": "string",
            "format": "uuid"
          },
          "entityKey": {
            "type": "string",
            "format": "uuid",
            "nullable": true
          },
          "timestamp": {
            "type": "string",
            "format": "date-time"
          },
          "logType": {
            "$ref": "#/components/schemas/AuditTypeModel"
          },
          "entityType": {
            "type": "string",
            "nullable": true
          },
          "comment": {
            "type": "string",
            "nullable": true
          },
          "parameters": {
            "type": "string",
            "nullable": true
          }
        },
        "additionalProperties": false
      },
      "AuditLogResponseModel": {
        "type": "object",
        "allOf": [
          {
            "$ref": "#/components/schemas/AuditLogBaseModel"
          }
        ],
        "additionalProperties": false
      },
      "AuditLogWithUsernameResponseModel": {
        "type": "object",
        "allOf": [
          {
            "$ref": "#/components/schemas/AuditLogBaseModel"
          }
        ],
        "properties": {
          "userName": {
            "type": "string",
            "nullable": true
          },
          "userAvatars": {
            "type": "array",
            "items": {
              "type": "string"
            },
            "nullable": true
          }
        },
        "additionalProperties": false
      },
      "AuditTypeModel": {
        "enum": [
          "New",
          "Save",
          "SaveVariant",
          "Open",
          "Delete",
          "Publish",
          "PublishVariant",
          "SendToPublish",
          "SendToPublishVariant",
          "Unpublish",
          "UnpublishVariant",
          "Move",
          "Copy",
          "AssignDomain",
          "PublicAccess",
          "Sort",
          "Notify",
          "System",
          "RollBack",
          "PackagerInstall",
          "PackagerUninstall",
          "Custom",
          "ContentVersionPreventCleanup",
          "ContentVersionEnableCleanup"
        ],
        "type": "integer",
        "format": "int32"
      },
      "ChangePasswordUserRequestModel": {
        "type": "object",
        "properties": {
          "newPassword": {
            "type": "string"
          },
          "oldPassword": {
            "type": "string",
            "nullable": true
          }
        },
        "additionalProperties": false
      },
      "ConsentLevelPresentationModel": {
        "type": "object",
        "properties": {
          "level": {
            "$ref": "#/components/schemas/TelemetryLevelModel"
          },
          "description": {
            "type": "string"
          }
        },
        "additionalProperties": false
      },
      "ContentResponseModelBaseDocumentValueModelDocumentVariantResponseModel": {
        "type": "object",
        "properties": {
          "values": {
            "type": "array",
            "items": {
              "oneOf": [
                {
                  "$ref": "#/components/schemas/DocumentValueModel"
                }
              ]
            }
          },
          "variants": {
            "type": "array",
            "items": {
              "oneOf": [
                {
                  "$ref": "#/components/schemas/DocumentVariantResponseModel"
                }
              ]
            }
          },
          "id": {
            "type": "string",
            "format": "uuid"
          },
          "contentTypeId": {
            "type": "string",
            "format": "uuid"
          }
        },
        "additionalProperties": false
      },
      "ContentStateModel": {
        "enum": [
          "NotCreated",
          "Draft",
          "Published",
          "PublishedPendingChanges"
        ],
        "type": "integer",
        "format": "int32"
      },
      "ContentTreeItemResponseModel": {
        "required": [
          "$type"
        ],
        "type": "object",
        "allOf": [
          {
            "$ref": "#/components/schemas/EntityTreeItemResponseModel"
          }
        ],
        "properties": {
          "$type": {
            "type": "string"
          },
          "noAccess": {
            "type": "boolean"
          },
          "isTrashed": {
            "type": "boolean"
          }
        },
        "additionalProperties": false,
        "discriminator": {
          "propertyName": "$type",
          "mapping": {
            "ContentTreeItemResponseModel": "#/components/schemas/ContentTreeItemResponseModel",
            "DocumentTreeItemResponseModel": "#/components/schemas/DocumentTreeItemResponseModel"
          }
        }
      },
      "ContentTypeCleanupModel": {
        "type": "object",
        "properties": {
          "preventCleanup": {
            "type": "boolean"
          },
          "keepAllVersionsNewerThanDays": {
            "type": "integer",
            "format": "int32",
            "nullable": true
          },
          "keepLatestVersionPerDayForDays": {
            "type": "integer",
            "format": "int32",
            "nullable": true
          }
        },
        "additionalProperties": false
      },
      "ContentTypeCompositionModel": {
        "type": "object",
        "properties": {
          "id": {
            "type": "string",
            "format": "uuid"
          },
          "compositionType": {
            "$ref": "#/components/schemas/ContentTypeCompositionTypeModel"
          }
        },
        "additionalProperties": false
      },
      "ContentTypeCompositionTypeModel": {
        "enum": [
          "Composition",
          "Inheritance"
        ],
        "type": "integer",
        "format": "int32"
      },
      "ContentTypeResponseModelBaseDocumentTypePropertyTypeResponseModelDocumentTypePropertyTypeContainerResponseModel": {
        "type": "object",
        "properties": {
          "id": {
            "type": "string",
            "format": "uuid"
          },
          "alias": {
            "type": "string"
          },
          "name": {
            "type": "string"
          },
          "description": {
            "type": "string",
            "nullable": true
          },
          "icon": {
            "type": "string"
          },
          "allowedAsRoot": {
            "type": "boolean"
          },
          "variesByCulture": {
            "type": "boolean"
          },
          "variesBySegment": {
            "type": "boolean"
          },
          "isElement": {
            "type": "boolean"
          },
          "properties": {
            "type": "array",
            "items": {
              "oneOf": [
                {
                  "$ref": "#/components/schemas/DocumentTypePropertyTypeResponseModel"
                }
              ]
            }
          },
          "containers": {
            "type": "array",
            "items": {
              "oneOf": [
                {
                  "$ref": "#/components/schemas/DocumentTypePropertyTypeContainerResponseModel"
                }
              ]
            }
          },
          "allowedContentTypes": {
            "type": "array",
            "items": {
              "oneOf": [
                {
                  "$ref": "#/components/schemas/ContentTypeSortModel"
                }
              ]
            }
          },
          "compositions": {
            "type": "array",
            "items": {
              "oneOf": [
                {
                  "$ref": "#/components/schemas/ContentTypeCompositionModel"
                }
              ]
            }
          }
        },
        "additionalProperties": false
      },
      "ContentTypeResponseModelBaseMediaTypePropertyTypeResponseModelMediaTypePropertyTypeContainerResponseModel": {
        "type": "object",
        "properties": {
          "id": {
            "type": "string",
            "format": "uuid"
          },
          "alias": {
            "type": "string"
          },
          "name": {
            "type": "string"
          },
          "description": {
            "type": "string",
            "nullable": true
          },
          "icon": {
            "type": "string"
          },
          "allowedAsRoot": {
            "type": "boolean"
          },
          "variesByCulture": {
            "type": "boolean"
          },
          "variesBySegment": {
            "type": "boolean"
          },
          "isElement": {
            "type": "boolean"
          },
          "properties": {
            "type": "array",
            "items": {
              "oneOf": [
                {
                  "$ref": "#/components/schemas/MediaTypePropertyTypeResponseModel"
                }
              ]
            }
          },
          "containers": {
            "type": "array",
            "items": {
              "oneOf": [
                {
                  "$ref": "#/components/schemas/MediaTypePropertyTypeContainerResponseModel"
                }
              ]
            }
          },
          "allowedContentTypes": {
            "type": "array",
            "items": {
              "oneOf": [
                {
                  "$ref": "#/components/schemas/ContentTypeSortModel"
                }
              ]
            }
          },
          "compositions": {
            "type": "array",
            "items": {
              "oneOf": [
                {
                  "$ref": "#/components/schemas/ContentTypeCompositionModel"
                }
              ]
            }
          }
        },
        "additionalProperties": false
      },
      "ContentTypeSortModel": {
        "type": "object",
        "properties": {
          "id": {
            "type": "string",
            "format": "uuid"
          },
          "sortOrder": {
            "type": "integer",
            "format": "int32"
          }
        },
        "additionalProperties": false
      },
      "ContentUrlInfoModel": {
        "type": "object",
        "properties": {
          "culture": {
            "type": "string",
            "nullable": true
          },
          "url": {
            "type": "string"
          }
        },
        "additionalProperties": false
      },
      "CopyDataTypeRequestModel": {
        "type": "object",
        "properties": {
          "targetId": {
            "type": "string",
            "format": "uuid",
            "nullable": true
          }
        },
        "additionalProperties": false
      },
      "CopyDocumentRequestModel": {
        "type": "object",
        "properties": {
          "targetKey": {
            "type": "string",
            "format": "uuid",
            "nullable": true
          },
          "relateToOriginal": {
            "type": "boolean"
          },
          "includeDescendants": {
            "type": "boolean"
          }
        },
        "additionalProperties": false
      },
      "CreateContentRequestModelBaseDocumentValueModelDocumentVariantRequestModel": {
        "type": "object",
        "properties": {
          "values": {
            "type": "array",
            "items": {
              "oneOf": [
                {
                  "$ref": "#/components/schemas/DocumentValueModel"
                }
              ]
            }
          },
          "variants": {
            "type": "array",
            "items": {
              "oneOf": [
                {
                  "$ref": "#/components/schemas/DocumentVariantRequestModel"
                }
              ]
            }
          },
          "parentId": {
            "type": "string",
            "format": "uuid",
            "nullable": true
          }
        },
        "additionalProperties": false
      },
      "CreateContentRequestModelBaseMediaValueModelMediaVariantRequestModel": {
        "type": "object",
        "properties": {
          "values": {
            "type": "array",
            "items": {
              "oneOf": [
                {
                  "$ref": "#/components/schemas/MediaValueModel"
                }
              ]
            }
          },
          "variants": {
            "type": "array",
            "items": {
              "oneOf": [
                {
                  "$ref": "#/components/schemas/MediaVariantRequestModel"
                }
              ]
            }
          },
          "parentId": {
            "type": "string",
            "format": "uuid",
            "nullable": true
          }
        },
        "additionalProperties": false
      },
      "CreateDataTypeRequestModel": {
        "type": "object",
        "allOf": [
          {
            "$ref": "#/components/schemas/DataTypeModelBaseModel"
          }
        ],
        "properties": {
          "id": {
            "type": "string",
            "format": "uuid",
            "nullable": true
          },
          "parentId": {
            "type": "string",
            "format": "uuid",
            "nullable": true
          }
        },
        "additionalProperties": false
      },
      "CreateDictionaryItemRequestModel": {
        "type": "object",
        "allOf": [
          {
            "$ref": "#/components/schemas/DictionaryItemModelBaseModel"
          }
        ],
        "properties": {
          "parentId": {
            "type": "string",
            "format": "uuid",
            "nullable": true
          }
        },
        "additionalProperties": false
      },
      "CreateDocumentRequestModel": {
        "type": "object",
        "allOf": [
          {
            "$ref": "#/components/schemas/CreateContentRequestModelBaseDocumentValueModelDocumentVariantRequestModel"
          }
        ],
        "properties": {
          "contentTypeId": {
            "type": "string",
            "format": "uuid"
          },
          "templateId": {
            "type": "string",
            "format": "uuid",
            "nullable": true
          }
        },
        "additionalProperties": false
      },
      "CreateFolderRequestModel": {
        "type": "object",
        "allOf": [
          {
            "$ref": "#/components/schemas/FolderModelBaseModel"
          }
        ],
        "properties": {
          "id": {
            "type": "string",
            "format": "uuid",
            "nullable": true
          },
          "parentId": {
            "type": "string",
            "format": "uuid",
            "nullable": true
          }
        },
        "additionalProperties": false
      },
      "CreateLanguageRequestModel": {
        "type": "object",
        "allOf": [
          {
            "$ref": "#/components/schemas/LanguageModelBaseModel"
          }
        ],
        "properties": {
          "isoCode": {
            "type": "string"
          }
        },
        "additionalProperties": false
      },
      "CreateMediaRequestModel": {
        "type": "object",
        "allOf": [
          {
            "$ref": "#/components/schemas/CreateContentRequestModelBaseMediaValueModelMediaVariantRequestModel"
          }
        ],
        "properties": {
          "contentTypeId": {
            "type": "string",
            "format": "uuid"
          }
        },
        "additionalProperties": false
      },
      "CreatePackageRequestModel": {
        "type": "object",
        "allOf": [
          {
            "$ref": "#/components/schemas/PackageModelBaseModel"
          }
        ],
        "additionalProperties": false
      },
      "CreateRelationTypeRequestModel": {
        "type": "object",
        "allOf": [
          {
            "$ref": "#/components/schemas/RelationTypeBaseModel"
          }
        ],
        "properties": {
          "id": {
            "type": "string",
            "format": "uuid",
            "nullable": true
          }
        },
        "additionalProperties": false
      },
      "CreateTemplateRequestModel": {
        "type": "object",
        "allOf": [
          {
            "$ref": "#/components/schemas/TemplateModelBaseModel"
          }
        ],
        "additionalProperties": false
      },
      "CreateUserRequestModel": {
        "type": "object",
        "allOf": [
          {
            "$ref": "#/components/schemas/UserPresentationBaseModel"
          }
        ],
        "additionalProperties": false
      },
      "CreateUserResponseModel": {
        "type": "object",
        "properties": {
          "userKey": {
            "type": "string",
            "format": "uuid"
          },
          "initialPassword": {
            "type": "string",
            "nullable": true
          }
        },
        "additionalProperties": false
      },
<<<<<<< HEAD
=======
      "CreateTemplateRequestModel": {
        "type": "object",
        "allOf": [
          {
            "$ref": "#/components/schemas/TemplateModelBaseModel"
          }
        ],
        "additionalProperties": false
      },
      "CreateUserRequestModel": {
        "type": "object",
        "allOf": [
          {
            "$ref": "#/components/schemas/UserPresentationBaseModel"
          }
        ],
        "additionalProperties": false
      },
      "CreateUserResponseModel": {
        "type": "object",
        "properties": {
          "userId": {
            "type": "string",
            "format": "uuid"
          },
          "initialPassword": {
            "type": "string",
            "nullable": true
          }
        },
        "additionalProperties": false
      },
>>>>>>> b6c16afe
      "CultureReponseModel": {
        "type": "object",
        "properties": {
          "name": {
            "type": "string"
          },
          "englishName": {
            "type": "string"
          }
        },
        "additionalProperties": false
      },
      "DataTypeItemResponseModel": {
        "type": "object",
        "allOf": [
          {
            "$ref": "#/components/schemas/ItemResponseModelBaseModel"
          }
        ],
        "properties": {
          "icon": {
            "type": "string",
            "nullable": true
          }
        },
        "additionalProperties": false
      },
      "DataTypeModelBaseModel": {
        "type": "object",
        "properties": {
          "name": {
            "type": "string"
          },
          "propertyEditorAlias": {
            "type": "string"
          },
          "propertyEditorUiAlias": {
            "type": "string",
            "nullable": true
          },
          "values": {
            "type": "array",
            "items": {
              "oneOf": [
                {
                  "$ref": "#/components/schemas/DataTypePropertyPresentationModel"
                }
              ]
            }
          }
        },
        "additionalProperties": false
      },
      "DataTypePropertyPresentationModel": {
        "type": "object",
        "properties": {
          "alias": {
            "type": "string"
          },
          "value": {
            "nullable": true
          }
        },
        "additionalProperties": false
      },
      "DataTypePropertyReferenceModel": {
        "type": "object",
        "properties": {
          "name": {
            "type": "string"
          },
          "alias": {
            "type": "string"
          }
        },
        "additionalProperties": false
      },
      "DataTypeReferenceResponseModel": {
        "type": "object",
        "properties": {
          "id": {
            "type": "string",
            "format": "uuid"
          },
          "type": {
            "type": "string"
          },
          "properties": {
            "type": "array",
            "items": {
              "oneOf": [
                {
                  "$ref": "#/components/schemas/DataTypePropertyReferenceModel"
                }
              ]
            }
          }
        },
        "additionalProperties": false
      },
      "DataTypeResponseModel": {
        "required": [
          "$type"
        ],
        "type": "object",
        "allOf": [
          {
            "$ref": "#/components/schemas/DataTypeModelBaseModel"
          }
        ],
        "properties": {
          "$type": {
            "type": "string"
          },
          "id": {
            "type": "string",
            "format": "uuid"
          },
          "parentId": {
            "type": "string",
            "format": "uuid",
            "nullable": true
          }
        },
        "additionalProperties": false,
        "discriminator": {
          "propertyName": "$type",
          "mapping": {
            "DataTypeResponseModel": "#/components/schemas/DataTypeResponseModel"
          }
        }
      },
      "DatabaseInstallResponseModel": {
        "required": [
          "id",
          "providerName"
        ],
        "type": "object",
        "properties": {
          "id": {
            "type": "string",
            "format": "uuid"
          },
          "providerName": {
            "minLength": 1,
            "type": "string"
          },
          "server": {
            "type": "string",
            "nullable": true
          },
          "name": {
            "type": "string",
            "nullable": true
          },
          "username": {
            "type": "string",
            "nullable": true
          },
          "password": {
            "type": "string",
            "nullable": true
          },
          "useIntegratedAuthentication": {
            "type": "boolean"
          },
          "connectionString": {
            "type": "string",
            "nullable": true
          }
        },
        "additionalProperties": false
      },
      "DatabaseSettingsPresentationModel": {
        "type": "object",
        "properties": {
          "id": {
            "type": "string",
            "format": "uuid"
          },
          "sortOrder": {
            "type": "integer",
            "format": "int32"
          },
          "displayName": {
            "type": "string"
          },
          "defaultDatabaseName": {
            "type": "string"
          },
          "providerName": {
            "type": "string"
          },
          "isConfigured": {
            "type": "boolean"
          },
          "requiresServer": {
            "type": "boolean"
          },
          "serverPlaceholder": {
            "type": "string"
          },
          "requiresCredentials": {
            "type": "boolean"
          },
          "supportsIntegratedAuthentication": {
            "type": "boolean"
          },
          "requiresConnectionTest": {
            "type": "boolean"
          }
        },
        "additionalProperties": false
      },
      "DictionaryItemItemResponseModel": {
        "type": "object",
        "allOf": [
          {
            "$ref": "#/components/schemas/ItemResponseModelBaseModel"
          }
        ],
        "additionalProperties": false
      },
      "DictionaryItemModelBaseModel": {
        "type": "object",
        "properties": {
          "name": {
            "type": "string"
          },
          "translations": {
            "type": "array",
            "items": {
              "oneOf": [
                {
                  "$ref": "#/components/schemas/DictionaryItemTranslationModel"
                }
              ]
            }
          }
        },
        "additionalProperties": false
      },
      "DictionaryItemResponseModel": {
        "required": [
          "$type"
        ],
        "type": "object",
        "allOf": [
          {
            "$ref": "#/components/schemas/DictionaryItemModelBaseModel"
          }
        ],
        "properties": {
          "$type": {
            "type": "string"
          },
          "id": {
            "type": "string",
            "format": "uuid"
          }
        },
        "additionalProperties": false,
        "discriminator": {
          "propertyName": "$type",
          "mapping": {
            "DictionaryItemResponseModel": "#/components/schemas/DictionaryItemResponseModel"
          }
        }
      },
      "DictionaryItemTranslationModel": {
        "type": "object",
        "properties": {
          "isoCode": {
            "type": "string"
          },
          "translation": {
            "type": "string"
          }
        },
        "additionalProperties": false
      },
      "DictionaryOverviewResponseModel": {
        "type": "object",
        "properties": {
          "name": {
            "type": "string",
            "nullable": true
          },
          "id": {
            "type": "string",
            "format": "uuid"
          },
          "parentId": {
            "type": "string",
            "format": "uuid",
            "nullable": true
          },
          "translatedIsoCodes": {
            "type": "array",
            "items": {
              "type": "string"
            }
          }
        },
        "additionalProperties": false
      },
      "DirectionModel": {
        "enum": [
          "Ascending",
          "Descending"
        ],
        "type": "integer",
        "format": "int32"
      },
      "DisableUserRequestModel": {
        "type": "object",
        "properties": {
          "userIds": {
            "uniqueItems": true,
            "type": "array",
            "items": {
              "type": "string",
              "format": "uuid"
            }
          }
        },
        "additionalProperties": false
      },
<<<<<<< HEAD
=======
      "DocumentBlueprintResponseModel": {
        "type": "object",
        "allOf": [
          {
            "$ref": "#/components/schemas/ItemResponseModelBaseModel"
          }
        ],
        "additionalProperties": false
      },
>>>>>>> b6c16afe
      "DocumentBlueprintTreeItemResponseModel": {
        "required": [
          "$type"
        ],
        "type": "object",
        "allOf": [
          {
            "$ref": "#/components/schemas/EntityTreeItemResponseModel"
          }
        ],
        "properties": {
          "$type": {
            "type": "string"
          },
          "documentTypeId": {
            "type": "string",
            "format": "uuid"
          },
          "documentTypeAlias": {
            "type": "string"
          },
          "documentTypeName": {
            "type": "string",
            "nullable": true
          }
        },
        "additionalProperties": false,
        "discriminator": {
          "propertyName": "$type",
          "mapping": {
            "DocumentBlueprintTreeItemResponseModel": "#/components/schemas/DocumentBlueprintTreeItemResponseModel"
          }
        }
      },
      "DocumentItemResponseModel": {
        "type": "object",
        "allOf": [
          {
            "$ref": "#/components/schemas/ItemResponseModelBaseModel"
          }
        ],
        "properties": {
          "icon": {
            "type": "string",
            "nullable": true
          }
        },
        "additionalProperties": false
      },
      "DocumentNotificationResponseModel": {
        "type": "object",
        "properties": {
          "actionId": {
            "type": "string"
          },
          "subscribed": {
            "type": "boolean"
          }
        },
        "additionalProperties": false
      },
      "DocumentResponseModel": {
        "type": "object",
        "allOf": [
          {
            "$ref": "#/components/schemas/ContentResponseModelBaseDocumentValueModelDocumentVariantResponseModel"
          }
        ],
        "properties": {
          "urls": {
            "type": "array",
            "items": {
              "oneOf": [
                {
                  "$ref": "#/components/schemas/ContentUrlInfoModel"
                }
              ]
            }
          },
          "templateId": {
            "type": "string",
            "format": "uuid",
            "nullable": true
          }
        },
        "additionalProperties": false
      },
      "DocumentTreeItemResponseModel": {
        "required": [
          "$type"
        ],
        "type": "object",
        "allOf": [
          {
            "$ref": "#/components/schemas/ContentTreeItemResponseModel"
          }
        ],
        "properties": {
          "$type": {
            "type": "string"
          },
          "isProtected": {
            "type": "boolean"
          },
          "isPublished": {
            "type": "boolean"
          },
          "isEdited": {
            "type": "boolean"
          }
        },
        "additionalProperties": false,
        "discriminator": {
          "propertyName": "$type",
          "mapping": {
            "DocumentTreeItemResponseModel": "#/components/schemas/DocumentTreeItemResponseModel"
          }
        }
      },
      "DocumentTypeItemResponseModel": {
        "type": "object",
        "allOf": [
          {
            "$ref": "#/components/schemas/ItemResponseModelBaseModel"
          }
        ],
        "properties": {
          "isElement": {
            "type": "boolean"
          },
          "icon": {
            "type": "string",
            "nullable": true
          }
        },
        "additionalProperties": false
      },
      "DocumentTypePropertyTypeContainerResponseModel": {
        "type": "object",
        "allOf": [
          {
            "$ref": "#/components/schemas/PropertyTypeContainerResponseModelBaseModel"
          }
        ],
        "additionalProperties": false
      },
      "DocumentTypePropertyTypeResponseModel": {
        "type": "object",
        "allOf": [
          {
            "$ref": "#/components/schemas/PropertyTypeResponseModelBaseModel"
          }
        ],
        "additionalProperties": false
      },
      "DocumentTypeResponseModel": {
        "type": "object",
        "allOf": [
          {
            "$ref": "#/components/schemas/ContentTypeResponseModelBaseDocumentTypePropertyTypeResponseModelDocumentTypePropertyTypeContainerResponseModel"
          }
        ],
        "properties": {
          "allowedTemplateIds": {
            "type": "array",
            "items": {
              "type": "string",
              "format": "uuid"
            }
          },
          "defaultTemplateId": {
            "type": "string",
            "format": "uuid",
            "nullable": true
          },
          "cleanup": {
            "oneOf": [
              {
                "$ref": "#/components/schemas/ContentTypeCleanupModel"
              }
            ]
          }
        },
        "additionalProperties": false
      },
      "DocumentTypeTreeItemResponseModel": {
        "required": [
          "$type"
        ],
        "type": "object",
        "allOf": [
          {
            "$ref": "#/components/schemas/FolderTreeItemResponseModel"
          }
        ],
        "properties": {
          "$type": {
            "type": "string"
          },
          "isElement": {
            "type": "boolean"
          }
        },
        "additionalProperties": false,
        "discriminator": {
          "propertyName": "$type",
          "mapping": {
            "DocumentTypeTreeItemResponseModel": "#/components/schemas/DocumentTypeTreeItemResponseModel"
          }
        }
      },
      "DocumentValueModel": {
        "required": [
          "$type"
        ],
        "type": "object",
        "allOf": [
          {
            "$ref": "#/components/schemas/ValueModelBaseModel"
          }
        ],
        "properties": {
          "$type": {
            "type": "string"
          }
        },
        "additionalProperties": false,
        "discriminator": {
          "propertyName": "$type",
          "mapping": {
            "DocumentValueModel": "#/components/schemas/DocumentValueModel"
          }
        }
      },
      "DocumentVariantRequestModel": {
        "required": [
          "$type"
        ],
        "type": "object",
        "allOf": [
          {
            "$ref": "#/components/schemas/VariantModelBaseModel"
          }
        ],
        "properties": {
          "$type": {
            "type": "string"
          }
        },
        "additionalProperties": false,
        "discriminator": {
          "propertyName": "$type",
          "mapping": {
            "DocumentVariantRequestModel": "#/components/schemas/DocumentVariantRequestModel"
          }
        }
      },
      "DocumentVariantResponseModel": {
        "required": [
          "$type"
        ],
        "type": "object",
        "allOf": [
          {
            "$ref": "#/components/schemas/VariantResponseModelBaseModel"
          }
        ],
        "properties": {
          "$type": {
            "type": "string"
          },
          "state": {
            "$ref": "#/components/schemas/ContentStateModel"
          },
          "publishDate": {
            "type": "string",
            "format": "date-time",
            "nullable": true
          }
        },
        "additionalProperties": false,
        "discriminator": {
          "propertyName": "$type",
          "mapping": {
            "DocumentVariantResponseModel": "#/components/schemas/DocumentVariantResponseModel"
          }
        }
      },
      "DomainPresentationModel": {
        "type": "object",
        "properties": {
          "domainName": {
            "type": "string"
          },
          "isoCode": {
            "type": "string"
          }
        },
        "additionalProperties": false
      },
      "DomainsPresentationModelBaseModel": {
        "type": "object",
        "properties": {
          "defaultIsoCode": {
            "type": "string",
            "nullable": true
          },
          "domains": {
            "type": "array",
            "items": {
              "oneOf": [
                {
                  "$ref": "#/components/schemas/DomainPresentationModel"
                }
              ]
            }
          }
        },
        "additionalProperties": false
      },
      "DomainsResponseModel": {
        "type": "object",
        "allOf": [
          {
            "$ref": "#/components/schemas/DomainsPresentationModelBaseModel"
          }
        ],
        "additionalProperties": false
      },
      "EnableUserRequestModel": {
        "type": "object",
        "properties": {
          "userIds": {
            "uniqueItems": true,
            "type": "array",
            "items": {
              "type": "string",
              "format": "uuid"
            }
          }
        },
        "additionalProperties": false
      },
      "EntityTreeItemResponseModel": {
        "required": [
          "$type"
        ],
        "type": "object",
        "allOf": [
          {
            "$ref": "#/components/schemas/TreeItemPresentationModel"
          }
        ],
        "properties": {
          "$type": {
            "type": "string"
          },
          "id": {
            "type": "string",
            "format": "uuid"
          },
          "isContainer": {
            "type": "boolean"
          },
          "parentId": {
            "type": "string",
            "format": "uuid",
            "nullable": true
          }
        },
        "additionalProperties": false,
        "discriminator": {
          "propertyName": "$type",
          "mapping": {
            "EntityTreeItemResponseModel": "#/components/schemas/EntityTreeItemResponseModel",
            "ContentTreeItemResponseModel": "#/components/schemas/ContentTreeItemResponseModel",
            "DocumentBlueprintTreeItemResponseModel": "#/components/schemas/DocumentBlueprintTreeItemResponseModel",
            "DocumentTreeItemResponseModel": "#/components/schemas/DocumentTreeItemResponseModel",
            "DocumentTypeTreeItemResponseModel": "#/components/schemas/DocumentTypeTreeItemResponseModel",
            "FolderTreeItemResponseModel": "#/components/schemas/FolderTreeItemResponseModel"
          }
        }
      },
      "FieldPresentationModel": {
        "type": "object",
        "properties": {
          "name": {
            "type": "string"
          },
          "values": {
            "type": "array",
            "items": {
              "type": "string"
            }
          }
        },
        "additionalProperties": false
      },
      "FileItemResponseModelBaseModel": {
        "type": "object",
        "properties": {
          "name": {
            "type": "string"
          },
          "path": {
            "type": "string"
          },
          "icon": {
            "type": "string"
          }
        },
        "additionalProperties": false
      },
      "FileSystemTreeItemPresentationModel": {
        "type": "object",
        "allOf": [
          {
            "$ref": "#/components/schemas/TreeItemPresentationModel"
          }
        ],
        "properties": {
          "path": {
            "type": "string"
          },
          "isFolder": {
            "type": "boolean"
          }
        },
        "additionalProperties": false
      },
      "FolderModelBaseModel": {
        "type": "object",
        "properties": {
          "name": {
            "type": "string"
          }
        },
        "additionalProperties": false
      },
      "FolderReponseModel": {
        "required": [
          "$type"
        ],
        "type": "object",
        "allOf": [
          {
            "$ref": "#/components/schemas/FolderModelBaseModel"
          }
        ],
        "properties": {
          "$type": {
            "type": "string"
          },
          "id": {
            "type": "string",
            "format": "uuid"
          },
          "parentId": {
            "type": "string",
            "format": "uuid",
            "nullable": true
          }
        },
        "additionalProperties": false,
        "discriminator": {
          "propertyName": "$type",
          "mapping": {
            "FolderReponseModel": "#/components/schemas/FolderReponseModel"
          }
        }
      },
      "FolderTreeItemResponseModel": {
        "required": [
          "$type"
        ],
        "type": "object",
        "allOf": [
          {
            "$ref": "#/components/schemas/EntityTreeItemResponseModel"
          }
        ],
        "properties": {
          "$type": {
            "type": "string"
          },
          "isFolder": {
            "type": "boolean"
          }
        },
        "additionalProperties": false,
        "discriminator": {
          "propertyName": "$type",
          "mapping": {
            "FolderTreeItemResponseModel": "#/components/schemas/FolderTreeItemResponseModel",
            "DocumentTypeTreeItemResponseModel": "#/components/schemas/DocumentTypeTreeItemResponseModel"
          }
        }
      },
      "HealthCheckActionRequestModel": {
        "type": "object",
        "properties": {
          "healthCheckId": {
            "type": "string",
            "format": "uuid"
          },
          "alias": {
            "type": "string",
            "nullable": true
          },
          "name": {
            "type": "string",
            "nullable": true
          },
          "description": {
            "type": "string",
            "nullable": true
          },
          "valueRequired": {
            "type": "boolean"
          },
          "providedValue": {
            "type": "string",
            "nullable": true
          },
          "providedValueValidation": {
            "type": "string",
            "nullable": true
          },
          "providedValueValidationRegex": {
            "type": "string",
            "nullable": true
          }
        },
        "additionalProperties": false
      },
      "HealthCheckGroupPresentationBaseModel": {
        "type": "object",
        "properties": {
          "name": {
            "type": "string"
          }
        },
        "additionalProperties": false
      },
      "HealthCheckGroupPresentationModel": {
        "type": "object",
        "allOf": [
          {
            "$ref": "#/components/schemas/HealthCheckGroupPresentationBaseModel"
          }
        ],
        "properties": {
          "checks": {
            "type": "array",
            "items": {
              "oneOf": [
                {
                  "$ref": "#/components/schemas/HealthCheckModel"
                }
              ]
            }
          }
        },
        "additionalProperties": false
      },
      "HealthCheckGroupResponseModel": {
        "type": "object",
        "allOf": [
          {
            "$ref": "#/components/schemas/HealthCheckGroupPresentationBaseModel"
          }
        ],
        "additionalProperties": false
      },
      "HealthCheckGroupWithResultResponseModel": {
        "type": "object",
        "properties": {
          "checks": {
            "type": "array",
            "items": {
              "oneOf": [
                {
                  "$ref": "#/components/schemas/HealthCheckWithResultPresentationModel"
                }
              ]
            }
          }
        },
        "additionalProperties": false
      },
      "HealthCheckModel": {
        "type": "object",
        "allOf": [
          {
            "$ref": "#/components/schemas/HealthCheckModelBaseModel"
          }
        ],
        "properties": {
          "name": {
            "type": "string"
          },
          "description": {
            "type": "string",
            "nullable": true
          }
        },
        "additionalProperties": false
      },
      "HealthCheckModelBaseModel": {
        "type": "object",
        "properties": {
          "id": {
            "type": "string",
            "format": "uuid"
          }
        },
        "additionalProperties": false
      },
      "HealthCheckResultResponseModel": {
        "type": "object",
        "properties": {
          "message": {
            "type": "string"
          },
          "resultType": {
            "$ref": "#/components/schemas/StatusResultTypeModel"
          },
          "actions": {
            "type": "array",
            "items": {
              "oneOf": [
                {
                  "$ref": "#/components/schemas/HealthCheckActionRequestModel"
                }
              ]
            },
            "nullable": true
          },
          "readMoreLink": {
            "type": "string",
            "nullable": true
          }
        },
        "additionalProperties": false
      },
      "HealthCheckWithResultPresentationModel": {
        "type": "object",
        "allOf": [
          {
            "$ref": "#/components/schemas/HealthCheckModelBaseModel"
          }
        ],
        "properties": {
          "results": {
            "type": "array",
            "items": {
              "oneOf": [
                {
                  "$ref": "#/components/schemas/HealthCheckResultResponseModel"
                }
              ]
            },
            "nullable": true
          }
        },
        "additionalProperties": false
      },
      "HealthStatusModel": {
        "enum": [
          "Healthy",
          "Unhealthy",
          "Rebuilding"
        ],
        "type": "integer",
        "format": "int32"
      },
      "HelpPageResponseModel": {
        "type": "object",
        "properties": {
          "name": {
            "type": "string",
            "nullable": true
          },
          "description": {
            "type": "string",
            "nullable": true
          },
          "url": {
            "type": "string",
            "nullable": true
          },
          "type": {
            "type": "string",
            "nullable": true
          }
        },
        "additionalProperties": false
      },
      "ImportDictionaryRequestModel": {
        "type": "object",
        "properties": {
          "temporaryFileId": {
            "type": "string",
            "format": "uuid"
          },
          "parentId": {
            "type": "string",
            "format": "uuid",
            "nullable": true
          }
        },
        "additionalProperties": false
      },
      "IndexResponseModel": {
        "required": [
          "canRebuild",
          "documentCount",
          "fieldCount",
          "name"
        ],
        "type": "object",
        "properties": {
          "name": {
            "minLength": 1,
            "type": "string"
          },
          "healthStatus": {
            "$ref": "#/components/schemas/HealthStatusModel"
          },
          "canRebuild": {
            "type": "boolean"
          },
          "searcherName": {
            "type": "string"
          },
          "documentCount": {
            "type": "integer",
            "format": "int64"
          },
          "fieldCount": {
            "type": "integer",
            "format": "int32"
          },
          "providerProperties": {
            "type": "object",
            "additionalProperties": { },
            "nullable": true
          }
        },
        "additionalProperties": false
      },
      "InstallSettingsResponseModel": {
        "type": "object",
        "properties": {
          "user": {
            "oneOf": [
              {
                "$ref": "#/components/schemas/UserSettingsModel"
              }
            ]
          },
          "databases": {
            "type": "array",
            "items": {
              "oneOf": [
                {
                  "$ref": "#/components/schemas/DatabaseSettingsPresentationModel"
                }
              ]
            }
          }
        },
        "additionalProperties": false
      },
      "InstallVResponseModel": {
        "required": [
          "database",
          "user"
        ],
        "type": "object",
        "properties": {
          "user": {
            "oneOf": [
              {
                "$ref": "#/components/schemas/UserInstallResponseModel"
              }
            ]
          },
          "database": {
            "oneOf": [
              {
                "$ref": "#/components/schemas/DatabaseInstallResponseModel"
              }
            ]
          },
          "telemetryLevel": {
            "$ref": "#/components/schemas/TelemetryLevelModel"
          }
        },
        "additionalProperties": false
      },
      "InviteUserRequestModel": {
        "type": "object",
        "allOf": [
          {
            "$ref": "#/components/schemas/CreateUserRequestModel"
          }
        ],
        "properties": {
          "message": {
            "type": "string",
            "nullable": true
          }
        },
        "additionalProperties": false
      },
<<<<<<< HEAD
=======
      "ItemResponseModelBaseModel": {
        "type": "object",
        "properties": {
          "name": {
            "type": "string"
          },
          "id": {
            "type": "string",
            "format": "uuid"
          }
        },
        "additionalProperties": false
      },
      "LanguageItemResponseModel": {
        "type": "object",
        "properties": {
          "name": {
            "type": "string"
          },
          "isoCode": {
            "type": "string"
          }
        },
        "additionalProperties": false
      },
>>>>>>> b6c16afe
      "LanguageModelBaseModel": {
        "type": "object",
        "properties": {
          "name": {
            "type": "string"
          },
          "isDefault": {
            "type": "boolean"
          },
          "isMandatory": {
            "type": "boolean"
          },
          "fallbackIsoCode": {
            "type": "string",
            "nullable": true
          }
        },
        "additionalProperties": false
      },
      "LanguageResponseModel": {
        "type": "object",
        "allOf": [
          {
            "$ref": "#/components/schemas/LanguageModelBaseModel"
          }
        ],
        "properties": {
          "isoCode": {
            "type": "string"
          }
        },
        "additionalProperties": false
      },
      "LogLevelCountsReponseModel": {
        "type": "object",
        "properties": {
          "information": {
            "type": "integer",
            "format": "int32"
          },
          "debug": {
            "type": "integer",
            "format": "int32"
          },
          "warning": {
            "type": "integer",
            "format": "int32"
          },
          "error": {
            "type": "integer",
            "format": "int32"
          },
          "fatal": {
            "type": "integer",
            "format": "int32"
          }
        },
        "additionalProperties": false
      },
      "LogLevelModel": {
        "enum": [
          "Verbose",
          "Debug",
          "Information",
          "Warning",
          "Error",
          "Fatal"
        ],
        "type": "integer",
        "format": "int32"
      },
      "LogMessagePropertyPresentationModel": {
        "type": "object",
        "properties": {
          "name": {
            "type": "string"
          },
          "value": {
            "type": "string",
            "nullable": true
          }
        },
        "additionalProperties": false
      },
      "LogMessageResponseModel": {
        "type": "object",
        "properties": {
          "timestamp": {
            "type": "string",
            "format": "date-time"
          },
          "level": {
            "$ref": "#/components/schemas/LogLevelModel"
          },
          "messageTemplate": {
            "type": "string",
            "nullable": true
          },
          "renderedMessage": {
            "type": "string",
            "nullable": true
          },
          "properties": {
            "type": "array",
            "items": {
              "oneOf": [
                {
                  "$ref": "#/components/schemas/LogMessagePropertyPresentationModel"
                }
              ]
            }
          },
          "exception": {
            "type": "string",
            "nullable": true
          }
        },
        "additionalProperties": false
      },
      "LogTemplateResponseModel": {
        "type": "object",
        "properties": {
          "messageTemplate": {
            "type": "string",
            "nullable": true
          },
          "count": {
            "type": "integer",
            "format": "int32"
          }
        },
        "additionalProperties": false
      },
      "LoggerResponseModel": {
        "type": "object",
        "properties": {
          "name": {
            "type": "string"
          },
          "level": {
            "$ref": "#/components/schemas/LogLevelModel"
          }
        },
        "additionalProperties": false
      },
      "MediaItemResponseModel": {
        "type": "object",
        "allOf": [
          {
            "$ref": "#/components/schemas/ItemResponseModelBaseModel"
          }
        ],
        "properties": {
          "icon": {
            "type": "string",
            "nullable": true
          }
        },
        "additionalProperties": false
      },
      "MediaTypeItemResponseModel": {
        "type": "object",
        "allOf": [
          {
            "$ref": "#/components/schemas/ItemResponseModelBaseModel"
          }
        ],
        "properties": {
          "icon": {
            "type": "string",
            "nullable": true
          }
        },
        "additionalProperties": false
      },
      "MediaTypePropertyTypeContainerResponseModel": {
        "type": "object",
        "allOf": [
          {
            "$ref": "#/components/schemas/PropertyTypeContainerResponseModelBaseModel"
          }
        ],
        "additionalProperties": false
      },
      "MediaTypePropertyTypeResponseModel": {
        "type": "object",
        "allOf": [
          {
            "$ref": "#/components/schemas/PropertyTypeResponseModelBaseModel"
          }
        ],
        "additionalProperties": false
      },
      "MediaTypeResponseModel": {
        "type": "object",
        "allOf": [
          {
            "$ref": "#/components/schemas/ContentTypeResponseModelBaseMediaTypePropertyTypeResponseModelMediaTypePropertyTypeContainerResponseModel"
          }
        ],
        "additionalProperties": false
      },
      "MediaValueModel": {
        "required": [
          "$type"
        ],
        "type": "object",
        "allOf": [
          {
            "$ref": "#/components/schemas/ValueModelBaseModel"
          }
        ],
        "properties": {
          "$type": {
            "type": "string"
          }
        },
        "additionalProperties": false,
        "discriminator": {
          "propertyName": "$type",
          "mapping": {
            "MediaValueModel": "#/components/schemas/MediaValueModel"
          }
        }
      },
      "MediaVariantRequestModel": {
        "required": [
          "$type"
        ],
        "type": "object",
        "allOf": [
          {
            "$ref": "#/components/schemas/VariantModelBaseModel"
          }
        ],
        "properties": {
          "$type": {
            "type": "string"
          }
        },
        "additionalProperties": false,
        "discriminator": {
          "propertyName": "$type",
          "mapping": {
            "MediaVariantRequestModel": "#/components/schemas/MediaVariantRequestModel"
          }
        }
      },
      "MediaVariantResponseModel": {
        "required": [
          "$type"
        ],
        "type": "object",
        "allOf": [
          {
            "$ref": "#/components/schemas/VariantResponseModelBaseModel"
          }
        ],
        "properties": {
          "$type": {
            "type": "string"
          }
        },
        "additionalProperties": false,
        "discriminator": {
          "propertyName": "$type",
          "mapping": {
            "MediaVariantResponseModel": "#/components/schemas/MediaVariantResponseModel"
          }
        }
      },
      "MemberGroupItemReponseModel": {
        "type": "object",
        "allOf": [
          {
            "$ref": "#/components/schemas/ItemResponseModelBaseModel"
          }
        ],
        "additionalProperties": false
      },
      "MemberTypeItemResponseModel": {
        "type": "object",
        "allOf": [
          {
            "$ref": "#/components/schemas/ItemResponseModelBaseModel"
          }
        ],
        "properties": {
          "icon": {
            "type": "string",
            "nullable": true
          }
        },
        "additionalProperties": false
      },
      "ModelsBuilderResponseModel": {
        "type": "object",
        "properties": {
          "mode": {
            "$ref": "#/components/schemas/ModelsModeModel"
          },
          "canGenerate": {
            "type": "boolean"
          },
          "outOfDateModels": {
            "type": "boolean"
          },
          "lastError": {
            "type": "string",
            "nullable": true
          },
          "version": {
            "type": "string",
            "nullable": true
          },
          "modelsNamespace": {
            "type": "string",
            "nullable": true
          },
          "trackingOutOfDateModels": {
            "type": "boolean"
          }
        },
        "additionalProperties": false
      },
      "ModelsModeModel": {
        "enum": [
          "Nothing",
          "InMemoryAuto",
          "SourceCodeManual",
          "SourceCodeAuto"
        ],
        "type": "integer",
        "format": "int32"
      },
      "MoveDataTypeRequestModel": {
        "type": "object",
        "properties": {
          "targetId": {
            "type": "string",
            "format": "uuid",
            "nullable": true
          }
        },
        "additionalProperties": false
      },
      "MoveDictionaryRequestModel": {
        "type": "object",
        "properties": {
          "targetId": {
            "type": "string",
            "format": "uuid",
            "nullable": true
          }
        },
        "additionalProperties": false
      },
      "MoveDocumentRequestModel": {
        "type": "object",
        "properties": {
          "targetKey": {
            "type": "string",
            "format": "uuid",
            "nullable": true
          }
        },
        "additionalProperties": false
      },
      "MoveMediaRequestModel": {
        "type": "object",
        "properties": {
          "targetKey": {
            "type": "string",
            "format": "uuid",
            "nullable": true
          }
        },
        "additionalProperties": false
      },
      "ObjectTypeResponseModel": {
        "type": "object",
        "properties": {
          "name": {
            "type": "string",
            "nullable": true
          },
          "id": {
            "type": "string",
            "format": "uuid"
          }
        },
        "additionalProperties": false
      },
      "OkResultModel": {
        "type": "object",
        "properties": {
          "statusCode": {
            "type": "integer",
            "format": "int32"
          }
        },
        "additionalProperties": false
      },
      "OperatorModel": {
        "enum": [
          "Equals",
          "NotEquals",
          "Contains",
          "NotContains",
          "LessThan",
          "LessThanEqualTo",
          "GreaterThan",
          "GreaterThanEqualTo"
        ],
        "type": "integer",
        "format": "int32"
      },
      "OutOfDateStatusResponseModel": {
        "type": "object",
        "properties": {
          "status": {
            "$ref": "#/components/schemas/OutOfDateTypeModel"
          }
        },
        "additionalProperties": false
      },
      "OutOfDateTypeModel": {
        "enum": [
          "OutOfDate",
          "Current",
          "Unknown"
        ],
        "type": "integer",
        "format": "int32"
      },
      "PackageDefinitionResponseModel": {
        "type": "object",
        "allOf": [
          {
            "$ref": "#/components/schemas/PackageModelBaseModel"
          }
        ],
        "properties": {
          "id": {
            "type": "string",
            "format": "uuid"
          },
          "packagePath": {
            "type": "string"
          }
        },
        "additionalProperties": false
      },
      "PackageManifestResponseModel": {
        "type": "object",
        "properties": {
          "name": {
            "type": "string"
          },
          "version": {
            "type": "string",
            "nullable": true
          },
          "extensions": {
            "type": "array",
            "items": { }
          }
        },
        "additionalProperties": false
      },
      "PackageMigrationStatusResponseModel": {
        "type": "object",
        "properties": {
          "packageName": {
            "type": "string"
          },
          "hasPendingMigrations": {
            "type": "boolean"
          }
        },
        "additionalProperties": false
      },
      "PackageModelBaseModel": {
        "type": "object",
        "properties": {
          "name": {
            "type": "string"
          },
          "contentNodeId": {
            "type": "string",
            "nullable": true
          },
          "contentLoadChildNodes": {
            "type": "boolean"
          },
          "mediaIds": {
            "type": "array",
            "items": {
              "type": "string",
              "format": "uuid"
            }
          },
          "mediaLoadChildNodes": {
            "type": "boolean"
          },
          "documentTypes": {
            "type": "array",
            "items": {
              "type": "string"
            }
          },
          "mediaTypes": {
            "type": "array",
            "items": {
              "type": "string"
            }
          },
          "dataTypes": {
            "type": "array",
            "items": {
              "type": "string"
            }
          },
          "templates": {
            "type": "array",
            "items": {
              "type": "string"
            }
          },
          "partialViews": {
            "type": "array",
            "items": {
              "type": "string"
            }
          },
          "stylesheets": {
            "type": "array",
            "items": {
              "type": "string"
            }
          },
          "scripts": {
            "type": "array",
            "items": {
              "type": "string"
            }
          },
          "languages": {
            "type": "array",
            "items": {
              "type": "string"
            }
          },
          "dictionaryItems": {
            "type": "array",
            "items": {
              "type": "string"
            }
          }
        },
        "additionalProperties": false
      },
      "PagedAuditLogResponseModel": {
        "required": [
          "items",
          "total"
        ],
        "type": "object",
        "properties": {
          "total": {
            "type": "integer",
            "format": "int64"
          },
          "items": {
            "type": "array",
            "items": {
              "oneOf": [
                {
                  "$ref": "#/components/schemas/AuditLogResponseModel"
                }
              ]
            }
          }
        },
        "additionalProperties": false
      },
      "PagedAuditLogWithUsernameResponseModel": {
        "required": [
          "items",
          "total"
        ],
        "type": "object",
        "properties": {
          "total": {
            "type": "integer",
            "format": "int64"
          },
          "items": {
            "type": "array",
            "items": {
              "oneOf": [
                {
                  "$ref": "#/components/schemas/AuditLogWithUsernameResponseModel"
                }
              ]
            }
          }
        },
        "additionalProperties": false
      },
      "PagedContentTreeItemResponseModel": {
        "required": [
          "items",
          "total"
        ],
        "type": "object",
        "properties": {
          "total": {
            "type": "integer",
            "format": "int64"
          },
          "items": {
            "type": "array",
            "items": {
              "oneOf": [
                {
                  "$ref": "#/components/schemas/ContentTreeItemResponseModel"
                },
                {
                  "$ref": "#/components/schemas/DocumentTreeItemResponseModel"
                }
              ]
            }
          }
        },
        "additionalProperties": false
      },
      "PagedCultureReponseModel": {
        "required": [
          "items",
          "total"
        ],
        "type": "object",
        "properties": {
          "total": {
            "type": "integer",
            "format": "int64"
          },
          "items": {
            "type": "array",
            "items": {
              "oneOf": [
                {
                  "$ref": "#/components/schemas/CultureReponseModel"
                }
              ]
            }
          }
        },
        "additionalProperties": false
      },
      "PagedDictionaryOverviewResponseModel": {
        "required": [
          "items",
          "total"
        ],
        "type": "object",
        "properties": {
          "total": {
            "type": "integer",
            "format": "int64"
          },
          "items": {
            "type": "array",
            "items": {
              "oneOf": [
                {
                  "$ref": "#/components/schemas/DictionaryOverviewResponseModel"
                }
              ]
            }
          }
        },
        "additionalProperties": false
      },
      "PagedDocumentBlueprintTreeItemResponseModel": {
        "required": [
          "items",
          "total"
        ],
        "type": "object",
        "properties": {
          "total": {
            "type": "integer",
            "format": "int64"
          },
          "items": {
            "type": "array",
            "items": {
              "oneOf": [
                {
                  "$ref": "#/components/schemas/DocumentBlueprintTreeItemResponseModel"
                }
              ]
            }
          }
        },
        "additionalProperties": false
      },
      "PagedDocumentTreeItemResponseModel": {
        "required": [
          "items",
          "total"
        ],
        "type": "object",
        "properties": {
          "total": {
            "type": "integer",
            "format": "int64"
          },
          "items": {
            "type": "array",
            "items": {
              "oneOf": [
                {
                  "$ref": "#/components/schemas/DocumentTreeItemResponseModel"
                }
              ]
            }
          }
        },
        "additionalProperties": false
      },
      "PagedDocumentTypeTreeItemResponseModel": {
        "required": [
          "items",
          "total"
        ],
        "type": "object",
        "properties": {
          "total": {
            "type": "integer",
            "format": "int64"
          },
          "items": {
            "type": "array",
            "items": {
              "oneOf": [
                {
                  "$ref": "#/components/schemas/DocumentTypeTreeItemResponseModel"
                }
              ]
            }
          }
        },
        "additionalProperties": false
      },
      "PagedEntityTreeItemResponseModel": {
        "required": [
          "items",
          "total"
        ],
        "type": "object",
        "properties": {
          "total": {
            "type": "integer",
            "format": "int64"
          },
          "items": {
            "type": "array",
            "items": {
              "oneOf": [
                {
                  "$ref": "#/components/schemas/EntityTreeItemResponseModel"
                },
                {
                  "$ref": "#/components/schemas/ContentTreeItemResponseModel"
                },
                {
                  "$ref": "#/components/schemas/DocumentBlueprintTreeItemResponseModel"
                },
                {
                  "$ref": "#/components/schemas/DocumentTreeItemResponseModel"
                },
                {
                  "$ref": "#/components/schemas/DocumentTypeTreeItemResponseModel"
                },
                {
                  "$ref": "#/components/schemas/FolderTreeItemResponseModel"
                }
              ]
            }
          }
        },
        "additionalProperties": false
      },
      "PagedFileSystemTreeItemPresentationModel": {
        "required": [
          "items",
          "total"
        ],
        "type": "object",
        "properties": {
          "total": {
            "type": "integer",
            "format": "int64"
          },
          "items": {
            "type": "array",
            "items": {
              "oneOf": [
                {
                  "$ref": "#/components/schemas/FileSystemTreeItemPresentationModel"
                }
              ]
            }
          }
        },
        "additionalProperties": false
      },
      "PagedFolderTreeItemResponseModel": {
        "required": [
          "items",
          "total"
        ],
        "type": "object",
        "properties": {
          "total": {
            "type": "integer",
            "format": "int64"
          },
          "items": {
            "type": "array",
            "items": {
              "oneOf": [
                {
                  "$ref": "#/components/schemas/FolderTreeItemResponseModel"
                },
                {
                  "$ref": "#/components/schemas/DocumentTypeTreeItemResponseModel"
                }
              ]
            }
          }
        },
        "additionalProperties": false
      },
      "PagedHealthCheckGroupResponseModel": {
        "required": [
          "items",
          "total"
        ],
        "type": "object",
        "properties": {
          "total": {
            "type": "integer",
            "format": "int64"
          },
          "items": {
            "type": "array",
            "items": {
              "oneOf": [
                {
                  "$ref": "#/components/schemas/HealthCheckGroupResponseModel"
                }
              ]
            }
          }
        },
        "additionalProperties": false
      },
      "PagedHelpPageResponseModel": {
        "required": [
          "items",
          "total"
        ],
        "type": "object",
        "properties": {
          "total": {
            "type": "integer",
            "format": "int64"
          },
          "items": {
            "type": "array",
            "items": {
              "oneOf": [
                {
                  "$ref": "#/components/schemas/HelpPageResponseModel"
                }
              ]
            }
          }
        },
        "additionalProperties": false
      },
      "PagedIndexResponseModel": {
        "required": [
          "items",
          "total"
        ],
        "type": "object",
        "properties": {
          "total": {
            "type": "integer",
            "format": "int64"
          },
          "items": {
            "type": "array",
            "items": {
              "oneOf": [
                {
                  "$ref": "#/components/schemas/IndexResponseModel"
                }
              ]
            }
          }
        },
        "additionalProperties": false
      },
      "PagedLanguageResponseModel": {
        "required": [
          "items",
          "total"
        ],
        "type": "object",
        "properties": {
          "total": {
            "type": "integer",
            "format": "int64"
          },
          "items": {
            "type": "array",
            "items": {
              "oneOf": [
                {
                  "$ref": "#/components/schemas/LanguageResponseModel"
                }
              ]
            }
          }
        },
        "additionalProperties": false
      },
      "PagedLogMessageResponseModel": {
        "required": [
          "items",
          "total"
        ],
        "type": "object",
        "properties": {
          "total": {
            "type": "integer",
            "format": "int64"
          },
          "items": {
            "type": "array",
            "items": {
              "oneOf": [
                {
                  "$ref": "#/components/schemas/LogMessageResponseModel"
                }
              ]
            }
          }
        },
        "additionalProperties": false
      },
      "PagedLogTemplateResponseModel": {
        "required": [
          "items",
          "total"
        ],
        "type": "object",
        "properties": {
          "total": {
            "type": "integer",
            "format": "int64"
          },
          "items": {
            "type": "array",
            "items": {
              "oneOf": [
                {
                  "$ref": "#/components/schemas/LogTemplateResponseModel"
                }
              ]
            }
          }
        },
        "additionalProperties": false
      },
      "PagedLoggerResponseModel": {
        "required": [
          "items",
          "total"
        ],
        "type": "object",
        "properties": {
          "total": {
            "type": "integer",
            "format": "int64"
          },
          "items": {
            "type": "array",
            "items": {
              "oneOf": [
                {
                  "$ref": "#/components/schemas/LoggerResponseModel"
                }
              ]
            }
          }
        },
        "additionalProperties": false
      },
      "PagedObjectTypeResponseModel": {
        "required": [
          "items",
          "total"
        ],
        "type": "object",
        "properties": {
          "total": {
            "type": "integer",
            "format": "int64"
          },
          "items": {
            "type": "array",
            "items": {
              "oneOf": [
                {
                  "$ref": "#/components/schemas/ObjectTypeResponseModel"
                }
              ]
            }
          }
        },
        "additionalProperties": false
      },
      "PagedPackageDefinitionResponseModel": {
        "required": [
          "items",
          "total"
        ],
        "type": "object",
        "properties": {
          "total": {
            "type": "integer",
            "format": "int64"
          },
          "items": {
            "type": "array",
            "items": {
              "oneOf": [
                {
                  "$ref": "#/components/schemas/PackageDefinitionResponseModel"
                }
              ]
            }
          }
        },
        "additionalProperties": false
      },
      "PagedPackageMigrationStatusResponseModel": {
        "required": [
          "items",
          "total"
        ],
        "type": "object",
        "properties": {
          "total": {
            "type": "integer",
            "format": "int64"
          },
          "items": {
            "type": "array",
            "items": {
              "oneOf": [
                {
                  "$ref": "#/components/schemas/PackageMigrationStatusResponseModel"
                }
              ]
            }
          }
        },
        "additionalProperties": false
      },
      "PagedRecycleBinItemResponseModel": {
        "required": [
          "items",
          "total"
        ],
        "type": "object",
        "properties": {
          "total": {
            "type": "integer",
            "format": "int64"
          },
          "items": {
            "type": "array",
            "items": {
              "oneOf": [
                {
                  "$ref": "#/components/schemas/RecycleBinItemResponseModel"
                }
              ]
            }
          }
        },
        "additionalProperties": false
      },
      "PagedRedirectUrlResponseModel": {
        "required": [
          "items",
          "total"
        ],
        "type": "object",
        "properties": {
          "total": {
            "type": "integer",
            "format": "int64"
          },
          "items": {
            "type": "array",
            "items": {
              "oneOf": [
                {
                  "$ref": "#/components/schemas/RedirectUrlResponseModel"
                }
              ]
            }
          }
        },
        "additionalProperties": false
      },
      "PagedRelationItemResponseModel": {
        "required": [
          "items",
          "total"
        ],
        "type": "object",
        "properties": {
          "total": {
            "type": "integer",
            "format": "int64"
          },
          "items": {
            "type": "array",
            "items": {
              "oneOf": [
                {
                  "$ref": "#/components/schemas/RelationItemResponseModel"
                }
              ]
            }
          }
        },
        "additionalProperties": false
      },
      "PagedRelationResponseModel": {
        "required": [
          "items",
          "total"
        ],
        "type": "object",
        "properties": {
          "total": {
            "type": "integer",
            "format": "int64"
          },
          "items": {
            "type": "array",
            "items": {
              "oneOf": [
                {
                  "$ref": "#/components/schemas/RelationResponseModel"
                }
              ]
            }
          }
        },
        "additionalProperties": false
      },
      "PagedSavedLogSearchResponseModel": {
        "required": [
          "items",
          "total"
        ],
        "type": "object",
        "properties": {
          "total": {
            "type": "integer",
            "format": "int64"
          },
          "items": {
            "type": "array",
            "items": {
              "oneOf": [
                {
                  "$ref": "#/components/schemas/SavedLogSearchResponseModel"
                }
              ]
            }
          }
        },
        "additionalProperties": false
      },
      "PagedSearchResultResponseModel": {
        "required": [
          "items",
          "total"
        ],
        "type": "object",
        "properties": {
          "total": {
            "type": "integer",
            "format": "int64"
          },
          "items": {
            "type": "array",
            "items": {
              "oneOf": [
                {
                  "$ref": "#/components/schemas/SearchResultResponseModel"
                }
              ]
            }
          }
        },
        "additionalProperties": false
      },
      "PagedSearcherResponseModel": {
        "required": [
          "items",
          "total"
        ],
        "type": "object",
        "properties": {
          "total": {
            "type": "integer",
            "format": "int64"
          },
          "items": {
            "type": "array",
            "items": {
              "oneOf": [
                {
                  "$ref": "#/components/schemas/SearcherResponseModel"
                }
              ]
            }
          }
        },
        "additionalProperties": false
      },
      "PagedTelemetryResponseModel": {
        "required": [
          "items",
          "total"
        ],
        "type": "object",
        "properties": {
          "total": {
            "type": "integer",
            "format": "int64"
          },
          "items": {
            "type": "array",
            "items": {
              "oneOf": [
                {
                  "$ref": "#/components/schemas/TelemetryResponseModel"
                }
              ]
            }
          }
        },
        "additionalProperties": false
      },
      "PagedUserGroupPresentationModel": {
        "required": [
          "items",
          "total"
        ],
        "type": "object",
        "properties": {
          "total": {
            "type": "integer",
            "format": "int64"
          },
          "items": {
            "type": "array",
            "items": {
              "oneOf": [
                {
                  "$ref": "#/components/schemas/UserGroupPresentationModel"
                }
              ]
            }
          }
        },
        "additionalProperties": false
      },
      "PagedUserResponseModel": {
        "required": [
          "items",
          "total"
        ],
        "type": "object",
        "properties": {
          "total": {
            "type": "integer",
            "format": "int64"
          },
          "items": {
            "type": "array",
            "items": {
              "oneOf": [
                {
                  "$ref": "#/components/schemas/UserResponseModel"
                }
              ]
            }
          }
        },
        "additionalProperties": false
      },
<<<<<<< HEAD
=======
      "PartialViewItemResponseModel": {
        "type": "object",
        "allOf": [
          {
            "$ref": "#/components/schemas/FileItemResponseModelBaseModel"
          }
        ],
        "additionalProperties": false
      },
>>>>>>> b6c16afe
      "ProblemDetailsModel": {
        "type": "object",
        "properties": {
          "type": {
            "type": "string",
            "nullable": true
          },
          "title": {
            "type": "string",
            "nullable": true
          },
          "status": {
            "type": "integer",
            "format": "int32",
            "nullable": true
          },
          "detail": {
            "type": "string",
            "nullable": true
          },
          "instance": {
            "type": "string",
            "nullable": true
          }
        },
        "additionalProperties": { }
      },
      "ProfilingStatusRequestModel": {
        "type": "object",
        "properties": {
          "enabled": {
            "type": "boolean"
          }
        },
        "additionalProperties": false
      },
      "ProfilingStatusResponseModel": {
        "type": "object",
        "properties": {
          "enabled": {
            "type": "boolean"
          }
        },
        "additionalProperties": false
      },
      "PropertyTypeAppearanceModel": {
        "type": "object",
        "properties": {
          "labelOnTop": {
            "type": "boolean"
          }
        },
        "additionalProperties": false
      },
      "PropertyTypeContainerResponseModelBaseModel": {
        "type": "object",
        "properties": {
          "id": {
            "type": "string",
            "format": "uuid"
          },
          "parentId": {
            "type": "string",
            "format": "uuid",
            "nullable": true
          },
          "name": {
            "type": "string",
            "nullable": true
          },
          "type": {
            "type": "string"
          },
          "sortOrder": {
            "type": "integer",
            "format": "int32"
          }
        },
        "additionalProperties": false
      },
      "PropertyTypeResponseModelBaseModel": {
        "type": "object",
        "properties": {
          "id": {
            "type": "string",
            "format": "uuid"
          },
          "containerId": {
            "type": "string",
            "format": "uuid",
            "nullable": true
          },
          "alias": {
            "type": "string"
          },
          "name": {
            "type": "string"
          },
          "description": {
            "type": "string",
            "nullable": true
          },
          "dataTypeId": {
            "type": "string",
            "format": "uuid"
          },
          "variesByCulture": {
            "type": "boolean"
          },
          "variesBySegment": {
            "type": "boolean"
          },
          "validation": {
            "oneOf": [
              {
                "$ref": "#/components/schemas/PropertyTypeValidationModel"
              }
            ]
          },
          "appearance": {
            "oneOf": [
              {
                "$ref": "#/components/schemas/PropertyTypeAppearanceModel"
              }
            ]
          }
        },
        "additionalProperties": false
      },
      "PropertyTypeValidationModel": {
        "type": "object",
        "properties": {
          "mandatory": {
            "type": "boolean"
          },
          "mandatoryMessage": {
            "type": "string",
            "nullable": true
          },
          "regEx": {
            "type": "string",
            "nullable": true
          },
          "regExMessage": {
            "type": "string",
            "nullable": true
          }
        },
        "additionalProperties": false
      },
      "RecycleBinItemResponseModel": {
        "required": [
          "$type"
        ],
        "type": "object",
        "properties": {
          "$type": {
            "type": "string"
          },
          "id": {
            "type": "string",
            "format": "uuid"
          },
          "name": {
            "type": "string"
          },
          "type": {
            "type": "string"
          },
          "icon": {
            "type": "string"
          },
          "hasChildren": {
            "type": "boolean"
          },
          "isContainer": {
            "type": "boolean"
          },
          "parentId": {
            "type": "string",
            "format": "uuid",
            "nullable": true
          }
        },
        "additionalProperties": false,
        "discriminator": {
          "propertyName": "$type",
          "mapping": {
            "RecycleBinItemResponseModel": "#/components/schemas/RecycleBinItemResponseModel"
          }
        }
      },
      "RedirectStatusModel": {
        "enum": [
          "Enabled",
          "Disabled"
        ],
        "type": "integer",
        "format": "int32"
      },
      "RedirectUrlResponseModel": {
        "type": "object",
        "properties": {
          "id": {
            "type": "string",
            "format": "uuid"
          },
          "originalUrl": {
            "type": "string"
          },
          "destinationUrl": {
            "type": "string"
          },
          "created": {
            "type": "string",
            "format": "date-time"
          },
          "contentId": {
            "type": "string",
            "format": "uuid"
          },
          "culture": {
            "type": "string",
            "nullable": true
          }
        },
        "additionalProperties": false
      },
      "RedirectUrlStatusResponseModel": {
        "type": "object",
        "properties": {
          "status": {
            "$ref": "#/components/schemas/RedirectStatusModel"
          },
          "userIsAdmin": {
            "type": "boolean"
          }
        },
        "additionalProperties": false
      },
      "RelationItemResponseModel": {
        "type": "object",
        "properties": {
          "nodeId": {
            "type": "string",
            "format": "uuid"
          },
          "nodeName": {
            "type": "string",
            "nullable": true
          },
          "nodeType": {
            "type": "string",
            "nullable": true
          },
          "nodePublished": {
            "type": "boolean",
            "nullable": true
          },
          "contentTypeIcon": {
            "type": "string",
            "nullable": true
          },
          "contentTypeAlias": {
            "type": "string",
            "nullable": true
          },
          "contentTypeName": {
            "type": "string",
            "nullable": true
          },
          "relationTypeName": {
            "type": "string",
            "nullable": true
          },
          "relationTypeIsBidirectional": {
            "type": "boolean"
          },
          "relationTypeIsDependency": {
            "type": "boolean"
          }
        },
        "additionalProperties": false
      },
      "RelationResponseModel": {
        "type": "object",
        "properties": {
          "parentId": {
            "type": "integer",
            "format": "int32"
          },
          "parentName": {
            "type": "string",
            "nullable": true
          },
          "childId": {
            "type": "integer",
            "format": "int32"
          },
          "childName": {
            "type": "string",
            "nullable": true
          },
          "createDate": {
            "type": "string",
            "format": "date-time"
          },
          "comment": {
            "type": "string",
            "nullable": true
          }
        },
        "additionalProperties": false
      },
      "RelationTypeBaseModel": {
        "type": "object",
        "properties": {
          "name": {
            "type": "string"
          },
          "isBidirectional": {
            "type": "boolean"
          },
          "parentObjectType": {
            "type": "string",
            "format": "uuid",
            "nullable": true
          },
          "childObjectType": {
            "type": "string",
            "format": "uuid",
            "nullable": true
          },
          "isDependency": {
            "type": "boolean"
          }
        },
        "additionalProperties": false
      },
      "RelationTypeItemResponseModel": {
        "type": "object",
        "allOf": [
          {
            "$ref": "#/components/schemas/ItemResponseModelBaseModel"
          }
        ],
        "additionalProperties": false
      },
      "RelationTypeResponseModel": {
        "type": "object",
        "allOf": [
          {
            "$ref": "#/components/schemas/RelationTypeBaseModel"
          }
        ],
        "properties": {
          "id": {
            "type": "string",
            "format": "uuid"
          },
          "alias": {
            "type": "string",
            "nullable": true
          },
          "path": {
            "type": "string"
          },
          "isSystemRelationType": {
            "type": "boolean"
          },
          "parentObjectTypeName": {
            "type": "string",
            "nullable": true
          },
          "childObjectTypeName": {
            "type": "string",
            "nullable": true
          }
        },
        "additionalProperties": false
      },
      "RuntimeLevelModel": {
        "enum": [
          "Unknown",
          "Boot",
          "Install",
          "Upgrade",
          "Run",
          "BootFailed"
        ],
        "type": "integer",
        "format": "int32"
      },
      "SaveUserGroupRequestModel": {
        "type": "object",
        "allOf": [
          {
            "$ref": "#/components/schemas/UserGroupBaseModel"
          }
        ],
        "additionalProperties": false
      },
      "SavedLogSearchPresenationBaseModel": {
        "type": "object",
        "properties": {
          "name": {
            "type": "string"
          },
          "query": {
            "type": "string"
          }
        },
        "additionalProperties": false
      },
      "SavedLogSearchRequestModel": {
        "type": "object",
        "allOf": [
          {
            "$ref": "#/components/schemas/SavedLogSearchPresenationBaseModel"
          }
        ],
        "additionalProperties": false
      },
      "SavedLogSearchResponseModel": {
        "type": "object",
        "allOf": [
          {
            "$ref": "#/components/schemas/SavedLogSearchPresenationBaseModel"
          }
        ],
        "additionalProperties": false
      },
      "ScriptItemResponseModel": {
        "type": "object",
        "allOf": [
          {
            "$ref": "#/components/schemas/FileItemResponseModelBaseModel"
          }
        ],
        "additionalProperties": false
      },
      "SearchResultResponseModel": {
        "type": "object",
        "properties": {
          "id": {
            "type": "string"
          },
          "score": {
            "type": "number",
            "format": "float"
          },
          "fieldCount": {
            "type": "integer",
            "format": "int32",
            "readOnly": true
          },
          "fields": {
            "type": "array",
            "items": {
              "oneOf": [
                {
                  "$ref": "#/components/schemas/FieldPresentationModel"
                }
              ]
            }
          }
        },
        "additionalProperties": false
      },
      "SearcherResponseModel": {
        "type": "object",
        "properties": {
          "name": {
            "type": "string"
          }
        },
        "additionalProperties": false
      },
      "ServerStatusResponseModel": {
        "type": "object",
        "properties": {
          "serverStatus": {
            "$ref": "#/components/schemas/RuntimeLevelModel"
          }
        },
        "additionalProperties": false
      },
      "SetAvatarRequestModel": {
        "type": "object",
        "properties": {
<<<<<<< HEAD
          "fileKey": {
=======
          "fileId": {
>>>>>>> b6c16afe
            "type": "string",
            "format": "uuid"
          }
        },
        "additionalProperties": false
      },
<<<<<<< HEAD
=======
      "StaticFileItemResponseModel": {
        "type": "object",
        "allOf": [
          {
            "$ref": "#/components/schemas/FileItemResponseModelBaseModel"
          }
        ],
        "additionalProperties": false
      },
>>>>>>> b6c16afe
      "StatusResultTypeModel": {
        "enum": [
          "Success",
          "Warning",
          "Error",
          "Info"
        ],
        "type": "integer",
        "format": "int32"
      },
      "StylesheetItemResponseModel": {
        "type": "object",
        "allOf": [
          {
            "$ref": "#/components/schemas/FileItemResponseModelBaseModel"
          }
        ],
        "additionalProperties": false
      },
      "TelemetryLevelModel": {
        "enum": [
          "Minimal",
          "Basic",
          "Detailed"
        ],
        "type": "integer",
        "format": "int32"
      },
      "TelemetryRepresentationBaseModel": {
        "type": "object",
        "properties": {
          "telemetryLevel": {
            "$ref": "#/components/schemas/TelemetryLevelModel"
          }
        },
        "additionalProperties": false
      },
      "TelemetryRequestModel": {
        "type": "object",
        "allOf": [
          {
            "$ref": "#/components/schemas/TelemetryRepresentationBaseModel"
          }
        ],
        "additionalProperties": false
      },
      "TelemetryResponseModel": {
        "type": "object",
        "allOf": [
          {
            "$ref": "#/components/schemas/TelemetryRepresentationBaseModel"
          }
        ],
        "additionalProperties": false
      },
      "TemplateItemResponseModel": {
        "type": "object",
        "allOf": [
          {
            "$ref": "#/components/schemas/ItemResponseModelBaseModel"
          }
        ],
        "additionalProperties": false
      },
      "TemplateModelBaseModel": {
        "type": "object",
        "properties": {
          "name": {
            "type": "string"
          },
          "alias": {
            "type": "string"
          },
          "content": {
            "type": "string",
            "nullable": true
          }
        },
        "additionalProperties": false
      },
      "TemplateQueryExecuteFilterPresentationModel": {
        "type": "object",
        "properties": {
          "propertyAlias": {
            "type": "string"
          },
          "constraintValue": {
            "type": "string"
          },
          "operator": {
            "$ref": "#/components/schemas/OperatorModel"
          }
        },
        "additionalProperties": false
      },
      "TemplateQueryExecuteModel": {
        "type": "object",
        "properties": {
          "rootContentId": {
            "type": "string",
            "format": "uuid",
            "nullable": true
          },
          "contentTypeAlias": {
            "type": "string",
            "nullable": true
          },
          "filters": {
            "type": "array",
            "items": {
              "oneOf": [
                {
                  "$ref": "#/components/schemas/TemplateQueryExecuteFilterPresentationModel"
                }
              ]
            },
            "nullable": true
          },
          "sort": {
            "oneOf": [
              {
                "$ref": "#/components/schemas/TemplateQueryExecuteSortModel"
              }
            ],
            "nullable": true
          },
          "take": {
            "type": "integer",
            "format": "int32"
          }
        },
        "additionalProperties": false
      },
      "TemplateQueryExecuteSortModel": {
        "type": "object",
        "properties": {
          "propertyAlias": {
            "type": "string"
          },
          "direction": {
            "type": "string",
            "nullable": true
          }
        },
        "additionalProperties": false
      },
      "TemplateQueryOperatorModel": {
        "type": "object",
        "properties": {
          "operator": {
            "$ref": "#/components/schemas/OperatorModel"
          },
          "applicableTypes": {
            "type": "array",
            "items": {
              "$ref": "#/components/schemas/TemplateQueryPropertyTypeModel"
            }
          }
        },
        "additionalProperties": false
      },
      "TemplateQueryPropertyPresentationModel": {
        "type": "object",
        "properties": {
          "alias": {
            "type": "string"
          },
          "type": {
            "$ref": "#/components/schemas/TemplateQueryPropertyTypeModel"
          }
        },
        "additionalProperties": false
      },
      "TemplateQueryPropertyTypeModel": {
        "enum": [
          "String",
          "DateTime",
          "Integer"
        ],
        "type": "integer",
        "format": "int32"
      },
      "TemplateQueryResultItemPresentationModel": {
        "type": "object",
        "properties": {
          "icon": {
            "type": "string"
          },
          "name": {
            "type": "string"
          }
        },
        "additionalProperties": false
      },
      "TemplateQueryResultResponseModel": {
        "type": "object",
        "properties": {
          "queryExpression": {
            "type": "string"
          },
          "sampleResults": {
            "type": "array",
            "items": {
              "oneOf": [
                {
                  "$ref": "#/components/schemas/TemplateQueryResultItemPresentationModel"
                }
              ]
            }
          },
          "resultCount": {
            "type": "integer",
            "format": "int32"
          },
          "executionTime": {
            "type": "integer",
            "format": "int64"
          }
        },
        "additionalProperties": false
      },
      "TemplateQuerySettingsResponseModel": {
        "type": "object",
        "properties": {
          "contentTypeAliases": {
            "type": "array",
            "items": {
              "type": "string"
            }
          },
          "properties": {
            "type": "array",
            "items": {
              "oneOf": [
                {
                  "$ref": "#/components/schemas/TemplateQueryPropertyPresentationModel"
                }
              ]
            }
          },
          "operators": {
            "type": "array",
            "items": {
              "oneOf": [
                {
                  "$ref": "#/components/schemas/TemplateQueryOperatorModel"
                }
              ]
            }
          }
        },
        "additionalProperties": false
      },
      "TemplateResponseModel": {
        "required": [
          "$type"
        ],
        "type": "object",
        "allOf": [
          {
            "$ref": "#/components/schemas/TemplateModelBaseModel"
          }
        ],
        "properties": {
          "$type": {
            "type": "string"
          },
          "id": {
            "type": "string",
            "format": "uuid"
          }
        },
        "additionalProperties": false,
        "discriminator": {
          "propertyName": "$type",
          "mapping": {
            "TemplateResponseModel": "#/components/schemas/TemplateResponseModel"
          }
        }
      },
      "TemplateScaffoldResponseModel": {
        "type": "object",
        "properties": {
          "content": {
            "type": "string"
          }
        },
        "additionalProperties": false
      },
      "TemporaryFileResponseModel": {
        "type": "object",
        "properties": {
          "id": {
            "type": "string",
            "format": "uuid"
          },
          "availableUntil": {
            "type": "string",
            "format": "date-time",
            "nullable": true
          },
          "fileName": {
            "type": "string"
          }
        },
        "additionalProperties": false
      },
      "TreeItemPresentationModel": {
        "type": "object",
        "properties": {
          "name": {
            "type": "string"
          },
          "type": {
            "type": "string"
          },
          "icon": {
            "type": "string"
          },
          "hasChildren": {
            "type": "boolean"
          }
        },
        "additionalProperties": false
      },
      "UnlockUsersRequestModel": {
        "type": "object",
        "properties": {
          "userIds": {
            "uniqueItems": true,
            "type": "array",
            "items": {
              "type": "string",
              "format": "uuid"
            }
          }
        },
        "additionalProperties": false
      },
      "UpdateContentRequestModelBaseDocumentValueModelDocumentVariantRequestModel": {
        "type": "object",
        "properties": {
          "values": {
            "type": "array",
            "items": {
              "oneOf": [
                {
                  "$ref": "#/components/schemas/DocumentValueModel"
                }
              ]
            }
          },
          "variants": {
            "type": "array",
            "items": {
              "oneOf": [
                {
                  "$ref": "#/components/schemas/DocumentVariantRequestModel"
                }
              ]
            }
          }
        },
        "additionalProperties": false
      },
      "UpdateContentRequestModelBaseMediaValueModelMediaVariantRequestModel": {
        "type": "object",
        "properties": {
          "values": {
            "type": "array",
            "items": {
              "oneOf": [
                {
                  "$ref": "#/components/schemas/MediaValueModel"
                }
              ]
            }
          },
          "variants": {
            "type": "array",
            "items": {
              "oneOf": [
                {
                  "$ref": "#/components/schemas/MediaVariantRequestModel"
                }
              ]
            }
          }
        },
        "additionalProperties": false
      },
      "UpdateDataTypeRequestModel": {
        "type": "object",
        "allOf": [
          {
            "$ref": "#/components/schemas/DataTypeModelBaseModel"
          }
        ],
        "additionalProperties": false
      },
      "UpdateDictionaryItemRequestModel": {
        "type": "object",
        "allOf": [
          {
            "$ref": "#/components/schemas/DictionaryItemModelBaseModel"
          }
        ],
        "additionalProperties": false
      },
      "UpdateDocumentNotificationsRequestModel": {
        "type": "object",
        "properties": {
          "subscribedActionIds": {
            "type": "array",
            "items": {
              "type": "string"
            }
          }
        },
        "additionalProperties": false
      },
      "UpdateDocumentRequestModel": {
        "type": "object",
        "allOf": [
          {
            "$ref": "#/components/schemas/UpdateContentRequestModelBaseDocumentValueModelDocumentVariantRequestModel"
          }
        ],
        "properties": {
          "templateId": {
            "type": "string",
            "format": "uuid",
            "nullable": true
          }
        },
        "additionalProperties": false
      },
      "UpdateDomainsRequestModel": {
        "type": "object",
        "allOf": [
          {
            "$ref": "#/components/schemas/DomainsPresentationModelBaseModel"
          }
        ],
        "additionalProperties": false
      },
      "UpdateFolderReponseModel": {
        "type": "object",
        "allOf": [
          {
            "$ref": "#/components/schemas/FolderModelBaseModel"
          }
        ],
        "additionalProperties": false
      },
      "UpdateLanguageRequestModel": {
        "type": "object",
        "allOf": [
          {
            "$ref": "#/components/schemas/LanguageModelBaseModel"
          }
        ],
        "additionalProperties": false
      },
      "UpdateMediaRequestModel": {
        "type": "object",
        "allOf": [
          {
            "$ref": "#/components/schemas/UpdateContentRequestModelBaseMediaValueModelMediaVariantRequestModel"
          }
        ],
        "additionalProperties": false
      },
      "UpdatePackageRequestModel": {
        "type": "object",
        "allOf": [
          {
            "$ref": "#/components/schemas/PackageModelBaseModel"
          }
        ],
        "properties": {
          "packagePath": {
            "type": "string"
          }
        },
        "additionalProperties": false
      },
      "UpdateRelationTypeRequestModel": {
        "type": "object",
        "allOf": [
          {
            "$ref": "#/components/schemas/RelationTypeBaseModel"
          }
        ],
        "additionalProperties": false
      },
      "UpdateTemplateRequestModel": {
        "type": "object",
        "allOf": [
          {
            "$ref": "#/components/schemas/TemplateModelBaseModel"
          }
        ],
        "additionalProperties": false
      },
      "UpdateUserGroupRequestModel": {
        "type": "object",
        "allOf": [
          {
            "$ref": "#/components/schemas/UserGroupBaseModel"
          }
        ],
        "additionalProperties": false
      },
      "UpdateUserGroupsOnUserRequestModel": {
        "type": "object",
        "properties": {
          "userIds": {
            "uniqueItems": true,
            "type": "array",
            "items": {
              "type": "string",
              "format": "uuid"
            }
          },
          "userGroupIds": {
            "uniqueItems": true,
            "type": "array",
            "items": {
              "type": "string",
              "format": "uuid"
            }
          }
        },
        "additionalProperties": false
      },
      "UpdateUserRequestModel": {
        "type": "object",
        "allOf": [
          {
            "$ref": "#/components/schemas/UserPresentationBaseModel"
          }
        ],
        "properties": {
          "languageIsoCode": {
            "type": "string"
          },
          "contentStartNodeIds": {
            "uniqueItems": true,
            "type": "array",
            "items": {
              "type": "string",
              "format": "uuid"
            }
          },
          "mediaStartNodeIds": {
            "uniqueItems": true,
            "type": "array",
            "items": {
              "type": "string",
              "format": "uuid"
            }
          }
        },
        "additionalProperties": false
      },
      "UpgradeSettingsResponseModel": {
        "type": "object",
        "properties": {
          "currentState": {
            "type": "string"
          },
          "newState": {
            "type": "string"
          },
          "newVersion": {
            "type": "string"
          },
          "oldVersion": {
            "type": "string"
          },
          "reportUrl": {
            "type": "string",
            "readOnly": true
          }
        },
        "additionalProperties": false
      },
      "UserGroupBaseModel": {
        "type": "object",
        "properties": {
          "name": {
            "type": "string"
          },
          "icon": {
            "type": "string",
            "nullable": true
          },
          "sections": {
            "type": "array",
            "items": {
              "type": "string"
            }
          },
          "languages": {
            "type": "array",
            "items": {
              "type": "string"
            }
          },
          "hasAccessToAllLanguages": {
            "type": "boolean"
          },
          "documentStartNodeId": {
            "type": "string",
            "format": "uuid",
            "nullable": true
          },
          "mediaStartNodeId": {
            "type": "string",
            "format": "uuid",
            "nullable": true
          },
          "permissions": {
            "uniqueItems": true,
            "type": "array",
            "items": {
              "type": "string"
            }
          }
        },
        "additionalProperties": false
      },
      "UserGroupPresentationModel": {
        "required": [
          "$type"
        ],
        "type": "object",
        "allOf": [
          {
            "$ref": "#/components/schemas/UserGroupBaseModel"
          }
        ],
        "properties": {
          "$type": {
            "type": "string"
          },
          "id": {
            "type": "string",
            "format": "uuid"
          }
        },
        "additionalProperties": false,
        "discriminator": {
          "propertyName": "$type",
          "mapping": {
            "UserGroupPresentationModel": "#/components/schemas/UserGroupPresentationModel"
          }
        }
      },
      "UserInstallResponseModel": {
        "required": [
          "email",
          "name",
          "password"
        ],
        "type": "object",
        "properties": {
          "name": {
            "maxLength": 255,
            "minLength": 0,
            "type": "string"
          },
          "email": {
            "minLength": 1,
            "type": "string",
            "format": "email"
          },
          "password": {
            "minLength": 1,
            "type": "string"
          },
          "subscribeToNewsletter": {
            "type": "boolean",
            "readOnly": true
          }
        },
        "additionalProperties": false
      },
      "UserOrderModel": {
        "enum": [
          "UserName",
          "Language",
          "Name",
          "Email",
          "Id",
          "CreateDate",
          "UpdateDate",
          "IsApproved",
          "IsLockedOut",
          "LastLoginDate"
        ],
        "type": "integer",
        "format": "int32"
      },
      "UserPresentationBaseModel": {
        "type": "object",
        "properties": {
          "email": {
            "type": "string"
          },
          "userName": {
            "type": "string"
          },
          "name": {
            "type": "string"
          },
          "userGroupIds": {
            "uniqueItems": true,
            "type": "array",
            "items": {
              "type": "string",
              "format": "uuid"
            }
          }
        },
        "additionalProperties": false
      },
      "UserResponseModel": {
        "required": [
          "$type"
        ],
        "type": "object",
        "allOf": [
          {
            "$ref": "#/components/schemas/UserPresentationBaseModel"
          }
        ],
        "properties": {
          "$type": {
            "type": "string"
          },
<<<<<<< HEAD
          "key": {
=======
          "id": {
>>>>>>> b6c16afe
            "type": "string",
            "format": "uuid"
          },
          "languageIsoCode": {
            "type": "string",
            "nullable": true
          },
<<<<<<< HEAD
          "contentStartNodeKeys": {
=======
          "contentStartNodeIds": {
>>>>>>> b6c16afe
            "uniqueItems": true,
            "type": "array",
            "items": {
              "type": "string",
              "format": "uuid"
            }
          },
<<<<<<< HEAD
          "mediaStartNodeKeys": {
=======
          "mediaStartNodeIds": {
>>>>>>> b6c16afe
            "uniqueItems": true,
            "type": "array",
            "items": {
              "type": "string",
              "format": "uuid"
            }
          },
          "avatarUrls": {
            "type": "array",
            "items": {
              "type": "string"
            }
          },
          "state": {
            "$ref": "#/components/schemas/UserStateModel"
          },
          "failedLoginAttempts": {
            "type": "integer",
            "format": "int32"
          },
          "createDate": {
            "type": "string",
            "format": "date-time"
          },
          "updateDate": {
            "type": "string",
            "format": "date-time"
          },
          "lastLoginDate": {
            "type": "string",
            "format": "date-time",
            "nullable": true
          },
          "lastlockoutDate": {
            "type": "string",
            "format": "date-time",
            "nullable": true
          },
          "lastPasswordChangeDate": {
            "type": "string",
            "format": "date-time",
            "nullable": true
          }
        },
        "additionalProperties": false,
        "discriminator": {
          "propertyName": "$type",
          "mapping": {
            "UserResponseModel": "#/components/schemas/UserResponseModel"
          }
        }
      },
      "UserSettingsModel": {
        "type": "object",
        "properties": {
          "minCharLength": {
            "type": "integer",
            "format": "int32"
          },
          "minNonAlphaNumericLength": {
            "type": "integer",
            "format": "int32"
          },
          "consentLevels": {
            "type": "array",
            "items": {
              "oneOf": [
                {
                  "$ref": "#/components/schemas/ConsentLevelPresentationModel"
                }
              ]
            }
          }
        },
        "additionalProperties": false
      },
      "UserStateModel": {
        "enum": [
          "Active",
          "Disabled",
          "LockedOut",
          "Invited",
          "Inactive",
          "All"
        ],
        "type": "integer",
        "format": "int32"
      },
      "ValueModelBaseModel": {
        "required": [
          "$type"
        ],
        "type": "object",
        "properties": {
          "$type": {
            "type": "string"
          },
          "culture": {
            "type": "string",
            "nullable": true
          },
          "segment": {
            "type": "string",
            "nullable": true
          },
          "alias": {
            "type": "string"
          },
          "value": {
            "nullable": true
          }
        },
        "additionalProperties": false,
        "discriminator": {
          "propertyName": "$type",
          "mapping": {
            "MediaValueModel": "#/components/schemas/MediaValueModel",
            "DocumentValueModel": "#/components/schemas/DocumentValueModel"
          }
        }
      },
      "VariantModelBaseModel": {
        "required": [
          "$type"
        ],
        "type": "object",
        "properties": {
          "$type": {
            "type": "string"
          },
          "culture": {
            "type": "string",
            "nullable": true
          },
          "segment": {
            "type": "string",
            "nullable": true
          },
          "name": {
            "type": "string"
          }
        },
        "additionalProperties": false,
        "discriminator": {
          "propertyName": "$type",
          "mapping": {
            "MediaVariantRequestModel": "#/components/schemas/MediaVariantRequestModel",
            "MediaVariantResponseModel": "#/components/schemas/MediaVariantResponseModel",
            "DocumentVariantRequestModel": "#/components/schemas/DocumentVariantRequestModel",
            "DocumentVariantResponseModel": "#/components/schemas/DocumentVariantResponseModel"
          }
        }
      },
      "VariantResponseModelBaseModel": {
        "required": [
          "$type"
        ],
        "type": "object",
        "properties": {
          "$type": {
            "type": "string"
          },
          "culture": {
            "type": "string",
            "nullable": true
          },
          "segment": {
            "type": "string",
            "nullable": true
          },
          "name": {
            "type": "string"
          },
          "createDate": {
            "type": "string",
            "format": "date-time"
          },
          "updateDate": {
            "type": "string",
            "format": "date-time"
          }
        },
        "additionalProperties": false,
        "discriminator": {
          "propertyName": "$type",
          "mapping": {
            "MediaVariantResponseModel": "#/components/schemas/MediaVariantResponseModel",
            "DocumentVariantResponseModel": "#/components/schemas/DocumentVariantResponseModel"
          }
        }
      },
      "VersionResponseModel": {
        "type": "object",
        "properties": {
          "version": {
            "type": "string"
          }
        },
        "additionalProperties": false
      }
    },
    "securitySchemes": {
      "OAuth": {
        "type": "oauth2",
        "description": "Umbraco Authentication",
        "flows": {
          "authorizationCode": {
            "authorizationUrl": "/umbraco/management/api/v1.0/security/back-office/authorize",
            "tokenUrl": "/umbraco/management/api/v1.0/security/back-office/token",
            "scopes": { }
          }
        }
      }
    }
  },
  "security": [
    {
      "OAuth": [ ]
    }
  ]
}<|MERGE_RESOLUTION|>--- conflicted
+++ resolved
@@ -1706,64 +1706,7 @@
         }
       }
     },
-<<<<<<< HEAD
-    "/umbraco/management/api/v1/document/{key}/copy": {
-      "post": {
-        "tags": [
-          "Document"
-        ],
-        "operationId": "PostDocumentByKeyCopy",
-        "parameters": [
-          {
-            "name": "key",
-            "in": "path",
-            "required": true,
-            "schema": {
-              "type": "string",
-              "format": "uuid"
-            }
-          }
-        ],
-        "requestBody": {
-          "content": {
-            "application/json": {
-              "schema": {
-                "oneOf": [
-                  {
-                    "$ref": "#/components/schemas/CopyDocumentRequestModel"
-                  }
-                ]
-              }
-            }
-          }
-        },
-        "responses": {
-          "201": {
-            "description": "Created",
-            "headers": {
-              "Location": {
-                "description": "Location of the newly created resource",
-                "schema": {
-                  "type": "string",
-                  "description": "Location of the newly created resource",
-                  "format": "uri"
-                }
-              }
-            }
-          },
-          "400": {
-            "description": "Bad Request"
-          },
-          "404": {
-            "description": "Not Found"
-          }
-        }
-      }
-    },
-    "/umbraco/management/api/v1/document/{key}/domains": {
-=======
     "/umbraco/management/api/v1/document/{id}/domains": {
->>>>>>> b6c16afe
       "get": {
         "tags": [
           "Document"
@@ -1822,54 +1765,7 @@
         }
       }
     },
-<<<<<<< HEAD
-    "/umbraco/management/api/v1/document/{key}/move": {
-      "put": {
-        "tags": [
-          "Document"
-        ],
-        "operationId": "PutDocumentByKeyMove",
-        "parameters": [
-          {
-            "name": "key",
-            "in": "path",
-            "required": true,
-            "schema": {
-              "type": "string",
-              "format": "uuid"
-            }
-          }
-        ],
-        "requestBody": {
-          "content": {
-            "application/json": {
-              "schema": {
-                "oneOf": [
-                  {
-                    "$ref": "#/components/schemas/MoveDocumentRequestModel"
-                  }
-                ]
-              }
-            }
-          }
-        },
-        "responses": {
-          "200": {
-            "description": "Success"
-          },
-          "400": {
-            "description": "Bad Request"
-          },
-          "404": {
-            "description": "Not Found"
-          }
-        }
-      }
-    },
-    "/umbraco/management/api/v1/document/{key}/notifications": {
-=======
     "/umbraco/management/api/v1/document/{id}/notifications": {
->>>>>>> b6c16afe
       "get": {
         "tags": [
           "Document"
@@ -3703,54 +3599,7 @@
         }
       }
     },
-<<<<<<< HEAD
-    "/umbraco/management/api/v1/media/{key}/move": {
-      "put": {
-        "tags": [
-          "Media"
-        ],
-        "operationId": "PutMediaByKeyMove",
-        "parameters": [
-          {
-            "name": "key",
-            "in": "path",
-            "required": true,
-            "schema": {
-              "type": "string",
-              "format": "uuid"
-            }
-          }
-        ],
-        "requestBody": {
-          "content": {
-            "application/json": {
-              "schema": {
-                "oneOf": [
-                  {
-                    "$ref": "#/components/schemas/MoveMediaRequestModel"
-                  }
-                ]
-              }
-            }
-          }
-        },
-        "responses": {
-          "200": {
-            "description": "Success"
-          },
-          "400": {
-            "description": "Bad Request"
-          },
-          "404": {
-            "description": "Not Found"
-          }
-        }
-      }
-    },
-    "/umbraco/management/api/v1/recycle-bin/media/children": {
-=======
     "/umbraco/management/api/v1/media/item": {
->>>>>>> b6c16afe
       "get": {
         "tags": [
           "Media"
@@ -7618,29 +7467,6 @@
           }
         }
       }
-<<<<<<< HEAD
-    },
-    "/umbraco/management/api/v1/users": {
-      "post": {
-        "tags": [
-          "Users"
-        ],
-        "operationId": "PostUsers",
-        "requestBody": {
-          "content": {
-            "application/json": {
-              "schema": {
-                "oneOf": [
-                  {
-                    "$ref": "#/components/schemas/CreateUserRequestModel"
-                  },
-                  {
-                    "$ref": "#/components/schemas/InviteUserRequestModel"
-                  }
-                ]
-              }
-            }
-=======
     }
   },
   "components": {
@@ -7653,547 +7479,6 @@
             "format": "uuid"
           },
           "entityId": {
-            "type": "string",
-            "format": "uuid",
-            "nullable": true
-          },
-          "timestamp": {
-            "type": "string",
-            "format": "date-time"
-          },
-          "logType": {
-            "$ref": "#/components/schemas/AuditTypeModel"
-          },
-          "entityType": {
-            "type": "string",
-            "nullable": true
-          },
-          "comment": {
-            "type": "string",
-            "nullable": true
-          },
-          "parameters": {
-            "type": "string",
-            "nullable": true
->>>>>>> b6c16afe
-          }
-        },
-        "responses": {
-          "200": {
-            "description": "Success",
-            "content": {
-              "application/json": {
-                "schema": {
-                  "oneOf": [
-                    {
-                      "$ref": "#/components/schemas/CreateUserResponseModel"
-                    }
-                  ]
-                }
-              }
-            }
-          },
-          "400": {
-            "description": "Bad Request",
-            "content": {
-              "application/json": {
-                "schema": {
-                  "$ref": "#/components/schemas/ProblemDetailsModel"
-                }
-              }
-            }
-          }
-        }
-      },
-      "get": {
-        "tags": [
-          "Users"
-        ],
-        "operationId": "GetUsers",
-        "parameters": [
-          {
-            "name": "skip",
-            "in": "query",
-            "schema": {
-              "type": "integer",
-              "format": "int32",
-              "default": 0
-            }
-          },
-          {
-            "name": "take",
-            "in": "query",
-            "schema": {
-              "type": "integer",
-              "format": "int32",
-              "default": 100
-            }
-          }
-        ],
-        "responses": {
-          "200": {
-            "description": "Success",
-            "content": {
-              "application/json": {
-                "schema": {
-                  "$ref": "#/components/schemas/PagedUserResponseModel"
-                }
-              }
-            }
-          }
-        }
-      }
-    },
-    "/umbraco/management/api/v1/users/{id}": {
-      "get": {
-        "tags": [
-          "Users"
-        ],
-        "operationId": "GetUsersById",
-        "parameters": [
-          {
-            "name": "id",
-            "in": "path",
-            "required": true,
-            "schema": {
-              "type": "string",
-              "format": "uuid"
-            }
-          }
-        ],
-        "responses": {
-          "200": {
-            "description": "Success",
-            "content": {
-              "application/json": {
-                "schema": {
-                  "oneOf": [
-                    {
-                      "$ref": "#/components/schemas/UserResponseModel"
-                    }
-                  ]
-                }
-              }
-            }
-          },
-          "404": {
-            "description": "Not Found"
-          }
-        }
-      },
-      "delete": {
-        "tags": [
-          "Users"
-        ],
-        "operationId": "DeleteUsersById",
-        "parameters": [
-          {
-            "name": "id",
-            "in": "path",
-            "required": true,
-            "schema": {
-              "type": "string",
-              "format": "uuid"
-            }
-          }
-        ],
-        "responses": {
-          "200": {
-            "description": "Success"
-          }
-        }
-      },
-      "put": {
-        "tags": [
-          "Users"
-        ],
-        "operationId": "PutUsersById",
-        "parameters": [
-          {
-            "name": "id",
-            "in": "path",
-            "required": true,
-            "schema": {
-              "type": "string",
-              "format": "uuid"
-            }
-          }
-        ],
-        "requestBody": {
-          "content": {
-            "application/json": {
-              "schema": {
-                "oneOf": [
-                  {
-                    "$ref": "#/components/schemas/UpdateUserRequestModel"
-                  }
-                ]
-              }
-            }
-          }
-        },
-        "responses": {
-          "200": {
-            "description": "Success"
-          }
-        }
-      }
-    },
-    "/umbraco/management/api/v1/users/avatar/{id}": {
-      "delete": {
-        "tags": [
-          "Users"
-        ],
-        "operationId": "DeleteUsersAvatarById",
-        "parameters": [
-          {
-            "name": "id",
-            "in": "path",
-            "required": true,
-            "schema": {
-              "type": "string",
-              "format": "uuid"
-            }
-          }
-        ],
-        "responses": {
-          "200": {
-            "description": "Success"
-          }
-        }
-      },
-      "post": {
-        "tags": [
-          "Users"
-        ],
-        "operationId": "PostUsersAvatarById",
-        "parameters": [
-          {
-            "name": "id",
-            "in": "path",
-            "required": true,
-            "schema": {
-              "type": "string",
-              "format": "uuid"
-            }
-          }
-        ],
-        "requestBody": {
-          "content": {
-            "application/json": {
-              "schema": {
-                "oneOf": [
-                  {
-                    "$ref": "#/components/schemas/SetAvatarRequestModel"
-                  }
-                ]
-              }
-            }
-          }
-        },
-        "responses": {
-          "200": {
-            "description": "Success"
-          },
-          "400": {
-            "description": "Bad Request",
-            "content": {
-              "application/json": {
-                "schema": {
-                  "$ref": "#/components/schemas/ProblemDetailsModel"
-                }
-              }
-            }
-          }
-        }
-      }
-    },
-    "/umbraco/management/api/v1/users/change-password/{id}": {
-      "post": {
-        "tags": [
-          "Users"
-        ],
-        "operationId": "PostUsersChangePasswordById",
-        "parameters": [
-          {
-            "name": "id",
-            "in": "path",
-            "required": true,
-            "schema": {
-              "type": "string",
-              "format": "uuid"
-            }
-          }
-        ],
-        "requestBody": {
-          "content": {
-            "application/json": {
-              "schema": {
-                "oneOf": [
-                  {
-                    "$ref": "#/components/schemas/ChangePasswordUserRequestModel"
-                  }
-                ]
-              }
-            }
-          }
-        },
-        "responses": {
-          "200": {
-            "description": "Success"
-          }
-        }
-      }
-    },
-    "/umbraco/management/api/v1/users/disable": {
-      "post": {
-        "tags": [
-          "Users"
-        ],
-        "operationId": "PostUsersDisable",
-        "requestBody": {
-          "content": {
-            "application/json": {
-              "schema": {
-                "oneOf": [
-                  {
-                    "$ref": "#/components/schemas/DisableUserRequestModel"
-                  }
-                ]
-              }
-            }
-          }
-        },
-        "responses": {
-          "200": {
-            "description": "Success"
-          },
-          "400": {
-            "description": "Bad Request",
-            "content": {
-              "application/json": {
-                "schema": {
-                  "$ref": "#/components/schemas/ProblemDetailsModel"
-                }
-              }
-            }
-          }
-        }
-      }
-    },
-    "/umbraco/management/api/v1/users/enable": {
-      "post": {
-        "tags": [
-          "Users"
-        ],
-        "operationId": "PostUsersEnable",
-        "requestBody": {
-          "content": {
-            "application/json": {
-              "schema": {
-                "oneOf": [
-                  {
-                    "$ref": "#/components/schemas/EnableUserRequestModel"
-                  }
-                ]
-              }
-            }
-          }
-        },
-        "responses": {
-          "200": {
-            "description": "Success"
-          },
-          "400": {
-            "description": "Bad Request",
-            "content": {
-              "application/json": {
-                "schema": {
-                  "$ref": "#/components/schemas/ProblemDetailsModel"
-                }
-              }
-            }
-          }
-        }
-      }
-    },
-    "/umbraco/management/api/v1/users/filter": {
-      "get": {
-        "tags": [
-          "Users"
-        ],
-        "operationId": "GetUsersFilter",
-        "parameters": [
-          {
-            "name": "skip",
-            "in": "query",
-            "schema": {
-              "type": "integer",
-              "format": "int32",
-              "default": 0
-            }
-          },
-          {
-            "name": "take",
-            "in": "query",
-            "schema": {
-              "type": "integer",
-              "format": "int32",
-              "default": 100
-            }
-          },
-          {
-            "name": "orderBy",
-            "in": "query",
-            "schema": {
-              "$ref": "#/components/schemas/UserOrderModel"
-            }
-          },
-          {
-            "name": "orderDirection",
-            "in": "query",
-            "schema": {
-              "$ref": "#/components/schemas/DirectionModel"
-            }
-          },
-          {
-            "name": "userGroupIds",
-            "in": "query",
-            "schema": {
-              "uniqueItems": true,
-              "type": "array",
-              "items": {
-                "type": "string",
-                "format": "uuid"
-              }
-            }
-          },
-          {
-            "name": "userStates",
-            "in": "query",
-            "schema": {
-              "uniqueItems": true,
-              "type": "array",
-              "items": {
-                "$ref": "#/components/schemas/UserStateModel"
-              }
-            }
-          },
-          {
-            "name": "filter",
-            "in": "query",
-            "schema": {
-              "type": "string",
-              "default": ""
-            }
-          }
-        ],
-        "responses": {
-          "200": {
-            "description": "Success"
-          }
-        }
-      }
-    },
-    "/umbraco/management/api/v1/users/invite": {
-      "post": {
-        "tags": [
-          "Users"
-        ],
-        "operationId": "PostUsersInvite",
-        "requestBody": {
-          "content": {
-            "application/json": {
-              "schema": {
-                "oneOf": [
-                  {
-                    "$ref": "#/components/schemas/InviteUserRequestModel"
-                  }
-                ]
-              }
-            }
-          }
-        },
-        "responses": {
-          "200": {
-            "description": "Success"
-          }
-        }
-      }
-    },
-    "/umbraco/management/api/v1/users/set-user-groups": {
-      "post": {
-        "tags": [
-          "Users"
-        ],
-        "operationId": "PostUsersSetUserGroups",
-        "requestBody": {
-          "content": {
-            "application/json": {
-              "schema": {
-                "oneOf": [
-                  {
-                    "$ref": "#/components/schemas/UpdateUserGroupsOnUserRequestModel"
-                  }
-                ]
-              }
-            }
-          }
-        },
-        "responses": {
-          "200": {
-            "description": "Success"
-          }
-        }
-      }
-    },
-    "/umbraco/management/api/v1/users/unlock": {
-      "post": {
-        "tags": [
-          "Users"
-        ],
-        "operationId": "PostUsersUnlock",
-        "requestBody": {
-          "content": {
-            "application/json": {
-              "schema": {
-                "oneOf": [
-                  {
-                    "$ref": "#/components/schemas/UnlockUsersRequestModel"
-                  }
-                ]
-              }
-            }
-          }
-        },
-        "responses": {
-          "200": {
-            "description": "Success"
-          },
-          "400": {
-            "description": "Bad Request",
-            "content": {
-              "application/json": {
-                "schema": {
-                  "$ref": "#/components/schemas/ProblemDetailsModel"
-                }
-              }
-            }
-          }
-        }
-      }
-    }
-  },
-  "components": {
-    "schemas": {
-      "AuditLogBaseModel": {
-        "type": "object",
-        "properties": {
-          "userKey": {
-            "type": "string",
-            "format": "uuid"
-          },
-          "entityKey": {
             "type": "string",
             "format": "uuid",
             "nullable": true
@@ -8608,23 +7893,6 @@
         },
         "additionalProperties": false
       },
-      "CopyDocumentRequestModel": {
-        "type": "object",
-        "properties": {
-          "targetKey": {
-            "type": "string",
-            "format": "uuid",
-            "nullable": true
-          },
-          "relateToOriginal": {
-            "type": "boolean"
-          },
-          "includeDescendants": {
-            "type": "boolean"
-          }
-        },
-        "additionalProperties": false
-      },
       "CreateContentRequestModelBaseDocumentValueModelDocumentVariantRequestModel": {
         "type": "object",
         "properties": {
@@ -8840,7 +8108,7 @@
       "CreateUserResponseModel": {
         "type": "object",
         "properties": {
-          "userKey": {
+          "userId": {
             "type": "string",
             "format": "uuid"
           },
@@ -8851,41 +8119,6 @@
         },
         "additionalProperties": false
       },
-<<<<<<< HEAD
-=======
-      "CreateTemplateRequestModel": {
-        "type": "object",
-        "allOf": [
-          {
-            "$ref": "#/components/schemas/TemplateModelBaseModel"
-          }
-        ],
-        "additionalProperties": false
-      },
-      "CreateUserRequestModel": {
-        "type": "object",
-        "allOf": [
-          {
-            "$ref": "#/components/schemas/UserPresentationBaseModel"
-          }
-        ],
-        "additionalProperties": false
-      },
-      "CreateUserResponseModel": {
-        "type": "object",
-        "properties": {
-          "userId": {
-            "type": "string",
-            "format": "uuid"
-          },
-          "initialPassword": {
-            "type": "string",
-            "nullable": true
-          }
-        },
-        "additionalProperties": false
-      },
->>>>>>> b6c16afe
       "CultureReponseModel": {
         "type": "object",
         "properties": {
@@ -9214,8 +8447,6 @@
         },
         "additionalProperties": false
       },
-<<<<<<< HEAD
-=======
       "DocumentBlueprintResponseModel": {
         "type": "object",
         "allOf": [
@@ -9225,7 +8456,6 @@
         ],
         "additionalProperties": false
       },
->>>>>>> b6c16afe
       "DocumentBlueprintTreeItemResponseModel": {
         "required": [
           "$type"
@@ -10042,8 +9272,6 @@
         },
         "additionalProperties": false
       },
-<<<<<<< HEAD
-=======
       "ItemResponseModelBaseModel": {
         "type": "object",
         "properties": {
@@ -10069,7 +9297,6 @@
         },
         "additionalProperties": false
       },
->>>>>>> b6c16afe
       "LanguageModelBaseModel": {
         "type": "object",
         "properties": {
@@ -10420,28 +9647,6 @@
         "type": "object",
         "properties": {
           "targetId": {
-            "type": "string",
-            "format": "uuid",
-            "nullable": true
-          }
-        },
-        "additionalProperties": false
-      },
-      "MoveDocumentRequestModel": {
-        "type": "object",
-        "properties": {
-          "targetKey": {
-            "type": "string",
-            "format": "uuid",
-            "nullable": true
-          }
-        },
-        "additionalProperties": false
-      },
-      "MoveMediaRequestModel": {
-        "type": "object",
-        "properties": {
-          "targetKey": {
             "type": "string",
             "format": "uuid",
             "nullable": true
@@ -11397,8 +10602,6 @@
         },
         "additionalProperties": false
       },
-<<<<<<< HEAD
-=======
       "PartialViewItemResponseModel": {
         "type": "object",
         "allOf": [
@@ -11408,7 +10611,6 @@
         ],
         "additionalProperties": false
       },
->>>>>>> b6c16afe
       "ProblemDetailsModel": {
         "type": "object",
         "properties": {
@@ -11899,19 +11101,13 @@
       "SetAvatarRequestModel": {
         "type": "object",
         "properties": {
-<<<<<<< HEAD
-          "fileKey": {
-=======
           "fileId": {
->>>>>>> b6c16afe
             "type": "string",
             "format": "uuid"
           }
         },
         "additionalProperties": false
       },
-<<<<<<< HEAD
-=======
       "StaticFileItemResponseModel": {
         "type": "object",
         "allOf": [
@@ -11921,7 +11117,6 @@
         ],
         "additionalProperties": false
       },
->>>>>>> b6c16afe
       "StatusResultTypeModel": {
         "enum": [
           "Success",
@@ -12664,11 +11859,7 @@
           "$type": {
             "type": "string"
           },
-<<<<<<< HEAD
-          "key": {
-=======
           "id": {
->>>>>>> b6c16afe
             "type": "string",
             "format": "uuid"
           },
@@ -12676,11 +11867,7 @@
             "type": "string",
             "nullable": true
           },
-<<<<<<< HEAD
-          "contentStartNodeKeys": {
-=======
           "contentStartNodeIds": {
->>>>>>> b6c16afe
             "uniqueItems": true,
             "type": "array",
             "items": {
@@ -12688,11 +11875,7 @@
               "format": "uuid"
             }
           },
-<<<<<<< HEAD
-          "mediaStartNodeKeys": {
-=======
           "mediaStartNodeIds": {
->>>>>>> b6c16afe
             "uniqueItems": true,
             "type": "array",
             "items": {
