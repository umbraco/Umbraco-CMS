--- conflicted
+++ resolved
@@ -659,46 +659,6 @@
         }
       }
     },
-    "/umbraco/management/api/v1/data-type/item": {
-      "get": {
-        "tags": [
-          "Data Type"
-        ],
-        "operationId": "GetDataTypeItem",
-        "parameters": [
-          {
-            "name": "key",
-            "in": "query",
-            "schema": {
-              "type": "array",
-              "items": {
-                "type": "string",
-                "format": "uuid"
-              }
-            }
-          }
-        ],
-        "responses": {
-          "200": {
-            "description": "Success",
-            "content": {
-              "application/json": {
-                "schema": {
-                  "type": "array",
-                  "items": {
-                    "oneOf": [
-                      {
-                        "$ref": "#/components/schemas/DataTypeItemResponseModel"
-                      }
-                    ]
-                  }
-                }
-              }
-            }
-          }
-        }
-      }
-    },
     "/umbraco/management/api/v1/tree/data-type/children": {
       "get": {
         "tags": [
@@ -755,8 +715,6 @@
         }
       }
     },
-<<<<<<< HEAD
-=======
     "/umbraco/management/api/v1/tree/data-type/item": {
       "get": {
         "tags": [
@@ -800,7 +758,6 @@
         }
       }
     },
->>>>>>> 6313b8b3
     "/umbraco/management/api/v1/tree/data-type/root": {
       "get": {
         "tags": [
@@ -1209,17 +1166,14 @@
         }
       }
     },
-    "/umbraco/management/api/v1/dictionary/item": {
+    "/umbraco/management/api/v1/tree/dictionary/children": {
       "get": {
         "tags": [
           "Dictionary"
         ],
-        "operationId": "GetDictionaryItem",
-        "parameters": [
-          {
-<<<<<<< HEAD
-            "name": "key",
-=======
+        "operationId": "GetTreeDictionaryChildren",
+        "parameters": [
+          {
             "name": "parentId",
             "in": "query",
             "schema": {
@@ -1238,68 +1192,6 @@
           },
           {
             "name": "take",
->>>>>>> 6313b8b3
-            "in": "query",
-            "schema": {
-              "type": "array",
-              "items": {
-                "type": "string",
-                "format": "uuid"
-              }
-            }
-          }
-        ],
-        "responses": {
-          "200": {
-            "description": "Success",
-            "content": {
-              "application/json": {
-                "schema": {
-                  "type": "array",
-                  "items": {
-                    "oneOf": [
-                      {
-                        "$ref": "#/components/schemas/DictionaryItemItemResponseModel"
-                      }
-                    ]
-                  }
-                }
-              }
-            }
-          }
-        }
-      }
-    },
-    "/umbraco/management/api/v1/tree/dictionary/children": {
-      "get": {
-        "tags": [
-          "Dictionary"
-        ],
-        "operationId": "GetTreeDictionaryChildren",
-        "parameters": [
-          {
-<<<<<<< HEAD
-            "name": "parentKey",
-=======
-            "name": "id",
->>>>>>> 6313b8b3
-            "in": "query",
-            "schema": {
-              "type": "string",
-              "format": "uuid"
-            }
-          },
-          {
-            "name": "skip",
-            "in": "query",
-            "schema": {
-              "type": "integer",
-              "format": "int32",
-              "default": 0
-            }
-          },
-          {
-            "name": "take",
             "in": "query",
             "schema": {
               "type": "integer",
@@ -1322,2226 +1214,12 @@
         }
       }
     },
-    "/umbraco/management/api/v1/tree/dictionary/root": {
+    "/umbraco/management/api/v1/tree/dictionary/item": {
       "get": {
         "tags": [
           "Dictionary"
         ],
-        "operationId": "GetTreeDictionaryRoot",
-        "parameters": [
-          {
-            "name": "skip",
-            "in": "query",
-            "schema": {
-              "type": "integer",
-              "format": "int32",
-              "default": 0
-            }
-          },
-          {
-            "name": "take",
-            "in": "query",
-            "schema": {
-              "type": "integer",
-              "format": "int32",
-              "default": 100
-            }
-          }
-        ],
-        "responses": {
-          "200": {
-            "description": "Success",
-            "content": {
-              "application/json": {
-                "schema": {
-                  "$ref": "#/components/schemas/PagedEntityTreeItemResponseModel"
-                }
-              }
-            }
-          }
-        }
-      }
-    },
-    "/umbraco/management/api/v1/document-blueprint/item": {
-      "get": {
-        "tags": [
-          "Document Blueprint"
-        ],
-        "operationId": "GetDocumentBlueprintItem",
-        "parameters": [
-          {
-            "name": "id",
-            "in": "query",
-            "schema": {
-              "type": "array",
-              "items": {
-                "type": "string",
-                "format": "uuid"
-              }
-            }
-          }
-        ],
-        "responses": {
-          "200": {
-            "description": "Success",
-            "content": {
-              "application/json": {
-                "schema": {
-                  "type": "array",
-                  "items": {
-                    "oneOf": [
-                      {
-                        "$ref": "#/components/schemas/DocumentBlueprintResponseModel"
-                      }
-                    ]
-                  }
-                }
-              }
-            }
-          }
-        }
-      }
-    },
-    "/umbraco/management/api/v1/tree/document-blueprint/root": {
-      "get": {
-        "tags": [
-          "Document Blueprint"
-        ],
-        "operationId": "GetTreeDocumentBlueprintRoot",
-        "parameters": [
-          {
-            "name": "skip",
-            "in": "query",
-            "schema": {
-              "type": "integer",
-              "format": "int32",
-              "default": 0
-            }
-          },
-          {
-            "name": "take",
-            "in": "query",
-            "schema": {
-              "type": "integer",
-              "format": "int32",
-              "default": 100
-            }
-          }
-        ],
-        "responses": {
-          "200": {
-            "description": "Success",
-            "content": {
-              "application/json": {
-                "schema": {
-                  "$ref": "#/components/schemas/PagedDocumentBlueprintTreeItemResponseModel"
-                }
-              }
-            }
-          }
-        }
-      }
-    },
-    "/umbraco/management/api/v1/document-type/{id}": {
-      "get": {
-        "tags": [
-          "Document Type"
-        ],
-        "operationId": "GetDocumentTypeById",
-        "parameters": [
-          {
-            "name": "id",
-            "in": "path",
-            "required": true,
-            "schema": {
-              "type": "string",
-              "format": "uuid"
-            }
-          }
-        ],
-        "responses": {
-          "200": {
-            "description": "Success",
-            "content": {
-              "application/json": {
-                "schema": {
-                  "oneOf": [
-                    {
-                      "$ref": "#/components/schemas/DocumentTypeResponseModel"
-                    }
-                  ]
-                }
-              }
-            }
-          },
-          "404": {
-            "description": "Not Found"
-          }
-        }
-      }
-    },
-    "/umbraco/management/api/v1/document-type/item": {
-      "get": {
-        "tags": [
-          "Document Type"
-        ],
-        "operationId": "GetDocumentTypeItem",
-        "parameters": [
-          {
-            "name": "key",
-            "in": "query",
-            "schema": {
-              "type": "array",
-              "items": {
-                "type": "string",
-                "format": "uuid"
-              }
-            }
-          }
-        ],
-        "responses": {
-          "200": {
-            "description": "Success",
-            "content": {
-              "application/json": {
-                "schema": {
-                  "type": "array",
-                  "items": {
-                    "oneOf": [
-                      {
-                        "$ref": "#/components/schemas/DocumentTypeItemResponseModel"
-                      }
-                    ]
-                  }
-                }
-              }
-            }
-          }
-        }
-      }
-    },
-    "/umbraco/management/api/v1/tree/document-type/children": {
-      "get": {
-        "tags": [
-          "Document Type"
-        ],
-        "operationId": "GetTreeDocumentTypeChildren",
-        "parameters": [
-          {
-            "name": "parentId",
-            "in": "query",
-            "schema": {
-              "type": "string",
-              "format": "uuid"
-            }
-          },
-          {
-            "name": "skip",
-            "in": "query",
-            "schema": {
-              "type": "integer",
-              "format": "int32",
-              "default": 0
-            }
-          },
-          {
-            "name": "take",
-            "in": "query",
-            "schema": {
-              "type": "integer",
-              "format": "int32",
-              "default": 100
-            }
-          },
-          {
-            "name": "foldersOnly",
-            "in": "query",
-            "schema": {
-              "type": "boolean",
-              "default": false
-            }
-          }
-        ],
-        "responses": {
-          "200": {
-            "description": "Success",
-            "content": {
-              "application/json": {
-                "schema": {
-                  "$ref": "#/components/schemas/PagedDocumentTypeTreeItemResponseModel"
-                }
-              }
-            }
-          }
-        }
-      }
-    },
-<<<<<<< HEAD
-=======
-    "/umbraco/management/api/v1/tree/document-type/item": {
-      "get": {
-        "tags": [
-          "Document Type"
-        ],
-        "operationId": "GetTreeDocumentTypeItem",
-        "parameters": [
-          {
-            "name": "id",
-            "in": "query",
-            "schema": {
-              "type": "array",
-              "items": {
-                "type": "string",
-                "format": "uuid"
-              }
-            }
-          }
-        ],
-        "responses": {
-          "200": {
-            "description": "Success",
-            "content": {
-              "application/json": {
-                "schema": {
-                  "type": "array",
-                  "items": {
-                    "oneOf": [
-                      {
-                        "$ref": "#/components/schemas/DocumentTypeTreeItemResponseModel"
-                      }
-                    ]
-                  }
-                }
-              }
-            }
-          }
-        }
-      }
-    },
->>>>>>> 6313b8b3
-    "/umbraco/management/api/v1/tree/document-type/root": {
-      "get": {
-        "tags": [
-          "Document Type"
-        ],
-        "operationId": "GetTreeDocumentTypeRoot",
-        "parameters": [
-          {
-            "name": "skip",
-            "in": "query",
-            "schema": {
-              "type": "integer",
-              "format": "int32",
-              "default": 0
-            }
-          },
-          {
-            "name": "take",
-            "in": "query",
-            "schema": {
-              "type": "integer",
-              "format": "int32",
-              "default": 100
-            }
-          },
-          {
-            "name": "foldersOnly",
-            "in": "query",
-            "schema": {
-              "type": "boolean",
-              "default": false
-            }
-          }
-        ],
-        "responses": {
-          "200": {
-            "description": "Success",
-            "content": {
-              "application/json": {
-                "schema": {
-                  "$ref": "#/components/schemas/PagedDocumentTypeTreeItemResponseModel"
-                }
-              }
-            }
-          }
-        }
-      }
-    },
-    "/umbraco/management/api/v1/document": {
-      "post": {
-        "tags": [
-          "Document"
-        ],
-        "operationId": "PostDocument",
-        "requestBody": {
-          "content": {
-            "application/json": {
-              "schema": {
-                "oneOf": [
-                  {
-                    "$ref": "#/components/schemas/CreateDocumentRequestModel"
-                  }
-                ]
-              }
-            }
-          }
-        },
-        "responses": {
-          "201": {
-            "description": "Created",
-            "headers": {
-              "Location": {
-                "description": "Location of the newly created resource",
-                "schema": {
-                  "type": "string",
-                  "description": "Location of the newly created resource",
-                  "format": "uri"
-                }
-              }
-            }
-          },
-          "400": {
-            "description": "Bad Request"
-          },
-          "404": {
-            "description": "Not Found"
-          }
-        }
-      }
-    },
-    "/umbraco/management/api/v1/document/{id}": {
-      "get": {
-        "tags": [
-          "Document"
-        ],
-        "operationId": "GetDocumentById",
-        "parameters": [
-          {
-            "name": "id",
-            "in": "path",
-            "required": true,
-            "schema": {
-              "type": "string",
-              "format": "uuid"
-            }
-          }
-        ],
-        "responses": {
-          "200": {
-            "description": "Success",
-            "content": {
-              "application/json": {
-                "schema": {
-                  "oneOf": [
-                    {
-                      "$ref": "#/components/schemas/DocumentResponseModel"
-                    }
-                  ]
-                }
-              }
-            }
-          },
-          "404": {
-            "description": "Not Found"
-          }
-        }
-      },
-      "delete": {
-        "tags": [
-          "Document"
-        ],
-        "operationId": "DeleteDocumentById",
-        "parameters": [
-          {
-            "name": "id",
-            "in": "path",
-            "required": true,
-            "schema": {
-              "type": "string",
-              "format": "uuid"
-            }
-          }
-        ],
-        "responses": {
-          "200": {
-            "description": "Success"
-          },
-          "400": {
-            "description": "Bad Request"
-          },
-          "404": {
-            "description": "Not Found"
-          }
-        }
-      },
-      "put": {
-        "tags": [
-          "Document"
-        ],
-        "operationId": "PutDocumentById",
-        "parameters": [
-          {
-            "name": "id",
-            "in": "path",
-            "required": true,
-            "schema": {
-              "type": "string",
-              "format": "uuid"
-            }
-          }
-        ],
-        "requestBody": {
-          "content": {
-            "application/json": {
-              "schema": {
-                "oneOf": [
-                  {
-                    "$ref": "#/components/schemas/UpdateDocumentRequestModel"
-                  }
-                ]
-              }
-            }
-          }
-        },
-        "responses": {
-          "200": {
-            "description": "Success"
-          },
-          "400": {
-            "description": "Bad Request"
-          },
-          "404": {
-            "description": "Not Found"
-          }
-        }
-      }
-    },
-    "/umbraco/management/api/v1/document/{id}/domains": {
-      "get": {
-        "tags": [
-          "Document"
-        ],
-        "operationId": "GetDocumentByIdDomains",
-        "parameters": [
-          {
-            "name": "id",
-            "in": "path",
-            "required": true,
-            "schema": {
-              "type": "string",
-              "format": "uuid"
-            }
-          }
-        ],
-        "responses": {
-          "200": {
-            "description": "Success"
-          }
-        }
-      },
-      "put": {
-        "tags": [
-          "Document"
-        ],
-        "operationId": "PutDocumentByIdDomains",
-        "parameters": [
-          {
-            "name": "id",
-            "in": "path",
-            "required": true,
-            "schema": {
-              "type": "string",
-              "format": "uuid"
-            }
-          }
-        ],
-        "requestBody": {
-          "content": {
-            "application/json": {
-              "schema": {
-                "oneOf": [
-                  {
-                    "$ref": "#/components/schemas/UpdateDomainsRequestModel"
-                  }
-                ]
-              }
-            }
-          }
-        },
-        "responses": {
-          "200": {
-            "description": "Success"
-          }
-        }
-      }
-    },
-    "/umbraco/management/api/v1/document/{id}/notifications": {
-      "get": {
-        "tags": [
-          "Document"
-        ],
-        "operationId": "GetDocumentByIdNotifications",
-        "parameters": [
-          {
-            "name": "id",
-            "in": "path",
-            "required": true,
-            "schema": {
-              "type": "string",
-              "format": "uuid"
-            }
-          }
-        ],
-        "responses": {
-          "200": {
-            "description": "Success",
-            "content": {
-              "application/json": {
-                "schema": {
-                  "type": "array",
-                  "items": {
-                    "oneOf": [
-                      {
-                        "$ref": "#/components/schemas/DocumentNotificationResponseModel"
-                      }
-                    ]
-                  }
-                }
-              }
-            }
-          },
-          "404": {
-            "description": "Not Found"
-          }
-        }
-      },
-      "put": {
-        "tags": [
-          "Document"
-        ],
-        "operationId": "PutDocumentByIdNotifications",
-        "parameters": [
-          {
-            "name": "id",
-            "in": "path",
-            "required": true,
-            "schema": {
-              "type": "string",
-              "format": "uuid"
-            }
-          }
-        ],
-        "requestBody": {
-          "content": {
-            "application/json": {
-              "schema": {
-                "oneOf": [
-                  {
-                    "$ref": "#/components/schemas/UpdateDocumentNotificationsRequestModel"
-                  }
-                ]
-              }
-            }
-          }
-        },
-        "responses": {
-          "200": {
-            "description": "Success"
-          },
-          "404": {
-            "description": "Not Found"
-          }
-        }
-      }
-    },
-    "/umbraco/management/api/v1/document/item": {
-      "get": {
-        "tags": [
-          "Document"
-        ],
-        "operationId": "GetDocumentItem",
-        "parameters": [
-          {
-<<<<<<< HEAD
-            "name": "key",
-=======
-            "name": "parentId",
->>>>>>> 6313b8b3
-            "in": "query",
-            "schema": {
-              "type": "array",
-              "items": {
-                "type": "string",
-                "format": "uuid"
-              }
-            }
-          },
-          {
-            "name": "dataTypeKey",
-            "in": "query",
-            "schema": {
-              "type": "string",
-              "format": "uuid"
-            }
-          },
-          {
-            "name": "culture",
-            "in": "query",
-            "schema": {
-              "type": "string"
-            }
-          }
-        ],
-        "responses": {
-          "200": {
-            "description": "Success",
-            "content": {
-              "application/json": {
-                "schema": {
-                  "type": "array",
-                  "items": {
-                    "oneOf": [
-                      {
-                        "$ref": "#/components/schemas/DocumentItemResponseModel"
-                      }
-                    ]
-                  }
-                }
-              }
-            }
-          }
-        }
-      }
-    },
-    "/umbraco/management/api/v1/recycle-bin/document/children": {
-      "get": {
-        "tags": [
-          "Document"
-        ],
-        "operationId": "GetRecycleBinDocumentChildren",
-        "parameters": [
-          {
-            "name": "parentKey",
-            "in": "query",
-            "schema": {
-              "type": "string",
-              "format": "uuid"
-            }
-          },
-          {
-            "name": "skip",
-            "in": "query",
-            "schema": {
-              "type": "integer",
-              "format": "int32",
-              "default": 0
-            }
-          },
-          {
-            "name": "take",
-            "in": "query",
-            "schema": {
-              "type": "integer",
-              "format": "int32",
-              "default": 100
-            }
-          }
-        ],
-        "responses": {
-          "401": {
-            "description": "Unauthorized"
-          },
-          "200": {
-            "description": "Success",
-            "content": {
-              "application/json": {
-                "schema": {
-                  "$ref": "#/components/schemas/PagedRecycleBinItemResponseModel"
-                }
-              }
-            }
-          }
-        }
-      }
-    },
-    "/umbraco/management/api/v1/recycle-bin/document/root": {
-      "get": {
-        "tags": [
-          "Document"
-        ],
-        "operationId": "GetRecycleBinDocumentRoot",
-        "parameters": [
-          {
-<<<<<<< HEAD
-=======
-            "name": "parentId",
-            "in": "query",
-            "schema": {
-              "type": "string",
-              "format": "uuid"
-            }
-          },
-          {
->>>>>>> 6313b8b3
-            "name": "skip",
-            "in": "query",
-            "schema": {
-              "type": "integer",
-              "format": "int32",
-              "default": 0
-            }
-          },
-          {
-            "name": "take",
-            "in": "query",
-            "schema": {
-              "type": "integer",
-              "format": "int32",
-              "default": 100
-<<<<<<< HEAD
-=======
-            }
-          },
-          {
-            "name": "dataTypeId",
-            "in": "query",
-            "schema": {
-              "type": "string",
-              "format": "uuid"
-            }
-          },
-          {
-            "name": "culture",
-            "in": "query",
-            "schema": {
-              "type": "string"
->>>>>>> 6313b8b3
-            }
-          }
-        ],
-        "responses": {
-          "401": {
-            "description": "Unauthorized"
-          },
-          "200": {
-            "description": "Success",
-            "content": {
-              "application/json": {
-                "schema": {
-                  "$ref": "#/components/schemas/PagedRecycleBinItemResponseModel"
-                }
-              }
-            }
-          }
-        }
-      }
-    },
-    "/umbraco/management/api/v1/tree/document/children": {
-      "get": {
-        "tags": [
-          "Document"
-        ],
-        "operationId": "GetTreeDocumentChildren",
-        "parameters": [
-          {
-<<<<<<< HEAD
-            "name": "parentKey",
-=======
-            "name": "id",
->>>>>>> 6313b8b3
-            "in": "query",
-            "schema": {
-              "type": "string",
-              "format": "uuid"
-            }
-          },
-          {
-            "name": "skip",
-            "in": "query",
-            "schema": {
-              "type": "integer",
-              "format": "int32",
-              "default": 0
-            }
-          },
-          {
-            "name": "take",
-            "in": "query",
-            "schema": {
-              "type": "integer",
-              "format": "int32",
-              "default": 100
-            }
-          },
-          {
-            "name": "dataTypeId",
-            "in": "query",
-            "schema": {
-              "type": "string",
-              "format": "uuid"
-            }
-          },
-          {
-            "name": "culture",
-            "in": "query",
-            "schema": {
-              "type": "string"
-            }
-          }
-        ],
-        "responses": {
-          "200": {
-            "description": "Success",
-            "content": {
-              "application/json": {
-                "schema": {
-                  "$ref": "#/components/schemas/PagedDocumentTreeItemResponseModel"
-                }
-              }
-            }
-          }
-        }
-      }
-    },
-    "/umbraco/management/api/v1/tree/document/root": {
-      "get": {
-        "tags": [
-          "Document"
-        ],
-        "operationId": "GetTreeDocumentRoot",
-        "parameters": [
-          {
-            "name": "skip",
-            "in": "query",
-            "schema": {
-              "type": "integer",
-              "format": "int32",
-              "default": 0
-            }
-          },
-          {
-            "name": "take",
-            "in": "query",
-            "schema": {
-              "type": "integer",
-              "format": "int32",
-              "default": 100
-            }
-          },
-          {
-            "name": "dataTypeId",
-            "in": "query",
-            "schema": {
-              "type": "string",
-              "format": "uuid"
-            }
-          },
-          {
-            "name": "culture",
-            "in": "query",
-            "schema": {
-              "type": "string"
-            }
-          }
-        ],
-        "responses": {
-          "200": {
-            "description": "Success",
-            "content": {
-              "application/json": {
-                "schema": {
-                  "$ref": "#/components/schemas/PagedDocumentTreeItemResponseModel"
-                }
-              }
-            }
-          }
-        }
-      }
-    },
-    "/umbraco/management/api/v1/health-check-group": {
-      "get": {
-        "tags": [
-          "Health Check"
-        ],
-        "operationId": "GetHealthCheckGroup",
-        "parameters": [
-          {
-            "name": "skip",
-            "in": "query",
-            "schema": {
-              "type": "integer",
-              "format": "int32",
-              "default": 0
-            }
-          },
-          {
-            "name": "take",
-            "in": "query",
-            "schema": {
-              "type": "integer",
-              "format": "int32",
-              "default": 100
-            }
-          }
-        ],
-        "responses": {
-          "200": {
-            "description": "Success",
-            "content": {
-              "application/json": {
-                "schema": {
-                  "$ref": "#/components/schemas/PagedHealthCheckGroupResponseModel"
-                }
-              }
-            }
-          }
-        }
-      }
-    },
-    "/umbraco/management/api/v1/health-check-group/{name}": {
-      "get": {
-        "tags": [
-          "Health Check"
-        ],
-        "operationId": "GetHealthCheckGroupByName",
-        "parameters": [
-          {
-            "name": "name",
-            "in": "path",
-            "required": true,
-            "schema": {
-              "type": "string"
-            }
-          }
-        ],
-        "responses": {
-          "404": {
-            "description": "Not Found"
-          },
-          "200": {
-            "description": "Success",
-            "content": {
-              "application/json": {
-                "schema": {
-                  "oneOf": [
-                    {
-                      "$ref": "#/components/schemas/HealthCheckGroupPresentationModel"
-                    }
-                  ]
-                }
-              }
-            }
-          }
-        }
-      }
-    },
-    "/umbraco/management/api/v1/health-check-group/{name}/check": {
-      "post": {
-        "tags": [
-          "Health Check"
-        ],
-        "operationId": "PostHealthCheckGroupByNameCheck",
-        "parameters": [
-          {
-            "name": "name",
-            "in": "path",
-            "required": true,
-            "schema": {
-              "type": "string"
-            }
-          }
-        ],
-        "responses": {
-          "404": {
-            "description": "Not Found"
-          },
-          "200": {
-            "description": "Success",
-            "content": {
-              "application/json": {
-                "schema": {
-                  "oneOf": [
-                    {
-                      "$ref": "#/components/schemas/HealthCheckGroupWithResultResponseModel"
-                    }
-                  ]
-                }
-              }
-            }
-          }
-        }
-      }
-    },
-    "/umbraco/management/api/v1/health-check/execute-action": {
-      "post": {
-        "tags": [
-          "Health Check"
-        ],
-        "operationId": "PostHealthCheckExecuteAction",
-        "requestBody": {
-          "content": {
-            "application/json": {
-              "schema": {
-                "oneOf": [
-                  {
-                    "$ref": "#/components/schemas/HealthCheckActionRequestModel"
-                  }
-                ]
-              }
-            }
-          }
-        },
-        "responses": {
-          "400": {
-            "description": "Bad Request",
-            "content": {
-              "application/json": {
-                "schema": {
-                  "$ref": "#/components/schemas/ProblemDetailsModel"
-                }
-              }
-            }
-          },
-          "200": {
-            "description": "Success",
-            "content": {
-              "application/json": {
-                "schema": {
-                  "oneOf": [
-                    {
-                      "$ref": "#/components/schemas/HealthCheckResultResponseModel"
-                    }
-                  ]
-                }
-              }
-            }
-          }
-        }
-      }
-    },
-    "/umbraco/management/api/v1/help": {
-      "get": {
-        "tags": [
-          "Help"
-        ],
-        "operationId": "GetHelp",
-        "parameters": [
-          {
-            "name": "section",
-            "in": "query",
-            "schema": {
-              "type": "string"
-            }
-          },
-          {
-            "name": "tree",
-            "in": "query",
-            "schema": {
-              "type": "string"
-            }
-          },
-          {
-            "name": "skip",
-            "in": "query",
-            "schema": {
-              "type": "integer",
-              "format": "int32"
-            }
-          },
-          {
-            "name": "take",
-            "in": "query",
-            "schema": {
-              "type": "integer",
-              "format": "int32"
-            }
-          },
-          {
-            "name": "baseUrl",
-            "in": "query",
-            "schema": {
-              "type": "string",
-              "default": "https://our.umbraco.com"
-            }
-          }
-        ],
-        "responses": {
-          "400": {
-            "description": "Bad Request",
-            "content": {
-              "application/json": {
-                "schema": {
-                  "$ref": "#/components/schemas/ProblemDetailsModel"
-                }
-              }
-            }
-          },
-          "200": {
-            "description": "Success",
-            "content": {
-              "application/json": {
-                "schema": {
-                  "$ref": "#/components/schemas/PagedHelpPageResponseModel"
-                }
-              }
-            }
-          }
-        }
-      }
-    },
-    "/umbraco/management/api/v1/indexer": {
-      "get": {
-        "tags": [
-          "Indexer"
-        ],
-        "operationId": "GetIndexer",
-        "parameters": [
-          {
-            "name": "skip",
-            "in": "query",
-            "schema": {
-              "type": "integer",
-              "format": "int32"
-            }
-          },
-          {
-            "name": "take",
-            "in": "query",
-            "schema": {
-              "type": "integer",
-              "format": "int32"
-            }
-          }
-        ],
-        "responses": {
-          "200": {
-            "description": "Success",
-            "content": {
-              "application/json": {
-                "schema": {
-                  "$ref": "#/components/schemas/PagedIndexResponseModel"
-                }
-              }
-            }
-          }
-        }
-      }
-    },
-    "/umbraco/management/api/v1/indexer/{indexName}": {
-      "get": {
-        "tags": [
-          "Indexer"
-        ],
-        "operationId": "GetIndexerByIndexName",
-        "parameters": [
-          {
-            "name": "indexName",
-            "in": "path",
-            "required": true,
-            "schema": {
-              "type": "string"
-            }
-          }
-        ],
-        "responses": {
-          "400": {
-            "description": "Bad Request",
-            "content": {
-              "application/json": {
-                "schema": {
-                  "$ref": "#/components/schemas/ProblemDetailsModel"
-                }
-              }
-            }
-          },
-          "200": {
-            "description": "Success",
-            "content": {
-              "application/json": {
-                "schema": {
-                  "oneOf": [
-                    {
-                      "$ref": "#/components/schemas/IndexResponseModel"
-                    }
-                  ]
-                }
-              }
-            }
-          }
-        }
-      }
-    },
-    "/umbraco/management/api/v1/indexer/{indexName}/rebuild": {
-      "post": {
-        "tags": [
-          "Indexer"
-        ],
-        "operationId": "PostIndexerByIndexNameRebuild",
-        "parameters": [
-          {
-            "name": "indexName",
-            "in": "path",
-            "required": true,
-            "schema": {
-              "type": "string"
-            }
-          }
-        ],
-        "responses": {
-          "400": {
-            "description": "Bad Request",
-            "content": {
-              "application/json": {
-                "schema": {
-                  "$ref": "#/components/schemas/ProblemDetailsModel"
-                }
-              }
-            }
-          },
-          "200": {
-            "description": "Success",
-            "content": {
-              "application/json": {
-                "schema": {
-                  "$ref": "#/components/schemas/OkResultModel"
-                }
-              }
-            }
-          }
-        }
-      }
-    },
-    "/umbraco/management/api/v1/install/settings": {
-      "get": {
-        "tags": [
-          "Install"
-        ],
-        "operationId": "GetInstallSettings",
-        "responses": {
-          "400": {
-            "description": "Bad Request",
-            "content": {
-              "application/json": {
-                "schema": {
-                  "$ref": "#/components/schemas/ProblemDetailsModel"
-                }
-              }
-            }
-          },
-          "428": {
-            "description": "Client Error",
-            "content": {
-              "application/json": {
-                "schema": {
-                  "$ref": "#/components/schemas/ProblemDetailsModel"
-                }
-              }
-            }
-          },
-          "200": {
-            "description": "Success",
-            "content": {
-              "application/json": {
-                "schema": {
-                  "oneOf": [
-                    {
-                      "$ref": "#/components/schemas/InstallSettingsResponseModel"
-                    }
-                  ]
-                }
-              }
-            }
-          }
-        }
-      }
-    },
-    "/umbraco/management/api/v1/install/setup": {
-      "post": {
-        "tags": [
-          "Install"
-        ],
-        "operationId": "PostInstallSetup",
-        "requestBody": {
-          "content": {
-            "application/json": {
-              "schema": {
-                "oneOf": [
-                  {
-                    "$ref": "#/components/schemas/InstallVResponseModel"
-                  }
-                ]
-              }
-            }
-          }
-        },
-        "responses": {
-          "400": {
-            "description": "Bad Request",
-            "content": {
-              "application/json": {
-                "schema": {
-                  "$ref": "#/components/schemas/ProblemDetailsModel"
-                }
-              }
-            }
-          },
-          "428": {
-            "description": "Client Error",
-            "content": {
-              "application/json": {
-                "schema": {
-                  "$ref": "#/components/schemas/ProblemDetailsModel"
-                }
-              }
-            }
-          },
-          "200": {
-            "description": "Success"
-          }
-        }
-      }
-    },
-    "/umbraco/management/api/v1/install/validate-database": {
-      "post": {
-        "tags": [
-          "Install"
-        ],
-        "operationId": "PostInstallValidateDatabase",
-        "requestBody": {
-          "content": {
-            "application/json": {
-              "schema": {
-                "oneOf": [
-                  {
-                    "$ref": "#/components/schemas/DatabaseInstallResponseModel"
-                  }
-                ]
-              }
-            }
-          }
-        },
-        "responses": {
-          "400": {
-            "description": "Bad Request",
-            "content": {
-              "application/json": {
-                "schema": {
-                  "$ref": "#/components/schemas/ProblemDetailsModel"
-                }
-              }
-            }
-          },
-          "200": {
-            "description": "Success"
-          }
-        }
-      }
-    },
-    "/umbraco/management/api/v1/language": {
-      "get": {
-        "tags": [
-          "Language"
-        ],
-        "operationId": "GetLanguage",
-        "parameters": [
-          {
-            "name": "skip",
-            "in": "query",
-            "schema": {
-              "type": "integer",
-              "format": "int32",
-              "default": 0
-            }
-          },
-          {
-            "name": "take",
-            "in": "query",
-            "schema": {
-              "type": "integer",
-              "format": "int32",
-              "default": 100
-            }
-          }
-        ],
-        "responses": {
-          "200": {
-            "description": "Success",
-            "content": {
-              "application/json": {
-                "schema": {
-                  "$ref": "#/components/schemas/PagedLanguageResponseModel"
-                }
-              }
-            }
-          }
-        }
-      },
-      "post": {
-        "tags": [
-          "Language"
-        ],
-        "operationId": "PostLanguage",
-        "requestBody": {
-          "content": {
-            "application/json": {
-              "schema": {
-                "oneOf": [
-                  {
-                    "$ref": "#/components/schemas/CreateLanguageRequestModel"
-                  }
-                ]
-              }
-            }
-          }
-        },
-        "responses": {
-          "404": {
-            "description": "Not Found"
-          },
-          "400": {
-            "description": "Bad Request",
-            "content": {
-              "application/json": {
-                "schema": {
-                  "$ref": "#/components/schemas/ProblemDetailsModel"
-                }
-              }
-            }
-          },
-          "201": {
-            "description": "Created",
-            "headers": {
-              "Location": {
-                "description": "Location of the newly created resource",
-                "schema": {
-                  "type": "string",
-                  "description": "Location of the newly created resource",
-                  "format": "uri"
-                }
-              }
-            }
-          }
-        }
-      }
-    },
-    "/umbraco/management/api/v1/language/{isoCode}": {
-      "get": {
-        "tags": [
-          "Language"
-        ],
-        "operationId": "GetLanguageByIsoCode",
-        "parameters": [
-          {
-            "name": "isoCode",
-            "in": "path",
-            "required": true,
-            "schema": {
-              "type": "string"
-            }
-          }
-        ],
-        "responses": {
-          "404": {
-            "description": "Not Found"
-          },
-          "200": {
-            "description": "Success",
-            "content": {
-              "application/json": {
-                "schema": {
-                  "oneOf": [
-                    {
-                      "$ref": "#/components/schemas/LanguageResponseModel"
-                    }
-                  ]
-                }
-              }
-            }
-          }
-        }
-      },
-      "delete": {
-        "tags": [
-          "Language"
-        ],
-        "operationId": "DeleteLanguageByIsoCode",
-        "parameters": [
-          {
-            "name": "isoCode",
-            "in": "path",
-            "required": true,
-            "schema": {
-              "type": "string"
-            }
-          }
-        ],
-        "responses": {
-          "400": {
-            "description": "Bad Request",
-            "content": {
-              "application/json": {
-                "schema": {
-                  "$ref": "#/components/schemas/ProblemDetailsModel"
-                }
-              }
-            }
-          },
-          "404": {
-            "description": "Not Found",
-            "content": {
-              "application/json": {
-                "schema": {
-                  "$ref": "#/components/schemas/ProblemDetailsModel"
-                }
-              }
-            }
-          },
-          "200": {
-            "description": "Success"
-          }
-        }
-      },
-      "put": {
-        "tags": [
-          "Language"
-        ],
-        "operationId": "PutLanguageByIsoCode",
-        "parameters": [
-          {
-            "name": "isoCode",
-            "in": "path",
-            "required": true,
-            "schema": {
-              "type": "string"
-            }
-          }
-        ],
-        "requestBody": {
-          "content": {
-            "application/json": {
-              "schema": {
-                "oneOf": [
-                  {
-                    "$ref": "#/components/schemas/UpdateLanguageRequestModel"
-                  }
-                ]
-              }
-            }
-          }
-        },
-        "responses": {
-          "404": {
-            "description": "Not Found"
-          },
-          "400": {
-            "description": "Bad Request",
-            "content": {
-              "application/json": {
-                "schema": {
-                  "$ref": "#/components/schemas/ProblemDetailsModel"
-                }
-              }
-            }
-          },
-          "200": {
-            "description": "Success"
-          }
-        }
-      }
-    },
-    "/umbraco/management/api/v1/language/item": {
-      "get": {
-        "tags": [
-          "Language"
-        ],
-        "operationId": "GetLanguageItem",
-        "responses": {
-          "200": {
-            "description": "Success",
-            "content": {
-              "application/json": {
-                "schema": {
-                  "type": "array",
-                  "items": {
-                    "oneOf": [
-                      {
-                        "$ref": "#/components/schemas/LanguageItemResponseModel"
-                      }
-                    ]
-                  }
-                }
-              }
-            }
-          }
-        }
-      }
-    },
-    "/umbraco/management/api/v1/log-viewer/level": {
-      "get": {
-        "tags": [
-          "Log Viewer"
-        ],
-        "operationId": "GetLogViewerLevel",
-        "parameters": [
-          {
-            "name": "skip",
-            "in": "query",
-            "schema": {
-              "type": "integer",
-              "format": "int32",
-              "default": 0
-            }
-          },
-          {
-            "name": "take",
-            "in": "query",
-            "schema": {
-              "type": "integer",
-              "format": "int32",
-              "default": 100
-            }
-          }
-        ],
-        "responses": {
-          "200": {
-            "description": "Success",
-            "content": {
-              "application/json": {
-                "schema": {
-                  "$ref": "#/components/schemas/PagedLoggerResponseModel"
-                }
-              }
-            }
-          }
-        }
-      }
-    },
-    "/umbraco/management/api/v1/log-viewer/level-count": {
-      "get": {
-        "tags": [
-          "Log Viewer"
-        ],
-        "operationId": "GetLogViewerLevelCount",
-        "parameters": [
-          {
-            "name": "startDate",
-            "in": "query",
-            "schema": {
-              "type": "string",
-              "format": "date-time"
-            }
-          },
-          {
-            "name": "endDate",
-            "in": "query",
-            "schema": {
-              "type": "string",
-              "format": "date-time"
-            }
-          }
-        ],
-        "responses": {
-          "400": {
-            "description": "Bad Request",
-            "content": {
-              "application/json": {
-                "schema": {
-                  "$ref": "#/components/schemas/ProblemDetailsModel"
-                }
-              }
-            }
-          },
-          "200": {
-            "description": "Success",
-            "content": {
-              "application/json": {
-                "schema": {
-                  "oneOf": [
-                    {
-                      "$ref": "#/components/schemas/LogLevelCountsReponseModel"
-                    }
-                  ]
-                }
-              }
-            }
-          }
-        }
-      }
-    },
-    "/umbraco/management/api/v1/log-viewer/log": {
-      "get": {
-        "tags": [
-          "Log Viewer"
-        ],
-        "operationId": "GetLogViewerLog",
-        "parameters": [
-          {
-            "name": "skip",
-            "in": "query",
-            "schema": {
-              "type": "integer",
-              "format": "int32",
-              "default": 0
-            }
-          },
-          {
-            "name": "take",
-            "in": "query",
-            "schema": {
-              "type": "integer",
-              "format": "int32",
-              "default": 100
-            }
-          },
-          {
-            "name": "orderDirection",
-            "in": "query",
-            "schema": {
-              "$ref": "#/components/schemas/DirectionModel"
-            }
-          },
-          {
-            "name": "filterExpression",
-            "in": "query",
-            "schema": {
-              "type": "string"
-            }
-          },
-          {
-            "name": "logLevel",
-            "in": "query",
-            "schema": {
-              "type": "array",
-              "items": {
-                "$ref": "#/components/schemas/LogLevelModel"
-              }
-            }
-          },
-          {
-            "name": "startDate",
-            "in": "query",
-            "schema": {
-              "type": "string",
-              "format": "date-time"
-            }
-          },
-          {
-            "name": "endDate",
-            "in": "query",
-            "schema": {
-              "type": "string",
-              "format": "date-time"
-            }
-          }
-        ],
-        "responses": {
-          "200": {
-            "description": "Success",
-            "content": {
-              "application/json": {
-                "schema": {
-                  "$ref": "#/components/schemas/PagedLogMessageResponseModel"
-                }
-              }
-            }
-          }
-        }
-      }
-    },
-    "/umbraco/management/api/v1/log-viewer/message-template": {
-      "get": {
-        "tags": [
-          "Log Viewer"
-        ],
-        "operationId": "GetLogViewerMessageTemplate",
-        "parameters": [
-          {
-            "name": "skip",
-            "in": "query",
-            "schema": {
-              "type": "integer",
-              "format": "int32",
-              "default": 0
-            }
-          },
-          {
-            "name": "take",
-            "in": "query",
-            "schema": {
-              "type": "integer",
-              "format": "int32",
-              "default": 100
-            }
-          },
-          {
-            "name": "startDate",
-            "in": "query",
-            "schema": {
-              "type": "string",
-              "format": "date-time"
-            }
-          },
-          {
-            "name": "endDate",
-            "in": "query",
-            "schema": {
-              "type": "string",
-              "format": "date-time"
-            }
-          }
-        ],
-        "responses": {
-          "400": {
-            "description": "Bad Request",
-            "content": {
-              "application/json": {
-                "schema": {
-                  "$ref": "#/components/schemas/ProblemDetailsModel"
-                }
-              }
-            }
-          },
-          "200": {
-            "description": "Success",
-            "content": {
-              "application/json": {
-                "schema": {
-                  "$ref": "#/components/schemas/PagedLogTemplateResponseModel"
-                }
-              }
-            }
-          }
-        }
-      }
-    },
-    "/umbraco/management/api/v1/log-viewer/saved-search": {
-      "get": {
-        "tags": [
-          "Log Viewer"
-        ],
-        "operationId": "GetLogViewerSavedSearch",
-        "parameters": [
-          {
-            "name": "skip",
-            "in": "query",
-            "schema": {
-              "type": "integer",
-              "format": "int32",
-              "default": 0
-            }
-          },
-          {
-            "name": "take",
-            "in": "query",
-            "schema": {
-              "type": "integer",
-              "format": "int32",
-              "default": 100
-            }
-          }
-        ],
-        "responses": {
-          "200": {
-            "description": "Success",
-            "content": {
-              "application/json": {
-                "schema": {
-                  "$ref": "#/components/schemas/PagedSavedLogSearchResponseModel"
-                }
-              }
-            }
-          }
-        }
-      },
-      "post": {
-        "tags": [
-          "Log Viewer"
-        ],
-        "operationId": "PostLogViewerSavedSearch",
-        "requestBody": {
-          "content": {
-            "application/json": {
-              "schema": {
-                "oneOf": [
-                  {
-                    "$ref": "#/components/schemas/SavedLogSearchRequestModel"
-                  }
-                ]
-              }
-            }
-          }
-        },
-        "responses": {
-          "400": {
-            "description": "Bad Request",
-            "content": {
-              "application/json": {
-                "schema": {
-                  "$ref": "#/components/schemas/ProblemDetailsModel"
-                }
-              }
-            }
-          },
-          "201": {
-            "description": "Created",
-            "headers": {
-              "Location": {
-                "description": "Location of the newly created resource",
-                "schema": {
-                  "type": "string",
-                  "description": "Location of the newly created resource",
-                  "format": "uri"
-                }
-              }
-            }
-          }
-        }
-      }
-    },
-    "/umbraco/management/api/v1/log-viewer/saved-search/{name}": {
-      "get": {
-        "tags": [
-          "Log Viewer"
-        ],
-        "operationId": "GetLogViewerSavedSearchByName",
-        "parameters": [
-          {
-            "name": "name",
-            "in": "path",
-            "required": true,
-            "schema": {
-              "type": "string"
-            }
-          }
-        ],
-        "responses": {
-          "404": {
-            "description": "Not Found"
-          },
-          "200": {
-            "description": "Success",
-            "content": {
-              "application/json": {
-                "schema": {
-                  "oneOf": [
-                    {
-                      "$ref": "#/components/schemas/SavedLogSearchResponseModel"
-                    }
-                  ]
-                }
-              }
-            }
-          }
-        }
-      },
-      "delete": {
-        "tags": [
-          "Log Viewer"
-        ],
-        "operationId": "DeleteLogViewerSavedSearchByName",
-        "parameters": [
-          {
-            "name": "name",
-            "in": "path",
-            "required": true,
-            "schema": {
-              "type": "string"
-            }
-          }
-        ],
-        "responses": {
-          "404": {
-            "description": "Not Found"
-          },
-          "200": {
-            "description": "Success"
-          }
-        }
-      }
-    },
-    "/umbraco/management/api/v1/log-viewer/validate-logs-size": {
-      "get": {
-        "tags": [
-          "Log Viewer"
-        ],
-        "operationId": "GetLogViewerValidateLogsSize",
-        "parameters": [
-          {
-            "name": "startDate",
-            "in": "query",
-            "schema": {
-              "type": "string",
-              "format": "date-time"
-            }
-          },
-          {
-            "name": "endDate",
-            "in": "query",
-            "schema": {
-              "type": "string",
-              "format": "date-time"
-            }
-          }
-        ],
-        "responses": {
-          "400": {
-            "description": "Bad Request",
-            "content": {
-              "application/json": {
-                "schema": {
-                  "$ref": "#/components/schemas/ProblemDetailsModel"
-                }
-              }
-            }
-          },
-          "200": {
-            "description": "Success"
-          }
-        }
-      }
-    },
-    "/umbraco/management/api/v1/media-type/{id}": {
-      "get": {
-        "tags": [
-          "Media Type"
-        ],
-        "operationId": "GetMediaTypeById",
-        "parameters": [
-          {
-            "name": "id",
-            "in": "path",
-            "required": true,
-            "schema": {
-              "type": "string",
-              "format": "uuid"
-            }
-          }
-        ],
-        "responses": {
-          "200": {
-            "description": "Success",
-            "content": {
-              "application/json": {
-                "schema": {
-                  "oneOf": [
-                    {
-                      "$ref": "#/components/schemas/MediaTypeResponseModel"
-                    }
-                  ]
-                }
-              }
-            }
-          },
-          "404": {
-            "description": "Not Found"
-          }
-        }
-      }
-    },
-    "/umbraco/management/api/v1/media-type/item": {
-      "get": {
-        "tags": [
-          "Media Type"
-        ],
-        "operationId": "GetMediaTypeItem",
-        "parameters": [
-          {
-            "name": "key",
-            "in": "query",
-            "schema": {
-              "type": "array",
-              "items": {
-                "type": "string",
-                "format": "uuid"
-              }
-            }
-          }
-        ],
-        "responses": {
-          "200": {
-            "description": "Success",
-            "content": {
-              "application/json": {
-                "schema": {
-                  "type": "array",
-                  "items": {
-                    "oneOf": [
-                      {
-                        "$ref": "#/components/schemas/MediaTypeItemResponseModel"
-                      }
-                    ]
-                  }
-                }
-              }
-            }
-          }
-        }
-      }
-    },
-    "/umbraco/management/api/v1/tree/media-type/children": {
-      "get": {
-        "tags": [
-          "Media Type"
-        ],
-        "operationId": "GetTreeMediaTypeChildren",
-        "parameters": [
-          {
-            "name": "parentId",
-            "in": "query",
-            "schema": {
-              "type": "string",
-              "format": "uuid"
-            }
-          },
-          {
-            "name": "skip",
-            "in": "query",
-            "schema": {
-              "type": "integer",
-              "format": "int32",
-              "default": 0
-            }
-          },
-          {
-            "name": "take",
-            "in": "query",
-            "schema": {
-              "type": "integer",
-              "format": "int32",
-              "default": 100
-            }
-          },
-          {
-            "name": "foldersOnly",
-            "in": "query",
-            "schema": {
-              "type": "boolean",
-              "default": false
-            }
-          }
-        ],
-        "responses": {
-          "200": {
-            "description": "Success",
-            "content": {
-              "application/json": {
-                "schema": {
-                  "$ref": "#/components/schemas/PagedFolderTreeItemResponseModel"
-                }
-              }
-            }
-          }
-        }
-      }
-    },
-<<<<<<< HEAD
-=======
-    "/umbraco/management/api/v1/tree/media-type/item": {
-      "get": {
-        "tags": [
-          "Media Type"
-        ],
-        "operationId": "GetTreeMediaTypeItem",
+        "operationId": "GetTreeDictionaryItem",
         "parameters": [
           {
             "name": "id",
@@ -3579,7 +1257,2114 @@
         }
       }
     },
->>>>>>> 6313b8b3
+    "/umbraco/management/api/v1/tree/dictionary/root": {
+      "get": {
+        "tags": [
+          "Dictionary"
+        ],
+        "operationId": "GetTreeDictionaryRoot",
+        "parameters": [
+          {
+            "name": "skip",
+            "in": "query",
+            "schema": {
+              "type": "integer",
+              "format": "int32",
+              "default": 0
+            }
+          },
+          {
+            "name": "take",
+            "in": "query",
+            "schema": {
+              "type": "integer",
+              "format": "int32",
+              "default": 100
+            }
+          }
+        ],
+        "responses": {
+          "200": {
+            "description": "Success",
+            "content": {
+              "application/json": {
+                "schema": {
+                  "$ref": "#/components/schemas/PagedEntityTreeItemResponseModel"
+                }
+              }
+            }
+          }
+        }
+      }
+    },
+    "/umbraco/management/api/v1/tree/document-blueprint/item": {
+      "get": {
+        "tags": [
+          "Document Blueprint"
+        ],
+        "operationId": "GetTreeDocumentBlueprintItem",
+        "parameters": [
+          {
+            "name": "id",
+            "in": "query",
+            "schema": {
+              "type": "array",
+              "items": {
+                "type": "string",
+                "format": "uuid"
+              }
+            }
+          }
+        ],
+        "responses": {
+          "200": {
+            "description": "Success",
+            "content": {
+              "application/json": {
+                "schema": {
+                  "type": "array",
+                  "items": {
+                    "oneOf": [
+                      {
+                        "$ref": "#/components/schemas/DocumentBlueprintTreeItemResponseModel"
+                      }
+                    ]
+                  }
+                }
+              }
+            }
+          }
+        }
+      }
+    },
+    "/umbraco/management/api/v1/tree/document-blueprint/root": {
+      "get": {
+        "tags": [
+          "Document Blueprint"
+        ],
+        "operationId": "GetTreeDocumentBlueprintRoot",
+        "parameters": [
+          {
+            "name": "skip",
+            "in": "query",
+            "schema": {
+              "type": "integer",
+              "format": "int32",
+              "default": 0
+            }
+          },
+          {
+            "name": "take",
+            "in": "query",
+            "schema": {
+              "type": "integer",
+              "format": "int32",
+              "default": 100
+            }
+          }
+        ],
+        "responses": {
+          "200": {
+            "description": "Success",
+            "content": {
+              "application/json": {
+                "schema": {
+                  "$ref": "#/components/schemas/PagedDocumentBlueprintTreeItemResponseModel"
+                }
+              }
+            }
+          }
+        }
+      }
+    },
+    "/umbraco/management/api/v1/document-type/{id}": {
+      "get": {
+        "tags": [
+          "Document Type"
+        ],
+        "operationId": "GetDocumentTypeById",
+        "parameters": [
+          {
+            "name": "id",
+            "in": "path",
+            "required": true,
+            "schema": {
+              "type": "string",
+              "format": "uuid"
+            }
+          }
+        ],
+        "responses": {
+          "200": {
+            "description": "Success",
+            "content": {
+              "application/json": {
+                "schema": {
+                  "oneOf": [
+                    {
+                      "$ref": "#/components/schemas/DocumentTypeResponseModel"
+                    }
+                  ]
+                }
+              }
+            }
+          },
+          "404": {
+            "description": "Not Found"
+          }
+        }
+      }
+    },
+    "/umbraco/management/api/v1/tree/document-type/children": {
+      "get": {
+        "tags": [
+          "Document Type"
+        ],
+        "operationId": "GetTreeDocumentTypeChildren",
+        "parameters": [
+          {
+            "name": "parentId",
+            "in": "query",
+            "schema": {
+              "type": "string",
+              "format": "uuid"
+            }
+          },
+          {
+            "name": "skip",
+            "in": "query",
+            "schema": {
+              "type": "integer",
+              "format": "int32",
+              "default": 0
+            }
+          },
+          {
+            "name": "take",
+            "in": "query",
+            "schema": {
+              "type": "integer",
+              "format": "int32",
+              "default": 100
+            }
+          },
+          {
+            "name": "foldersOnly",
+            "in": "query",
+            "schema": {
+              "type": "boolean",
+              "default": false
+            }
+          }
+        ],
+        "responses": {
+          "200": {
+            "description": "Success",
+            "content": {
+              "application/json": {
+                "schema": {
+                  "$ref": "#/components/schemas/PagedDocumentTypeTreeItemResponseModel"
+                }
+              }
+            }
+          }
+        }
+      }
+    },
+    "/umbraco/management/api/v1/tree/document-type/item": {
+      "get": {
+        "tags": [
+          "Document Type"
+        ],
+        "operationId": "GetTreeDocumentTypeItem",
+        "parameters": [
+          {
+            "name": "id",
+            "in": "query",
+            "schema": {
+              "type": "array",
+              "items": {
+                "type": "string",
+                "format": "uuid"
+              }
+            }
+          }
+        ],
+        "responses": {
+          "200": {
+            "description": "Success",
+            "content": {
+              "application/json": {
+                "schema": {
+                  "type": "array",
+                  "items": {
+                    "oneOf": [
+                      {
+                        "$ref": "#/components/schemas/DocumentTypeTreeItemResponseModel"
+                      }
+                    ]
+                  }
+                }
+              }
+            }
+          }
+        }
+      }
+    },
+    "/umbraco/management/api/v1/tree/document-type/root": {
+      "get": {
+        "tags": [
+          "Document Type"
+        ],
+        "operationId": "GetTreeDocumentTypeRoot",
+        "parameters": [
+          {
+            "name": "skip",
+            "in": "query",
+            "schema": {
+              "type": "integer",
+              "format": "int32",
+              "default": 0
+            }
+          },
+          {
+            "name": "take",
+            "in": "query",
+            "schema": {
+              "type": "integer",
+              "format": "int32",
+              "default": 100
+            }
+          },
+          {
+            "name": "foldersOnly",
+            "in": "query",
+            "schema": {
+              "type": "boolean",
+              "default": false
+            }
+          }
+        ],
+        "responses": {
+          "200": {
+            "description": "Success",
+            "content": {
+              "application/json": {
+                "schema": {
+                  "$ref": "#/components/schemas/PagedDocumentTypeTreeItemResponseModel"
+                }
+              }
+            }
+          }
+        }
+      }
+    },
+    "/umbraco/management/api/v1/document": {
+      "post": {
+        "tags": [
+          "Document"
+        ],
+        "operationId": "PostDocument",
+        "requestBody": {
+          "content": {
+            "application/json": {
+              "schema": {
+                "oneOf": [
+                  {
+                    "$ref": "#/components/schemas/CreateDocumentRequestModel"
+                  }
+                ]
+              }
+            }
+          }
+        },
+        "responses": {
+          "201": {
+            "description": "Created",
+            "headers": {
+              "Location": {
+                "description": "Location of the newly created resource",
+                "schema": {
+                  "type": "string",
+                  "description": "Location of the newly created resource",
+                  "format": "uri"
+                }
+              }
+            }
+          },
+          "400": {
+            "description": "Bad Request"
+          },
+          "404": {
+            "description": "Not Found"
+          }
+        }
+      }
+    },
+    "/umbraco/management/api/v1/document/{id}": {
+      "get": {
+        "tags": [
+          "Document"
+        ],
+        "operationId": "GetDocumentById",
+        "parameters": [
+          {
+            "name": "id",
+            "in": "path",
+            "required": true,
+            "schema": {
+              "type": "string",
+              "format": "uuid"
+            }
+          }
+        ],
+        "responses": {
+          "200": {
+            "description": "Success",
+            "content": {
+              "application/json": {
+                "schema": {
+                  "oneOf": [
+                    {
+                      "$ref": "#/components/schemas/DocumentResponseModel"
+                    }
+                  ]
+                }
+              }
+            }
+          },
+          "404": {
+            "description": "Not Found"
+          }
+        }
+      },
+      "delete": {
+        "tags": [
+          "Document"
+        ],
+        "operationId": "DeleteDocumentById",
+        "parameters": [
+          {
+            "name": "id",
+            "in": "path",
+            "required": true,
+            "schema": {
+              "type": "string",
+              "format": "uuid"
+            }
+          }
+        ],
+        "responses": {
+          "200": {
+            "description": "Success"
+          },
+          "400": {
+            "description": "Bad Request"
+          },
+          "404": {
+            "description": "Not Found"
+          }
+        }
+      },
+      "put": {
+        "tags": [
+          "Document"
+        ],
+        "operationId": "PutDocumentById",
+        "parameters": [
+          {
+            "name": "id",
+            "in": "path",
+            "required": true,
+            "schema": {
+              "type": "string",
+              "format": "uuid"
+            }
+          }
+        ],
+        "requestBody": {
+          "content": {
+            "application/json": {
+              "schema": {
+                "oneOf": [
+                  {
+                    "$ref": "#/components/schemas/UpdateDocumentRequestModel"
+                  }
+                ]
+              }
+            }
+          }
+        },
+        "responses": {
+          "200": {
+            "description": "Success"
+          },
+          "400": {
+            "description": "Bad Request"
+          },
+          "404": {
+            "description": "Not Found"
+          }
+        }
+      }
+    },
+    "/umbraco/management/api/v1/document/{id}/domains": {
+      "get": {
+        "tags": [
+          "Document"
+        ],
+        "operationId": "GetDocumentByIdDomains",
+        "parameters": [
+          {
+            "name": "id",
+            "in": "path",
+            "required": true,
+            "schema": {
+              "type": "string",
+              "format": "uuid"
+            }
+          }
+        ],
+        "responses": {
+          "200": {
+            "description": "Success"
+          }
+        }
+      },
+      "put": {
+        "tags": [
+          "Document"
+        ],
+        "operationId": "PutDocumentByIdDomains",
+        "parameters": [
+          {
+            "name": "id",
+            "in": "path",
+            "required": true,
+            "schema": {
+              "type": "string",
+              "format": "uuid"
+            }
+          }
+        ],
+        "requestBody": {
+          "content": {
+            "application/json": {
+              "schema": {
+                "oneOf": [
+                  {
+                    "$ref": "#/components/schemas/UpdateDomainsRequestModel"
+                  }
+                ]
+              }
+            }
+          }
+        },
+        "responses": {
+          "200": {
+            "description": "Success"
+          }
+        }
+      }
+    },
+    "/umbraco/management/api/v1/document/{id}/notifications": {
+      "get": {
+        "tags": [
+          "Document"
+        ],
+        "operationId": "GetDocumentByIdNotifications",
+        "parameters": [
+          {
+            "name": "id",
+            "in": "path",
+            "required": true,
+            "schema": {
+              "type": "string",
+              "format": "uuid"
+            }
+          }
+        ],
+        "responses": {
+          "200": {
+            "description": "Success",
+            "content": {
+              "application/json": {
+                "schema": {
+                  "type": "array",
+                  "items": {
+                    "oneOf": [
+                      {
+                        "$ref": "#/components/schemas/DocumentNotificationResponseModel"
+                      }
+                    ]
+                  }
+                }
+              }
+            }
+          },
+          "404": {
+            "description": "Not Found"
+          }
+        }
+      },
+      "put": {
+        "tags": [
+          "Document"
+        ],
+        "operationId": "PutDocumentByIdNotifications",
+        "parameters": [
+          {
+            "name": "id",
+            "in": "path",
+            "required": true,
+            "schema": {
+              "type": "string",
+              "format": "uuid"
+            }
+          }
+        ],
+        "requestBody": {
+          "content": {
+            "application/json": {
+              "schema": {
+                "oneOf": [
+                  {
+                    "$ref": "#/components/schemas/UpdateDocumentNotificationsRequestModel"
+                  }
+                ]
+              }
+            }
+          }
+        },
+        "responses": {
+          "200": {
+            "description": "Success"
+          },
+          "404": {
+            "description": "Not Found"
+          }
+        }
+      }
+    },
+    "/umbraco/management/api/v1/recycle-bin/document/children": {
+      "get": {
+        "tags": [
+          "Document"
+        ],
+        "operationId": "GetRecycleBinDocumentChildren",
+        "parameters": [
+          {
+            "name": "parentId",
+            "in": "query",
+            "schema": {
+              "type": "string",
+              "format": "uuid"
+            }
+          },
+          {
+            "name": "skip",
+            "in": "query",
+            "schema": {
+              "type": "integer",
+              "format": "int32",
+              "default": 0
+            }
+          },
+          {
+            "name": "take",
+            "in": "query",
+            "schema": {
+              "type": "integer",
+              "format": "int32",
+              "default": 100
+            }
+          }
+        ],
+        "responses": {
+          "401": {
+            "description": "Unauthorized"
+          },
+          "200": {
+            "description": "Success",
+            "content": {
+              "application/json": {
+                "schema": {
+                  "$ref": "#/components/schemas/PagedRecycleBinItemResponseModel"
+                }
+              }
+            }
+          }
+        }
+      }
+    },
+    "/umbraco/management/api/v1/recycle-bin/document/root": {
+      "get": {
+        "tags": [
+          "Document"
+        ],
+        "operationId": "GetRecycleBinDocumentRoot",
+        "parameters": [
+          {
+            "name": "skip",
+            "in": "query",
+            "schema": {
+              "type": "integer",
+              "format": "int32",
+              "default": 0
+            }
+          },
+          {
+            "name": "take",
+            "in": "query",
+            "schema": {
+              "type": "integer",
+              "format": "int32",
+              "default": 100
+            }
+          }
+        ],
+        "responses": {
+          "401": {
+            "description": "Unauthorized"
+          },
+          "200": {
+            "description": "Success",
+            "content": {
+              "application/json": {
+                "schema": {
+                  "$ref": "#/components/schemas/PagedRecycleBinItemResponseModel"
+                }
+              }
+            }
+          }
+        }
+      }
+    },
+    "/umbraco/management/api/v1/tree/document/children": {
+      "get": {
+        "tags": [
+          "Document"
+        ],
+        "operationId": "GetTreeDocumentChildren",
+        "parameters": [
+          {
+            "name": "parentId",
+            "in": "query",
+            "schema": {
+              "type": "string",
+              "format": "uuid"
+            }
+          },
+          {
+            "name": "skip",
+            "in": "query",
+            "schema": {
+              "type": "integer",
+              "format": "int32",
+              "default": 0
+            }
+          },
+          {
+            "name": "take",
+            "in": "query",
+            "schema": {
+              "type": "integer",
+              "format": "int32",
+              "default": 100
+            }
+          },
+          {
+            "name": "dataTypeId",
+            "in": "query",
+            "schema": {
+              "type": "string",
+              "format": "uuid"
+            }
+          },
+          {
+            "name": "culture",
+            "in": "query",
+            "schema": {
+              "type": "string"
+            }
+          }
+        ],
+        "responses": {
+          "200": {
+            "description": "Success",
+            "content": {
+              "application/json": {
+                "schema": {
+                  "$ref": "#/components/schemas/PagedDocumentTreeItemResponseModel"
+                }
+              }
+            }
+          }
+        }
+      }
+    },
+    "/umbraco/management/api/v1/tree/document/item": {
+      "get": {
+        "tags": [
+          "Document"
+        ],
+        "operationId": "GetTreeDocumentItem",
+        "parameters": [
+          {
+            "name": "id",
+            "in": "query",
+            "schema": {
+              "type": "array",
+              "items": {
+                "type": "string",
+                "format": "uuid"
+              }
+            }
+          },
+          {
+            "name": "dataTypeId",
+            "in": "query",
+            "schema": {
+              "type": "string",
+              "format": "uuid"
+            }
+          },
+          {
+            "name": "culture",
+            "in": "query",
+            "schema": {
+              "type": "string"
+            }
+          }
+        ],
+        "responses": {
+          "200": {
+            "description": "Success",
+            "content": {
+              "application/json": {
+                "schema": {
+                  "type": "array",
+                  "items": {
+                    "oneOf": [
+                      {
+                        "$ref": "#/components/schemas/DocumentTreeItemResponseModel"
+                      }
+                    ]
+                  }
+                }
+              }
+            }
+          }
+        }
+      }
+    },
+    "/umbraco/management/api/v1/tree/document/root": {
+      "get": {
+        "tags": [
+          "Document"
+        ],
+        "operationId": "GetTreeDocumentRoot",
+        "parameters": [
+          {
+            "name": "skip",
+            "in": "query",
+            "schema": {
+              "type": "integer",
+              "format": "int32",
+              "default": 0
+            }
+          },
+          {
+            "name": "take",
+            "in": "query",
+            "schema": {
+              "type": "integer",
+              "format": "int32",
+              "default": 100
+            }
+          },
+          {
+            "name": "dataTypeId",
+            "in": "query",
+            "schema": {
+              "type": "string",
+              "format": "uuid"
+            }
+          },
+          {
+            "name": "culture",
+            "in": "query",
+            "schema": {
+              "type": "string"
+            }
+          }
+        ],
+        "responses": {
+          "200": {
+            "description": "Success",
+            "content": {
+              "application/json": {
+                "schema": {
+                  "$ref": "#/components/schemas/PagedDocumentTreeItemResponseModel"
+                }
+              }
+            }
+          }
+        }
+      }
+    },
+    "/umbraco/management/api/v1/health-check-group": {
+      "get": {
+        "tags": [
+          "Health Check"
+        ],
+        "operationId": "GetHealthCheckGroup",
+        "parameters": [
+          {
+            "name": "skip",
+            "in": "query",
+            "schema": {
+              "type": "integer",
+              "format": "int32",
+              "default": 0
+            }
+          },
+          {
+            "name": "take",
+            "in": "query",
+            "schema": {
+              "type": "integer",
+              "format": "int32",
+              "default": 100
+            }
+          }
+        ],
+        "responses": {
+          "200": {
+            "description": "Success",
+            "content": {
+              "application/json": {
+                "schema": {
+                  "$ref": "#/components/schemas/PagedHealthCheckGroupResponseModel"
+                }
+              }
+            }
+          }
+        }
+      }
+    },
+    "/umbraco/management/api/v1/health-check-group/{name}": {
+      "get": {
+        "tags": [
+          "Health Check"
+        ],
+        "operationId": "GetHealthCheckGroupByName",
+        "parameters": [
+          {
+            "name": "name",
+            "in": "path",
+            "required": true,
+            "schema": {
+              "type": "string"
+            }
+          }
+        ],
+        "responses": {
+          "404": {
+            "description": "Not Found"
+          },
+          "200": {
+            "description": "Success",
+            "content": {
+              "application/json": {
+                "schema": {
+                  "oneOf": [
+                    {
+                      "$ref": "#/components/schemas/HealthCheckGroupPresentationModel"
+                    }
+                  ]
+                }
+              }
+            }
+          }
+        }
+      }
+    },
+    "/umbraco/management/api/v1/health-check-group/{name}/check": {
+      "post": {
+        "tags": [
+          "Health Check"
+        ],
+        "operationId": "PostHealthCheckGroupByNameCheck",
+        "parameters": [
+          {
+            "name": "name",
+            "in": "path",
+            "required": true,
+            "schema": {
+              "type": "string"
+            }
+          }
+        ],
+        "responses": {
+          "404": {
+            "description": "Not Found"
+          },
+          "200": {
+            "description": "Success",
+            "content": {
+              "application/json": {
+                "schema": {
+                  "oneOf": [
+                    {
+                      "$ref": "#/components/schemas/HealthCheckGroupWithResultResponseModel"
+                    }
+                  ]
+                }
+              }
+            }
+          }
+        }
+      }
+    },
+    "/umbraco/management/api/v1/health-check/execute-action": {
+      "post": {
+        "tags": [
+          "Health Check"
+        ],
+        "operationId": "PostHealthCheckExecuteAction",
+        "requestBody": {
+          "content": {
+            "application/json": {
+              "schema": {
+                "oneOf": [
+                  {
+                    "$ref": "#/components/schemas/HealthCheckActionRequestModel"
+                  }
+                ]
+              }
+            }
+          }
+        },
+        "responses": {
+          "400": {
+            "description": "Bad Request",
+            "content": {
+              "application/json": {
+                "schema": {
+                  "$ref": "#/components/schemas/ProblemDetailsModel"
+                }
+              }
+            }
+          },
+          "200": {
+            "description": "Success",
+            "content": {
+              "application/json": {
+                "schema": {
+                  "oneOf": [
+                    {
+                      "$ref": "#/components/schemas/HealthCheckResultResponseModel"
+                    }
+                  ]
+                }
+              }
+            }
+          }
+        }
+      }
+    },
+    "/umbraco/management/api/v1/help": {
+      "get": {
+        "tags": [
+          "Help"
+        ],
+        "operationId": "GetHelp",
+        "parameters": [
+          {
+            "name": "section",
+            "in": "query",
+            "schema": {
+              "type": "string"
+            }
+          },
+          {
+            "name": "tree",
+            "in": "query",
+            "schema": {
+              "type": "string"
+            }
+          },
+          {
+            "name": "skip",
+            "in": "query",
+            "schema": {
+              "type": "integer",
+              "format": "int32"
+            }
+          },
+          {
+            "name": "take",
+            "in": "query",
+            "schema": {
+              "type": "integer",
+              "format": "int32"
+            }
+          },
+          {
+            "name": "baseUrl",
+            "in": "query",
+            "schema": {
+              "type": "string",
+              "default": "https://our.umbraco.com"
+            }
+          }
+        ],
+        "responses": {
+          "400": {
+            "description": "Bad Request",
+            "content": {
+              "application/json": {
+                "schema": {
+                  "$ref": "#/components/schemas/ProblemDetailsModel"
+                }
+              }
+            }
+          },
+          "200": {
+            "description": "Success",
+            "content": {
+              "application/json": {
+                "schema": {
+                  "$ref": "#/components/schemas/PagedHelpPageResponseModel"
+                }
+              }
+            }
+          }
+        }
+      }
+    },
+    "/umbraco/management/api/v1/indexer": {
+      "get": {
+        "tags": [
+          "Indexer"
+        ],
+        "operationId": "GetIndexer",
+        "parameters": [
+          {
+            "name": "skip",
+            "in": "query",
+            "schema": {
+              "type": "integer",
+              "format": "int32"
+            }
+          },
+          {
+            "name": "take",
+            "in": "query",
+            "schema": {
+              "type": "integer",
+              "format": "int32"
+            }
+          }
+        ],
+        "responses": {
+          "200": {
+            "description": "Success",
+            "content": {
+              "application/json": {
+                "schema": {
+                  "$ref": "#/components/schemas/PagedIndexResponseModel"
+                }
+              }
+            }
+          }
+        }
+      }
+    },
+    "/umbraco/management/api/v1/indexer/{indexName}": {
+      "get": {
+        "tags": [
+          "Indexer"
+        ],
+        "operationId": "GetIndexerByIndexName",
+        "parameters": [
+          {
+            "name": "indexName",
+            "in": "path",
+            "required": true,
+            "schema": {
+              "type": "string"
+            }
+          }
+        ],
+        "responses": {
+          "400": {
+            "description": "Bad Request",
+            "content": {
+              "application/json": {
+                "schema": {
+                  "$ref": "#/components/schemas/ProblemDetailsModel"
+                }
+              }
+            }
+          },
+          "200": {
+            "description": "Success",
+            "content": {
+              "application/json": {
+                "schema": {
+                  "oneOf": [
+                    {
+                      "$ref": "#/components/schemas/IndexResponseModel"
+                    }
+                  ]
+                }
+              }
+            }
+          }
+        }
+      }
+    },
+    "/umbraco/management/api/v1/indexer/{indexName}/rebuild": {
+      "post": {
+        "tags": [
+          "Indexer"
+        ],
+        "operationId": "PostIndexerByIndexNameRebuild",
+        "parameters": [
+          {
+            "name": "indexName",
+            "in": "path",
+            "required": true,
+            "schema": {
+              "type": "string"
+            }
+          }
+        ],
+        "responses": {
+          "400": {
+            "description": "Bad Request",
+            "content": {
+              "application/json": {
+                "schema": {
+                  "$ref": "#/components/schemas/ProblemDetailsModel"
+                }
+              }
+            }
+          },
+          "200": {
+            "description": "Success",
+            "content": {
+              "application/json": {
+                "schema": {
+                  "$ref": "#/components/schemas/OkResultModel"
+                }
+              }
+            }
+          }
+        }
+      }
+    },
+    "/umbraco/management/api/v1/install/settings": {
+      "get": {
+        "tags": [
+          "Install"
+        ],
+        "operationId": "GetInstallSettings",
+        "responses": {
+          "400": {
+            "description": "Bad Request",
+            "content": {
+              "application/json": {
+                "schema": {
+                  "$ref": "#/components/schemas/ProblemDetailsModel"
+                }
+              }
+            }
+          },
+          "428": {
+            "description": "Client Error",
+            "content": {
+              "application/json": {
+                "schema": {
+                  "$ref": "#/components/schemas/ProblemDetailsModel"
+                }
+              }
+            }
+          },
+          "200": {
+            "description": "Success",
+            "content": {
+              "application/json": {
+                "schema": {
+                  "oneOf": [
+                    {
+                      "$ref": "#/components/schemas/InstallSettingsResponseModel"
+                    }
+                  ]
+                }
+              }
+            }
+          }
+        }
+      }
+    },
+    "/umbraco/management/api/v1/install/setup": {
+      "post": {
+        "tags": [
+          "Install"
+        ],
+        "operationId": "PostInstallSetup",
+        "requestBody": {
+          "content": {
+            "application/json": {
+              "schema": {
+                "oneOf": [
+                  {
+                    "$ref": "#/components/schemas/InstallVResponseModel"
+                  }
+                ]
+              }
+            }
+          }
+        },
+        "responses": {
+          "400": {
+            "description": "Bad Request",
+            "content": {
+              "application/json": {
+                "schema": {
+                  "$ref": "#/components/schemas/ProblemDetailsModel"
+                }
+              }
+            }
+          },
+          "428": {
+            "description": "Client Error",
+            "content": {
+              "application/json": {
+                "schema": {
+                  "$ref": "#/components/schemas/ProblemDetailsModel"
+                }
+              }
+            }
+          },
+          "200": {
+            "description": "Success"
+          }
+        }
+      }
+    },
+    "/umbraco/management/api/v1/install/validate-database": {
+      "post": {
+        "tags": [
+          "Install"
+        ],
+        "operationId": "PostInstallValidateDatabase",
+        "requestBody": {
+          "content": {
+            "application/json": {
+              "schema": {
+                "oneOf": [
+                  {
+                    "$ref": "#/components/schemas/DatabaseInstallResponseModel"
+                  }
+                ]
+              }
+            }
+          }
+        },
+        "responses": {
+          "400": {
+            "description": "Bad Request",
+            "content": {
+              "application/json": {
+                "schema": {
+                  "$ref": "#/components/schemas/ProblemDetailsModel"
+                }
+              }
+            }
+          },
+          "200": {
+            "description": "Success"
+          }
+        }
+      }
+    },
+    "/umbraco/management/api/v1/language": {
+      "get": {
+        "tags": [
+          "Language"
+        ],
+        "operationId": "GetLanguage",
+        "parameters": [
+          {
+            "name": "skip",
+            "in": "query",
+            "schema": {
+              "type": "integer",
+              "format": "int32",
+              "default": 0
+            }
+          },
+          {
+            "name": "take",
+            "in": "query",
+            "schema": {
+              "type": "integer",
+              "format": "int32",
+              "default": 100
+            }
+          }
+        ],
+        "responses": {
+          "200": {
+            "description": "Success",
+            "content": {
+              "application/json": {
+                "schema": {
+                  "$ref": "#/components/schemas/PagedLanguageResponseModel"
+                }
+              }
+            }
+          }
+        }
+      },
+      "post": {
+        "tags": [
+          "Language"
+        ],
+        "operationId": "PostLanguage",
+        "requestBody": {
+          "content": {
+            "application/json": {
+              "schema": {
+                "oneOf": [
+                  {
+                    "$ref": "#/components/schemas/CreateLanguageRequestModel"
+                  }
+                ]
+              }
+            }
+          }
+        },
+        "responses": {
+          "404": {
+            "description": "Not Found"
+          },
+          "400": {
+            "description": "Bad Request",
+            "content": {
+              "application/json": {
+                "schema": {
+                  "$ref": "#/components/schemas/ProblemDetailsModel"
+                }
+              }
+            }
+          },
+          "201": {
+            "description": "Created",
+            "headers": {
+              "Location": {
+                "description": "Location of the newly created resource",
+                "schema": {
+                  "type": "string",
+                  "description": "Location of the newly created resource",
+                  "format": "uri"
+                }
+              }
+            }
+          }
+        }
+      }
+    },
+    "/umbraco/management/api/v1/language/{isoCode}": {
+      "get": {
+        "tags": [
+          "Language"
+        ],
+        "operationId": "GetLanguageByIsoCode",
+        "parameters": [
+          {
+            "name": "isoCode",
+            "in": "path",
+            "required": true,
+            "schema": {
+              "type": "string"
+            }
+          }
+        ],
+        "responses": {
+          "404": {
+            "description": "Not Found"
+          },
+          "200": {
+            "description": "Success",
+            "content": {
+              "application/json": {
+                "schema": {
+                  "oneOf": [
+                    {
+                      "$ref": "#/components/schemas/LanguageResponseModel"
+                    }
+                  ]
+                }
+              }
+            }
+          }
+        }
+      },
+      "delete": {
+        "tags": [
+          "Language"
+        ],
+        "operationId": "DeleteLanguageByIsoCode",
+        "parameters": [
+          {
+            "name": "isoCode",
+            "in": "path",
+            "required": true,
+            "schema": {
+              "type": "string"
+            }
+          }
+        ],
+        "responses": {
+          "400": {
+            "description": "Bad Request",
+            "content": {
+              "application/json": {
+                "schema": {
+                  "$ref": "#/components/schemas/ProblemDetailsModel"
+                }
+              }
+            }
+          },
+          "404": {
+            "description": "Not Found",
+            "content": {
+              "application/json": {
+                "schema": {
+                  "$ref": "#/components/schemas/ProblemDetailsModel"
+                }
+              }
+            }
+          },
+          "200": {
+            "description": "Success"
+          }
+        }
+      },
+      "put": {
+        "tags": [
+          "Language"
+        ],
+        "operationId": "PutLanguageByIsoCode",
+        "parameters": [
+          {
+            "name": "isoCode",
+            "in": "path",
+            "required": true,
+            "schema": {
+              "type": "string"
+            }
+          }
+        ],
+        "requestBody": {
+          "content": {
+            "application/json": {
+              "schema": {
+                "oneOf": [
+                  {
+                    "$ref": "#/components/schemas/UpdateLanguageRequestModel"
+                  }
+                ]
+              }
+            }
+          }
+        },
+        "responses": {
+          "404": {
+            "description": "Not Found"
+          },
+          "400": {
+            "description": "Bad Request",
+            "content": {
+              "application/json": {
+                "schema": {
+                  "$ref": "#/components/schemas/ProblemDetailsModel"
+                }
+              }
+            }
+          },
+          "200": {
+            "description": "Success"
+          }
+        }
+      }
+    },
+    "/umbraco/management/api/v1/log-viewer/level": {
+      "get": {
+        "tags": [
+          "Log Viewer"
+        ],
+        "operationId": "GetLogViewerLevel",
+        "parameters": [
+          {
+            "name": "skip",
+            "in": "query",
+            "schema": {
+              "type": "integer",
+              "format": "int32",
+              "default": 0
+            }
+          },
+          {
+            "name": "take",
+            "in": "query",
+            "schema": {
+              "type": "integer",
+              "format": "int32",
+              "default": 100
+            }
+          }
+        ],
+        "responses": {
+          "200": {
+            "description": "Success",
+            "content": {
+              "application/json": {
+                "schema": {
+                  "$ref": "#/components/schemas/PagedLoggerResponseModel"
+                }
+              }
+            }
+          }
+        }
+      }
+    },
+    "/umbraco/management/api/v1/log-viewer/level-count": {
+      "get": {
+        "tags": [
+          "Log Viewer"
+        ],
+        "operationId": "GetLogViewerLevelCount",
+        "parameters": [
+          {
+            "name": "startDate",
+            "in": "query",
+            "schema": {
+              "type": "string",
+              "format": "date-time"
+            }
+          },
+          {
+            "name": "endDate",
+            "in": "query",
+            "schema": {
+              "type": "string",
+              "format": "date-time"
+            }
+          }
+        ],
+        "responses": {
+          "400": {
+            "description": "Bad Request",
+            "content": {
+              "application/json": {
+                "schema": {
+                  "$ref": "#/components/schemas/ProblemDetailsModel"
+                }
+              }
+            }
+          },
+          "200": {
+            "description": "Success",
+            "content": {
+              "application/json": {
+                "schema": {
+                  "oneOf": [
+                    {
+                      "$ref": "#/components/schemas/LogLevelCountsReponseModel"
+                    }
+                  ]
+                }
+              }
+            }
+          }
+        }
+      }
+    },
+    "/umbraco/management/api/v1/log-viewer/log": {
+      "get": {
+        "tags": [
+          "Log Viewer"
+        ],
+        "operationId": "GetLogViewerLog",
+        "parameters": [
+          {
+            "name": "skip",
+            "in": "query",
+            "schema": {
+              "type": "integer",
+              "format": "int32",
+              "default": 0
+            }
+          },
+          {
+            "name": "take",
+            "in": "query",
+            "schema": {
+              "type": "integer",
+              "format": "int32",
+              "default": 100
+            }
+          },
+          {
+            "name": "orderDirection",
+            "in": "query",
+            "schema": {
+              "$ref": "#/components/schemas/DirectionModel"
+            }
+          },
+          {
+            "name": "filterExpression",
+            "in": "query",
+            "schema": {
+              "type": "string"
+            }
+          },
+          {
+            "name": "logLevel",
+            "in": "query",
+            "schema": {
+              "type": "array",
+              "items": {
+                "$ref": "#/components/schemas/LogLevelModel"
+              }
+            }
+          },
+          {
+            "name": "startDate",
+            "in": "query",
+            "schema": {
+              "type": "string",
+              "format": "date-time"
+            }
+          },
+          {
+            "name": "endDate",
+            "in": "query",
+            "schema": {
+              "type": "string",
+              "format": "date-time"
+            }
+          }
+        ],
+        "responses": {
+          "200": {
+            "description": "Success",
+            "content": {
+              "application/json": {
+                "schema": {
+                  "$ref": "#/components/schemas/PagedLogMessageResponseModel"
+                }
+              }
+            }
+          }
+        }
+      }
+    },
+    "/umbraco/management/api/v1/log-viewer/message-template": {
+      "get": {
+        "tags": [
+          "Log Viewer"
+        ],
+        "operationId": "GetLogViewerMessageTemplate",
+        "parameters": [
+          {
+            "name": "skip",
+            "in": "query",
+            "schema": {
+              "type": "integer",
+              "format": "int32",
+              "default": 0
+            }
+          },
+          {
+            "name": "take",
+            "in": "query",
+            "schema": {
+              "type": "integer",
+              "format": "int32",
+              "default": 100
+            }
+          },
+          {
+            "name": "startDate",
+            "in": "query",
+            "schema": {
+              "type": "string",
+              "format": "date-time"
+            }
+          },
+          {
+            "name": "endDate",
+            "in": "query",
+            "schema": {
+              "type": "string",
+              "format": "date-time"
+            }
+          }
+        ],
+        "responses": {
+          "400": {
+            "description": "Bad Request",
+            "content": {
+              "application/json": {
+                "schema": {
+                  "$ref": "#/components/schemas/ProblemDetailsModel"
+                }
+              }
+            }
+          },
+          "200": {
+            "description": "Success",
+            "content": {
+              "application/json": {
+                "schema": {
+                  "$ref": "#/components/schemas/PagedLogTemplateResponseModel"
+                }
+              }
+            }
+          }
+        }
+      }
+    },
+    "/umbraco/management/api/v1/log-viewer/saved-search": {
+      "get": {
+        "tags": [
+          "Log Viewer"
+        ],
+        "operationId": "GetLogViewerSavedSearch",
+        "parameters": [
+          {
+            "name": "skip",
+            "in": "query",
+            "schema": {
+              "type": "integer",
+              "format": "int32",
+              "default": 0
+            }
+          },
+          {
+            "name": "take",
+            "in": "query",
+            "schema": {
+              "type": "integer",
+              "format": "int32",
+              "default": 100
+            }
+          }
+        ],
+        "responses": {
+          "200": {
+            "description": "Success",
+            "content": {
+              "application/json": {
+                "schema": {
+                  "$ref": "#/components/schemas/PagedSavedLogSearchResponseModel"
+                }
+              }
+            }
+          }
+        }
+      },
+      "post": {
+        "tags": [
+          "Log Viewer"
+        ],
+        "operationId": "PostLogViewerSavedSearch",
+        "requestBody": {
+          "content": {
+            "application/json": {
+              "schema": {
+                "oneOf": [
+                  {
+                    "$ref": "#/components/schemas/SavedLogSearchRequestModel"
+                  }
+                ]
+              }
+            }
+          }
+        },
+        "responses": {
+          "400": {
+            "description": "Bad Request",
+            "content": {
+              "application/json": {
+                "schema": {
+                  "$ref": "#/components/schemas/ProblemDetailsModel"
+                }
+              }
+            }
+          },
+          "201": {
+            "description": "Created",
+            "headers": {
+              "Location": {
+                "description": "Location of the newly created resource",
+                "schema": {
+                  "type": "string",
+                  "description": "Location of the newly created resource",
+                  "format": "uri"
+                }
+              }
+            }
+          }
+        }
+      }
+    },
+    "/umbraco/management/api/v1/log-viewer/saved-search/{name}": {
+      "get": {
+        "tags": [
+          "Log Viewer"
+        ],
+        "operationId": "GetLogViewerSavedSearchByName",
+        "parameters": [
+          {
+            "name": "name",
+            "in": "path",
+            "required": true,
+            "schema": {
+              "type": "string"
+            }
+          }
+        ],
+        "responses": {
+          "404": {
+            "description": "Not Found"
+          },
+          "200": {
+            "description": "Success",
+            "content": {
+              "application/json": {
+                "schema": {
+                  "oneOf": [
+                    {
+                      "$ref": "#/components/schemas/SavedLogSearchResponseModel"
+                    }
+                  ]
+                }
+              }
+            }
+          }
+        }
+      },
+      "delete": {
+        "tags": [
+          "Log Viewer"
+        ],
+        "operationId": "DeleteLogViewerSavedSearchByName",
+        "parameters": [
+          {
+            "name": "name",
+            "in": "path",
+            "required": true,
+            "schema": {
+              "type": "string"
+            }
+          }
+        ],
+        "responses": {
+          "404": {
+            "description": "Not Found"
+          },
+          "200": {
+            "description": "Success"
+          }
+        }
+      }
+    },
+    "/umbraco/management/api/v1/log-viewer/validate-logs-size": {
+      "get": {
+        "tags": [
+          "Log Viewer"
+        ],
+        "operationId": "GetLogViewerValidateLogsSize",
+        "parameters": [
+          {
+            "name": "startDate",
+            "in": "query",
+            "schema": {
+              "type": "string",
+              "format": "date-time"
+            }
+          },
+          {
+            "name": "endDate",
+            "in": "query",
+            "schema": {
+              "type": "string",
+              "format": "date-time"
+            }
+          }
+        ],
+        "responses": {
+          "400": {
+            "description": "Bad Request",
+            "content": {
+              "application/json": {
+                "schema": {
+                  "$ref": "#/components/schemas/ProblemDetailsModel"
+                }
+              }
+            }
+          },
+          "200": {
+            "description": "Success"
+          }
+        }
+      }
+    },
+    "/umbraco/management/api/v1/media-type/{id}": {
+      "get": {
+        "tags": [
+          "Media Type"
+        ],
+        "operationId": "GetMediaTypeById",
+        "parameters": [
+          {
+            "name": "id",
+            "in": "path",
+            "required": true,
+            "schema": {
+              "type": "string",
+              "format": "uuid"
+            }
+          }
+        ],
+        "responses": {
+          "200": {
+            "description": "Success",
+            "content": {
+              "application/json": {
+                "schema": {
+                  "oneOf": [
+                    {
+                      "$ref": "#/components/schemas/MediaTypeResponseModel"
+                    }
+                  ]
+                }
+              }
+            }
+          },
+          "404": {
+            "description": "Not Found"
+          }
+        }
+      }
+    },
+    "/umbraco/management/api/v1/tree/media-type/children": {
+      "get": {
+        "tags": [
+          "Media Type"
+        ],
+        "operationId": "GetTreeMediaTypeChildren",
+        "parameters": [
+          {
+            "name": "parentId",
+            "in": "query",
+            "schema": {
+              "type": "string",
+              "format": "uuid"
+            }
+          },
+          {
+            "name": "skip",
+            "in": "query",
+            "schema": {
+              "type": "integer",
+              "format": "int32",
+              "default": 0
+            }
+          },
+          {
+            "name": "take",
+            "in": "query",
+            "schema": {
+              "type": "integer",
+              "format": "int32",
+              "default": 100
+            }
+          },
+          {
+            "name": "foldersOnly",
+            "in": "query",
+            "schema": {
+              "type": "boolean",
+              "default": false
+            }
+          }
+        ],
+        "responses": {
+          "200": {
+            "description": "Success",
+            "content": {
+              "application/json": {
+                "schema": {
+                  "$ref": "#/components/schemas/PagedFolderTreeItemResponseModel"
+                }
+              }
+            }
+          }
+        }
+      }
+    },
+    "/umbraco/management/api/v1/tree/media-type/item": {
+      "get": {
+        "tags": [
+          "Media Type"
+        ],
+        "operationId": "GetTreeMediaTypeItem",
+        "parameters": [
+          {
+            "name": "id",
+            "in": "query",
+            "schema": {
+              "type": "array",
+              "items": {
+                "type": "string",
+                "format": "uuid"
+              }
+            }
+          }
+        ],
+        "responses": {
+          "200": {
+            "description": "Success",
+            "content": {
+              "application/json": {
+                "schema": {
+                  "type": "array",
+                  "items": {
+                    "oneOf": [
+                      {
+                        "$ref": "#/components/schemas/FolderTreeItemResponseModel"
+                      },
+                      {
+                        "$ref": "#/components/schemas/DocumentTypeTreeItemResponseModel"
+                      }
+                    ]
+                  }
+                }
+              }
+            }
+          }
+        }
+      }
+    },
     "/umbraco/management/api/v1/tree/media-type/root": {
       "get": {
         "tags": [
@@ -3773,54 +3558,6 @@
           },
           "404": {
             "description": "Not Found"
-          }
-        }
-      }
-    },
-    "/umbraco/management/api/v1/media/item": {
-      "get": {
-        "tags": [
-          "Media"
-        ],
-        "operationId": "GetMediaItem",
-        "parameters": [
-          {
-            "name": "key",
-            "in": "query",
-            "schema": {
-              "type": "array",
-              "items": {
-                "type": "string",
-                "format": "uuid"
-              }
-            }
-          },
-          {
-            "name": "dataTypeKey",
-            "in": "query",
-            "schema": {
-              "type": "string",
-              "format": "uuid"
-            }
-          }
-        ],
-        "responses": {
-          "200": {
-            "description": "Success",
-            "content": {
-              "application/json": {
-                "schema": {
-                  "type": "array",
-                  "items": {
-                    "oneOf": [
-                      {
-                        "$ref": "#/components/schemas/MediaItemResponseModel"
-                      }
-                    ]
-                  }
-                }
-              }
-            }
           }
         }
       }
@@ -4074,2390 +3811,12 @@
         }
       }
     },
-    "/umbraco/management/api/v1/member-group/item": {
+    "/umbraco/management/api/v1/tree/member-group/item": {
       "get": {
         "tags": [
           "Member Group"
         ],
-        "operationId": "GetMemberGroupItem",
-        "parameters": [
-          {
-            "name": "id",
-            "in": "query",
-            "schema": {
-              "type": "array",
-              "items": {
-                "type": "string",
-                "format": "uuid"
-              }
-            }
-          }
-        ],
-        "responses": {
-          "200": {
-            "description": "Success",
-            "content": {
-              "application/json": {
-                "schema": {
-                  "type": "array",
-                  "items": {
-                    "oneOf": [
-                      {
-                        "$ref": "#/components/schemas/MemberGroupItemReponseModel"
-                      }
-                    ]
-                  }
-                }
-              }
-            }
-          }
-        }
-      }
-    },
-    "/umbraco/management/api/v1/tree/member-group/root": {
-      "get": {
-        "tags": [
-          "Member Group"
-        ],
-        "operationId": "GetTreeMemberGroupRoot",
-        "parameters": [
-          {
-            "name": "skip",
-            "in": "query",
-            "schema": {
-              "type": "integer",
-              "format": "int32",
-              "default": 0
-            }
-          },
-          {
-            "name": "take",
-            "in": "query",
-            "schema": {
-              "type": "integer",
-              "format": "int32",
-              "default": 100
-            }
-          }
-        ],
-        "responses": {
-          "200": {
-            "description": "Success",
-            "content": {
-              "application/json": {
-                "schema": {
-                  "$ref": "#/components/schemas/PagedEntityTreeItemResponseModel"
-                }
-              }
-            }
-          }
-        }
-      }
-    },
-    "/umbraco/management/api/v1/member-type/item": {
-      "get": {
-        "tags": [
-          "Member Type"
-        ],
-        "operationId": "GetMemberTypeItem",
-        "parameters": [
-          {
-            "name": "id",
-            "in": "query",
-            "schema": {
-              "type": "array",
-              "items": {
-                "type": "string",
-                "format": "uuid"
-              }
-            }
-          }
-        ],
-        "responses": {
-          "200": {
-            "description": "Success",
-            "content": {
-              "application/json": {
-                "schema": {
-                  "type": "array",
-                  "items": {
-                    "oneOf": [
-                      {
-                        "$ref": "#/components/schemas/MemberTypeItemResponseModel"
-                      }
-                    ]
-                  }
-                }
-              }
-            }
-          }
-        }
-      }
-    },
-    "/umbraco/management/api/v1/tree/member-type/root": {
-      "get": {
-        "tags": [
-          "Member Type"
-        ],
-        "operationId": "GetTreeMemberTypeRoot",
-        "parameters": [
-          {
-            "name": "skip",
-            "in": "query",
-            "schema": {
-              "type": "integer",
-              "format": "int32",
-              "default": 0
-            }
-          },
-          {
-            "name": "take",
-            "in": "query",
-            "schema": {
-              "type": "integer",
-              "format": "int32",
-              "default": 100
-            }
-          }
-        ],
-        "responses": {
-          "200": {
-            "description": "Success",
-            "content": {
-              "application/json": {
-                "schema": {
-                  "$ref": "#/components/schemas/PagedEntityTreeItemResponseModel"
-                }
-              }
-            }
-          }
-        }
-      }
-    },
-    "/umbraco/management/api/v1/models-builder/build": {
-      "post": {
-        "tags": [
-          "Models Builder"
-        ],
-        "operationId": "PostModelsBuilderBuild",
-        "responses": {
-          "200": {
-            "description": "Success"
-          },
-          "428": {
-            "description": "Client Error",
-            "content": {
-              "application/json": {
-                "schema": {
-                  "$ref": "#/components/schemas/ProblemDetailsModel"
-                }
-              }
-            }
-          }
-        }
-      }
-    },
-    "/umbraco/management/api/v1/models-builder/dashboard": {
-      "get": {
-        "tags": [
-          "Models Builder"
-        ],
-        "operationId": "GetModelsBuilderDashboard",
-        "responses": {
-          "200": {
-            "description": "Success",
-            "content": {
-              "application/json": {
-                "schema": {
-                  "oneOf": [
-                    {
-                      "$ref": "#/components/schemas/ModelsBuilderResponseModel"
-                    }
-                  ]
-                }
-              }
-            }
-          }
-        }
-      }
-    },
-    "/umbraco/management/api/v1/models-builder/status": {
-      "get": {
-        "tags": [
-          "Models Builder"
-        ],
-        "operationId": "GetModelsBuilderStatus",
-        "responses": {
-          "200": {
-            "description": "Success",
-            "content": {
-              "application/json": {
-                "schema": {
-                  "oneOf": [
-                    {
-                      "$ref": "#/components/schemas/OutOfDateStatusResponseModel"
-                    }
-                  ]
-                }
-              }
-            }
-          }
-        }
-      }
-    },
-    "/umbraco/management/api/v1/object-types": {
-      "get": {
-        "tags": [
-          "Object Types"
-        ],
-        "operationId": "GetObjectTypes",
-        "parameters": [
-          {
-            "name": "skip",
-            "in": "query",
-            "schema": {
-              "type": "integer",
-              "format": "int32",
-              "default": 0
-            }
-          },
-          {
-            "name": "take",
-            "in": "query",
-            "schema": {
-              "type": "integer",
-              "format": "int32",
-              "default": 100
-            }
-          }
-        ],
-        "responses": {
-          "200": {
-            "description": "Success",
-            "content": {
-              "application/json": {
-                "schema": {
-                  "$ref": "#/components/schemas/PagedObjectTypeResponseModel"
-                }
-              }
-            }
-          }
-        }
-      }
-    },
-    "/umbraco/management/api/v1/package/{name}/run-migration": {
-      "post": {
-        "tags": [
-          "Package"
-        ],
-        "operationId": "PostPackageByNameRunMigration",
-        "parameters": [
-          {
-            "name": "name",
-            "in": "path",
-            "required": true,
-            "schema": {
-              "type": "string"
-            }
-          }
-        ],
-        "responses": {
-          "404": {
-            "description": "Not Found"
-          },
-          "409": {
-            "description": "Conflict",
-            "content": {
-              "application/json": {
-                "schema": {
-                  "$ref": "#/components/schemas/ProblemDetailsModel"
-                }
-              }
-            }
-          },
-          "200": {
-            "description": "Success"
-          }
-        }
-      }
-    },
-    "/umbraco/management/api/v1/package/created": {
-      "get": {
-        "tags": [
-          "Package"
-        ],
-        "operationId": "GetPackageCreated",
-        "parameters": [
-          {
-            "name": "skip",
-            "in": "query",
-            "schema": {
-              "type": "integer",
-              "format": "int32",
-              "default": 0
-            }
-          },
-          {
-            "name": "take",
-            "in": "query",
-            "schema": {
-              "type": "integer",
-              "format": "int32",
-              "default": 100
-            }
-          }
-        ],
-        "responses": {
-          "200": {
-            "description": "Success",
-            "content": {
-              "application/json": {
-                "schema": {
-                  "$ref": "#/components/schemas/PagedPackageDefinitionResponseModel"
-                }
-              }
-            }
-          }
-        }
-      },
-      "post": {
-        "tags": [
-          "Package"
-        ],
-        "operationId": "PostPackageCreated",
-        "requestBody": {
-          "content": {
-            "application/json": {
-              "schema": {
-                "oneOf": [
-                  {
-                    "$ref": "#/components/schemas/CreatePackageRequestModel"
-                  }
-                ]
-              }
-            }
-          }
-        },
-        "responses": {
-          "404": {
-            "description": "Not Found"
-          },
-          "400": {
-            "description": "Bad Request",
-            "content": {
-              "application/json": {
-                "schema": {
-                  "$ref": "#/components/schemas/ProblemDetailsModel"
-                }
-              }
-            }
-          },
-          "201": {
-            "description": "Created",
-            "headers": {
-              "Location": {
-                "description": "Location of the newly created resource",
-                "schema": {
-                  "type": "string",
-                  "description": "Location of the newly created resource",
-                  "format": "uri"
-                }
-              }
-            }
-          }
-        }
-      }
-    },
-    "/umbraco/management/api/v1/package/created/{id}": {
-      "get": {
-        "tags": [
-          "Package"
-        ],
-        "operationId": "GetPackageCreatedById",
-        "parameters": [
-          {
-            "name": "id",
-            "in": "path",
-            "required": true,
-            "schema": {
-              "type": "string",
-              "format": "uuid"
-            }
-          }
-        ],
-        "responses": {
-          "404": {
-            "description": "Not Found"
-          },
-          "200": {
-            "description": "Success",
-            "content": {
-              "application/json": {
-                "schema": {
-                  "oneOf": [
-                    {
-                      "$ref": "#/components/schemas/PackageDefinitionResponseModel"
-                    }
-                  ]
-                }
-              }
-            }
-          }
-        }
-      },
-      "delete": {
-        "tags": [
-          "Package"
-        ],
-        "operationId": "DeletePackageCreatedById",
-        "parameters": [
-          {
-            "name": "id",
-            "in": "path",
-            "required": true,
-            "schema": {
-              "type": "string",
-              "format": "uuid"
-            }
-          }
-        ],
-        "responses": {
-          "404": {
-            "description": "Not Found"
-          },
-          "200": {
-            "description": "Success"
-          }
-        }
-      },
-      "put": {
-        "tags": [
-          "Package"
-        ],
-        "operationId": "PutPackageCreatedById",
-        "parameters": [
-          {
-            "name": "id",
-            "in": "path",
-            "required": true,
-            "schema": {
-              "type": "string",
-              "format": "uuid"
-            }
-          }
-        ],
-        "requestBody": {
-          "content": {
-            "application/json": {
-              "schema": {
-                "oneOf": [
-                  {
-                    "$ref": "#/components/schemas/UpdatePackageRequestModel"
-                  }
-                ]
-              }
-            }
-          }
-        },
-        "responses": {
-          "404": {
-            "description": "Not Found"
-          },
-          "200": {
-            "description": "Success"
-          }
-        }
-      }
-    },
-    "/umbraco/management/api/v1/package/created/{id}/download": {
-      "get": {
-        "tags": [
-          "Package"
-        ],
-        "operationId": "GetPackageCreatedByIdDownload",
-        "parameters": [
-          {
-            "name": "id",
-            "in": "path",
-            "required": true,
-            "schema": {
-              "type": "string",
-              "format": "uuid"
-            }
-          }
-        ],
-        "responses": {
-          "404": {
-            "description": "Not Found"
-          },
-          "200": {
-            "description": "Success",
-            "content": {
-              "application/json": {
-                "schema": {
-                  "type": "string",
-                  "format": "binary"
-                }
-              }
-            }
-          }
-        }
-      }
-    },
-    "/umbraco/management/api/v1/package/manifest": {
-      "get": {
-        "tags": [
-          "Package"
-        ],
-        "operationId": "GetPackageManifest",
-        "responses": {
-          "200": {
-            "description": "Success",
-            "content": {
-              "application/json": {
-                "schema": {
-                  "type": "array",
-                  "items": {
-                    "oneOf": [
-                      {
-                        "$ref": "#/components/schemas/PackageManifestResponseModel"
-                      }
-                    ]
-                  }
-                }
-              }
-            }
-          }
-        }
-      }
-    },
-    "/umbraco/management/api/v1/package/migration-status": {
-      "get": {
-        "tags": [
-          "Package"
-        ],
-        "operationId": "GetPackageMigrationStatus",
-        "parameters": [
-          {
-            "name": "skip",
-            "in": "query",
-            "schema": {
-              "type": "integer",
-              "format": "int32",
-              "default": 0
-            }
-          },
-          {
-            "name": "take",
-            "in": "query",
-            "schema": {
-              "type": "integer",
-              "format": "int32",
-              "default": 100
-            }
-          }
-        ],
-        "responses": {
-          "200": {
-            "description": "Success",
-            "content": {
-              "application/json": {
-                "schema": {
-                  "$ref": "#/components/schemas/PagedPackageMigrationStatusResponseModel"
-                }
-              }
-            }
-          }
-        }
-      }
-    },
-    "/umbraco/management/api/v1/partial-view/item": {
-      "get": {
-        "tags": [
-          "Partial View"
-        ],
-        "operationId": "GetPartialViewItem",
-        "parameters": [
-          {
-            "name": "key",
-            "in": "query",
-            "schema": {
-              "type": "array",
-              "items": {
-                "type": "string"
-              }
-            }
-          }
-        ],
-        "responses": {
-          "200": {
-            "description": "Success",
-            "content": {
-              "application/json": {
-                "schema": {
-                  "type": "array",
-                  "items": {
-                    "oneOf": [
-                      {
-                        "$ref": "#/components/schemas/PartialViewItemResponseModel"
-                      }
-                    ]
-                  }
-                }
-              }
-            }
-          }
-        }
-      }
-    },
-    "/umbraco/management/api/v1/tree/partial-view/children": {
-      "get": {
-        "tags": [
-          "Partial View"
-        ],
-        "operationId": "GetTreePartialViewChildren",
-        "parameters": [
-          {
-            "name": "path",
-            "in": "query",
-            "schema": {
-              "type": "string"
-            }
-          },
-          {
-            "name": "skip",
-            "in": "query",
-            "schema": {
-              "type": "integer",
-              "format": "int32",
-              "default": 0
-            }
-          },
-          {
-            "name": "take",
-            "in": "query",
-            "schema": {
-              "type": "integer",
-              "format": "int32",
-              "default": 100
-            }
-          }
-        ],
-        "responses": {
-          "200": {
-            "description": "Success",
-            "content": {
-              "application/json": {
-                "schema": {
-                  "$ref": "#/components/schemas/PagedFileSystemTreeItemPresentationModel"
-                }
-              }
-            }
-          }
-        }
-      }
-    },
-    "/umbraco/management/api/v1/tree/partial-view/root": {
-      "get": {
-        "tags": [
-          "Partial View"
-        ],
-        "operationId": "GetTreePartialViewRoot",
-        "parameters": [
-          {
-            "name": "skip",
-            "in": "query",
-            "schema": {
-              "type": "integer",
-              "format": "int32",
-              "default": 0
-            }
-          },
-          {
-            "name": "take",
-            "in": "query",
-            "schema": {
-              "type": "integer",
-              "format": "int32",
-              "default": 100
-            }
-          }
-        ],
-        "responses": {
-          "200": {
-            "description": "Success",
-            "content": {
-              "application/json": {
-                "schema": {
-                  "$ref": "#/components/schemas/PagedFileSystemTreeItemPresentationModel"
-                }
-              }
-            }
-          }
-        }
-      }
-    },
-    "/umbraco/management/api/v1/profiling/status": {
-      "get": {
-        "tags": [
-          "Profiling"
-        ],
-        "operationId": "GetProfilingStatus",
-        "responses": {
-          "200": {
-            "description": "Success",
-            "content": {
-              "application/json": {
-                "schema": {
-                  "oneOf": [
-                    {
-                      "$ref": "#/components/schemas/ProfilingStatusResponseModel"
-                    }
-                  ]
-                }
-              }
-            }
-          }
-        }
-      },
-      "put": {
-        "tags": [
-          "Profiling"
-        ],
-        "operationId": "PutProfilingStatus",
-        "requestBody": {
-          "content": {
-            "application/json": {
-              "schema": {
-                "oneOf": [
-                  {
-                    "$ref": "#/components/schemas/ProfilingStatusRequestModel"
-                  }
-                ]
-              }
-            }
-          }
-        },
-        "responses": {
-          "200": {
-            "description": "Success"
-          }
-        }
-      }
-    },
-    "/umbraco/management/api/v1/published-cache/collect": {
-      "post": {
-        "tags": [
-          "Published Cache"
-        ],
-        "operationId": "PostPublishedCacheCollect",
-        "responses": {
-          "200": {
-            "description": "Success"
-          }
-        }
-      }
-    },
-    "/umbraco/management/api/v1/published-cache/rebuild": {
-      "post": {
-        "tags": [
-          "Published Cache"
-        ],
-        "operationId": "PostPublishedCacheRebuild",
-        "responses": {
-          "200": {
-            "description": "Success"
-          }
-        }
-      }
-    },
-    "/umbraco/management/api/v1/published-cache/reload": {
-      "post": {
-        "tags": [
-          "Published Cache"
-        ],
-        "operationId": "PostPublishedCacheReload",
-        "responses": {
-          "200": {
-            "description": "Success"
-          }
-        }
-      }
-    },
-    "/umbraco/management/api/v1/published-cache/status": {
-      "get": {
-        "tags": [
-          "Published Cache"
-        ],
-        "operationId": "GetPublishedCacheStatus",
-        "responses": {
-          "200": {
-            "description": "Success",
-            "content": {
-              "application/json": {
-                "schema": {
-                  "type": "string"
-                }
-              }
-            }
-          }
-        }
-      }
-    },
-    "/umbraco/management/api/v1/redirect-management": {
-      "get": {
-        "tags": [
-          "Redirect Management"
-        ],
-        "operationId": "GetRedirectManagement",
-        "parameters": [
-          {
-            "name": "filter",
-            "in": "query",
-            "schema": {
-              "type": "string"
-            }
-          },
-          {
-            "name": "skip",
-            "in": "query",
-            "schema": {
-              "type": "integer",
-              "format": "int32"
-            }
-          },
-          {
-            "name": "take",
-            "in": "query",
-            "schema": {
-              "type": "integer",
-              "format": "int32"
-            }
-          }
-        ],
-        "responses": {
-          "400": {
-            "description": "Bad Request",
-            "content": {
-              "application/json": {
-                "schema": {
-                  "$ref": "#/components/schemas/ProblemDetailsModel"
-                }
-              }
-            }
-          },
-          "200": {
-            "description": "Success",
-            "content": {
-              "application/json": {
-                "schema": {
-                  "$ref": "#/components/schemas/PagedRedirectUrlResponseModel"
-                }
-              }
-            }
-          }
-        }
-      }
-    },
-    "/umbraco/management/api/v1/redirect-management/{id}": {
-      "get": {
-        "tags": [
-          "Redirect Management"
-        ],
-        "operationId": "GetRedirectManagementById",
-        "parameters": [
-          {
-            "name": "id",
-            "in": "path",
-            "required": true,
-            "schema": {
-              "type": "string",
-              "format": "uuid"
-            }
-          },
-          {
-            "name": "skip",
-            "in": "query",
-            "schema": {
-              "type": "integer",
-              "format": "int32"
-            }
-          },
-          {
-            "name": "take",
-            "in": "query",
-            "schema": {
-              "type": "integer",
-              "format": "int32"
-            }
-          }
-        ],
-        "responses": {
-          "200": {
-            "description": "Success",
-            "content": {
-              "application/json": {
-                "schema": {
-                  "$ref": "#/components/schemas/PagedRedirectUrlResponseModel"
-                }
-              }
-            }
-          }
-        }
-      },
-      "delete": {
-        "tags": [
-          "Redirect Management"
-        ],
-        "operationId": "DeleteRedirectManagementById",
-        "parameters": [
-          {
-            "name": "id",
-            "in": "path",
-            "required": true,
-            "schema": {
-              "type": "string",
-              "format": "uuid"
-            }
-          }
-        ],
-        "responses": {
-          "200": {
-            "description": "Success"
-          }
-        }
-      }
-    },
-    "/umbraco/management/api/v1/redirect-management/status": {
-      "get": {
-        "tags": [
-          "Redirect Management"
-        ],
-        "operationId": "GetRedirectManagementStatus",
-        "responses": {
-          "200": {
-            "description": "Success",
-            "content": {
-              "application/json": {
-                "schema": {
-                  "oneOf": [
-                    {
-                      "$ref": "#/components/schemas/RedirectUrlStatusResponseModel"
-                    }
-                  ]
-                }
-              }
-            }
-          }
-        }
-      },
-      "post": {
-        "tags": [
-          "Redirect Management"
-        ],
-        "operationId": "PostRedirectManagementStatus",
-        "parameters": [
-          {
-            "name": "status",
-            "in": "query",
-            "schema": {
-              "$ref": "#/components/schemas/RedirectStatusModel"
-            }
-          }
-        ],
-        "responses": {
-          "200": {
-            "description": "Success"
-          }
-        }
-      }
-    },
-    "/umbraco/management/api/v1/relation-type": {
-      "post": {
-        "tags": [
-          "Relation Type"
-        ],
-        "operationId": "PostRelationType",
-        "requestBody": {
-          "content": {
-            "application/json": {
-              "schema": {
-                "oneOf": [
-                  {
-                    "$ref": "#/components/schemas/CreateRelationTypeRequestModel"
-                  }
-                ]
-              }
-            }
-          }
-        },
-        "responses": {
-          "201": {
-            "description": "Created",
-            "headers": {
-              "Location": {
-                "description": "Location of the newly created resource",
-                "schema": {
-                  "type": "string",
-                  "description": "Location of the newly created resource",
-                  "format": "uri"
-                }
-              }
-            }
-          },
-          "400": {
-            "description": "Bad Request",
-            "content": {
-              "application/json": {
-                "schema": {
-                  "$ref": "#/components/schemas/ProblemDetailsModel"
-                }
-              }
-            }
-          }
-        }
-      }
-    },
-    "/umbraco/management/api/v1/relation-type/{id}": {
-      "get": {
-        "tags": [
-          "Relation Type"
-        ],
-        "operationId": "GetRelationTypeById",
-        "parameters": [
-          {
-            "name": "id",
-            "in": "path",
-            "required": true,
-            "schema": {
-              "type": "string",
-              "format": "uuid"
-            }
-          }
-        ],
-        "responses": {
-          "200": {
-            "description": "Success",
-            "content": {
-              "application/json": {
-                "schema": {
-                  "oneOf": [
-                    {
-                      "$ref": "#/components/schemas/RelationTypeResponseModel"
-                    }
-                  ]
-                }
-              }
-            }
-          },
-          "404": {
-            "description": "Not Found"
-          }
-        }
-      },
-      "delete": {
-        "tags": [
-          "Relation Type"
-        ],
-        "operationId": "DeleteRelationTypeById",
-        "parameters": [
-          {
-            "name": "id",
-            "in": "path",
-            "required": true,
-            "schema": {
-              "type": "string",
-              "format": "uuid"
-            }
-          }
-        ],
-        "responses": {
-          "200": {
-            "description": "Success"
-          },
-          "404": {
-            "description": "Not Found",
-            "content": {
-              "application/json": {
-                "schema": {
-                  "$ref": "#/components/schemas/ProblemDetailsModel"
-                }
-              }
-            }
-          }
-        }
-      },
-      "put": {
-        "tags": [
-          "Relation Type"
-        ],
-        "operationId": "PutRelationTypeById",
-        "parameters": [
-          {
-            "name": "id",
-            "in": "path",
-            "required": true,
-            "schema": {
-              "type": "string",
-              "format": "uuid"
-            }
-          }
-        ],
-        "requestBody": {
-          "content": {
-            "application/json": {
-              "schema": {
-                "oneOf": [
-                  {
-                    "$ref": "#/components/schemas/UpdateRelationTypeRequestModel"
-                  }
-                ]
-              }
-            }
-          }
-        },
-        "responses": {
-          "200": {
-            "description": "Success",
-            "content": {
-              "application/json": {
-                "schema": {
-                  "oneOf": [
-                    {
-                      "$ref": "#/components/schemas/RelationTypeResponseModel"
-                    }
-                  ]
-                }
-              }
-            }
-          },
-          "400": {
-            "description": "Bad Request",
-            "content": {
-              "application/json": {
-                "schema": {
-                  "$ref": "#/components/schemas/ProblemDetailsModel"
-                }
-              }
-            }
-          },
-          "404": {
-            "description": "Not Found",
-            "content": {
-              "application/json": {
-                "schema": {
-                  "$ref": "#/components/schemas/ProblemDetailsModel"
-                }
-              }
-            }
-          }
-        }
-      }
-    },
-    "/umbraco/management/api/v1/relation-type/item": {
-      "get": {
-        "tags": [
-          "Relation Type"
-        ],
-        "operationId": "GetRelationTypeItem",
-        "parameters": [
-          {
-            "name": "id",
-            "in": "query",
-            "schema": {
-              "type": "array",
-              "items": {
-                "type": "string",
-                "format": "uuid"
-              }
-            }
-          }
-        ],
-        "responses": {
-          "200": {
-            "description": "Success",
-            "content": {
-              "application/json": {
-                "schema": {
-                  "type": "array",
-                  "items": {
-                    "oneOf": [
-                      {
-                        "$ref": "#/components/schemas/RelationTypeItemResponseModel"
-                      }
-                    ]
-                  }
-                }
-              }
-            }
-          }
-        }
-      }
-    },
-    "/umbraco/management/api/v1/tree/relation-type/root": {
-      "get": {
-        "tags": [
-          "Relation Type"
-        ],
-        "operationId": "GetTreeRelationTypeRoot",
-        "parameters": [
-          {
-            "name": "skip",
-            "in": "query",
-            "schema": {
-              "type": "integer",
-              "format": "int32",
-              "default": 0
-            }
-          },
-          {
-            "name": "take",
-            "in": "query",
-            "schema": {
-              "type": "integer",
-              "format": "int32",
-              "default": 100
-            }
-          }
-        ],
-        "responses": {
-          "200": {
-            "description": "Success",
-            "content": {
-              "application/json": {
-                "schema": {
-                  "$ref": "#/components/schemas/PagedEntityTreeItemResponseModel"
-                }
-              }
-            }
-          }
-        }
-      }
-    },
-    "/umbraco/management/api/v1/relation/{id}": {
-      "get": {
-        "tags": [
-          "Relation"
-        ],
-        "operationId": "GetRelationById",
-        "parameters": [
-          {
-            "name": "id",
-            "in": "path",
-            "required": true,
-            "schema": {
-              "type": "integer",
-              "format": "int32"
-            }
-          }
-        ],
-        "responses": {
-          "200": {
-            "description": "Success",
-            "content": {
-              "application/json": {
-                "schema": {
-                  "oneOf": [
-                    {
-                      "$ref": "#/components/schemas/RelationResponseModel"
-                    }
-                  ]
-                }
-              }
-            }
-          },
-          "404": {
-            "description": "Not Found"
-          }
-        }
-      }
-    },
-    "/umbraco/management/api/v1/relation/child-relation/{childId}": {
-      "get": {
-        "tags": [
-          "Relation"
-        ],
-        "operationId": "GetRelationChildRelationByChildId",
-        "parameters": [
-          {
-            "name": "childId",
-            "in": "path",
-            "required": true,
-            "schema": {
-              "type": "integer",
-              "format": "int32"
-            }
-          },
-          {
-            "name": "skip",
-            "in": "query",
-            "schema": {
-              "type": "integer",
-              "format": "int32"
-            }
-          },
-          {
-            "name": "take",
-            "in": "query",
-            "schema": {
-              "type": "integer",
-              "format": "int32"
-            }
-          },
-          {
-            "name": "relationTypeAlias",
-            "in": "query",
-            "schema": {
-              "type": "string",
-              "default": ""
-            }
-          }
-        ],
-        "responses": {
-          "200": {
-            "description": "Success",
-            "content": {
-              "application/json": {
-                "schema": {
-                  "$ref": "#/components/schemas/PagedRelationResponseModel"
-                }
-              }
-            }
-          }
-        }
-      }
-    },
-    "/umbraco/management/api/v1/relation/type/{id}": {
-      "get": {
-        "tags": [
-          "Relation"
-        ],
-        "operationId": "GetRelationTypeById",
-        "parameters": [
-          {
-            "name": "id",
-            "in": "path",
-            "required": true,
-            "schema": {
-              "type": "string",
-              "format": "uuid"
-            }
-          },
-          {
-            "name": "skip",
-            "in": "query",
-            "schema": {
-              "type": "integer",
-              "format": "int32",
-              "default": 0
-            }
-          },
-          {
-            "name": "take",
-            "in": "query",
-            "schema": {
-              "type": "integer",
-              "format": "int32",
-              "default": 100
-            }
-          }
-        ],
-        "responses": {
-          "200": {
-            "description": "Success",
-            "content": {
-              "application/json": {
-                "schema": {
-                  "$ref": "#/components/schemas/PagedRelationResponseModel"
-                }
-              }
-            }
-          }
-        }
-      }
-    },
-    "/umbraco/management/api/v1/script/item": {
-      "get": {
-        "tags": [
-          "Script"
-        ],
-        "operationId": "GetScriptItem",
-        "parameters": [
-          {
-            "name": "path",
-            "in": "query",
-            "schema": {
-              "type": "array",
-              "items": {
-                "type": "string"
-              }
-            }
-          }
-        ],
-        "responses": {
-          "200": {
-            "description": "Success",
-            "content": {
-              "application/json": {
-                "schema": {
-                  "type": "array",
-                  "items": {
-                    "oneOf": [
-                      {
-                        "$ref": "#/components/schemas/ScriptItemResponseModel"
-                      }
-                    ]
-                  }
-                }
-              }
-            }
-          }
-        }
-      }
-    },
-    "/umbraco/management/api/v1/tree/script/children": {
-      "get": {
-        "tags": [
-          "Script"
-        ],
-        "operationId": "GetTreeScriptChildren",
-        "parameters": [
-          {
-            "name": "path",
-            "in": "query",
-            "schema": {
-              "type": "string"
-            }
-          },
-          {
-            "name": "skip",
-            "in": "query",
-            "schema": {
-              "type": "integer",
-              "format": "int32",
-              "default": 0
-            }
-          },
-          {
-            "name": "take",
-            "in": "query",
-            "schema": {
-              "type": "integer",
-              "format": "int32",
-              "default": 100
-            }
-          }
-        ],
-        "responses": {
-          "200": {
-            "description": "Success",
-            "content": {
-              "application/json": {
-                "schema": {
-                  "$ref": "#/components/schemas/PagedFileSystemTreeItemPresentationModel"
-                }
-              }
-            }
-          }
-        }
-      }
-    },
-    "/umbraco/management/api/v1/tree/script/root": {
-      "get": {
-        "tags": [
-          "Script"
-        ],
-        "operationId": "GetTreeScriptRoot",
-        "parameters": [
-          {
-            "name": "skip",
-            "in": "query",
-            "schema": {
-              "type": "integer",
-              "format": "int32",
-              "default": 0
-            }
-          },
-          {
-            "name": "take",
-            "in": "query",
-            "schema": {
-              "type": "integer",
-              "format": "int32",
-              "default": 100
-            }
-          }
-        ],
-        "responses": {
-          "200": {
-            "description": "Success",
-            "content": {
-              "application/json": {
-                "schema": {
-                  "$ref": "#/components/schemas/PagedFileSystemTreeItemPresentationModel"
-                }
-              }
-            }
-          }
-        }
-      }
-    },
-    "/umbraco/management/api/v1/searcher": {
-      "get": {
-        "tags": [
-          "Searcher"
-        ],
-        "operationId": "GetSearcher",
-        "parameters": [
-          {
-            "name": "skip",
-            "in": "query",
-            "schema": {
-              "type": "integer",
-              "format": "int32"
-            }
-          },
-          {
-            "name": "take",
-            "in": "query",
-            "schema": {
-              "type": "integer",
-              "format": "int32"
-            }
-          }
-        ],
-        "responses": {
-          "200": {
-            "description": "Success",
-            "content": {
-              "application/json": {
-                "schema": {
-                  "$ref": "#/components/schemas/PagedSearcherResponseModel"
-                }
-              }
-            }
-          }
-        }
-      }
-    },
-    "/umbraco/management/api/v1/searcher/{searcherName}/query": {
-      "get": {
-        "tags": [
-          "Searcher"
-        ],
-        "operationId": "GetSearcherBySearcherNameQuery",
-        "parameters": [
-          {
-            "name": "searcherName",
-            "in": "path",
-            "required": true,
-            "schema": {
-              "type": "string"
-            }
-          },
-          {
-            "name": "term",
-            "in": "query",
-            "schema": {
-              "type": "string"
-            }
-          },
-          {
-            "name": "skip",
-            "in": "query",
-            "schema": {
-              "type": "integer",
-              "format": "int32"
-            }
-          },
-          {
-            "name": "take",
-            "in": "query",
-            "schema": {
-              "type": "integer",
-              "format": "int32"
-            }
-          }
-        ],
-        "responses": {
-          "200": {
-            "description": "Success",
-            "content": {
-              "application/json": {
-                "schema": {
-                  "$ref": "#/components/schemas/PagedSearchResultResponseModel"
-                }
-              }
-            }
-          },
-          "404": {
-            "description": "Not Found",
-            "content": {
-              "application/json": {
-                "schema": {
-                  "$ref": "#/components/schemas/ProblemDetailsModel"
-                }
-              }
-            }
-          }
-        }
-      }
-    },
-    "/umbraco/management/api/v1/security/back-office/authorize": {
-      "get": {
-        "tags": [
-          "Security"
-        ],
-        "operationId": "GetSecurityBackOfficeAuthorize",
-        "responses": {
-          "200": {
-            "description": "Success"
-          }
-        }
-      },
-      "post": {
-        "tags": [
-          "Security"
-        ],
-        "operationId": "PostSecurityBackOfficeAuthorize",
-        "responses": {
-          "200": {
-            "description": "Success"
-          }
-        }
-      }
-    },
-    "/umbraco/management/api/v1/server/status": {
-      "get": {
-        "tags": [
-          "Server"
-        ],
-        "operationId": "GetServerStatus",
-        "responses": {
-          "400": {
-            "description": "Bad Request",
-            "content": {
-              "application/json": {
-                "schema": {
-                  "$ref": "#/components/schemas/ProblemDetailsModel"
-                }
-              }
-            }
-          },
-          "200": {
-            "description": "Success",
-            "content": {
-              "application/json": {
-                "schema": {
-                  "oneOf": [
-                    {
-                      "$ref": "#/components/schemas/ServerStatusResponseModel"
-                    }
-                  ]
-                }
-              }
-            }
-          }
-        }
-      }
-    },
-    "/umbraco/management/api/v1/server/version": {
-      "get": {
-        "tags": [
-          "Server"
-        ],
-        "operationId": "GetServerVersion",
-        "responses": {
-          "400": {
-            "description": "Bad Request",
-            "content": {
-              "application/json": {
-                "schema": {
-                  "$ref": "#/components/schemas/ProblemDetailsModel"
-                }
-              }
-            }
-          },
-          "200": {
-            "description": "Success",
-            "content": {
-              "application/json": {
-                "schema": {
-                  "oneOf": [
-                    {
-                      "$ref": "#/components/schemas/VersionResponseModel"
-                    }
-                  ]
-                }
-              }
-            }
-          }
-        }
-      }
-    },
-    "/umbraco/management/api/v1/tree/static-file/children": {
-      "get": {
-        "tags": [
-          "Static File"
-        ],
-        "operationId": "GetTreeStaticFileChildren",
-        "parameters": [
-          {
-            "name": "path",
-            "in": "query",
-            "schema": {
-              "type": "string"
-            }
-          },
-          {
-            "name": "skip",
-            "in": "query",
-            "schema": {
-              "type": "integer",
-              "format": "int32",
-              "default": 0
-            }
-          },
-          {
-            "name": "take",
-            "in": "query",
-            "schema": {
-              "type": "integer",
-              "format": "int32",
-              "default": 100
-            }
-          }
-        ],
-        "responses": {
-          "200": {
-            "description": "Success",
-            "content": {
-              "application/json": {
-                "schema": {
-                  "$ref": "#/components/schemas/PagedFileSystemTreeItemPresentationModel"
-                }
-              }
-            }
-          }
-        }
-      }
-    },
-    "/umbraco/management/api/v1/tree/static-file/root": {
-      "get": {
-        "tags": [
-          "Static File"
-        ],
-        "operationId": "GetTreeStaticFileRoot",
-        "parameters": [
-          {
-            "name": "skip",
-            "in": "query",
-            "schema": {
-              "type": "integer",
-              "format": "int32",
-              "default": 0
-            }
-          },
-          {
-            "name": "take",
-            "in": "query",
-            "schema": {
-              "type": "integer",
-              "format": "int32",
-              "default": 100
-            }
-          }
-        ],
-        "responses": {
-          "200": {
-            "description": "Success",
-            "content": {
-              "application/json": {
-                "schema": {
-                  "$ref": "#/components/schemas/PagedFileSystemTreeItemPresentationModel"
-                }
-              }
-            }
-          }
-        }
-      }
-    },
-    "/umbraco/management/api/v1/stylesheet/item": {
-      "get": {
-        "tags": [
-          "Stylesheet"
-        ],
-        "operationId": "GetStylesheetItem",
-        "parameters": [
-          {
-            "name": "path",
-            "in": "query",
-            "schema": {
-              "type": "array",
-              "items": {
-                "type": "string"
-              }
-            }
-          }
-        ],
-        "responses": {
-          "200": {
-            "description": "Success",
-            "content": {
-              "application/json": {
-                "schema": {
-                  "type": "array",
-                  "items": {
-                    "oneOf": [
-                      {
-                        "$ref": "#/components/schemas/ScriptItemResponseModel"
-                      }
-                    ]
-                  }
-                }
-              }
-            }
-          }
-        }
-      }
-    },
-    "/umbraco/management/api/v1/tree/stylesheet/children": {
-      "get": {
-        "tags": [
-          "Stylesheet"
-        ],
-        "operationId": "GetTreeStylesheetChildren",
-        "parameters": [
-          {
-            "name": "path",
-            "in": "query",
-            "schema": {
-              "type": "string"
-            }
-          },
-          {
-            "name": "skip",
-            "in": "query",
-            "schema": {
-              "type": "integer",
-              "format": "int32",
-              "default": 0
-            }
-          },
-          {
-            "name": "take",
-            "in": "query",
-            "schema": {
-              "type": "integer",
-              "format": "int32",
-              "default": 100
-            }
-          }
-        ],
-        "responses": {
-          "200": {
-            "description": "Success",
-            "content": {
-              "application/json": {
-                "schema": {
-                  "$ref": "#/components/schemas/PagedFileSystemTreeItemPresentationModel"
-                }
-              }
-            }
-          }
-        }
-      }
-    },
-    "/umbraco/management/api/v1/tree/stylesheet/root": {
-      "get": {
-        "tags": [
-          "Stylesheet"
-        ],
-        "operationId": "GetTreeStylesheetRoot",
-        "parameters": [
-          {
-            "name": "skip",
-            "in": "query",
-            "schema": {
-              "type": "integer",
-              "format": "int32",
-              "default": 0
-            }
-          },
-          {
-            "name": "take",
-            "in": "query",
-            "schema": {
-              "type": "integer",
-              "format": "int32",
-              "default": 100
-            }
-          }
-        ],
-        "responses": {
-          "200": {
-            "description": "Success",
-            "content": {
-              "application/json": {
-                "schema": {
-                  "$ref": "#/components/schemas/PagedFileSystemTreeItemPresentationModel"
-                }
-              }
-            }
-          }
-        }
-      }
-    },
-    "/umbraco/management/api/v1/telemetry": {
-      "get": {
-        "tags": [
-          "Telemetry"
-        ],
-        "operationId": "GetTelemetry",
-        "parameters": [
-          {
-            "name": "skip",
-            "in": "query",
-            "schema": {
-              "type": "integer",
-              "format": "int32"
-            }
-          },
-          {
-            "name": "take",
-            "in": "query",
-            "schema": {
-              "type": "integer",
-              "format": "int32"
-            }
-          }
-        ],
-        "responses": {
-          "200": {
-            "description": "Success",
-            "content": {
-              "application/json": {
-                "schema": {
-                  "$ref": "#/components/schemas/PagedTelemetryResponseModel"
-                }
-              }
-            }
-          }
-        }
-      }
-    },
-    "/umbraco/management/api/v1/telemetry/level": {
-      "get": {
-        "tags": [
-          "Telemetry"
-        ],
-        "operationId": "GetTelemetryLevel",
-        "responses": {
-          "200": {
-            "description": "Success",
-            "content": {
-              "application/json": {
-                "schema": {
-                  "oneOf": [
-                    {
-                      "$ref": "#/components/schemas/TelemetryResponseModel"
-                    }
-                  ]
-                }
-              }
-            }
-          }
-        }
-      },
-      "post": {
-        "tags": [
-          "Telemetry"
-        ],
-        "operationId": "PostTelemetryLevel",
-        "requestBody": {
-          "content": {
-            "application/json": {
-              "schema": {
-                "oneOf": [
-                  {
-                    "$ref": "#/components/schemas/TelemetryRequestModel"
-                  }
-                ]
-              }
-            }
-          }
-        },
-        "responses": {
-          "400": {
-            "description": "Bad Request",
-            "content": {
-              "application/json": {
-                "schema": {
-                  "$ref": "#/components/schemas/ProblemDetailsModel"
-                }
-              }
-            }
-          },
-          "200": {
-            "description": "Success"
-          }
-        }
-      }
-    },
-    "/umbraco/management/api/v1/template": {
-      "post": {
-        "tags": [
-          "Template"
-        ],
-        "operationId": "PostTemplate",
-        "requestBody": {
-          "content": {
-            "application/json": {
-              "schema": {
-                "oneOf": [
-                  {
-                    "$ref": "#/components/schemas/CreateTemplateRequestModel"
-                  }
-                ]
-              }
-            }
-          }
-        },
-        "responses": {
-          "201": {
-            "description": "Created",
-            "headers": {
-              "Location": {
-                "description": "Location of the newly created resource",
-                "schema": {
-                  "type": "string",
-                  "description": "Location of the newly created resource",
-                  "format": "uri"
-                }
-              }
-            }
-          },
-          "400": {
-            "description": "Bad Request",
-            "content": {
-              "application/json": {
-                "schema": {
-                  "$ref": "#/components/schemas/ProblemDetailsModel"
-                }
-              }
-            }
-          },
-          "404": {
-            "description": "Not Found"
-          }
-        }
-      }
-    },
-    "/umbraco/management/api/v1/template/{id}": {
-      "get": {
-        "tags": [
-          "Template"
-        ],
-        "operationId": "GetTemplateById",
-        "parameters": [
-          {
-            "name": "id",
-            "in": "path",
-            "required": true,
-            "schema": {
-              "type": "string",
-              "format": "uuid"
-            }
-          }
-        ],
-        "responses": {
-          "200": {
-            "description": "Success",
-            "content": {
-              "application/json": {
-                "schema": {
-                  "oneOf": [
-                    {
-                      "$ref": "#/components/schemas/TemplateResponseModel"
-                    }
-                  ]
-                }
-              }
-            }
-          },
-          "404": {
-            "description": "Not Found"
-          }
-        }
-      },
-      "delete": {
-        "tags": [
-          "Template"
-        ],
-        "operationId": "DeleteTemplateById",
-        "parameters": [
-          {
-            "name": "id",
-            "in": "path",
-            "required": true,
-            "schema": {
-              "type": "string",
-              "format": "uuid"
-            }
-          }
-        ],
-        "responses": {
-          "200": {
-            "description": "Success"
-          },
-          "400": {
-            "description": "Bad Request",
-            "content": {
-              "application/json": {
-                "schema": {
-                  "$ref": "#/components/schemas/ProblemDetailsModel"
-                }
-              }
-            }
-          },
-          "404": {
-            "description": "Not Found"
-          }
-        }
-      },
-      "put": {
-        "tags": [
-          "Template"
-        ],
-        "operationId": "PutTemplateById",
-        "parameters": [
-          {
-            "name": "id",
-            "in": "path",
-            "required": true,
-            "schema": {
-              "type": "string",
-              "format": "uuid"
-            }
-          }
-        ],
-        "requestBody": {
-          "content": {
-            "application/json": {
-              "schema": {
-                "oneOf": [
-                  {
-                    "$ref": "#/components/schemas/UpdateTemplateRequestModel"
-                  }
-                ]
-              }
-            }
-          }
-        },
-        "responses": {
-          "200": {
-            "description": "Success"
-          },
-          "400": {
-            "description": "Bad Request",
-            "content": {
-              "application/json": {
-                "schema": {
-                  "$ref": "#/components/schemas/ProblemDetailsModel"
-                }
-              }
-            }
-          },
-          "404": {
-            "description": "Not Found"
-          }
-        }
-      }
-    },
-    "/umbraco/management/api/v1/template/item": {
-      "get": {
-        "tags": [
-          "Template"
-        ],
-        "operationId": "GetTemplateItem",
-        "parameters": [
-          {
-            "name": "key",
-            "in": "query",
-            "schema": {
-              "type": "array",
-              "items": {
-                "type": "string",
-                "format": "uuid"
-              }
-            }
-          }
-        ],
-        "responses": {
-          "200": {
-            "description": "Success",
-            "content": {
-              "application/json": {
-                "schema": {
-                  "type": "array",
-                  "items": {
-                    "oneOf": [
-                      {
-                        "$ref": "#/components/schemas/TemplateItemResponseModel"
-                      }
-                    ]
-                  }
-                }
-              }
-            }
-          }
-        }
-      }
-    },
-    "/umbraco/management/api/v1/template/query/execute": {
-      "post": {
-        "tags": [
-          "Template"
-        ],
-        "operationId": "PostTemplateQueryExecute",
-        "requestBody": {
-          "content": {
-            "application/json": {
-              "schema": {
-                "oneOf": [
-                  {
-                    "$ref": "#/components/schemas/TemplateQueryExecuteModel"
-                  }
-                ]
-              }
-            }
-          }
-        },
-        "responses": {
-          "200": {
-            "description": "Success",
-            "content": {
-              "application/json": {
-                "schema": {
-                  "oneOf": [
-                    {
-                      "$ref": "#/components/schemas/TemplateQueryResultResponseModel"
-                    }
-                  ]
-                }
-              }
-            }
-          }
-        }
-      }
-    },
-    "/umbraco/management/api/v1/template/query/settings": {
-      "get": {
-        "tags": [
-          "Template"
-        ],
-        "operationId": "GetTemplateQuerySettings",
-        "responses": {
-          "200": {
-            "description": "Success",
-            "content": {
-              "application/json": {
-                "schema": {
-                  "oneOf": [
-                    {
-                      "$ref": "#/components/schemas/TemplateQuerySettingsResponseModel"
-                    }
-                  ]
-                }
-              }
-            }
-          }
-        }
-      }
-    },
-    "/umbraco/management/api/v1/template/scaffold": {
-      "get": {
-        "tags": [
-          "Template"
-        ],
-        "operationId": "GetTemplateScaffold",
-        "responses": {
-          "200": {
-            "description": "Success",
-            "content": {
-              "application/json": {
-                "schema": {
-                  "oneOf": [
-                    {
-                      "$ref": "#/components/schemas/TemplateScaffoldResponseModel"
-                    }
-                  ]
-                }
-              }
-            }
-          },
-          "404": {
-            "description": "Not Found"
-          }
-        }
-      }
-    },
-    "/umbraco/management/api/v1/tree/template/children": {
-      "get": {
-        "tags": [
-          "Template"
-        ],
-        "operationId": "GetTreeTemplateChildren",
-        "parameters": [
-          {
-            "name": "parentId",
-            "in": "query",
-            "schema": {
-              "type": "string",
-              "format": "uuid"
-            }
-          },
-          {
-            "name": "skip",
-            "in": "query",
-            "schema": {
-              "type": "integer",
-              "format": "int32",
-              "default": 0
-            }
-          },
-          {
-            "name": "take",
-            "in": "query",
-            "schema": {
-              "type": "integer",
-              "format": "int32",
-              "default": 100
-            }
-          }
-        ],
-        "responses": {
-          "200": {
-            "description": "Success",
-            "content": {
-              "application/json": {
-                "schema": {
-                  "$ref": "#/components/schemas/PagedEntityTreeItemResponseModel"
-                }
-              }
-            }
-          }
-        }
-      }
-    },
-<<<<<<< HEAD
-=======
-    "/umbraco/management/api/v1/tree/template/item": {
-      "get": {
-        "tags": [
-          "Template"
-        ],
-        "operationId": "GetTreeTemplateItem",
+        "operationId": "GetTreeMemberGroupItem",
         "parameters": [
           {
             "name": "id",
@@ -6507,7 +3866,2414 @@
         }
       }
     },
->>>>>>> 6313b8b3
+    "/umbraco/management/api/v1/tree/member-group/root": {
+      "get": {
+        "tags": [
+          "Member Group"
+        ],
+        "operationId": "GetTreeMemberGroupRoot",
+        "parameters": [
+          {
+            "name": "skip",
+            "in": "query",
+            "schema": {
+              "type": "integer",
+              "format": "int32",
+              "default": 0
+            }
+          },
+          {
+            "name": "take",
+            "in": "query",
+            "schema": {
+              "type": "integer",
+              "format": "int32",
+              "default": 100
+            }
+          }
+        ],
+        "responses": {
+          "200": {
+            "description": "Success",
+            "content": {
+              "application/json": {
+                "schema": {
+                  "$ref": "#/components/schemas/PagedEntityTreeItemResponseModel"
+                }
+              }
+            }
+          }
+        }
+      }
+    },
+    "/umbraco/management/api/v1/tree/member-type/item": {
+      "get": {
+        "tags": [
+          "Member Type"
+        ],
+        "operationId": "GetTreeMemberTypeItem",
+        "parameters": [
+          {
+            "name": "id",
+            "in": "query",
+            "schema": {
+              "type": "array",
+              "items": {
+                "type": "string",
+                "format": "uuid"
+              }
+            }
+          }
+        ],
+        "responses": {
+          "200": {
+            "description": "Success",
+            "content": {
+              "application/json": {
+                "schema": {
+                  "type": "array",
+                  "items": {
+                    "oneOf": [
+                      {
+                        "$ref": "#/components/schemas/EntityTreeItemResponseModel"
+                      },
+                      {
+                        "$ref": "#/components/schemas/ContentTreeItemResponseModel"
+                      },
+                      {
+                        "$ref": "#/components/schemas/DocumentBlueprintTreeItemResponseModel"
+                      },
+                      {
+                        "$ref": "#/components/schemas/DocumentTreeItemResponseModel"
+                      },
+                      {
+                        "$ref": "#/components/schemas/DocumentTypeTreeItemResponseModel"
+                      },
+                      {
+                        "$ref": "#/components/schemas/FolderTreeItemResponseModel"
+                      }
+                    ]
+                  }
+                }
+              }
+            }
+          }
+        }
+      }
+    },
+    "/umbraco/management/api/v1/tree/member-type/root": {
+      "get": {
+        "tags": [
+          "Member Type"
+        ],
+        "operationId": "GetTreeMemberTypeRoot",
+        "parameters": [
+          {
+            "name": "skip",
+            "in": "query",
+            "schema": {
+              "type": "integer",
+              "format": "int32",
+              "default": 0
+            }
+          },
+          {
+            "name": "take",
+            "in": "query",
+            "schema": {
+              "type": "integer",
+              "format": "int32",
+              "default": 100
+            }
+          }
+        ],
+        "responses": {
+          "200": {
+            "description": "Success",
+            "content": {
+              "application/json": {
+                "schema": {
+                  "$ref": "#/components/schemas/PagedEntityTreeItemResponseModel"
+                }
+              }
+            }
+          }
+        }
+      }
+    },
+    "/umbraco/management/api/v1/models-builder/build": {
+      "post": {
+        "tags": [
+          "Models Builder"
+        ],
+        "operationId": "PostModelsBuilderBuild",
+        "responses": {
+          "200": {
+            "description": "Success"
+          },
+          "428": {
+            "description": "Client Error",
+            "content": {
+              "application/json": {
+                "schema": {
+                  "$ref": "#/components/schemas/ProblemDetailsModel"
+                }
+              }
+            }
+          }
+        }
+      }
+    },
+    "/umbraco/management/api/v1/models-builder/dashboard": {
+      "get": {
+        "tags": [
+          "Models Builder"
+        ],
+        "operationId": "GetModelsBuilderDashboard",
+        "responses": {
+          "200": {
+            "description": "Success",
+            "content": {
+              "application/json": {
+                "schema": {
+                  "oneOf": [
+                    {
+                      "$ref": "#/components/schemas/ModelsBuilderResponseModel"
+                    }
+                  ]
+                }
+              }
+            }
+          }
+        }
+      }
+    },
+    "/umbraco/management/api/v1/models-builder/status": {
+      "get": {
+        "tags": [
+          "Models Builder"
+        ],
+        "operationId": "GetModelsBuilderStatus",
+        "responses": {
+          "200": {
+            "description": "Success",
+            "content": {
+              "application/json": {
+                "schema": {
+                  "oneOf": [
+                    {
+                      "$ref": "#/components/schemas/OutOfDateStatusResponseModel"
+                    }
+                  ]
+                }
+              }
+            }
+          }
+        }
+      }
+    },
+    "/umbraco/management/api/v1/object-types": {
+      "get": {
+        "tags": [
+          "Object Types"
+        ],
+        "operationId": "GetObjectTypes",
+        "parameters": [
+          {
+            "name": "skip",
+            "in": "query",
+            "schema": {
+              "type": "integer",
+              "format": "int32",
+              "default": 0
+            }
+          },
+          {
+            "name": "take",
+            "in": "query",
+            "schema": {
+              "type": "integer",
+              "format": "int32",
+              "default": 100
+            }
+          }
+        ],
+        "responses": {
+          "200": {
+            "description": "Success",
+            "content": {
+              "application/json": {
+                "schema": {
+                  "$ref": "#/components/schemas/PagedObjectTypeResponseModel"
+                }
+              }
+            }
+          }
+        }
+      }
+    },
+    "/umbraco/management/api/v1/package/{name}/run-migration": {
+      "post": {
+        "tags": [
+          "Package"
+        ],
+        "operationId": "PostPackageByNameRunMigration",
+        "parameters": [
+          {
+            "name": "name",
+            "in": "path",
+            "required": true,
+            "schema": {
+              "type": "string"
+            }
+          }
+        ],
+        "responses": {
+          "404": {
+            "description": "Not Found"
+          },
+          "409": {
+            "description": "Conflict",
+            "content": {
+              "application/json": {
+                "schema": {
+                  "$ref": "#/components/schemas/ProblemDetailsModel"
+                }
+              }
+            }
+          },
+          "200": {
+            "description": "Success"
+          }
+        }
+      }
+    },
+    "/umbraco/management/api/v1/package/created": {
+      "get": {
+        "tags": [
+          "Package"
+        ],
+        "operationId": "GetPackageCreated",
+        "parameters": [
+          {
+            "name": "skip",
+            "in": "query",
+            "schema": {
+              "type": "integer",
+              "format": "int32",
+              "default": 0
+            }
+          },
+          {
+            "name": "take",
+            "in": "query",
+            "schema": {
+              "type": "integer",
+              "format": "int32",
+              "default": 100
+            }
+          }
+        ],
+        "responses": {
+          "200": {
+            "description": "Success",
+            "content": {
+              "application/json": {
+                "schema": {
+                  "$ref": "#/components/schemas/PagedPackageDefinitionResponseModel"
+                }
+              }
+            }
+          }
+        }
+      },
+      "post": {
+        "tags": [
+          "Package"
+        ],
+        "operationId": "PostPackageCreated",
+        "requestBody": {
+          "content": {
+            "application/json": {
+              "schema": {
+                "oneOf": [
+                  {
+                    "$ref": "#/components/schemas/CreatePackageRequestModel"
+                  }
+                ]
+              }
+            }
+          }
+        },
+        "responses": {
+          "404": {
+            "description": "Not Found"
+          },
+          "400": {
+            "description": "Bad Request",
+            "content": {
+              "application/json": {
+                "schema": {
+                  "$ref": "#/components/schemas/ProblemDetailsModel"
+                }
+              }
+            }
+          },
+          "201": {
+            "description": "Created",
+            "headers": {
+              "Location": {
+                "description": "Location of the newly created resource",
+                "schema": {
+                  "type": "string",
+                  "description": "Location of the newly created resource",
+                  "format": "uri"
+                }
+              }
+            }
+          }
+        }
+      }
+    },
+    "/umbraco/management/api/v1/package/created/{id}": {
+      "get": {
+        "tags": [
+          "Package"
+        ],
+        "operationId": "GetPackageCreatedById",
+        "parameters": [
+          {
+            "name": "id",
+            "in": "path",
+            "required": true,
+            "schema": {
+              "type": "string",
+              "format": "uuid"
+            }
+          }
+        ],
+        "responses": {
+          "404": {
+            "description": "Not Found"
+          },
+          "200": {
+            "description": "Success",
+            "content": {
+              "application/json": {
+                "schema": {
+                  "oneOf": [
+                    {
+                      "$ref": "#/components/schemas/PackageDefinitionResponseModel"
+                    }
+                  ]
+                }
+              }
+            }
+          }
+        }
+      },
+      "delete": {
+        "tags": [
+          "Package"
+        ],
+        "operationId": "DeletePackageCreatedById",
+        "parameters": [
+          {
+            "name": "id",
+            "in": "path",
+            "required": true,
+            "schema": {
+              "type": "string",
+              "format": "uuid"
+            }
+          }
+        ],
+        "responses": {
+          "404": {
+            "description": "Not Found"
+          },
+          "200": {
+            "description": "Success"
+          }
+        }
+      },
+      "put": {
+        "tags": [
+          "Package"
+        ],
+        "operationId": "PutPackageCreatedById",
+        "parameters": [
+          {
+            "name": "id",
+            "in": "path",
+            "required": true,
+            "schema": {
+              "type": "string",
+              "format": "uuid"
+            }
+          }
+        ],
+        "requestBody": {
+          "content": {
+            "application/json": {
+              "schema": {
+                "oneOf": [
+                  {
+                    "$ref": "#/components/schemas/UpdatePackageRequestModel"
+                  }
+                ]
+              }
+            }
+          }
+        },
+        "responses": {
+          "404": {
+            "description": "Not Found"
+          },
+          "200": {
+            "description": "Success"
+          }
+        }
+      }
+    },
+    "/umbraco/management/api/v1/package/created/{id}/download": {
+      "get": {
+        "tags": [
+          "Package"
+        ],
+        "operationId": "GetPackageCreatedByIdDownload",
+        "parameters": [
+          {
+            "name": "id",
+            "in": "path",
+            "required": true,
+            "schema": {
+              "type": "string",
+              "format": "uuid"
+            }
+          }
+        ],
+        "responses": {
+          "404": {
+            "description": "Not Found"
+          },
+          "200": {
+            "description": "Success",
+            "content": {
+              "application/json": {
+                "schema": {
+                  "type": "string",
+                  "format": "binary"
+                }
+              }
+            }
+          }
+        }
+      }
+    },
+    "/umbraco/management/api/v1/package/manifest": {
+      "get": {
+        "tags": [
+          "Package"
+        ],
+        "operationId": "GetPackageManifest",
+        "responses": {
+          "200": {
+            "description": "Success",
+            "content": {
+              "application/json": {
+                "schema": {
+                  "type": "array",
+                  "items": {
+                    "oneOf": [
+                      {
+                        "$ref": "#/components/schemas/PackageManifestResponseModel"
+                      }
+                    ]
+                  }
+                }
+              }
+            }
+          }
+        }
+      }
+    },
+    "/umbraco/management/api/v1/package/migration-status": {
+      "get": {
+        "tags": [
+          "Package"
+        ],
+        "operationId": "GetPackageMigrationStatus",
+        "parameters": [
+          {
+            "name": "skip",
+            "in": "query",
+            "schema": {
+              "type": "integer",
+              "format": "int32",
+              "default": 0
+            }
+          },
+          {
+            "name": "take",
+            "in": "query",
+            "schema": {
+              "type": "integer",
+              "format": "int32",
+              "default": 100
+            }
+          }
+        ],
+        "responses": {
+          "200": {
+            "description": "Success",
+            "content": {
+              "application/json": {
+                "schema": {
+                  "$ref": "#/components/schemas/PagedPackageMigrationStatusResponseModel"
+                }
+              }
+            }
+          }
+        }
+      }
+    },
+    "/umbraco/management/api/v1/tree/partial-view/children": {
+      "get": {
+        "tags": [
+          "Partial View"
+        ],
+        "operationId": "GetTreePartialViewChildren",
+        "parameters": [
+          {
+            "name": "path",
+            "in": "query",
+            "schema": {
+              "type": "string"
+            }
+          },
+          {
+            "name": "skip",
+            "in": "query",
+            "schema": {
+              "type": "integer",
+              "format": "int32",
+              "default": 0
+            }
+          },
+          {
+            "name": "take",
+            "in": "query",
+            "schema": {
+              "type": "integer",
+              "format": "int32",
+              "default": 100
+            }
+          }
+        ],
+        "responses": {
+          "200": {
+            "description": "Success",
+            "content": {
+              "application/json": {
+                "schema": {
+                  "$ref": "#/components/schemas/PagedFileSystemTreeItemPresentationModel"
+                }
+              }
+            }
+          }
+        }
+      }
+    },
+    "/umbraco/management/api/v1/tree/partial-view/item": {
+      "get": {
+        "tags": [
+          "Partial View"
+        ],
+        "operationId": "GetTreePartialViewItem",
+        "parameters": [
+          {
+            "name": "path",
+            "in": "query",
+            "schema": {
+              "type": "array",
+              "items": {
+                "type": "string"
+              }
+            }
+          }
+        ],
+        "responses": {
+          "200": {
+            "description": "Success",
+            "content": {
+              "application/json": {
+                "schema": {
+                  "type": "array",
+                  "items": {
+                    "oneOf": [
+                      {
+                        "$ref": "#/components/schemas/FileSystemTreeItemPresentationModel"
+                      }
+                    ]
+                  }
+                }
+              }
+            }
+          }
+        }
+      }
+    },
+    "/umbraco/management/api/v1/tree/partial-view/root": {
+      "get": {
+        "tags": [
+          "Partial View"
+        ],
+        "operationId": "GetTreePartialViewRoot",
+        "parameters": [
+          {
+            "name": "skip",
+            "in": "query",
+            "schema": {
+              "type": "integer",
+              "format": "int32",
+              "default": 0
+            }
+          },
+          {
+            "name": "take",
+            "in": "query",
+            "schema": {
+              "type": "integer",
+              "format": "int32",
+              "default": 100
+            }
+          }
+        ],
+        "responses": {
+          "200": {
+            "description": "Success",
+            "content": {
+              "application/json": {
+                "schema": {
+                  "$ref": "#/components/schemas/PagedFileSystemTreeItemPresentationModel"
+                }
+              }
+            }
+          }
+        }
+      }
+    },
+    "/umbraco/management/api/v1/profiling/status": {
+      "get": {
+        "tags": [
+          "Profiling"
+        ],
+        "operationId": "GetProfilingStatus",
+        "responses": {
+          "200": {
+            "description": "Success",
+            "content": {
+              "application/json": {
+                "schema": {
+                  "oneOf": [
+                    {
+                      "$ref": "#/components/schemas/ProfilingStatusResponseModel"
+                    }
+                  ]
+                }
+              }
+            }
+          }
+        }
+      },
+      "put": {
+        "tags": [
+          "Profiling"
+        ],
+        "operationId": "PutProfilingStatus",
+        "requestBody": {
+          "content": {
+            "application/json": {
+              "schema": {
+                "oneOf": [
+                  {
+                    "$ref": "#/components/schemas/ProfilingStatusRequestModel"
+                  }
+                ]
+              }
+            }
+          }
+        },
+        "responses": {
+          "200": {
+            "description": "Success"
+          }
+        }
+      }
+    },
+    "/umbraco/management/api/v1/published-cache/collect": {
+      "post": {
+        "tags": [
+          "Published Cache"
+        ],
+        "operationId": "PostPublishedCacheCollect",
+        "responses": {
+          "200": {
+            "description": "Success"
+          }
+        }
+      }
+    },
+    "/umbraco/management/api/v1/published-cache/rebuild": {
+      "post": {
+        "tags": [
+          "Published Cache"
+        ],
+        "operationId": "PostPublishedCacheRebuild",
+        "responses": {
+          "200": {
+            "description": "Success"
+          }
+        }
+      }
+    },
+    "/umbraco/management/api/v1/published-cache/reload": {
+      "post": {
+        "tags": [
+          "Published Cache"
+        ],
+        "operationId": "PostPublishedCacheReload",
+        "responses": {
+          "200": {
+            "description": "Success"
+          }
+        }
+      }
+    },
+    "/umbraco/management/api/v1/published-cache/status": {
+      "get": {
+        "tags": [
+          "Published Cache"
+        ],
+        "operationId": "GetPublishedCacheStatus",
+        "responses": {
+          "200": {
+            "description": "Success",
+            "content": {
+              "application/json": {
+                "schema": {
+                  "type": "string"
+                }
+              }
+            }
+          }
+        }
+      }
+    },
+    "/umbraco/management/api/v1/redirect-management": {
+      "get": {
+        "tags": [
+          "Redirect Management"
+        ],
+        "operationId": "GetRedirectManagement",
+        "parameters": [
+          {
+            "name": "filter",
+            "in": "query",
+            "schema": {
+              "type": "string"
+            }
+          },
+          {
+            "name": "skip",
+            "in": "query",
+            "schema": {
+              "type": "integer",
+              "format": "int32"
+            }
+          },
+          {
+            "name": "take",
+            "in": "query",
+            "schema": {
+              "type": "integer",
+              "format": "int32"
+            }
+          }
+        ],
+        "responses": {
+          "400": {
+            "description": "Bad Request",
+            "content": {
+              "application/json": {
+                "schema": {
+                  "$ref": "#/components/schemas/ProblemDetailsModel"
+                }
+              }
+            }
+          },
+          "200": {
+            "description": "Success",
+            "content": {
+              "application/json": {
+                "schema": {
+                  "$ref": "#/components/schemas/PagedRedirectUrlResponseModel"
+                }
+              }
+            }
+          }
+        }
+      }
+    },
+    "/umbraco/management/api/v1/redirect-management/{id}": {
+      "get": {
+        "tags": [
+          "Redirect Management"
+        ],
+        "operationId": "GetRedirectManagementById",
+        "parameters": [
+          {
+            "name": "id",
+            "in": "path",
+            "required": true,
+            "schema": {
+              "type": "string",
+              "format": "uuid"
+            }
+          },
+          {
+            "name": "skip",
+            "in": "query",
+            "schema": {
+              "type": "integer",
+              "format": "int32"
+            }
+          },
+          {
+            "name": "take",
+            "in": "query",
+            "schema": {
+              "type": "integer",
+              "format": "int32"
+            }
+          }
+        ],
+        "responses": {
+          "200": {
+            "description": "Success",
+            "content": {
+              "application/json": {
+                "schema": {
+                  "$ref": "#/components/schemas/PagedRedirectUrlResponseModel"
+                }
+              }
+            }
+          }
+        }
+      },
+      "delete": {
+        "tags": [
+          "Redirect Management"
+        ],
+        "operationId": "DeleteRedirectManagementById",
+        "parameters": [
+          {
+            "name": "id",
+            "in": "path",
+            "required": true,
+            "schema": {
+              "type": "string",
+              "format": "uuid"
+            }
+          }
+        ],
+        "responses": {
+          "200": {
+            "description": "Success"
+          }
+        }
+      }
+    },
+    "/umbraco/management/api/v1/redirect-management/status": {
+      "get": {
+        "tags": [
+          "Redirect Management"
+        ],
+        "operationId": "GetRedirectManagementStatus",
+        "responses": {
+          "200": {
+            "description": "Success",
+            "content": {
+              "application/json": {
+                "schema": {
+                  "oneOf": [
+                    {
+                      "$ref": "#/components/schemas/RedirectUrlStatusResponseModel"
+                    }
+                  ]
+                }
+              }
+            }
+          }
+        }
+      },
+      "post": {
+        "tags": [
+          "Redirect Management"
+        ],
+        "operationId": "PostRedirectManagementStatus",
+        "parameters": [
+          {
+            "name": "status",
+            "in": "query",
+            "schema": {
+              "$ref": "#/components/schemas/RedirectStatusModel"
+            }
+          }
+        ],
+        "responses": {
+          "200": {
+            "description": "Success"
+          }
+        }
+      }
+    },
+    "/umbraco/management/api/v1/relation-type": {
+      "post": {
+        "tags": [
+          "Relation Type"
+        ],
+        "operationId": "PostRelationType",
+        "requestBody": {
+          "content": {
+            "application/json": {
+              "schema": {
+                "oneOf": [
+                  {
+                    "$ref": "#/components/schemas/CreateRelationTypeRequestModel"
+                  }
+                ]
+              }
+            }
+          }
+        },
+        "responses": {
+          "201": {
+            "description": "Created",
+            "headers": {
+              "Location": {
+                "description": "Location of the newly created resource",
+                "schema": {
+                  "type": "string",
+                  "description": "Location of the newly created resource",
+                  "format": "uri"
+                }
+              }
+            }
+          },
+          "400": {
+            "description": "Bad Request",
+            "content": {
+              "application/json": {
+                "schema": {
+                  "$ref": "#/components/schemas/ProblemDetailsModel"
+                }
+              }
+            }
+          }
+        }
+      }
+    },
+    "/umbraco/management/api/v1/relation-type/{id}": {
+      "get": {
+        "tags": [
+          "Relation Type"
+        ],
+        "operationId": "GetRelationTypeById",
+        "parameters": [
+          {
+            "name": "id",
+            "in": "path",
+            "required": true,
+            "schema": {
+              "type": "string",
+              "format": "uuid"
+            }
+          }
+        ],
+        "responses": {
+          "200": {
+            "description": "Success",
+            "content": {
+              "application/json": {
+                "schema": {
+                  "oneOf": [
+                    {
+                      "$ref": "#/components/schemas/RelationTypeResponseModel"
+                    }
+                  ]
+                }
+              }
+            }
+          },
+          "404": {
+            "description": "Not Found"
+          }
+        }
+      },
+      "delete": {
+        "tags": [
+          "Relation Type"
+        ],
+        "operationId": "DeleteRelationTypeById",
+        "parameters": [
+          {
+            "name": "id",
+            "in": "path",
+            "required": true,
+            "schema": {
+              "type": "string",
+              "format": "uuid"
+            }
+          }
+        ],
+        "responses": {
+          "200": {
+            "description": "Success"
+          },
+          "404": {
+            "description": "Not Found",
+            "content": {
+              "application/json": {
+                "schema": {
+                  "$ref": "#/components/schemas/ProblemDetailsModel"
+                }
+              }
+            }
+          }
+        }
+      },
+      "put": {
+        "tags": [
+          "Relation Type"
+        ],
+        "operationId": "PutRelationTypeById",
+        "parameters": [
+          {
+            "name": "id",
+            "in": "path",
+            "required": true,
+            "schema": {
+              "type": "string",
+              "format": "uuid"
+            }
+          }
+        ],
+        "requestBody": {
+          "content": {
+            "application/json": {
+              "schema": {
+                "oneOf": [
+                  {
+                    "$ref": "#/components/schemas/UpdateRelationTypeRequestModel"
+                  }
+                ]
+              }
+            }
+          }
+        },
+        "responses": {
+          "200": {
+            "description": "Success",
+            "content": {
+              "application/json": {
+                "schema": {
+                  "oneOf": [
+                    {
+                      "$ref": "#/components/schemas/RelationTypeResponseModel"
+                    }
+                  ]
+                }
+              }
+            }
+          },
+          "400": {
+            "description": "Bad Request",
+            "content": {
+              "application/json": {
+                "schema": {
+                  "$ref": "#/components/schemas/ProblemDetailsModel"
+                }
+              }
+            }
+          },
+          "404": {
+            "description": "Not Found",
+            "content": {
+              "application/json": {
+                "schema": {
+                  "$ref": "#/components/schemas/ProblemDetailsModel"
+                }
+              }
+            }
+          }
+        }
+      }
+    },
+    "/umbraco/management/api/v1/tree/relation-type/item": {
+      "get": {
+        "tags": [
+          "Relation Type"
+        ],
+        "operationId": "GetTreeRelationTypeItem",
+        "parameters": [
+          {
+            "name": "id",
+            "in": "query",
+            "schema": {
+              "type": "array",
+              "items": {
+                "type": "string",
+                "format": "uuid"
+              }
+            }
+          }
+        ],
+        "responses": {
+          "200": {
+            "description": "Success",
+            "content": {
+              "application/json": {
+                "schema": {
+                  "type": "array",
+                  "items": {
+                    "oneOf": [
+                      {
+                        "$ref": "#/components/schemas/FolderTreeItemResponseModel"
+                      },
+                      {
+                        "$ref": "#/components/schemas/DocumentTypeTreeItemResponseModel"
+                      }
+                    ]
+                  }
+                }
+              }
+            }
+          }
+        }
+      }
+    },
+    "/umbraco/management/api/v1/tree/relation-type/root": {
+      "get": {
+        "tags": [
+          "Relation Type"
+        ],
+        "operationId": "GetTreeRelationTypeRoot",
+        "parameters": [
+          {
+            "name": "skip",
+            "in": "query",
+            "schema": {
+              "type": "integer",
+              "format": "int32",
+              "default": 0
+            }
+          },
+          {
+            "name": "take",
+            "in": "query",
+            "schema": {
+              "type": "integer",
+              "format": "int32",
+              "default": 100
+            }
+          }
+        ],
+        "responses": {
+          "200": {
+            "description": "Success",
+            "content": {
+              "application/json": {
+                "schema": {
+                  "$ref": "#/components/schemas/PagedEntityTreeItemResponseModel"
+                }
+              }
+            }
+          }
+        }
+      }
+    },
+    "/umbraco/management/api/v1/relation/{id}": {
+      "get": {
+        "tags": [
+          "Relation"
+        ],
+        "operationId": "GetRelationById",
+        "parameters": [
+          {
+            "name": "id",
+            "in": "path",
+            "required": true,
+            "schema": {
+              "type": "integer",
+              "format": "int32"
+            }
+          }
+        ],
+        "responses": {
+          "200": {
+            "description": "Success",
+            "content": {
+              "application/json": {
+                "schema": {
+                  "oneOf": [
+                    {
+                      "$ref": "#/components/schemas/RelationResponseModel"
+                    }
+                  ]
+                }
+              }
+            }
+          },
+          "404": {
+            "description": "Not Found"
+          }
+        }
+      }
+    },
+    "/umbraco/management/api/v1/relation/child-relation/{childId}": {
+      "get": {
+        "tags": [
+          "Relation"
+        ],
+        "operationId": "GetRelationChildRelationByChildId",
+        "parameters": [
+          {
+            "name": "childId",
+            "in": "path",
+            "required": true,
+            "schema": {
+              "type": "integer",
+              "format": "int32"
+            }
+          },
+          {
+            "name": "skip",
+            "in": "query",
+            "schema": {
+              "type": "integer",
+              "format": "int32"
+            }
+          },
+          {
+            "name": "take",
+            "in": "query",
+            "schema": {
+              "type": "integer",
+              "format": "int32"
+            }
+          },
+          {
+            "name": "relationTypeAlias",
+            "in": "query",
+            "schema": {
+              "type": "string",
+              "default": ""
+            }
+          }
+        ],
+        "responses": {
+          "200": {
+            "description": "Success",
+            "content": {
+              "application/json": {
+                "schema": {
+                  "$ref": "#/components/schemas/PagedRelationResponseModel"
+                }
+              }
+            }
+          }
+        }
+      }
+    },
+    "/umbraco/management/api/v1/relation/type/{id}": {
+      "get": {
+        "tags": [
+          "Relation"
+        ],
+        "operationId": "GetRelationTypeById",
+        "parameters": [
+          {
+            "name": "id",
+            "in": "path",
+            "required": true,
+            "schema": {
+              "type": "string",
+              "format": "uuid"
+            }
+          },
+          {
+            "name": "skip",
+            "in": "query",
+            "schema": {
+              "type": "integer",
+              "format": "int32",
+              "default": 0
+            }
+          },
+          {
+            "name": "take",
+            "in": "query",
+            "schema": {
+              "type": "integer",
+              "format": "int32",
+              "default": 100
+            }
+          }
+        ],
+        "responses": {
+          "200": {
+            "description": "Success",
+            "content": {
+              "application/json": {
+                "schema": {
+                  "$ref": "#/components/schemas/PagedRelationResponseModel"
+                }
+              }
+            }
+          }
+        }
+      }
+    },
+    "/umbraco/management/api/v1/tree/script/children": {
+      "get": {
+        "tags": [
+          "Script"
+        ],
+        "operationId": "GetTreeScriptChildren",
+        "parameters": [
+          {
+            "name": "path",
+            "in": "query",
+            "schema": {
+              "type": "string"
+            }
+          },
+          {
+            "name": "skip",
+            "in": "query",
+            "schema": {
+              "type": "integer",
+              "format": "int32",
+              "default": 0
+            }
+          },
+          {
+            "name": "take",
+            "in": "query",
+            "schema": {
+              "type": "integer",
+              "format": "int32",
+              "default": 100
+            }
+          }
+        ],
+        "responses": {
+          "200": {
+            "description": "Success",
+            "content": {
+              "application/json": {
+                "schema": {
+                  "$ref": "#/components/schemas/PagedFileSystemTreeItemPresentationModel"
+                }
+              }
+            }
+          }
+        }
+      }
+    },
+    "/umbraco/management/api/v1/tree/script/item": {
+      "get": {
+        "tags": [
+          "Script"
+        ],
+        "operationId": "GetTreeScriptItem",
+        "parameters": [
+          {
+            "name": "path",
+            "in": "query",
+            "schema": {
+              "type": "array",
+              "items": {
+                "type": "string"
+              }
+            }
+          }
+        ],
+        "responses": {
+          "200": {
+            "description": "Success",
+            "content": {
+              "application/json": {
+                "schema": {
+                  "type": "array",
+                  "items": {
+                    "oneOf": [
+                      {
+                        "$ref": "#/components/schemas/FileSystemTreeItemPresentationModel"
+                      }
+                    ]
+                  }
+                }
+              }
+            }
+          }
+        }
+      }
+    },
+    "/umbraco/management/api/v1/tree/script/root": {
+      "get": {
+        "tags": [
+          "Script"
+        ],
+        "operationId": "GetTreeScriptRoot",
+        "parameters": [
+          {
+            "name": "skip",
+            "in": "query",
+            "schema": {
+              "type": "integer",
+              "format": "int32",
+              "default": 0
+            }
+          },
+          {
+            "name": "take",
+            "in": "query",
+            "schema": {
+              "type": "integer",
+              "format": "int32",
+              "default": 100
+            }
+          }
+        ],
+        "responses": {
+          "200": {
+            "description": "Success",
+            "content": {
+              "application/json": {
+                "schema": {
+                  "$ref": "#/components/schemas/PagedFileSystemTreeItemPresentationModel"
+                }
+              }
+            }
+          }
+        }
+      }
+    },
+    "/umbraco/management/api/v1/searcher": {
+      "get": {
+        "tags": [
+          "Searcher"
+        ],
+        "operationId": "GetSearcher",
+        "parameters": [
+          {
+            "name": "skip",
+            "in": "query",
+            "schema": {
+              "type": "integer",
+              "format": "int32"
+            }
+          },
+          {
+            "name": "take",
+            "in": "query",
+            "schema": {
+              "type": "integer",
+              "format": "int32"
+            }
+          }
+        ],
+        "responses": {
+          "200": {
+            "description": "Success",
+            "content": {
+              "application/json": {
+                "schema": {
+                  "$ref": "#/components/schemas/PagedSearcherResponseModel"
+                }
+              }
+            }
+          }
+        }
+      }
+    },
+    "/umbraco/management/api/v1/searcher/{searcherName}/query": {
+      "get": {
+        "tags": [
+          "Searcher"
+        ],
+        "operationId": "GetSearcherBySearcherNameQuery",
+        "parameters": [
+          {
+            "name": "searcherName",
+            "in": "path",
+            "required": true,
+            "schema": {
+              "type": "string"
+            }
+          },
+          {
+            "name": "term",
+            "in": "query",
+            "schema": {
+              "type": "string"
+            }
+          },
+          {
+            "name": "skip",
+            "in": "query",
+            "schema": {
+              "type": "integer",
+              "format": "int32"
+            }
+          },
+          {
+            "name": "take",
+            "in": "query",
+            "schema": {
+              "type": "integer",
+              "format": "int32"
+            }
+          }
+        ],
+        "responses": {
+          "200": {
+            "description": "Success",
+            "content": {
+              "application/json": {
+                "schema": {
+                  "$ref": "#/components/schemas/PagedSearchResultResponseModel"
+                }
+              }
+            }
+          },
+          "404": {
+            "description": "Not Found",
+            "content": {
+              "application/json": {
+                "schema": {
+                  "$ref": "#/components/schemas/ProblemDetailsModel"
+                }
+              }
+            }
+          }
+        }
+      }
+    },
+    "/umbraco/management/api/v1/security/back-office/authorize": {
+      "get": {
+        "tags": [
+          "Security"
+        ],
+        "operationId": "GetSecurityBackOfficeAuthorize",
+        "responses": {
+          "200": {
+            "description": "Success"
+          }
+        }
+      },
+      "post": {
+        "tags": [
+          "Security"
+        ],
+        "operationId": "PostSecurityBackOfficeAuthorize",
+        "responses": {
+          "200": {
+            "description": "Success"
+          }
+        }
+      }
+    },
+    "/umbraco/management/api/v1/server/status": {
+      "get": {
+        "tags": [
+          "Server"
+        ],
+        "operationId": "GetServerStatus",
+        "responses": {
+          "400": {
+            "description": "Bad Request",
+            "content": {
+              "application/json": {
+                "schema": {
+                  "$ref": "#/components/schemas/ProblemDetailsModel"
+                }
+              }
+            }
+          },
+          "200": {
+            "description": "Success",
+            "content": {
+              "application/json": {
+                "schema": {
+                  "oneOf": [
+                    {
+                      "$ref": "#/components/schemas/ServerStatusResponseModel"
+                    }
+                  ]
+                }
+              }
+            }
+          }
+        }
+      }
+    },
+    "/umbraco/management/api/v1/server/version": {
+      "get": {
+        "tags": [
+          "Server"
+        ],
+        "operationId": "GetServerVersion",
+        "responses": {
+          "400": {
+            "description": "Bad Request",
+            "content": {
+              "application/json": {
+                "schema": {
+                  "$ref": "#/components/schemas/ProblemDetailsModel"
+                }
+              }
+            }
+          },
+          "200": {
+            "description": "Success",
+            "content": {
+              "application/json": {
+                "schema": {
+                  "oneOf": [
+                    {
+                      "$ref": "#/components/schemas/VersionResponseModel"
+                    }
+                  ]
+                }
+              }
+            }
+          }
+        }
+      }
+    },
+    "/umbraco/management/api/v1/tree/static-file/children": {
+      "get": {
+        "tags": [
+          "Static File"
+        ],
+        "operationId": "GetTreeStaticFileChildren",
+        "parameters": [
+          {
+            "name": "path",
+            "in": "query",
+            "schema": {
+              "type": "string"
+            }
+          },
+          {
+            "name": "skip",
+            "in": "query",
+            "schema": {
+              "type": "integer",
+              "format": "int32",
+              "default": 0
+            }
+          },
+          {
+            "name": "take",
+            "in": "query",
+            "schema": {
+              "type": "integer",
+              "format": "int32",
+              "default": 100
+            }
+          }
+        ],
+        "responses": {
+          "200": {
+            "description": "Success",
+            "content": {
+              "application/json": {
+                "schema": {
+                  "$ref": "#/components/schemas/PagedFileSystemTreeItemPresentationModel"
+                }
+              }
+            }
+          }
+        }
+      }
+    },
+    "/umbraco/management/api/v1/tree/static-file/item": {
+      "get": {
+        "tags": [
+          "Static File"
+        ],
+        "operationId": "GetTreeStaticFileItem",
+        "parameters": [
+          {
+            "name": "path",
+            "in": "query",
+            "schema": {
+              "type": "array",
+              "items": {
+                "type": "string"
+              }
+            }
+          }
+        ],
+        "responses": {
+          "200": {
+            "description": "Success",
+            "content": {
+              "application/json": {
+                "schema": {
+                  "type": "array",
+                  "items": {
+                    "oneOf": [
+                      {
+                        "$ref": "#/components/schemas/FileSystemTreeItemPresentationModel"
+                      }
+                    ]
+                  }
+                }
+              }
+            }
+          }
+        }
+      }
+    },
+    "/umbraco/management/api/v1/tree/static-file/root": {
+      "get": {
+        "tags": [
+          "Static File"
+        ],
+        "operationId": "GetTreeStaticFileRoot",
+        "parameters": [
+          {
+            "name": "skip",
+            "in": "query",
+            "schema": {
+              "type": "integer",
+              "format": "int32",
+              "default": 0
+            }
+          },
+          {
+            "name": "take",
+            "in": "query",
+            "schema": {
+              "type": "integer",
+              "format": "int32",
+              "default": 100
+            }
+          }
+        ],
+        "responses": {
+          "200": {
+            "description": "Success",
+            "content": {
+              "application/json": {
+                "schema": {
+                  "$ref": "#/components/schemas/PagedFileSystemTreeItemPresentationModel"
+                }
+              }
+            }
+          }
+        }
+      }
+    },
+    "/umbraco/management/api/v1/tree/stylesheet/children": {
+      "get": {
+        "tags": [
+          "Stylesheet"
+        ],
+        "operationId": "GetTreeStylesheetChildren",
+        "parameters": [
+          {
+            "name": "path",
+            "in": "query",
+            "schema": {
+              "type": "string"
+            }
+          },
+          {
+            "name": "skip",
+            "in": "query",
+            "schema": {
+              "type": "integer",
+              "format": "int32",
+              "default": 0
+            }
+          },
+          {
+            "name": "take",
+            "in": "query",
+            "schema": {
+              "type": "integer",
+              "format": "int32",
+              "default": 100
+            }
+          }
+        ],
+        "responses": {
+          "200": {
+            "description": "Success",
+            "content": {
+              "application/json": {
+                "schema": {
+                  "$ref": "#/components/schemas/PagedFileSystemTreeItemPresentationModel"
+                }
+              }
+            }
+          }
+        }
+      }
+    },
+    "/umbraco/management/api/v1/tree/stylesheet/item": {
+      "get": {
+        "tags": [
+          "Stylesheet"
+        ],
+        "operationId": "GetTreeStylesheetItem",
+        "parameters": [
+          {
+            "name": "path",
+            "in": "query",
+            "schema": {
+              "type": "array",
+              "items": {
+                "type": "string"
+              }
+            }
+          }
+        ],
+        "responses": {
+          "200": {
+            "description": "Success",
+            "content": {
+              "application/json": {
+                "schema": {
+                  "type": "array",
+                  "items": {
+                    "oneOf": [
+                      {
+                        "$ref": "#/components/schemas/FileSystemTreeItemPresentationModel"
+                      }
+                    ]
+                  }
+                }
+              }
+            }
+          }
+        }
+      }
+    },
+    "/umbraco/management/api/v1/tree/stylesheet/root": {
+      "get": {
+        "tags": [
+          "Stylesheet"
+        ],
+        "operationId": "GetTreeStylesheetRoot",
+        "parameters": [
+          {
+            "name": "skip",
+            "in": "query",
+            "schema": {
+              "type": "integer",
+              "format": "int32",
+              "default": 0
+            }
+          },
+          {
+            "name": "take",
+            "in": "query",
+            "schema": {
+              "type": "integer",
+              "format": "int32",
+              "default": 100
+            }
+          }
+        ],
+        "responses": {
+          "200": {
+            "description": "Success",
+            "content": {
+              "application/json": {
+                "schema": {
+                  "$ref": "#/components/schemas/PagedFileSystemTreeItemPresentationModel"
+                }
+              }
+            }
+          }
+        }
+      }
+    },
+    "/umbraco/management/api/v1/telemetry": {
+      "get": {
+        "tags": [
+          "Telemetry"
+        ],
+        "operationId": "GetTelemetry",
+        "parameters": [
+          {
+            "name": "skip",
+            "in": "query",
+            "schema": {
+              "type": "integer",
+              "format": "int32"
+            }
+          },
+          {
+            "name": "take",
+            "in": "query",
+            "schema": {
+              "type": "integer",
+              "format": "int32"
+            }
+          }
+        ],
+        "responses": {
+          "200": {
+            "description": "Success",
+            "content": {
+              "application/json": {
+                "schema": {
+                  "$ref": "#/components/schemas/PagedTelemetryResponseModel"
+                }
+              }
+            }
+          }
+        }
+      }
+    },
+    "/umbraco/management/api/v1/telemetry/level": {
+      "get": {
+        "tags": [
+          "Telemetry"
+        ],
+        "operationId": "GetTelemetryLevel",
+        "responses": {
+          "200": {
+            "description": "Success",
+            "content": {
+              "application/json": {
+                "schema": {
+                  "oneOf": [
+                    {
+                      "$ref": "#/components/schemas/TelemetryResponseModel"
+                    }
+                  ]
+                }
+              }
+            }
+          }
+        }
+      },
+      "post": {
+        "tags": [
+          "Telemetry"
+        ],
+        "operationId": "PostTelemetryLevel",
+        "requestBody": {
+          "content": {
+            "application/json": {
+              "schema": {
+                "oneOf": [
+                  {
+                    "$ref": "#/components/schemas/TelemetryRequestModel"
+                  }
+                ]
+              }
+            }
+          }
+        },
+        "responses": {
+          "400": {
+            "description": "Bad Request",
+            "content": {
+              "application/json": {
+                "schema": {
+                  "$ref": "#/components/schemas/ProblemDetailsModel"
+                }
+              }
+            }
+          },
+          "200": {
+            "description": "Success"
+          }
+        }
+      }
+    },
+    "/umbraco/management/api/v1/template": {
+      "post": {
+        "tags": [
+          "Template"
+        ],
+        "operationId": "PostTemplate",
+        "requestBody": {
+          "content": {
+            "application/json": {
+              "schema": {
+                "oneOf": [
+                  {
+                    "$ref": "#/components/schemas/CreateTemplateRequestModel"
+                  }
+                ]
+              }
+            }
+          }
+        },
+        "responses": {
+          "201": {
+            "description": "Created",
+            "headers": {
+              "Location": {
+                "description": "Location of the newly created resource",
+                "schema": {
+                  "type": "string",
+                  "description": "Location of the newly created resource",
+                  "format": "uri"
+                }
+              }
+            }
+          },
+          "400": {
+            "description": "Bad Request",
+            "content": {
+              "application/json": {
+                "schema": {
+                  "$ref": "#/components/schemas/ProblemDetailsModel"
+                }
+              }
+            }
+          },
+          "404": {
+            "description": "Not Found"
+          }
+        }
+      }
+    },
+    "/umbraco/management/api/v1/template/{id}": {
+      "get": {
+        "tags": [
+          "Template"
+        ],
+        "operationId": "GetTemplateById",
+        "parameters": [
+          {
+            "name": "id",
+            "in": "path",
+            "required": true,
+            "schema": {
+              "type": "string",
+              "format": "uuid"
+            }
+          }
+        ],
+        "responses": {
+          "200": {
+            "description": "Success",
+            "content": {
+              "application/json": {
+                "schema": {
+                  "oneOf": [
+                    {
+                      "$ref": "#/components/schemas/TemplateResponseModel"
+                    }
+                  ]
+                }
+              }
+            }
+          },
+          "404": {
+            "description": "Not Found"
+          }
+        }
+      },
+      "delete": {
+        "tags": [
+          "Template"
+        ],
+        "operationId": "DeleteTemplateById",
+        "parameters": [
+          {
+            "name": "id",
+            "in": "path",
+            "required": true,
+            "schema": {
+              "type": "string",
+              "format": "uuid"
+            }
+          }
+        ],
+        "responses": {
+          "200": {
+            "description": "Success"
+          },
+          "400": {
+            "description": "Bad Request",
+            "content": {
+              "application/json": {
+                "schema": {
+                  "$ref": "#/components/schemas/ProblemDetailsModel"
+                }
+              }
+            }
+          },
+          "404": {
+            "description": "Not Found"
+          }
+        }
+      },
+      "put": {
+        "tags": [
+          "Template"
+        ],
+        "operationId": "PutTemplateById",
+        "parameters": [
+          {
+            "name": "id",
+            "in": "path",
+            "required": true,
+            "schema": {
+              "type": "string",
+              "format": "uuid"
+            }
+          }
+        ],
+        "requestBody": {
+          "content": {
+            "application/json": {
+              "schema": {
+                "oneOf": [
+                  {
+                    "$ref": "#/components/schemas/UpdateTemplateRequestModel"
+                  }
+                ]
+              }
+            }
+          }
+        },
+        "responses": {
+          "200": {
+            "description": "Success"
+          },
+          "400": {
+            "description": "Bad Request",
+            "content": {
+              "application/json": {
+                "schema": {
+                  "$ref": "#/components/schemas/ProblemDetailsModel"
+                }
+              }
+            }
+          },
+          "404": {
+            "description": "Not Found"
+          }
+        }
+      }
+    },
+    "/umbraco/management/api/v1/template/query/execute": {
+      "post": {
+        "tags": [
+          "Template"
+        ],
+        "operationId": "PostTemplateQueryExecute",
+        "requestBody": {
+          "content": {
+            "application/json": {
+              "schema": {
+                "oneOf": [
+                  {
+                    "$ref": "#/components/schemas/TemplateQueryExecuteModel"
+                  }
+                ]
+              }
+            }
+          }
+        },
+        "responses": {
+          "200": {
+            "description": "Success",
+            "content": {
+              "application/json": {
+                "schema": {
+                  "oneOf": [
+                    {
+                      "$ref": "#/components/schemas/TemplateQueryResultResponseModel"
+                    }
+                  ]
+                }
+              }
+            }
+          }
+        }
+      }
+    },
+    "/umbraco/management/api/v1/template/query/settings": {
+      "get": {
+        "tags": [
+          "Template"
+        ],
+        "operationId": "GetTemplateQuerySettings",
+        "responses": {
+          "200": {
+            "description": "Success",
+            "content": {
+              "application/json": {
+                "schema": {
+                  "oneOf": [
+                    {
+                      "$ref": "#/components/schemas/TemplateQuerySettingsResponseModel"
+                    }
+                  ]
+                }
+              }
+            }
+          }
+        }
+      }
+    },
+    "/umbraco/management/api/v1/template/scaffold": {
+      "get": {
+        "tags": [
+          "Template"
+        ],
+        "operationId": "GetTemplateScaffold",
+        "responses": {
+          "200": {
+            "description": "Success",
+            "content": {
+              "application/json": {
+                "schema": {
+                  "oneOf": [
+                    {
+                      "$ref": "#/components/schemas/TemplateScaffoldResponseModel"
+                    }
+                  ]
+                }
+              }
+            }
+          },
+          "404": {
+            "description": "Not Found"
+          }
+        }
+      }
+    },
+    "/umbraco/management/api/v1/tree/template/children": {
+      "get": {
+        "tags": [
+          "Template"
+        ],
+        "operationId": "GetTreeTemplateChildren",
+        "parameters": [
+          {
+            "name": "parentId",
+            "in": "query",
+            "schema": {
+              "type": "string",
+              "format": "uuid"
+            }
+          },
+          {
+            "name": "skip",
+            "in": "query",
+            "schema": {
+              "type": "integer",
+              "format": "int32",
+              "default": 0
+            }
+          },
+          {
+            "name": "take",
+            "in": "query",
+            "schema": {
+              "type": "integer",
+              "format": "int32",
+              "default": 100
+            }
+          }
+        ],
+        "responses": {
+          "200": {
+            "description": "Success",
+            "content": {
+              "application/json": {
+                "schema": {
+                  "$ref": "#/components/schemas/PagedEntityTreeItemResponseModel"
+                }
+              }
+            }
+          }
+        }
+      }
+    },
+    "/umbraco/management/api/v1/tree/template/item": {
+      "get": {
+        "tags": [
+          "Template"
+        ],
+        "operationId": "GetTreeTemplateItem",
+        "parameters": [
+          {
+            "name": "id",
+            "in": "query",
+            "schema": {
+              "type": "array",
+              "items": {
+                "type": "string",
+                "format": "uuid"
+              }
+            }
+          }
+        ],
+        "responses": {
+          "200": {
+            "description": "Success",
+            "content": {
+              "application/json": {
+                "schema": {
+                  "type": "array",
+                  "items": {
+                    "oneOf": [
+                      {
+                        "$ref": "#/components/schemas/EntityTreeItemResponseModel"
+                      },
+                      {
+                        "$ref": "#/components/schemas/ContentTreeItemResponseModel"
+                      },
+                      {
+                        "$ref": "#/components/schemas/DocumentBlueprintTreeItemResponseModel"
+                      },
+                      {
+                        "$ref": "#/components/schemas/DocumentTreeItemResponseModel"
+                      },
+                      {
+                        "$ref": "#/components/schemas/DocumentTypeTreeItemResponseModel"
+                      },
+                      {
+                        "$ref": "#/components/schemas/FolderTreeItemResponseModel"
+                      }
+                    ]
+                  }
+                }
+              }
+            }
+          }
+        }
+      }
+    },
     "/umbraco/management/api/v1/tree/template/root": {
       "get": {
         "tags": [
@@ -7649,45 +7415,6 @@
               "application/json": {
                 "schema": {
                   "$ref": "#/components/schemas/ProblemDetailsModel"
-                }
-              }
-            }
-          }
-        }
-      }
-    },
-    "/item": {
-      "get": {
-        "tags": [
-          "v1"
-        ],
-        "operationId": "GetItem",
-        "parameters": [
-          {
-            "name": "path",
-            "in": "query",
-            "schema": {
-              "type": "array",
-              "items": {
-                "type": "string"
-              }
-            }
-          }
-        ],
-        "responses": {
-          "200": {
-            "description": "Success",
-            "content": {
-              "application/json": {
-                "schema": {
-                  "type": "array",
-                  "items": {
-                    "oneOf": [
-                      {
-                        "$ref": "#/components/schemas/StaticFileItemResponseModel"
-                      }
-                    ]
-                  }
                 }
               }
             }
@@ -8358,15 +8085,6 @@
         },
         "additionalProperties": false
       },
-      "DataTypeItemResponseModel": {
-        "type": "object",
-        "allOf": [
-          {
-            "$ref": "#/components/schemas/ItemResponseModelBaseModel"
-          }
-        ],
-        "additionalProperties": false
-      },
       "DataTypeModelBaseModel": {
         "type": "object",
         "properties": {
@@ -8554,15 +8272,6 @@
         },
         "additionalProperties": false
       },
-      "DictionaryItemItemResponseModel": {
-        "type": "object",
-        "allOf": [
-          {
-            "$ref": "#/components/schemas/ItemResponseModelBaseModel"
-          }
-        ],
-        "additionalProperties": false
-      },
       "DictionaryItemModelBaseModel": {
         "type": "object",
         "properties": {
@@ -8668,15 +8377,6 @@
         },
         "additionalProperties": false
       },
-      "DocumentBlueprintResponseModel": {
-        "type": "object",
-        "allOf": [
-          {
-            "$ref": "#/components/schemas/ItemResponseModelBaseModel"
-          }
-        ],
-        "additionalProperties": false
-      },
       "DocumentBlueprintTreeItemResponseModel": {
         "required": [
           "$type"
@@ -8710,15 +8410,6 @@
             "DocumentBlueprintTreeItemResponseModel": "#/components/schemas/DocumentBlueprintTreeItemResponseModel"
           }
         }
-      },
-      "DocumentItemResponseModel": {
-        "type": "object",
-        "allOf": [
-          {
-            "$ref": "#/components/schemas/ItemResponseModelBaseModel"
-          }
-        ],
-        "additionalProperties": false
       },
       "DocumentNotificationResponseModel": {
         "type": "object",
@@ -8789,20 +8480,6 @@
             "DocumentTreeItemResponseModel": "#/components/schemas/DocumentTreeItemResponseModel"
           }
         }
-      },
-      "DocumentTypeItemResponseModel": {
-        "type": "object",
-        "allOf": [
-          {
-            "$ref": "#/components/schemas/ItemResponseModelBaseModel"
-          }
-        ],
-        "properties": {
-          "isElement": {
-            "type": "boolean"
-          }
-        },
-        "additionalProperties": false
       },
       "DocumentTypePropertyTypeContainerResponseModel": {
         "type": "object",
@@ -9065,21 +8742,6 @@
         },
         "additionalProperties": false
       },
-      "FileItemResponseModelBaseModel": {
-        "type": "object",
-        "properties": {
-          "name": {
-            "type": "string"
-          },
-          "path": {
-            "type": "string"
-          },
-          "icon": {
-            "type": "string"
-          }
-        },
-        "additionalProperties": false
-      },
       "FileSystemTreeItemPresentationModel": {
         "type": "object",
         "allOf": [
@@ -9479,34 +9141,6 @@
           "message": {
             "type": "string",
             "nullable": true
-          }
-        },
-        "additionalProperties": false
-      },
-      "ItemResponseModelBaseModel": {
-        "type": "object",
-        "properties": {
-          "name": {
-            "type": "string"
-          },
-          "id": {
-            "type": "string",
-            "format": "uuid"
-          },
-          "icon": {
-            "type": "string"
-          }
-        },
-        "additionalProperties": false
-      },
-      "LanguageItemResponseModel": {
-        "type": "object",
-        "properties": {
-          "name": {
-            "type": "string"
-          },
-          "isoCode": {
-            "type": "string"
           }
         },
         "additionalProperties": false
@@ -9656,24 +9290,6 @@
         },
         "additionalProperties": false
       },
-      "MediaItemResponseModel": {
-        "type": "object",
-        "allOf": [
-          {
-            "$ref": "#/components/schemas/ItemResponseModelBaseModel"
-          }
-        ],
-        "additionalProperties": false
-      },
-      "MediaTypeItemResponseModel": {
-        "type": "object",
-        "allOf": [
-          {
-            "$ref": "#/components/schemas/ItemResponseModelBaseModel"
-          }
-        ],
-        "additionalProperties": false
-      },
       "MediaTypePropertyTypeContainerResponseModel": {
         "type": "object",
         "allOf": [
@@ -9769,24 +9385,6 @@
             "MediaVariantResponseModel": "#/components/schemas/MediaVariantResponseModel"
           }
         }
-      },
-      "MemberGroupItemReponseModel": {
-        "type": "object",
-        "allOf": [
-          {
-            "$ref": "#/components/schemas/ItemResponseModelBaseModel"
-          }
-        ],
-        "additionalProperties": false
-      },
-      "MemberTypeItemResponseModel": {
-        "type": "object",
-        "allOf": [
-          {
-            "$ref": "#/components/schemas/ItemResponseModelBaseModel"
-          }
-        ],
-        "additionalProperties": false
       },
       "ModelsBuilderResponseModel": {
         "type": "object",
@@ -10798,15 +10396,6 @@
         },
         "additionalProperties": false
       },
-      "PartialViewItemResponseModel": {
-        "type": "object",
-        "allOf": [
-          {
-            "$ref": "#/components/schemas/FileItemResponseModelBaseModel"
-          }
-        ],
-        "additionalProperties": false
-      },
       "ProblemDetailsModel": {
         "type": "object",
         "properties": {
@@ -11144,15 +10733,6 @@
             "type": "boolean"
           }
         },
-        "additionalProperties": false
-      },
-      "RelationTypeItemResponseModel": {
-        "type": "object",
-        "allOf": [
-          {
-            "$ref": "#/components/schemas/ItemResponseModelBaseModel"
-          }
-        ],
         "additionalProperties": false
       },
       "RelationTypeResponseModel": {
@@ -11239,15 +10819,6 @@
         ],
         "additionalProperties": false
       },
-      "ScriptItemResponseModel": {
-        "type": "object",
-        "allOf": [
-          {
-            "$ref": "#/components/schemas/FileItemResponseModelBaseModel"
-          }
-        ],
-        "additionalProperties": false
-      },
       "SearchResultResponseModel": {
         "type": "object",
         "properties": {
@@ -11304,15 +10875,6 @@
         },
         "additionalProperties": false
       },
-      "StaticFileItemResponseModel": {
-        "type": "object",
-        "allOf": [
-          {
-            "$ref": "#/components/schemas/FileItemResponseModelBaseModel"
-          }
-        ],
-        "additionalProperties": false
-      },
       "StatusResultTypeModel": {
         "enum": [
           "Success",
@@ -11323,15 +10885,6 @@
         "type": "integer",
         "format": "int32"
       },
-      "StylesheetItemResponseModel": {
-        "type": "object",
-        "allOf": [
-          {
-            "$ref": "#/components/schemas/FileItemResponseModelBaseModel"
-          }
-        ],
-        "additionalProperties": false
-      },
       "TelemetryLevelModel": {
         "enum": [
           "Minimal",
@@ -11364,15 +10917,6 @@
         "allOf": [
           {
             "$ref": "#/components/schemas/TelemetryRepresentationBaseModel"
-          }
-        ],
-        "additionalProperties": false
-      },
-      "TemplateItemResponseModel": {
-        "type": "object",
-        "allOf": [
-          {
-            "$ref": "#/components/schemas/ItemResponseModelBaseModel"
           }
         ],
         "additionalProperties": false
