--- conflicted
+++ resolved
@@ -1741,65 +1741,6 @@
           },
           "404": {
             "description": "Not Found"
-          }
-        }
-      }
-    },
-    "/umbraco/management/api/v1/document/{key}/domains": {
-      "get": {
-        "tags": [
-          "Document"
-        ],
-        "operationId": "GetDocumentByKeyDomains",
-        "parameters": [
-          {
-            "name": "key",
-            "in": "path",
-            "required": true,
-            "schema": {
-              "type": "string",
-              "format": "uuid"
-            }
-          }
-        ],
-        "responses": {
-          "200": {
-            "description": "Success"
-          }
-        }
-      },
-      "put": {
-        "tags": [
-          "Document"
-        ],
-        "operationId": "PutDocumentByKeyDomains",
-        "parameters": [
-          {
-            "name": "key",
-            "in": "path",
-            "required": true,
-            "schema": {
-              "type": "string",
-              "format": "uuid"
-            }
-          }
-        ],
-        "requestBody": {
-          "content": {
-            "application/json": {
-              "schema": {
-                "oneOf": [
-                  {
-                    "$ref": "#/components/schemas/DomainsUpdateRequestModel"
-                  }
-                ]
-              }
-            }
-          }
-        },
-        "responses": {
-          "200": {
-            "description": "Success"
           }
         }
       }
@@ -7552,61 +7493,7 @@
           }
         }
       },
-<<<<<<< HEAD
-      "DomainModel": {
-        "type": "object",
-        "properties": {
-          "domainName": {
-            "type": "string"
-          },
-          "isoCode": {
-            "type": "string"
-          }
-        },
-        "additionalProperties": false
-      },
-      "DomainsModelBaseModel": {
-        "type": "object",
-        "properties": {
-          "defaultIsoCode": {
-            "type": "string",
-            "nullable": true
-          },
-          "domains": {
-            "type": "array",
-            "items": {
-              "oneOf": [
-                {
-                  "$ref": "#/components/schemas/DomainModel"
-                }
-              ]
-            }
-          }
-        },
-        "additionalProperties": false
-      },
-      "DomainsResponseModel": {
-        "type": "object",
-        "allOf": [
-          {
-            "$ref": "#/components/schemas/DomainsModelBaseModel"
-          }
-        ],
-        "additionalProperties": false
-      },
-      "DomainsUpdateRequestModel": {
-        "type": "object",
-        "allOf": [
-          {
-            "$ref": "#/components/schemas/DomainsModelBaseModel"
-          }
-        ],
-        "additionalProperties": false
-      },
-      "EntityTreeItemModel": {
-=======
       "EntityTreeItemResponseModel": {
->>>>>>> 8df3bca5
         "required": [
           "$type"
         ],
