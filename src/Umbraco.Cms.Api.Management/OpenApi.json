{
  "openapi": "3.0.1",
  "info": {
    "title": "Umbraco Backoffice API",
    "description": "This shows all APIs available in this version of Umbraco - including all the legacy apis that are available for backward compatibility",
    "version": "1.0"
  },
  "paths": {
    "/umbraco/management/api/v1/culture": {
      "get": {
        "tags": [
          "Culture"
        ],
        "operationId": "GetCulture",
        "parameters": [
          {
            "name": "skip",
            "in": "query",
            "schema": {
              "type": "integer",
              "format": "int32"
            }
          },
          {
            "name": "take",
            "in": "query",
            "schema": {
              "type": "integer",
              "format": "int32"
            }
          }
        ],
        "responses": {
          "200": {
            "description": "Success",
            "content": {
              "application/json": {
                "schema": {
                  "$ref": "#/components/schemas/PagedCulture"
                }
              }
            }
          }
        }
      }
    },
    "/umbraco/management/api/v1/tree/data-type/children": {
      "get": {
        "tags": [
          "Data Type"
        ],
        "operationId": "GetTreeDataTypeChildren",
        "parameters": [
          {
            "name": "parentKey",
            "in": "query",
            "schema": {
              "type": "string",
              "format": "uuid"
            }
          },
          {
            "name": "skip",
            "in": "query",
            "schema": {
              "type": "integer",
              "format": "int32",
              "default": 0
            }
          },
          {
            "name": "take",
            "in": "query",
            "schema": {
              "type": "integer",
              "format": "int32",
              "default": 100
            }
          },
          {
            "name": "foldersOnly",
            "in": "query",
            "schema": {
              "type": "boolean",
              "default": false
            }
          }
        ],
        "responses": {
          "200": {
            "description": "Success",
            "content": {
              "application/json": {
                "schema": {
                  "$ref": "#/components/schemas/PagedFolderTreeItem"
                }
              }
            }
          }
        }
      }
    },
    "/umbraco/management/api/v1/tree/data-type/item": {
      "get": {
        "tags": [
          "Data Type"
        ],
        "operationId": "GetTreeDataTypeItem",
        "parameters": [
          {
            "name": "key",
            "in": "query",
            "schema": {
              "type": "array",
              "items": {
                "type": "string",
                "format": "uuid"
              }
            }
          }
        ],
        "responses": {
          "200": {
            "description": "Success",
            "content": {
              "application/json": {
                "schema": {
                  "type": "array",
                  "items": {
                    "$ref": "#/components/schemas/FolderTreeItem"
                  }
                }
              }
            }
          }
        }
      }
    },
    "/umbraco/management/api/v1/tree/data-type/root": {
      "get": {
        "tags": [
          "Data Type"
        ],
        "operationId": "GetTreeDataTypeRoot",
        "parameters": [
          {
            "name": "skip",
            "in": "query",
            "schema": {
              "type": "integer",
              "format": "int32",
              "default": 0
            }
          },
          {
            "name": "take",
            "in": "query",
            "schema": {
              "type": "integer",
              "format": "int32",
              "default": 100
            }
          },
          {
            "name": "foldersOnly",
            "in": "query",
            "schema": {
              "type": "boolean",
              "default": false
            }
          }
        ],
        "responses": {
          "200": {
            "description": "Success",
            "content": {
              "application/json": {
                "schema": {
                  "$ref": "#/components/schemas/PagedFolderTreeItem"
                }
              }
            }
          }
        }
      }
    },
    "/umbraco/management/api/v1/dictionary": {
      "get": {
        "tags": [
          "Dictionary"
        ],
        "operationId": "GetDictionary",
        "parameters": [
          {
            "name": "skip",
            "in": "query",
            "schema": {
              "type": "integer",
              "format": "int32"
            }
          },
          {
            "name": "take",
            "in": "query",
            "schema": {
              "type": "integer",
              "format": "int32"
            }
          }
        ],
        "responses": {
          "200": {
            "description": "Success",
            "content": {
              "application/json": {
                "schema": {
                  "$ref": "#/components/schemas/PagedDictionaryOverview"
                }
              }
            }
          }
        }
      },
      "post": {
        "tags": [
          "Dictionary"
        ],
        "operationId": "PostDictionary",
        "requestBody": {
          "content": {
            "application/json": {
              "schema": {
                "$ref": "#/components/schemas/DictionaryItem"
              }
            }
          }
        },
        "responses": {
          "201": {
            "description": "Created",
            "content": {
              "application/json": {
                "schema": {
                  "$ref": "#/components/schemas/CreatedResult"
                }
              }
            }
          },
          "400": {
            "description": "Bad Request",
            "content": {
              "application/json": {
                "schema": {
                  "$ref": "#/components/schemas/ProblemDetails"
                }
              }
            }
          }
        }
      }
    },
    "/umbraco/management/api/v1/dictionary/{id}": {
      "patch": {
        "tags": [
          "Dictionary"
        ],
        "operationId": "PatchDictionaryById",
        "parameters": [
          {
            "name": "id",
            "in": "path",
            "required": true,
            "schema": {
              "type": "string",
              "format": "uuid"
            }
          }
        ],
        "requestBody": {
          "content": {
            "application/json": {
              "schema": {
                "type": "array",
                "items": {
                  "$ref": "#/components/schemas/JsonPatch"
                }
              }
            }
          }
        },
        "responses": {
          "200": {
            "description": "Success",
            "content": {
              "application/json": {
                "schema": {
                  "$ref": "#/components/schemas/ContentResult"
                }
              }
            }
          },
          "404": {
            "description": "Not Found",
            "content": {
              "application/json": {
                "schema": {
                  "$ref": "#/components/schemas/NotFoundResult"
                }
              }
            }
          }
        }
      }
    },
    "/umbraco/management/api/v1/dictionary/{key}": {
      "get": {
        "tags": [
          "Dictionary"
        ],
        "operationId": "GetDictionaryByKey",
        "parameters": [
          {
            "name": "key",
            "in": "path",
            "required": true,
            "schema": {
              "type": "string",
              "format": "uuid"
            }
          }
        ],
        "responses": {
          "200": {
            "description": "Success",
            "content": {
              "application/json": {
                "schema": {
                  "$ref": "#/components/schemas/Dictionary"
                }
              }
            }
          },
          "404": {
            "description": "Not Found",
            "content": {
              "application/json": {
                "schema": {
                  "$ref": "#/components/schemas/NotFoundResult"
                }
              }
            }
          }
        }
      },
      "delete": {
        "tags": [
          "Dictionary"
        ],
        "operationId": "DeleteDictionaryByKey",
        "parameters": [
          {
            "name": "key",
            "in": "path",
            "required": true,
            "schema": {
              "type": "string",
              "format": "uuid"
            }
          }
        ],
        "responses": {
          "200": {
            "description": "Success"
          },
          "404": {
            "description": "Not Found",
            "content": {
              "application/json": {
                "schema": {
                  "$ref": "#/components/schemas/NotFoundResult"
                }
              }
            }
          }
        }
      }
    },
    "/umbraco/management/api/v1/dictionary/export/{key}": {
      "get": {
        "tags": [
          "Dictionary"
        ],
        "operationId": "GetDictionaryExportByKey",
        "parameters": [
          {
            "name": "key",
            "in": "path",
            "required": true,
            "schema": {
              "type": "string",
              "format": "uuid"
            }
          },
          {
            "name": "includeChildren",
            "in": "query",
            "schema": {
              "type": "boolean",
              "default": false
            }
          }
        ],
        "responses": {
          "200": {
            "description": "Success",
            "content": {
              "application/json": {
                "schema": {
                  "type": "string",
                  "format": "binary"
                }
              }
            }
          },
          "404": {
            "description": "Not Found",
            "content": {
              "application/json": {
                "schema": {
                  "$ref": "#/components/schemas/NotFoundResult"
                }
              }
            }
          }
        }
      }
    },
    "/umbraco/management/api/v1/dictionary/import": {
      "post": {
        "tags": [
          "Dictionary"
        ],
        "operationId": "PostDictionaryImport",
        "parameters": [
          {
            "name": "file",
            "in": "query",
            "schema": {
              "type": "string"
            }
          },
          {
            "name": "parentId",
            "in": "query",
            "schema": {
              "type": "integer",
              "format": "int32"
            }
          }
        ],
        "responses": {
          "200": {
            "description": "Success",
            "content": {
              "application/json": {
                "schema": {
                  "$ref": "#/components/schemas/ContentResult"
                }
              }
            }
          },
          "404": {
            "description": "Not Found",
            "content": {
              "application/json": {
                "schema": {
                  "$ref": "#/components/schemas/NotFoundResult"
                }
              }
            }
          }
        }
      }
    },
    "/umbraco/management/api/v1/dictionary/upload": {
      "post": {
        "tags": [
          "Dictionary"
        ],
        "operationId": "PostDictionaryUpload",
        "requestBody": {
          "content": { }
        },
        "responses": {
          "200": {
            "description": "Success",
            "content": {
              "application/json": {
                "schema": {
                  "$ref": "#/components/schemas/DictionaryImport"
                }
              }
            }
          },
          "400": {
            "description": "Bad Request",
            "content": {
              "application/json": {
                "schema": {
                  "$ref": "#/components/schemas/ProblemDetails"
                }
              }
            }
          }
        }
      }
    },
    "/umbraco/management/api/v1/tree/dictionary/children": {
      "get": {
        "tags": [
          "Dictionary"
        ],
        "operationId": "GetTreeDictionaryChildren",
        "parameters": [
          {
            "name": "parentKey",
            "in": "query",
            "schema": {
              "type": "string",
              "format": "uuid"
            }
          },
          {
            "name": "skip",
            "in": "query",
            "schema": {
              "type": "integer",
              "format": "int32",
              "default": 0
            }
          },
          {
            "name": "take",
            "in": "query",
            "schema": {
              "type": "integer",
              "format": "int32",
              "default": 100
            }
          }
        ],
        "responses": {
          "200": {
            "description": "Success",
            "content": {
              "application/json": {
                "schema": {
                  "$ref": "#/components/schemas/PagedEntityTreeItem"
                }
              }
            }
          }
        }
      }
    },
    "/umbraco/management/api/v1/tree/dictionary/item": {
      "get": {
        "tags": [
          "Dictionary"
        ],
        "operationId": "GetTreeDictionaryItem",
        "parameters": [
          {
            "name": "key",
            "in": "query",
            "schema": {
              "type": "array",
              "items": {
                "type": "string",
                "format": "uuid"
              }
            }
          }
        ],
        "responses": {
          "200": {
            "description": "Success",
            "content": {
              "application/json": {
                "schema": {
                  "type": "array",
                  "items": {
                    "$ref": "#/components/schemas/FolderTreeItem"
                  }
                }
              }
            }
          }
        }
      }
    },
    "/umbraco/management/api/v1/tree/dictionary/root": {
      "get": {
        "tags": [
          "Dictionary"
        ],
        "operationId": "GetTreeDictionaryRoot",
        "parameters": [
          {
            "name": "skip",
            "in": "query",
            "schema": {
              "type": "integer",
              "format": "int32",
              "default": 0
            }
          },
          {
            "name": "take",
            "in": "query",
            "schema": {
              "type": "integer",
              "format": "int32",
              "default": 100
            }
          }
        ],
        "responses": {
          "200": {
            "description": "Success",
            "content": {
              "application/json": {
                "schema": {
                  "$ref": "#/components/schemas/PagedEntityTreeItem"
                }
              }
            }
          }
        }
      }
    },
    "/umbraco/management/api/v1/tree/document-blueprint/item": {
      "get": {
        "tags": [
          "Document Blueprint"
        ],
        "operationId": "GetTreeDocumentBlueprintItem",
        "parameters": [
          {
            "name": "key",
            "in": "query",
            "schema": {
              "type": "array",
              "items": {
                "type": "string",
                "format": "uuid"
              }
            }
          }
        ],
        "responses": {
          "200": {
            "description": "Success",
            "content": {
              "application/json": {
                "schema": {
                  "type": "array",
                  "items": {
                    "$ref": "#/components/schemas/DocumentBlueprintTreeItem"
                  }
                }
              }
            }
          }
        }
      }
    },
    "/umbraco/management/api/v1/tree/document-blueprint/root": {
      "get": {
        "tags": [
          "Document Blueprint"
        ],
        "operationId": "GetTreeDocumentBlueprintRoot",
        "parameters": [
          {
            "name": "skip",
            "in": "query",
            "schema": {
              "type": "integer",
              "format": "int32",
              "default": 0
            }
          },
          {
            "name": "take",
            "in": "query",
            "schema": {
              "type": "integer",
              "format": "int32",
              "default": 100
            }
          }
        ],
        "responses": {
          "200": {
            "description": "Success",
            "content": {
              "application/json": {
                "schema": {
                  "$ref": "#/components/schemas/PagedDocumentBlueprintTreeItem"
                }
              }
            }
          }
        }
      }
    },
    "/umbraco/management/api/v1/tree/document-type/children": {
      "get": {
        "tags": [
          "Document Type"
        ],
        "operationId": "GetTreeDocumentTypeChildren",
        "parameters": [
          {
            "name": "parentKey",
            "in": "query",
            "schema": {
              "type": "string",
              "format": "uuid"
            }
          },
          {
            "name": "skip",
            "in": "query",
            "schema": {
              "type": "integer",
              "format": "int32",
              "default": 0
            }
          },
          {
            "name": "take",
            "in": "query",
            "schema": {
              "type": "integer",
              "format": "int32",
              "default": 100
            }
          },
          {
            "name": "foldersOnly",
            "in": "query",
            "schema": {
              "type": "boolean",
              "default": false
            }
          }
        ],
        "responses": {
          "200": {
            "description": "Success",
            "content": {
              "application/json": {
                "schema": {
                  "$ref": "#/components/schemas/PagedDocumentTypeTreeItem"
                }
              }
            }
          }
        }
      }
    },
    "/umbraco/management/api/v1/tree/document-type/item": {
      "get": {
        "tags": [
          "Document Type"
        ],
        "operationId": "GetTreeDocumentTypeItem",
        "parameters": [
          {
            "name": "key",
            "in": "query",
            "schema": {
              "type": "array",
              "items": {
                "type": "string",
                "format": "uuid"
              }
            }
          }
        ],
        "responses": {
          "200": {
            "description": "Success",
            "content": {
              "application/json": {
                "schema": {
                  "type": "array",
                  "items": {
                    "$ref": "#/components/schemas/DocumentTypeTreeItem"
                  }
                }
              }
            }
          }
        }
      }
    },
    "/umbraco/management/api/v1/tree/document-type/root": {
      "get": {
        "tags": [
          "Document Type"
        ],
        "operationId": "GetTreeDocumentTypeRoot",
        "parameters": [
          {
            "name": "skip",
            "in": "query",
            "schema": {
              "type": "integer",
              "format": "int32",
              "default": 0
            }
          },
          {
            "name": "take",
            "in": "query",
            "schema": {
              "type": "integer",
              "format": "int32",
              "default": 100
            }
          },
          {
            "name": "foldersOnly",
            "in": "query",
            "schema": {
              "type": "boolean",
              "default": false
            }
          }
        ],
        "responses": {
          "200": {
            "description": "Success",
            "content": {
              "application/json": {
                "schema": {
                  "$ref": "#/components/schemas/PagedDocumentTypeTreeItem"
                }
              }
            }
          }
        }
      }
    },
    "/umbraco/management/api/v1/recycle-bin/document/children": {
      "get": {
        "tags": [
          "Document"
        ],
        "operationId": "GetRecycleBinDocumentChildren",
        "parameters": [
          {
            "name": "parentKey",
            "in": "query",
            "schema": {
              "type": "string",
              "format": "uuid"
            }
          },
          {
            "name": "skip",
            "in": "query",
            "schema": {
              "type": "integer",
              "format": "int32",
              "default": 0
            }
          },
          {
            "name": "take",
            "in": "query",
            "schema": {
              "type": "integer",
              "format": "int32",
              "default": 100
            }
          }
        ],
        "responses": {
          "401": {
            "description": "Unauthorized",
            "content": {
              "application/json": {
                "schema": {
                  "$ref": "#/components/schemas/ProblemDetails"
                }
              }
            }
          },
          "200": {
            "description": "Success",
            "content": {
              "application/json": {
                "schema": {
                  "$ref": "#/components/schemas/PagedRecycleBinItem"
                }
              }
            }
          }
        }
      }
    },
    "/umbraco/management/api/v1/recycle-bin/document/root": {
      "get": {
        "tags": [
          "Document"
        ],
        "operationId": "GetRecycleBinDocumentRoot",
        "parameters": [
          {
            "name": "skip",
            "in": "query",
            "schema": {
              "type": "integer",
              "format": "int32",
              "default": 0
            }
          },
          {
            "name": "take",
            "in": "query",
            "schema": {
              "type": "integer",
              "format": "int32",
              "default": 100
            }
          }
        ],
        "responses": {
          "401": {
            "description": "Unauthorized",
            "content": {
              "application/json": {
                "schema": {
                  "$ref": "#/components/schemas/ProblemDetails"
                }
              }
            }
          },
          "200": {
            "description": "Success",
            "content": {
              "application/json": {
                "schema": {
                  "$ref": "#/components/schemas/PagedRecycleBinItem"
                }
              }
            }
          }
        }
      }
    },
    "/umbraco/management/api/v1/tree/document/children": {
      "get": {
        "tags": [
          "Document"
        ],
        "operationId": "GetTreeDocumentChildren",
        "parameters": [
          {
            "name": "parentKey",
            "in": "query",
            "schema": {
              "type": "string",
              "format": "uuid"
            }
          },
          {
            "name": "skip",
            "in": "query",
            "schema": {
              "type": "integer",
              "format": "int32",
              "default": 0
            }
          },
          {
            "name": "take",
            "in": "query",
            "schema": {
              "type": "integer",
              "format": "int32",
              "default": 100
            }
          },
          {
            "name": "dataTypeKey",
            "in": "query",
            "schema": {
              "type": "string",
              "format": "uuid"
            }
          },
          {
            "name": "culture",
            "in": "query",
            "schema": {
              "type": "string"
            }
          }
        ],
        "responses": {
          "200": {
            "description": "Success",
            "content": {
              "application/json": {
                "schema": {
                  "$ref": "#/components/schemas/PagedDocumentTreeItem"
                }
              }
            }
          }
        }
      }
    },
    "/umbraco/management/api/v1/tree/document/item": {
      "get": {
        "tags": [
          "Document"
        ],
        "operationId": "GetTreeDocumentItem",
        "parameters": [
          {
            "name": "key",
            "in": "query",
            "schema": {
              "type": "array",
              "items": {
                "type": "string",
                "format": "uuid"
              }
            }
          },
          {
            "name": "dataTypeKey",
            "in": "query",
            "schema": {
              "type": "string",
              "format": "uuid"
            }
          },
          {
            "name": "culture",
            "in": "query",
            "schema": {
              "type": "string"
            }
          }
        ],
        "responses": {
          "200": {
            "description": "Success",
            "content": {
              "application/json": {
                "schema": {
                  "type": "array",
                  "items": {
                    "$ref": "#/components/schemas/DocumentTreeItem"
                  }
                }
              }
            }
          }
        }
      }
    },
    "/umbraco/management/api/v1/tree/document/root": {
      "get": {
        "tags": [
          "Document"
        ],
        "operationId": "GetTreeDocumentRoot",
        "parameters": [
          {
            "name": "skip",
            "in": "query",
            "schema": {
              "type": "integer",
              "format": "int32",
              "default": 0
            }
          },
          {
            "name": "take",
            "in": "query",
            "schema": {
              "type": "integer",
              "format": "int32",
              "default": 100
            }
          },
          {
            "name": "dataTypeKey",
            "in": "query",
            "schema": {
              "type": "string",
              "format": "uuid"
            }
          },
          {
            "name": "culture",
            "in": "query",
            "schema": {
              "type": "string"
            }
          }
        ],
        "responses": {
          "200": {
            "description": "Success",
            "content": {
              "application/json": {
                "schema": {
                  "$ref": "#/components/schemas/PagedDocumentTreeItem"
                }
              }
            }
          }
        }
      }
    },
    "/umbraco/management/api/v1/health-check-group": {
      "get": {
        "tags": [
          "Health Check Group"
        ],
        "operationId": "GetHealthCheckGroup",
        "parameters": [
          {
            "name": "skip",
            "in": "query",
            "schema": {
              "type": "integer",
              "format": "int32",
              "default": 0
            }
          },
          {
            "name": "take",
            "in": "query",
            "schema": {
              "type": "integer",
              "format": "int32",
              "default": 100
            }
          }
        ],
        "responses": {
          "200": {
            "description": "Success",
            "content": {
              "application/json": {
                "schema": {
                  "$ref": "#/components/schemas/PagedHealthCheckGroup"
                }
              }
            }
          }
        }
      }
    },
    "/umbraco/management/api/v1/health-check-group/{name}": {
      "get": {
        "tags": [
          "Health Check Group"
        ],
        "operationId": "GetHealthCheckGroupByName",
        "parameters": [
          {
            "name": "name",
            "in": "path",
            "required": true,
            "schema": {
              "type": "string"
            }
          }
        ],
        "responses": {
          "404": {
            "description": "Not Found",
            "content": {
              "application/json": {
                "schema": {
                  "$ref": "#/components/schemas/NotFoundResult"
                }
              }
            }
          },
          "200": {
            "description": "Success",
            "content": {
              "application/json": {
                "schema": {
                  "$ref": "#/components/schemas/HealthCheckGroupWithResult"
                }
              }
            }
          }
        }
      }
    },
    "/umbraco/management/api/v1/help": {
      "get": {
        "tags": [
          "Help"
        ],
        "operationId": "GetHelp",
        "parameters": [
          {
            "name": "section",
            "in": "query",
            "schema": {
              "type": "string"
            }
          },
          {
            "name": "tree",
            "in": "query",
            "schema": {
              "type": "string"
            }
          },
          {
            "name": "skip",
            "in": "query",
            "schema": {
              "type": "integer",
              "format": "int32"
            }
          },
          {
            "name": "take",
            "in": "query",
            "schema": {
              "type": "integer",
              "format": "int32"
            }
          },
          {
            "name": "baseUrl",
            "in": "query",
            "schema": {
              "type": "string",
              "default": "https://our.umbraco.com"
            }
          }
        ],
        "responses": {
          "400": {
            "description": "Bad Request",
            "content": {
              "application/json": {
                "schema": {
                  "$ref": "#/components/schemas/ProblemDetails"
                }
              }
            }
          },
          "200": {
            "description": "Success",
            "content": {
              "application/json": {
                "schema": {
                  "$ref": "#/components/schemas/PagedHelpPage"
                }
              }
            }
          }
        }
      }
    },
    "/umbraco/management/api/v1/indexer": {
      "get": {
        "tags": [
          "Indexer"
        ],
        "operationId": "GetIndexer",
        "parameters": [
          {
            "name": "skip",
            "in": "query",
            "schema": {
              "type": "integer",
              "format": "int32"
            }
          },
          {
            "name": "take",
            "in": "query",
            "schema": {
              "type": "integer",
              "format": "int32"
            }
          }
        ],
        "responses": {
          "200": {
            "description": "Success",
            "content": {
              "application/json": {
                "schema": {
                  "$ref": "#/components/schemas/PagedIndex"
                }
              }
            }
          }
        }
      }
    },
    "/umbraco/management/api/v1/indexer/{indexName}": {
      "get": {
        "tags": [
          "Indexer"
        ],
        "operationId": "GetIndexerByIndexName",
        "parameters": [
          {
            "name": "indexName",
            "in": "path",
            "required": true,
            "schema": {
              "type": "string"
            }
          }
        ],
        "responses": {
          "400": {
            "description": "Bad Request",
            "content": {
              "application/json": {
                "schema": {
                  "$ref": "#/components/schemas/ProblemDetails"
                }
              }
            }
          },
          "200": {
            "description": "Success",
            "content": {
              "application/json": {
                "schema": {
                  "$ref": "#/components/schemas/Index"
                }
              }
            }
          }
        }
      }
    },
    "/umbraco/management/api/v1/indexer/{indexName}/rebuild": {
      "post": {
        "tags": [
          "Indexer"
        ],
        "operationId": "PostIndexerByIndexNameRebuild",
        "parameters": [
          {
            "name": "indexName",
            "in": "path",
            "required": true,
            "schema": {
              "type": "string"
            }
          }
        ],
        "responses": {
          "400": {
            "description": "Bad Request",
            "content": {
              "application/json": {
                "schema": {
                  "$ref": "#/components/schemas/ProblemDetails"
                }
              }
            }
          },
          "200": {
            "description": "Success",
            "content": {
              "application/json": {
                "schema": {
                  "$ref": "#/components/schemas/OkResult"
                }
              }
            }
          }
        }
      }
    },
    "/umbraco/management/api/v1/install/settings": {
      "get": {
        "tags": [
          "Install"
        ],
        "operationId": "GetInstallSettings",
        "responses": {
          "400": {
            "description": "Bad Request",
            "content": {
              "application/json": {
                "schema": {
                  "$ref": "#/components/schemas/ProblemDetails"
                }
              }
            }
          },
          "428": {
            "description": "Client Error",
            "content": {
              "application/json": {
                "schema": {
                  "$ref": "#/components/schemas/ProblemDetails"
                }
              }
            }
          },
          "200": {
            "description": "Success",
            "content": {
              "application/json": {
                "schema": {
                  "$ref": "#/components/schemas/InstallSettings"
                }
              }
            }
          }
        }
      }
    },
    "/umbraco/management/api/v1/install/setup": {
      "post": {
        "tags": [
          "Install"
        ],
        "operationId": "PostInstallSetup",
        "requestBody": {
          "content": {
            "application/json": {
              "schema": {
                "$ref": "#/components/schemas/Install"
              }
            }
          }
        },
        "responses": {
          "400": {
            "description": "Bad Request",
            "content": {
              "application/json": {
                "schema": {
                  "$ref": "#/components/schemas/ProblemDetails"
                }
              }
            }
          },
          "428": {
            "description": "Client Error",
            "content": {
              "application/json": {
                "schema": {
                  "$ref": "#/components/schemas/ProblemDetails"
                }
              }
            }
          },
          "200": {
            "description": "Success"
          }
        }
      }
    },
    "/umbraco/management/api/v1/install/validate-database": {
      "post": {
        "tags": [
          "Install"
        ],
        "operationId": "PostInstallValidateDatabase",
        "requestBody": {
          "content": {
            "application/json": {
              "schema": {
                "$ref": "#/components/schemas/DatabaseInstall"
              }
            }
          }
        },
        "responses": {
          "400": {
            "description": "Bad Request",
            "content": {
              "application/json": {
                "schema": {
                  "$ref": "#/components/schemas/ProblemDetails"
                }
              }
            }
          },
          "200": {
            "description": "Success"
          }
        }
      }
    },
    "/umbraco/management/api/v1/language": {
      "post": {
        "tags": [
          "Language"
        ],
        "operationId": "PostLanguage",
        "requestBody": {
          "content": {
            "application/json": {
              "schema": {
                "$ref": "#/components/schemas/Language"
              }
            }
          }
        },
        "responses": {
          "400": {
            "description": "Bad Request",
            "content": {
              "application/json": {
                "schema": {
                  "$ref": "#/components/schemas/ProblemDetails"
                }
              }
            }
          },
          "201": {
            "description": "Created"
          }
        }
      },
      "get": {
        "tags": [
          "Language"
        ],
        "operationId": "GetLanguage",
        "parameters": [
          {
            "name": "skip",
            "in": "query",
            "schema": {
              "type": "integer",
              "format": "int32"
            }
          },
          {
            "name": "take",
            "in": "query",
            "schema": {
              "type": "integer",
              "format": "int32"
            }
          }
        ],
        "responses": {
          "200": {
            "description": "Success",
            "content": {
              "application/json": {
                "schema": {
                  "$ref": "#/components/schemas/PagedLanguage"
                }
              }
            }
          }
        }
      }
    },
    "/umbraco/management/api/v1/language/{id}": {
      "get": {
        "tags": [
          "Language"
        ],
        "operationId": "GetLanguageById",
        "parameters": [
          {
            "name": "id",
            "in": "path",
            "required": true,
            "schema": {
              "type": "integer",
              "format": "int32"
            }
          }
        ],
        "responses": {
          "404": {
            "description": "Not Found",
            "content": {
              "application/json": {
                "schema": {
                  "$ref": "#/components/schemas/NotFoundResult"
                }
              }
            }
          },
          "200": {
            "description": "Success",
            "content": {
              "application/json": {
                "schema": {
                  "$ref": "#/components/schemas/Language"
                }
              }
            }
          }
        }
      },
      "delete": {
        "tags": [
          "Language"
        ],
        "operationId": "DeleteLanguageById",
        "parameters": [
          {
            "name": "id",
            "in": "path",
            "required": true,
            "schema": {
              "type": "integer",
              "format": "int32"
            }
          }
        ],
        "responses": {
          "400": {
            "description": "Bad Request",
            "content": {
              "application/json": {
                "schema": {
                  "$ref": "#/components/schemas/ProblemDetails"
                }
              }
            }
          },
          "404": {
            "description": "Not Found",
            "content": {
              "application/json": {
                "schema": {
                  "$ref": "#/components/schemas/ProblemDetails"
                }
              }
            }
          },
          "200": {
            "description": "Success"
          }
        }
      },
      "put": {
        "tags": [
          "Language"
        ],
        "operationId": "PutLanguageById",
        "parameters": [
          {
            "name": "id",
            "in": "path",
            "required": true,
            "schema": {
              "type": "integer",
              "format": "int32"
            }
          }
        ],
        "requestBody": {
          "content": {
            "application/json": {
              "schema": {
                "$ref": "#/components/schemas/Language"
              }
            }
          }
        },
        "responses": {
<<<<<<< HEAD
          "400": {
            "description": "Bad Request",
=======
          "404": {
            "description": "Not Found",
>>>>>>> e397ac90
            "content": {
              "application/json": {
                "schema": {
                  "$ref": "#/components/schemas/NotFoundResult"
                }
              }
            }
          },
<<<<<<< HEAD
          "201": {
            "description": "Created"
          }
        }
      }
    },
    "/umbraco/management/api/v1/language/update": {
      "put": {
        "tags": [
          "Language"
        ],
        "operationId": "PutLanguageUpdate",
        "requestBody": {
          "content": {
            "application/json": {
              "schema": {
                "$ref": "#/components/schemas/Language"
              }
            }
          }
        },
        "responses": {
          "404": {
            "description": "Not Found",
=======
          "400": {
            "description": "Bad Request",
>>>>>>> e397ac90
            "content": {
              "application/json": {
                "schema": {
                  "$ref": "#/components/schemas/NotFoundResult"
                }
              }
            }
          },
<<<<<<< HEAD
          "400": {
            "description": "Bad Request",
            "content": {
              "application/json": {
                "schema": {
                  "$ref": "#/components/schemas/ProblemDetails"
                }
              }
            }
          },
=======
>>>>>>> e397ac90
          "200": {
            "description": "Success"
          }
        }
      }
    },
    "/umbraco/management/api/v1/tree/media-type/children": {
      "get": {
        "tags": [
          "Media Type"
        ],
        "operationId": "GetTreeMediaTypeChildren",
        "parameters": [
          {
            "name": "parentKey",
            "in": "query",
            "schema": {
              "type": "string",
              "format": "uuid"
            }
          },
          {
            "name": "skip",
            "in": "query",
            "schema": {
              "type": "integer",
              "format": "int32",
              "default": 0
            }
          },
          {
            "name": "take",
            "in": "query",
            "schema": {
              "type": "integer",
              "format": "int32",
              "default": 100
            }
          },
          {
            "name": "foldersOnly",
            "in": "query",
            "schema": {
              "type": "boolean",
              "default": false
            }
          }
        ],
        "responses": {
          "200": {
            "description": "Success",
            "content": {
              "application/json": {
                "schema": {
                  "$ref": "#/components/schemas/PagedFolderTreeItem"
                }
              }
            }
          }
        }
      }
    },
    "/umbraco/management/api/v1/tree/media-type/item": {
      "get": {
        "tags": [
          "Media Type"
        ],
        "operationId": "GetTreeMediaTypeItem",
        "parameters": [
          {
            "name": "key",
            "in": "query",
            "schema": {
              "type": "array",
              "items": {
                "type": "string",
                "format": "uuid"
              }
            }
          }
        ],
        "responses": {
          "200": {
            "description": "Success",
            "content": {
              "application/json": {
                "schema": {
                  "type": "array",
                  "items": {
                    "$ref": "#/components/schemas/FolderTreeItem"
                  }
                }
              }
            }
          }
        }
      }
    },
    "/umbraco/management/api/v1/tree/media-type/root": {
      "get": {
        "tags": [
          "Media Type"
        ],
        "operationId": "GetTreeMediaTypeRoot",
        "parameters": [
          {
            "name": "skip",
            "in": "query",
            "schema": {
              "type": "integer",
              "format": "int32",
              "default": 0
            }
          },
          {
            "name": "take",
            "in": "query",
            "schema": {
              "type": "integer",
              "format": "int32",
              "default": 100
            }
          },
          {
            "name": "foldersOnly",
            "in": "query",
            "schema": {
              "type": "boolean",
              "default": false
            }
          }
        ],
        "responses": {
          "200": {
            "description": "Success",
            "content": {
              "application/json": {
                "schema": {
                  "$ref": "#/components/schemas/PagedFolderTreeItem"
                }
              }
            }
          }
        }
      }
    },
    "/umbraco/management/api/v1/recycle-bin/media/children": {
      "get": {
        "tags": [
          "Media"
        ],
        "operationId": "GetRecycleBinMediaChildren",
        "parameters": [
          {
            "name": "parentKey",
            "in": "query",
            "schema": {
              "type": "string",
              "format": "uuid"
            }
          },
          {
            "name": "skip",
            "in": "query",
            "schema": {
              "type": "integer",
              "format": "int32",
              "default": 0
            }
          },
          {
            "name": "take",
            "in": "query",
            "schema": {
              "type": "integer",
              "format": "int32",
              "default": 100
            }
          }
        ],
        "responses": {
          "401": {
            "description": "Unauthorized",
            "content": {
              "application/json": {
                "schema": {
                  "$ref": "#/components/schemas/ProblemDetails"
                }
              }
            }
          },
          "200": {
            "description": "Success",
            "content": {
              "application/json": {
                "schema": {
                  "$ref": "#/components/schemas/PagedRecycleBinItem"
                }
              }
            }
          }
        }
      }
    },
    "/umbraco/management/api/v1/recycle-bin/media/root": {
      "get": {
        "tags": [
          "Media"
        ],
        "operationId": "GetRecycleBinMediaRoot",
        "parameters": [
          {
            "name": "skip",
            "in": "query",
            "schema": {
              "type": "integer",
              "format": "int32",
              "default": 0
            }
          },
          {
            "name": "take",
            "in": "query",
            "schema": {
              "type": "integer",
              "format": "int32",
              "default": 100
            }
          }
        ],
        "responses": {
          "401": {
            "description": "Unauthorized",
            "content": {
              "application/json": {
                "schema": {
                  "$ref": "#/components/schemas/ProblemDetails"
                }
              }
            }
          },
          "200": {
            "description": "Success",
            "content": {
              "application/json": {
                "schema": {
                  "$ref": "#/components/schemas/PagedRecycleBinItem"
                }
              }
            }
          }
        }
      }
    },
    "/umbraco/management/api/v1/tree/media/children": {
      "get": {
        "tags": [
          "Media"
        ],
        "operationId": "GetTreeMediaChildren",
        "parameters": [
          {
            "name": "parentKey",
            "in": "query",
            "schema": {
              "type": "string",
              "format": "uuid"
            }
          },
          {
            "name": "skip",
            "in": "query",
            "schema": {
              "type": "integer",
              "format": "int32",
              "default": 0
            }
          },
          {
            "name": "take",
            "in": "query",
            "schema": {
              "type": "integer",
              "format": "int32",
              "default": 100
            }
          },
          {
            "name": "dataTypeKey",
            "in": "query",
            "schema": {
              "type": "string",
              "format": "uuid"
            }
          }
        ],
        "responses": {
          "200": {
            "description": "Success",
            "content": {
              "application/json": {
                "schema": {
                  "$ref": "#/components/schemas/PagedContentTreeItem"
                }
              }
            }
          }
        }
      }
    },
    "/umbraco/management/api/v1/tree/media/item": {
      "get": {
        "tags": [
          "Media"
        ],
        "operationId": "GetTreeMediaItem",
        "parameters": [
          {
            "name": "key",
            "in": "query",
            "schema": {
              "type": "array",
              "items": {
                "type": "string",
                "format": "uuid"
              }
            }
          },
          {
            "name": "dataTypeKey",
            "in": "query",
            "schema": {
              "type": "string",
              "format": "uuid"
            }
          }
        ],
        "responses": {
          "200": {
            "description": "Success",
            "content": {
              "application/json": {
                "schema": {
                  "type": "array",
                  "items": {
                    "$ref": "#/components/schemas/ContentTreeItem"
                  }
                }
              }
            }
          }
        }
      }
    },
    "/umbraco/management/api/v1/tree/media/root": {
      "get": {
        "tags": [
          "Media"
        ],
        "operationId": "GetTreeMediaRoot",
        "parameters": [
          {
            "name": "skip",
            "in": "query",
            "schema": {
              "type": "integer",
              "format": "int32",
              "default": 0
            }
          },
          {
            "name": "take",
            "in": "query",
            "schema": {
              "type": "integer",
              "format": "int32",
              "default": 100
            }
          },
          {
            "name": "dataTypeKey",
            "in": "query",
            "schema": {
              "type": "string",
              "format": "uuid"
            }
          }
        ],
        "responses": {
          "200": {
            "description": "Success",
            "content": {
              "application/json": {
                "schema": {
                  "$ref": "#/components/schemas/PagedContentTreeItem"
                }
              }
            }
          }
        }
      }
    },
    "/umbraco/management/api/v1/tree/member-group/item": {
      "get": {
        "tags": [
          "Member Group"
        ],
        "operationId": "GetTreeMemberGroupItem",
        "parameters": [
          {
            "name": "key",
            "in": "query",
            "schema": {
              "type": "array",
              "items": {
                "type": "string",
                "format": "uuid"
              }
            }
          }
        ],
        "responses": {
          "200": {
            "description": "Success",
            "content": {
              "application/json": {
                "schema": {
                  "type": "array",
                  "items": {
                    "$ref": "#/components/schemas/EntityTreeItem"
                  }
                }
              }
            }
          }
        }
      }
    },
    "/umbraco/management/api/v1/tree/member-group/root": {
      "get": {
        "tags": [
          "Member Group"
        ],
        "operationId": "GetTreeMemberGroupRoot",
        "parameters": [
          {
            "name": "skip",
            "in": "query",
            "schema": {
              "type": "integer",
              "format": "int32",
              "default": 0
            }
          },
          {
            "name": "take",
            "in": "query",
            "schema": {
              "type": "integer",
              "format": "int32",
              "default": 100
            }
          }
        ],
        "responses": {
          "200": {
            "description": "Success",
            "content": {
              "application/json": {
                "schema": {
                  "$ref": "#/components/schemas/PagedEntityTreeItem"
                }
              }
            }
          }
        }
      }
    },
    "/umbraco/management/api/v1/tree/member-type/item": {
      "get": {
        "tags": [
          "Member Type"
        ],
        "operationId": "GetTreeMemberTypeItem",
        "parameters": [
          {
            "name": "key",
            "in": "query",
            "schema": {
              "type": "array",
              "items": {
                "type": "string",
                "format": "uuid"
              }
            }
          }
        ],
        "responses": {
          "200": {
            "description": "Success",
            "content": {
              "application/json": {
                "schema": {
                  "type": "array",
                  "items": {
                    "$ref": "#/components/schemas/EntityTreeItem"
                  }
                }
              }
            }
          }
        }
      }
    },
    "/umbraco/management/api/v1/tree/member-type/root": {
      "get": {
        "tags": [
          "Member Type"
        ],
        "operationId": "GetTreeMemberTypeRoot",
        "parameters": [
          {
            "name": "skip",
            "in": "query",
            "schema": {
              "type": "integer",
              "format": "int32",
              "default": 0
            }
          },
          {
            "name": "take",
            "in": "query",
            "schema": {
              "type": "integer",
              "format": "int32",
              "default": 100
            }
          }
        ],
        "responses": {
          "200": {
            "description": "Success",
            "content": {
              "application/json": {
                "schema": {
                  "$ref": "#/components/schemas/PagedEntityTreeItem"
                }
              }
            }
          }
        }
      }
    },
    "/umbraco/management/api/v1/models-builder/build": {
      "post": {
        "tags": [
          "Models Builder"
        ],
        "operationId": "PostModelsBuilderBuild",
        "responses": {
          "201": {
            "description": "Created",
            "content": {
              "application/json": {
                "schema": {
                  "$ref": "#/components/schemas/CreatedResult"
                }
              }
            }
          },
          "428": {
            "description": "Client Error",
            "content": {
              "application/json": {
                "schema": {
                  "$ref": "#/components/schemas/ProblemDetails"
                }
              }
            }
          }
        }
      }
    },
    "/umbraco/management/api/v1/models-builder/dashboard": {
      "get": {
        "tags": [
          "Models Builder"
        ],
        "operationId": "GetModelsBuilderDashboard",
        "responses": {
          "200": {
            "description": "Success",
            "content": {
              "application/json": {
                "schema": {
                  "$ref": "#/components/schemas/ModelsBuilder"
                }
              }
            }
          }
        }
      }
    },
    "/umbraco/management/api/v1/models-builder/status": {
      "get": {
        "tags": [
          "Models Builder"
        ],
        "operationId": "GetModelsBuilderStatus",
        "responses": {
          "200": {
            "description": "Success",
            "content": {
              "application/json": {
                "schema": {
                  "$ref": "#/components/schemas/OutOfDateStatus"
                }
              }
            }
          }
        }
      }
    },
    "/umbraco/management/api/v1/tree/partial-view/children": {
      "get": {
        "tags": [
          "Partial View"
        ],
        "operationId": "GetTreePartialViewChildren",
        "parameters": [
          {
            "name": "path",
            "in": "query",
            "schema": {
              "type": "string"
            }
          },
          {
            "name": "skip",
            "in": "query",
            "schema": {
              "type": "integer",
              "format": "int32",
              "default": 0
            }
          },
          {
            "name": "take",
            "in": "query",
            "schema": {
              "type": "integer",
              "format": "int32",
              "default": 100
            }
          }
        ],
        "responses": {
          "200": {
            "description": "Success",
            "content": {
              "application/json": {
                "schema": {
                  "$ref": "#/components/schemas/PagedFileSystemTreeItem"
                }
              }
            }
          }
        }
      }
    },
    "/umbraco/management/api/v1/tree/partial-view/item": {
      "get": {
        "tags": [
          "Partial View"
        ],
        "operationId": "GetTreePartialViewItem",
        "parameters": [
          {
            "name": "path",
            "in": "query",
            "schema": {
              "type": "array",
              "items": {
                "type": "string"
              }
            }
          }
        ],
        "responses": {
          "200": {
            "description": "Success",
            "content": {
              "application/json": {
                "schema": {
                  "type": "array",
                  "items": {
                    "$ref": "#/components/schemas/FileSystemTreeItem"
                  }
                }
              }
            }
          }
        }
      }
    },
    "/umbraco/management/api/v1/tree/partial-view/root": {
      "get": {
        "tags": [
          "Partial View"
        ],
        "operationId": "GetTreePartialViewRoot",
        "parameters": [
          {
            "name": "skip",
            "in": "query",
            "schema": {
              "type": "integer",
              "format": "int32",
              "default": 0
            }
          },
          {
            "name": "take",
            "in": "query",
            "schema": {
              "type": "integer",
              "format": "int32",
              "default": 100
            }
          }
        ],
        "responses": {
          "200": {
            "description": "Success",
            "content": {
              "application/json": {
                "schema": {
                  "$ref": "#/components/schemas/PagedFileSystemTreeItem"
                }
              }
            }
          }
        }
      }
    },
    "/umbraco/management/api/v1/profiling/status": {
      "get": {
        "tags": [
          "Profiling"
        ],
        "operationId": "GetProfilingStatus",
        "responses": {
          "200": {
            "description": "Success",
            "content": {
              "application/json": {
                "schema": {
                  "$ref": "#/components/schemas/ProfilingStatus"
                }
              }
            }
          }
        }
      }
    },
    "/umbraco/management/api/v1/published-cache/collect": {
      "post": {
        "tags": [
          "Published Cache"
        ],
        "operationId": "PostPublishedCacheCollect",
        "responses": {
          "200": {
            "description": "Success"
          }
        }
      }
    },
    "/umbraco/management/api/v1/published-cache/rebuild": {
      "post": {
        "tags": [
          "Published Cache"
        ],
        "operationId": "PostPublishedCacheRebuild",
        "responses": {
          "200": {
            "description": "Success"
          }
        }
      }
    },
    "/umbraco/management/api/v1/published-cache/reload": {
      "post": {
        "tags": [
          "Published Cache"
        ],
        "operationId": "PostPublishedCacheReload",
        "responses": {
          "200": {
            "description": "Success"
          }
        }
      }
    },
    "/umbraco/management/api/v1/published-cache/status": {
      "get": {
        "tags": [
          "Published Cache"
        ],
        "operationId": "GetPublishedCacheStatus",
        "responses": {
          "200": {
            "description": "Success",
            "content": {
              "application/json": {
                "schema": {
                  "type": "string"
                }
              }
            }
          }
        }
      }
    },
    "/umbraco/management/api/v1/tree/relation-type/item": {
      "get": {
        "tags": [
          "Relation Type"
        ],
        "operationId": "GetTreeRelationTypeItem",
        "parameters": [
          {
            "name": "key",
            "in": "query",
            "schema": {
              "type": "array",
              "items": {
                "type": "string",
                "format": "uuid"
              }
            }
          }
        ],
        "responses": {
          "200": {
            "description": "Success",
            "content": {
              "application/json": {
                "schema": {
                  "type": "array",
                  "items": {
                    "$ref": "#/components/schemas/FolderTreeItem"
                  }
                }
              }
            }
          }
        }
      }
    },
    "/umbraco/management/api/v1/tree/relation-type/root": {
      "get": {
        "tags": [
          "Relation Type"
        ],
        "operationId": "GetTreeRelationTypeRoot",
        "parameters": [
          {
            "name": "skip",
            "in": "query",
            "schema": {
              "type": "integer",
              "format": "int32",
              "default": 0
            }
          },
          {
            "name": "take",
            "in": "query",
            "schema": {
              "type": "integer",
              "format": "int32",
              "default": 100
            }
          }
        ],
        "responses": {
          "200": {
            "description": "Success",
            "content": {
              "application/json": {
                "schema": {
                  "$ref": "#/components/schemas/PagedEntityTreeItem"
                }
              }
            }
          }
        }
      }
    },
    "/umbraco/management/api/v1/relation/{id}": {
      "get": {
        "tags": [
          "Relation"
        ],
        "operationId": "GetRelationById",
        "parameters": [
          {
            "name": "id",
            "in": "path",
            "required": true,
            "schema": {
              "type": "integer",
              "format": "int32"
            }
          }
        ],
        "responses": {
          "200": {
            "description": "Success",
            "content": {
              "application/json": {
                "schema": {
                  "$ref": "#/components/schemas/Relation"
                }
              }
            }
          },
          "404": {
            "description": "Not Found",
            "content": {
              "application/json": {
                "schema": {
                  "$ref": "#/components/schemas/NotFoundResult"
                }
              }
            }
          }
        }
      }
    },
    "/umbraco/management/api/v1/relation/child-relation/{childId}": {
      "get": {
        "tags": [
          "Relation"
        ],
        "operationId": "GetRelationChildRelationByChildId",
        "parameters": [
          {
            "name": "childId",
            "in": "path",
            "required": true,
            "schema": {
              "type": "integer",
              "format": "int32"
            }
          },
          {
            "name": "skip",
            "in": "query",
            "schema": {
              "type": "integer",
              "format": "int32"
            }
          },
          {
            "name": "take",
            "in": "query",
            "schema": {
              "type": "integer",
              "format": "int32"
            }
          },
          {
            "name": "relationTypeAlias",
            "in": "query",
            "schema": {
              "type": "string",
              "default": ""
            }
          }
        ],
        "responses": {
          "200": {
            "description": "Success",
            "content": {
              "application/json": {
                "schema": {
                  "$ref": "#/components/schemas/PagedRelation"
                }
              }
            }
          }
        }
      }
    },
    "/umbraco/management/api/v1/tree/script/children": {
      "get": {
        "tags": [
          "Script"
        ],
        "operationId": "GetTreeScriptChildren",
        "parameters": [
          {
            "name": "path",
            "in": "query",
            "schema": {
              "type": "string"
            }
          },
          {
            "name": "skip",
            "in": "query",
            "schema": {
              "type": "integer",
              "format": "int32",
              "default": 0
            }
          },
          {
            "name": "take",
            "in": "query",
            "schema": {
              "type": "integer",
              "format": "int32",
              "default": 100
            }
          }
        ],
        "responses": {
          "200": {
            "description": "Success",
            "content": {
              "application/json": {
                "schema": {
                  "$ref": "#/components/schemas/PagedFileSystemTreeItem"
                }
              }
            }
          }
        }
      }
    },
    "/umbraco/management/api/v1/tree/script/item": {
      "get": {
        "tags": [
          "Script"
        ],
        "operationId": "GetTreeScriptItem",
        "parameters": [
          {
            "name": "path",
            "in": "query",
            "schema": {
              "type": "array",
              "items": {
                "type": "string"
              }
            }
          }
        ],
        "responses": {
          "200": {
            "description": "Success",
            "content": {
              "application/json": {
                "schema": {
                  "type": "array",
                  "items": {
                    "$ref": "#/components/schemas/FileSystemTreeItem"
                  }
                }
              }
            }
          }
        }
      }
    },
    "/umbraco/management/api/v1/tree/script/root": {
      "get": {
        "tags": [
          "Script"
        ],
        "operationId": "GetTreeScriptRoot",
        "parameters": [
          {
            "name": "skip",
            "in": "query",
            "schema": {
              "type": "integer",
              "format": "int32",
              "default": 0
            }
          },
          {
            "name": "take",
            "in": "query",
            "schema": {
              "type": "integer",
              "format": "int32",
              "default": 100
            }
          }
        ],
        "responses": {
          "200": {
            "description": "Success",
            "content": {
              "application/json": {
                "schema": {
                  "$ref": "#/components/schemas/PagedFileSystemTreeItem"
                }
              }
            }
          }
        }
      }
    },
    "/umbraco/management/api/v1/searcher": {
      "get": {
        "tags": [
          "Searcher"
        ],
        "operationId": "GetSearcher",
        "parameters": [
          {
            "name": "skip",
            "in": "query",
            "schema": {
              "type": "integer",
              "format": "int32"
            }
          },
          {
            "name": "take",
            "in": "query",
            "schema": {
              "type": "integer",
              "format": "int32"
            }
          }
        ],
        "responses": {
          "200": {
            "description": "Success",
            "content": {
              "application/json": {
                "schema": {
                  "$ref": "#/components/schemas/PagedSearcher"
                }
              }
            }
          }
        }
      }
    },
    "/umbraco/management/api/v1/searcher/{searcherName}/query": {
      "get": {
        "tags": [
          "Searcher"
        ],
        "operationId": "GetSearcherBySearcherNameQuery",
        "parameters": [
          {
            "name": "searcherName",
            "in": "path",
            "required": true,
            "schema": {
              "type": "string"
            }
          },
          {
            "name": "term",
            "in": "query",
            "schema": {
              "type": "string"
            }
          },
          {
            "name": "skip",
            "in": "query",
            "schema": {
              "type": "integer",
              "format": "int32"
            }
          },
          {
            "name": "take",
            "in": "query",
            "schema": {
              "type": "integer",
              "format": "int32"
            }
          }
        ],
        "responses": {
          "200": {
            "description": "Success",
            "content": {
              "application/json": {
                "schema": {
                  "$ref": "#/components/schemas/PagedSearchResult"
                }
              }
            }
          },
          "404": {
            "description": "Not Found",
            "content": {
              "application/json": {
                "schema": {
                  "$ref": "#/components/schemas/ProblemDetails"
                }
              }
            }
          }
        }
      }
    },
    "/umbraco/management/api/v1/security/back-office/authorize": {
      "get": {
        "tags": [
          "Security"
        ],
        "operationId": "GetSecurityBackOfficeAuthorize",
        "responses": {
          "200": {
            "description": "Success"
          }
        }
      },
      "post": {
        "tags": [
          "Security"
        ],
        "operationId": "PostSecurityBackOfficeAuthorize",
        "responses": {
          "200": {
            "description": "Success"
          }
        }
      }
    },
    "/umbraco/management/api/v1/server/status": {
      "get": {
        "tags": [
          "Server"
        ],
        "operationId": "GetServerStatus",
        "responses": {
          "400": {
            "description": "Bad Request",
            "content": {
              "application/json": {
                "schema": {
                  "$ref": "#/components/schemas/ProblemDetails"
                }
              }
            }
          },
          "200": {
            "description": "Success",
            "content": {
              "application/json": {
                "schema": {
                  "$ref": "#/components/schemas/ServerStatus"
                }
              }
            }
          }
        }
      }
    },
    "/umbraco/management/api/v1/server/version": {
      "get": {
        "tags": [
          "Server"
        ],
        "operationId": "GetServerVersion",
        "responses": {
          "400": {
            "description": "Bad Request",
            "content": {
              "application/json": {
                "schema": {
                  "$ref": "#/components/schemas/ProblemDetails"
                }
              }
            }
          },
          "200": {
            "description": "Success",
            "content": {
              "application/json": {
                "schema": {
                  "$ref": "#/components/schemas/Version"
                }
              }
            }
          }
        }
      }
    },
    "/umbraco/management/api/v1/tree/static-file/children": {
      "get": {
        "tags": [
          "Static File"
        ],
        "operationId": "GetTreeStaticFileChildren",
        "parameters": [
          {
            "name": "path",
            "in": "query",
            "schema": {
              "type": "string"
            }
          },
          {
            "name": "skip",
            "in": "query",
            "schema": {
              "type": "integer",
              "format": "int32",
              "default": 0
            }
          },
          {
            "name": "take",
            "in": "query",
            "schema": {
              "type": "integer",
              "format": "int32",
              "default": 100
            }
          }
        ],
        "responses": {
          "200": {
            "description": "Success",
            "content": {
              "application/json": {
                "schema": {
                  "$ref": "#/components/schemas/PagedFileSystemTreeItem"
                }
              }
            }
          }
        }
      }
    },
    "/umbraco/management/api/v1/tree/static-file/item": {
      "get": {
        "tags": [
          "Static File"
        ],
        "operationId": "GetTreeStaticFileItem",
        "parameters": [
          {
            "name": "path",
            "in": "query",
            "schema": {
              "type": "array",
              "items": {
                "type": "string"
              }
            }
          }
        ],
        "responses": {
          "200": {
            "description": "Success",
            "content": {
              "application/json": {
                "schema": {
                  "type": "array",
                  "items": {
                    "$ref": "#/components/schemas/FileSystemTreeItem"
                  }
                }
              }
            }
          }
        }
      }
    },
    "/umbraco/management/api/v1/tree/static-file/root": {
      "get": {
        "tags": [
          "Static File"
        ],
        "operationId": "GetTreeStaticFileRoot",
        "parameters": [
          {
            "name": "skip",
            "in": "query",
            "schema": {
              "type": "integer",
              "format": "int32",
              "default": 0
            }
          },
          {
            "name": "take",
            "in": "query",
            "schema": {
              "type": "integer",
              "format": "int32",
              "default": 100
            }
          }
        ],
        "responses": {
          "200": {
            "description": "Success",
            "content": {
              "application/json": {
                "schema": {
                  "$ref": "#/components/schemas/PagedFileSystemTreeItem"
                }
              }
            }
          }
        }
      }
    },
    "/umbraco/management/api/v1/tree/stylesheet/children": {
      "get": {
        "tags": [
          "Stylesheet"
        ],
        "operationId": "GetTreeStylesheetChildren",
        "parameters": [
          {
            "name": "path",
            "in": "query",
            "schema": {
              "type": "string"
            }
          },
          {
            "name": "skip",
            "in": "query",
            "schema": {
              "type": "integer",
              "format": "int32",
              "default": 0
            }
          },
          {
            "name": "take",
            "in": "query",
            "schema": {
              "type": "integer",
              "format": "int32",
              "default": 100
            }
          }
        ],
        "responses": {
          "200": {
            "description": "Success",
            "content": {
              "application/json": {
                "schema": {
                  "$ref": "#/components/schemas/PagedFileSystemTreeItem"
                }
              }
            }
          }
        }
      }
    },
    "/umbraco/management/api/v1/tree/stylesheet/item": {
      "get": {
        "tags": [
          "Stylesheet"
        ],
        "operationId": "GetTreeStylesheetItem",
        "parameters": [
          {
            "name": "path",
            "in": "query",
            "schema": {
              "type": "array",
              "items": {
                "type": "string"
              }
            }
          }
        ],
        "responses": {
          "200": {
            "description": "Success",
            "content": {
              "application/json": {
                "schema": {
                  "type": "array",
                  "items": {
                    "$ref": "#/components/schemas/FileSystemTreeItem"
                  }
                }
              }
            }
          }
        }
      }
    },
    "/umbraco/management/api/v1/tree/stylesheet/root": {
      "get": {
        "tags": [
          "Stylesheet"
        ],
        "operationId": "GetTreeStylesheetRoot",
        "parameters": [
          {
            "name": "skip",
            "in": "query",
            "schema": {
              "type": "integer",
              "format": "int32",
              "default": 0
            }
          },
          {
            "name": "take",
            "in": "query",
            "schema": {
              "type": "integer",
              "format": "int32",
              "default": 100
            }
          }
        ],
        "responses": {
          "200": {
            "description": "Success",
            "content": {
              "application/json": {
                "schema": {
                  "$ref": "#/components/schemas/PagedFileSystemTreeItem"
                }
              }
            }
          }
        }
      }
    },
    "/umbraco/management/api/v1/telemetry": {
      "get": {
        "tags": [
          "Telemetry"
        ],
        "operationId": "GetTelemetry",
        "parameters": [
          {
            "name": "skip",
            "in": "query",
            "schema": {
              "type": "integer",
              "format": "int32"
            }
          },
          {
            "name": "take",
            "in": "query",
            "schema": {
              "type": "integer",
              "format": "int32"
            }
          }
        ],
        "responses": {
          "200": {
            "description": "Success",
            "content": {
              "application/json": {
                "schema": {
                  "$ref": "#/components/schemas/PagedTelemetry"
                }
              }
            }
          }
        }
      }
    },
    "/umbraco/management/api/v1/telemetry/level": {
      "get": {
        "tags": [
          "Telemetry"
        ],
        "operationId": "GetTelemetryLevel",
        "responses": {
          "200": {
            "description": "Success",
            "content": {
              "application/json": {
                "schema": {
                  "$ref": "#/components/schemas/Telemetry"
                }
              }
            }
          }
        }
      },
      "post": {
        "tags": [
          "Telemetry"
        ],
        "operationId": "PostTelemetryLevel",
        "requestBody": {
          "content": {
            "application/json": {
              "schema": {
                "$ref": "#/components/schemas/Telemetry"
              }
            }
          }
        },
        "responses": {
          "400": {
            "description": "Bad Request",
            "content": {
              "application/json": {
                "schema": {
                  "$ref": "#/components/schemas/ProblemDetails"
                }
              }
            }
          },
          "200": {
            "description": "Success"
          }
        }
      }
    },
    "/umbraco/management/api/v1/tree/template/children": {
      "get": {
        "tags": [
          "Template"
        ],
        "operationId": "GetTreeTemplateChildren",
        "parameters": [
          {
            "name": "parentKey",
            "in": "query",
            "schema": {
              "type": "string",
              "format": "uuid"
            }
          },
          {
            "name": "skip",
            "in": "query",
            "schema": {
              "type": "integer",
              "format": "int32",
              "default": 0
            }
          },
          {
            "name": "take",
            "in": "query",
            "schema": {
              "type": "integer",
              "format": "int32",
              "default": 100
            }
          }
        ],
        "responses": {
          "200": {
            "description": "Success",
            "content": {
              "application/json": {
                "schema": {
                  "$ref": "#/components/schemas/PagedEntityTreeItem"
                }
              }
            }
          }
        }
      }
    },
    "/umbraco/management/api/v1/tree/template/item": {
      "get": {
        "tags": [
          "Template"
        ],
        "operationId": "GetTreeTemplateItem",
        "parameters": [
          {
            "name": "key",
            "in": "query",
            "schema": {
              "type": "array",
              "items": {
                "type": "string",
                "format": "uuid"
              }
            }
          }
        ],
        "responses": {
          "200": {
            "description": "Success",
            "content": {
              "application/json": {
                "schema": {
                  "type": "array",
                  "items": {
                    "$ref": "#/components/schemas/EntityTreeItem"
                  }
                }
              }
            }
          }
        }
      }
    },
    "/umbraco/management/api/v1/tree/template/root": {
      "get": {
        "tags": [
          "Template"
        ],
        "operationId": "GetTreeTemplateRoot",
        "parameters": [
          {
            "name": "skip",
            "in": "query",
            "schema": {
              "type": "integer",
              "format": "int32",
              "default": 0
            }
          },
          {
            "name": "take",
            "in": "query",
            "schema": {
              "type": "integer",
              "format": "int32",
              "default": 100
            }
          }
        ],
        "responses": {
          "200": {
            "description": "Success",
            "content": {
              "application/json": {
                "schema": {
                  "$ref": "#/components/schemas/PagedEntityTreeItem"
                }
              }
            }
          }
        }
      }
    },
    "/umbraco/management/api/v1/tracked-reference/{id}": {
      "get": {
        "tags": [
          "Tracked Reference"
        ],
        "operationId": "GetTrackedReferenceById",
        "parameters": [
          {
            "name": "id",
            "in": "path",
            "required": true,
            "schema": {
              "type": "integer",
              "format": "int32"
            }
          },
          {
            "name": "skip",
            "in": "query",
            "schema": {
              "type": "integer",
              "format": "int64"
            }
          },
          {
            "name": "take",
            "in": "query",
            "schema": {
              "type": "integer",
              "format": "int64"
            }
          },
          {
            "name": "filterMustBeIsDependency",
            "in": "query",
            "schema": {
              "type": "boolean"
            }
          }
        ],
        "responses": {
          "200": {
            "description": "Success",
            "content": {
              "application/json": {
                "schema": {
                  "$ref": "#/components/schemas/PagedRelationItem"
                }
              }
            }
          }
        }
      }
    },
    "/umbraco/management/api/v1/tracked-reference/descendants/{parentId}": {
      "get": {
        "tags": [
          "Tracked Reference"
        ],
        "operationId": "GetTrackedReferenceDescendantsByParentId",
        "parameters": [
          {
            "name": "parentId",
            "in": "path",
            "required": true,
            "schema": {
              "type": "integer",
              "format": "int32"
            }
          },
          {
            "name": "skip",
            "in": "query",
            "schema": {
              "type": "integer",
              "format": "int64"
            }
          },
          {
            "name": "take",
            "in": "query",
            "schema": {
              "type": "integer",
              "format": "int64"
            }
          },
          {
            "name": "filterMustBeIsDependency",
            "in": "query",
            "schema": {
              "type": "boolean"
            }
          }
        ],
        "responses": {
          "200": {
            "description": "Success",
            "content": {
              "application/json": {
                "schema": {
                  "$ref": "#/components/schemas/PagedRelationItem"
                }
              }
            }
          }
        }
      }
    },
    "/umbraco/management/api/v1/tracked-reference/item": {
      "get": {
        "tags": [
          "Tracked Reference"
        ],
        "operationId": "GetTrackedReferenceItem",
        "parameters": [
          {
            "name": "ids",
            "in": "query",
            "schema": {
              "type": "array",
              "items": {
                "type": "integer",
                "format": "int32"
              }
            }
          },
          {
            "name": "skip",
            "in": "query",
            "schema": {
              "type": "integer",
              "format": "int64"
            }
          },
          {
            "name": "take",
            "in": "query",
            "schema": {
              "type": "integer",
              "format": "int64"
            }
          },
          {
            "name": "filterMustBeIsDependency",
            "in": "query",
            "schema": {
              "type": "boolean"
            }
          }
        ],
        "responses": {
          "200": {
            "description": "Success",
            "content": {
              "application/json": {
                "schema": {
                  "$ref": "#/components/schemas/PagedRelationItem"
                }
              }
            }
          }
        }
      }
    },
    "/umbraco/management/api/v1/upgrade/authorize": {
      "post": {
        "tags": [
          "Upgrade"
        ],
        "operationId": "PostUpgradeAuthorize",
        "responses": {
          "200": {
            "description": "Success"
          },
          "428": {
            "description": "Client Error",
            "content": {
              "application/json": {
                "schema": {
                  "$ref": "#/components/schemas/ProblemDetails"
                }
              }
            }
          },
          "500": {
            "description": "Server Error",
            "content": {
              "application/json": {
                "schema": {
                  "$ref": "#/components/schemas/ProblemDetails"
                }
              }
            }
          }
        }
      }
    },
    "/umbraco/management/api/v1/upgrade/settings": {
      "get": {
        "tags": [
          "Upgrade"
        ],
        "operationId": "GetUpgradeSettings",
        "responses": {
          "200": {
            "description": "Success",
            "content": {
              "application/json": {
                "schema": {
                  "$ref": "#/components/schemas/UpgradeSettings"
                }
              }
            }
          },
          "428": {
            "description": "Client Error",
            "content": {
              "application/json": {
                "schema": {
                  "$ref": "#/components/schemas/ProblemDetails"
                }
              }
            }
          }
        }
      }
    }
  },
  "components": {
    "schemas": {
      "Assembly": {
        "type": "object",
        "properties": {
          "definedTypes": {
            "type": "array",
            "items": {
              "$ref": "#/components/schemas/TypeInfo"
            },
            "nullable": true,
            "readOnly": true
          },
          "exportedTypes": {
            "type": "array",
            "items": {
              "$ref": "#/components/schemas/Type"
            },
            "nullable": true,
            "readOnly": true
          },
          "codeBase": {
            "type": "string",
            "nullable": true,
            "readOnly": true,
            "deprecated": true
          },
          "entryPoint": {
            "$ref": "#/components/schemas/MethodInfo"
          },
          "fullName": {
            "type": "string",
            "nullable": true,
            "readOnly": true
          },
          "imageRuntimeVersion": {
            "type": "string",
            "nullable": true,
            "readOnly": true
          },
          "isDynamic": {
            "type": "boolean",
            "readOnly": true
          },
          "location": {
            "type": "string",
            "nullable": true,
            "readOnly": true
          },
          "reflectionOnly": {
            "type": "boolean",
            "readOnly": true
          },
          "isCollectible": {
            "type": "boolean",
            "readOnly": true
          },
          "isFullyTrusted": {
            "type": "boolean",
            "readOnly": true
          },
          "customAttributes": {
            "type": "array",
            "items": {
              "$ref": "#/components/schemas/CustomAttributeData"
            },
            "nullable": true,
            "readOnly": true
          },
          "escapedCodeBase": {
            "type": "string",
            "nullable": true,
            "readOnly": true,
            "deprecated": true
          },
          "manifestModule": {
            "$ref": "#/components/schemas/Module"
          },
          "modules": {
            "type": "array",
            "items": {
              "$ref": "#/components/schemas/Module"
            },
            "nullable": true,
            "readOnly": true
          },
          "globalAssemblyCache": {
            "type": "boolean",
            "readOnly": true,
            "deprecated": true
          },
          "hostContext": {
            "type": "integer",
            "format": "int64",
            "readOnly": true
          },
          "securityRuleSet": {
            "$ref": "#/components/schemas/SecurityRuleSet"
          }
        },
        "additionalProperties": false
      },
      "BackOfficeNotification": {
        "type": "object",
        "properties": {
          "header": {
            "type": "string",
            "nullable": true
          },
          "message": {
            "type": "string",
            "nullable": true
          },
          "notificationType": {
            "$ref": "#/components/schemas/NotificationStyle"
          }
        },
        "additionalProperties": false
      },
      "CallingConventions": {
        "enum": [
          "Standard",
          "VarArgs",
          "Any",
          "HasThis",
          "ExplicitThis"
        ],
        "type": "integer",
        "format": "int32"
      },
      "ConsentLevel": {
        "type": "object",
        "properties": {
          "level": {
            "$ref": "#/components/schemas/TelemetryLevel"
          },
          "description": {
            "type": "string",
            "nullable": true
          }
        },
        "additionalProperties": false
      },
      "ConstructorInfo": {
        "type": "object",
        "properties": {
          "name": {
            "type": "string",
            "nullable": true,
            "readOnly": true
          },
          "declaringType": {
            "$ref": "#/components/schemas/Type"
          },
          "reflectedType": {
            "$ref": "#/components/schemas/Type"
          },
          "module": {
            "$ref": "#/components/schemas/Module"
          },
          "customAttributes": {
            "type": "array",
            "items": {
              "$ref": "#/components/schemas/CustomAttributeData"
            },
            "nullable": true,
            "readOnly": true
          },
          "isCollectible": {
            "type": "boolean",
            "readOnly": true
          },
          "metadataToken": {
            "type": "integer",
            "format": "int32",
            "readOnly": true
          },
          "attributes": {
            "$ref": "#/components/schemas/MethodAttributes"
          },
          "methodImplementationFlags": {
            "$ref": "#/components/schemas/MethodImplAttributes"
          },
          "callingConvention": {
            "$ref": "#/components/schemas/CallingConventions"
          },
          "isAbstract": {
            "type": "boolean",
            "readOnly": true
          },
          "isConstructor": {
            "type": "boolean",
            "readOnly": true
          },
          "isFinal": {
            "type": "boolean",
            "readOnly": true
          },
          "isHideBySig": {
            "type": "boolean",
            "readOnly": true
          },
          "isSpecialName": {
            "type": "boolean",
            "readOnly": true
          },
          "isStatic": {
            "type": "boolean",
            "readOnly": true
          },
          "isVirtual": {
            "type": "boolean",
            "readOnly": true
          },
          "isAssembly": {
            "type": "boolean",
            "readOnly": true
          },
          "isFamily": {
            "type": "boolean",
            "readOnly": true
          },
          "isFamilyAndAssembly": {
            "type": "boolean",
            "readOnly": true
          },
          "isFamilyOrAssembly": {
            "type": "boolean",
            "readOnly": true
          },
          "isPrivate": {
            "type": "boolean",
            "readOnly": true
          },
          "isPublic": {
            "type": "boolean",
            "readOnly": true
          },
          "isConstructedGenericMethod": {
            "type": "boolean",
            "readOnly": true
          },
          "isGenericMethod": {
            "type": "boolean",
            "readOnly": true
          },
          "isGenericMethodDefinition": {
            "type": "boolean",
            "readOnly": true
          },
          "containsGenericParameters": {
            "type": "boolean",
            "readOnly": true
          },
          "methodHandle": {
            "$ref": "#/components/schemas/RuntimeMethodHandle"
          },
          "isSecurityCritical": {
            "type": "boolean",
            "readOnly": true
          },
          "isSecuritySafeCritical": {
            "type": "boolean",
            "readOnly": true
          },
          "isSecurityTransparent": {
            "type": "boolean",
            "readOnly": true
          },
          "memberType": {
            "$ref": "#/components/schemas/MemberTypes"
          }
        },
        "additionalProperties": false
      },
      "ContentApp": {
        "type": "object",
        "properties": {
          "name": {
            "type": "string",
            "nullable": true
          },
          "alias": {
            "type": "string",
            "nullable": true
          },
          "weight": {
            "type": "integer",
            "format": "int32"
          },
          "icon": {
            "type": "string",
            "nullable": true
          },
          "view": {
            "type": "string",
            "nullable": true
          },
          "viewModel": {
            "nullable": true
          },
          "active": {
            "type": "boolean"
          },
          "badge": {
            "$ref": "#/components/schemas/ContentAppBadge"
          }
        },
        "additionalProperties": false
      },
      "ContentAppBadge": {
        "type": "object",
        "properties": {
          "count": {
            "type": "integer",
            "format": "int32"
          },
          "type": {
            "$ref": "#/components/schemas/ContentAppBadgeType"
          }
        },
        "additionalProperties": false
      },
      "ContentAppBadgeType": {
        "enum": [
          "default",
          "warning",
          "alert"
        ],
        "type": "integer",
        "format": "int32"
      },
      "ContentResult": {
        "type": "object",
        "properties": {
          "content": {
            "type": "string",
            "nullable": true
          },
          "contentType": {
            "type": "string",
            "nullable": true
          },
          "statusCode": {
            "type": "integer",
            "format": "int32",
            "nullable": true
          }
        },
        "additionalProperties": false
      },
      "ContentTreeItem": {
        "type": "object",
        "properties": {
          "name": {
            "type": "string",
            "nullable": true
          },
          "type": {
            "type": "string",
            "nullable": true
          },
          "icon": {
            "type": "string",
            "nullable": true
          },
          "hasChildren": {
            "type": "boolean"
          },
          "key": {
            "type": "string",
            "format": "uuid"
          },
          "isContainer": {
            "type": "boolean"
          },
          "parentKey": {
            "type": "string",
            "format": "uuid",
            "nullable": true
          },
          "noAccess": {
            "type": "boolean"
          }
        },
        "additionalProperties": false
      },
      "CreatedResult": {
        "type": "object",
        "properties": {
          "value": {
            "nullable": true
          },
          "formatters": {
            "type": "array",
            "items": {
              "$ref": "#/components/schemas/IOutputFormatter"
            },
            "nullable": true
          },
          "contentTypes": {
            "type": "array",
            "items": {
              "type": "string"
            },
            "nullable": true
          },
          "declaredType": {
            "$ref": "#/components/schemas/Type"
          },
          "statusCode": {
            "type": "integer",
            "format": "int32",
            "nullable": true
          },
          "location": {
            "type": "string",
            "nullable": true
          }
        },
        "additionalProperties": false
      },
      "Culture": {
        "type": "object",
        "properties": {
          "name": {
            "type": "string",
            "nullable": true
          },
          "englishName": {
            "type": "string",
            "nullable": true
          }
        },
        "additionalProperties": false
      },
      "CustomAttributeData": {
        "type": "object",
        "properties": {
          "attributeType": {
            "$ref": "#/components/schemas/Type"
          },
          "constructor": {
            "$ref": "#/components/schemas/ConstructorInfo"
          },
          "constructorArguments": {
            "type": "array",
            "items": {
              "$ref": "#/components/schemas/CustomAttributeTypedArgument"
            },
            "nullable": true,
            "readOnly": true
          },
          "namedArguments": {
            "type": "array",
            "items": {
              "$ref": "#/components/schemas/CustomAttributeNamedArgument"
            },
            "nullable": true,
            "readOnly": true
          }
        },
        "additionalProperties": false
      },
      "CustomAttributeNamedArgument": {
        "type": "object",
        "properties": {
          "memberInfo": {
            "$ref": "#/components/schemas/MemberInfo"
          },
          "typedValue": {
            "$ref": "#/components/schemas/CustomAttributeTypedArgument"
          },
          "memberName": {
            "type": "string",
            "nullable": true,
            "readOnly": true
          },
          "isField": {
            "type": "boolean",
            "readOnly": true
          }
        },
        "additionalProperties": false
      },
      "CustomAttributeTypedArgument": {
        "type": "object",
        "properties": {
          "argumentType": {
            "$ref": "#/components/schemas/Type"
          },
          "value": {
            "nullable": true
          }
        },
        "additionalProperties": false
      },
      "DatabaseInstall": {
        "required": [
          "id",
          "providerName"
        ],
        "type": "object",
        "properties": {
          "id": {
            "type": "string",
            "format": "uuid"
          },
          "providerName": {
            "minLength": 1,
            "type": "string"
          },
          "server": {
            "type": "string",
            "nullable": true
          },
          "name": {
            "type": "string",
            "nullable": true
          },
          "username": {
            "type": "string",
            "nullable": true
          },
          "password": {
            "type": "string",
            "nullable": true
          },
          "useIntegratedAuthentication": {
            "type": "boolean"
          },
          "connectionString": {
            "type": "string",
            "nullable": true
          }
        },
        "additionalProperties": false
      },
      "DatabaseSettings": {
        "type": "object",
        "properties": {
          "id": {
            "type": "string",
            "format": "uuid"
          },
          "sortOrder": {
            "type": "integer",
            "format": "int32"
          },
          "displayName": {
            "type": "string",
            "nullable": true
          },
          "defaultDatabaseName": {
            "type": "string",
            "nullable": true
          },
          "providerName": {
            "type": "string",
            "nullable": true
          },
          "isConfigured": {
            "type": "boolean"
          },
          "requiresServer": {
            "type": "boolean"
          },
          "serverPlaceholder": {
            "type": "string",
            "nullable": true
          },
          "requiresCredentials": {
            "type": "boolean"
          },
          "supportsIntegratedAuthentication": {
            "type": "boolean"
          },
          "requiresConnectionTest": {
            "type": "boolean"
          }
        },
        "additionalProperties": false
      },
      "Dictionary": {
        "required": [
          "name"
        ],
        "type": "object",
        "properties": {
          "parentId": {
            "type": "string",
            "format": "uuid",
            "nullable": true
          },
          "translations": {
            "type": "array",
            "items": {
              "$ref": "#/components/schemas/DictionaryTranslation"
            },
            "nullable": true
          },
          "contentApps": {
            "type": "array",
            "items": {
              "$ref": "#/components/schemas/ContentApp"
            },
            "nullable": true
          },
          "notifications": {
            "type": "array",
            "items": {
              "$ref": "#/components/schemas/BackOfficeNotification"
            },
            "nullable": true,
            "readOnly": true
          },
          "name": {
            "minLength": 1,
            "type": "string"
          },
          "key": {
            "type": "string",
            "format": "uuid"
          },
          "path": {
            "type": "string",
            "nullable": true
          }
        },
        "additionalProperties": false
      },
      "DictionaryImport": {
        "type": "object",
        "properties": {
          "dictionaryItems": {
            "type": "array",
            "items": {
              "$ref": "#/components/schemas/DictionaryItemsImport"
            },
            "nullable": true
          },
          "tempFileName": {
            "type": "string",
            "nullable": true
          }
        },
        "additionalProperties": false
      },
      "DictionaryItem": {
        "type": "object",
        "properties": {
          "parentId": {
            "type": "string",
            "format": "uuid",
            "nullable": true
          },
          "key": {
            "type": "string",
            "format": "uuid"
          }
        },
        "additionalProperties": false
      },
      "DictionaryItemsImport": {
        "type": "object",
        "properties": {
          "name": {
            "type": "string",
            "nullable": true
          },
          "level": {
            "type": "integer",
            "format": "int32"
          }
        },
        "additionalProperties": false
      },
      "DictionaryOverview": {
        "type": "object",
        "properties": {
          "name": {
            "type": "string",
            "nullable": true
          },
          "key": {
            "type": "string",
            "format": "uuid"
          },
          "level": {
            "type": "integer",
            "format": "int32"
          },
          "translations": {
            "type": "array",
            "items": {
              "$ref": "#/components/schemas/DictionaryTranslationOverview"
            },
            "nullable": true,
            "readOnly": true
          }
        },
        "additionalProperties": false
      },
      "DictionaryTranslation": {
        "type": "object",
        "properties": {
          "id": {
            "type": "integer",
            "format": "int32"
          },
          "key": {
            "type": "string",
            "format": "uuid"
          },
          "displayName": {
            "type": "string",
            "nullable": true
          },
          "isoCode": {
            "type": "string",
            "nullable": true
          },
          "translation": {
            "type": "string",
            "nullable": true
          },
          "languageId": {
            "type": "integer",
            "format": "int32"
          }
        },
        "additionalProperties": false
      },
      "DictionaryTranslationOverview": {
        "type": "object",
        "properties": {
          "displayName": {
            "type": "string",
            "nullable": true
          },
          "hasTranslation": {
            "type": "boolean"
          }
        },
        "additionalProperties": false
      },
      "DocumentBlueprintTreeItem": {
        "type": "object",
        "properties": {
          "name": {
            "type": "string",
            "nullable": true
          },
          "type": {
            "type": "string",
            "nullable": true
          },
          "icon": {
            "type": "string",
            "nullable": true
          },
          "hasChildren": {
            "type": "boolean"
          },
          "key": {
            "type": "string",
            "format": "uuid"
          },
          "isContainer": {
            "type": "boolean"
          },
          "parentKey": {
            "type": "string",
            "format": "uuid",
            "nullable": true
          },
          "documentTypeKey": {
            "type": "string",
            "format": "uuid"
          },
          "documentTypeAlias": {
            "type": "string",
            "nullable": true
          },
          "documentTypeName": {
            "type": "string",
            "nullable": true
          }
        },
        "additionalProperties": false
      },
      "DocumentTreeItem": {
        "type": "object",
        "properties": {
          "name": {
            "type": "string",
            "nullable": true
          },
          "type": {
            "type": "string",
            "nullable": true
          },
          "icon": {
            "type": "string",
            "nullable": true
          },
          "hasChildren": {
            "type": "boolean"
          },
          "key": {
            "type": "string",
            "format": "uuid"
          },
          "isContainer": {
            "type": "boolean"
          },
          "parentKey": {
            "type": "string",
            "format": "uuid",
            "nullable": true
          },
          "noAccess": {
            "type": "boolean"
          },
          "isProtected": {
            "type": "boolean"
          },
          "isPublished": {
            "type": "boolean"
          },
          "isEdited": {
            "type": "boolean"
          }
        },
        "additionalProperties": false
      },
      "DocumentTypeTreeItem": {
        "type": "object",
        "properties": {
          "name": {
            "type": "string",
            "nullable": true
          },
          "type": {
            "type": "string",
            "nullable": true
          },
          "icon": {
            "type": "string",
            "nullable": true
          },
          "hasChildren": {
            "type": "boolean"
          },
          "key": {
            "type": "string",
            "format": "uuid"
          },
          "isContainer": {
            "type": "boolean"
          },
          "parentKey": {
            "type": "string",
            "format": "uuid",
            "nullable": true
          },
          "isFolder": {
            "type": "boolean"
          },
          "isElement": {
            "type": "boolean"
          }
        },
        "additionalProperties": false
      },
      "EntityTreeItem": {
        "type": "object",
        "properties": {
          "name": {
            "type": "string",
            "nullable": true
          },
          "type": {
            "type": "string",
            "nullable": true
          },
          "icon": {
            "type": "string",
            "nullable": true
          },
          "hasChildren": {
            "type": "boolean"
          },
          "key": {
            "type": "string",
            "format": "uuid"
          },
          "isContainer": {
            "type": "boolean"
          },
          "parentKey": {
            "type": "string",
            "format": "uuid",
            "nullable": true
          }
        },
        "additionalProperties": false
      },
      "EventAttributes": {
        "enum": [
          "None",
          "SpecialName",
          "RTSpecialName",
          "ReservedMask"
        ],
        "type": "integer",
        "format": "int32"
      },
      "EventInfo": {
        "type": "object",
        "properties": {
          "name": {
            "type": "string",
            "nullable": true,
            "readOnly": true
          },
          "declaringType": {
            "$ref": "#/components/schemas/Type"
          },
          "reflectedType": {
            "$ref": "#/components/schemas/Type"
          },
          "module": {
            "$ref": "#/components/schemas/Module"
          },
          "customAttributes": {
            "type": "array",
            "items": {
              "$ref": "#/components/schemas/CustomAttributeData"
            },
            "nullable": true,
            "readOnly": true
          },
          "isCollectible": {
            "type": "boolean",
            "readOnly": true
          },
          "metadataToken": {
            "type": "integer",
            "format": "int32",
            "readOnly": true
          },
          "memberType": {
            "$ref": "#/components/schemas/MemberTypes"
          },
          "attributes": {
            "$ref": "#/components/schemas/EventAttributes"
          },
          "isSpecialName": {
            "type": "boolean",
            "readOnly": true
          },
          "addMethod": {
            "$ref": "#/components/schemas/MethodInfo"
          },
          "removeMethod": {
            "$ref": "#/components/schemas/MethodInfo"
          },
          "raiseMethod": {
            "$ref": "#/components/schemas/MethodInfo"
          },
          "isMulticast": {
            "type": "boolean",
            "readOnly": true
          },
          "eventHandlerType": {
            "$ref": "#/components/schemas/Type"
          }
        },
        "additionalProperties": false
      },
      "Field": {
        "type": "object",
        "properties": {
          "name": {
            "type": "string",
            "nullable": true
          },
          "values": {
            "type": "array",
            "items": {
              "type": "string"
            },
            "nullable": true
          }
        },
        "additionalProperties": false
      },
      "FieldAttributes": {
        "enum": [
          "PrivateScope",
          "Private",
          "FamANDAssem",
          "Assembly",
          "Family",
          "FamORAssem",
          "Public",
          "FieldAccessMask",
          "Static",
          "InitOnly",
          "Literal",
          "NotSerialized",
          "HasFieldRVA",
          "SpecialName",
          "RTSpecialName",
          "HasFieldMarshal",
          "PinvokeImpl",
          "HasDefault",
          "ReservedMask"
        ],
        "type": "integer",
        "format": "int32"
      },
      "FieldInfo": {
        "type": "object",
        "properties": {
          "name": {
            "type": "string",
            "nullable": true,
            "readOnly": true
          },
          "declaringType": {
            "$ref": "#/components/schemas/Type"
          },
          "reflectedType": {
            "$ref": "#/components/schemas/Type"
          },
          "module": {
            "$ref": "#/components/schemas/Module"
          },
          "customAttributes": {
            "type": "array",
            "items": {
              "$ref": "#/components/schemas/CustomAttributeData"
            },
            "nullable": true,
            "readOnly": true
          },
          "isCollectible": {
            "type": "boolean",
            "readOnly": true
          },
          "metadataToken": {
            "type": "integer",
            "format": "int32",
            "readOnly": true
          },
          "memberType": {
            "$ref": "#/components/schemas/MemberTypes"
          },
          "attributes": {
            "$ref": "#/components/schemas/FieldAttributes"
          },
          "fieldType": {
            "$ref": "#/components/schemas/Type"
          },
          "isInitOnly": {
            "type": "boolean",
            "readOnly": true
          },
          "isLiteral": {
            "type": "boolean",
            "readOnly": true
          },
          "isNotSerialized": {
            "type": "boolean",
            "readOnly": true
          },
          "isPinvokeImpl": {
            "type": "boolean",
            "readOnly": true
          },
          "isSpecialName": {
            "type": "boolean",
            "readOnly": true
          },
          "isStatic": {
            "type": "boolean",
            "readOnly": true
          },
          "isAssembly": {
            "type": "boolean",
            "readOnly": true
          },
          "isFamily": {
            "type": "boolean",
            "readOnly": true
          },
          "isFamilyAndAssembly": {
            "type": "boolean",
            "readOnly": true
          },
          "isFamilyOrAssembly": {
            "type": "boolean",
            "readOnly": true
          },
          "isPrivate": {
            "type": "boolean",
            "readOnly": true
          },
          "isPublic": {
            "type": "boolean",
            "readOnly": true
          },
          "isSecurityCritical": {
            "type": "boolean",
            "readOnly": true
          },
          "isSecuritySafeCritical": {
            "type": "boolean",
            "readOnly": true
          },
          "isSecurityTransparent": {
            "type": "boolean",
            "readOnly": true
          },
          "fieldHandle": {
            "$ref": "#/components/schemas/RuntimeFieldHandle"
          }
        },
        "additionalProperties": false
      },
      "FileSystemTreeItem": {
        "type": "object",
        "properties": {
          "name": {
            "type": "string",
            "nullable": true
          },
          "type": {
            "type": "string",
            "nullable": true
          },
          "icon": {
            "type": "string",
            "nullable": true
          },
          "hasChildren": {
            "type": "boolean"
          },
          "path": {
            "type": "string",
            "nullable": true
          },
          "isFolder": {
            "type": "boolean"
          }
        },
        "additionalProperties": false
      },
      "FolderTreeItem": {
        "type": "object",
        "properties": {
          "name": {
            "type": "string",
            "nullable": true
          },
          "type": {
            "type": "string",
            "nullable": true
          },
          "icon": {
            "type": "string",
            "nullable": true
          },
          "hasChildren": {
            "type": "boolean"
          },
          "key": {
            "type": "string",
            "format": "uuid"
          },
          "isContainer": {
            "type": "boolean"
          },
          "parentKey": {
            "type": "string",
            "format": "uuid",
            "nullable": true
          },
          "isFolder": {
            "type": "boolean"
          }
        },
        "additionalProperties": false
      },
      "GenericParameterAttributes": {
        "enum": [
          "None",
          "Covariant",
          "Contravariant",
          "VarianceMask",
          "ReferenceTypeConstraint",
          "NotNullableValueTypeConstraint",
          "DefaultConstructorConstraint",
          "SpecialConstraintMask"
        ],
        "type": "integer",
        "format": "int32"
      },
      "HealthCheck": {
        "type": "object",
        "properties": {
          "key": {
            "type": "string",
            "format": "uuid"
          },
          "name": {
            "type": "string",
            "nullable": true
          },
          "description": {
            "type": "string",
            "nullable": true
          }
        },
        "additionalProperties": false
      },
      "HealthCheckAction": {
        "type": "object",
        "properties": {
          "key": {
            "type": "string",
            "format": "uuid",
            "nullable": true
          },
          "alias": {
            "type": "string",
            "nullable": true
          },
          "name": {
            "type": "string",
            "nullable": true
          },
          "description": {
            "type": "string",
            "nullable": true
          },
          "valueRequired": {
            "type": "boolean"
          },
          "providedValue": {
            "type": "string",
            "nullable": true
          },
          "providedValueValidation": {
            "type": "string",
            "nullable": true
          },
          "providedValueValidationRegex": {
            "type": "string",
            "nullable": true
          }
        },
        "additionalProperties": false
      },
      "HealthCheckGroup": {
        "type": "object",
        "properties": {
          "name": {
            "type": "string",
            "nullable": true
          },
          "checks": {
            "type": "array",
            "items": {
              "$ref": "#/components/schemas/HealthCheck"
            },
            "nullable": true
          }
        },
        "additionalProperties": false
      },
      "HealthCheckGroupWithResult": {
        "type": "object",
        "properties": {
          "name": {
            "type": "string",
            "nullable": true
          },
          "checks": {
            "type": "array",
            "items": {
              "$ref": "#/components/schemas/HealthCheckWithResult"
            },
            "nullable": true
          }
        },
        "additionalProperties": false
      },
      "HealthCheckResult": {
        "type": "object",
        "properties": {
          "message": {
            "type": "string",
            "nullable": true
          },
          "resultType": {
            "$ref": "#/components/schemas/StatusResultType"
          },
          "actions": {
            "type": "array",
            "items": {
              "$ref": "#/components/schemas/HealthCheckAction"
            },
            "nullable": true
          },
          "readMoreLink": {
            "type": "string",
            "nullable": true
          }
        },
        "additionalProperties": false
      },
      "HealthCheckWithResult": {
        "type": "object",
        "properties": {
          "key": {
            "type": "string",
            "format": "uuid"
          },
          "name": {
            "type": "string",
            "nullable": true
          },
          "description": {
            "type": "string",
            "nullable": true
          },
          "results": {
            "type": "array",
            "items": {
              "$ref": "#/components/schemas/HealthCheckResult"
            },
            "nullable": true
          }
        },
        "additionalProperties": false
      },
      "HelpPage": {
        "type": "object",
        "properties": {
          "name": {
            "type": "string",
            "nullable": true
          },
          "description": {
            "type": "string",
            "nullable": true
          },
          "url": {
            "type": "string",
            "nullable": true
          },
          "type": {
            "type": "string",
            "nullable": true
          }
        },
        "additionalProperties": false
      },
      "ICustomAttributeProvider": {
        "type": "object",
        "additionalProperties": false
      },
      "IOutputFormatter": {
        "type": "object",
        "additionalProperties": false
      },
      "Index": {
        "required": [
          "canRebuild",
          "documentCount",
          "fieldCount",
          "isHealthy",
          "name"
        ],
        "type": "object",
        "properties": {
          "name": {
            "minLength": 1,
            "type": "string"
          },
          "healthStatus": {
            "type": "string",
            "nullable": true
          },
          "isHealthy": {
            "type": "boolean",
            "readOnly": true
          },
          "canRebuild": {
            "type": "boolean"
          },
          "searcherName": {
            "type": "string",
            "nullable": true
          },
          "documentCount": {
            "type": "integer",
            "format": "int64"
          },
          "fieldCount": {
            "type": "integer",
            "format": "int32"
          },
          "providerProperties": {
            "type": "object",
            "additionalProperties": { },
            "nullable": true
          }
        },
        "additionalProperties": false
      },
      "Install": {
        "required": [
          "database",
          "user"
        ],
        "type": "object",
        "properties": {
          "user": {
            "$ref": "#/components/schemas/UserInstall"
          },
          "database": {
            "$ref": "#/components/schemas/DatabaseInstall"
          },
          "telemetryLevel": {
            "$ref": "#/components/schemas/TelemetryLevel"
          }
        },
        "additionalProperties": false
      },
      "InstallSettings": {
        "type": "object",
        "properties": {
          "user": {
            "$ref": "#/components/schemas/UserSettings"
          },
          "databases": {
            "type": "array",
            "items": {
              "$ref": "#/components/schemas/DatabaseSettings"
            },
            "nullable": true
          }
        },
        "additionalProperties": false
      },
      "IntPtr": {
        "type": "object",
        "additionalProperties": false
      },
      "JsonPatch": {
        "type": "object",
        "properties": {
          "op": {
            "type": "string",
            "nullable": true
          },
          "path": {
            "type": "string",
            "nullable": true
          },
          "value": {
            "nullable": true
          }
        },
        "additionalProperties": false
      },
      "Language": {
        "required": [
          "isoCode"
        ],
        "type": "object",
        "properties": {
          "id": {
            "type": "integer",
            "format": "int32"
          },
          "isoCode": {
            "minLength": 1,
            "type": "string"
          },
          "name": {
            "type": "string",
            "nullable": true
          },
          "isDefault": {
            "type": "boolean"
          },
          "isMandatory": {
            "type": "boolean"
          },
          "fallbackLanguageId": {
            "type": "integer",
            "format": "int32",
            "nullable": true
          }
        },
        "additionalProperties": false
      },
      "LayoutKind": {
        "enum": [
          "Sequential",
          "Explicit",
          "Auto"
        ],
        "type": "integer",
        "format": "int32"
      },
      "MemberInfo": {
        "type": "object",
        "properties": {
          "memberType": {
            "$ref": "#/components/schemas/MemberTypes"
          },
          "name": {
            "type": "string",
            "nullable": true,
            "readOnly": true
          },
          "declaringType": {
            "$ref": "#/components/schemas/Type"
          },
          "reflectedType": {
            "$ref": "#/components/schemas/Type"
          },
          "module": {
            "$ref": "#/components/schemas/Module"
          },
          "customAttributes": {
            "type": "array",
            "items": {
              "$ref": "#/components/schemas/CustomAttributeData"
            },
            "nullable": true,
            "readOnly": true
          },
          "isCollectible": {
            "type": "boolean",
            "readOnly": true
          },
          "metadataToken": {
            "type": "integer",
            "format": "int32",
            "readOnly": true
          }
        },
        "additionalProperties": false
      },
      "MemberTypes": {
        "enum": [
          "Constructor",
          "Event",
          "Field",
          "Method",
          "Property",
          "TypeInfo",
          "Custom",
          "NestedType",
          "All"
        ],
        "type": "integer",
        "format": "int32"
      },
      "MethodAttributes": {
        "enum": [
          "ReuseSlot",
          "PrivateScope",
          "Private",
          "FamANDAssem",
          "Assembly",
          "Family",
          "FamORAssem",
          "Public",
          "MemberAccessMask",
          "UnmanagedExport",
          "Static",
          "Final",
          "Virtual",
          "HideBySig",
          "NewSlot",
          "VtableLayoutMask",
          "CheckAccessOnOverride",
          "Abstract",
          "SpecialName",
          "RTSpecialName",
          "PinvokeImpl",
          "HasSecurity",
          "RequireSecObject",
          "ReservedMask"
        ],
        "type": "integer",
        "format": "int32"
      },
      "MethodBase": {
        "type": "object",
        "properties": {
          "memberType": {
            "$ref": "#/components/schemas/MemberTypes"
          },
          "name": {
            "type": "string",
            "nullable": true,
            "readOnly": true
          },
          "declaringType": {
            "$ref": "#/components/schemas/Type"
          },
          "reflectedType": {
            "$ref": "#/components/schemas/Type"
          },
          "module": {
            "$ref": "#/components/schemas/Module"
          },
          "customAttributes": {
            "type": "array",
            "items": {
              "$ref": "#/components/schemas/CustomAttributeData"
            },
            "nullable": true,
            "readOnly": true
          },
          "isCollectible": {
            "type": "boolean",
            "readOnly": true
          },
          "metadataToken": {
            "type": "integer",
            "format": "int32",
            "readOnly": true
          },
          "attributes": {
            "$ref": "#/components/schemas/MethodAttributes"
          },
          "methodImplementationFlags": {
            "$ref": "#/components/schemas/MethodImplAttributes"
          },
          "callingConvention": {
            "$ref": "#/components/schemas/CallingConventions"
          },
          "isAbstract": {
            "type": "boolean",
            "readOnly": true
          },
          "isConstructor": {
            "type": "boolean",
            "readOnly": true
          },
          "isFinal": {
            "type": "boolean",
            "readOnly": true
          },
          "isHideBySig": {
            "type": "boolean",
            "readOnly": true
          },
          "isSpecialName": {
            "type": "boolean",
            "readOnly": true
          },
          "isStatic": {
            "type": "boolean",
            "readOnly": true
          },
          "isVirtual": {
            "type": "boolean",
            "readOnly": true
          },
          "isAssembly": {
            "type": "boolean",
            "readOnly": true
          },
          "isFamily": {
            "type": "boolean",
            "readOnly": true
          },
          "isFamilyAndAssembly": {
            "type": "boolean",
            "readOnly": true
          },
          "isFamilyOrAssembly": {
            "type": "boolean",
            "readOnly": true
          },
          "isPrivate": {
            "type": "boolean",
            "readOnly": true
          },
          "isPublic": {
            "type": "boolean",
            "readOnly": true
          },
          "isConstructedGenericMethod": {
            "type": "boolean",
            "readOnly": true
          },
          "isGenericMethod": {
            "type": "boolean",
            "readOnly": true
          },
          "isGenericMethodDefinition": {
            "type": "boolean",
            "readOnly": true
          },
          "containsGenericParameters": {
            "type": "boolean",
            "readOnly": true
          },
          "methodHandle": {
            "$ref": "#/components/schemas/RuntimeMethodHandle"
          },
          "isSecurityCritical": {
            "type": "boolean",
            "readOnly": true
          },
          "isSecuritySafeCritical": {
            "type": "boolean",
            "readOnly": true
          },
          "isSecurityTransparent": {
            "type": "boolean",
            "readOnly": true
          }
        },
        "additionalProperties": false
      },
      "MethodImplAttributes": {
        "enum": [
          "IL",
          "Managed",
          "Native",
          "OPTIL",
          "Runtime",
          "CodeTypeMask",
          "Unmanaged",
          "ManagedMask",
          "NoInlining",
          "ForwardRef",
          "Synchronized",
          "NoOptimization",
          "PreserveSig",
          "AggressiveInlining",
          "AggressiveOptimization",
          "InternalCall",
          "MaxMethodImplVal"
        ],
        "type": "integer",
        "format": "int32"
      },
      "MethodInfo": {
        "type": "object",
        "properties": {
          "name": {
            "type": "string",
            "nullable": true,
            "readOnly": true
          },
          "declaringType": {
            "$ref": "#/components/schemas/Type"
          },
          "reflectedType": {
            "$ref": "#/components/schemas/Type"
          },
          "module": {
            "$ref": "#/components/schemas/Module"
          },
          "customAttributes": {
            "type": "array",
            "items": {
              "$ref": "#/components/schemas/CustomAttributeData"
            },
            "nullable": true,
            "readOnly": true
          },
          "isCollectible": {
            "type": "boolean",
            "readOnly": true
          },
          "metadataToken": {
            "type": "integer",
            "format": "int32",
            "readOnly": true
          },
          "attributes": {
            "$ref": "#/components/schemas/MethodAttributes"
          },
          "methodImplementationFlags": {
            "$ref": "#/components/schemas/MethodImplAttributes"
          },
          "callingConvention": {
            "$ref": "#/components/schemas/CallingConventions"
          },
          "isAbstract": {
            "type": "boolean",
            "readOnly": true
          },
          "isConstructor": {
            "type": "boolean",
            "readOnly": true
          },
          "isFinal": {
            "type": "boolean",
            "readOnly": true
          },
          "isHideBySig": {
            "type": "boolean",
            "readOnly": true
          },
          "isSpecialName": {
            "type": "boolean",
            "readOnly": true
          },
          "isStatic": {
            "type": "boolean",
            "readOnly": true
          },
          "isVirtual": {
            "type": "boolean",
            "readOnly": true
          },
          "isAssembly": {
            "type": "boolean",
            "readOnly": true
          },
          "isFamily": {
            "type": "boolean",
            "readOnly": true
          },
          "isFamilyAndAssembly": {
            "type": "boolean",
            "readOnly": true
          },
          "isFamilyOrAssembly": {
            "type": "boolean",
            "readOnly": true
          },
          "isPrivate": {
            "type": "boolean",
            "readOnly": true
          },
          "isPublic": {
            "type": "boolean",
            "readOnly": true
          },
          "isConstructedGenericMethod": {
            "type": "boolean",
            "readOnly": true
          },
          "isGenericMethod": {
            "type": "boolean",
            "readOnly": true
          },
          "isGenericMethodDefinition": {
            "type": "boolean",
            "readOnly": true
          },
          "containsGenericParameters": {
            "type": "boolean",
            "readOnly": true
          },
          "methodHandle": {
            "$ref": "#/components/schemas/RuntimeMethodHandle"
          },
          "isSecurityCritical": {
            "type": "boolean",
            "readOnly": true
          },
          "isSecuritySafeCritical": {
            "type": "boolean",
            "readOnly": true
          },
          "isSecurityTransparent": {
            "type": "boolean",
            "readOnly": true
          },
          "memberType": {
            "$ref": "#/components/schemas/MemberTypes"
          },
          "returnParameter": {
            "$ref": "#/components/schemas/ParameterInfo"
          },
          "returnType": {
            "$ref": "#/components/schemas/Type"
          },
          "returnTypeCustomAttributes": {
            "$ref": "#/components/schemas/ICustomAttributeProvider"
          }
        },
        "additionalProperties": false
      },
      "ModelsBuilder": {
        "type": "object",
        "properties": {
          "mode": {
            "$ref": "#/components/schemas/ModelsMode"
          },
          "canGenerate": {
            "type": "boolean"
          },
          "outOfDateModels": {
            "type": "boolean"
          },
          "lastError": {
            "type": "string",
            "nullable": true
          },
          "version": {
            "type": "string",
            "nullable": true
          },
          "modelsNamespace": {
            "type": "string",
            "nullable": true
          },
          "trackingOutOfDateModels": {
            "type": "boolean"
          }
        },
        "additionalProperties": false
      },
      "ModelsMode": {
        "enum": [
          "Nothing",
          "InMemoryAuto",
          "SourceCodeManual",
          "SourceCodeAuto"
        ],
        "type": "integer",
        "format": "int32"
      },
      "Module": {
        "type": "object",
        "properties": {
          "assembly": {
            "$ref": "#/components/schemas/Assembly"
          },
          "fullyQualifiedName": {
            "type": "string",
            "nullable": true,
            "readOnly": true
          },
          "name": {
            "type": "string",
            "nullable": true,
            "readOnly": true
          },
          "mdStreamVersion": {
            "type": "integer",
            "format": "int32",
            "readOnly": true
          },
          "moduleVersionId": {
            "type": "string",
            "format": "uuid",
            "readOnly": true
          },
          "scopeName": {
            "type": "string",
            "nullable": true,
            "readOnly": true
          },
          "moduleHandle": {
            "$ref": "#/components/schemas/ModuleHandle"
          },
          "customAttributes": {
            "type": "array",
            "items": {
              "$ref": "#/components/schemas/CustomAttributeData"
            },
            "nullable": true,
            "readOnly": true
          },
          "metadataToken": {
            "type": "integer",
            "format": "int32",
            "readOnly": true
          }
        },
        "additionalProperties": false
      },
      "ModuleHandle": {
        "type": "object",
        "properties": {
          "mdStreamVersion": {
            "type": "integer",
            "format": "int32",
            "readOnly": true
          }
        },
        "additionalProperties": false
      },
      "NotFoundResult": {
        "type": "object",
        "properties": {
          "statusCode": {
            "type": "integer",
            "format": "int32"
          }
        },
        "additionalProperties": false
      },
      "NotificationStyle": {
        "enum": [
          "Save",
          "Info",
          "Error",
          "Success",
          "Warning"
        ],
        "type": "integer",
        "format": "int32"
      },
      "OkResult": {
        "type": "object",
        "properties": {
          "statusCode": {
            "type": "integer",
            "format": "int32"
          }
        },
        "additionalProperties": false
      },
      "OutOfDateStatus": {
        "type": "object",
        "properties": {
          "status": {
            "$ref": "#/components/schemas/OutOfDateType"
          }
        },
        "additionalProperties": false
      },
      "OutOfDateType": {
        "enum": [
          "OutOfDate",
          "Current",
          "Unknown"
        ],
        "type": "integer",
        "format": "int32"
      },
      "PagedContentTreeItem": {
        "required": [
          "items",
          "total"
        ],
        "type": "object",
        "properties": {
          "total": {
            "type": "integer",
            "format": "int64"
          },
          "items": {
            "type": "array",
            "items": {
              "$ref": "#/components/schemas/ContentTreeItem"
            }
          }
        },
        "additionalProperties": false
      },
      "PagedCulture": {
        "required": [
          "items",
          "total"
        ],
        "type": "object",
        "properties": {
          "total": {
            "type": "integer",
            "format": "int64"
          },
          "items": {
            "type": "array",
            "items": {
              "$ref": "#/components/schemas/Culture"
            }
          }
        },
        "additionalProperties": false
      },
      "PagedDictionaryOverview": {
        "required": [
          "items",
          "total"
        ],
        "type": "object",
        "properties": {
          "total": {
            "type": "integer",
            "format": "int64"
          },
          "items": {
            "type": "array",
            "items": {
              "$ref": "#/components/schemas/DictionaryOverview"
            }
          }
        },
        "additionalProperties": false
      },
      "PagedDocumentBlueprintTreeItem": {
        "required": [
          "items",
          "total"
        ],
        "type": "object",
        "properties": {
          "total": {
            "type": "integer",
            "format": "int64"
          },
          "items": {
            "type": "array",
            "items": {
              "$ref": "#/components/schemas/DocumentBlueprintTreeItem"
            }
          }
        },
        "additionalProperties": false
      },
      "PagedDocumentTreeItem": {
        "required": [
          "items",
          "total"
        ],
        "type": "object",
        "properties": {
          "total": {
            "type": "integer",
            "format": "int64"
          },
          "items": {
            "type": "array",
            "items": {
              "$ref": "#/components/schemas/DocumentTreeItem"
            }
          }
        },
        "additionalProperties": false
      },
      "PagedDocumentTypeTreeItem": {
        "required": [
          "items",
          "total"
        ],
        "type": "object",
        "properties": {
          "total": {
            "type": "integer",
            "format": "int64"
          },
          "items": {
            "type": "array",
            "items": {
              "$ref": "#/components/schemas/DocumentTypeTreeItem"
            }
          }
        },
        "additionalProperties": false
      },
      "PagedEntityTreeItem": {
        "required": [
          "items",
          "total"
        ],
        "type": "object",
        "properties": {
          "total": {
            "type": "integer",
            "format": "int64"
          },
          "items": {
            "type": "array",
            "items": {
              "$ref": "#/components/schemas/EntityTreeItem"
            }
          }
        },
        "additionalProperties": false
      },
      "PagedFileSystemTreeItem": {
        "required": [
          "items",
          "total"
        ],
        "type": "object",
        "properties": {
          "total": {
            "type": "integer",
            "format": "int64"
          },
          "items": {
            "type": "array",
            "items": {
              "$ref": "#/components/schemas/FileSystemTreeItem"
            }
          }
        },
        "additionalProperties": false
      },
      "PagedFolderTreeItem": {
        "required": [
          "items",
          "total"
        ],
        "type": "object",
        "properties": {
          "total": {
            "type": "integer",
            "format": "int64"
          },
          "items": {
            "type": "array",
            "items": {
              "$ref": "#/components/schemas/FolderTreeItem"
            }
          }
        },
        "additionalProperties": false
      },
      "PagedHealthCheckGroup": {
        "required": [
          "items",
          "total"
        ],
        "type": "object",
        "properties": {
          "total": {
            "type": "integer",
            "format": "int64"
          },
          "items": {
            "type": "array",
            "items": {
              "$ref": "#/components/schemas/HealthCheckGroup"
            }
          }
        },
        "additionalProperties": false
      },
      "PagedHelpPage": {
        "required": [
          "items",
          "total"
        ],
        "type": "object",
        "properties": {
          "total": {
            "type": "integer",
            "format": "int64"
          },
          "items": {
            "type": "array",
            "items": {
              "$ref": "#/components/schemas/HelpPage"
            }
          }
        },
        "additionalProperties": false
      },
      "PagedIndex": {
        "required": [
          "items",
          "total"
        ],
        "type": "object",
        "properties": {
          "total": {
            "type": "integer",
            "format": "int64"
          },
          "items": {
            "type": "array",
            "items": {
              "$ref": "#/components/schemas/Index"
            }
          }
        },
        "additionalProperties": false
      },
      "PagedLanguage": {
        "required": [
          "items",
          "total"
        ],
        "type": "object",
        "properties": {
          "total": {
            "type": "integer",
            "format": "int64"
          },
          "items": {
            "type": "array",
            "items": {
              "$ref": "#/components/schemas/Language"
            }
          }
        },
        "additionalProperties": false
      },
      "PagedRecycleBinItem": {
        "required": [
          "items",
          "total"
        ],
        "type": "object",
        "properties": {
          "total": {
            "type": "integer",
            "format": "int64"
          },
          "items": {
            "type": "array",
            "items": {
              "$ref": "#/components/schemas/RecycleBinItem"
            }
          }
        },
        "additionalProperties": false
      },
      "PagedRelation": {
        "required": [
          "items",
          "total"
        ],
        "type": "object",
        "properties": {
          "total": {
            "type": "integer",
            "format": "int64"
          },
          "items": {
            "type": "array",
            "items": {
              "$ref": "#/components/schemas/Relation"
            }
          }
        },
        "additionalProperties": false
      },
      "PagedRelationItem": {
        "required": [
          "items",
          "total"
        ],
        "type": "object",
        "properties": {
          "total": {
            "type": "integer",
            "format": "int64"
          },
          "items": {
            "type": "array",
            "items": {
              "$ref": "#/components/schemas/RelationItem"
            }
          }
        },
        "additionalProperties": false
      },
      "PagedSearchResult": {
        "required": [
          "items",
          "total"
        ],
        "type": "object",
        "properties": {
          "total": {
            "type": "integer",
            "format": "int64"
          },
          "items": {
            "type": "array",
            "items": {
              "$ref": "#/components/schemas/SearchResult"
            }
          }
        },
        "additionalProperties": false
      },
      "PagedSearcher": {
        "required": [
          "items",
          "total"
        ],
        "type": "object",
        "properties": {
          "total": {
            "type": "integer",
            "format": "int64"
          },
          "items": {
            "type": "array",
            "items": {
              "$ref": "#/components/schemas/Searcher"
            }
          }
        },
        "additionalProperties": false
      },
      "PagedTelemetry": {
        "required": [
          "items",
          "total"
        ],
        "type": "object",
        "properties": {
          "total": {
            "type": "integer",
            "format": "int64"
          },
          "items": {
            "type": "array",
            "items": {
              "$ref": "#/components/schemas/Telemetry"
            }
          }
        },
        "additionalProperties": false
      },
      "ParameterAttributes": {
        "enum": [
          "None",
          "In",
          "Out",
          "Lcid",
          "Retval",
          "Optional",
          "HasDefault",
          "HasFieldMarshal",
          "Reserved3",
          "Reserved4",
          "ReservedMask"
        ],
        "type": "integer",
        "format": "int32"
      },
      "ParameterInfo": {
        "type": "object",
        "properties": {
          "attributes": {
            "$ref": "#/components/schemas/ParameterAttributes"
          },
          "member": {
            "$ref": "#/components/schemas/MemberInfo"
          },
          "name": {
            "type": "string",
            "nullable": true,
            "readOnly": true
          },
          "parameterType": {
            "$ref": "#/components/schemas/Type"
          },
          "position": {
            "type": "integer",
            "format": "int32",
            "readOnly": true
          },
          "isIn": {
            "type": "boolean",
            "readOnly": true
          },
          "isLcid": {
            "type": "boolean",
            "readOnly": true
          },
          "isOptional": {
            "type": "boolean",
            "readOnly": true
          },
          "isOut": {
            "type": "boolean",
            "readOnly": true
          },
          "isRetval": {
            "type": "boolean",
            "readOnly": true
          },
          "defaultValue": {
            "nullable": true,
            "readOnly": true
          },
          "rawDefaultValue": {
            "nullable": true,
            "readOnly": true
          },
          "hasDefaultValue": {
            "type": "boolean",
            "readOnly": true
          },
          "customAttributes": {
            "type": "array",
            "items": {
              "$ref": "#/components/schemas/CustomAttributeData"
            },
            "nullable": true,
            "readOnly": true
          },
          "metadataToken": {
            "type": "integer",
            "format": "int32",
            "readOnly": true
          }
        },
        "additionalProperties": false
      },
      "ProblemDetails": {
        "type": "object",
        "properties": {
          "type": {
            "type": "string",
            "nullable": true
          },
          "title": {
            "type": "string",
            "nullable": true
          },
          "status": {
            "type": "integer",
            "format": "int32",
            "nullable": true
          },
          "detail": {
            "type": "string",
            "nullable": true
          },
          "instance": {
            "type": "string",
            "nullable": true
          }
        },
        "additionalProperties": { }
      },
      "ProfilingStatus": {
        "type": "object",
        "properties": {
          "enabled": {
            "type": "boolean"
          }
        },
        "additionalProperties": false
      },
      "PropertyAttributes": {
        "enum": [
          "None",
          "SpecialName",
          "RTSpecialName",
          "HasDefault",
          "Reserved2",
          "Reserved3",
          "Reserved4",
          "ReservedMask"
        ],
        "type": "integer",
        "format": "int32"
      },
      "PropertyInfo": {
        "type": "object",
        "properties": {
          "name": {
            "type": "string",
            "nullable": true,
            "readOnly": true
          },
          "declaringType": {
            "$ref": "#/components/schemas/Type"
          },
          "reflectedType": {
            "$ref": "#/components/schemas/Type"
          },
          "module": {
            "$ref": "#/components/schemas/Module"
          },
          "customAttributes": {
            "type": "array",
            "items": {
              "$ref": "#/components/schemas/CustomAttributeData"
            },
            "nullable": true,
            "readOnly": true
          },
          "isCollectible": {
            "type": "boolean",
            "readOnly": true
          },
          "metadataToken": {
            "type": "integer",
            "format": "int32",
            "readOnly": true
          },
          "memberType": {
            "$ref": "#/components/schemas/MemberTypes"
          },
          "propertyType": {
            "$ref": "#/components/schemas/Type"
          },
          "attributes": {
            "$ref": "#/components/schemas/PropertyAttributes"
          },
          "isSpecialName": {
            "type": "boolean",
            "readOnly": true
          },
          "canRead": {
            "type": "boolean",
            "readOnly": true
          },
          "canWrite": {
            "type": "boolean",
            "readOnly": true
          },
          "getMethod": {
            "$ref": "#/components/schemas/MethodInfo"
          },
          "setMethod": {
            "$ref": "#/components/schemas/MethodInfo"
          }
        },
        "additionalProperties": false
      },
      "RecycleBinItem": {
        "type": "object",
        "properties": {
          "key": {
            "type": "string",
            "format": "uuid"
          },
          "name": {
            "type": "string",
            "nullable": true
          },
          "type": {
            "type": "string",
            "nullable": true
          },
          "icon": {
            "type": "string",
            "nullable": true
          },
          "hasChildren": {
            "type": "boolean"
          },
          "isContainer": {
            "type": "boolean"
          },
          "parentKey": {
            "type": "string",
            "format": "uuid",
            "nullable": true
          }
        },
        "additionalProperties": false
      },
      "Relation": {
        "type": "object",
        "properties": {
          "parentId": {
            "type": "integer",
            "format": "int32"
          },
          "parentName": {
            "type": "string",
            "nullable": true
          },
          "childId": {
            "type": "integer",
            "format": "int32"
          },
          "childName": {
            "type": "string",
            "nullable": true
          },
          "createDate": {
            "type": "string",
            "format": "date-time"
          },
          "comment": {
            "type": "string",
            "nullable": true
          }
        },
        "additionalProperties": false
      },
      "RelationItem": {
        "type": "object",
        "properties": {
          "nodeKey": {
            "type": "string",
            "format": "uuid"
          },
          "nodeName": {
            "type": "string",
            "nullable": true
          },
          "nodeType": {
            "type": "string",
            "nullable": true
          },
          "contentTypeIcon": {
            "type": "string",
            "nullable": true
          },
          "contentTypeAlias": {
            "type": "string",
            "nullable": true
          },
          "contentTypeName": {
            "type": "string",
            "nullable": true
          },
          "relationTypeName": {
            "type": "string",
            "nullable": true
          },
          "relationTypeIsBidirectional": {
            "type": "boolean"
          },
          "relationTypeIsDependency": {
            "type": "boolean"
          }
        },
        "additionalProperties": false
      },
      "RuntimeFieldHandle": {
        "type": "object",
        "properties": {
          "value": {
            "$ref": "#/components/schemas/IntPtr"
          }
        },
        "additionalProperties": false
      },
      "RuntimeLevel": {
        "enum": [
          "Unknown",
          "Boot",
          "Install",
          "Upgrade",
          "Run",
          "BootFailed"
        ],
        "type": "integer",
        "format": "int32"
      },
      "RuntimeMethodHandle": {
        "type": "object",
        "properties": {
          "value": {
            "$ref": "#/components/schemas/IntPtr"
          }
        },
        "additionalProperties": false
      },
      "RuntimeTypeHandle": {
        "type": "object",
        "properties": {
          "value": {
            "$ref": "#/components/schemas/IntPtr"
          }
        },
        "additionalProperties": false
      },
      "SearchResult": {
        "type": "object",
        "properties": {
          "id": {
            "type": "string",
            "nullable": true
          },
          "score": {
            "type": "number",
            "format": "float"
          },
          "fieldCount": {
            "type": "integer",
            "format": "int32",
            "readOnly": true
          },
          "fields": {
            "type": "array",
            "items": {
              "$ref": "#/components/schemas/Field"
            },
            "nullable": true
          }
        },
        "additionalProperties": false
      },
      "Searcher": {
        "type": "object",
        "properties": {
          "name": {
            "type": "string",
            "nullable": true
          }
        },
        "additionalProperties": false
      },
      "SecurityRuleSet": {
        "enum": [
          "None",
          "Level1",
          "Level2"
        ],
        "type": "integer",
        "format": "int32"
      },
      "ServerStatus": {
        "type": "object",
        "properties": {
          "serverStatus": {
            "$ref": "#/components/schemas/RuntimeLevel"
          }
        },
        "additionalProperties": false
      },
      "StatusResultType": {
        "enum": [
          "Success",
          "Warning",
          "Error",
          "Info"
        ],
        "type": "integer",
        "format": "int32"
      },
      "StructLayoutAttribute": {
        "type": "object",
        "properties": {
          "typeId": {
            "nullable": true,
            "readOnly": true
          },
          "value": {
            "$ref": "#/components/schemas/LayoutKind"
          }
        },
        "additionalProperties": false
      },
      "Telemetry": {
        "type": "object",
        "properties": {
          "telemetryLevel": {
            "$ref": "#/components/schemas/TelemetryLevel"
          }
        },
        "additionalProperties": false
      },
      "TelemetryLevel": {
        "enum": [
          "Minimal",
          "Basic",
          "Detailed"
        ],
        "type": "integer",
        "format": "int32"
      },
      "Type": {
        "type": "object",
        "properties": {
          "name": {
            "type": "string",
            "nullable": true,
            "readOnly": true
          },
          "customAttributes": {
            "type": "array",
            "items": {
              "$ref": "#/components/schemas/CustomAttributeData"
            },
            "nullable": true,
            "readOnly": true
          },
          "isCollectible": {
            "type": "boolean",
            "readOnly": true
          },
          "metadataToken": {
            "type": "integer",
            "format": "int32",
            "readOnly": true
          },
          "isInterface": {
            "type": "boolean",
            "readOnly": true
          },
          "memberType": {
            "$ref": "#/components/schemas/MemberTypes"
          },
          "namespace": {
            "type": "string",
            "nullable": true,
            "readOnly": true
          },
          "assemblyQualifiedName": {
            "type": "string",
            "nullable": true,
            "readOnly": true
          },
          "fullName": {
            "type": "string",
            "nullable": true,
            "readOnly": true
          },
          "assembly": {
            "$ref": "#/components/schemas/Assembly"
          },
          "module": {
            "$ref": "#/components/schemas/Module"
          },
          "isNested": {
            "type": "boolean",
            "readOnly": true
          },
          "declaringType": {
            "$ref": "#/components/schemas/Type"
          },
          "declaringMethod": {
            "$ref": "#/components/schemas/MethodBase"
          },
          "reflectedType": {
            "$ref": "#/components/schemas/Type"
          },
          "underlyingSystemType": {
            "$ref": "#/components/schemas/Type"
          },
          "isTypeDefinition": {
            "type": "boolean",
            "readOnly": true
          },
          "isArray": {
            "type": "boolean",
            "readOnly": true
          },
          "isByRef": {
            "type": "boolean",
            "readOnly": true
          },
          "isPointer": {
            "type": "boolean",
            "readOnly": true
          },
          "isConstructedGenericType": {
            "type": "boolean",
            "readOnly": true
          },
          "isGenericParameter": {
            "type": "boolean",
            "readOnly": true
          },
          "isGenericTypeParameter": {
            "type": "boolean",
            "readOnly": true
          },
          "isGenericMethodParameter": {
            "type": "boolean",
            "readOnly": true
          },
          "isGenericType": {
            "type": "boolean",
            "readOnly": true
          },
          "isGenericTypeDefinition": {
            "type": "boolean",
            "readOnly": true
          },
          "isSZArray": {
            "type": "boolean",
            "readOnly": true
          },
          "isVariableBoundArray": {
            "type": "boolean",
            "readOnly": true
          },
          "isByRefLike": {
            "type": "boolean",
            "readOnly": true
          },
          "hasElementType": {
            "type": "boolean",
            "readOnly": true
          },
          "genericTypeArguments": {
            "type": "array",
            "items": {
              "$ref": "#/components/schemas/Type"
            },
            "nullable": true,
            "readOnly": true
          },
          "genericParameterPosition": {
            "type": "integer",
            "format": "int32",
            "readOnly": true
          },
          "genericParameterAttributes": {
            "$ref": "#/components/schemas/GenericParameterAttributes"
          },
          "attributes": {
            "$ref": "#/components/schemas/TypeAttributes"
          },
          "isAbstract": {
            "type": "boolean",
            "readOnly": true
          },
          "isImport": {
            "type": "boolean",
            "readOnly": true
          },
          "isSealed": {
            "type": "boolean",
            "readOnly": true
          },
          "isSpecialName": {
            "type": "boolean",
            "readOnly": true
          },
          "isClass": {
            "type": "boolean",
            "readOnly": true
          },
          "isNestedAssembly": {
            "type": "boolean",
            "readOnly": true
          },
          "isNestedFamANDAssem": {
            "type": "boolean",
            "readOnly": true
          },
          "isNestedFamily": {
            "type": "boolean",
            "readOnly": true
          },
          "isNestedFamORAssem": {
            "type": "boolean",
            "readOnly": true
          },
          "isNestedPrivate": {
            "type": "boolean",
            "readOnly": true
          },
          "isNestedPublic": {
            "type": "boolean",
            "readOnly": true
          },
          "isNotPublic": {
            "type": "boolean",
            "readOnly": true
          },
          "isPublic": {
            "type": "boolean",
            "readOnly": true
          },
          "isAutoLayout": {
            "type": "boolean",
            "readOnly": true
          },
          "isExplicitLayout": {
            "type": "boolean",
            "readOnly": true
          },
          "isLayoutSequential": {
            "type": "boolean",
            "readOnly": true
          },
          "isAnsiClass": {
            "type": "boolean",
            "readOnly": true
          },
          "isAutoClass": {
            "type": "boolean",
            "readOnly": true
          },
          "isUnicodeClass": {
            "type": "boolean",
            "readOnly": true
          },
          "isCOMObject": {
            "type": "boolean",
            "readOnly": true
          },
          "isContextful": {
            "type": "boolean",
            "readOnly": true
          },
          "isEnum": {
            "type": "boolean",
            "readOnly": true
          },
          "isMarshalByRef": {
            "type": "boolean",
            "readOnly": true
          },
          "isPrimitive": {
            "type": "boolean",
            "readOnly": true
          },
          "isValueType": {
            "type": "boolean",
            "readOnly": true
          },
          "isSignatureType": {
            "type": "boolean",
            "readOnly": true
          },
          "isSecurityCritical": {
            "type": "boolean",
            "readOnly": true
          },
          "isSecuritySafeCritical": {
            "type": "boolean",
            "readOnly": true
          },
          "isSecurityTransparent": {
            "type": "boolean",
            "readOnly": true
          },
          "structLayoutAttribute": {
            "$ref": "#/components/schemas/StructLayoutAttribute"
          },
          "typeInitializer": {
            "$ref": "#/components/schemas/ConstructorInfo"
          },
          "typeHandle": {
            "$ref": "#/components/schemas/RuntimeTypeHandle"
          },
          "guid": {
            "type": "string",
            "format": "uuid",
            "readOnly": true
          },
          "baseType": {
            "$ref": "#/components/schemas/Type"
          },
          "isSerializable": {
            "type": "boolean",
            "readOnly": true
          },
          "containsGenericParameters": {
            "type": "boolean",
            "readOnly": true
          },
          "isVisible": {
            "type": "boolean",
            "readOnly": true
          }
        },
        "additionalProperties": false
      },
      "TypeAttributes": {
        "enum": [
          "NotPublic",
          "AutoLayout",
          "AnsiClass",
          "Class",
          "Public",
          "NestedPublic",
          "NestedPrivate",
          "NestedFamily",
          "NestedAssembly",
          "NestedFamANDAssem",
          "NestedFamORAssem",
          "VisibilityMask",
          "SequentialLayout",
          "ExplicitLayout",
          "LayoutMask",
          "Interface",
          "ClassSemanticsMask",
          "Abstract",
          "Sealed",
          "SpecialName",
          "RTSpecialName",
          "Import",
          "Serializable",
          "WindowsRuntime",
          "UnicodeClass",
          "AutoClass",
          "CustomFormatClass",
          "StringFormatMask",
          "HasSecurity",
          "ReservedMask",
          "BeforeFieldInit",
          "CustomFormatMask"
        ],
        "type": "integer",
        "format": "int32"
      },
      "TypeInfo": {
        "type": "object",
        "properties": {
          "name": {
            "type": "string",
            "nullable": true,
            "readOnly": true
          },
          "customAttributes": {
            "type": "array",
            "items": {
              "$ref": "#/components/schemas/CustomAttributeData"
            },
            "nullable": true,
            "readOnly": true
          },
          "isCollectible": {
            "type": "boolean",
            "readOnly": true
          },
          "metadataToken": {
            "type": "integer",
            "format": "int32",
            "readOnly": true
          },
          "isInterface": {
            "type": "boolean",
            "readOnly": true
          },
          "memberType": {
            "$ref": "#/components/schemas/MemberTypes"
          },
          "namespace": {
            "type": "string",
            "nullable": true,
            "readOnly": true
          },
          "assemblyQualifiedName": {
            "type": "string",
            "nullable": true,
            "readOnly": true
          },
          "fullName": {
            "type": "string",
            "nullable": true,
            "readOnly": true
          },
          "assembly": {
            "$ref": "#/components/schemas/Assembly"
          },
          "module": {
            "$ref": "#/components/schemas/Module"
          },
          "isNested": {
            "type": "boolean",
            "readOnly": true
          },
          "declaringType": {
            "$ref": "#/components/schemas/Type"
          },
          "declaringMethod": {
            "$ref": "#/components/schemas/MethodBase"
          },
          "reflectedType": {
            "$ref": "#/components/schemas/Type"
          },
          "underlyingSystemType": {
            "$ref": "#/components/schemas/Type"
          },
          "isTypeDefinition": {
            "type": "boolean",
            "readOnly": true
          },
          "isArray": {
            "type": "boolean",
            "readOnly": true
          },
          "isByRef": {
            "type": "boolean",
            "readOnly": true
          },
          "isPointer": {
            "type": "boolean",
            "readOnly": true
          },
          "isConstructedGenericType": {
            "type": "boolean",
            "readOnly": true
          },
          "isGenericParameter": {
            "type": "boolean",
            "readOnly": true
          },
          "isGenericTypeParameter": {
            "type": "boolean",
            "readOnly": true
          },
          "isGenericMethodParameter": {
            "type": "boolean",
            "readOnly": true
          },
          "isGenericType": {
            "type": "boolean",
            "readOnly": true
          },
          "isGenericTypeDefinition": {
            "type": "boolean",
            "readOnly": true
          },
          "isSZArray": {
            "type": "boolean",
            "readOnly": true
          },
          "isVariableBoundArray": {
            "type": "boolean",
            "readOnly": true
          },
          "isByRefLike": {
            "type": "boolean",
            "readOnly": true
          },
          "hasElementType": {
            "type": "boolean",
            "readOnly": true
          },
          "genericTypeArguments": {
            "type": "array",
            "items": {
              "$ref": "#/components/schemas/Type"
            },
            "nullable": true,
            "readOnly": true
          },
          "genericParameterPosition": {
            "type": "integer",
            "format": "int32",
            "readOnly": true
          },
          "genericParameterAttributes": {
            "$ref": "#/components/schemas/GenericParameterAttributes"
          },
          "attributes": {
            "$ref": "#/components/schemas/TypeAttributes"
          },
          "isAbstract": {
            "type": "boolean",
            "readOnly": true
          },
          "isImport": {
            "type": "boolean",
            "readOnly": true
          },
          "isSealed": {
            "type": "boolean",
            "readOnly": true
          },
          "isSpecialName": {
            "type": "boolean",
            "readOnly": true
          },
          "isClass": {
            "type": "boolean",
            "readOnly": true
          },
          "isNestedAssembly": {
            "type": "boolean",
            "readOnly": true
          },
          "isNestedFamANDAssem": {
            "type": "boolean",
            "readOnly": true
          },
          "isNestedFamily": {
            "type": "boolean",
            "readOnly": true
          },
          "isNestedFamORAssem": {
            "type": "boolean",
            "readOnly": true
          },
          "isNestedPrivate": {
            "type": "boolean",
            "readOnly": true
          },
          "isNestedPublic": {
            "type": "boolean",
            "readOnly": true
          },
          "isNotPublic": {
            "type": "boolean",
            "readOnly": true
          },
          "isPublic": {
            "type": "boolean",
            "readOnly": true
          },
          "isAutoLayout": {
            "type": "boolean",
            "readOnly": true
          },
          "isExplicitLayout": {
            "type": "boolean",
            "readOnly": true
          },
          "isLayoutSequential": {
            "type": "boolean",
            "readOnly": true
          },
          "isAnsiClass": {
            "type": "boolean",
            "readOnly": true
          },
          "isAutoClass": {
            "type": "boolean",
            "readOnly": true
          },
          "isUnicodeClass": {
            "type": "boolean",
            "readOnly": true
          },
          "isCOMObject": {
            "type": "boolean",
            "readOnly": true
          },
          "isContextful": {
            "type": "boolean",
            "readOnly": true
          },
          "isEnum": {
            "type": "boolean",
            "readOnly": true
          },
          "isMarshalByRef": {
            "type": "boolean",
            "readOnly": true
          },
          "isPrimitive": {
            "type": "boolean",
            "readOnly": true
          },
          "isValueType": {
            "type": "boolean",
            "readOnly": true
          },
          "isSignatureType": {
            "type": "boolean",
            "readOnly": true
          },
          "isSecurityCritical": {
            "type": "boolean",
            "readOnly": true
          },
          "isSecuritySafeCritical": {
            "type": "boolean",
            "readOnly": true
          },
          "isSecurityTransparent": {
            "type": "boolean",
            "readOnly": true
          },
          "structLayoutAttribute": {
            "$ref": "#/components/schemas/StructLayoutAttribute"
          },
          "typeInitializer": {
            "$ref": "#/components/schemas/ConstructorInfo"
          },
          "typeHandle": {
            "$ref": "#/components/schemas/RuntimeTypeHandle"
          },
          "guid": {
            "type": "string",
            "format": "uuid",
            "readOnly": true
          },
          "baseType": {
            "$ref": "#/components/schemas/Type"
          },
          "isSerializable": {
            "type": "boolean",
            "readOnly": true
          },
          "containsGenericParameters": {
            "type": "boolean",
            "readOnly": true
          },
          "isVisible": {
            "type": "boolean",
            "readOnly": true
          },
          "genericTypeParameters": {
            "type": "array",
            "items": {
              "$ref": "#/components/schemas/Type"
            },
            "nullable": true,
            "readOnly": true
          },
          "declaredConstructors": {
            "type": "array",
            "items": {
              "$ref": "#/components/schemas/ConstructorInfo"
            },
            "nullable": true,
            "readOnly": true
          },
          "declaredEvents": {
            "type": "array",
            "items": {
              "$ref": "#/components/schemas/EventInfo"
            },
            "nullable": true,
            "readOnly": true
          },
          "declaredFields": {
            "type": "array",
            "items": {
              "$ref": "#/components/schemas/FieldInfo"
            },
            "nullable": true,
            "readOnly": true
          },
          "declaredMembers": {
            "type": "array",
            "items": {
              "$ref": "#/components/schemas/MemberInfo"
            },
            "nullable": true,
            "readOnly": true
          },
          "declaredMethods": {
            "type": "array",
            "items": {
              "$ref": "#/components/schemas/MethodInfo"
            },
            "nullable": true,
            "readOnly": true
          },
          "declaredNestedTypes": {
            "type": "array",
            "items": {
              "$ref": "#/components/schemas/TypeInfo"
            },
            "nullable": true,
            "readOnly": true
          },
          "declaredProperties": {
            "type": "array",
            "items": {
              "$ref": "#/components/schemas/PropertyInfo"
            },
            "nullable": true,
            "readOnly": true
          },
          "implementedInterfaces": {
            "type": "array",
            "items": {
              "$ref": "#/components/schemas/Type"
            },
            "nullable": true,
            "readOnly": true
          }
        },
        "additionalProperties": false
      },
      "UpgradeSettings": {
        "type": "object",
        "properties": {
          "currentState": {
            "type": "string",
            "nullable": true
          },
          "newState": {
            "type": "string",
            "nullable": true
          },
          "newVersion": {
            "type": "string",
            "nullable": true
          },
          "oldVersion": {
            "type": "string",
            "nullable": true
          },
          "reportUrl": {
            "type": "string",
            "nullable": true,
            "readOnly": true
          }
        },
        "additionalProperties": false
      },
      "UserInstall": {
        "required": [
          "email",
          "name",
          "password"
        ],
        "type": "object",
        "properties": {
          "name": {
            "maxLength": 255,
            "minLength": 0,
            "type": "string"
          },
          "email": {
            "minLength": 1,
            "type": "string",
            "format": "email"
          },
          "password": {
            "minLength": 1,
            "type": "string"
          },
          "subscribeToNewsletter": {
            "type": "boolean",
            "readOnly": true
          }
        },
        "additionalProperties": false
      },
      "UserSettings": {
        "type": "object",
        "properties": {
          "minCharLength": {
            "type": "integer",
            "format": "int32"
          },
          "minNonAlphaNumericLength": {
            "type": "integer",
            "format": "int32"
          },
          "consentLevels": {
            "type": "array",
            "items": {
              "$ref": "#/components/schemas/ConsentLevel"
            },
            "nullable": true
          }
        },
        "additionalProperties": false
      },
      "Version": {
        "type": "object",
        "properties": {
          "version": {
            "type": "string",
            "nullable": true
          }
        },
        "additionalProperties": false
      }
    },
    "securitySchemes": {
      "OAuth": {
        "type": "oauth2",
        "description": "Umbraco Authentication",
        "flows": {
          "authorizationCode": {
            "authorizationUrl": "/umbraco/management/api/v1.0/security/back-office/authorize",
            "tokenUrl": "/umbraco/management/api/v1.0/security/back-office/token",
            "scopes": { }
          }
        }
      }
    }
  },
  "security": [
    {
      "OAuth": [ ]
    }
  ]
}<|MERGE_RESOLUTION|>--- conflicted
+++ resolved
@@ -489,7 +489,7 @@
         ],
         "operationId": "PostDictionaryUpload",
         "requestBody": {
-          "content": { }
+          "content": {}
         },
         "responses": {
           "200": {
@@ -1690,61 +1690,18 @@
           }
         },
         "responses": {
-<<<<<<< HEAD
+          "404": {
+            "description": "Not Found",
+            "content": {
+              "application/json": {
+                "schema": {
+                  "$ref": "#/components/schemas/NotFoundResult"
+                }
+              }
+            }
+          },
           "400": {
             "description": "Bad Request",
-=======
-          "404": {
-            "description": "Not Found",
->>>>>>> e397ac90
-            "content": {
-              "application/json": {
-                "schema": {
-                  "$ref": "#/components/schemas/NotFoundResult"
-                }
-              }
-            }
-          },
-<<<<<<< HEAD
-          "201": {
-            "description": "Created"
-          }
-        }
-      }
-    },
-    "/umbraco/management/api/v1/language/update": {
-      "put": {
-        "tags": [
-          "Language"
-        ],
-        "operationId": "PutLanguageUpdate",
-        "requestBody": {
-          "content": {
-            "application/json": {
-              "schema": {
-                "$ref": "#/components/schemas/Language"
-              }
-            }
-          }
-        },
-        "responses": {
-          "404": {
-            "description": "Not Found",
-=======
-          "400": {
-            "description": "Bad Request",
->>>>>>> e397ac90
-            "content": {
-              "application/json": {
-                "schema": {
-                  "$ref": "#/components/schemas/NotFoundResult"
-                }
-              }
-            }
-          },
-<<<<<<< HEAD
-          "400": {
-            "description": "Bad Request",
             "content": {
               "application/json": {
                 "schema": {
@@ -1753,8 +1710,6 @@
               }
             }
           },
-=======
->>>>>>> e397ac90
           "200": {
             "description": "Success"
           }
@@ -5161,7 +5116,7 @@
           },
           "providerProperties": {
             "type": "object",
-            "additionalProperties": { },
+            "additionalProperties": {},
             "nullable": true
           }
         },
@@ -6287,7 +6242,7 @@
             "nullable": true
           }
         },
-        "additionalProperties": { }
+        "additionalProperties": {}
       },
       "ProfilingStatus": {
         "type": "object",
@@ -7403,7 +7358,7 @@
           "authorizationCode": {
             "authorizationUrl": "/umbraco/management/api/v1.0/security/back-office/authorize",
             "tokenUrl": "/umbraco/management/api/v1.0/security/back-office/token",
-            "scopes": { }
+            "scopes": {}
           }
         }
       }
@@ -7411,7 +7366,7 @@
   },
   "security": [
     {
-      "OAuth": [ ]
+      "OAuth": []
     }
   ]
 }