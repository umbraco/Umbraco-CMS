--- conflicted
+++ resolved
@@ -25,12 +25,9 @@
             .AddUpgrader()
             .AddSearchManagement()
             .AddTrees()
-<<<<<<< HEAD
             .AddAuditLogs()
-=======
             .AddDocuments()
             .AddDocumentTypes()
->>>>>>> 46cc9d6a
             .AddLanguages()
             .AddDictionary()
             .AddFileUpload()
