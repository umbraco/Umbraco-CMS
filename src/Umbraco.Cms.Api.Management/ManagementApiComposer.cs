using Microsoft.Extensions.DependencyInjection;
using Microsoft.Extensions.Options;
using Umbraco.Cms.Core.Composing;
using Umbraco.Cms.Core.DependencyInjection;
using Umbraco.Cms.Api.Common.Configuration;
using Umbraco.Cms.Api.Common.DependencyInjection;
using Umbraco.Cms.Api.Management.DependencyInjection;
using Umbraco.Cms.Api.Management.Serialization;
using Umbraco.Cms.Web.Common.ApplicationBuilder;
using Umbraco.New.Cms.Core.Models.Configuration;

namespace Umbraco.Cms.Api.Management;

public class ManagementApiComposer : IComposer
{
    public void Compose(IUmbracoBuilder builder)
    {
        // TODO Should just call a single extension method that can be called fromUmbracoTestServerTestBase too, instead of calling this method

        IServiceCollection services = builder.Services;

        builder
            .AddJson()
            .AddNewInstaller()
            .AddUpgrader()
            .AddSearchManagement()
            .AddTrees()
            .AddAuditLogs()
            .AddDocuments()
            .AddDocumentTypes()
            .AddLanguages()
            .AddDictionary()
            .AddFileUpload()
            .AddHealthChecks()
            .AddModelsBuilder()
            .AddRedirectUrl()
            .AddTrackedReferences()
            .AddDataTypes()
            .AddTemplates()
            .AddLogViewer()
<<<<<<< HEAD
=======
            .AddUserGroups()
>>>>>>> c2ecc8dc
            .AddPackages()
            .AddBackOfficeAuthentication()
            .AddApiVersioning()
            .AddSwaggerGen();

        services
            .ConfigureOptions<ConfigureMvcOptions>()
            .ConfigureOptions<ConfigureApiBehaviorOptions>()
            .Configure<UmbracoPipelineOptions>(options =>
            {
                options.AddFilter(new UmbracoPipelineFilter(
                    "BackOfficeManagementApiFilter",
                    applicationBuilder => applicationBuilder.UseProblemDetailsExceptionHandling(),
                    applicationBuilder => applicationBuilder.UseSwagger(),
                    applicationBuilder => applicationBuilder.UseEndpoints()));
            })
            .AddControllers()
            .AddJsonOptions(_ =>
            {
                // any generic JSON options go here
            })
            .AddJsonOptions(New.Cms.Core.Constants.JsonOptionsNames.BackOffice, _ => { });

        services.ConfigureOptions<ConfigureUmbracoBackofficeJsonOptions>( );

        // FIXME: when this is moved to core, make the AddUmbracoOptions extension private again and remove core InternalsVisibleTo for Umbraco.Cms.Api.Management
        builder.AddUmbracoOptions<NewBackOfficeSettings>();
        // FIXME: remove this when NewBackOfficeSettings is moved to core
        services.AddSingleton<IValidateOptions<NewBackOfficeSettings>, NewBackOfficeSettingsValidator>();
    }
}
<|MERGE_RESOLUTION|>--- conflicted
+++ resolved
@@ -38,10 +38,7 @@
             .AddDataTypes()
             .AddTemplates()
             .AddLogViewer()
-<<<<<<< HEAD
-=======
             .AddUserGroups()
->>>>>>> c2ecc8dc
             .AddPackages()
             .AddBackOfficeAuthentication()
             .AddApiVersioning()
