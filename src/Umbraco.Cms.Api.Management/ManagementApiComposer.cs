using Microsoft.Extensions.DependencyInjection;
using Microsoft.Extensions.Options;
using Umbraco.Cms.Core.Composing;
using Umbraco.Cms.Core.DependencyInjection;
using Umbraco.Cms.Api.Common.Configuration;
using Umbraco.Cms.Api.Common.DependencyInjection;
using Umbraco.Cms.Api.Management.DependencyInjection;
using Umbraco.Cms.Api.Management.Serialization;
using Umbraco.Cms.Web.Common.ApplicationBuilder;
using Umbraco.New.Cms.Core.Models.Configuration;

namespace Umbraco.Cms.Api.Management;

public class ManagementApiComposer : IComposer
{
    public void Compose(IUmbracoBuilder builder)
    {
        // TODO Should just call a single extension method that can be called fromUmbracoTestServerTestBase too, instead of calling this method

        IServiceCollection services = builder.Services;

        builder
            .AddJson()
            .AddNewInstaller()
            .AddUpgrader()
            .AddSearchManagement()
            .AddTrees()
            .AddDocuments()
            .AddDocumentTypes()
            .AddLanguages()
            .AddDictionary()
            .AddFileUpload()
            .AddHealthChecks()
            .AddModelsBuilder()
            .AddRedirectUrl()
            .AddTrackedReferences()
            .AddDataTypes()
            .AddTemplates()
            .AddLogViewer()
<<<<<<< HEAD
            .AddPackages()
=======
            .AddUserGroups()
>>>>>>> 46cc9d6a
            .AddBackOfficeAuthentication()
            .AddApiVersioning()
            .AddSwaggerGen();

        services
            .ConfigureOptions<ConfigureMvcOptions>()
            .ConfigureOptions<ConfigureApiBehaviorOptions>()
            .Configure<UmbracoPipelineOptions>(options =>
            {
                options.AddFilter(new UmbracoPipelineFilter(
                    "BackOfficeManagementApiFilter",
                    applicationBuilder => applicationBuilder.UseProblemDetailsExceptionHandling(),
                    applicationBuilder => applicationBuilder.UseSwagger(),
                    applicationBuilder => applicationBuilder.UseEndpoints()));
            })
            .AddControllers()
            .AddJsonOptions(_ =>
            {
                // any generic JSON options go here
            })
            .AddJsonOptions(New.Cms.Core.Constants.JsonOptionsNames.BackOffice, _ => { });

        services.ConfigureOptions<ConfigureUmbracoBackofficeJsonOptions>( );

        // FIXME: when this is moved to core, make the AddUmbracoOptions extension private again and remove core InternalsVisibleTo for Umbraco.Cms.Api.Management
        builder.AddUmbracoOptions<NewBackOfficeSettings>();
        // FIXME: remove this when NewBackOfficeSettings is moved to core
        services.AddSingleton<IValidateOptions<NewBackOfficeSettings>, NewBackOfficeSettingsValidator>();
    }
}
<|MERGE_RESOLUTION|>--- conflicted
+++ resolved
@@ -37,11 +37,8 @@
             .AddDataTypes()
             .AddTemplates()
             .AddLogViewer()
-<<<<<<< HEAD
+            .AddUserGroups()
             .AddPackages()
-=======
-            .AddUserGroups()
->>>>>>> 46cc9d6a
             .AddBackOfficeAuthentication()
             .AddApiVersioning()
             .AddSwaggerGen();
