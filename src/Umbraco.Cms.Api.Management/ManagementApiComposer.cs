using System.Text.Json;
using System.Text.Json.Serialization;
using Microsoft.Extensions.DependencyInjection;
using Microsoft.Extensions.Options;
using Umbraco.Cms.Core.Composing;
using Umbraco.Cms.Core.DependencyInjection;
using Umbraco.Cms.Api.Common.Configuration;
using Umbraco.Cms.Api.Common.DependencyInjection;
using Umbraco.Cms.Api.Management.DependencyInjection;
using Umbraco.Cms.Infrastructure.Serialization;
using Umbraco.Cms.Web.Common.ApplicationBuilder;
using Umbraco.New.Cms.Core.Models.Configuration;

namespace Umbraco.Cms.Api.Management;

public class ManagementApiComposer : IComposer
{
    public void Compose(IUmbracoBuilder builder)
    {
        // TODO Should just call a single extension method that can be called fromUmbracoTestServerTestBase too, instead of calling this method

        IServiceCollection services = builder.Services;

        builder
            .AddJson()
            .AddNewInstaller()
            .AddUpgrader()
            .AddSearchManagement()
            .AddTrees()
            .AddLanguages()
            .AddDictionary()
            .AddFileUpload()
            .AddHealthCheck()
            .AddModelsBuilder()
            .AddRedirectUrl()
            .AddTrackedReferences()
            .AddDataTypes()
            .AddTemplates()
<<<<<<< HEAD
            .AddUserGroups()
=======
            .AddLogViewer()
>>>>>>> fdf41655
            .AddBackOfficeAuthentication()
            .AddApiVersioning()
            .AddSwaggerGen();

        services
            .ConfigureOptions<ConfigureMvcOptions>()
            .Configure<UmbracoPipelineOptions>(options =>
            {
                options.AddFilter(new UmbracoPipelineFilter(
                    "BackOfficeManagementApiFilter",
                    applicationBuilder => applicationBuilder.UseProblemDetailsExceptionHandling(),
                    applicationBuilder => applicationBuilder.UseSwagger(),
                    applicationBuilder => applicationBuilder.UseEndpoints()));
            })
            .AddControllers()
            .AddJsonOptions(_ =>
            {
                // any generic JSON options go here
            })
            .AddJsonOptions(New.Cms.Core.Constants.JsonOptionsNames.BackOffice, options =>
            {
                // all back-office specific JSON options go here
                options.JsonSerializerOptions.PropertyNamingPolicy = JsonNamingPolicy.CamelCase;
                options.JsonSerializerOptions.Converters.Add(new JsonStringEnumConverter());
                options.JsonSerializerOptions.Converters.Add(new JsonObjectConverter());
            });

        // FIXME: when this is moved to core, make the AddUmbracoOptions extension private again and remove core InternalsVisibleTo for Umbraco.Cms.Api.Management
        builder.AddUmbracoOptions<NewBackOfficeSettings>();
        // FIXME: remove this when NewBackOfficeSettings is moved to core
        services.AddSingleton<IValidateOptions<NewBackOfficeSettings>, NewBackOfficeSettingsValidator>();
    }
}
<|MERGE_RESOLUTION|>--- conflicted
+++ resolved
@@ -36,11 +36,8 @@
             .AddTrackedReferences()
             .AddDataTypes()
             .AddTemplates()
-<<<<<<< HEAD
+            .AddLogViewer()
             .AddUserGroups()
-=======
-            .AddLogViewer()
->>>>>>> fdf41655
             .AddBackOfficeAuthentication()
             .AddApiVersioning()
             .AddSwaggerGen();
