using Umbraco.Cms.Core.DependencyInjection;
using Umbraco.Cms.Core.Mapping;
using Umbraco.Cms.Api.Management.Mapping.Culture;
using Umbraco.Cms.Api.Management.Mapping.DataType;
using Umbraco.Cms.Api.Management.Mapping.Dictionary;
using Umbraco.Cms.Api.Management.Mapping.HealthCheck;
using Umbraco.Cms.Api.Management.Mapping.Installer;
using Umbraco.Cms.Api.Management.Mapping.Languages;
using Umbraco.Cms.Api.Management.Mapping.Relation;
using Umbraco.Cms.Api.Management.Mapping.Template;
using Umbraco.Cms.Api.Management.Mapping.TrackedReferences;
using Umbraco.New.Cms.Infrastructure.Persistence.Mappers;
using Umbraco.Cms.Api.Management.Mapping.LogViewer;

namespace Umbraco.Cms.Api.Management.DependencyInjection;

public static class MappingBuilderExtensions
{
    internal static IUmbracoBuilder AddMappers(this IUmbracoBuilder builder)
    {
        builder.WithCollectionBuilder<MapDefinitionCollectionBuilder>()
            .Add<DictionaryViewModelMapDefinition>()
            .Add<TrackedReferenceViewModelsMapDefinition>()
            .Add<RelationModelMapDefinition>()
            .Add<RelationViewModelsMapDefinition>()
            .Add<LanguageViewModelsMapDefinition>()
            .Add<InstallerViewModelsMapDefinition>()
            .Add<CultureViewModelMapDefinition>()
            .Add<HealthCheckViewModelsMapDefinition>()
            .Add<CultureViewModelMapDefinition>()
            .Add<DataTypeViewModelMapDefinition>()
<<<<<<< HEAD
            .Add<LogViewerViewModelMapDefinition>();
=======
            .Add<TemplateViewModelMapDefinition>();
>>>>>>> 01224fce

        return builder;
    }
}<|MERGE_RESOLUTION|>--- conflicted
+++ resolved
@@ -29,11 +29,8 @@
             .Add<HealthCheckViewModelsMapDefinition>()
             .Add<CultureViewModelMapDefinition>()
             .Add<DataTypeViewModelMapDefinition>()
-<<<<<<< HEAD
+            .Add<TemplateViewModelMapDefinition>()
             .Add<LogViewerViewModelMapDefinition>();
-=======
-            .Add<TemplateViewModelMapDefinition>();
->>>>>>> 01224fce
 
         return builder;
     }
