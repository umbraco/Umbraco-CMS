--- conflicted
+++ resolved
@@ -15,11 +15,8 @@
         builder.Services.AddTransient<IDocumentUrlFactory, DocumentUrlFactory>();
         builder.Services.AddTransient<IDocumentEditingPresentationFactory, DocumentEditingPresentationFactory>();
         builder.Services.AddTransient<IPublicAccessPresentationFactory, PublicAccessPresentationFactory>();
-<<<<<<< HEAD
         builder.Services.AddTransient<IDomainPresentationFactory, DomainPresentationFactory>();
-=======
         builder.Services.AddTransient<IDocumentVersionPresentationFactory, DocumentVersionPresentationFactory>();
->>>>>>> 40449d36
 
         builder.WithCollectionBuilder<MapDefinitionCollectionBuilder>()
             .Add<DocumentMapDefinition>()
