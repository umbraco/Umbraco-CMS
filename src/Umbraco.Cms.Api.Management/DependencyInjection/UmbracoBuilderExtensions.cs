--- conflicted
+++ resolved
@@ -85,11 +85,7 @@
                 })
                 .AddJsonOptions(Constants.JsonOptionsNames.BackOffice, _ => { });
 
-<<<<<<< HEAD
-            builder.Services.AddUmbracoApi<ConfigureUmbracoManagementApiSwaggerGenOptions>(ManagementApiConfiguration.ApiName, ManagementApiConfiguration.ApiTitle);
-=======
             builder.Services.AddUmbracoApi<ConfigureUmbracoManagementApiOpenApiOptions>(ManagementApiConfiguration.ApiName, ManagementApiConfiguration.ApiTitle);
->>>>>>> cdb6c679
             builder.Services.ConfigureOptions<ConfigureUmbracoBackofficeJsonOptions>();
 
             // Configures the JSON options for the Open API schema generation (based on the back-office MVC JSON options)
