﻿using Microsoft.Extensions.DependencyInjection;
using Umbraco.Cms.Api.Common.Configuration;
using Umbraco.Cms.Api.Common.DependencyInjection;
using Umbraco.Cms.Api.Management.Configuration;
using Umbraco.Cms.Api.Management.DependencyInjection;
using Umbraco.Cms.Api.Management.Serialization;
using Umbraco.Cms.Api.Management.Services;
using Umbraco.Cms.Core;
using Umbraco.Cms.Core.DependencyInjection;
using Umbraco.Cms.Web.Common.ApplicationBuilder;

namespace Umbraco.Extensions;

public static class UmbracoBuilderExtensions
{
    public static IUmbracoBuilder AddUmbracoManagementApi(this IUmbracoBuilder builder)
    {
        IServiceCollection services = builder.Services;

        if (!services.Any(x => x.ImplementationType == typeof(JsonPatchService)))
        {
            ModelsBuilderBuilderExtensions.AddModelsBuilder(builder)
                .AddJson()
                .AddNewInstaller()
                .AddUpgrader()
                .AddSearchManagement()
                .AddTrees()
                .AddAuditLogs()
                .AddDocuments()
                .AddDocumentTypes()
                .AddMedia()
                .AddMediaTypes()
<<<<<<< HEAD
                .AddMemberGroups()
=======
                .AddMember()
                .AddMemberTypes()
>>>>>>> 10e328af
                .AddLanguages()
                .AddDictionary()
                .AddHealthChecks()
                .AddRedirectUrl()
                .AddTags()
                .AddTrackedReferences()
                .AddTemporaryFiles()
                .AddDynamicRoot()
                .AddDataTypes()
                .AddTemplates()
                .AddRelationTypes()
                .AddLogViewer()
                .AddUsers()
                .AddUserGroups()
                .AddTours()
                .AddPackages()
                .AddEntities()
                .AddScripts()
                .AddPartialViews()
                .AddStylesheets()
                .AddServer()
                .AddCorsPolicy()
                .AddBackOfficeAuthentication()
                .AddPasswordConfiguration();

            services
                .ConfigureOptions<ConfigureApiBehaviorOptions>()
                .AddControllers()
                .AddJsonOptions(_ =>
                {
                    // any generic JSON options go here
                })
                .AddJsonOptions(Constants.JsonOptionsNames.BackOffice, _ => { });

            services.ConfigureOptions<ConfigureUmbracoBackofficeJsonOptions>();
            services.ConfigureOptions<ConfigureUmbracoManagementApiSwaggerGenOptions>();

            services.Configure<UmbracoPipelineOptions>(options =>
            {
                options.AddFilter(new UmbracoPipelineFilter(
                    "BackOfficeManagementApiFilter",
                    applicationBuilder => applicationBuilder.UseProblemDetailsExceptionHandling(),
                    applicationBuilder => { },
                    applicationBuilder => applicationBuilder.UseEndpoints()));
            });
        }

        return builder;
    }
}<|MERGE_RESOLUTION|>--- conflicted
+++ resolved
@@ -30,12 +30,9 @@
                 .AddDocumentTypes()
                 .AddMedia()
                 .AddMediaTypes()
-<<<<<<< HEAD
                 .AddMemberGroups()
-=======
                 .AddMember()
                 .AddMemberTypes()
->>>>>>> 10e328af
                 .AddLanguages()
                 .AddDictionary()
                 .AddHealthChecks()
