--- conflicted
+++ resolved
@@ -35,13 +35,8 @@
     [ProducesResponseType(typeof(ProblemDetails), StatusCodes.Status400BadRequest)]
     [ProducesResponseType(typeof(ProblemDetails), StatusCodes.Status404NotFound)]
     [ProducesResponseType(typeof(ProblemDetails), StatusCodes.Status409Conflict)]
-<<<<<<< HEAD
     [ProducesResponseType(StatusCodes.Status200OK)]
-    public async Task<IActionResult> Rebuild(string indexName)
-=======
-    [ProducesResponseType(typeof(OkResult), StatusCodes.Status200OK)]
     public async Task<IActionResult> Rebuild(CancellationToken cancellationToken, string indexName)
->>>>>>> 187d4586
     {
         if (!_examineManager.TryGetIndex(indexName, out var index))
         {
