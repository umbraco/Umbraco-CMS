using Asp.Versioning;
using Microsoft.AspNetCore.Http;
using Microsoft.AspNetCore.Mvc;
using Umbraco.Cms.Core.PublishedCache;

namespace Umbraco.Cms.Api.Management.Controllers.PublishedCache;

[ApiVersion("1.0")]
public class RebuildPublishedCacheController : PublishedCacheControllerBase
{
    private readonly IDatabaseCacheRebuilder _databaseCacheRebuilder;

    public RebuildPublishedCacheController(IDatabaseCacheRebuilder databaseCacheRebuilder) => _databaseCacheRebuilder = databaseCacheRebuilder;

    [HttpPost("rebuild")]
    [MapToApiVersion("1.0")]
    [ProducesResponseType(StatusCodes.Status200OK)]
    public async Task<IActionResult> Rebuild(CancellationToken cancellationToken)
    {
        if (_databaseCacheRebuilder.IsRebuilding())
        {
            var problemDetails = new ProblemDetails
            {
<<<<<<< HEAD
                Title = "Database cache not be rebuilt",
=======
                Title = "Database cache can not be rebuilt",
>>>>>>> 54931472
                Detail = $"The database cache is in the process of rebuilding.",
                Status = StatusCodes.Status400BadRequest,
                Type = "Error",
            };

            return await Task.FromResult(Conflict(problemDetails));
        }

        _databaseCacheRebuilder.Rebuild(true);
        return await Task.FromResult(Ok());
    }
}<|MERGE_RESOLUTION|>--- conflicted
+++ resolved
@@ -21,11 +21,7 @@
         {
             var problemDetails = new ProblemDetails
             {
-<<<<<<< HEAD
-                Title = "Database cache not be rebuilt",
-=======
-                Title = "Database cache can not be rebuilt",
->>>>>>> 54931472
+                Title = "Database cache cannot be rebuilt",
                 Detail = $"The database cache is in the process of rebuilding.",
                 Status = StatusCodes.Status400BadRequest,
                 Type = "Error",
