using Asp.Versioning;
using Microsoft.AspNetCore.Http;
using Microsoft.AspNetCore.Mvc;
using Umbraco.Cms.Core.PublishedCache;

namespace Umbraco.Cms.Api.Management.Controllers.PublishedCache;

[ApiVersion("1.0")]
public class RebuildPublishedCacheController : PublishedCacheControllerBase
{
    private readonly IDatabaseCacheRebuilder _databaseCacheRebuilder;

    public RebuildPublishedCacheController(IDatabaseCacheRebuilder databaseCacheRebuilder) => _databaseCacheRebuilder = databaseCacheRebuilder;

    [HttpPost("rebuild")]
    [MapToApiVersion("1.0")]
    [ProducesResponseType(StatusCodes.Status200OK)]
    public Task<IActionResult> Rebuild(CancellationToken cancellationToken)
    {
<<<<<<< HEAD
        _databaseCacheRebuilder.Rebuild();
        return Task.FromResult<IActionResult>(Ok());
=======
        if (_databaseCacheRebuilder.IsRebuilding())
        {
            var problemDetails = new ProblemDetails
            {
                Title = "Database cache can not be rebuilt",
                Detail = $"The database cache is in the process of rebuilding.",
                Status = StatusCodes.Status400BadRequest,
                Type = "Error",
            };

            return await Task.FromResult(Conflict(problemDetails));
        }

        _databaseCacheRebuilder.Rebuild(true);
        return await Task.FromResult(Ok());
>>>>>>> c35d7d18
    }
}<|MERGE_RESOLUTION|>--- conflicted
+++ resolved
@@ -17,10 +17,6 @@
     [ProducesResponseType(StatusCodes.Status200OK)]
     public Task<IActionResult> Rebuild(CancellationToken cancellationToken)
     {
-<<<<<<< HEAD
-        _databaseCacheRebuilder.Rebuild();
-        return Task.FromResult<IActionResult>(Ok());
-=======
         if (_databaseCacheRebuilder.IsRebuilding())
         {
             var problemDetails = new ProblemDetails
@@ -36,6 +32,5 @@
 
         _databaseCacheRebuilder.Rebuild(true);
         return await Task.FromResult(Ok());
->>>>>>> c35d7d18
     }
 }