--- conflicted
+++ resolved
@@ -21,13 +21,8 @@
         {
             var problemDetails = new ProblemDetails
             {
-<<<<<<< HEAD
-                Title = "Database cache can not be rebuilt",
+                Title = "Database cache cannot be rebuilt",
                 Detail = "The database cache is in the process of rebuilding.",
-=======
-                Title = "Database cache cannot be rebuilt",
-                Detail = $"The database cache is in the process of rebuilding.",
->>>>>>> 86e7343f
                 Status = StatusCodes.Status400BadRequest,
                 Type = "Error",
             };
