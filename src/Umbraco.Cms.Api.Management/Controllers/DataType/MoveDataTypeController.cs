--- conflicted
+++ resolved
@@ -32,11 +32,7 @@
             return NotFound();
         }
 
-<<<<<<< HEAD
-        Attempt<IDataType, DataTypeOperationStatus> result = await _dataTypeService.MoveAsync(source, dataTypeMoveModel.TargetKey, CurrentUserKey(_backOfficeSecurityAccessor));
-=======
-        Attempt<IDataType, DataTypeOperationStatus> result = await _dataTypeService.MoveAsync(source, moveDataTypeRequestModel.TargetKey, CurrentUserId(_backOfficeSecurityAccessor));
->>>>>>> 4d24312f
+        Attempt<IDataType, DataTypeOperationStatus> result = await _dataTypeService.MoveAsync(source, moveDataTypeRequestModel.TargetKey, CurrentUserKey(_backOfficeSecurityAccessor));
 
         return result.Success
             ? Ok()
