--- conflicted
+++ resolved
@@ -30,13 +30,8 @@
     [ProducesResponseType(StatusCodes.Status404NotFound)]
     public async Task<IActionResult> Create(CreateDataTypeRequestModel createDataTypeRequestModel)
     {
-<<<<<<< HEAD
-        IDataType? created = _umbracoMapper.Map<IDataType>(dataTypeCreateModel)!;
+        IDataType? created = _umbracoMapper.Map<IDataType>(createDataTypeRequestModel)!;
         Attempt<IDataType, DataTypeOperationStatus> result = await _dataTypeService.CreateAsync(created, CurrentUserKey(_backOfficeSecurityAccessor));
-=======
-        IDataType? created = _umbracoMapper.Map<IDataType>(createDataTypeRequestModel)!;
-        Attempt<IDataType, DataTypeOperationStatus> result = await _dataTypeService.CreateAsync(created, CurrentUserId(_backOfficeSecurityAccessor));
->>>>>>> 4d24312f
 
         return result.Success
             ? CreatedAtAction<ByKeyDataTypeController>(controller => nameof(controller.ByKey), created.Key)
