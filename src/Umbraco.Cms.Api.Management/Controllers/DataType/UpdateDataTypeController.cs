﻿using Microsoft.AspNetCore.Http;
using Microsoft.AspNetCore.Mvc;
using Umbraco.Cms.Api.Management.ViewModels.DataType;
using Umbraco.Cms.Core;
using Umbraco.Cms.Core.Mapping;
using Umbraco.Cms.Core.Models;
using Umbraco.Cms.Core.Security;
using Umbraco.Cms.Core.Services;
using Umbraco.Cms.Core.Services.OperationStatus;

namespace Umbraco.Cms.Api.Management.Controllers.DataType;

public class UpdateDataTypeController : DataTypeControllerBase
{
    private readonly IDataTypeService _dataTypeService;
    private readonly IUmbracoMapper _umbracoMapper;
    private readonly IBackOfficeSecurityAccessor _backOfficeSecurityAccessor;

    public UpdateDataTypeController(IDataTypeService dataTypeService, IUmbracoMapper umbracoMapper, IBackOfficeSecurityAccessor backOfficeSecurityAccessor)
    {
        _dataTypeService = dataTypeService;
        _umbracoMapper = umbracoMapper;
        _backOfficeSecurityAccessor = backOfficeSecurityAccessor;
    }

    [HttpPut("{key:guid}")]
    [MapToApiVersion("1.0")]
    [ProducesResponseType(StatusCodes.Status200OK)]
    [ProducesResponseType(typeof(ProblemDetails), StatusCodes.Status400BadRequest)]
    [ProducesResponseType(StatusCodes.Status404NotFound)]
    public async Task<IActionResult> Update(Guid key, UpdateDataTypeRequestModel updateDataTypeViewModel)
    {
        IDataType? current = await _dataTypeService.GetAsync(key);
        if (current == null)
        {
            return NotFound();
        }

<<<<<<< HEAD
        IDataType updated = _umbracoMapper.Map(dataTypeViewModel, current);
        Attempt<IDataType, DataTypeOperationStatus> result = await _dataTypeService.UpdateAsync(updated, CurrentUserKey(_backOfficeSecurityAccessor));
=======
        IDataType updated = _umbracoMapper.Map(updateDataTypeViewModel, current);
        Attempt<IDataType, DataTypeOperationStatus> result = await _dataTypeService.UpdateAsync(updated, CurrentUserId(_backOfficeSecurityAccessor));
>>>>>>> 4d24312f

        return result.Success
            ? Ok()
            : DataTypeOperationStatusResult(result.Status);
    }
}<|MERGE_RESOLUTION|>--- conflicted
+++ resolved
@@ -36,13 +36,8 @@
             return NotFound();
         }
 
-<<<<<<< HEAD
-        IDataType updated = _umbracoMapper.Map(dataTypeViewModel, current);
+        IDataType updated = _umbracoMapper.Map(updateDataTypeViewModel, current);
         Attempt<IDataType, DataTypeOperationStatus> result = await _dataTypeService.UpdateAsync(updated, CurrentUserKey(_backOfficeSecurityAccessor));
-=======
-        IDataType updated = _umbracoMapper.Map(updateDataTypeViewModel, current);
-        Attempt<IDataType, DataTypeOperationStatus> result = await _dataTypeService.UpdateAsync(updated, CurrentUserId(_backOfficeSecurityAccessor));
->>>>>>> 4d24312f
 
         return result.Success
             ? Ok()
