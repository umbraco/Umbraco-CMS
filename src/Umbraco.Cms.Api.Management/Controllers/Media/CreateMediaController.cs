--- conflicted
+++ resolved
@@ -45,11 +45,7 @@
     {
         AuthorizationResult authorizationResult = await _authorizationService.AuthorizeResourceAsync(
             User,
-<<<<<<< HEAD
-            MediaPermissionResource.WithKeys(requestModel.ParentId),
-=======
-            MediaPermissionResource.WithKeys(createRequestModel.Parent?.Id),
->>>>>>> 8c8405bb
+            MediaPermissionResource.WithKeys(requestModel.Parent?.Id),
             AuthorizationPolicies.MediaPermissionByResource);
 
         if (!authorizationResult.Succeeded)
