--- conflicted
+++ resolved
@@ -57,12 +57,7 @@
         Attempt<MediaCreateResult, ContentEditingOperationStatus> result = await _mediaEditingService.CreateAsync(model, CurrentUserKey(_backOfficeSecurityAccessor));
 
         return result.Success
-<<<<<<< HEAD
-            ? CreatedAtAction<ByKeyMediaController>(controller => nameof(controller.ByKey), result.Result.Content!.Key)
+            ? CreatedAtId<ByKeyMediaController>(controller => nameof(controller.ByKey), result.Result.Content!.Key)
             : MediaEditingOperationStatusResult(result.Status, requestModel, result.Result.ValidationErrors);
-=======
-            ? CreatedAtId<ByKeyMediaController>(controller => nameof(controller.ByKey), result.Result!.Key)
-            : ContentEditingOperationStatusResult(result.Status);
->>>>>>> e4f9f98f
     }
 }