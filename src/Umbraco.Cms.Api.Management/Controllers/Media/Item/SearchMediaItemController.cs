--- conflicted
+++ resolved
@@ -35,11 +35,7 @@
     [HttpGet("search")]
     [MapToApiVersion("1.0")]
     [ProducesResponseType(typeof(PagedModel<MediaItemResponseModel>), StatusCodes.Status200OK)]
-<<<<<<< HEAD
-    public Task<IActionResult> Search(CancellationToken cancellationToken, string query, int skip = 0, int take = 100)
-=======
-    public async Task<IActionResult> SearchFromParentWithAllowedTypes(CancellationToken cancellationToken, string query, int skip = 0, int take = 100, Guid? parentId = null, [FromQuery]IEnumerable<Guid>? allowedMediaTypes = null)
->>>>>>> b10a11b5
+    public Task<IActionResult> SearchFromParentWithAllowedTypes(CancellationToken cancellationToken, string query, int skip = 0, int take = 100, Guid? parentId = null, [FromQuery]IEnumerable<Guid>? allowedMediaTypes = null)
     {
         PagedModel<IEntitySlim> searchResult = _indexedEntitySearchService.Search(UmbracoObjectTypes.Media, query, parentId, allowedMediaTypes, skip, take);
         var result = new PagedModel<MediaItemResponseModel>
