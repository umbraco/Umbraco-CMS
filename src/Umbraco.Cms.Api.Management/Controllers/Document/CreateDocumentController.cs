--- conflicted
+++ resolved
@@ -56,12 +56,7 @@
         Attempt<ContentCreateResult, ContentEditingOperationStatus> result = await _contentEditingService.CreateAsync(model, CurrentUserKey(_backOfficeSecurityAccessor));
 
         return result.Success
-<<<<<<< HEAD
-            ? CreatedAtAction<ByKeyDocumentController>(controller => nameof(controller.ByKey), result.Result.Content!.Key)
+            ? CreatedAtId<ByKeyDocumentController>(controller => nameof(controller.ByKey), result.Result.Content!.Key)
             : DocumentEditingOperationStatusResult(result.Status, requestModel, result.Result.ValidationErrors);
-=======
-            ? CreatedAtId<ByKeyDocumentController>(controller => nameof(controller.ByKey), result.Result!.Key)
-            : ContentEditingOperationStatusResult(result.Status);
->>>>>>> e4f9f98f
     }
 }