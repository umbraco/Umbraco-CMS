--- conflicted
+++ resolved
@@ -40,13 +40,8 @@
             return DocumentNotFound();
         }
 
-<<<<<<< HEAD
-        ContentUpdateModel model = _documentEditingFactory.MapUpdateModel(updateRequestModel);
+        ContentUpdateModel model = _documentEditingPresentationFactory.MapUpdateModel(requestModel);
         Attempt<IContent, ContentEditingOperationStatus> result = await _contentEditingService.UpdateAsync(content, model, CurrentUserKey(_backOfficeSecurityAccessor));
-=======
-        ContentUpdateModel model = _documentEditingPresentationFactory.MapUpdateModel(requestModel);
-        Attempt<IContent, ContentEditingOperationStatus> result = await _contentEditingService.UpdateAsync(content, model, CurrentUserId(_backOfficeSecurityAccessor));
->>>>>>> 4d24312f
 
         return result.Success
             ? Ok()
