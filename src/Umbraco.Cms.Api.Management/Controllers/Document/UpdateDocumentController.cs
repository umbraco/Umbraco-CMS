--- conflicted
+++ resolved
@@ -37,9 +37,7 @@
     [ProducesResponseType(typeof(ProblemDetails), StatusCodes.Status400BadRequest)]
     [ProducesResponseType(typeof(ProblemDetails), StatusCodes.Status404NotFound)]
     public async Task<IActionResult> Update(Guid id, UpdateDocumentRequestModel requestModel)
-<<<<<<< HEAD
         => await HandleRequest(id, async content =>
-=======
     {
         AuthorizationResult authorizationResult = await _authorizationService.AuthorizeResourceAsync(
             User,
@@ -53,13 +51,6 @@
 
         if (!authorizationResult.Succeeded)
         {
-            return Forbidden();
-        }
-
-        IContent? content = await _contentEditingService.GetAsync(id);
-        if (content == null)
->>>>>>> d8eef9ec
-        {
             ContentUpdateModel model = _documentEditingPresentationFactory.MapUpdateModel(requestModel);
             Attempt<ContentUpdateResult, ContentEditingOperationStatus> result =
                 await _contentEditingService.UpdateAsync(content, model, CurrentUserKey(_backOfficeSecurityAccessor));
