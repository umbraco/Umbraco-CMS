using Asp.Versioning;
using Microsoft.AspNetCore.Authorization;
using Microsoft.AspNetCore.Http;
using Microsoft.AspNetCore.Mvc;
using Microsoft.Extensions.DependencyInjection;
using Umbraco.Cms.Api.Management.Factories;
using Umbraco.Cms.Api.Management.ViewModels.Document;
using Umbraco.Cms.Core.Actions;
using Umbraco.Cms.Core.DependencyInjection;
<<<<<<< HEAD
using Umbraco.Cms.Core.Models;
=======
>>>>>>> bfff224c
using Umbraco.Cms.Core.Security.Authorization;
using Umbraco.Cms.Core.Services;
using Umbraco.Cms.Core.Services.Querying;
using Umbraco.Cms.Web.Common.Authorization;
using Umbraco.Extensions;

namespace Umbraco.Cms.Api.Management.Controllers.Document;

[ApiVersion("1.0")]
public class ByKeyDocumentController : DocumentControllerBase
{
    private readonly IAuthorizationService _authorizationService;
    private readonly IDocumentPresentationFactory _documentPresentationFactory;
<<<<<<< HEAD
    private readonly IContentService _contentService;

    [Obsolete("Please use the constructor taking all parameters. This constructor will be removed in V16.")]
=======
    private readonly IContentQueryService _contentQueryService;

    [Obsolete("Scheduled for removal in v17")]
>>>>>>> bfff224c
    public ByKeyDocumentController(
        IAuthorizationService authorizationService,
        IContentEditingService contentEditingService,
        IDocumentPresentationFactory documentPresentationFactory)
        : this(
            authorizationService,
            contentEditingService,
            documentPresentationFactory,
            StaticServiceProvider.Instance.GetRequiredService<IContentService>())
    {
    }

    [ActivatorUtilitiesConstructor]
    public ByKeyDocumentController(
        IAuthorizationService authorizationService,
        IContentEditingService contentEditingService,
        IDocumentPresentationFactory documentPresentationFactory,
        IContentService contentService)
    {
        _authorizationService = authorizationService;
        _documentPresentationFactory = documentPresentationFactory;
<<<<<<< HEAD
        _contentService = contentService;
=======
        _contentQueryService = StaticServiceProvider.Instance.GetRequiredService<IContentQueryService>();
    }

    // needed for greedy selection until other constructor remains in v17
    [Obsolete("Scheduled for removal in v17")]
    public ByKeyDocumentController(
        IAuthorizationService authorizationService,
        IContentEditingService contentEditingService,
        IDocumentPresentationFactory documentPresentationFactory,
        IContentQueryService contentQueryService)
    {
        _authorizationService = authorizationService;
        _documentPresentationFactory = documentPresentationFactory;
        _contentQueryService = contentQueryService;
    }

    [ActivatorUtilitiesConstructor]
    public ByKeyDocumentController(
        IAuthorizationService authorizationService,
        IDocumentPresentationFactory documentPresentationFactory,
        IContentQueryService contentQueryService)
    {
        _authorizationService = authorizationService;
        _documentPresentationFactory = documentPresentationFactory;
        _contentQueryService = contentQueryService;
>>>>>>> bfff224c
    }

    [HttpGet("{id:guid}")]
    [MapToApiVersion("1.0")]
    [ProducesResponseType(typeof(DocumentResponseModel), StatusCodes.Status200OK)]
    [ProducesResponseType(typeof(ProblemDetails), StatusCodes.Status404NotFound)]
    public async Task<IActionResult> ByKey(CancellationToken cancellationToken, Guid id)
    {
        AuthorizationResult authorizationResult = await _authorizationService.AuthorizeResourceAsync(
            User,
            ContentPermissionResource.WithKeys(ActionBrowse.ActionLetter, id),
            AuthorizationPolicies.ContentPermissionByResource);

        if (!authorizationResult.Succeeded)
        {
            return Forbidden();
        }

        var contentWithScheduleAttempt = await _contentQueryService.GetWithSchedulesAsync(id);

        if (contentWithScheduleAttempt.Success == false)
        {
            return ContentQueryOperationStatusResult(contentWithScheduleAttempt.Status);
        }

<<<<<<< HEAD
        DocumentResponseModel model = await _documentPresentationFactory.CreateResponseModelAsync(content);

        ContentScheduleCollection schedule = _contentService.GetContentScheduleByContentId(content.Id);
        _documentPresentationFactory.UpdateResponseModelWithContentSchedule(model, schedule);

=======
        DocumentResponseModel model = await _documentPresentationFactory.CreateResponseModelAsync(
            contentWithScheduleAttempt.Result!.Content,
            contentWithScheduleAttempt.Result.Schedules);
>>>>>>> bfff224c
        return Ok(model);
    }
}<|MERGE_RESOLUTION|>--- conflicted
+++ resolved
@@ -7,10 +7,6 @@
 using Umbraco.Cms.Api.Management.ViewModels.Document;
 using Umbraco.Cms.Core.Actions;
 using Umbraco.Cms.Core.DependencyInjection;
-<<<<<<< HEAD
-using Umbraco.Cms.Core.Models;
-=======
->>>>>>> bfff224c
 using Umbraco.Cms.Core.Security.Authorization;
 using Umbraco.Cms.Core.Services;
 using Umbraco.Cms.Core.Services.Querying;
@@ -24,39 +20,16 @@
 {
     private readonly IAuthorizationService _authorizationService;
     private readonly IDocumentPresentationFactory _documentPresentationFactory;
-<<<<<<< HEAD
-    private readonly IContentService _contentService;
-
-    [Obsolete("Please use the constructor taking all parameters. This constructor will be removed in V16.")]
-=======
     private readonly IContentQueryService _contentQueryService;
 
     [Obsolete("Scheduled for removal in v17")]
->>>>>>> bfff224c
     public ByKeyDocumentController(
         IAuthorizationService authorizationService,
         IContentEditingService contentEditingService,
         IDocumentPresentationFactory documentPresentationFactory)
-        : this(
-            authorizationService,
-            contentEditingService,
-            documentPresentationFactory,
-            StaticServiceProvider.Instance.GetRequiredService<IContentService>())
-    {
-    }
-
-    [ActivatorUtilitiesConstructor]
-    public ByKeyDocumentController(
-        IAuthorizationService authorizationService,
-        IContentEditingService contentEditingService,
-        IDocumentPresentationFactory documentPresentationFactory,
-        IContentService contentService)
     {
         _authorizationService = authorizationService;
         _documentPresentationFactory = documentPresentationFactory;
-<<<<<<< HEAD
-        _contentService = contentService;
-=======
         _contentQueryService = StaticServiceProvider.Instance.GetRequiredService<IContentQueryService>();
     }
 
@@ -82,7 +55,6 @@
         _authorizationService = authorizationService;
         _documentPresentationFactory = documentPresentationFactory;
         _contentQueryService = contentQueryService;
->>>>>>> bfff224c
     }
 
     [HttpGet("{id:guid}")]
@@ -108,17 +80,9 @@
             return ContentQueryOperationStatusResult(contentWithScheduleAttempt.Status);
         }
 
-<<<<<<< HEAD
-        DocumentResponseModel model = await _documentPresentationFactory.CreateResponseModelAsync(content);
-
-        ContentScheduleCollection schedule = _contentService.GetContentScheduleByContentId(content.Id);
-        _documentPresentationFactory.UpdateResponseModelWithContentSchedule(model, schedule);
-
-=======
         DocumentResponseModel model = await _documentPresentationFactory.CreateResponseModelAsync(
             contentWithScheduleAttempt.Result!.Content,
             contentWithScheduleAttempt.Result.Schedules);
->>>>>>> bfff224c
         return Ok(model);
     }
 }