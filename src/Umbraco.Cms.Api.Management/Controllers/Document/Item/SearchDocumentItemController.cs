--- conflicted
+++ resolved
@@ -21,31 +21,6 @@
         _documentPresentationFactory = documentPresentationFactory;
     }
 
-<<<<<<< HEAD
-=======
-    [NonAction]
-    [Obsolete("Scheduled to be removed in v16, use the non obsoleted method instead")]
-    public Task<IActionResult> Search(CancellationToken cancellationToken, string query, int skip = 0, int take = 100)
-        => SearchFromParent(cancellationToken, query, skip, take);
-
-    [NonAction]
-    [Obsolete("Scheduled to be removed in v16, use the non obsoleted method instead")]
-    public async Task<IActionResult> SearchFromParent(CancellationToken cancellationToken, string query, int skip = 0, int take = 100, Guid? parentId = null)
-        => await SearchWithTrashed(cancellationToken, query, null, skip, take, parentId);
-
-    [NonAction]
-    [Obsolete("Scheduled to be removed in v16, use the non obsoleted method instead")]
-    [ProducesResponseType(typeof(PagedModel<DocumentItemResponseModel>), StatusCodes.Status200OK)]
-    public Task<IActionResult> SearchFromParentWithAllowedTypes(
-        CancellationToken cancellationToken,
-        string query,
-        int skip = 0,
-        int take = 100,
-        Guid? parentId = null,
-        [FromQuery] IEnumerable<Guid>? allowedDocumentTypes = null)
-        => SearchWithTrashed(cancellationToken, query, null, skip, take, parentId, allowedDocumentTypes);
-
->>>>>>> 663be397
     [HttpGet("search")]
     [MapToApiVersion("1.0")]
     [ProducesResponseType(typeof(PagedModel<DocumentItemResponseModel>), StatusCodes.Status200OK)]
