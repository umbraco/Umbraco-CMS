<<<<<<< HEAD
=======
﻿using System.Text.Json.Serialization;
>>>>>>> b10a11b5
using Asp.Versioning;
using Microsoft.AspNetCore.Http;
using Microsoft.AspNetCore.Mvc;
using Umbraco.Cms.Api.Management.Factories;
using Umbraco.Cms.Api.Management.ViewModels.Document.Item;
using Umbraco.Cms.Core.Models;
using Umbraco.Cms.Core.Models.Entities;
using Umbraco.Cms.Core.Services;

namespace Umbraco.Cms.Api.Management.Controllers.Document.Item;

[ApiVersion("1.0")]
public class SearchDocumentItemController : DocumentItemControllerBase
{
    private readonly IIndexedEntitySearchService _indexedEntitySearchService;
    private readonly IDocumentPresentationFactory _documentPresentationFactory;

    public SearchDocumentItemController(IIndexedEntitySearchService indexedEntitySearchService, IDocumentPresentationFactory documentPresentationFactory)
    {
        _indexedEntitySearchService = indexedEntitySearchService;
        _documentPresentationFactory = documentPresentationFactory;
    }

    [NonAction]
    [Obsolete("Scheduled to be removed in v16, use the non obsoleted method instead")]
    public async Task<IActionResult> Search(CancellationToken cancellationToken, string query, int skip = 0, int take = 100)
        => await SearchFromParent(cancellationToken, query, skip, take);

    [NonAction]
    [Obsolete("Scheduled to be removed in v16, use the non obsoleted method instead")]
    public async Task<IActionResult> SearchFromParent(CancellationToken cancellationToken, string query, int skip = 0, int take = 100, Guid? parentId = null)
        => await SearchFromParentWithAllowedTypes(cancellationToken, query, skip, take, parentId);

    [HttpGet("search")]
    [MapToApiVersion("1.0")]
    [ProducesResponseType(typeof(PagedModel<DocumentItemResponseModel>), StatusCodes.Status200OK)]
<<<<<<< HEAD
    public Task<IActionResult> Search(CancellationToken cancellationToken, string query, int skip = 0, int take = 100)
=======
    public async Task<IActionResult> SearchFromParentWithAllowedTypes(CancellationToken cancellationToken, string query, int skip = 0, int take = 100, Guid? parentId = null, [FromQuery]IEnumerable<Guid>? allowedDocumentTypes = null)
>>>>>>> b10a11b5
    {
        PagedModel<IEntitySlim> searchResult = _indexedEntitySearchService.Search(UmbracoObjectTypes.Document, query, parentId, allowedDocumentTypes, skip, take);
        var result = new PagedModel<DocumentItemResponseModel>
        {
            Items = searchResult.Items.OfType<IDocumentEntitySlim>().Select(_documentPresentationFactory.CreateItemResponseModel),
            Total = searchResult.Total,
        };

        return Task.FromResult<IActionResult>(Ok(result));
    }
}<|MERGE_RESOLUTION|>--- conflicted
+++ resolved
@@ -1,7 +1,4 @@
-<<<<<<< HEAD
-=======
-﻿using System.Text.Json.Serialization;
->>>>>>> b10a11b5
+using System.Text.Json.Serialization;
 using Asp.Versioning;
 using Microsoft.AspNetCore.Http;
 using Microsoft.AspNetCore.Mvc;
@@ -27,8 +24,8 @@
 
     [NonAction]
     [Obsolete("Scheduled to be removed in v16, use the non obsoleted method instead")]
-    public async Task<IActionResult> Search(CancellationToken cancellationToken, string query, int skip = 0, int take = 100)
-        => await SearchFromParent(cancellationToken, query, skip, take);
+    public Task<IActionResult> Search(CancellationToken cancellationToken, string query, int skip = 0, int take = 100)
+        => SearchFromParent(cancellationToken, query, skip, take);
 
     [NonAction]
     [Obsolete("Scheduled to be removed in v16, use the non obsoleted method instead")]
@@ -38,11 +35,7 @@
     [HttpGet("search")]
     [MapToApiVersion("1.0")]
     [ProducesResponseType(typeof(PagedModel<DocumentItemResponseModel>), StatusCodes.Status200OK)]
-<<<<<<< HEAD
-    public Task<IActionResult> Search(CancellationToken cancellationToken, string query, int skip = 0, int take = 100)
-=======
-    public async Task<IActionResult> SearchFromParentWithAllowedTypes(CancellationToken cancellationToken, string query, int skip = 0, int take = 100, Guid? parentId = null, [FromQuery]IEnumerable<Guid>? allowedDocumentTypes = null)
->>>>>>> b10a11b5
+    public Task<IActionResult> SearchFromParentWithAllowedTypes(CancellationToken cancellationToken, string query, int skip = 0, int take = 100, Guid? parentId = null, [FromQuery]IEnumerable<Guid>? allowedDocumentTypes = null)
     {
         PagedModel<IEntitySlim> searchResult = _indexedEntitySearchService.Search(UmbracoObjectTypes.Document, query, parentId, allowedDocumentTypes, skip, take);
         var result = new PagedModel<DocumentItemResponseModel>
