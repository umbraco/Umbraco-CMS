--- conflicted
+++ resolved
@@ -30,17 +30,10 @@
     public async Task<IActionResult> Create(CreateTemplateRequestModel requestModel)
     {
         Attempt<ITemplate, TemplateOperationStatus> result = await _templateService.CreateAsync(
-<<<<<<< HEAD
-            createModel.Name,
-            createModel.Alias,
-            createModel.Content,
-            CurrentUserKey(_backOfficeSecurityAccessor));
-=======
             requestModel.Name,
             requestModel.Alias,
             requestModel.Content,
-            CurrentUserId(_backOfficeSecurityAccessor));
->>>>>>> 4d24312f
+            CurrentUserKey(_backOfficeSecurityAccessor));
 
         return result.Success
             ? CreatedAtAction<ByKeyTemplateController>(controller => nameof(controller.ByKey), result.Result.Key)
