--- conflicted
+++ resolved
@@ -1,8 +1,5 @@
 using Microsoft.AspNetCore.Mvc;
-<<<<<<< HEAD
 using Microsoft.Extensions.DependencyInjection;
-=======
->>>>>>> 22894933
 using Umbraco.Cms.Api.Common.ViewModels.Pagination;
 using Umbraco.Cms.Api.Management.Services.Signs;
 using Umbraco.Cms.Api.Management.ViewModels;
@@ -67,20 +64,12 @@
         return Ok(result);
     }
 
-<<<<<<< HEAD
-    protected async Task<ActionResult<IEnumerable<TItem>>> GetSiblings(Guid target, int before, int after)
-=======
-    protected Task<ActionResult<SubsetViewModel<TItem>>> GetSiblings(Guid target, int before, int after)
->>>>>>> 22894933
+    protected async Task<ActionResult<SubsetViewModel<TItem>>> GetSiblings(Guid target, int before, int after)
     {
         IEntitySlim[] siblings = GetSiblingEntities(target, before, after, out var totalBefore, out var totalAfter);
         if (siblings.Length == 0)
         {
-<<<<<<< HEAD
             return NotFound();
-=======
-            return Task.FromResult<ActionResult<SubsetViewModel<TItem>>>(NotFound());
->>>>>>> 22894933
         }
 
         IEntitySlim? entity = siblings.FirstOrDefault();
@@ -89,15 +78,12 @@
             : Constants.System.RootKey;
 
         TItem[] treeItemViewModels = MapTreeItemViewModels(parentKey, siblings);
-<<<<<<< HEAD
+
         await PopulateSigns(treeItemViewModels, siblings);
-        return Ok(treeItemViewModels);
-=======
 
         SubsetViewModel<TItem> result = SubsetViewModel(treeItemViewModels, totalBefore, totalAfter);
 
-        return Task.FromResult<ActionResult<SubsetViewModel<TItem>>>(Ok(result));
->>>>>>> 22894933
+        return Ok(result);
     }
 
     protected virtual async Task<ActionResult<IEnumerable<TItem>>> GetAncestors(Guid descendantKey, bool includeSelf = true)
