﻿using Microsoft.AspNetCore.Http;
using Microsoft.AspNetCore.Mvc;
using Umbraco.Cms.Api.Common.Builders;
using Umbraco.Cms.Core.Models;
using Umbraco.Cms.Api.Management.Services;
using Umbraco.Cms.Api.Management.Services.OperationStatus;
using Umbraco.Cms.Api.Management.ViewModels.Dictionary;
using Umbraco.Cms.Core;
using Umbraco.Cms.Core.Security;

namespace Umbraco.Cms.Api.Management.Controllers.Dictionary;

public class ImportDictionaryController : DictionaryControllerBase
{
    private readonly IDictionaryItemImportService _dictionaryItemImportService;
    private readonly IBackOfficeSecurityAccessor _backOfficeSecurityAccessor;

    public ImportDictionaryController(
        IDictionaryItemImportService dictionaryItemImportService,
        IBackOfficeSecurityAccessor backOfficeSecurityAccessor)
    {
        _dictionaryItemImportService = dictionaryItemImportService;
        _backOfficeSecurityAccessor = backOfficeSecurityAccessor;
    }

    [HttpPost("import")]
    [MapToApiVersion("1.0")]
    [ProducesResponseType(StatusCodes.Status201Created)]
    [ProducesResponseType(typeof(ProblemDetails), StatusCodes.Status400BadRequest)]
    [ProducesResponseType(StatusCodes.Status404NotFound)]
    public async Task<IActionResult> Import(ImportDictionaryRequestModel importDictionaryRequestModel)
    {
        Attempt<IDictionaryItem?, DictionaryImportOperationStatus> result = await _dictionaryItemImportService
            .ImportDictionaryItemFromUdtFileAsync(
<<<<<<< HEAD
                dictionaryImportModel.FileName,
                dictionaryImportModel.ParentKey,
                CurrentUserKey(_backOfficeSecurityAccessor));
=======
                importDictionaryRequestModel.FileName,
                importDictionaryRequestModel.ParentKey,
                CurrentUserId(_backOfficeSecurityAccessor));
>>>>>>> 4d24312f

        return result.Status switch
        {
            DictionaryImportOperationStatus.Success => CreatedAtAction<ByKeyDictionaryController>(controller => nameof(controller.ByKey), result.Result!.Key),
            DictionaryImportOperationStatus.ParentNotFound => NotFound("The parent dictionary item could not be found."),
            DictionaryImportOperationStatus.InvalidFileType => BadRequest(new ProblemDetailsBuilder()
                .WithTitle("Invalid file type")
                .WithDetail("The dictionary import only supports UDT files.")
                .Build()),
            DictionaryImportOperationStatus.InvalidFileContent => BadRequest(new ProblemDetailsBuilder()
                .WithTitle("Invalid file content")
                .WithDetail("The uploaded file could not be read as a valid UDT file.")
                .Build()),
            _ => StatusCode(StatusCodes.Status500InternalServerError, "Unknown dictionary import operation status")
        };
    }
}<|MERGE_RESOLUTION|>--- conflicted
+++ resolved
@@ -32,15 +32,9 @@
     {
         Attempt<IDictionaryItem?, DictionaryImportOperationStatus> result = await _dictionaryItemImportService
             .ImportDictionaryItemFromUdtFileAsync(
-<<<<<<< HEAD
-                dictionaryImportModel.FileName,
-                dictionaryImportModel.ParentKey,
-                CurrentUserKey(_backOfficeSecurityAccessor));
-=======
                 importDictionaryRequestModel.FileName,
                 importDictionaryRequestModel.ParentKey,
-                CurrentUserId(_backOfficeSecurityAccessor));
->>>>>>> 4d24312f
+                CurrentUserKey(_backOfficeSecurityAccessor));
 
         return result.Status switch
         {
