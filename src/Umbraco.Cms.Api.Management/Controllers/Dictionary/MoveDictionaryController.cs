--- conflicted
+++ resolved
@@ -35,13 +35,8 @@
 
         Attempt<IDictionaryItem, DictionaryItemOperationStatus> result = await _dictionaryItemService.MoveAsync(
             source,
-<<<<<<< HEAD
-            dictionaryMoveModel.TargetKey,
+            moveDictionaryRequestModel.TargetKey,
             CurrentUserKey(_backOfficeSecurityAccessor));
-=======
-            moveDictionaryRequestModel.TargetKey,
-            CurrentUserId(_backOfficeSecurityAccessor));
->>>>>>> 4d24312f
 
         return result.Success
             ? Ok()
