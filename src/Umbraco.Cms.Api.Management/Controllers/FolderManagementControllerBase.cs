--- conflicted
+++ resolved
@@ -42,13 +42,8 @@
 
         Attempt<EntityContainer, TStatus> result = await CreateContainerAsync(
             container,
-<<<<<<< HEAD
-            folderCreateModel.ParentKey,
+            createFolderRequestModel.ParentKey,
             CurrentUserKey(_backOfficeSecurityAccessor));
-=======
-            createFolderRequestModel.ParentKey,
-            CurrentUserId(_backOfficeSecurityAccessor));
->>>>>>> 4d24312f
 
         return result.Success
             ? CreatedAtAction(createdAction, result.Result.Key)
