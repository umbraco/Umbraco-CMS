﻿using Microsoft.Extensions.DependencyInjection;
using Microsoft.Extensions.Logging;
<<<<<<< HEAD
=======
using Umbraco.Cms.Api.Management.ViewModels.Content;
>>>>>>> 298cacfd
using Umbraco.Cms.Api.Management.ViewModels.Document;
using Umbraco.Cms.Core.DependencyInjection;
using Umbraco.Cms.Core.Models;
using Umbraco.Cms.Core.Models.PublishedContent;
using Umbraco.Cms.Core.PublishedCache;
using Umbraco.Cms.Core.Routing;
using Umbraco.Cms.Core.Services;
using Umbraco.Cms.Core.Services.Navigation;
using Umbraco.Cms.Core.Web;
using Umbraco.Extensions;

namespace Umbraco.Cms.Api.Management.Factories;

public class DocumentUrlFactory : IDocumentUrlFactory
{
<<<<<<< HEAD
    private readonly IPublishedRouter _publishedRouter;
    private readonly IUmbracoContextAccessor _umbracoContextAccessor;
    private readonly ILanguageService _languageService;
    private readonly ILocalizedTextService _localizedTextService;
    private readonly IContentService _contentService;
    private readonly IVariationContextAccessor _variationContextAccessor;
    private readonly ILoggerFactory _loggerFactory;
    private readonly UriUtility _uriUtility;
    private readonly IPublishedUrlProvider _publishedUrlProvider;
    private readonly IPublishedContentCache _contentCache;
    private readonly IDocumentNavigationQueryService _navigationQueryService;
=======
    private readonly IDocumentUrlService _documentUrlService;
>>>>>>> 298cacfd

    [Obsolete("Use the constructor that takes all parameters. Scheduled for removal in V17.")]
    public DocumentUrlFactory(
<<<<<<< HEAD
        IPublishedRouter publishedRouter,
        IUmbracoContextAccessor umbracoContextAccessor,
        ILanguageService languageService,
        ILocalizedTextService localizedTextService,
        IContentService contentService,
        IVariationContextAccessor variationContextAccessor,
        ILoggerFactory loggerFactory,
        UriUtility uriUtility,
        IPublishedUrlProvider publishedUrlProvider)
        : this(
            publishedRouter,
            umbracoContextAccessor,
            languageService,
            localizedTextService,
            contentService,
            variationContextAccessor,
            loggerFactory,
            uriUtility,
            publishedUrlProvider,
            StaticServiceProvider.Instance.GetRequiredService<IPublishedContentCache>(),
            StaticServiceProvider.Instance.GetRequiredService<IDocumentNavigationQueryService>())
    {
    }

    public DocumentUrlFactory(
        IPublishedRouter publishedRouter,
        IUmbracoContextAccessor umbracoContextAccessor,
        ILanguageService languageService,
        ILocalizedTextService localizedTextService,
        IContentService contentService,
        IVariationContextAccessor variationContextAccessor,
        ILoggerFactory loggerFactory,
        UriUtility uriUtility,
        IPublishedUrlProvider publishedUrlProvider,
        IPublishedContentCache contentCache,
        IDocumentNavigationQueryService navigationQueryService)
    {
        _publishedRouter = publishedRouter;
        _umbracoContextAccessor = umbracoContextAccessor;
        _languageService = languageService;
        _localizedTextService = localizedTextService;
        _contentService = contentService;
        _variationContextAccessor = variationContextAccessor;
        _loggerFactory = loggerFactory;
        _uriUtility = uriUtility;
        _publishedUrlProvider = publishedUrlProvider;
        _contentCache = contentCache;
        _navigationQueryService = navigationQueryService;
=======
        IDocumentUrlService documentUrlService)
    {

        _documentUrlService = documentUrlService;
>>>>>>> 298cacfd
    }

    public async Task<IEnumerable<DocumentUrlInfo>> CreateUrlsAsync(IContent content)
    {
<<<<<<< HEAD
        IUmbracoContext umbracoContext = _umbracoContextAccessor.GetRequiredUmbracoContext();

        IEnumerable<UrlInfo> urlInfos = await content.GetContentUrlsAsync(
            _publishedRouter,
            umbracoContext,
            _languageService,
            _localizedTextService,
            _contentService,
            _variationContextAccessor,
            _loggerFactory.CreateLogger<IContent>(),
            _uriUtility,
            _publishedUrlProvider,
            _contentCache,
            _navigationQueryService);
=======
        IEnumerable<UrlInfo> urlInfos = await _documentUrlService.ListUrlsAsync(content.Key);
>>>>>>> 298cacfd

        return urlInfos
            .Where(urlInfo => urlInfo.IsUrl)
            .Select(urlInfo => new DocumentUrlInfo { Culture = urlInfo.Culture, Url = urlInfo.Text })
            .ToArray();
    }

    public async Task<IEnumerable<DocumentUrlInfoResponseModel>> CreateUrlSetsAsync(IEnumerable<IContent> contentItems)
    {
        var documentUrlInfoResourceSets = new List<DocumentUrlInfoResponseModel>();

        foreach (IContent content in contentItems)
        {
            IEnumerable<DocumentUrlInfo> urls = await CreateUrlsAsync(content);
            documentUrlInfoResourceSets.Add(new DocumentUrlInfoResponseModel(content.Key, urls));
        }

        return documentUrlInfoResourceSets;
    }
}<|MERGE_RESOLUTION|>--- conflicted
+++ resolved
@@ -1,9 +1,5 @@
 ﻿using Microsoft.Extensions.DependencyInjection;
 using Microsoft.Extensions.Logging;
-<<<<<<< HEAD
-=======
-using Umbraco.Cms.Api.Management.ViewModels.Content;
->>>>>>> 298cacfd
 using Umbraco.Cms.Api.Management.ViewModels.Document;
 using Umbraco.Cms.Core.DependencyInjection;
 using Umbraco.Cms.Core.Models;
@@ -19,101 +15,17 @@
 
 public class DocumentUrlFactory : IDocumentUrlFactory
 {
-<<<<<<< HEAD
-    private readonly IPublishedRouter _publishedRouter;
-    private readonly IUmbracoContextAccessor _umbracoContextAccessor;
-    private readonly ILanguageService _languageService;
-    private readonly ILocalizedTextService _localizedTextService;
-    private readonly IContentService _contentService;
-    private readonly IVariationContextAccessor _variationContextAccessor;
-    private readonly ILoggerFactory _loggerFactory;
-    private readonly UriUtility _uriUtility;
-    private readonly IPublishedUrlProvider _publishedUrlProvider;
-    private readonly IPublishedContentCache _contentCache;
-    private readonly IDocumentNavigationQueryService _navigationQueryService;
-=======
     private readonly IDocumentUrlService _documentUrlService;
->>>>>>> 298cacfd
 
-    [Obsolete("Use the constructor that takes all parameters. Scheduled for removal in V17.")]
-    public DocumentUrlFactory(
-<<<<<<< HEAD
-        IPublishedRouter publishedRouter,
-        IUmbracoContextAccessor umbracoContextAccessor,
-        ILanguageService languageService,
-        ILocalizedTextService localizedTextService,
-        IContentService contentService,
-        IVariationContextAccessor variationContextAccessor,
-        ILoggerFactory loggerFactory,
-        UriUtility uriUtility,
-        IPublishedUrlProvider publishedUrlProvider)
-        : this(
-            publishedRouter,
-            umbracoContextAccessor,
-            languageService,
-            localizedTextService,
-            contentService,
-            variationContextAccessor,
-            loggerFactory,
-            uriUtility,
-            publishedUrlProvider,
-            StaticServiceProvider.Instance.GetRequiredService<IPublishedContentCache>(),
-            StaticServiceProvider.Instance.GetRequiredService<IDocumentNavigationQueryService>())
+
+    public DocumentUrlFactory(IDocumentUrlService documentUrlService)
     {
-    }
-
-    public DocumentUrlFactory(
-        IPublishedRouter publishedRouter,
-        IUmbracoContextAccessor umbracoContextAccessor,
-        ILanguageService languageService,
-        ILocalizedTextService localizedTextService,
-        IContentService contentService,
-        IVariationContextAccessor variationContextAccessor,
-        ILoggerFactory loggerFactory,
-        UriUtility uriUtility,
-        IPublishedUrlProvider publishedUrlProvider,
-        IPublishedContentCache contentCache,
-        IDocumentNavigationQueryService navigationQueryService)
-    {
-        _publishedRouter = publishedRouter;
-        _umbracoContextAccessor = umbracoContextAccessor;
-        _languageService = languageService;
-        _localizedTextService = localizedTextService;
-        _contentService = contentService;
-        _variationContextAccessor = variationContextAccessor;
-        _loggerFactory = loggerFactory;
-        _uriUtility = uriUtility;
-        _publishedUrlProvider = publishedUrlProvider;
-        _contentCache = contentCache;
-        _navigationQueryService = navigationQueryService;
-=======
-        IDocumentUrlService documentUrlService)
-    {
-
         _documentUrlService = documentUrlService;
->>>>>>> 298cacfd
     }
 
     public async Task<IEnumerable<DocumentUrlInfo>> CreateUrlsAsync(IContent content)
     {
-<<<<<<< HEAD
-        IUmbracoContext umbracoContext = _umbracoContextAccessor.GetRequiredUmbracoContext();
-
-        IEnumerable<UrlInfo> urlInfos = await content.GetContentUrlsAsync(
-            _publishedRouter,
-            umbracoContext,
-            _languageService,
-            _localizedTextService,
-            _contentService,
-            _variationContextAccessor,
-            _loggerFactory.CreateLogger<IContent>(),
-            _uriUtility,
-            _publishedUrlProvider,
-            _contentCache,
-            _navigationQueryService);
-=======
         IEnumerable<UrlInfo> urlInfos = await _documentUrlService.ListUrlsAsync(content.Key);
->>>>>>> 298cacfd
 
         return urlInfos
             .Where(urlInfo => urlInfo.IsUrl)
