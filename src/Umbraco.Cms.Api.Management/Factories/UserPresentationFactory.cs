using Microsoft.Extensions.DependencyInjection;
using Microsoft.Extensions.Options;
using Umbraco.Cms.Api.Management.Routing;
using Umbraco.Cms.Api.Management.Security;
using Umbraco.Cms.Api.Management.ViewModels;
using Umbraco.Cms.Api.Management.ViewModels.User;
using Umbraco.Cms.Api.Management.ViewModels.User.Current;
using Umbraco.Cms.Api.Management.ViewModels.User.Item;
using Umbraco.Cms.Api.Management.ViewModels.UserGroup;
using Umbraco.Cms.Api.Management.ViewModels.UserGroup.Permissions;
using Umbraco.Cms.Core;
using Umbraco.Cms.Core.Cache;
using Umbraco.Cms.Core.Configuration.Models;
using Umbraco.Cms.Core.DependencyInjection;
using Umbraco.Cms.Core.IO;
using Umbraco.Cms.Core.Mail;
using Umbraco.Cms.Core.Media;
using Umbraco.Cms.Core.Models;
using Umbraco.Cms.Core.Models.Membership;
using Umbraco.Cms.Core.Services;
using Umbraco.Extensions;

namespace Umbraco.Cms.Api.Management.Factories;

public class UserPresentationFactory : IUserPresentationFactory
{
    private readonly IEntityService _entityService;
    private readonly AppCaches _appCaches;
    private readonly MediaFileManager _mediaFileManager;
    private readonly IImageUrlGenerator _imageUrlGenerator;
    private readonly IUserGroupPresentationFactory _userGroupPresentationFactory;
    private readonly IAbsoluteUrlBuilder _absoluteUrlBuilder;
    private readonly IEmailSender _emailSender;
    private readonly IPasswordConfigurationPresentationFactory _passwordConfigurationPresentationFactory;
    private readonly IBackOfficeExternalLoginProviders _externalLoginProviders;
    private readonly SecuritySettings _securitySettings;
    private readonly IUserService _userService;
    private readonly IContentService _contentService;

    [Obsolete("Please use the constructor taking all parameters. Scheduled for removal in Umbraco 17.")]
    public UserPresentationFactory(
        IEntityService entityService,
        AppCaches appCaches,
        MediaFileManager mediaFileManager,
        IImageUrlGenerator imageUrlGenerator,
        IUserGroupPresentationFactory userGroupPresentationFactory,
        IAbsoluteUrlBuilder absoluteUrlBuilder,
        IEmailSender emailSender,
        IPasswordConfigurationPresentationFactory passwordConfigurationPresentationFactory,
        IOptionsSnapshot<SecuritySettings> securitySettings,
        IBackOfficeExternalLoginProviders externalLoginProviders)
        : this(
              entityService,
            appCaches,
            mediaFileManager,
            imageUrlGenerator,
            userGroupPresentationFactory,
            absoluteUrlBuilder,
            emailSender,
            passwordConfigurationPresentationFactory,
            securitySettings,
            externalLoginProviders,
            StaticServiceProvider.Instance.GetRequiredService<IUserService>(),
            StaticServiceProvider.Instance.GetRequiredService<IContentService>())
    {
    }

    public UserPresentationFactory(
        IEntityService entityService,
        AppCaches appCaches,
        MediaFileManager mediaFileManager,
        IImageUrlGenerator imageUrlGenerator,
        IUserGroupPresentationFactory userGroupPresentationFactory,
        IAbsoluteUrlBuilder absoluteUrlBuilder,
        IEmailSender emailSender,
        IPasswordConfigurationPresentationFactory passwordConfigurationPresentationFactory,
        IOptionsSnapshot<SecuritySettings> securitySettings,
        IBackOfficeExternalLoginProviders externalLoginProviders,
        IUserService userService,
        IContentService contentService)
    {
        _entityService = entityService;
        _appCaches = appCaches;
        _mediaFileManager = mediaFileManager;
        _imageUrlGenerator = imageUrlGenerator;
        _userGroupPresentationFactory = userGroupPresentationFactory;
        _emailSender = emailSender;
        _passwordConfigurationPresentationFactory = passwordConfigurationPresentationFactory;
        _externalLoginProviders = externalLoginProviders;
        _securitySettings = securitySettings.Value;
        _absoluteUrlBuilder = absoluteUrlBuilder;
        _userService = userService;
        _contentService = contentService;
    }

    public UserResponseModel CreateResponseModel(IUser user)
    {
        var responseModel = new UserResponseModel
        {
            Id = user.Key,
            Email = user.Email,
            Name = user.Name ?? string.Empty,
            AvatarUrls = user.GetUserAvatarUrls(_appCaches.RuntimeCache, _mediaFileManager, _imageUrlGenerator)
                .Select(url => _absoluteUrlBuilder.ToAbsoluteUrl(url).ToString()),
            UserName = user.Username,
            LanguageIsoCode = user.Language,
            CreateDate = user.CreateDate,
            UpdateDate = user.UpdateDate,
            State = user.UserState,
            UserGroupIds = new HashSet<ReferenceByIdModel>(user.Groups.Select(x => new ReferenceByIdModel(x.Key))),
            DocumentStartNodeIds = GetKeysFromIds(user.StartContentIds, UmbracoObjectTypes.Document),
            HasDocumentRootAccess = HasRootAccess(user.StartContentIds),
            MediaStartNodeIds = GetKeysFromIds(user.StartMediaIds, UmbracoObjectTypes.Media),
            HasMediaRootAccess = HasRootAccess(user.StartMediaIds),
            FailedLoginAttempts = user.FailedPasswordAttempts,
            LastLoginDate = user.LastLoginDate,
            LastLockoutDate = user.LastLockoutDate,
            LastPasswordChangeDate = user.LastPasswordChangeDate,
            IsAdmin = user.IsAdmin(),
            Kind = user.Kind
        };

        return responseModel;
    }

    public UserItemResponseModel CreateItemResponseModel(IUser user) =>
        new()
        {
            Id = user.Key,
            Name = user.Name ?? user.Username,
            AvatarUrls = user.GetUserAvatarUrls(_appCaches.RuntimeCache, _mediaFileManager, _imageUrlGenerator)
                .Select(url => _absoluteUrlBuilder.ToAbsoluteUrl(url).ToString()),
            Kind = user.Kind
        };

    public Task<UserCreateModel> CreateCreationModelAsync(CreateUserRequestModel requestModel)
    {
        var createModel = new UserCreateModel
        {
            Id = requestModel.Id,
            Email = requestModel.Email,
            Name = requestModel.Name,
            UserName = requestModel.UserName,
            UserGroupKeys = requestModel.UserGroupIds.Select(x => x.Id).ToHashSet(),
            Kind = requestModel.Kind
        };

        return Task.FromResult(createModel);
    }

    public Task<UserInviteModel> CreateInviteModelAsync(InviteUserRequestModel requestModel)
    {
        var inviteModel = new UserInviteModel
        {
            Email = requestModel.Email,
            Name = requestModel.Name,
            UserName = requestModel.UserName,
            UserGroupKeys = requestModel.UserGroupIds.Select(x => x.Id).ToHashSet(),
            Message = requestModel.Message,
        };

        return Task.FromResult(inviteModel);
    }

    public Task<UserResendInviteModel> CreateResendInviteModelAsync(ResendInviteUserRequestModel requestModel)
    {
        var inviteModel = new UserResendInviteModel
        {
            InvitedUserKey = requestModel.User.Id,
            Message = requestModel.Message,
        };

        return Task.FromResult(inviteModel);
    }

    public Task<CurrentUserConfigurationResponseModel> CreateCurrentUserConfigurationModelAsync()
    {
        var model = new CurrentUserConfigurationResponseModel
        {
            KeepUserLoggedIn = _securitySettings.KeepUserLoggedIn,
            PasswordConfiguration = _passwordConfigurationPresentationFactory.CreatePasswordConfigurationResponseModel(),

            // You should not be able to change any password or set 2fa if any providers has deny local login set.
            AllowChangePassword = _externalLoginProviders.HasDenyLocalLogin() is false,
            AllowTwoFactor = _externalLoginProviders.HasDenyLocalLogin() is false,
        };

        return Task.FromResult(model);
    }

    public Task<UserConfigurationResponseModel> CreateUserConfigurationModelAsync() =>
        Task.FromResult(new UserConfigurationResponseModel
        {
            // You should not be able to invite users if any providers has deny local login set.
            CanInviteUsers = _emailSender.CanSendRequiredEmail() && _externalLoginProviders.HasDenyLocalLogin() is false,
            UsernameIsEmail = _securitySettings.UsernameIsEmail,
            PasswordConfiguration = _passwordConfigurationPresentationFactory.CreatePasswordConfigurationResponseModel(),

            // You should not be able to change any password or set 2fa if any providers has deny local login set.
            AllowChangePassword = _externalLoginProviders.HasDenyLocalLogin() is false,
            AllowTwoFactor = _externalLoginProviders.HasDenyLocalLogin() is false,
        });

    public Task<UserUpdateModel> CreateUpdateModelAsync(Guid existingUserKey, UpdateUserRequestModel updateModel)
    {
        var model = new UserUpdateModel
        {
            ExistingUserKey = existingUserKey,
            Email = updateModel.Email,
            Name = updateModel.Name,
            UserName = updateModel.UserName,
            LanguageIsoCode = updateModel.LanguageIsoCode,
            ContentStartNodeKeys = updateModel.DocumentStartNodeIds.Select(x => x.Id).ToHashSet(),
            HasContentRootAccess = updateModel.HasDocumentRootAccess,
            MediaStartNodeKeys = updateModel.MediaStartNodeIds.Select(x => x.Id).ToHashSet(),
            HasMediaRootAccess = updateModel.HasMediaRootAccess,
        };

        model.UserGroupKeys = updateModel.UserGroupIds.Select(x => x.Id).ToHashSet();

        return Task.FromResult(model);
    }

    public async Task<CurrentUserResponseModel> CreateCurrentUserResponseModelAsync(IUser user)
    {
        var presentationUser = CreateResponseModel(user);
        var presentationGroups = await _userGroupPresentationFactory.CreateMultipleAsync(user.Groups);
        var languages = presentationGroups.SelectMany(x => x.Languages).Distinct().ToArray();
        var mediaStartNodeIds = user.CalculateMediaStartNodeIds(_entityService, _appCaches);
        var mediaStartNodeKeys = GetKeysFromIds(mediaStartNodeIds, UmbracoObjectTypes.Media);
        var contentStartNodeIds = user.CalculateContentStartNodeIds(_entityService, _appCaches);
        var documentStartNodeKeys = GetKeysFromIds(contentStartNodeIds, UmbracoObjectTypes.Document);

        var permissions = GetAggregatedGranularPermissions(user, presentationGroups);
        var fallbackPermissions = presentationGroups.SelectMany(x => x.FallbackPermissions).ToHashSet();

        var hasAccessToAllLanguages = presentationGroups.Any(x => x.HasAccessToAllLanguages);

        var allowedSections = presentationGroups.SelectMany(x => x.Sections).ToHashSet();

        return new CurrentUserResponseModel()
        {
            Id = presentationUser.Id,
            Email = presentationUser.Email,
            Name = presentationUser.Name,
            UserName = presentationUser.UserName,
            Languages = languages,
            AvatarUrls = presentationUser.AvatarUrls,
            LanguageIsoCode = presentationUser.LanguageIsoCode,
            MediaStartNodeIds = mediaStartNodeKeys,
            HasMediaRootAccess = HasRootAccess(mediaStartNodeIds),
            DocumentStartNodeIds = documentStartNodeKeys,
            HasDocumentRootAccess = HasRootAccess(contentStartNodeIds),
            Permissions = permissions,
            FallbackPermissions = fallbackPermissions,
            HasAccessToAllLanguages = hasAccessToAllLanguages,
            HasAccessToSensitiveData = user.HasAccessToSensitiveData(),
            AllowedSections = allowedSections,
            IsAdmin = user.IsAdmin(),
            UserGroupIds = presentationUser.UserGroupIds,
        };
    }

<<<<<<< HEAD
    public Task<CalculatedUserStartNodesResponseModel> CreateCalculatedUserStartNodesResponseModelAsync(IUser user)
=======
    private HashSet<IPermissionPresentationModel> GetAggregatedGranularPermissions(IUser user, IEnumerable<UserGroupResponseModel> presentationGroups)
    {
        var permissions = presentationGroups.SelectMany(x => x.Permissions).ToHashSet();

        // The raw permission data consists of several permissions for each document.  We want to aggregate this server-side so
        // we return one set of aggregate permissions per document that the client will use.

        // Get the unique document keys that have granular permissions.
        IEnumerable<Guid> documentKeysWithGranularPermissions = permissions
            .Where(x => x is DocumentPermissionPresentationModel)
            .Cast<DocumentPermissionPresentationModel>()
            .Select(x => x.Document.Id)
            .Distinct();

        var aggregatedPermissions = new HashSet<IPermissionPresentationModel>();
        foreach (Guid documentKey in documentKeysWithGranularPermissions)
        {
            // Retrieve the path of the document.
            var path = _contentService.GetById(documentKey)?.Path;
            if (string.IsNullOrEmpty(path))
            {
                continue;
            }

            // With the path we can call the same logic as used server-side for authorizing access to resources.
            EntityPermissionSet permissionsForPath = _userService.GetPermissionsForPath(user, path);
            aggregatedPermissions.Add(new DocumentPermissionPresentationModel
            {
                Document = new ReferenceByIdModel(documentKey),
                Verbs = permissionsForPath.GetAllPermissions()
            });
        }

        return aggregatedPermissions;
    }

    public async Task<CalculatedUserStartNodesResponseModel> CreateCalculatedUserStartNodesResponseModelAsync(IUser user)
>>>>>>> ff30b4f6
    {
        var mediaStartNodeIds = user.CalculateMediaStartNodeIds(_entityService, _appCaches);
        ISet<ReferenceByIdModel> mediaStartNodeKeys = GetKeysFromIds(mediaStartNodeIds, UmbracoObjectTypes.Media);
        var contentStartNodeIds = user.CalculateContentStartNodeIds(_entityService, _appCaches);
        ISet<ReferenceByIdModel> documentStartNodeKeys = GetKeysFromIds(contentStartNodeIds, UmbracoObjectTypes.Document);

        return Task.FromResult<CalculatedUserStartNodesResponseModel>(new CalculatedUserStartNodesResponseModel()
        {
            Id = user.Key,
            MediaStartNodeIds = mediaStartNodeKeys,
            HasMediaRootAccess = HasRootAccess(mediaStartNodeIds),
            DocumentStartNodeIds = documentStartNodeKeys,
            HasDocumentRootAccess = HasRootAccess(contentStartNodeIds),
        });
    }

    private ISet<ReferenceByIdModel> GetKeysFromIds(IEnumerable<int>? ids, UmbracoObjectTypes type)
    {
        IEnumerable<ReferenceByIdModel>? models = ids?
            .Select(x => _entityService.GetKey(x, type))
            .Where(x => x.Success)
            .Select(x => x.Result)
            .Select(x => new ReferenceByIdModel(x));

        return models is null
            ? new HashSet<ReferenceByIdModel>()
            : new HashSet<ReferenceByIdModel>(models);
    }

    private bool HasRootAccess(IEnumerable<int>? startNodeIds)
        => startNodeIds?.Contains(Constants.System.Root) is true;
}<|MERGE_RESOLUTION|>--- conflicted
+++ resolved
@@ -261,9 +261,6 @@
         };
     }
 
-<<<<<<< HEAD
-    public Task<CalculatedUserStartNodesResponseModel> CreateCalculatedUserStartNodesResponseModelAsync(IUser user)
-=======
     private HashSet<IPermissionPresentationModel> GetAggregatedGranularPermissions(IUser user, IEnumerable<UserGroupResponseModel> presentationGroups)
     {
         var permissions = presentationGroups.SelectMany(x => x.Permissions).ToHashSet();
@@ -300,8 +297,7 @@
         return aggregatedPermissions;
     }
 
-    public async Task<CalculatedUserStartNodesResponseModel> CreateCalculatedUserStartNodesResponseModelAsync(IUser user)
->>>>>>> ff30b4f6
+    public Task<CalculatedUserStartNodesResponseModel> CreateCalculatedUserStartNodesResponseModelAsync(IUser user)
     {
         var mediaStartNodeIds = user.CalculateMediaStartNodeIds(_entityService, _appCaches);
         ISet<ReferenceByIdModel> mediaStartNodeKeys = GetKeysFromIds(mediaStartNodeIds, UmbracoObjectTypes.Media);
