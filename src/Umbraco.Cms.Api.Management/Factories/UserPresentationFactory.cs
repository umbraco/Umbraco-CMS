using Umbraco.Cms.Api.Management.Routing;
using Microsoft.Extensions.Options;
using Umbraco.Cms.Api.Management.Security;
using Umbraco.Cms.Api.Management.ViewModels;
using Umbraco.Cms.Api.Management.ViewModels.User;
using Umbraco.Cms.Api.Management.ViewModels.User.Current;
using Umbraco.Cms.Core;
using Umbraco.Cms.Api.Management.ViewModels.User.Item;
using Umbraco.Cms.Core.Cache;
using Umbraco.Cms.Core.Configuration.Models;
using Umbraco.Cms.Core.IO;
using Umbraco.Cms.Core.Mail;
using Umbraco.Cms.Core.Media;
using Umbraco.Cms.Core.Models;
using Umbraco.Cms.Core.Models.Membership;
using Umbraco.Cms.Core.Services;
using Umbraco.Extensions;

namespace Umbraco.Cms.Api.Management.Factories;

public class UserPresentationFactory : IUserPresentationFactory
{

    private readonly IEntityService _entityService;
    private readonly AppCaches _appCaches;
    private readonly MediaFileManager _mediaFileManager;
    private readonly IImageUrlGenerator _imageUrlGenerator;
    private readonly IUserGroupPresentationFactory _userGroupPresentationFactory;
    private readonly IAbsoluteUrlBuilder _absoluteUrlBuilder;
    private readonly IEmailSender _emailSender;
    private readonly IPasswordConfigurationPresentationFactory _passwordConfigurationPresentationFactory;
    private readonly IBackOfficeExternalLoginProviders _externalLoginProviders;
    private readonly SecuritySettings _securitySettings;

    public UserPresentationFactory(
        IEntityService entityService,
        AppCaches appCaches,
        MediaFileManager mediaFileManager,
        IImageUrlGenerator imageUrlGenerator,
        IUserGroupPresentationFactory userGroupPresentationFactory,
        IAbsoluteUrlBuilder absoluteUrlBuilder,
        IEmailSender emailSender,
        IPasswordConfigurationPresentationFactory passwordConfigurationPresentationFactory,
        IOptionsSnapshot<SecuritySettings> securitySettings,
        IBackOfficeExternalLoginProviders externalLoginProviders)
    {
        _entityService = entityService;
        _appCaches = appCaches;
        _mediaFileManager = mediaFileManager;
        _imageUrlGenerator = imageUrlGenerator;
        _userGroupPresentationFactory = userGroupPresentationFactory;
        _emailSender = emailSender;
        _passwordConfigurationPresentationFactory = passwordConfigurationPresentationFactory;
        _externalLoginProviders = externalLoginProviders;
        _securitySettings = securitySettings.Value;
        _absoluteUrlBuilder = absoluteUrlBuilder;
    }

    public UserResponseModel CreateResponseModel(IUser user)
    {
        var responseModel = new UserResponseModel
        {
            Id = user.Key,
            Email = user.Email,
            Name = user.Name ?? string.Empty,
            AvatarUrls = user.GetUserAvatarUrls(_appCaches.RuntimeCache, _mediaFileManager, _imageUrlGenerator)
                .Select(url => _absoluteUrlBuilder.ToAbsoluteUrl(url).ToString()),
            UserName = user.Username,
            LanguageIsoCode = user.Language,
            CreateDate = user.CreateDate,
            UpdateDate = user.UpdateDate,
            State = user.UserState,
            UserGroupIds = new HashSet<ReferenceByIdModel>(user.Groups.Select(x => new ReferenceByIdModel(x.Key))),
            DocumentStartNodeIds = GetKeysFromIds(user.StartContentIds, UmbracoObjectTypes.Document),
            HasDocumentRootAccess = HasRootAccess(user.StartContentIds),
            MediaStartNodeIds = GetKeysFromIds(user.StartMediaIds, UmbracoObjectTypes.Media),
            HasMediaRootAccess = HasRootAccess(user.StartMediaIds),
            FailedLoginAttempts = user.FailedPasswordAttempts,
            LastLoginDate = user.LastLoginDate,
            LastLockoutDate = user.LastLockoutDate,
            LastPasswordChangeDate = user.LastPasswordChangeDate,
            IsAdmin = user.IsAdmin(),
            Kind = user.Kind
        };

        return responseModel;
    }

    public UserItemResponseModel CreateItemResponseModel(IUser user) =>
        new()
        {
            Id = user.Key,
            Name = user.Name ?? user.Username,
            AvatarUrls = user.GetUserAvatarUrls(_appCaches.RuntimeCache, _mediaFileManager, _imageUrlGenerator)
                .Select(url => _absoluteUrlBuilder.ToAbsoluteUrl(url).ToString()),
            Kind = user.Kind
        };

    public Task<UserCreateModel> CreateCreationModelAsync(CreateUserRequestModel requestModel)
    {
        var createModel = new UserCreateModel
        {
            Id = requestModel.Id,
            Email = requestModel.Email,
            Name = requestModel.Name,
            UserName = requestModel.UserName,
            UserGroupKeys = requestModel.UserGroupIds.Select(x => x.Id).ToHashSet(),
            Kind = requestModel.Kind
        };

        return Task.FromResult(createModel);
    }

    public Task<UserInviteModel> CreateInviteModelAsync(InviteUserRequestModel requestModel)
    {
        var inviteModel = new UserInviteModel
        {
            Email = requestModel.Email,
            Name = requestModel.Name,
            UserName = requestModel.UserName,
            UserGroupKeys = requestModel.UserGroupIds.Select(x => x.Id).ToHashSet(),
            Message = requestModel.Message,
        };

        return Task.FromResult(inviteModel);
    }

    public Task<UserResendInviteModel> CreateResendInviteModelAsync(ResendInviteUserRequestModel requestModel)
    {
        var inviteModel = new UserResendInviteModel
        {
            InvitedUserKey = requestModel.User.Id,
            Message = requestModel.Message,
        };

        return Task.FromResult(inviteModel);
    }

    public Task<CurrenUserConfigurationResponseModel> CreateCurrentUserConfigurationModelAsync()
    {
        var model = new CurrenUserConfigurationResponseModel
        {
            KeepUserLoggedIn = _securitySettings.KeepUserLoggedIn,
            UsernameIsEmail = _securitySettings.UsernameIsEmail,
            PasswordConfiguration = _passwordConfigurationPresentationFactory.CreatePasswordConfigurationResponseModel(),

            // You should not be able to change any password or set 2fa if any providers has deny local login set.
            AllowChangePassword = _externalLoginProviders.HasDenyLocalLogin() is false,
            AllowTwoFactor = _externalLoginProviders.HasDenyLocalLogin() is false,
        };

        return Task.FromResult(model);
    }

    public Task<UserConfigurationResponseModel> CreateUserConfigurationModelAsync() =>
        Task.FromResult(new UserConfigurationResponseModel
        {
            // You should not be able to invite users if any providers has deny local login set.
            CanInviteUsers = _emailSender.CanSendRequiredEmail() && _externalLoginProviders.HasDenyLocalLogin() is false,
            UsernameIsEmail = _securitySettings.UsernameIsEmail,
            PasswordConfiguration = _passwordConfigurationPresentationFactory.CreatePasswordConfigurationResponseModel(),

            // You should not be able to change any password or set 2fa if any providers has deny local login set.
            AllowChangePassword = _externalLoginProviders.HasDenyLocalLogin() is false,
            AllowTwoFactor = _externalLoginProviders.HasDenyLocalLogin() is false,
        });

    public Task<UserUpdateModel> CreateUpdateModelAsync(Guid existingUserKey, UpdateUserRequestModel updateModel)
    {
        var model = new UserUpdateModel
        {
            ExistingUserKey = existingUserKey,
            Email = updateModel.Email,
            Name = updateModel.Name,
            UserName = updateModel.UserName,
            LanguageIsoCode = updateModel.LanguageIsoCode,
            ContentStartNodeKeys = updateModel.DocumentStartNodeIds.Select(x => x.Id).ToHashSet(),
            HasContentRootAccess = updateModel.HasDocumentRootAccess,
            MediaStartNodeKeys = updateModel.MediaStartNodeIds.Select(x => x.Id).ToHashSet(),
            HasMediaRootAccess = updateModel.HasMediaRootAccess,
        };

        model.UserGroupKeys = updateModel.UserGroupIds.Select(x => x.Id).ToHashSet();

        return Task.FromResult(model);
    }

    public async Task<CurrentUserResponseModel> CreateCurrentUserResponseModelAsync(IUser user)
    {
        var presentationUser = CreateResponseModel(user);
        var presentationGroups = await _userGroupPresentationFactory.CreateMultipleAsync(user.Groups);
        var languages = presentationGroups.SelectMany(x => x.Languages).Distinct().ToArray();
        var mediaStartNodeIds = user.CalculateMediaStartNodeIds(_entityService, _appCaches);
        var mediaStartNodeKeys = GetKeysFromIds(mediaStartNodeIds, UmbracoObjectTypes.Media);
        var contentStartNodeIds = user.CalculateContentStartNodeIds(_entityService, _appCaches);
        var documentStartNodeKeys = GetKeysFromIds(contentStartNodeIds, UmbracoObjectTypes.Document);

        var permissions = presentationGroups.SelectMany(x => x.Permissions).ToHashSet();
        var fallbackPermissions = presentationGroups.SelectMany(x => x.FallbackPermissions).ToHashSet();

        var hasAccessToAllLanguages = presentationGroups.Any(x => x.HasAccessToAllLanguages);

        var allowedSections = presentationGroups.SelectMany(x => x.Sections).ToHashSet();

        return new CurrentUserResponseModel()
        {
            Id = presentationUser.Id,
            Email = presentationUser.Email,
            Name = presentationUser.Name,
            UserName = presentationUser.UserName,
            Languages = languages,
            AvatarUrls = presentationUser.AvatarUrls,
            LanguageIsoCode = presentationUser.LanguageIsoCode,
            MediaStartNodeIds = mediaStartNodeKeys,
            HasMediaRootAccess = HasRootAccess(mediaStartNodeIds),
            DocumentStartNodeIds = documentStartNodeKeys,
            HasDocumentRootAccess = HasRootAccess(contentStartNodeIds),
            Permissions = permissions,
            FallbackPermissions = fallbackPermissions,
            HasAccessToAllLanguages = hasAccessToAllLanguages,
            HasAccessToSensitiveData = user.HasAccessToSensitiveData(),
            AllowedSections = allowedSections,
<<<<<<< HEAD
            IsAdmin = user.IsAdmin()
        };
=======
            IsAdmin = user.IsAdmin(),
            UserGroupIds = presentationUser.UserGroupIds,
        });
>>>>>>> b10a11b5
    }

    public async Task<CalculatedUserStartNodesResponseModel> CreateCalculatedUserStartNodesResponseModelAsync(IUser user)
    {
        var mediaStartNodeIds = user.CalculateMediaStartNodeIds(_entityService, _appCaches);
        ISet<ReferenceByIdModel> mediaStartNodeKeys = GetKeysFromIds(mediaStartNodeIds, UmbracoObjectTypes.Media);
        var contentStartNodeIds = user.CalculateContentStartNodeIds(_entityService, _appCaches);
        ISet<ReferenceByIdModel> documentStartNodeKeys = GetKeysFromIds(contentStartNodeIds, UmbracoObjectTypes.Document);

        return await Task.FromResult(new CalculatedUserStartNodesResponseModel()
        {
            Id = user.Key,
            MediaStartNodeIds = mediaStartNodeKeys,
            HasMediaRootAccess = HasRootAccess(mediaStartNodeIds),
            DocumentStartNodeIds = documentStartNodeKeys,
            HasDocumentRootAccess = HasRootAccess(contentStartNodeIds),
        });
    }

    private ISet<ReferenceByIdModel> GetKeysFromIds(IEnumerable<int>? ids, UmbracoObjectTypes type)
    {
        IEnumerable<ReferenceByIdModel>? models = ids?
            .Select(x => _entityService.GetKey(x, type))
            .Where(x => x.Success)
            .Select(x => x.Result)
            .Select(x => new ReferenceByIdModel(x));

        return models is null
            ? new HashSet<ReferenceByIdModel>()
            : new HashSet<ReferenceByIdModel>(models);
    }

    private bool HasRootAccess(IEnumerable<int>? startNodeIds)
        => startNodeIds?.Contains(Constants.System.Root) is true;
}<|MERGE_RESOLUTION|>--- conflicted
+++ resolved
@@ -220,24 +220,19 @@
             HasAccessToAllLanguages = hasAccessToAllLanguages,
             HasAccessToSensitiveData = user.HasAccessToSensitiveData(),
             AllowedSections = allowedSections,
-<<<<<<< HEAD
-            IsAdmin = user.IsAdmin()
-        };
-=======
             IsAdmin = user.IsAdmin(),
             UserGroupIds = presentationUser.UserGroupIds,
-        });
->>>>>>> b10a11b5
-    }
-
-    public async Task<CalculatedUserStartNodesResponseModel> CreateCalculatedUserStartNodesResponseModelAsync(IUser user)
+        };
+    }
+
+    public Task<CalculatedUserStartNodesResponseModel> CreateCalculatedUserStartNodesResponseModelAsync(IUser user)
     {
         var mediaStartNodeIds = user.CalculateMediaStartNodeIds(_entityService, _appCaches);
         ISet<ReferenceByIdModel> mediaStartNodeKeys = GetKeysFromIds(mediaStartNodeIds, UmbracoObjectTypes.Media);
         var contentStartNodeIds = user.CalculateContentStartNodeIds(_entityService, _appCaches);
         ISet<ReferenceByIdModel> documentStartNodeKeys = GetKeysFromIds(contentStartNodeIds, UmbracoObjectTypes.Document);
 
-        return await Task.FromResult(new CalculatedUserStartNodesResponseModel()
+        return Task.FromResult<CalculatedUserStartNodesResponseModel>(new CalculatedUserStartNodesResponseModel()
         {
             Id = user.Key,
             MediaStartNodeIds = mediaStartNodeKeys,
