<<<<<<< HEAD
﻿using Microsoft.Extensions.Options;
=======
﻿using Umbraco.Cms.Api.Management.Routing;
>>>>>>> 33f2b26b
using Umbraco.Cms.Api.Management.ViewModels.User;
using Umbraco.Cms.Api.Management.ViewModels.User.Current;
using Umbraco.Cms.Core.Cache;
using Umbraco.Cms.Core.Configuration.Models;
using Umbraco.Cms.Core.IO;
using Umbraco.Cms.Core.Mail;
using Umbraco.Cms.Core.Media;
using Umbraco.Cms.Core.Models;
using Umbraco.Cms.Core.Models.Membership;
using Umbraco.Cms.Core.Services;

namespace Umbraco.Cms.Api.Management.Factories;

public class UserPresentationFactory : IUserPresentationFactory
{

    private readonly IEntityService _entityService;
    private readonly AppCaches _appCaches;
    private readonly MediaFileManager _mediaFileManager;
    private readonly IImageUrlGenerator _imageUrlGenerator;
    private readonly IUserGroupPresentationFactory _userGroupPresentationFactory;
<<<<<<< HEAD
    private readonly IEmailSender _emailSender;
    private readonly IPasswordConfigurationPresentationFactory _passwordConfigurationPresentationFactory;
    private readonly SecuritySettings _securitySettings;
=======
    private readonly IAbsoluteUrlBuilder _absoluteUrlBuilder;
>>>>>>> 33f2b26b

    public UserPresentationFactory(
        IEntityService entityService,
        AppCaches appCaches,
        MediaFileManager mediaFileManager,
        IImageUrlGenerator imageUrlGenerator,
        IUserGroupPresentationFactory userGroupPresentationFactory,
<<<<<<< HEAD
        IEmailSender emailSender,
        IPasswordConfigurationPresentationFactory passwordConfigurationPresentationFactory,
        IOptionsSnapshot<SecuritySettings> securitySettings)
=======
        IAbsoluteUrlBuilder absoluteUrlBuilder)
>>>>>>> 33f2b26b
    {
        _entityService = entityService;
        _appCaches = appCaches;
        _mediaFileManager = mediaFileManager;
        _imageUrlGenerator = imageUrlGenerator;
        _userGroupPresentationFactory = userGroupPresentationFactory;
<<<<<<< HEAD
        _emailSender = emailSender;
        _passwordConfigurationPresentationFactory = passwordConfigurationPresentationFactory;
        _securitySettings = securitySettings.Value;
=======
        _absoluteUrlBuilder = absoluteUrlBuilder;
>>>>>>> 33f2b26b
    }

    public UserResponseModel CreateResponseModel(IUser user)
    {
        var responseModel = new UserResponseModel
        {
            Id = user.Key,
            Email = user.Email,
            Name = user.Name ?? string.Empty,
            AvatarUrls = user.GetUserAvatarUrls(_appCaches.RuntimeCache, _mediaFileManager, _imageUrlGenerator)
                .Select(url => _absoluteUrlBuilder.ToAbsoluteUrl(url).ToString()),
            UserName = user.Username,
            LanguageIsoCode = user.Language,
            CreateDate = user.CreateDate,
            UpdateDate = user.UpdateDate,
            State = user.UserState,
            UserGroupIds = new HashSet<Guid>(user.Groups.Select(x => x.Key)),
            ContentStartNodeIds = GetKeysFromIds(user.StartContentIds, UmbracoObjectTypes.Document),
            MediaStartNodeIds = GetKeysFromIds(user.StartMediaIds, UmbracoObjectTypes.Media),
            FailedLoginAttempts = user.FailedPasswordAttempts,
            LastLoginDate = user.LastLoginDate,
            LastLockoutDate = user.LastLockoutDate,
            LastPasswordChangeDate = user.LastPasswordChangeDate,
        };

        return responseModel;
    }

    public async Task<UserCreateModel> CreateCreationModelAsync(CreateUserRequestModel requestModel)
    {
        var createModel = new UserCreateModel
        {
            Email = requestModel.Email,
            Name = requestModel.Name,
            UserName = requestModel.UserName,
            UserGroupKeys = requestModel.UserGroupIds,
        };

        return await Task.FromResult(createModel);
    }

    public async Task<UserInviteModel> CreateInviteModelAsync(InviteUserRequestModel requestModel)
    {
        var inviteModel = new UserInviteModel
        {
            Email = requestModel.Email,
            Name = requestModel.Name,
            UserName = requestModel.UserName,
            UserGroupKeys = requestModel.UserGroupIds,
            Message = requestModel.Message,
        };

        return await Task.FromResult(inviteModel);
    }

    public async Task<UserResendInviteModel> CreateResendInviteModelAsync(ResendInviteUserRequestModel requestModel)
    {
        var inviteModel = new UserResendInviteModel
        {
            InvitedUserKey = requestModel.UserId,
            Message = requestModel.Message,
        };

        return await Task.FromResult(inviteModel);
    }

    public async Task<CurrenUserConfigurationResponseModel> CreateCurrentUserConfigurationModelAsync()
    {
        var model = new CurrenUserConfigurationResponseModel
        {
            KeepUserLoggedIn = _securitySettings.KeepUserLoggedIn,
            UserNameIsEmail = _securitySettings.UsernameIsEmail,
            PasswordConfiguration = _passwordConfigurationPresentationFactory.CreatePasswordConfigurationResponseModel(),
        };

        return await Task.FromResult(model);
    }

    public Task<UserConfigurationResponseModel> CreateUserConfigurationModelAsync() =>
        Task.FromResult(new UserConfigurationResponseModel
        {
            ShowUserInvite = _emailSender.CanSendRequiredEmail(),
            PasswordConfiguration = _passwordConfigurationPresentationFactory.CreatePasswordConfigurationResponseModel(),
        });

    public async Task<UserUpdateModel> CreateUpdateModelAsync(Guid existingUserKey, UpdateUserRequestModel updateModel)
    {
        var model = new UserUpdateModel
        {
            ExistingUserKey = existingUserKey,
            Email = updateModel.Email,
            Name = updateModel.Name,
            UserName = updateModel.UserName,
            LanguageIsoCode = updateModel.LanguageIsoCode,
            ContentStartNodeKeys = updateModel.ContentStartNodeIds,
            MediaStartNodeKeys = updateModel.MediaStartNodeIds,
        };

        model.UserGroupKeys = updateModel.UserGroupIds;

        return await Task.FromResult(model);
    }

    public async Task<CurrentUserResponseModel> CreateCurrentUserResponseModelAsync(IUser user)
    {
        var presentationUser = CreateResponseModel(user);
        var presentationGroups = await _userGroupPresentationFactory.CreateMultipleAsync(user.Groups);
        var languages = presentationGroups.SelectMany(x => x.Languages).Distinct().ToArray();
        var mediaStartNodeKeys = GetKeysFromIds(user.CalculateMediaStartNodeIds(_entityService, _appCaches), UmbracoObjectTypes.Media);
        var documentStartNodeKeys = GetKeysFromIds(user.CalculateContentStartNodeIds(_entityService, _appCaches), UmbracoObjectTypes.Document);

        var permissions = presentationGroups.SelectMany(x => x.Permissions).Distinct().ToHashSet();
        var hasAccessToAllLanguages = presentationGroups.Any(x => x.HasAccessToAllLanguages);

        return await Task.FromResult(new CurrentUserResponseModel()
        {
            Id = presentationUser.Id,
            Email = presentationUser.Email,
            Name = presentationUser.Name,
            UserName = presentationUser.UserName,
            Languages = languages,
            AvatarUrls = presentationUser.AvatarUrls,
            LanguageIsoCode = presentationUser.LanguageIsoCode,
            MediaStartNodeIds = mediaStartNodeKeys,
            ContentStartNodeIds = documentStartNodeKeys,
            Permissions = permissions,
            HasAccessToAllLanguages = hasAccessToAllLanguages
        });
    }

    private ISet<Guid> GetKeysFromIds(IEnumerable<int>? ids, UmbracoObjectTypes type)
    {
        IEnumerable<Guid>? keys = ids?
            .Select(x => _entityService.GetKey(x, type))
            .Where(x => x.Success)
            .Select(x => x.Result);

        return keys is null
            ? new HashSet<Guid>()
            : new HashSet<Guid>(keys);
    }


}<|MERGE_RESOLUTION|>--- conflicted
+++ resolved
@@ -1,8 +1,5 @@
-<<<<<<< HEAD
-﻿using Microsoft.Extensions.Options;
-=======
-﻿using Umbraco.Cms.Api.Management.Routing;
->>>>>>> 33f2b26b
+using Umbraco.Cms.Api.Management.Routing;
+using Microsoft.Extensions.Options;
 using Umbraco.Cms.Api.Management.ViewModels.User;
 using Umbraco.Cms.Api.Management.ViewModels.User.Current;
 using Umbraco.Cms.Core.Cache;
@@ -24,13 +21,10 @@
     private readonly MediaFileManager _mediaFileManager;
     private readonly IImageUrlGenerator _imageUrlGenerator;
     private readonly IUserGroupPresentationFactory _userGroupPresentationFactory;
-<<<<<<< HEAD
+    private readonly IAbsoluteUrlBuilder _absoluteUrlBuilder;
     private readonly IEmailSender _emailSender;
     private readonly IPasswordConfigurationPresentationFactory _passwordConfigurationPresentationFactory;
     private readonly SecuritySettings _securitySettings;
-=======
-    private readonly IAbsoluteUrlBuilder _absoluteUrlBuilder;
->>>>>>> 33f2b26b
 
     public UserPresentationFactory(
         IEntityService entityService,
@@ -38,26 +32,20 @@
         MediaFileManager mediaFileManager,
         IImageUrlGenerator imageUrlGenerator,
         IUserGroupPresentationFactory userGroupPresentationFactory,
-<<<<<<< HEAD
+        IAbsoluteUrlBuilder absoluteUrlBuilder,
         IEmailSender emailSender,
         IPasswordConfigurationPresentationFactory passwordConfigurationPresentationFactory,
         IOptionsSnapshot<SecuritySettings> securitySettings)
-=======
-        IAbsoluteUrlBuilder absoluteUrlBuilder)
->>>>>>> 33f2b26b
     {
         _entityService = entityService;
         _appCaches = appCaches;
         _mediaFileManager = mediaFileManager;
         _imageUrlGenerator = imageUrlGenerator;
         _userGroupPresentationFactory = userGroupPresentationFactory;
-<<<<<<< HEAD
         _emailSender = emailSender;
         _passwordConfigurationPresentationFactory = passwordConfigurationPresentationFactory;
         _securitySettings = securitySettings.Value;
-=======
         _absoluteUrlBuilder = absoluteUrlBuilder;
->>>>>>> 33f2b26b
     }
 
     public UserResponseModel CreateResponseModel(IUser user)
