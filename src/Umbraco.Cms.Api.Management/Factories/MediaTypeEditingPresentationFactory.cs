﻿using Umbraco.Cms.Api.Management.ViewModels.MediaType;
<<<<<<< HEAD
=======
using Umbraco.Cms.Api.Management.ViewModels.MediaType.Composition;
>>>>>>> 5429aa78
using Umbraco.Cms.Core.Models;
using Umbraco.Cms.Core.Models.ContentTypeEditing;
using Umbraco.Cms.Core.Services;

namespace Umbraco.Cms.Api.Management.Factories;

internal sealed class MediaTypeEditingPresentationFactory : ContentTypeEditingPresentationFactory<IMediaType>, IMediaTypeEditingPresentationFactory
{
    public MediaTypeEditingPresentationFactory(IMediaTypeService mediaTypeService)
        : base(mediaTypeService)
    {
    }

    public MediaTypeCreateModel MapCreateModel(CreateMediaTypeRequestModel requestModel)
    {
        MediaTypeCreateModel createModel = MapContentTypeEditingModel<
            MediaTypeCreateModel,
            MediaTypePropertyTypeModel,
            MediaTypePropertyContainerModel,
            CreateMediaTypePropertyTypeRequestModel,
            CreateMediaTypePropertyTypeContainerRequestModel
        >(requestModel);

        createModel.Key = requestModel.Id;
<<<<<<< HEAD
        createModel.ParentKey = requestModel.Folder?.Id;
        createModel.AllowedContentTypes = MapAllowedContentTypes(requestModel.AllowedMediaTypes);
        createModel.Compositions = MapCompositions(requestModel.Compositions);
=======
        createModel.ContainerKey = requestModel.ContainerId;
>>>>>>> 5429aa78

        return createModel;
    }

    public MediaTypeUpdateModel MapUpdateModel(UpdateMediaTypeRequestModel requestModel)
    {
        MediaTypeUpdateModel updateModel = MapContentTypeEditingModel<
            MediaTypeUpdateModel,
            MediaTypePropertyTypeModel,
            MediaTypePropertyContainerModel,
            UpdateMediaTypePropertyTypeRequestModel,
            UpdateMediaTypePropertyTypeContainerRequestModel
        >(requestModel);

<<<<<<< HEAD
        updateModel.AllowedContentTypes = MapAllowedContentTypes(requestModel.AllowedMediaTypes);
        updateModel.Compositions = MapCompositions(requestModel.Compositions);

        return updateModel;
    }

    private IEnumerable<ContentTypeSort> MapAllowedContentTypes(IEnumerable<MediaTypeSort> allowedMediaTypes)
        => MapAllowedContentTypes(allowedMediaTypes
            .DistinctBy(t => t.MediaType.Id)
            .ToDictionary(t => t.MediaType.Id, t => t.SortOrder));

    private IEnumerable<Composition> MapCompositions(IEnumerable<MediaTypeComposition> documentTypeCompositions)
        => MapCompositions(documentTypeCompositions
            .DistinctBy(c => c.MediaType.Id)
            .ToDictionary(c => c.MediaType.Id, c => c.CompositionType));
=======
    public IEnumerable<AvailableMediaTypeCompositionResponseModel> MapCompositionModels(IEnumerable<ContentTypeAvailableCompositionsResult> compositionResults)
        => compositionResults.Select(MapCompositionModel<AvailableMediaTypeCompositionResponseModel>);
>>>>>>> 5429aa78
}<|MERGE_RESOLUTION|>--- conflicted
+++ resolved
@@ -1,8 +1,6 @@
 ﻿using Umbraco.Cms.Api.Management.ViewModels.MediaType;
-<<<<<<< HEAD
-=======
 using Umbraco.Cms.Api.Management.ViewModels.MediaType.Composition;
->>>>>>> 5429aa78
+using Umbraco.Cms.Core.Models;
 using Umbraco.Cms.Core.Models;
 using Umbraco.Cms.Core.Models.ContentTypeEditing;
 using Umbraco.Cms.Core.Services;
@@ -27,13 +25,9 @@
         >(requestModel);
 
         createModel.Key = requestModel.Id;
-<<<<<<< HEAD
-        createModel.ParentKey = requestModel.Folder?.Id;
+        createModel.ContainerKey = requestModel.Folder?.Id;
         createModel.AllowedContentTypes = MapAllowedContentTypes(requestModel.AllowedMediaTypes);
         createModel.Compositions = MapCompositions(requestModel.Compositions);
-=======
-        createModel.ContainerKey = requestModel.ContainerId;
->>>>>>> 5429aa78
 
         return createModel;
     }
@@ -48,12 +42,14 @@
             UpdateMediaTypePropertyTypeContainerRequestModel
         >(requestModel);
 
-<<<<<<< HEAD
         updateModel.AllowedContentTypes = MapAllowedContentTypes(requestModel.AllowedMediaTypes);
         updateModel.Compositions = MapCompositions(requestModel.Compositions);
 
         return updateModel;
     }
+
+    public IEnumerable<AvailableMediaTypeCompositionResponseModel> MapCompositionModels(IEnumerable<ContentTypeAvailableCompositionsResult> compositionResults)
+        => compositionResults.Select(MapCompositionModel<AvailableMediaTypeCompositionResponseModel>);
 
     private IEnumerable<ContentTypeSort> MapAllowedContentTypes(IEnumerable<MediaTypeSort> allowedMediaTypes)
         => MapAllowedContentTypes(allowedMediaTypes
@@ -64,8 +60,4 @@
         => MapCompositions(documentTypeCompositions
             .DistinctBy(c => c.MediaType.Id)
             .ToDictionary(c => c.MediaType.Id, c => c.CompositionType));
-=======
-    public IEnumerable<AvailableMediaTypeCompositionResponseModel> MapCompositionModels(IEnumerable<ContentTypeAvailableCompositionsResult> compositionResults)
-        => compositionResults.Select(MapCompositionModel<AvailableMediaTypeCompositionResponseModel>);
->>>>>>> 5429aa78
 }