using Microsoft.AspNetCore.Builder;
using Microsoft.AspNetCore.Routing;
using Umbraco.Cms.Api.Management.Controllers.Security;
using Umbraco.Cms.Api.Management.ServerEvents;
using Umbraco.Cms.Core;
using Umbraco.Cms.Core.Services;
using Umbraco.Cms.Web.Common.Routing;
using Umbraco.Extensions;

namespace Umbraco.Cms.Api.Management.Routing;

/// <summary>
/// Creates routes for the back office area.
/// </summary>
public sealed class BackOfficeAreaRoutes : IAreaRoutes
{
    private readonly IRuntimeState _runtimeState;

    /// <summary>
    /// Initializes a new instance of the <see cref="BackOfficeAreaRoutes" /> class.
    /// </summary>
    public BackOfficeAreaRoutes(IRuntimeState runtimeState)
        => _runtimeState = runtimeState;

    /// <inheritdoc />
    public void CreateRoutes(IEndpointRouteBuilder endpoints)
    {
        if (_runtimeState.Level is RuntimeLevel.Install or RuntimeLevel.Upgrade or RuntimeLevel.Run)
        {
<<<<<<< HEAD
            MapMinimalBackOffice(endpoints);

            endpoints.MapHub<BackofficeHub>(Constants.System.UmbracoPathSegment + Constants.Web.BackofficeSignalRHub);
=======
            case RuntimeLevel.Install:
            case RuntimeLevel.Upgrade:
            case RuntimeLevel.Run:
                MapMinimalBackOffice(endpoints);
                endpoints.MapHub<BackofficeHub>(_umbracoPathSegment + Constants.Web.BackofficeSignalRHub);
                endpoints.MapHub<ServerEventHub>(_umbracoPathSegment + Constants.Web.ServerEventSignalRHub);
                break;
            case RuntimeLevel.BootFailed:
            case RuntimeLevel.Unknown:
            case RuntimeLevel.Boot:
                break;
>>>>>>> b10a11b5
        }
    }

    /// <summary>
    ///     Map the minimal routes required to load the back office login and auth
    /// </summary>
    private void MapMinimalBackOffice(IEndpointRouteBuilder endpoints)
    {
        endpoints.MapUmbracoRoute<BackOfficeDefaultController>(
            Constants.System.UmbracoPathSegment,
            null!,
            string.Empty,
            "Index",
            false,
            // Limit the action/id to only allow characters - this is so this route doesn't hog all other
            // routes like: /umbraco/channels/word.aspx, etc...
            // (Not that we have to worry about too many of those these days, there still might be a need for these constraints).
            new { action = @"[a-zA-Z]*", id = @"[a-zA-Z]*" });

        endpoints.MapControllerRoute(
            "catch-all-sections-to-client",
            $"{Constants.System.UmbracoPathSegment}/{{**slug}}",
            new
            {
                Controller = ControllerExtensions.GetControllerName<BackOfficeDefaultController>(),
                Action = nameof(BackOfficeDefaultController.Index),
            },
            constraints: new { slug = @"^(section|preview|upgrade|install|oauth_complete|logout|error).*$" });
    }
}<|MERGE_RESOLUTION|>--- conflicted
+++ resolved
@@ -27,23 +27,10 @@
     {
         if (_runtimeState.Level is RuntimeLevel.Install or RuntimeLevel.Upgrade or RuntimeLevel.Run)
         {
-<<<<<<< HEAD
             MapMinimalBackOffice(endpoints);
 
             endpoints.MapHub<BackofficeHub>(Constants.System.UmbracoPathSegment + Constants.Web.BackofficeSignalRHub);
-=======
-            case RuntimeLevel.Install:
-            case RuntimeLevel.Upgrade:
-            case RuntimeLevel.Run:
-                MapMinimalBackOffice(endpoints);
-                endpoints.MapHub<BackofficeHub>(_umbracoPathSegment + Constants.Web.BackofficeSignalRHub);
-                endpoints.MapHub<ServerEventHub>(_umbracoPathSegment + Constants.Web.ServerEventSignalRHub);
-                break;
-            case RuntimeLevel.BootFailed:
-            case RuntimeLevel.Unknown:
-            case RuntimeLevel.Boot:
-                break;
->>>>>>> b10a11b5
+            endpoints.MapHub<ServerEventHub>(Constants.System.UmbracoPathSegment + Constants.Web.ServerEventSignalRHub);
         }
     }
 
