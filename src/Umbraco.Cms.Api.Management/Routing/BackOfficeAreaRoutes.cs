using Microsoft.AspNetCore.Builder;
using Microsoft.AspNetCore.Routing;
using Umbraco.Cms.Api.Management.Controllers.Security;
using Umbraco.Cms.Api.Management.ServerEvents;
using Umbraco.Cms.Core;
using Umbraco.Cms.Core.Services;
using Umbraco.Cms.Web.Common.Routing;
using Umbraco.Extensions;

namespace Umbraco.Cms.Api.Management.Routing;

/// <summary>
/// Creates routes for the back office area.
/// </summary>
public sealed class BackOfficeAreaRoutes : IAreaRoutes
{
    private readonly IRuntimeState _runtimeState;

    /// <summary>
    /// Initializes a new instance of the <see cref="BackOfficeAreaRoutes" /> class.
    /// </summary>
<<<<<<< HEAD
    public BackOfficeAreaRoutes(IRuntimeState runtimeState)
        => _runtimeState = runtimeState;
=======
    public BackOfficeAreaRoutes(
        IOptions<GlobalSettings> globalSettings,
        IHostingEnvironment hostingEnvironment,
        IRuntimeState runtimeState)
    {
        _runtimeState = runtimeState;
        _umbracoPathSegment = globalSettings.Value.GetUmbracoMvcArea(hostingEnvironment);
    }

    [Obsolete("Use non-obsolete constructor. Scheduled for removal in Umbraco 16.")]
    public BackOfficeAreaRoutes(
        IOptions<GlobalSettings> globalSettings,
        IHostingEnvironment hostingEnvironment,
        IRuntimeState runtimeState,
        UmbracoApiControllerTypeCollection apiControllers)
        : this(globalSettings, hostingEnvironment, runtimeState)
    {
    }
>>>>>>> 561d8716

    /// <inheritdoc />
    public void CreateRoutes(IEndpointRouteBuilder endpoints)
    {
        if (_runtimeState.Level is RuntimeLevel.Install or RuntimeLevel.Upgrade or RuntimeLevel.Run)
        {
            MapMinimalBackOffice(endpoints);

            endpoints.MapHub<BackofficeHub>(Constants.System.UmbracoPathSegment + Constants.Web.BackofficeSignalRHub);
            endpoints.MapHub<ServerEventHub>(Constants.System.UmbracoPathSegment + Constants.Web.ServerEventSignalRHub);
        }
    }

    /// <summary>
    ///     Map the minimal routes required to load the back office login and auth
    /// </summary>
    private void MapMinimalBackOffice(IEndpointRouteBuilder endpoints)
    {
        endpoints.MapUmbracoRoute<BackOfficeDefaultController>(
            Constants.System.UmbracoPathSegment,
            null!,
            string.Empty,
            "Index",
            false,
            // Limit the action/id to only allow characters - this is so this route doesn't hog all other
            // routes like: /umbraco/channels/word.aspx, etc...
            // (Not that we have to worry about too many of those these days, there still might be a need for these constraints).
            new { action = @"[a-zA-Z]*", id = @"[a-zA-Z]*" });

        endpoints.MapControllerRoute(
            "catch-all-sections-to-client",
            $"{Constants.System.UmbracoPathSegment}/{{**slug}}",
            new
            {
                Controller = ControllerExtensions.GetControllerName<BackOfficeDefaultController>(),
                Action = nameof(BackOfficeDefaultController.Index),
            },
            constraints: new { slug = @"^(section|preview|upgrade|install|oauth_complete|logout|error).*$" });
    }
}<|MERGE_RESOLUTION|>--- conflicted
+++ resolved
@@ -19,29 +19,9 @@
     /// <summary>
     /// Initializes a new instance of the <see cref="BackOfficeAreaRoutes" /> class.
     /// </summary>
-<<<<<<< HEAD
     public BackOfficeAreaRoutes(IRuntimeState runtimeState)
         => _runtimeState = runtimeState;
-=======
-    public BackOfficeAreaRoutes(
-        IOptions<GlobalSettings> globalSettings,
-        IHostingEnvironment hostingEnvironment,
-        IRuntimeState runtimeState)
-    {
-        _runtimeState = runtimeState;
-        _umbracoPathSegment = globalSettings.Value.GetUmbracoMvcArea(hostingEnvironment);
-    }
 
-    [Obsolete("Use non-obsolete constructor. Scheduled for removal in Umbraco 16.")]
-    public BackOfficeAreaRoutes(
-        IOptions<GlobalSettings> globalSettings,
-        IHostingEnvironment hostingEnvironment,
-        IRuntimeState runtimeState,
-        UmbracoApiControllerTypeCollection apiControllers)
-        : this(globalSettings, hostingEnvironment, runtimeState)
-    {
-    }
->>>>>>> 561d8716
 
     /// <inheritdoc />
     public void CreateRoutes(IEndpointRouteBuilder endpoints)
