﻿using Umbraco.Cms.Core.Models.Membership;
<<<<<<< HEAD

namespace Umbraco.Cms.Api.Management.ViewModels.User;
=======
>>>>>>> 5a7d563b

namespace Umbraco.Cms.Api.Management.ViewModels.User;

public class CreateUserRequestModel : CreateUserRequestModelBase
{
<<<<<<< HEAD
    public Guid? Id { get; set; }

    public UserType Type { get; set; }
=======
    public UserKind Kind { get; set; }
>>>>>>> 5a7d563b
}<|MERGE_RESOLUTION|>--- conflicted
+++ resolved
@@ -1,19 +1,8 @@
 ﻿using Umbraco.Cms.Core.Models.Membership;
-<<<<<<< HEAD
-
-namespace Umbraco.Cms.Api.Management.ViewModels.User;
-=======
->>>>>>> 5a7d563b
 
 namespace Umbraco.Cms.Api.Management.ViewModels.User;
 
 public class CreateUserRequestModel : CreateUserRequestModelBase
 {
-<<<<<<< HEAD
-    public Guid? Id { get; set; }
-
-    public UserType Type { get; set; }
-=======
     public UserKind Kind { get; set; }
->>>>>>> 5a7d563b
 }