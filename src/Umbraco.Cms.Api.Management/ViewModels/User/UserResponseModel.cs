--- conflicted
+++ resolved
@@ -34,9 +34,5 @@
 
     public bool IsAdmin { get; set; }
 
-<<<<<<< HEAD
-    public UserType Type { get; set; }
-=======
     public UserKind Kind { get; set; }
->>>>>>> 5a7d563b
 }