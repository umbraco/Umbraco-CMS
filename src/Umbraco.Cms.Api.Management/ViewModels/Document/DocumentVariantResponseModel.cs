using Umbraco.Cms.Api.Management.ViewModels.Content;

namespace Umbraco.Cms.Api.Management.ViewModels.Document;

<<<<<<< HEAD
public class DocumentVariantResponseModel : PublishableVariantResponseModelBase, IHasSigns
{
    private readonly List<SignModel> _signs = [];
=======
public class DocumentVariantResponseModel : VariantResponseModelBase, IHasFlags
{
    public DocumentVariantState State { get; set; }

    public DateTimeOffset? PublishDate { get; set; }

    public DateTimeOffset? ScheduledPublishDate { get; set; }

    public DateTimeOffset? ScheduledUnpublishDate { get; set; }

    private readonly List<FlagModel> _flags = [];
>>>>>>> 0d98527c

    public Guid Id { get; }

    public IEnumerable<FlagModel> Flags
    {
        get => _flags.AsEnumerable();
        set
        {
            _flags.Clear();
            _flags.AddRange(value);
        }
    }

    public void AddFlag(string alias) => _flags.Add(new FlagModel { Alias = alias });

    public void RemoveFlag(string alias) => _flags.RemoveAll(x => x.Alias == alias);
}<|MERGE_RESOLUTION|>--- conflicted
+++ resolved
@@ -2,23 +2,9 @@
 
 namespace Umbraco.Cms.Api.Management.ViewModels.Document;
 
-<<<<<<< HEAD
-public class DocumentVariantResponseModel : PublishableVariantResponseModelBase, IHasSigns
+public class DocumentVariantResponseModel : PublishableVariantResponseModelBase, IHasFlags
 {
-    private readonly List<SignModel> _signs = [];
-=======
-public class DocumentVariantResponseModel : VariantResponseModelBase, IHasFlags
-{
-    public DocumentVariantState State { get; set; }
-
-    public DateTimeOffset? PublishDate { get; set; }
-
-    public DateTimeOffset? ScheduledPublishDate { get; set; }
-
-    public DateTimeOffset? ScheduledUnpublishDate { get; set; }
-
     private readonly List<FlagModel> _flags = [];
->>>>>>> 0d98527c
 
     public Guid Id { get; }
 
