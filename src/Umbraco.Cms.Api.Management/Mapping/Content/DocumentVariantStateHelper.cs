--- conflicted
+++ resolved
@@ -29,21 +29,18 @@
             content.EditedCultures,
             content.PublishedCultures);
 
-<<<<<<< HEAD
     internal static DocumentVariantState GetState(IElementEntitySlim element, string? culture)
         => GetState(
             element,
             culture,
             element.Edited,
             element.Published,
+            element.Trashed,
             element.CultureNames.Keys,
             element.EditedCultures,
             element.PublishedCultures);
 
-    private static DocumentVariantState GetState(IEntity entity, string? culture, bool edited, bool published, IEnumerable<string> availableCultures, IEnumerable<string> editedCultures, IEnumerable<string> publishedCultures)
-=======
     private static DocumentVariantState GetState(IEntity entity, string? culture, bool edited, bool published, bool trashed, IEnumerable<string> availableCultures, IEnumerable<string> editedCultures, IEnumerable<string> publishedCultures)
->>>>>>> eae35a27
     {
         if (entity.Id <= 0 || (culture is not null && availableCultures.Contains(culture) is false))
         {
