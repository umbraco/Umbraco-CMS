--- conflicted
+++ resolved
@@ -52,13 +52,8 @@
         IDictionary<string, object> configuration = configurationEditor?.ToConfigurationEditor(source.ConfigurationData)
                                          ?? new Dictionary<string, object>();
 
-<<<<<<< HEAD
         target.Values = configuration.Select(c =>
-            new DataTypePropertyViewModel
-=======
-        target.Data = configuration.Select(c =>
             new DataTypePropertyPresentationModel
->>>>>>> 8df3bca5
             {
                 Alias = c.Key,
                 Value = c.Value
