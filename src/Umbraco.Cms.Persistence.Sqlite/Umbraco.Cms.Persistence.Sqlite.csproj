--- conflicted
+++ resolved
@@ -5,11 +5,8 @@
   </PropertyGroup>
 
   <ItemGroup>
-<<<<<<< HEAD
     <PackageReference Include="Microsoft.Data.Sqlite" Version="8.0.0-preview.4.*" />
-=======
     <PackageReference Include="Microsoft.Data.Sqlite" Version="7.0.7" />
->>>>>>> 197efbb1
   </ItemGroup>
 
   <ItemGroup>
