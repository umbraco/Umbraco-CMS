<Project Sdk="Microsoft.NET.Sdk">
  <PropertyGroup>
    <Title>Umbraco CMS - Persistence - SQLite</Title>
    <Description>Adds support for SQLite to Umbraco CMS.</Description>
    <TargetFramework>net7.0</TargetFramework>
  </PropertyGroup>

  <ItemGroup>
<<<<<<< HEAD
    <PackageReference Include="Microsoft.Data.Sqlite" Version="7.0.0-rc.1.22426.7" />
=======
    <PackageReference Include="Microsoft.Data.Sqlite" Version="6.0.5" />
>>>>>>> 956559c8
  </ItemGroup>

  <ItemGroup>
    <ProjectReference Include="..\Umbraco.Infrastructure\Umbraco.Infrastructure.csproj" />
  </ItemGroup>
</Project><|MERGE_RESOLUTION|>--- conflicted
+++ resolved
@@ -2,15 +2,10 @@
   <PropertyGroup>
     <Title>Umbraco CMS - Persistence - SQLite</Title>
     <Description>Adds support for SQLite to Umbraco CMS.</Description>
-    <TargetFramework>net7.0</TargetFramework>
   </PropertyGroup>
 
   <ItemGroup>
-<<<<<<< HEAD
     <PackageReference Include="Microsoft.Data.Sqlite" Version="7.0.0-rc.1.22426.7" />
-=======
-    <PackageReference Include="Microsoft.Data.Sqlite" Version="6.0.5" />
->>>>>>> 956559c8
   </ItemGroup>
 
   <ItemGroup>
