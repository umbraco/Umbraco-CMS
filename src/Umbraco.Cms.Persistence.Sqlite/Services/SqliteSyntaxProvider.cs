using System.Data;
using System.Data.Common;
using System.Linq.Expressions;
using System.Reflection;
using System.Text;
using System.Text.RegularExpressions;
using Microsoft.Extensions.Logging;
using Microsoft.Extensions.Options;
using NPoco;
using Umbraco.Cms.Core;
using Umbraco.Cms.Core.Configuration.Models;
using Umbraco.Cms.Infrastructure.Persistence;
using Umbraco.Cms.Infrastructure.Persistence.DatabaseAnnotations;
using Umbraco.Cms.Infrastructure.Persistence.DatabaseModelDefinitions;
using Umbraco.Cms.Infrastructure.Persistence.SqlSyntax;
using Umbraco.Cms.Persistence.Sqlite.Mappers;
using Umbraco.Extensions;
using ColumnInfo = Umbraco.Cms.Infrastructure.Persistence.SqlSyntax.ColumnInfo;

namespace Umbraco.Cms.Persistence.Sqlite.Services;

/// <summary>
///     Implements <see cref="ISqlSyntaxProvider" /> for SQLite.
/// </summary>
public class SqliteSyntaxProvider : SqlSyntaxProviderBase<SqliteSyntaxProvider>
{
    private readonly IOptions<GlobalSettings> _globalSettings;
    private readonly ILogger<SqliteSyntaxProvider> _log;

    public SqliteSyntaxProvider(IOptions<GlobalSettings> globalSettings, ILogger<SqliteSyntaxProvider> log)
    {
        _globalSettings = globalSettings;
        _log = log;

        ScalarMappers = new Dictionary<Type, IScalarMapper>
        {
            [typeof(Guid)] = new SqliteGuidScalarMapper(),
            [typeof(Guid?)] = new SqliteNullableGuidScalarMapper()
        };
    }

    /// <inheritdoc />
    public override string ProviderName => Constants.ProviderName;

    public override string StringColumnDefinition => "TEXT COLLATE NOCASE";

    public override string StringLengthUnicodeColumnDefinitionFormat => "TEXT COLLATE NOCASE";

    /// <inheritdoc />
    public override IsolationLevel DefaultIsolationLevel
        => IsolationLevel.Serializable;

    /// <inheritdoc />
    public override string DbProvider => Constants.ProviderName;


    public override string ConvertIntegerToOrderableString => "substr('0000000000'||'{0}', -10, 10)";
    public override string ConvertDecimalToOrderableString => "substr('0000000000'||'{0}', -10, 10)";
    public override string ConvertDateToOrderableString => "{0}";

    public override IDictionary<Type, IScalarMapper> ScalarMappers { get; }


    /// <inheritdoc />
    public override bool SupportsIdentityInsert() => false;

    /// <inheritdoc />
    public override bool SupportsClustered() => false;


    public override string GetIndexType(IndexTypes indexTypes)
    {
        switch (indexTypes)
        {
            case IndexTypes.UniqueNonClustered:
                return "UNIQUE";
            default:
                return string.Empty;
        }
    }

<<<<<<< HEAD
    public override List<string> Format(IEnumerable<ForeignKeyDefinition> foreignKeys) =>
        foreignKeys.Select(Format).ToList();
=======
    public override string Format(TableDefinition table)
    {
        var columns = Format(table.Columns);
        var primaryKey = FormatPrimaryKey(table);
        List<string> foreignKeys = Format(table.ForeignKeys);

        var sb = new StringBuilder();
        sb.AppendLine($"CREATE TABLE {table.Name}");
        sb.AppendLine("(");
        sb.Append(columns);

        if (!string.IsNullOrEmpty(primaryKey))
        {
            sb.AppendLine($", {primaryKey}");
        }

        foreach (var foreignKey in foreignKeys)
        {
            sb.AppendLine($", {foreignKey}");
        }

        sb.AppendLine(")");

        return sb.ToString();
    }

    public override List<string> Format(IEnumerable<ForeignKeyDefinition> foreignKeys)
    {
        return foreignKeys.Select(Format).ToList();
    }
>>>>>>> 60a5b19d

    public virtual string Format(ForeignKeyDefinition foreignKey)
    {
        var constraintName = string.IsNullOrEmpty(foreignKey.Name)
            ? $"FK_{foreignKey.ForeignTable}_{foreignKey.PrimaryTable}_{foreignKey.PrimaryColumns.First()}"
            : foreignKey.Name;

        var localColumn = GetQuotedColumnName(foreignKey.ForeignColumns.First());
        var remoteColumn = GetQuotedColumnName(foreignKey.PrimaryColumns.First());
        var remoteTable = GetQuotedTableName(foreignKey.PrimaryTable);
        var onDelete = FormatCascade("DELETE", foreignKey.OnDelete);
        var onUpdate = FormatCascade("UPDATE", foreignKey.OnUpdate);

        return
            $"CONSTRAINT {constraintName} FOREIGN KEY ({localColumn}) REFERENCES {remoteTable} ({remoteColumn}) {onDelete} {onUpdate}";
    }

    /// <inheritdoc />
    public override IEnumerable<Tuple<string, string, string, bool>> GetDefinedIndexes(IDatabase db)
    {
        List<IndexMeta> items = db.Fetch<IndexMeta>(
            @"SELECT
                m.tbl_name AS tableName,
                ilist.name AS indexName,
                iinfo.name AS columnName,
                ilist.[unique] AS isUnique
            FROM
                sqlite_master AS m,
                pragma_index_list(m.name) AS ilist,
                pragma_index_info(ilist.name) AS iinfo");

        return items
            .Where(x => !x.IndexName.StartsWith("sqlite_"))
            .Select(item =>
                new Tuple<string, string, string, bool>(item.TableName, item.IndexName, item.ColumnName, item.IsUnique))
            .ToList();
    }

    /// <inheritdoc />
    public override string GetSpecialDbType(SpecialDbType dbType) => "TEXT COLLATE NOCASE";

    /// <inheritdoc />
    public override string GetSpecialDbType(SpecialDbType dbType, int customSize) => GetSpecialDbType(dbType);

    /// <inheritdoc />
    public override bool TryGetDefaultConstraint(IDatabase db, string? tableName, string columnName, out string constraintName)
    {
        // TODO: SQLite
        constraintName = string.Empty;
        return false;
    }

    public override string GetFieldNameForUpdate<TDto>(Expression<Func<TDto, object?>> fieldSelector, string? tableAlias = null)
    {
        var field = ExpressionHelper.FindProperty(fieldSelector).Item1 as PropertyInfo;
        var fieldName = GetColumnName(field!);

        return GetQuotedColumnName(fieldName);
    }

    private static string GetColumnName(PropertyInfo column)
    {
        ColumnAttribute? attr = column.FirstAttribute<ColumnAttribute>();
        return string.IsNullOrWhiteSpace(attr?.Name) ? column.Name : attr.Name;
    }

    /// <inheritdoc />
    protected override string? FormatSystemMethods(SystemMethods systemMethod)
    {
        // TODO: SQLite
        switch (systemMethod)
        {
            case SystemMethods.NewGuid:
                return "NEWID()"; // No NEWID() in SQLite perhaps try RANDOM()
            case SystemMethods.CurrentDateTime:
                return "DATE()"; // No GETDATE() trying DATE()
        }

        return null;
    }

    /// <inheritdoc />
    protected override string FormatIdentity(ColumnDefinition column) =>
        /* NOTE: We need AUTOINCREMENT, adds overhead but makes magic ids not break everything.
         * e.g. Cms.Core.Constants.Security.SuperUserId is -1
         * without the sqlite_sequence table we end up with the next user id = 0
         * but 0 is considered to not exist by our c# code and things explode */
        column.IsIdentity ? "PRIMARY KEY AUTOINCREMENT" : string.Empty;

    public override string GetConcat(params string[] args) => string.Join(" || ", args.AsEnumerable());

<<<<<<< HEAD
    public override string GetColumn(DatabaseType dbType, string tableName, string columnName, string columnAlias, string? referenceName = null, bool forInsert = false)
=======
    public override string GetColumn(DatabaseType dbType, string tableName, string columnName, string? columnAlias, string? referenceName = null, bool forInsert = false)
>>>>>>> 60a5b19d
    {
        if (forInsert)
        {
            return dbType.EscapeSqlIdentifier(columnName);
        }

        return base.GetColumn(dbType, tableName, columnName, columnAlias, referenceName, forInsert);
    }

    public override string FormatPrimaryKey(TableDefinition table)
    {
        ColumnDefinition? columnDefinition = table.Columns.FirstOrDefault(x => x.IsPrimaryKey);
        if (columnDefinition == null)
        {
            return string.Empty;
        }

        var constraintName = string.IsNullOrEmpty(columnDefinition.PrimaryKeyName)
            ? $"PK_{table.Name}"
            : columnDefinition.PrimaryKeyName;

        var columns = string.IsNullOrEmpty(columnDefinition.PrimaryKeyColumns)
            ? GetQuotedColumnName(columnDefinition.Name)
            : string.Join(", ", columnDefinition.PrimaryKeyColumns
                .Split(Core.Constants.CharArrays.CommaSpace, StringSplitOptions.RemoveEmptyEntries)
                .Select(GetQuotedColumnName));

        // We can't name the PK if it's set as a column constraint so add an alternate at table level.
        var constraintType = table.Columns.Any(x => x.IsIdentity)
            ? "UNIQUE"
            : "PRIMARY KEY";

        return $"CONSTRAINT {constraintName} {constraintType} ({columns})";
    }


    /// <inheritdoc />
    public override Sql<ISqlContext> SelectTop(Sql<ISqlContext> sql, int top) =>
        // SQLite uses LIMIT as opposed to TOP
        // SELECT TOP 5 * FROM My_Table
        // SELECT * FROM My_Table LIMIT 5;
        sql.Append($"LIMIT {top}");

    public virtual string Format(IEnumerable<ColumnDefinition> columns)
    {
        var sb = new StringBuilder();
        foreach (ColumnDefinition column in columns)
        {
            sb.AppendLine(", " + Format(column));
        }

        return sb.ToString().TrimStart(',');
    }

    public override void HandleCreateTable(IDatabase database, TableDefinition tableDefinition, bool skipKeysAndIndexes = false)
    {
        var columns = Format(tableDefinition.Columns);
        var primaryKey = FormatPrimaryKey(tableDefinition);
        List<string> foreignKeys = Format(tableDefinition.ForeignKeys);

        var sb = new StringBuilder();
        sb.AppendLine($"CREATE TABLE {tableDefinition.Name}");
        sb.AppendLine("(");
        sb.Append(columns);

        if (!string.IsNullOrEmpty(primaryKey) && !skipKeysAndIndexes)
        {
            sb.AppendLine($", {primaryKey}");
        }

        if (!skipKeysAndIndexes)
        {
            foreach (var foreignKey in foreignKeys)
            {
                sb.AppendLine($", {foreignKey}");
            }
        }

        sb.AppendLine(")");

        var createSql = sb.ToString();

        _log.LogInformation("Create table:\n {Sql}", createSql);
        database.Execute(new Sql(createSql));

        if (skipKeysAndIndexes)
        {
            return;
        }

        List<string> indexSql = Format(tableDefinition.Indexes);
        foreach (var sql in indexSql)
        {
            _log.LogInformation("Create Index:\n {Sql}", sql);
            database.Execute(new Sql(sql));
        }
    }

    public override IEnumerable<string> GetTablesInSchema(IDatabase db) =>
        db.Fetch<string>("select name from sqlite_master where type='table'")
            .Where(x => !x.StartsWith("sqlite_"));

    public override IEnumerable<ColumnInfo> GetColumnsInSchema(IDatabase db)
    {
        IEnumerable<string> tables = GetTablesInSchema(db);

        db.OpenSharedConnection();
        foreach (var table in tables)
        {
            DbCommand? cmd = db.CreateCommand(db.Connection, CommandType.Text, $"PRAGMA table_info({table})");
            DbDataReader reader = cmd.ExecuteReader();

            while (reader.Read())
            {
                var ordinal = reader.GetInt32("cid");
                var columnName = reader.GetString("name");
                var type = reader.GetString("type");
                var notNull = reader.GetBoolean("notnull");
                yield return new ColumnInfo(table, columnName, ordinal, notNull, type);
            }
        }
    }


    /// <inheritdoc />
    public override IEnumerable<Tuple<string, string, string>> GetConstraintsPerColumn(IDatabase db)
    {
        IEnumerable<SqliteMaster> items = db.Fetch<SqliteMaster>("select * from sqlite_master where type = 'table'")
            .Where(x => !x.Name.StartsWith("sqlite_"));

        List<Constraint> foundConstraints = new();
        foreach (SqliteMaster row in items)
        {
            Match altPk = Regex.Match(row.Sql, @"CONSTRAINT (?<constraint>PK_\w+)\s.*UNIQUE \(""(?<field>.+?)""\)");
            if (altPk.Success)
            {
                var field = altPk.Groups["field"].Value;
                var constraint = altPk.Groups["constraint"].Value;
                foundConstraints.Add(new Constraint(row.Name, field, constraint));
            }
            else
            {
                Match identity = Regex.Match(row.Sql, @"""(?<field>.+)"".*AUTOINCREMENT");
                if (identity.Success)
                {
                    foundConstraints.Add(new Constraint(row.Name, identity.Groups["field"].Value, $"PK_{row.Name}"));
                }
            }

            Match pk = Regex.Match(row.Sql, @"CONSTRAINT (?<constraint>\w+)\s.*PRIMARY KEY \(""(?<field>.+?)""\)");
            if (pk.Success)
            {
                var field = pk.Groups["field"].Value;
                var constraint = pk.Groups["constraint"].Value;
                foundConstraints.Add(new Constraint(row.Name, field, constraint));
            }

            var fkRegex = new Regex(@"CONSTRAINT (?<constraint>\w+) FOREIGN KEY \(""(?<field>.+?)""\) REFERENCES");
            IEnumerable<Match> foreignKeys = fkRegex.Matches(row.Sql).Cast<Match>();
            {
                foreach (Match? fk in foreignKeys)
                {
                    var field = fk.Groups["field"].Value;
                    var constraint = fk.Groups["constraint"].Value;
                    foundConstraints.Add(new Constraint(row.Name, field, constraint));
                }
            }
        }

        // item.TableName, item.ColumnName, item.ConstraintName
        return foundConstraints
            .Select(x => Tuple.Create(x.TableName, x.ColumnName, x.ConstraintName));
    }

    public override Sql<ISqlContext>.SqlJoinClause<ISqlContext> LeftJoinWithNestedJoin<TDto>(
        Sql<ISqlContext> sql,
        Func<Sql<ISqlContext>,
            Sql<ISqlContext>> nestedJoin,
        string? alias = null)
    {
        Type type = typeof(TDto);

        var tableName = GetQuotedTableName(type.GetTableName());
        var join = tableName;
        string? quotedAlias = null;

        if (alias != null)
        {
            quotedAlias = GetQuotedTableName(alias);
            join += " " + quotedAlias;
        }

        var nestedSql = new Sql<ISqlContext>(sql.SqlContext);
        nestedSql = nestedJoin(nestedSql);

        Sql<ISqlContext>.SqlJoinClause<ISqlContext> sqlJoin = sql.LeftJoin("(" + join);
        sql.Append(nestedSql);
        sql.Append($") {quotedAlias ?? tableName}");
        return sqlJoin;
    }

    private class Constraint
    {
        public Constraint(string tableName, string columnName, string constraintName)
        {
            TableName = tableName;
            ColumnName = columnName;
            ConstraintName = constraintName;
        }

        public string TableName { get; }

        public string ColumnName { get; }

        public string ConstraintName { get; }

        public override string ToString() => ConstraintName;
    }

    private class SqliteMaster
    {
        public string Type { get; set; } = null!;
        public string Name { get; } = null!;
        public string Sql { get; } = null!;
    }

    private class IndexMeta
    {
        public string TableName { get; } = null!;
        public string IndexName { get; } = null!;
        public string ColumnName { get; } = null!;
        public bool IsUnique { get; set; }
    }
}<|MERGE_RESOLUTION|>--- conflicted
+++ resolved
@@ -20,22 +20,23 @@
 namespace Umbraco.Cms.Persistence.Sqlite.Services;
 
 /// <summary>
-///     Implements <see cref="ISqlSyntaxProvider" /> for SQLite.
+/// Implements <see cref="ISqlSyntaxProvider"/> for SQLite.
 /// </summary>
 public class SqliteSyntaxProvider : SqlSyntaxProviderBase<SqliteSyntaxProvider>
 {
     private readonly IOptions<GlobalSettings> _globalSettings;
     private readonly ILogger<SqliteSyntaxProvider> _log;
+    private readonly IDictionary<Type, IScalarMapper> _scalarMappers;
 
     public SqliteSyntaxProvider(IOptions<GlobalSettings> globalSettings, ILogger<SqliteSyntaxProvider> log)
     {
         _globalSettings = globalSettings;
         _log = log;
 
-        ScalarMappers = new Dictionary<Type, IScalarMapper>
+        _scalarMappers = new Dictionary<Type, IScalarMapper>
         {
             [typeof(Guid)] = new SqliteGuidScalarMapper(),
-            [typeof(Guid?)] = new SqliteNullableGuidScalarMapper()
+            [typeof(Guid?)] = new SqliteNullableGuidScalarMapper(),
         };
     }
 
@@ -52,13 +53,6 @@
 
     /// <inheritdoc />
     public override string DbProvider => Constants.ProviderName;
-
-
-    public override string ConvertIntegerToOrderableString => "substr('0000000000'||'{0}', -10, 10)";
-    public override string ConvertDecimalToOrderableString => "substr('0000000000'||'{0}', -10, 10)";
-    public override string ConvertDateToOrderableString => "{0}";
-
-    public override IDictionary<Type, IScalarMapper> ScalarMappers { get; }
 
 
     /// <inheritdoc />
@@ -79,10 +73,6 @@
         }
     }
 
-<<<<<<< HEAD
-    public override List<string> Format(IEnumerable<ForeignKeyDefinition> foreignKeys) =>
-        foreignKeys.Select(Format).ToList();
-=======
     public override string Format(TableDefinition table)
     {
         var columns = Format(table.Columns);
@@ -113,7 +103,6 @@
     {
         return foreignKeys.Select(Format).ToList();
     }
->>>>>>> 60a5b19d
 
     public virtual string Format(ForeignKeyDefinition foreignKey)
     {
@@ -152,6 +141,11 @@
             .ToList();
     }
 
+
+    public override string ConvertIntegerToOrderableString => "substr('0000000000'||'{0}', -10, 10)";
+    public override string ConvertDecimalToOrderableString => "substr('0000000000'||'{0}', -10, 10)";
+    public override string ConvertDateToOrderableString => "{0}";
+
     /// <inheritdoc />
     public override string GetSpecialDbType(SpecialDbType dbType) => "TEXT COLLATE NOCASE";
 
@@ -159,14 +153,16 @@
     public override string GetSpecialDbType(SpecialDbType dbType, int customSize) => GetSpecialDbType(dbType);
 
     /// <inheritdoc />
-    public override bool TryGetDefaultConstraint(IDatabase db, string? tableName, string columnName, out string constraintName)
+    public override bool TryGetDefaultConstraint(IDatabase db, string? tableName, string columnName,
+        out string constraintName)
     {
         // TODO: SQLite
         constraintName = string.Empty;
         return false;
     }
 
-    public override string GetFieldNameForUpdate<TDto>(Expression<Func<TDto, object?>> fieldSelector, string? tableAlias = null)
+    public override string GetFieldNameForUpdate<TDto>(Expression<Func<TDto, object?>> fieldSelector,
+        string? tableAlias = null)
     {
         var field = ExpressionHelper.FindProperty(fieldSelector).Item1 as PropertyInfo;
         var fieldName = GetColumnName(field!);
@@ -196,20 +192,21 @@
     }
 
     /// <inheritdoc />
-    protected override string FormatIdentity(ColumnDefinition column) =>
+    protected override string FormatIdentity(ColumnDefinition column)
+    {
         /* NOTE: We need AUTOINCREMENT, adds overhead but makes magic ids not break everything.
          * e.g. Cms.Core.Constants.Security.SuperUserId is -1
          * without the sqlite_sequence table we end up with the next user id = 0
          * but 0 is considered to not exist by our c# code and things explode */
-        column.IsIdentity ? "PRIMARY KEY AUTOINCREMENT" : string.Empty;
-
-    public override string GetConcat(params string[] args) => string.Join(" || ", args.AsEnumerable());
-
-<<<<<<< HEAD
-    public override string GetColumn(DatabaseType dbType, string tableName, string columnName, string columnAlias, string? referenceName = null, bool forInsert = false)
-=======
+        return column.IsIdentity ? "PRIMARY KEY AUTOINCREMENT" : string.Empty;
+    }
+
+    public override string GetConcat(params string[] args)
+    {
+        return string.Join(" || ", args.AsEnumerable());
+    }
+
     public override string GetColumn(DatabaseType dbType, string tableName, string columnName, string? columnAlias, string? referenceName = null, bool forInsert = false)
->>>>>>> 60a5b19d
     {
         if (forInsert)
         {
@@ -234,7 +231,7 @@
         var columns = string.IsNullOrEmpty(columnDefinition.PrimaryKeyColumns)
             ? GetQuotedColumnName(columnDefinition.Name)
             : string.Join(", ", columnDefinition.PrimaryKeyColumns
-                .Split(Core.Constants.CharArrays.CommaSpace, StringSplitOptions.RemoveEmptyEntries)
+                .Split(Cms.Core.Constants.CharArrays.CommaSpace, StringSplitOptions.RemoveEmptyEntries)
                 .Select(GetQuotedColumnName));
 
         // We can't name the PK if it's set as a column constraint so add an alternate at table level.
@@ -247,11 +244,14 @@
 
 
     /// <inheritdoc />
-    public override Sql<ISqlContext> SelectTop(Sql<ISqlContext> sql, int top) =>
+    public override Sql<ISqlContext> SelectTop(Sql<ISqlContext> sql, int top)
+    {
         // SQLite uses LIMIT as opposed to TOP
         // SELECT TOP 5 * FROM My_Table
         // SELECT * FROM My_Table LIMIT 5;
-        sql.Append($"LIMIT {top}");
+
+        return sql.Append($"LIMIT {top}");
+    }
 
     public virtual string Format(IEnumerable<ColumnDefinition> columns)
     {
@@ -264,7 +264,8 @@
         return sb.ToString().TrimStart(',');
     }
 
-    public override void HandleCreateTable(IDatabase database, TableDefinition tableDefinition, bool skipKeysAndIndexes = false)
+    public override void HandleCreateTable(IDatabase database, TableDefinition tableDefinition,
+        bool skipKeysAndIndexes = false)
     {
         var columns = Format(tableDefinition.Columns);
         var primaryKey = FormatPrimaryKey(tableDefinition);
@@ -337,13 +338,13 @@
     /// <inheritdoc />
     public override IEnumerable<Tuple<string, string, string>> GetConstraintsPerColumn(IDatabase db)
     {
-        IEnumerable<SqliteMaster> items = db.Fetch<SqliteMaster>("select * from sqlite_master where type = 'table'")
+        var items = db.Fetch<SqliteMaster>("select * from sqlite_master where type = 'table'")
             .Where(x => !x.Name.StartsWith("sqlite_"));
 
         List<Constraint> foundConstraints = new();
         foreach (SqliteMaster row in items)
         {
-            Match altPk = Regex.Match(row.Sql, @"CONSTRAINT (?<constraint>PK_\w+)\s.*UNIQUE \(""(?<field>.+?)""\)");
+            var altPk = Regex.Match(row.Sql, @"CONSTRAINT (?<constraint>PK_\w+)\s.*UNIQUE \(""(?<field>.+?)""\)");
             if (altPk.Success)
             {
                 var field = altPk.Groups["field"].Value;
@@ -352,14 +353,14 @@
             }
             else
             {
-                Match identity = Regex.Match(row.Sql, @"""(?<field>.+)"".*AUTOINCREMENT");
+                var identity = Regex.Match(row.Sql, @"""(?<field>.+)"".*AUTOINCREMENT");
                 if (identity.Success)
                 {
                     foundConstraints.Add(new Constraint(row.Name, identity.Groups["field"].Value, $"PK_{row.Name}"));
                 }
             }
 
-            Match pk = Regex.Match(row.Sql, @"CONSTRAINT (?<constraint>\w+)\s.*PRIMARY KEY \(""(?<field>.+?)""\)");
+            var pk = Regex.Match(row.Sql, @"CONSTRAINT (?<constraint>\w+)\s.*PRIMARY KEY \(""(?<field>.+?)""\)");
             if (pk.Success)
             {
                 var field = pk.Groups["field"].Value;
@@ -368,9 +369,9 @@
             }
 
             var fkRegex = new Regex(@"CONSTRAINT (?<constraint>\w+) FOREIGN KEY \(""(?<field>.+?)""\) REFERENCES");
-            IEnumerable<Match> foreignKeys = fkRegex.Matches(row.Sql).Cast<Match>();
-            {
-                foreach (Match? fk in foreignKeys)
+            var foreignKeys = fkRegex.Matches(row.Sql).Cast<Match>();
+            {
+                foreach (var fk in foreignKeys)
                 {
                     var field = fk.Groups["field"].Value;
                     var constraint = fk.Groups["constraint"].Value;
@@ -387,7 +388,7 @@
     public override Sql<ISqlContext>.SqlJoinClause<ISqlContext> LeftJoinWithNestedJoin<TDto>(
         Sql<ISqlContext> sql,
         Func<Sql<ISqlContext>,
-            Sql<ISqlContext>> nestedJoin,
+        Sql<ISqlContext>> nestedJoin,
         string? alias = null)
     {
         Type type = typeof(TDto);
@@ -411,8 +412,16 @@
         return sqlJoin;
     }
 
+    public override IDictionary<Type, IScalarMapper> ScalarMappers => _scalarMappers;
+
     private class Constraint
     {
+        public string TableName { get; }
+
+        public string ColumnName { get; }
+
+        public string ConstraintName { get; }
+
         public Constraint(string tableName, string columnName, string constraintName)
         {
             TableName = tableName;
@@ -420,27 +429,21 @@
             ConstraintName = constraintName;
         }
 
-        public string TableName { get; }
-
-        public string ColumnName { get; }
-
-        public string ConstraintName { get; }
-
         public override string ToString() => ConstraintName;
     }
 
     private class SqliteMaster
     {
         public string Type { get; set; } = null!;
-        public string Name { get; } = null!;
-        public string Sql { get; } = null!;
+        public string Name { get; set; } = null!;
+        public string Sql { get; set; } = null!;
     }
 
     private class IndexMeta
     {
-        public string TableName { get; } = null!;
-        public string IndexName { get; } = null!;
-        public string ColumnName { get; } = null!;
+        public string TableName { get; set; } = null!;
+        public string IndexName { get; set; } = null!;
+        public string ColumnName { get; set; } = null!;
         public bool IsUnique { get; set; }
     }
 }