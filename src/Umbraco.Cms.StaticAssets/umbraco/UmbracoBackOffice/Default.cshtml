--- conflicted
+++ resolved
@@ -21,128 +21,11 @@
     <link rel="icon" type="image/svg+xml" href="@backOfficeAssetsPath/assets/favicon.svg" />
     <meta name="viewport" content="width=device-width, initial-scale=1.0" />
     <title>Umbraco</title>
-<<<<<<< HEAD
-    <link rel="stylesheet" href="@backofficeAssetsPath/css/umb-css.css" />
-    <link rel="stylesheet" href="@backofficeAssetsPath/css/uui-css.css" />
-    <script type="importmap">
-        {
-            "imports": {
-                @Html.Raw(ImportMapValue("@umbraco-cms/backoffice/app", backofficeAssetsPath + "/apps/app/index.js")),
 
-                @Html.Raw(ImportMapValue("@umbraco-cms/backoffice/external/lit", backofficeAssetsPath + "/external/lit/index.js")),
-                @Html.Raw(ImportMapValue("@umbraco-cms/backoffice/external/lodash", backofficeAssetsPath + "/external/lodash/index.js")),
-                @Html.Raw(ImportMapValue("@umbraco-cms/backoffice/external/monaco-editor", backofficeAssetsPath + "/external/monaco-editor/index.js")),
-                @Html.Raw(ImportMapValue("@umbraco-cms/backoffice/external/openid", backofficeAssetsPath + "/external/openid/index.js")),
-                @Html.Raw(ImportMapValue("@umbraco-cms/backoffice/external/router-slot", backofficeAssetsPath + "/external/router-slot/index.js")),
-                @Html.Raw(ImportMapValue("@umbraco-cms/backoffice/external/rxjs", backofficeAssetsPath + "/external/rxjs/index.js")),
-                @Html.Raw(ImportMapValue("@umbraco-cms/backoffice/external/tinymce", backofficeAssetsPath + "/external/tinymce/index.js")),
-                @Html.Raw(ImportMapValue("@umbraco-cms/backoffice/external/uui", backofficeAssetsPath + "/external/uui/index.js")),
-                @Html.Raw(ImportMapValue("@umbraco-cms/backoffice/external/uuid", backofficeAssetsPath + "/external/uuid/index.js")),
-                @Html.Raw(ImportMapValue("@umbraco-cms/backoffice/external/dompurify", backofficeAssetsPath + "/external/dompurify/index.js")),
-                @Html.Raw(ImportMapValue("@umbraco-cms/backoffice/external/marked", backofficeAssetsPath + "/external/marked/index.js")),
-
-                @Html.Raw(ImportMapValue("@umbraco-cms/backoffice/backend-api", backofficeAssetsPath + "/external/backend-api/index.js")),
-                @Html.Raw(ImportMapValue("@umbraco-cms/backoffice/class-api", backofficeAssetsPath + "/libs/class-api/index.js")),
-                @Html.Raw(ImportMapValue("@umbraco-cms/backoffice/context-api", backofficeAssetsPath + "/libs/context-api/index.js")),
-                @Html.Raw(ImportMapValue("@umbraco-cms/backoffice/controller-api", backofficeAssetsPath + "/libs/controller-api/index.js")),
-                @Html.Raw(ImportMapValue("@umbraco-cms/backoffice/element-api", backofficeAssetsPath + "/libs/element-api/index.js")),
-                @Html.Raw(ImportMapValue("@umbraco-cms/backoffice/extension-api", backofficeAssetsPath + "/libs/extension-api/index.js")),
-                @Html.Raw(ImportMapValue("@umbraco-cms/backoffice/localization-api", backofficeAssetsPath + "/libs/localization-api/index.js")),
-                @Html.Raw(ImportMapValue("@umbraco-cms/backoffice/observable-api", backofficeAssetsPath + "/libs/observable-api/index.js")),
-
-                @Html.Raw(ImportMapValue("@umbraco-cms/backoffice/auth", backofficeAssetsPath + "/shared/auth/index.js")),
-                @Html.Raw(ImportMapValue("@umbraco-cms/backoffice/event", backofficeAssetsPath + "/packages/core/event/index.js")),
-                @Html.Raw(ImportMapValue("@umbraco-cms/backoffice/icon", backofficeAssetsPath + "/shared/icon-registry/index.js")),
-                @Html.Raw(ImportMapValue("@umbraco-cms/backoffice/models", backofficeAssetsPath + "/shared/models/index.js")),
-                @Html.Raw(ImportMapValue("@umbraco-cms/backoffice/resources", backofficeAssetsPath + "/shared/resources/index.js")),
-                @Html.Raw(ImportMapValue("@umbraco-cms/backoffice/router", backofficeAssetsPath + "/shared/router/index.js")),
-                @Html.Raw(ImportMapValue("@umbraco-cms/backoffice/style", backofficeAssetsPath + "/shared/style/index.js")),
-                @Html.Raw(ImportMapValue("@umbraco-cms/backoffice/utils", backofficeAssetsPath + "/shared/utils/index.js")),
-
-                @Html.Raw(ImportMapValue("@umbraco-cms/backoffice/action", backofficeAssetsPath + "/packages/core/action/index.js")),
-                @Html.Raw(ImportMapValue("@umbraco-cms/backoffice/collection", backofficeAssetsPath + "/packages/core/collection/index.js")),
-                @Html.Raw(ImportMapValue("@umbraco-cms/backoffice/components", backofficeAssetsPath + "/packages/core/components/index.js")),
-                @Html.Raw(ImportMapValue("@umbraco-cms/backoffice/content-type", backofficeAssetsPath + "/packages/core/content-type/index.js")),
-                @Html.Raw(ImportMapValue("@umbraco-cms/backoffice/culture", backofficeAssetsPath + "/packages/core/culture/index.js")),
-                @Html.Raw(ImportMapValue("@umbraco-cms/backoffice/data-type", backofficeAssetsPath + "/packages/core/data-type/index.js")),
-                @Html.Raw(ImportMapValue("@umbraco-cms/backoffice/debug", backofficeAssetsPath + "/packages/core/debug/index.js")),
-                @Html.Raw(ImportMapValue("@umbraco-cms/backoffice/entity-action", backofficeAssetsPath + "/packages/core/entity-action/index.js")),
-                @Html.Raw(ImportMapValue("@umbraco-cms/backoffice/entity-bulk-action", backofficeAssetsPath + "/packages/core/entity-bulk-action/index.js")),
-                @Html.Raw(ImportMapValue("@umbraco-cms/backoffice/extension-registry", backofficeAssetsPath + "/packages/core/extension-registry/index.js")),
-                @Html.Raw(ImportMapValue("@umbraco-cms/backoffice/server-file-system", backofficeAssetsPath + "/packages/core/server-file-system/index.js")),
-                @Html.Raw(ImportMapValue("@umbraco-cms/backoffice/id", backofficeAssetsPath + "/packages/core/id/index.js")),
-                @Html.Raw(ImportMapValue("@umbraco-cms/backoffice/localization", backofficeAssetsPath + "/packages/core/localization/index.js")),
-                @Html.Raw(ImportMapValue("@umbraco-cms/backoffice/menu", backofficeAssetsPath + "/packages/core/menu/index.js")),
-                @Html.Raw(ImportMapValue("@umbraco-cms/backoffice/modal", backofficeAssetsPath + "/packages/core/modal/index.js")),
-                @Html.Raw(ImportMapValue("@umbraco-cms/backoffice/notification", backofficeAssetsPath + "/packages/core/notification/index.js")),
-                @Html.Raw(ImportMapValue("@umbraco-cms/backoffice/picker-input", backofficeAssetsPath + "/packages/core/picker-input/index.js")),
-                @Html.Raw(ImportMapValue("@umbraco-cms/backoffice/property", backofficeAssetsPath + "/packages/core/property/index.js")),
-                @Html.Raw(ImportMapValue("@umbraco-cms/backoffice/property-action", backofficeAssetsPath + "/packages/core/property-action/index.js")),
-                @Html.Raw(ImportMapValue("@umbraco-cms/backoffice/property-editor", backofficeAssetsPath + "/packages/core/property-editor/index.js")),
-                @Html.Raw(ImportMapValue("@umbraco-cms/backoffice/section", backofficeAssetsPath + "/packages/core/section/index.js")),
-                @Html.Raw(ImportMapValue("@umbraco-cms/backoffice/sorter", backofficeAssetsPath + "/packages/core/sorter/index.js")),
-                @Html.Raw(ImportMapValue("@umbraco-cms/backoffice/store", backofficeAssetsPath + "/packages/core/store/index.js")),
-                @Html.Raw(ImportMapValue("@umbraco-cms/backoffice/themes", backofficeAssetsPath + "/packages/core/themes/index.js")),
-                @Html.Raw(ImportMapValue("@umbraco-cms/backoffice/tree", backofficeAssetsPath + "/packages/core/tree/index.js")),
-                @Html.Raw(ImportMapValue("@umbraco-cms/backoffice/variant", backofficeAssetsPath + "/packages/core/variant/index.js")),
-                @Html.Raw(ImportMapValue("@umbraco-cms/backoffice/workspace", backofficeAssetsPath + "/packages/core/workspace/index.js")),
-                @Html.Raw(ImportMapValue("@umbraco-cms/backoffice/repository", backofficeAssetsPath + "/packages/core/repository/index.js")),
-                @Html.Raw(ImportMapValue("@umbraco-cms/backoffice/temporary-file", backofficeAssetsPath + "/packages/core/temporary-file/index.js")),
-
-                @Html.Raw(ImportMapValue("@umbraco-cms/backoffice/block", backofficeAssetsPath + "/packages/block/index.js")),
-                @Html.Raw(ImportMapValue("@umbraco-cms/backoffice/audit-log", backofficeAssetsPath + "/packages/audit-log/index.js")),
-                @Html.Raw(ImportMapValue("@umbraco-cms/backoffice/dictionary", backofficeAssetsPath + "/packages/dictionary/dictionary/index.js")),
-
-                @Html.Raw(ImportMapValue("@umbraco-cms/backoffice/document", backofficeAssetsPath + "/packages/documents/documents/index.js")),
-                @Html.Raw(ImportMapValue("@umbraco-cms/backoffice/document-blueprint", backofficeAssetsPath + "/packages/documents/document-blueprints/index.js")),
-                @Html.Raw(ImportMapValue("@umbraco-cms/backoffice/document-type", backofficeAssetsPath + "/packages/documents/document-types/index.js")),
-
-                @Html.Raw(ImportMapValue("@umbraco-cms/backoffice/media", backofficeAssetsPath + "/packages/media/media/index.js")),
-                @Html.Raw(ImportMapValue("@umbraco-cms/backoffice/media-type", backofficeAssetsPath + "/packages/media/media-types/index.js")),
-
-                @Html.Raw(ImportMapValue("@umbraco-cms/backoffice/member", backofficeAssetsPath + "/packages/members/member/index.js")),
-                @Html.Raw(ImportMapValue("@umbraco-cms/backoffice/member-group", backofficeAssetsPath + "/packages/members/member-group/index.js")),
-                @Html.Raw(ImportMapValue("@umbraco-cms/backoffice/member-type", backofficeAssetsPath + "/packages/members/member-type/index.js")),
-
-                @Html.Raw(ImportMapValue("@umbraco-cms/backoffice/package", backofficeAssetsPath + "/packages/packages/package/index.js")),
-
-                @Html.Raw(ImportMapValue("@umbraco-cms/backoffice/language", backofficeAssetsPath + "/packages/language/index.js")),
-
-                @Html.Raw(ImportMapValue("@umbraco-cms/backoffice/dynamic-root", backofficeAssetsPath + "/packages/dynamic-root/index.js")),
-
-                @Html.Raw(ImportMapValue("@umbraco-cms/backoffice/logviewer", backofficeAssetsPath + "/packages/settings/logviewer/index.js")),
-
-                @Html.Raw(ImportMapValue("@umbraco-cms/backoffice/relation-types", backofficeAssetsPath + "/packages/settings/relation-types/index.js")),
-                @Html.Raw(ImportMapValue("@umbraco-cms/backoffice/relations", backofficeAssetsPath + "/packages/settings/relations/index.js")),
-
-                @Html.Raw(ImportMapValue("@umbraco-cms/backoffice/tags", backofficeAssetsPath + "/packages/tags/index.js")),
-
-                @Html.Raw(ImportMapValue("@umbraco-cms/backoffice/static-file", backofficeAssetsPath + "/packages/static-file/index.js")),
-
-                @Html.Raw(ImportMapValue("@umbraco-cms/backoffice/partial-view", backofficeAssetsPath + "/packages/templating/partial-views/index.js")),
-
-                @Html.Raw(ImportMapValue("@umbraco-cms/backoffice/stylesheet", backofficeAssetsPath + "/packages/templating/stylesheets/index.js")),
-
-                @Html.Raw(ImportMapValue("@umbraco-cms/backoffice/template", backofficeAssetsPath + "/packages/templating/templates/index.js")),
-
-                @Html.Raw(ImportMapValue("@umbraco-cms/backoffice/user-group", backofficeAssetsPath + "/packages/user/user-group/index.js")),
-                @Html.Raw(ImportMapValue("@umbraco-cms/backoffice/current-user", backofficeAssetsPath + "/packages/user/current-user/index.js")),
-                @Html.Raw(ImportMapValue("@umbraco-cms/backoffice/user", backofficeAssetsPath + "/packages/user/user/index.js")),
-                @Html.Raw(ImportMapValue("@umbraco-cms/backoffice/user-permission", backofficeAssetsPath + "/packages/user/user-permission/index.js")),
-
-                @Html.Raw(ImportMapValue("@umbraco-cms/backoffice/code-editor", backofficeAssetsPath + "/packages/templating/code-editor/index.js")),
-
-                @Html.Raw(ImportMapValue("@umbraco-cms/internal/lit-element", backofficeAssetsPath + "/shared/lit-element/index.js"))
-            }
-        }
-    </script>
-    <script type="module" src="@backofficeAssetsPath/apps/app/app.element.js"></script>
-=======
     <link rel="stylesheet" href="@backOfficeAssetsPath/css/umb-css.css" />
     <link rel="stylesheet" href="@backOfficeAssetsPath/css/uui-css.css" />
     @await Html.BackOfficeImportMapScriptAsync(JsonSerializer, BackOfficePathGenerator, PackageManifestService)
     <script type="module" src="@backOfficeAssetsPath/apps/app/app.element.js"></script>
->>>>>>> 95c0c0ad
 </head>
 
 <body class="uui-font uui-text" style="margin: 0; padding: 0; overflow: hidden">
