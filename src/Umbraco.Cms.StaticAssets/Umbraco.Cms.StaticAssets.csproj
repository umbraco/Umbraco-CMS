<Project Sdk="Microsoft.NET.Sdk.Razor">
  <PropertyGroup>
    <Title>Umbraco CMS - Static assets</Title>
    <Description>Contains the static assets needed to run Umbraco CMS.</Description>
    <AddRazorSupportForMvc>true</AddRazorSupportForMvc>
    <StaticWebAssetBasePath>/</StaticWebAssetBasePath>
  </PropertyGroup>

  <ItemGroup>
    <ProjectReference Include="..\Umbraco.Web.BackOffice\Umbraco.Web.BackOffice.csproj" />
    <ProjectReference Include="..\Umbraco.Web.Website\Umbraco.Web.Website.csproj" />
  </ItemGroup>

  <PropertyGroup>
    <BasePath>$(ProjectDir)wwwroot\umbraco</BasePath>
    <BellePath>$(BasePath)\lib</BellePath>
    <LoginPath>$(BasePath)\login</LoginPath>
  </PropertyGroup>

<<<<<<< HEAD
  <PropertyGroup Condition="'$(Configuration)|$(Platform)'=='Debug|AnyCPU'">
    <TreatWarningsAsErrors>True</TreatWarningsAsErrors>
  </PropertyGroup>

  <PropertyGroup Condition="'$(Configuration)|$(Platform)'=='Release|AnyCPU'">
    <TreatWarningsAsErrors>True</TreatWarningsAsErrors>
  </PropertyGroup>

  <Target Name="BuildBellePreconditions" BeforeTargets="Build">
=======
  <Target Name="BuildStaticAssetsPreconditions" BeforeTargets="Build">
>>>>>>> 3e1abd14
    <Message Text="Skip BuildBelle target because UmbracoBuild is '$(UmbracoBuild)' (this is not Visual Studio)" Importance="high" Condition="'$(UmbracoBuild)' != ''" />
    <Message Text="Skip BuildBelle target because '$(BellePath)' already exists" Importance="high" Condition="Exists('$(BellePath)')" />
    <Message Text="Call BuildBelle target because UmbracoBuild is empty (this is Visual Studio) and '$(BellePath)' doesn't exist" Importance="high" Condition="'$(UmbracoBuild)' == '' and !Exists('$(BellePath)')" />
    <CallTarget Targets="BuildBelle" Condition="'$(UmbracoBuild)' == '' and !Exists('$(BellePath)')" />

    <Message Text="Skip BuildLogin target because UmbracoBuild is '$(UmbracoBuild)' (this is not Visual Studio)" Importance="high" Condition="'$(UmbracoBuild)' != ''" />
    <Message Text="Skip BuildLogin target because '$(LoginPath)' already exists" Importance="high" Condition="Exists('$(LoginPath)')" />
    <Message Text="Call BuildLogin target because UmbracoBuild is empty (this is Visual Studio) and '$(LoginPath)' doesn't exist" Importance="high" Condition="'$(UmbracoBuild)' == '' and !Exists('$(LoginPath)')" />
    <CallTarget Targets="BuildLogin" Condition="'$(UmbracoBuild)' == '' and !Exists('$(LoginPath)')" />
  </Target>

  <Target Name="BuildBelle">
    <Exec WorkingDirectory="$(ProjectDir)..\Umbraco.Web.UI.Client\" Command="npm ci --no-fund --no-audit --prefer-offline" />
    <Exec WorkingDirectory="$(ProjectDir)..\Umbraco.Web.UI.Client\" Command="npm run build:skip-tests" />
  </Target>

  <Target Name="BuildLogin">
    <Exec WorkingDirectory="$(ProjectDir)..\Umbraco.Web.UI.Login\" Command="npm ci --no-fund --no-audit --prefer-offline" />
    <Exec WorkingDirectory="$(ProjectDir)..\Umbraco.Web.UI.Login\" Command="npm run build" />
  </Target>

  <Target Name="CleanStaticAssetsPreconditions" AfterTargets="Clean" Condition="'$(UmbracoBuild)' == ''">
    <Message Text="Skip CleanBelle target because '$(BellePath)' doesn't exist" Importance="high" Condition="!Exists('$(BellePath)')" />
    <Message Text="Skip CleanBelle target because preserve.belle marker file exists" Importance="high" Condition="Exists('$(BellePath)') and Exists('$(SolutionDir)preserve.belle')" />
    <Message Text="Call CleanBelle target because '$(BellePath)' exists and preserve.belle marker file doesn't exist" Importance="high" Condition="Exists('$(BellePath)') and !Exists('$(SolutionDir)preserve.belle')" />
    <CallTarget Targets="CleanBelle" Condition="Exists('$(BellePath)') and !Exists('$(SolutionDir)preserve.belle')" />

    <Message Text="Skip CleanLogin target because '$(LoginPath)' doesn't exist" Importance="high" Condition="!Exists('$(LoginPath)')" />
    <Message Text="Skip CleanLogin target because preserve.login marker file exists" Importance="high" Condition="Exists('$(LoginPath)') and Exists('$(SolutionDir)preserve.login')" />
    <Message Text="Call CleanLogin target because '$(LoginPath)' exists and preserve.login marker file doesn't exist" Importance="high" Condition="Exists('$(LoginPath)') and !Exists('$(SolutionDir)preserve.login')" />
    <CallTarget Targets="CleanLogin" Condition="Exists('$(LoginPath)') and !Exists('$(SolutionDir)preserve.login')" />
  </Target>

  <Target Name="CleanBelle">
    <ItemGroup>
      <BelleDirectories Include="$(BasePath)/js;$(BasePath)/lib;$(BasePath)/assets;$(BasePath)/views;" />
    </ItemGroup>
    <RemoveDir Directories="@(BelleDirectories)" />
  </Target>

  <Target Name="CleanLogin">
    <ItemGroup>
      <LoginDirectories Include="$(LoginPath)" />
    </ItemGroup>
    <RemoveDir Directories="@(LoginDirectories)" />
  </Target>
</Project><|MERGE_RESOLUTION|>--- conflicted
+++ resolved
@@ -17,7 +17,6 @@
     <LoginPath>$(BasePath)\login</LoginPath>
   </PropertyGroup>
 
-<<<<<<< HEAD
   <PropertyGroup Condition="'$(Configuration)|$(Platform)'=='Debug|AnyCPU'">
     <TreatWarningsAsErrors>True</TreatWarningsAsErrors>
   </PropertyGroup>
@@ -27,9 +26,7 @@
   </PropertyGroup>
 
   <Target Name="BuildBellePreconditions" BeforeTargets="Build">
-=======
   <Target Name="BuildStaticAssetsPreconditions" BeforeTargets="Build">
->>>>>>> 3e1abd14
     <Message Text="Skip BuildBelle target because UmbracoBuild is '$(UmbracoBuild)' (this is not Visual Studio)" Importance="high" Condition="'$(UmbracoBuild)' != ''" />
     <Message Text="Skip BuildBelle target because '$(BellePath)' already exists" Importance="high" Condition="Exists('$(BellePath)')" />
     <Message Text="Call BuildBelle target because UmbracoBuild is empty (this is Visual Studio) and '$(BellePath)' doesn't exist" Importance="high" Condition="'$(UmbracoBuild)' == '' and !Exists('$(BellePath)')" />
