--- conflicted
+++ resolved
@@ -1,4 +1,4 @@
-using Microsoft.Extensions.Options;
+﻿using Microsoft.Extensions.Options;
 using Umbraco.Cms.Core.Configuration.Models;
 
 namespace Umbraco.Cms.Web.BackOffice.Middleware;
@@ -8,35 +8,16 @@
 /// </summary>
 public sealed class ConfigureGlobalOptionsForKeepAliveMiddlware : IPostConfigureOptions<GlobalSettings>
 {
-<<<<<<< HEAD
-    /// <summary>
-    /// Ensures the Keep Alive middleware is part of
-    /// </summary>
-    public sealed class ConfigureGlobalOptionsForKeepAliveMiddlware : IPostConfigureOptions<GlobalSettings>
-    {
-        private readonly IOptions<KeepAliveSettings> _keepAliveSettings;
-=======
     private readonly IOptions<KeepAliveSettings> _keepAliveSettings;
->>>>>>> 100ebf5c
 
     public ConfigureGlobalOptionsForKeepAliveMiddlware(IOptions<KeepAliveSettings> keepAliveSettings) =>
         _keepAliveSettings = keepAliveSettings;
 
-<<<<<<< HEAD
-        /// <summary>
-        /// Append the keep alive ping url to the reserved URLs
-        /// </summary>
-        /// <param name="name"></param>
-        /// <param name="options"></param>
-        public void PostConfigure(string? name, GlobalSettings options) => options.ReservedUrls += _keepAliveSettings.Value.KeepAlivePingUrl;
-    }
-=======
     /// <summary>
     ///     Append the keep alive ping url to the reserved URLs
     /// </summary>
     /// <param name="name"></param>
     /// <param name="options"></param>
-    public void PostConfigure(string name, GlobalSettings options) =>
+    public void PostConfigure(string? name, GlobalSettings options) =>
         options.ReservedUrls += _keepAliveSettings.Value.KeepAlivePingUrl;
->>>>>>> 100ebf5c
 }