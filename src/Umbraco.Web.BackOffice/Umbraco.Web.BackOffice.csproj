--- conflicted
+++ resolved
@@ -11,14 +11,8 @@
   </ItemGroup>
 
   <ItemGroup>
-<<<<<<< HEAD
-    <PackageReference Include="Newtonsoft.Json" Version="13.0.3" />
-    <PackageReference Include="Serilog.AspNetCore" Version="7.0.0" />
-    <PackageReference Include="Serilog.AspNetCore" Version="5.0.0" />
-=======
     <PackageReference Include="Newtonsoft.Json" />
     <PackageReference Include="Serilog.AspNetCore" />
->>>>>>> 008d797a
   </ItemGroup>
 
   <ItemGroup>
