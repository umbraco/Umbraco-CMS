--- conflicted
+++ resolved
@@ -8,14 +8,11 @@
   </PropertyGroup>
 
   <ItemGroup>
-<<<<<<< HEAD
-=======
     <FrameworkReference Include="Microsoft.AspNetCore.App" />
   </ItemGroup>
 
   <ItemGroup>
     <PackageReference Include="Markdown" Version="2.2.1" />
->>>>>>> 5382820e
     <PackageReference Include="Newtonsoft.Json" Version="13.0.3" />
     <PackageReference Include="Serilog.AspNetCore" Version="7.0.0" />
   </ItemGroup>
