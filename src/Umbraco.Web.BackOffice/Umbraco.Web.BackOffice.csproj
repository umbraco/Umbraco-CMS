<Project Sdk="Microsoft.NET.Sdk">
<<<<<<< HEAD

    <PropertyGroup>
        <TargetFramework>net5.0</TargetFramework>
        <OutputType>Library</OutputType>
        <RootNamespace>Umbraco.Cms.Web.BackOffice</RootNamespace>
        <PackageId>Umbraco.Cms.Web.BackOffice</PackageId>
        <Title>Umbraco CMS Back Office</Title>
        <Description>Contains the Back Office assembly needed to run the back office of Umbraco Cms. This package only contains the assembly, and can be used for package development. Use the template in the Umbraco.Templates package to setup Umbraco</Description>
    </PropertyGroup>

    <PropertyGroup Condition=" '$(Configuration)' == 'Release' ">
        <DocumentationFile>bin\Release\Umbraco.Web.BackOffice.xml</DocumentationFile>
    </PropertyGroup>

    <ItemGroup>
        <FrameworkReference Include="Microsoft.AspNetCore.App" />
    </ItemGroup>

    <ItemGroup>

      <PackageReference Include="Markdown" Version="2.2.1" />

      <PackageReference Include="Microsoft.SourceLink.GitHub" Version="1.0.0">
        <PrivateAssets>all</PrivateAssets>
        <IncludeAssets>runtime; build; native; contentfiles; analyzers; buildtransitive</IncludeAssets>
      </PackageReference>
      <PackageReference Include="Newtonsoft.Json" Version="13.0.1" />
      <PackageReference Include="Serilog.AspNetCore" Version="4.1.0" />
      <PackageReference Include="Umbraco.Code" Version="1.2.0">
        <PrivateAssets>all</PrivateAssets>
      </PackageReference>
    </ItemGroup>

    <ItemGroup>
        <AssemblyAttribute Include="System.Runtime.CompilerServices.InternalsVisibleTo">
            <_Parameter1>Umbraco.Tests.UnitTests</_Parameter1>
        </AssemblyAttribute>
        <AssemblyAttribute Include="System.Runtime.CompilerServices.InternalsVisibleTo">
            <_Parameter1>Umbraco.Tests.Integration</_Parameter1>
        </AssemblyAttribute>
    </ItemGroup>

    <ItemGroup>
        <ProjectReference Include="..\Umbraco.Core\Umbraco.Core.csproj" />
        <ProjectReference Include="..\Umbraco.Examine.Lucene\Umbraco.Examine.Lucene.csproj" />
        <ProjectReference Include="..\Umbraco.Infrastructure\Umbraco.Infrastructure.csproj" />
        <ProjectReference Include="..\Umbraco.Web.Common\Umbraco.Web.Common.csproj" />
    </ItemGroup>

    <ItemGroup>
      <EmbeddedResource Include="EmbeddedResources\**\*" />
    </ItemGroup>
=======
  <PropertyGroup>
    <PackageId>Umbraco.Cms.Web.BackOffice</PackageId>
    <Title>Umbraco CMS - Web - Backoffice</Title>
    <Description>Contains the backoffice assembly needed to run the backend of Umbraco CMS.</Description>
    <OutputType>Library</OutputType>
    <RootNamespace>Umbraco.Cms.Web.BackOffice</RootNamespace>
  </PropertyGroup>

  <ItemGroup>
    <FrameworkReference Include="Microsoft.AspNetCore.App" />
  </ItemGroup>

  <ItemGroup>
    <PackageReference Include="Newtonsoft.Json" Version="13.0.3" />
    <PackageReference Include="Serilog.AspNetCore" Version="7.0.0" />
  </ItemGroup>

  <ItemGroup>
    <ProjectReference Include="..\Umbraco.Web.Common\Umbraco.Web.Common.csproj" />
  </ItemGroup>

  <ItemGroup>
    <AssemblyAttribute Include="System.Runtime.CompilerServices.InternalsVisibleTo">
      <_Parameter1>Umbraco.Tests.UnitTests</_Parameter1>
    </AssemblyAttribute>
    <AssemblyAttribute Include="System.Runtime.CompilerServices.InternalsVisibleTo">
      <_Parameter1>Umbraco.Tests.Integration</_Parameter1>
    </AssemblyAttribute>
  </ItemGroup>

  <ItemGroup>
    <EmbeddedResource Include="EmbeddedResources\**\*" />
  </ItemGroup>
>>>>>>> e784cfa9
</Project><|MERGE_RESOLUTION|>--- conflicted
+++ resolved
@@ -1,58 +1,4 @@
 <Project Sdk="Microsoft.NET.Sdk">
-<<<<<<< HEAD
-
-    <PropertyGroup>
-        <TargetFramework>net5.0</TargetFramework>
-        <OutputType>Library</OutputType>
-        <RootNamespace>Umbraco.Cms.Web.BackOffice</RootNamespace>
-        <PackageId>Umbraco.Cms.Web.BackOffice</PackageId>
-        <Title>Umbraco CMS Back Office</Title>
-        <Description>Contains the Back Office assembly needed to run the back office of Umbraco Cms. This package only contains the assembly, and can be used for package development. Use the template in the Umbraco.Templates package to setup Umbraco</Description>
-    </PropertyGroup>
-
-    <PropertyGroup Condition=" '$(Configuration)' == 'Release' ">
-        <DocumentationFile>bin\Release\Umbraco.Web.BackOffice.xml</DocumentationFile>
-    </PropertyGroup>
-
-    <ItemGroup>
-        <FrameworkReference Include="Microsoft.AspNetCore.App" />
-    </ItemGroup>
-
-    <ItemGroup>
-
-      <PackageReference Include="Markdown" Version="2.2.1" />
-
-      <PackageReference Include="Microsoft.SourceLink.GitHub" Version="1.0.0">
-        <PrivateAssets>all</PrivateAssets>
-        <IncludeAssets>runtime; build; native; contentfiles; analyzers; buildtransitive</IncludeAssets>
-      </PackageReference>
-      <PackageReference Include="Newtonsoft.Json" Version="13.0.1" />
-      <PackageReference Include="Serilog.AspNetCore" Version="4.1.0" />
-      <PackageReference Include="Umbraco.Code" Version="1.2.0">
-        <PrivateAssets>all</PrivateAssets>
-      </PackageReference>
-    </ItemGroup>
-
-    <ItemGroup>
-        <AssemblyAttribute Include="System.Runtime.CompilerServices.InternalsVisibleTo">
-            <_Parameter1>Umbraco.Tests.UnitTests</_Parameter1>
-        </AssemblyAttribute>
-        <AssemblyAttribute Include="System.Runtime.CompilerServices.InternalsVisibleTo">
-            <_Parameter1>Umbraco.Tests.Integration</_Parameter1>
-        </AssemblyAttribute>
-    </ItemGroup>
-
-    <ItemGroup>
-        <ProjectReference Include="..\Umbraco.Core\Umbraco.Core.csproj" />
-        <ProjectReference Include="..\Umbraco.Examine.Lucene\Umbraco.Examine.Lucene.csproj" />
-        <ProjectReference Include="..\Umbraco.Infrastructure\Umbraco.Infrastructure.csproj" />
-        <ProjectReference Include="..\Umbraco.Web.Common\Umbraco.Web.Common.csproj" />
-    </ItemGroup>
-
-    <ItemGroup>
-      <EmbeddedResource Include="EmbeddedResources\**\*" />
-    </ItemGroup>
-=======
   <PropertyGroup>
     <PackageId>Umbraco.Cms.Web.BackOffice</PackageId>
     <Title>Umbraco CMS - Web - Backoffice</Title>
@@ -66,6 +12,7 @@
   </ItemGroup>
 
   <ItemGroup>
+    <PackageReference Include="Markdown" Version="2.2.1" />
     <PackageReference Include="Newtonsoft.Json" Version="13.0.3" />
     <PackageReference Include="Serilog.AspNetCore" Version="7.0.0" />
   </ItemGroup>
@@ -86,5 +33,4 @@
   <ItemGroup>
     <EmbeddedResource Include="EmbeddedResources\**\*" />
   </ItemGroup>
->>>>>>> e784cfa9
 </Project>