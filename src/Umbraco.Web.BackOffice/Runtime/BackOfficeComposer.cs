--- conflicted
+++ resolved
@@ -1,9 +1,6 @@
 ﻿using System.Linq;
-<<<<<<< HEAD
 using Microsoft.Extensions.DependencyInjection;
-=======
 using Microsoft.Extensions.Logging;
->>>>>>> 17c68176
 using Umbraco.Core;
 using Umbraco.Core.Composing;
 using Umbraco.Core.Hosting;
@@ -46,15 +43,9 @@
 
             composition.Services.AddUnique<IPhysicalFileSystem, PhysicalFileSystem>(factory =>
                 new PhysicalFileSystem(
-<<<<<<< HEAD
                     factory.GetRequiredService<IIOHelper>(),
                     factory.GetRequiredService<IHostingEnvironment>(),
-                    factory.GetRequiredService<ILogger>(),
-=======
-                    factory.GetInstance<IIOHelper>(),
-                    factory.GetInstance<IHostingEnvironment>(),
-                    factory.GetInstance<ILogger<PhysicalFileSystem>>(),
->>>>>>> 17c68176
+                    factory.GetRequiredService<ILogger<PhysicalFileSystem>>(),
                     "~/"));
 
             composition.RegisterUnique<IIconService, IconService>();
