﻿using System;
using Microsoft.AspNetCore.Mvc;
using Microsoft.AspNetCore.Mvc.Filters;
using Microsoft.Extensions.Logging;
using Umbraco.Core;
using Umbraco.Core.Models;
using Umbraco.Core.Security;
using Umbraco.Core.Services;
using Umbraco.Web.BackOffice.Controllers;
using Umbraco.Web.Models.ContentEditing;
using Umbraco.Web.Security;

namespace Umbraco.Web.BackOffice.Filters
{
    /// <summary>
    ///     Validates the incoming <see cref="MediaItemSave" /> model
    /// </summary>
    internal class MediaItemSaveValidationAttribute : TypeFilterAttribute
    {
        public MediaItemSaveValidationAttribute() : base(typeof(MediaItemSaveValidationFilter))
        {
        }

        private sealed class MediaItemSaveValidationFilter : IActionFilter
        {
            private readonly IEntityService _entityService;
            private readonly IPropertyValidationService _propertyValidationService;


            private readonly IMediaService _mediaService;
            private readonly ILocalizedTextService _textService;
<<<<<<< HEAD
            private readonly ILoggerFactory _loggerFactory;
            private readonly IWebSecurity _webSecurity;

            public MediaItemSaveValidationFilter(
                ILoggerFactory loggerFactory,
                IWebSecurity webSecurity,
=======
            private readonly IBackofficeSecurityAccessor _backofficeSecurityAccessor;

            public MediaItemSaveValidationFilter(
                ILogger logger,
                IBackofficeSecurityAccessor backofficeSecurityAccessor,
>>>>>>> a80de910
                ILocalizedTextService textService,
                IMediaService mediaService,
                IEntityService entityService,
                IPropertyValidationService propertyValidationService)
            {
<<<<<<< HEAD
                _loggerFactory = loggerFactory ?? throw new ArgumentNullException(nameof(loggerFactory));
                _webSecurity = webSecurity ?? throw new ArgumentNullException(nameof(webSecurity));
=======
                _logger = logger ?? throw new ArgumentNullException(nameof(logger));
                _backofficeSecurityAccessor = backofficeSecurityAccessor ?? throw new ArgumentNullException(nameof(backofficeSecurityAccessor));
>>>>>>> a80de910
                _textService = textService ?? throw new ArgumentNullException(nameof(textService));
                _mediaService = mediaService ?? throw new ArgumentNullException(nameof(mediaService));
                _entityService = entityService ?? throw new ArgumentNullException(nameof(entityService));
                _propertyValidationService = propertyValidationService ?? throw new ArgumentNullException(nameof(propertyValidationService));
            }

            public void OnActionExecuting(ActionExecutingContext context)
            {
                var model = (MediaItemSave) context.ActionArguments["contentItem"];
<<<<<<< HEAD
                var contentItemValidator = new MediaSaveModelValidator(_loggerFactory.CreateLogger<MediaSaveModelValidator>(), _webSecurity, _textService, _propertyValidationService);
=======
                var contentItemValidator = new MediaSaveModelValidator(_logger, _backofficeSecurityAccessor.BackofficeSecurity, _textService, _propertyValidationService);
>>>>>>> a80de910

                if (ValidateUserAccess(model, context))
                {
                    //now do each validation step
                    if (contentItemValidator.ValidateExistingContent(model, context))
                        if (contentItemValidator.ValidateProperties(model, model, context))
                            contentItemValidator.ValidatePropertiesData(model, model, model.PropertyCollectionDto,
                                context.ModelState);
                }
            }

            /// <summary>
            ///     Checks if the user has access to post a content item based on whether it's being created or saved.
            /// </summary>
            /// <param name="mediaItem"></param>
            /// <param name="actionContext"></param>
            private bool ValidateUserAccess(MediaItemSave mediaItem, ActionExecutingContext actionContext)
            {
                //We now need to validate that the user is allowed to be doing what they are doing.
                //Then if it is new, we need to lookup those permissions on the parent.
                IMedia contentToCheck;
                int contentIdToCheck;
                switch (mediaItem.Action)
                {
                    case ContentSaveAction.Save:
                        contentToCheck = mediaItem.PersistedContent;
                        contentIdToCheck = contentToCheck.Id;
                        break;
                    case ContentSaveAction.SaveNew:
                        contentToCheck = _mediaService.GetById(mediaItem.ParentId);

                        if (mediaItem.ParentId != Constants.System.Root)
                        {
                            contentToCheck = _mediaService.GetById(mediaItem.ParentId);
                            contentIdToCheck = contentToCheck.Id;
                        }
                        else
                        {
                            contentIdToCheck = mediaItem.ParentId;
                        }

                        break;
                    default:
                        //we don't support this for media
                        actionContext.Result = new NotFoundResult();
                        return false;
                }

                if (MediaController.CheckPermissions(
                    actionContext.HttpContext.Items,
                    _backofficeSecurityAccessor.BackofficeSecurity.CurrentUser,
                    _mediaService, _entityService,
                    contentIdToCheck, contentToCheck) == false)
                {
                    actionContext.Result = new ForbidResult();
                    return false;
                }

                return true;
            }

            public void OnActionExecuted(ActionExecutedContext context)
            {

            }
        }
    }
}<|MERGE_RESOLUTION|>--- conflicted
+++ resolved
@@ -29,32 +29,19 @@
 
             private readonly IMediaService _mediaService;
             private readonly ILocalizedTextService _textService;
-<<<<<<< HEAD
             private readonly ILoggerFactory _loggerFactory;
-            private readonly IWebSecurity _webSecurity;
+            private readonly IBackofficeSecurityAccessor _backofficeSecurityAccessor;
 
             public MediaItemSaveValidationFilter(
                 ILoggerFactory loggerFactory,
-                IWebSecurity webSecurity,
-=======
-            private readonly IBackofficeSecurityAccessor _backofficeSecurityAccessor;
-
-            public MediaItemSaveValidationFilter(
-                ILogger logger,
                 IBackofficeSecurityAccessor backofficeSecurityAccessor,
->>>>>>> a80de910
                 ILocalizedTextService textService,
                 IMediaService mediaService,
                 IEntityService entityService,
                 IPropertyValidationService propertyValidationService)
             {
-<<<<<<< HEAD
                 _loggerFactory = loggerFactory ?? throw new ArgumentNullException(nameof(loggerFactory));
-                _webSecurity = webSecurity ?? throw new ArgumentNullException(nameof(webSecurity));
-=======
-                _logger = logger ?? throw new ArgumentNullException(nameof(logger));
                 _backofficeSecurityAccessor = backofficeSecurityAccessor ?? throw new ArgumentNullException(nameof(backofficeSecurityAccessor));
->>>>>>> a80de910
                 _textService = textService ?? throw new ArgumentNullException(nameof(textService));
                 _mediaService = mediaService ?? throw new ArgumentNullException(nameof(mediaService));
                 _entityService = entityService ?? throw new ArgumentNullException(nameof(entityService));
@@ -64,11 +51,7 @@
             public void OnActionExecuting(ActionExecutingContext context)
             {
                 var model = (MediaItemSave) context.ActionArguments["contentItem"];
-<<<<<<< HEAD
-                var contentItemValidator = new MediaSaveModelValidator(_loggerFactory.CreateLogger<MediaSaveModelValidator>(), _webSecurity, _textService, _propertyValidationService);
-=======
-                var contentItemValidator = new MediaSaveModelValidator(_logger, _backofficeSecurityAccessor.BackofficeSecurity, _textService, _propertyValidationService);
->>>>>>> a80de910
+                var contentItemValidator = new MediaSaveModelValidator(_loggerFactory.CreateLogger<MediaSaveModelValidator>(), _backofficeSecurityAccessor.BackofficeSecurity, _textService, _propertyValidationService);
 
                 if (ValidateUserAccess(model, context))
                 {
