--- conflicted
+++ resolved
@@ -25,13 +25,8 @@
         private readonly IShortStringHelper _shortStringHelper;
 
         public MemberSaveModelValidator(
-<<<<<<< HEAD
             ILogger<MemberSaveModelValidator> logger,
-            IWebSecurity webSecurity,
-=======
-            ILogger logger,
             IBackofficeSecurity backofficeSecurity,
->>>>>>> a80de910
             ILocalizedTextService textService,
             IMemberTypeService memberTypeService,
             IMemberService memberService,
