--- conflicted
+++ resolved
@@ -83,24 +83,13 @@
                 foreach (var langFolder in GetLangFolderPaths(fileProvider, pluginFolderPath))
                 {
                     // request all the files out of the path, these will have physicalPath set.
-<<<<<<< HEAD
-                    var files = fileProvider.GetDirectoryContents(langFolderPath)
-                        .Where(x => x.Name.InvariantEndsWith(".xml") && !string.IsNullOrEmpty(x.PhysicalPath))
-                        .Select(x => new FileInfo(x.PhysicalPath!))
-                        .Select(x => new LocalizedTextServiceSupplementaryFileSource(x, overwriteCoreKeys))
-                        .ToList();
-
-                    // add any to our results
-                    if (files.Count > 0)
-=======
                     IEnumerable<FileInfo> localizationFiles = fileProvider
                         .GetDirectoryContents(langFolder)
                         .Where(x => !string.IsNullOrEmpty(x.PhysicalPath))
                         .Where(x => x.Name.InvariantEndsWith(".xml"))
-                        .Select(x => new FileInfo(x.PhysicalPath));
+                        .Select(x => new FileInfo(x.PhysicalPath!));
 
                     foreach (FileInfo file in localizationFiles)
->>>>>>> 100ebf5c
                     {
                         yield return new LocalizedTextServiceSupplementaryFileSource(file, overwriteCoreKeys);
                     }
