using System.IO;
using Microsoft.AspNetCore.Hosting;
using Microsoft.Extensions.DependencyInjection;
using Microsoft.Extensions.FileProviders;
using Umbraco.Cms.Core.Configuration.Models;
using Umbraco.Cms.Core.DependencyInjection;
using Umbraco.Cms.Core.Routing;
using Umbraco.Cms.Core.Services;

namespace Umbraco.Extensions
{
    /// <summary>
    /// Extension methods for <see cref="IUmbracoBuilder"/> for the Umbraco back office
    /// </summary>
    public static partial class UmbracoBuilderExtensions
    {

        /// <summary>
        /// Adds the supplementary localized texxt file sources from the various physical and virtual locations supported.
        /// </summary>
        private static IUmbracoBuilder AddSupplemenataryLocalizedTextFileSources(this IUmbracoBuilder builder)
        {
            builder.Services.AddTransient(sp =>
            {
                return GetSupplementaryFileSources(
                    sp.GetRequiredService<IWebHostEnvironment>());
            });

            return builder;
        }


        /// <summary>
        ///  Loads the suplimentary localization files from plugins and user config.
        /// </summary>
        private static IEnumerable<LocalizedTextServiceSupplementaryFileSource> GetSupplementaryFileSources(
            IWebHostEnvironment webHostEnvironment)
        {
            IFileProvider webFileProvider = webHostEnvironment.WebRootFileProvider;
            IFileProvider contentFileProvider = webHostEnvironment.ContentRootFileProvider;

            // Gets all language files in /app_plugins real or virtual locations
            IEnumerable<LocalizedTextServiceSupplementaryFileSource> pluginLangFileSources = GetPluginLanguageFileSources(webFileProvider, Cms.Core.Constants.SystemDirectories.AppPlugins, false);

<<<<<<< HEAD
            // User defined language files that overwrite the default, these should not be used by plugin creators
=======
            // user defined language files that overwrite the default, these should not be used by plugin creators
>>>>>>> df19d4fc
            var userConfigLangFolder = Cms.Core.Constants.SystemDirectories.Config
                                            .TrimStart(Cms.Core.Constants.CharArrays.Tilde);

            var configLangFileSources = new List<LocalizedTextServiceSupplementaryFileSource>();

            foreach (IFileInfo langFileSource in contentFileProvider.GetDirectoryContents(userConfigLangFolder))
            {
                if (langFileSource.IsDirectory && langFileSource.Name.InvariantEquals("lang"))
                {
                    foreach (IFileInfo langFile in contentFileProvider.GetDirectoryContents($"{userConfigLangFolder}/{langFileSource.Name}"))
                    {
                        if (langFile.Name.InvariantEndsWith(".xml") && langFile.PhysicalPath is not null)
                        {
                            configLangFileSources.Add(new LocalizedTextServiceSupplementaryFileSource(langFile, true));
                        }
                    }
                }
            }

            return
<<<<<<< HEAD
                pluginLangFileSources
                .Concat(userLangFileSources);
=======
                localPluginFileSources
                .Concat(pluginLangFileSources)
                .Concat(configLangFileSources);
>>>>>>> df19d4fc
        }


        /// <summary>
        ///  Loads the suplimentary localaization files via the file provider.
        /// </summary>
        /// <remarks>
        ///  locates all *.xml files in the lang folder of any sub folder of the one provided.
        ///  e.g /app_plugins/plugin-name/lang/*.xml
        /// </remarks>
        private static IEnumerable<LocalizedTextServiceSupplementaryFileSource> GetPluginLanguageFileSources(
            IFileProvider fileProvider, string folder, bool overwriteCoreKeys)
        {
            IEnumerable<IFileInfo> pluginFolders = fileProvider
                .GetDirectoryContents(folder)
                .Where(x => x.IsDirectory);

            foreach (IFileInfo pluginFolder in pluginFolders)
            {
                // get the full virtual path for the plugin folder
                var pluginFolderPath = WebPath.Combine(folder, pluginFolder.Name);

                // loop through the lang folder(s)
                //  - there could be multiple on case sensitive file system
                foreach (var langFolder in GetLangFolderPaths(fileProvider, pluginFolderPath))
                {
                    // request all the files out of the path, these will have physicalPath set.
                    IEnumerable<IFileInfo> localizationFiles = fileProvider
                        .GetDirectoryContents(langFolder)
                        .Where(x => !string.IsNullOrEmpty(x.PhysicalPath))
                        .Where(x => x.Name.InvariantEndsWith(".xml"));

                    foreach (IFileInfo file in localizationFiles)
                    {
                        yield return new LocalizedTextServiceSupplementaryFileSource(file, overwriteCoreKeys);
                    }
                }
            }
        }

        private static IEnumerable<string> GetLangFolderPaths(IFileProvider fileProvider, string path)
        {
            IEnumerable<IFileInfo> directories = fileProvider.GetDirectoryContents(path).Where(x => x.IsDirectory);

            foreach (IFileInfo directory in directories)
            {
                var virtualPath = WebPath.Combine(path, directory.Name);

                if (directory.Name.InvariantEquals("lang"))
                {
                    yield return virtualPath;
                }

                foreach (var nested in GetLangFolderPaths(fileProvider, virtualPath))
                {
                    yield return nested;
                }
            }
        }
    }
}<|MERGE_RESOLUTION|>--- conflicted
+++ resolved
@@ -1,8 +1,6 @@
-using System.IO;
 using Microsoft.AspNetCore.Hosting;
 using Microsoft.Extensions.DependencyInjection;
 using Microsoft.Extensions.FileProviders;
-using Umbraco.Cms.Core.Configuration.Models;
 using Umbraco.Cms.Core.DependencyInjection;
 using Umbraco.Cms.Core.Routing;
 using Umbraco.Cms.Core.Services;
@@ -42,11 +40,7 @@
             // Gets all language files in /app_plugins real or virtual locations
             IEnumerable<LocalizedTextServiceSupplementaryFileSource> pluginLangFileSources = GetPluginLanguageFileSources(webFileProvider, Cms.Core.Constants.SystemDirectories.AppPlugins, false);
 
-<<<<<<< HEAD
             // User defined language files that overwrite the default, these should not be used by plugin creators
-=======
-            // user defined language files that overwrite the default, these should not be used by plugin creators
->>>>>>> df19d4fc
             var userConfigLangFolder = Cms.Core.Constants.SystemDirectories.Config
                                             .TrimStart(Cms.Core.Constants.CharArrays.Tilde);
 
@@ -66,15 +60,8 @@
                 }
             }
 
-            return
-<<<<<<< HEAD
-                pluginLangFileSources
-                .Concat(userLangFileSources);
-=======
-                localPluginFileSources
-                .Concat(pluginLangFileSources)
-                .Concat(configLangFileSources);
->>>>>>> df19d4fc
+            return pluginLangFileSources
+                    .Concat(configLangFileSources);
         }
 
 
@@ -82,7 +69,7 @@
         ///  Loads the suplimentary localaization files via the file provider.
         /// </summary>
         /// <remarks>
-        ///  locates all *.xml files in the lang folder of any sub folder of the one provided.
+        ///  Locates all *.xml files in the lang folder of any sub folder of the one provided.
         ///  e.g /app_plugins/plugin-name/lang/*.xml
         /// </remarks>
         private static IEnumerable<LocalizedTextServiceSupplementaryFileSource> GetPluginLanguageFileSources(
@@ -94,14 +81,14 @@
 
             foreach (IFileInfo pluginFolder in pluginFolders)
             {
-                // get the full virtual path for the plugin folder
+                // Get the full virtual path for the plugin folder
                 var pluginFolderPath = WebPath.Combine(folder, pluginFolder.Name);
 
-                // loop through the lang folder(s)
+                // Loop through the lang folder(s)
                 //  - there could be multiple on case sensitive file system
                 foreach (var langFolder in GetLangFolderPaths(fileProvider, pluginFolderPath))
                 {
-                    // request all the files out of the path, these will have physicalPath set.
+                    // Request all the files out of the path, these will have physicalPath set.
                     IEnumerable<IFileInfo> localizationFiles = fileProvider
                         .GetDirectoryContents(langFolder)
                         .Where(x => !string.IsNullOrEmpty(x.PhysicalPath))
