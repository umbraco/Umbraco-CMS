﻿using Microsoft.AspNetCore.Mvc;
using Umbraco.Cms.Core;
using Umbraco.Cms.Core.Mapping;
using Umbraco.Cms.Core.Models;
using Umbraco.Cms.Core.Services;
using Umbraco.Cms.Core.Webhooks;
using Umbraco.Cms.Web.BackOffice.Services;
using Umbraco.Cms.Web.Common.Attributes;
using Umbraco.Cms.Web.Common.Models;

namespace Umbraco.Cms.Web.BackOffice.Controllers;

[PluginController(Constants.Web.Mvc.BackOfficeApiArea)]
public class WebhookController : UmbracoAuthorizedJsonController
{
    private readonly IWebhookService _webHookService;
    private readonly IUmbracoMapper _umbracoMapper;
    private readonly WebhookEventCollection _webhookEventCollection;
    private readonly IWebhookLogService _webhookLogService;
    private readonly IWebhookPresentationFactory _webhookPresentationFactory;

<<<<<<< HEAD
    public WebhookController(IWebhookService webHookService, IUmbracoMapper umbracoMapper, WebhookEventCollection webhookEventCollection, IWebhookLogService webhookLogService)
=======
    public WebhookController(IWebHookService webHookService, IUmbracoMapper umbracoMapper, WebhookEventCollection webhookEventCollection, IWebhookLogService webhookLogService, IWebhookPresentationFactory webhookPresentationFactory)
>>>>>>> 7bde16b4
    {
        _webHookService = webHookService;
        _umbracoMapper = umbracoMapper;
        _webhookEventCollection = webhookEventCollection;
        _webhookLogService = webhookLogService;
        _webhookPresentationFactory = webhookPresentationFactory;
    }

    [HttpGet]
    public async Task<IActionResult> GetAll(int skip = 0, int take = int.MaxValue)
    {
        PagedModel<Webhook> webhooks = await _webHookService.GetAllAsync(skip, take);

        IEnumerable<WebhookViewModel> webhookViewModels = webhooks.Items.Select(_webhookPresentationFactory.Create);

        return Ok(webhookViewModels);
    }

    [HttpPut]
    public async Task<IActionResult> Update(WebhookViewModel webhookViewModel)
    {
        Webhook updateModel = _umbracoMapper.Map<Webhook>(webhookViewModel)!;

        await _webHookService.UpdateAsync(updateModel);

        return Ok();
    }

    [HttpPost]
    public async Task<IActionResult> Create(WebhookViewModel webhookViewModel)
    {
        Webhook webhook = _umbracoMapper.Map<Webhook>(webhookViewModel)!;
        await _webHookService.CreateAsync(webhook);

        return Ok();
    }

    [HttpGet]
    public async Task<IActionResult> GetByKey(Guid key)
    {
        Webhook? webhook = await _webHookService.GetAsync(key);

        return webhook is null ? NotFound() : Ok(webhook);
    }

    [HttpDelete]
    public async Task<IActionResult> Delete(Guid key)
    {
        await _webHookService.DeleteAsync(key);

        return Ok();
    }

    [HttpGet]
    public IActionResult GetEvents()
    {
        List<WebhookEventViewModel> viewModels = _umbracoMapper.MapEnumerable<IWebhookEvent, WebhookEventViewModel>(_webhookEventCollection.AsEnumerable());
        return Ok(viewModels);
    }

    [HttpGet]
    public async Task<IActionResult> GetLogs(int skip = 0, int take = int.MaxValue)
    {
        PagedModel<WebhookLog> logs = await _webhookLogService.Get(skip, take);
        List<WebhookLogViewModel> mappedLogs = _umbracoMapper.MapEnumerable<WebhookLog, WebhookLogViewModel>(logs.Items);
        return Ok(new PagedResult<WebhookLogViewModel>(logs.Total, 0, 0)
        {
            Items = mappedLogs,
        });
    }
}<|MERGE_RESOLUTION|>--- conflicted
+++ resolved
@@ -19,11 +19,7 @@
     private readonly IWebhookLogService _webhookLogService;
     private readonly IWebhookPresentationFactory _webhookPresentationFactory;
 
-<<<<<<< HEAD
-    public WebhookController(IWebhookService webHookService, IUmbracoMapper umbracoMapper, WebhookEventCollection webhookEventCollection, IWebhookLogService webhookLogService)
-=======
-    public WebhookController(IWebHookService webHookService, IUmbracoMapper umbracoMapper, WebhookEventCollection webhookEventCollection, IWebhookLogService webhookLogService, IWebhookPresentationFactory webhookPresentationFactory)
->>>>>>> 7bde16b4
+    public WebhookController(IWebhookService webHookService, IUmbracoMapper umbracoMapper, WebhookEventCollection webhookEventCollection, IWebhookLogService webhookLogService, IWebhookPresentationFactory webhookPresentationFactory)
     {
         _webHookService = webHookService;
         _umbracoMapper = umbracoMapper;
