--- conflicted
+++ resolved
@@ -686,16 +686,9 @@
                 return new ValidationErrorResult("Password reset is not allowed");
             }
 
-<<<<<<< HEAD
-            // if the current user has access to reset/manually change the password
-            if (currentUser.HasSectionAccess(Constants.Applications.Users) == false)
-            {
-                return new ValidationErrorResult("The current user is not authorized");
-=======
             if (!currentUser.IsAdmin() && found.IsAdmin())
             {
                 return new ValidationErrorResult("The current user cannot change the password for the specified user");
->>>>>>> 8c66470d
             }
 
             Attempt<PasswordChangedModel> passwordChangeResult = await _passwordChanger.ChangePasswordWithIdentityAsync(changingPasswordModel, _userManager);
