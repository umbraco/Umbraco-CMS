--- conflicted
+++ resolved
@@ -778,8 +778,8 @@
     public IActionResult PostDisableUsers([FromQuery] int[] userIds)
     {
         Attempt<int?> tryGetCurrentUserId =
-            _backofficeSecurityAccessor.BackOfficeSecurity?.GetUserId() ?? Attempt<int?>.Fail();
-        if (tryGetCurrentUserId.Success && userIds.Contains(tryGetCurrentUserId.Result!.Value))
+            _backofficeSecurityAccessor.BackOfficeSecurity?.GetUserId() ?? Attempt<int>.Fail();
+        if (tryGetCurrentUserId.Success && userIds.Contains(tryGetCurrentUserId.Result))
         {
             return ValidationProblem("The current user cannot disable itself");
         }
@@ -819,26 +819,10 @@
 
         if (users.Length > 1)
         {
-<<<<<<< HEAD
             return Ok(
                 _localizedTextService.Localize("speechBubbles", "enableUsersSuccess",
                     new[] { userIds.Length.ToString() }));
         }
-=======
-            var tryGetCurrentUserId = _backofficeSecurityAccessor.BackOfficeSecurity?.GetUserId() ?? Attempt<int>.Fail();
-            if (tryGetCurrentUserId.Success && userIds.Contains(tryGetCurrentUserId.Result))
-            {
-                return ValidationProblem("The current user cannot disable itself");
-            }
-
-            var users = _userService.GetUsersById(userIds).ToArray();
-            foreach (var u in users)
-            {
-                u.IsApproved = false;
-                u.InvitedDate = null;
-            }
-            _userService.Save(users);
->>>>>>> e6479207
 
         return Ok(
             _localizedTextService.Localize("speechBubbles", "enableUserSuccess", new[] { users[0].Name }));
