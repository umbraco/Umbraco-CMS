--- conflicted
+++ resolved
@@ -565,10 +565,20 @@
         return new ActionResult<IUser?>(user);
     }
 
-    private async Task SendUserInviteEmailAsync(UserBasic? userDisplay, string? from, string? fromEmail, IUser? to,
-        string? message)
-    {
-        BackOfficeIdentityUser user = await _userManager.FindByIdAsync(((int?)userDisplay?.Id).ToString());
+    private async Task SendUserInviteEmailAsync(UserBasic? userDisplay, string? from, string? fromEmail, IUser? to, string? message)
+    {
+        var userId = userDisplay?.Id?.ToString();
+        if (userId is null)
+        {
+            throw new InvalidOperationException("Could not find user Id");
+        }
+        var user = await _userManager.FindByIdAsync(userId);
+
+        if (user is null)
+        {
+            throw new InvalidOperationException("Could not find user");
+        }
+
         var token = await _userManager.GenerateEmailConfirmationTokenAsync(user);
 
         // Use info from SMTP Settings if configured, otherwise set fromEmail as fallback
@@ -629,24 +639,8 @@
         IUser? found = _userService.GetUserById(userSave.Id);
         if (found == null)
         {
-<<<<<<< HEAD
-            var userId = userDisplay?.Id?.ToString();
-            if (userId is null)
-            {
-                throw new InvalidOperationException("Could not find user Id");
-            }
-            var user = await _userManager.FindByIdAsync(userId);
-
-            if (user is null)
-            {
-                throw new InvalidOperationException("Could not find user");
-            }
-
-            var token = await _userManager.GenerateEmailConfirmationTokenAsync(user);
-=======
             return NotFound();
         }
->>>>>>> 100ebf5c
 
         //Perform authorization here to see if the current user can actually save this user with the info being requested
         Attempt<string?> canSaveUser = _userEditorAuthorizationHelper.IsAuthorized(
