--- conflicted
+++ resolved
@@ -67,13 +67,8 @@
         private readonly IEntityService _entityService;
         private readonly IMediaService _mediaService;
         private readonly IContentService _contentService;
-<<<<<<< HEAD
-        private readonly IGlobalSettings _globalSettings;
+        private readonly GlobalSettings _globalSettings;
         private readonly IBackOfficeUserManager _backOfficeUserManager;
-=======
-        private readonly GlobalSettings _globalSettings;
-        private readonly BackOfficeUserManager _backOfficeUserManager;
->>>>>>> d7ab7d3d
         private readonly ILogger _logger;
         private readonly LinkGenerator _linkGenerator;
 
@@ -95,13 +90,8 @@
             IEntityService entityService,
             IMediaService mediaService,
             IContentService contentService,
-<<<<<<< HEAD
-            IGlobalSettings globalSettings,
+            IOptions<GlobalSettings> globalSettings,
             IBackOfficeUserManager backOfficeUserManager,
-=======
-            IOptions<GlobalSettings> globalSettings,
-            BackOfficeUserManager backOfficeUserManager,
->>>>>>> d7ab7d3d
             ILogger logger,
             LinkGenerator linkGenerator)
         {
