--- conflicted
+++ resolved
@@ -1,5 +1,8 @@
-using System.Collections;
+using System;
+using System.Collections.Generic;
+using System.Linq;
 using System.Runtime.Serialization;
+using System.Threading.Tasks;
 using Microsoft.AspNetCore.Http;
 using Microsoft.AspNetCore.Routing;
 using Microsoft.Extensions.DependencyInjection;
@@ -27,77 +30,10 @@
 using Umbraco.Cms.Web.Common.DependencyInjection;
 using Umbraco.Cms.Web.Common.Models;
 using Umbraco.Extensions;
-
-namespace Umbraco.Cms.Web.BackOffice.Controllers;
-
-/// <summary>
-///     Used to collect the server variables for use in the back office angular app
-/// </summary>
-public class BackOfficeServerVariables
+using Language = Umbraco.Cms.Core.Models.ContentEditing.Language;
+
+namespace Umbraco.Cms.Web.BackOffice.Controllers
 {
-<<<<<<< HEAD
-    private readonly IEmailSender _emailSender;
-    private readonly IBackOfficeExternalLoginProviders _externalLogins;
-    private readonly UmbracoFeatures _features;
-    private readonly IHostingEnvironment _hostingEnvironment;
-    private readonly IHttpContextAccessor _httpContextAccessor;
-    private readonly IImageUrlGenerator _imageUrlGenerator;
-    private readonly LinkGenerator _linkGenerator;
-    private readonly PreviewRoutes _previewRoutes;
-    private readonly IRuntimeMinifier _runtimeMinifier;
-    private readonly IRuntimeState _runtimeState;
-    private readonly TreeCollection _treeCollection;
-    private readonly IUmbracoVersion _umbracoVersion;
-    private ContentSettings _contentSettings;
-    private GlobalSettings _globalSettings;
-    private MemberPasswordConfigurationSettings _memberPasswordConfigurationSettings;
-    private RuntimeSettings _runtimeSettings;
-    private SecuritySettings _securitySettings;
-
-    public BackOfficeServerVariables(
-        LinkGenerator linkGenerator,
-        IRuntimeState runtimeState,
-        UmbracoFeatures features,
-        IOptionsMonitor<GlobalSettings> globalSettings,
-        IUmbracoVersion umbracoVersion,
-        IOptionsMonitor<ContentSettings> contentSettings,
-        IHttpContextAccessor httpContextAccessor,
-        TreeCollection treeCollection,
-        IHostingEnvironment hostingEnvironment,
-        IOptionsMonitor<RuntimeSettings> runtimeSettings,
-        IOptionsMonitor<SecuritySettings> securitySettings,
-        IRuntimeMinifier runtimeMinifier,
-        IBackOfficeExternalLoginProviders externalLogins,
-        IImageUrlGenerator imageUrlGenerator,
-        PreviewRoutes previewRoutes,
-        IEmailSender emailSender,
-        IOptionsMonitor<MemberPasswordConfigurationSettings> memberPasswordConfigurationSettings)
-    {
-        _linkGenerator = linkGenerator;
-        _runtimeState = runtimeState;
-        _features = features;
-        _globalSettings = globalSettings.CurrentValue;
-        _umbracoVersion = umbracoVersion;
-        _contentSettings = contentSettings.CurrentValue ?? throw new ArgumentNullException(nameof(contentSettings));
-        _httpContextAccessor = httpContextAccessor;
-        _treeCollection = treeCollection ?? throw new ArgumentNullException(nameof(treeCollection));
-        _hostingEnvironment = hostingEnvironment;
-        _runtimeSettings = runtimeSettings.CurrentValue;
-        _securitySettings = securitySettings.CurrentValue;
-        _runtimeMinifier = runtimeMinifier;
-        _externalLogins = externalLogins;
-        _imageUrlGenerator = imageUrlGenerator;
-        _previewRoutes = previewRoutes;
-        _emailSender = emailSender;
-        _memberPasswordConfigurationSettings = memberPasswordConfigurationSettings.CurrentValue;
-
-        globalSettings.OnChange(x => _globalSettings = x);
-        contentSettings.OnChange(x => _contentSettings = x);
-        runtimeSettings.OnChange(x => _runtimeSettings = x);
-        securitySettings.OnChange(x => _securitySettings = x);
-        memberPasswordConfigurationSettings.OnChange(x => _memberPasswordConfigurationSettings = x);
-    }
-=======
     /// <summary>
     /// Used to collect the server variables for use in the back office angular app
     /// </summary>
@@ -209,130 +145,75 @@
             dataTypesSettings.OnChange(x => _dataTypesSettings = x);
             memberPasswordConfigurationSettings.OnChange(x => _memberPasswordConfigurationSettings = x);
         }
->>>>>>> e6479207
-
-    /// <summary>
-    ///     Returns the server variables for non-authenticated users
-    /// </summary>
-    /// <returns></returns>
-    internal async Task<Dictionary<string, object>> BareMinimumServerVariablesAsync()
-    {
-        //this is the filter for the keys that we'll keep based on the full version of the server vars
-        var keepOnlyKeys = new Dictionary<string, string[]>
-        {
+
+        /// <summary>
+        /// Returns the server variables for non-authenticated users
+        /// </summary>
+        /// <returns></returns>
+        internal async Task<Dictionary<string, object>> BareMinimumServerVariablesAsync()
+        {
+            //this is the filter for the keys that we'll keep based on the full version of the server vars
+            var keepOnlyKeys = new Dictionary<string, string[]>
             {
-                "umbracoUrls",
-                new[]
-                {
-                    "authenticationApiBaseUrl", "serverVarsJs", "externalLoginsUrl", "currentUserApiBaseUrl",
-                    "previewHubUrl", "iconApiBaseUrl"
+                {"umbracoUrls", new[] {"authenticationApiBaseUrl", "serverVarsJs", "externalLoginsUrl", "currentUserApiBaseUrl", "previewHubUrl", "iconApiBaseUrl"}},
+                {"umbracoSettings", new[] {"allowPasswordReset", "imageFileTypes", "maxFileSize", "loginBackgroundImage", "loginLogoImage", "canSendRequiredEmail", "usernameIsEmail", "minimumPasswordLength", "minimumPasswordNonAlphaNum", "hideBackofficeLogo", "disableDeleteWhenReferenced", "disableUnpublishWhenReferenced"}},
+                {"application", new[] {"applicationPath", "cacheBuster"}},
+                {"isDebuggingEnabled", new string[] { }},
+                {"features", new [] {"disabledFeatures"}}
+            };
+            //now do the filtering...
+            var defaults = await GetServerVariablesAsync();
+            foreach (var key in defaults.Keys.ToArray())
+            {
+                if (keepOnlyKeys.ContainsKey(key) == false)
+                {
+                    defaults.Remove(key);
                 }
-            },
-            {
-                "umbracoSettings",
-                new[]
-                {
-                    "allowPasswordReset", "imageFileTypes", "maxFileSize", "loginBackgroundImage", "loginLogoImage",
-                    "canSendRequiredEmail", "usernameIsEmail", "minimumPasswordLength",
-                    "minimumPasswordNonAlphaNum", "hideBackofficeLogo", "disableDeleteWhenReferenced",
-                    "disableUnpublishWhenReferenced"
-                }
-            },
-            {"application", new[] {"applicationPath", "cacheBuster"}},
-            {"isDebuggingEnabled", new string[] { }},
-            {"features", new[] {"disabledFeatures"}}
-        };
-        //now do the filtering...
-        Dictionary<string, object> defaults = await GetServerVariablesAsync();
-        foreach (var key in defaults.Keys.ToArray())
-        {
-            if (keepOnlyKeys.ContainsKey(key) == false)
-            {
-                defaults.Remove(key);
-            }
-            else
-            {
-                if (defaults[key] is IDictionary asDictionary)
-                {
-                    var toKeep = keepOnlyKeys[key];
-                    foreach (var k in asDictionary.Keys.Cast<string>().ToArray())
+                else
+                {
+                    if (defaults[key] is System.Collections.IDictionary asDictionary)
                     {
-                        if (toKeep.Contains(k) == false)
-                        {
-                            asDictionary.Remove(k);
+                        var toKeep = keepOnlyKeys[key];
+                        foreach (var k in asDictionary.Keys.Cast<string>().ToArray())
+                        {
+                            if (toKeep.Contains(k) == false)
+                            {
+                                asDictionary.Remove(k);
+                            }
                         }
                     }
                 }
             }
-        }
-
-        // TODO: This is ultra confusing! this same key is used for different things, when returning the full app when authenticated it is this URL but when not auth'd it's actually the ServerVariables address
-        // so based on compat and how things are currently working we need to replace the serverVarsJs one
-        ((Dictionary<string, object?>)defaults["umbracoUrls"])["serverVarsJs"]
-            = _linkGenerator.GetPathByAction(
-                nameof(BackOfficeController.ServerVariables),
-                ControllerExtensions.GetControllerName<BackOfficeController>(),
-                new { area = Constants.Web.Mvc.BackOfficeArea });
-
-        return defaults;
-    }
-
-    /// <summary>
-    ///     Returns the server variables for authenticated users
-    /// </summary>
-    /// <returns></returns>
-    internal async Task<Dictionary<string, object>> GetServerVariablesAsync()
-    {
-        GlobalSettings globalSettings = _globalSettings;
-        var backOfficeControllerName = ControllerExtensions.GetControllerName<BackOfficeController>();
-        var defaultVals = new Dictionary<string, object>
-        {
+
+            // TODO: This is ultra confusing! this same key is used for different things, when returning the full app when authenticated it is this URL but when not auth'd it's actually the ServerVariables address
+            // so based on compat and how things are currently working we need to replace the serverVarsJs one
+            ((Dictionary<string, object?>)defaults["umbracoUrls"])["serverVarsJs"]
+                = _linkGenerator.GetPathByAction(
+                    nameof(BackOfficeController.ServerVariables),
+                    ControllerExtensions.GetControllerName<BackOfficeController>(),
+                    new { area = Constants.Web.Mvc.BackOfficeArea });
+
+            return defaults;
+        }
+
+        /// <summary>
+        /// Returns the server variables for authenticated users
+        /// </summary>
+        /// <returns></returns>
+        internal async Task<Dictionary<string, object>> GetServerVariablesAsync()
+        {
+            var globalSettings = _globalSettings;
+            var backOfficeControllerName = ControllerExtensions.GetControllerName<BackOfficeController>();
+            var defaultVals = new Dictionary<string, object>
             {
-                "umbracoUrls", new Dictionary<string, object?>
-                {
-                    // TODO: Add 'umbracoApiControllerBaseUrl' which people can use in JS
-                    // to prepend their URL. We could then also use this in our own resources instead of
-                    // having each URL defined here explicitly - we can do that in v8! for now
-                    // for umbraco services we'll stick to explicitly defining the endpoints.
-
-<<<<<<< HEAD
+                {
+                    "umbracoUrls", new Dictionary<string, object?>
                     {
-                        "externalLoginsUrl",
-                        _linkGenerator.GetPathByAction(nameof(BackOfficeController.ExternalLogin), backOfficeControllerName, new { area = Constants.Web.Mvc.BackOfficeArea })
-                    },
-                    {
-                        "externalLinkLoginsUrl",
-                        _linkGenerator.GetPathByAction(nameof(BackOfficeController.LinkLogin), backOfficeControllerName, new { area = Constants.Web.Mvc.BackOfficeArea })
-                    },
-                    {
-                        "gridConfig",
-                        _linkGenerator.GetPathByAction(nameof(BackOfficeController.GetGridConfig), backOfficeControllerName, new { area = Constants.Web.Mvc.BackOfficeArea })
-                    },
-                    // TODO: This is ultra confusing! this same key is used for different things, when returning the full app when authenticated it is this URL but when not auth'd it's actually the ServerVariables address
-                    {
-                        "serverVarsJs",
-                        _linkGenerator.GetPathByAction(nameof(BackOfficeController.Application), backOfficeControllerName, new { area = Constants.Web.Mvc.BackOfficeArea })
-                    },
-                    //API URLs
-                    {"packagesRestApiBaseUrl", Constants.PackageRepository.RestApiBaseUrl},
-                    {
-                        "redirectUrlManagementApiBaseUrl",
-                        _linkGenerator.GetUmbracoApiServiceBaseUrl<RedirectUrlManagementController>(
-                            controller => controller.GetEnableState())
-                    },
-                    {
-                        "tourApiBaseUrl", _linkGenerator.GetUmbracoApiServiceBaseUrl<TourController>(
-                            controller => controller.GetTours())
-                    },
-                    {
-                        "embedApiBaseUrl", _linkGenerator.GetUmbracoApiServiceBaseUrl<RteEmbedController>(
-                            controller => controller.GetEmbed(string.Empty, 0, 0))
-                    },
-                    {
-                        "userApiBaseUrl", _linkGenerator.GetUmbracoApiServiceBaseUrl<UsersController>(
-                            controller => controller.PostSaveUser(new UserSave()))
-                    },
-=======
+                        // TODO: Add 'umbracoApiControllerBaseUrl' which people can use in JS
+                        // to prepend their URL. We could then also use this in our own resources instead of
+                        // having each URL defined here explicitly - we can do that in v8! for now
+                        // for umbraco services we'll stick to explicitly defining the endpoints.
+
                         {"externalLoginsUrl", _linkGenerator.GetPathByAction(nameof(BackOfficeController.ExternalLogin), backOfficeControllerName, new { area = Constants.Web.Mvc.BackOfficeArea })},
                         {"externalLinkLoginsUrl", _linkGenerator.GetPathByAction(nameof(BackOfficeController.LinkLogin), backOfficeControllerName, new { area = Constants.Web.Mvc.BackOfficeArea })},
                         {"gridConfig", _linkGenerator.GetPathByAction(nameof(BackOfficeController.GetGridConfig), backOfficeControllerName, new { area = Constants.Web.Mvc.BackOfficeArea })},
@@ -613,381 +494,127 @@
                 },
                 {
                     "umbracoPlugins", new Dictionary<string, object>
->>>>>>> e6479207
                     {
-                        "userGroupsApiBaseUrl", _linkGenerator.GetUmbracoApiServiceBaseUrl<UserGroupsController>(
-                            controller => controller.PostSaveUserGroup(new UserGroupSave()))
-                    },
+                        // for each tree that is [PluginController], get
+                        // alias -> areaName
+                        // so that routing (route.js) can look for views
+                        { "trees", GetPluginTrees().ToArray() }
+                    }
+                },
+                {
+                    "isDebuggingEnabled", _hostingEnvironment.IsDebugMode
+                },
+                {
+                    "application", GetApplicationState()
+                },
+                {
+                    "externalLogins", new Dictionary<string, object>
                     {
-                        "contentApiBaseUrl", _linkGenerator.GetUmbracoApiServiceBaseUrl<ContentController>(
-                            controller => controller.PostSave(new ContentItemSave()))
-                    },
+                        {
+                            // TODO: It would be nicer to not have to manually translate these properties
+                            // but then needs to be changed in quite a few places in angular
+                            "providers", (await _externalLogins.GetBackOfficeProvidersAsync())
+                                .Select(p => new
+                                {
+                                    authType = p.ExternalLoginProvider.AuthenticationType,
+                                    caption = p.AuthenticationScheme.DisplayName,
+                                    properties = p.ExternalLoginProvider.Options
+                                })
+                                .ToArray()
+                        }
+                    }
+                },
+                {
+                    "features", new Dictionary<string,object>
                     {
-                        "publicAccessApiBaseUrl", _linkGenerator.GetUmbracoApiServiceBaseUrl<PublicAccessController>(
-                            controller => controller.GetPublicAccess(0))
-                    },
-                    {
-                        "mediaApiBaseUrl", _linkGenerator.GetUmbracoApiServiceBaseUrl<MediaController>(
-                            controller => controller.GetRootMedia())
-                    },
-                    {
-                        "iconApiBaseUrl", _linkGenerator.GetUmbracoApiServiceBaseUrl<IconController>(
-                            controller => controller.GetIcon(string.Empty))
-                    },
-                    {
-                        "imagesApiBaseUrl", _linkGenerator.GetUmbracoApiServiceBaseUrl<ImagesController>(
-                            controller => controller.GetBigThumbnail(string.Empty))
-                    },
-                    {
-                        "sectionApiBaseUrl", _linkGenerator.GetUmbracoApiServiceBaseUrl<SectionController>(
-                            controller => controller.GetSections())
-                    },
-                    {
-                        "treeApplicationApiBaseUrl",
-                        _linkGenerator.GetUmbracoApiServiceBaseUrl<ApplicationTreeController>(
-                            controller =>
-                                controller.GetApplicationTrees(string.Empty, string.Empty, FormCollection.Empty, TreeUse.None))
-                    },
-                    {
-                        "contentTypeApiBaseUrl", _linkGenerator.GetUmbracoApiServiceBaseUrl<ContentTypeController>(
-                            controller => controller.GetAllowedChildren(0))
-                    },
-                    {
-                        "mediaTypeApiBaseUrl", _linkGenerator.GetUmbracoApiServiceBaseUrl<MediaTypeController>(
-                            controller => controller.GetAllowedChildren(0))
-                    },
-                    {
-                        "macroRenderingApiBaseUrl",
-                        _linkGenerator.GetUmbracoApiServiceBaseUrl<MacroRenderingController>(
-                            controller => controller.GetMacroParameters(0))
-                    },
-                    {
-                        "macroApiBaseUrl", _linkGenerator.GetUmbracoApiServiceBaseUrl<MacrosController>(
-                            controller => controller.Create(string.Empty))
-                    },
-                    {
-                        "authenticationApiBaseUrl",
-                        _linkGenerator.GetUmbracoApiServiceBaseUrl<AuthenticationController>(
-                            controller => controller.PostLogin(new LoginModel()))
-                    },
-                    {
-                        "twoFactorLoginApiBaseUrl",
-                        _linkGenerator.GetUmbracoApiServiceBaseUrl<TwoFactorLoginController>(
-                            controller => controller.SetupInfo(string.Empty))
-                    },
-                    {
-                        "currentUserApiBaseUrl", _linkGenerator.GetUmbracoApiServiceBaseUrl<CurrentUserController>(
-                            controller => controller.PostChangePassword(new ChangingPasswordModel()))
-                    },
-                    {
-                        "entityApiBaseUrl", _linkGenerator.GetUmbracoApiServiceBaseUrl<EntityController>(
-                            controller => controller.GetById(0, UmbracoEntityTypes.Media))
-                    },
-                    {
-                        "dataTypeApiBaseUrl", _linkGenerator.GetUmbracoApiServiceBaseUrl<DataTypeController>(
-                            controller => controller.GetById(0))
-                    },
-                    {
-                        "dashboardApiBaseUrl", _linkGenerator.GetUmbracoApiServiceBaseUrl<DashboardController>(
-                            controller => controller.GetDashboard(string.Empty))
-                    },
-                    {
-                        "logApiBaseUrl", _linkGenerator.GetUmbracoApiServiceBaseUrl<LogController>(
-                            controller => controller.GetPagedEntityLog(0, 0, 0, Direction.Ascending, null))
-                    },
-                    {
-                        "memberApiBaseUrl", _linkGenerator.GetUmbracoApiServiceBaseUrl<MemberController>(
-                            controller => controller.GetByKey(Guid.Empty))
-                    },
-                    {
-                        "packageApiBaseUrl", _linkGenerator.GetUmbracoApiServiceBaseUrl<PackageController>(
-                            controller => controller.GetCreatedPackages())
-                    },
-                    {
-                        "relationApiBaseUrl", _linkGenerator.GetUmbracoApiServiceBaseUrl<RelationController>(
-                            controller => controller.GetById(0))
-                    },
-                    {
-                        "rteApiBaseUrl", _linkGenerator.GetUmbracoApiServiceBaseUrl<RichTextPreValueController>(
-                            controller => controller.GetConfiguration())
-                    },
-                    {
-                        "stylesheetApiBaseUrl", _linkGenerator.GetUmbracoApiServiceBaseUrl<StylesheetController>(
-                            controller => controller.GetAll())
-                    },
-                    {
-                        "memberTypeApiBaseUrl", _linkGenerator.GetUmbracoApiServiceBaseUrl<MemberTypeController>(controller => controller.GetAllTypes())
-                    },
-                    {
-                        "memberTypeQueryApiBaseUrl",
-                        _linkGenerator.GetUmbracoApiServiceBaseUrl<MemberTypeQueryController>(
-                            controller => controller.GetAllTypes())
-                    },
-                    {
-                        "memberGroupApiBaseUrl", _linkGenerator.GetUmbracoApiServiceBaseUrl<MemberGroupController>(
-                            controller => controller.GetAllGroups())
-                    },
-                    {
-                        "updateCheckApiBaseUrl", _linkGenerator.GetUmbracoApiServiceBaseUrl<UpdateCheckController>(
-                            controller => controller.GetCheck())
-                    },
-                    {
-                        "templateApiBaseUrl", _linkGenerator.GetUmbracoApiServiceBaseUrl<TemplateController>(
-                            controller => controller.GetById(0))
-                    },
-                    {
-                        "memberTreeBaseUrl", _linkGenerator.GetUmbracoApiServiceBaseUrl<MemberTreeController>(
-                            controller => controller.GetNodes("-1", FormCollection.Empty))
-                    },
-                    {
-                        "mediaTreeBaseUrl", _linkGenerator.GetUmbracoApiServiceBaseUrl<MediaTreeController>(
-                            controller => controller.GetNodes("-1", FormCollection.Empty))
-                    },
-                    {
-                        "contentTreeBaseUrl", _linkGenerator.GetUmbracoApiServiceBaseUrl<ContentTreeController>(
-                            controller => controller.GetNodes("-1", FormCollection.Empty))
-                    },
-                    {
-                        "tagsDataBaseUrl", _linkGenerator.GetUmbracoApiServiceBaseUrl<TagsDataController>(
-                            controller => controller.GetTags(string.Empty, string.Empty, null))
-                    },
-                    {
-                        "examineMgmtBaseUrl", _linkGenerator.GetUmbracoApiServiceBaseUrl<ExamineManagementController>(
-                            controller => controller.GetIndexerDetails())
-                    },
-                    {
-                        "healthCheckBaseUrl", _linkGenerator.GetUmbracoApiServiceBaseUrl<HealthCheckController>(
-                            controller => controller.GetAllHealthChecks())
-                    },
-                    {
-                        "templateQueryApiBaseUrl", _linkGenerator.GetUmbracoApiServiceBaseUrl<TemplateQueryController>(
-                            controller => controller.PostTemplateQuery(new QueryModel()))
-                    },
-                    {
-                        "codeFileApiBaseUrl", _linkGenerator.GetUmbracoApiServiceBaseUrl<CodeFileController>(
-                            controller => controller.GetByPath(string.Empty, string.Empty))
-                    },
-                    {
-                        "publishedStatusBaseUrl", _linkGenerator.GetUmbracoApiServiceBaseUrl<PublishedStatusController>(
-                            controller => controller.GetPublishedStatusUrl())
-                    },
-                    {
-                        "dictionaryApiBaseUrl", _linkGenerator.GetUmbracoApiServiceBaseUrl<DictionaryController>(
-                            controller => controller.DeleteById(int.MaxValue))
-                    },
-                    {
-                        "publishedSnapshotCacheStatusBaseUrl",
-                        _linkGenerator.GetUmbracoApiServiceBaseUrl<PublishedSnapshotCacheStatusController>(
-                            controller => controller.GetStatus())
-                    },
-                    {
-                        "helpApiBaseUrl", _linkGenerator.GetUmbracoApiServiceBaseUrl<HelpController>(
-                            controller => controller.GetContextHelpForPage(string.Empty, string.Empty, string.Empty))
-                    },
-                    {
-                        "backOfficeAssetsApiBaseUrl",
-                        _linkGenerator.GetUmbracoApiServiceBaseUrl<BackOfficeAssetsController>(
-                            controller => controller.GetSupportedLocales())
-                    },
-                    {
-                        "languageApiBaseUrl", _linkGenerator.GetUmbracoApiServiceBaseUrl<LanguageController>(
-                            controller => controller.GetAllLanguages())
-                    },
-                    {
-                        "relationTypeApiBaseUrl", _linkGenerator.GetUmbracoApiServiceBaseUrl<RelationTypeController>(
-                            controller => controller.GetById(1))
-                    },
-                    {
-                        "logViewerApiBaseUrl", _linkGenerator.GetUmbracoApiServiceBaseUrl<LogViewerController>(
-                            controller => controller.GetNumberOfErrors(null, null))
-                    },
-                    {
-                        "webProfilingBaseUrl", _linkGenerator.GetUmbracoApiServiceBaseUrl<WebProfilingController>(
-                            controller => controller.GetStatus())
-                    },
-                    {
-                        "tinyMceApiBaseUrl", _linkGenerator.GetUmbracoApiServiceBaseUrl<TinyMceController>(
-                            controller => controller.UploadImage(new FormFileCollection()))
-                    },
-                    {
-                        "imageUrlGeneratorApiBaseUrl",
-                        _linkGenerator.GetUmbracoApiServiceBaseUrl<ImageUrlGeneratorController>(
-                            controller => controller.GetCropUrl(string.Empty, null, null, null))
-                    },
-                    {
-                        "elementTypeApiBaseUrl", _linkGenerator.GetUmbracoApiServiceBaseUrl<ElementTypeController>(
-                            controller => controller.GetAll())
-                    },
-                    {"previewHubUrl", _previewRoutes.GetPreviewHubRoute()},
-                    {
-                        "trackedReferencesApiBaseUrl",
-                        _linkGenerator.GetUmbracoApiServiceBaseUrl<TrackedReferencesController>(
-                            controller => controller.GetPagedReferences(0, 1, 1, false))
-                    },
-                    {
-                        "analyticsApiBaseUrl", _linkGenerator.GetUmbracoApiServiceBaseUrl<AnalyticsController>(
-                            controller => controller.GetConsentLevel())
+                        {
+                            "disabledFeatures", new Dictionary<string,object>
+                            {
+                                { "disableTemplates", _features.Disabled.DisableTemplates}
+                            }
+                        }
+
                     }
                 }
-            },
+            };
+
+            return defaultVals;
+        }
+
+        [DataContract]
+        private class PluginTree
+        {
+            [DataMember(Name = "alias")]
+            public string? Alias { get; set; }
+
+            [DataMember(Name = "packageFolder")]
+            public string? PackageFolder { get; set; }
+        }
+
+        private IEnumerable<PluginTree> GetPluginTrees()
+        {
+
+            // used to be (cached)
+            //var treeTypes = Current.TypeLoader.GetAttributedTreeControllers();
+            //
+            // ie inheriting from TreeController and marked with TreeAttribute
+            //
+            // do this instead
+            // inheriting from TreeControllerBase and marked with TreeAttribute
+
+            foreach (var tree in _treeCollection)
             {
-                "umbracoSettings",
-                new Dictionary<string, object>
-                {
-                    {"umbracoPath", _globalSettings.GetBackOfficePath(_hostingEnvironment)},
-                    {
-                        "mediaPath",
-                        _hostingEnvironment.ToAbsolute(globalSettings.UmbracoMediaPath)
-                            .TrimEnd(Constants.CharArrays.ForwardSlash)
-                    },
-                    {
-                        "appPluginsPath",
-                        _hostingEnvironment.ToAbsolute(Constants.SystemDirectories.AppPlugins)
-                            .TrimEnd(Constants.CharArrays.ForwardSlash)
-                    },
-                    {"imageFileTypes", string.Join(",", _imageUrlGenerator.SupportedImageFileTypes)},
-                    {"disallowedUploadFiles", string.Join(",", _contentSettings.DisallowedUploadFiles)},
-                    {"allowedUploadFiles", string.Join(",", _contentSettings.AllowedUploadFiles)},
-                    {"maxFileSize", GetMaxRequestLength()},
-                    {"keepUserLoggedIn", _securitySettings.KeepUserLoggedIn},
-                    {"usernameIsEmail", _securitySettings.UsernameIsEmail},
-                    {
-                        "cssPath",
-                        _hostingEnvironment.ToAbsolute(globalSettings.UmbracoCssPath)
-                            .TrimEnd(Constants.CharArrays.ForwardSlash)
-                    },
-                    {"allowPasswordReset", _securitySettings.AllowPasswordReset},
-                    {"loginBackgroundImage", _contentSettings.LoginBackgroundImage},
-                    {"loginLogoImage", _contentSettings.LoginLogoImage},
-                    {"hideBackofficeLogo", _contentSettings.HideBackOfficeLogo},
-                    {"disableDeleteWhenReferenced", _contentSettings.DisableDeleteWhenReferenced},
-                    {"disableUnpublishWhenReferenced", _contentSettings.DisableUnpublishWhenReferenced},
-                    {"showUserInvite", _emailSender.CanSendRequiredEmail()},
-                    {"canSendRequiredEmail", _emailSender.CanSendRequiredEmail()},
-                    {"showAllowSegmentationForDocumentTypes", false},
-                    {"minimumPasswordLength", _memberPasswordConfigurationSettings.RequiredLength},
-                    {"minimumPasswordNonAlphaNum", _memberPasswordConfigurationSettings.GetMinNonAlphaNumericChars()},
-                    {"sanitizeTinyMce", _globalSettings.SanitizeTinyMce}
-                }
-            },
+                var treeType = tree.TreeControllerType;
+
+                // exclude anything marked with CoreTreeAttribute
+                var coreTree = treeType.GetCustomAttribute<CoreTreeAttribute>(false);
+                if (coreTree != null)
+                    continue;
+
+                // exclude anything not marked with PluginControllerAttribute
+                var pluginController = treeType.GetCustomAttribute<PluginControllerAttribute>(false);
+                if (pluginController == null)
+                    continue;
+
+                yield return new PluginTree { Alias = tree.TreeAlias, PackageFolder = pluginController.AreaName };
+            }
+        }
+
+        /// <summary>
+        /// Returns the server variables regarding the application state
+        /// </summary>
+        /// <returns></returns>
+        private Dictionary<string, object?> GetApplicationState()
+        {
+            var version = _runtimeState.SemanticVersion.ToSemanticStringWithoutBuild();
+            var app = new Dictionary<string, object?>
             {
-                "umbracoPlugins", new Dictionary<string, object>
-                {
-                    // for each tree that is [PluginController], get
-                    // alias -> areaName
-                    // so that routing (route.js) can look for views
-                    {"trees", GetPluginTrees().ToArray()}
-                }
-            },
-            {"isDebuggingEnabled", _hostingEnvironment.IsDebugMode},
-            {"application", GetApplicationState()},
-            {
-                "externalLogins", new Dictionary<string, object>
-                {
-                    {
-                        // TODO: It would be nicer to not have to manually translate these properties
-                        // but then needs to be changed in quite a few places in angular
-                        "providers", (await _externalLogins.GetBackOfficeProvidersAsync())
-                        .Select(p => new
-                        {
-                            authType = p.ExternalLoginProvider.AuthenticationType,
-                            caption = p.AuthenticationScheme.DisplayName,
-                            properties = p.ExternalLoginProvider.Options
-                        })
-                        .ToArray()
-                    }
-                }
-            },
-            {
-                "features",
-                new Dictionary<string, object>
-                {
-                    {
-                        "disabledFeatures",
-                        new Dictionary<string, object> {{"disableTemplates", _features.Disabled.DisableTemplates}}
-                    }
-                }
-            }
-        };
-
-        return defaultVals;
-    }
-
-    private IEnumerable<PluginTree> GetPluginTrees()
-    {
-        // used to be (cached)
-        //var treeTypes = Current.TypeLoader.GetAttributedTreeControllers();
-        //
-        // ie inheriting from TreeController and marked with TreeAttribute
-        //
-        // do this instead
-        // inheriting from TreeControllerBase and marked with TreeAttribute
-
-        foreach (Tree tree in _treeCollection)
-        {
-            Type treeType = tree.TreeControllerType;
-
-            // exclude anything marked with CoreTreeAttribute
-            CoreTreeAttribute? coreTree = treeType.GetCustomAttribute<CoreTreeAttribute>(false);
-            if (coreTree != null)
-            {
-                continue;
-            }
-
-            // exclude anything not marked with PluginControllerAttribute
-            PluginControllerAttribute? pluginController = treeType.GetCustomAttribute<PluginControllerAttribute>(false);
-            if (pluginController == null)
-            {
-                continue;
-            }
-
-            yield return new PluginTree { Alias = tree.TreeAlias, PackageFolder = pluginController.AreaName };
-        }
-    }
-
-    /// <summary>
-    ///     Returns the server variables regarding the application state
-    /// </summary>
-    /// <returns></returns>
-    private Dictionary<string, object?> GetApplicationState()
-    {
-        var version = _runtimeState.SemanticVersion.ToSemanticStringWithoutBuild();
-        var app = new Dictionary<string, object?>
-        {
-            // add versions - see UmbracoVersion for details & differences
-
-            // the complete application version (eg "8.1.2-alpha.25")
-            { "version", version },
-
-            // the assembly version (eg "8.0.0")
-            { "assemblyVersion", _umbracoVersion.AssemblyVersion?.ToString() },
+                // add versions - see UmbracoVersion for details & differences
+
+                // the complete application version (eg "8.1.2-alpha.25")
+                { "version", version },
+
+                // the assembly version (eg "8.0.0")
+                { "assemblyVersion", _umbracoVersion.AssemblyVersion?.ToString() }
+            };
+
+
+
             //the value is the hash of the version, cdf version and the configured state
-            { "cacheBuster", $"{version}.{_runtimeState.Level}.{_runtimeMinifier.CacheBuster}".GenerateHash() },
+            app.Add("cacheBuster", $"{version}.{_runtimeState.Level}.{_runtimeMinifier.CacheBuster}".GenerateHash());
 
             //useful for dealing with virtual paths on the client side when hosted in virtual directories especially
-            {
-                "applicationPath",
-                _httpContextAccessor.GetRequiredHttpContext().Request.PathBase.ToString().EnsureEndsWith('/')
-            },
+            app.Add("applicationPath", _httpContextAccessor.GetRequiredHttpContext().Request.PathBase.ToString().EnsureEndsWith('/'));
 
             //add the server's GMT time offset in minutes
-            { "serverTimeOffset", Convert.ToInt32(DateTimeOffset.Now.Offset.TotalMinutes) }
-        };
-
-        return app;
-    }
-
-    private string GetMaxRequestLength() => _runtimeSettings.MaxRequestLength.HasValue
-        ? _runtimeSettings.MaxRequestLength.Value.ToString()
-        : string.Empty;
-
-    [DataContract]
-    private class PluginTree
-    {
-        [DataMember(Name = "alias")]
-        public string? Alias { get; set; }
-
-        [DataMember(Name = "packageFolder")]
-        public string? PackageFolder { get; set; }
+            app.Add("serverTimeOffset", Convert.ToInt32(DateTimeOffset.Now.Offset.TotalMinutes));
+
+            return app;
+        }
+
+        private string GetMaxRequestLength()
+        {
+            return _runtimeSettings.MaxRequestLength.HasValue ? _runtimeSettings.MaxRequestLength.Value.ToString() : string.Empty;
+        }
     }
 }