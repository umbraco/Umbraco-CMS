using System.Net.Mime;
using System.Text;
using System.Xml;
using System.Xml.Linq;
using Microsoft.AspNetCore.Authorization;
using Microsoft.AspNetCore.Http;
using Microsoft.AspNetCore.Mvc;
using Microsoft.Extensions.DependencyInjection;
using Microsoft.Extensions.Logging;
using Umbraco.Cms.Core;
using Umbraco.Cms.Core.Dictionary;
using Umbraco.Cms.Core.Editors;
using Umbraco.Cms.Core.Hosting;
using Umbraco.Cms.Core.Mapping;
using Umbraco.Cms.Core.Models;
using Umbraco.Cms.Core.Models.ContentEditing;
using Umbraco.Cms.Core.PropertyEditors;
using Umbraco.Cms.Core.Scoping;
using Umbraco.Cms.Core.Security;
using Umbraco.Cms.Core.Services;
using Umbraco.Cms.Core.Strings;
using Umbraco.Cms.Infrastructure.Packaging;
using Umbraco.Cms.Web.BackOffice.Filters;
using Umbraco.Cms.Web.Common.Attributes;
using Umbraco.Cms.Web.Common.Authorization;
using Umbraco.Cms.Web.Common.DependencyInjection;
using Umbraco.Extensions;
using ContentType = Umbraco.Cms.Core.Models.ContentType;

namespace Umbraco.Cms.Web.BackOffice.Controllers;

/// <summary>
///     An API controller used for dealing with content types
/// </summary>
[PluginController(Constants.Web.Mvc.BackOfficeApiArea)]
[ParameterSwapControllerActionSelector(nameof(GetById), "id", typeof(int), typeof(Guid), typeof(Udi))]
public class ContentTypeController : ContentTypeControllerBase<IContentType>
{
    private readonly IBackOfficeSecurityAccessor _backofficeSecurityAccessor;
    private readonly IContentService _contentService;
    private readonly IContentTypeBaseServiceProvider _contentTypeBaseServiceProvider;
    private readonly IContentTypeService _contentTypeService;
    private readonly IDataTypeService _dataTypeService;
    private readonly IFileService _fileService;
    private readonly IHostingEnvironment _hostingEnvironment;
    private readonly ILocalizedTextService _localizedTextService;
    private readonly ILogger<ContentTypeController> _logger;
    private readonly PackageDataInstallation _packageDataInstallation;
<<<<<<< HEAD
    private readonly ICoreScopeProvider _coreScopeProvider;
=======
    private readonly BlockGridSampleHelper _blockGridSampleHelper;
>>>>>>> b6af5dec

    private readonly PropertyEditorCollection _propertyEditors;
    // TODO: Split this controller apart so that authz is consistent, currently we need to authz each action individually.
    // It would be possible to have something like a ContentTypeInfoController for the GetAllPropertyTypeAliases/GetCount/GetAllowedChildren/etc... actions

    private readonly IEntityXmlSerializer _serializer;
    private readonly IShortStringHelper _shortStringHelper;
    private readonly IUmbracoMapper _umbracoMapper;

    [Obsolete("Use constructor that takes BlockGridSampleHelper as a parameter")]
    public ContentTypeController(
        ICultureDictionary cultureDictionary,
        IContentTypeService contentTypeService,
        IMediaTypeService mediaTypeService,
        IMemberTypeService memberTypeService,
        IUmbracoMapper umbracoMapper,
        ILocalizedTextService localizedTextService,
        IEntityXmlSerializer serializer,
        PropertyEditorCollection propertyEditors,
        IBackOfficeSecurityAccessor backofficeSecurityAccessor,
        IDataTypeService dataTypeService,
        IShortStringHelper shortStringHelper,
        IFileService fileService,
        ILogger<ContentTypeController> logger,
        IContentService contentService,
        IContentTypeBaseServiceProvider contentTypeBaseServiceProvider,
        IHostingEnvironment hostingEnvironment,
        EditorValidatorCollection editorValidatorCollection,
        PackageDataInstallation packageDataInstallation)
<<<<<<< HEAD
        : this(cultureDictionary,
            contentTypeService,
            mediaTypeService,
            memberTypeService,
            umbracoMapper,
            localizedTextService,
            serializer,
            propertyEditors,
            backofficeSecurityAccessor,
            dataTypeService,
            shortStringHelper,
            fileService,
            logger,
            contentService,
            contentTypeBaseServiceProvider,
            hostingEnvironment,
            editorValidatorCollection,
            packageDataInstallation,
            StaticServiceProvider.Instance.GetRequiredService<ICoreScopeProvider>())
    {
    }

    [ActivatorUtilitiesConstructor]
    public ContentTypeController(
        ICultureDictionary cultureDictionary,
        IContentTypeService contentTypeService,
        IMediaTypeService mediaTypeService,
        IMemberTypeService memberTypeService,
        IUmbracoMapper umbracoMapper,
        ILocalizedTextService localizedTextService,
        IEntityXmlSerializer serializer,
        PropertyEditorCollection propertyEditors,
        IBackOfficeSecurityAccessor backofficeSecurityAccessor,
        IDataTypeService dataTypeService,
        IShortStringHelper shortStringHelper,
        IFileService fileService,
        ILogger<ContentTypeController> logger,
        IContentService contentService,
        IContentTypeBaseServiceProvider contentTypeBaseServiceProvider,
        IHostingEnvironment hostingEnvironment,
        EditorValidatorCollection editorValidatorCollection,
        PackageDataInstallation packageDataInstallation,
        ICoreScopeProvider coreScopeProvider)
        : base(
=======
        : this(
>>>>>>> b6af5dec
            cultureDictionary,
            contentTypeService,
            mediaTypeService,
            memberTypeService,
            umbracoMapper,
            localizedTextService,
            serializer,
            propertyEditors,
            backofficeSecurityAccessor,
            dataTypeService,
            shortStringHelper,
            fileService,
            logger,
            contentService,
            contentTypeBaseServiceProvider,
            hostingEnvironment,
            editorValidatorCollection,
            packageDataInstallation,
            StaticServiceProvider.Instance.GetRequiredService<BlockGridSampleHelper>()
        )
    {
<<<<<<< HEAD
        _serializer = serializer;
        _propertyEditors = propertyEditors;
        _contentTypeService = contentTypeService;
        _umbracoMapper = umbracoMapper;
        _backofficeSecurityAccessor = backofficeSecurityAccessor;
        _dataTypeService = dataTypeService;
        _shortStringHelper = shortStringHelper;
        _localizedTextService = localizedTextService;
        _fileService = fileService;
        _logger = logger;
        _contentService = contentService;
        _contentTypeBaseServiceProvider = contentTypeBaseServiceProvider;
        _hostingEnvironment = hostingEnvironment;
        _packageDataInstallation = packageDataInstallation;
        _coreScopeProvider = coreScopeProvider;
=======
>>>>>>> b6af5dec
    }

    [ActivatorUtilitiesConstructor]
    public ContentTypeController(
           ICultureDictionary cultureDictionary,
           IContentTypeService contentTypeService,
           IMediaTypeService mediaTypeService,
           IMemberTypeService memberTypeService,
           IUmbracoMapper umbracoMapper,
           ILocalizedTextService localizedTextService,
           IEntityXmlSerializer serializer,
           PropertyEditorCollection propertyEditors,
           IBackOfficeSecurityAccessor backofficeSecurityAccessor,
           IDataTypeService dataTypeService,
           IShortStringHelper shortStringHelper,
           IFileService fileService,
           ILogger<ContentTypeController> logger,
           IContentService contentService,
           IContentTypeBaseServiceProvider contentTypeBaseServiceProvider,
           IHostingEnvironment hostingEnvironment,
           EditorValidatorCollection editorValidatorCollection,
           PackageDataInstallation packageDataInstallation,
           BlockGridSampleHelper blockGridSampleHelper)
           : base(
               cultureDictionary,
               editorValidatorCollection,
               contentTypeService,
               mediaTypeService,
               memberTypeService,
               umbracoMapper,
               localizedTextService)
        {
            _serializer = serializer;
            _propertyEditors = propertyEditors;
            _contentTypeService = contentTypeService;
            _umbracoMapper = umbracoMapper;
            _backofficeSecurityAccessor = backofficeSecurityAccessor;
            _dataTypeService = dataTypeService;
            _shortStringHelper = shortStringHelper;
            _localizedTextService = localizedTextService;
            _fileService = fileService;
            _logger = logger;
            _contentService = contentService;
            _contentTypeBaseServiceProvider = contentTypeBaseServiceProvider;
            _hostingEnvironment = hostingEnvironment;
            _packageDataInstallation = packageDataInstallation;
            _blockGridSampleHelper = blockGridSampleHelper;
        }

    [Authorize(Policy = AuthorizationPolicies.TreeAccessDocumentTypes)]
    public int GetCount() => _contentTypeService.Count();

    [HttpGet]
    [Authorize(Policy = AuthorizationPolicies.TreeAccessDocumentTypes)]
    public bool HasContentNodes(int id) => _contentTypeService.HasContentNodes(id);

    /// <summary>
    ///     Gets the document type a given id
    /// </summary>
    [Authorize(Policy = AuthorizationPolicies.TreeAccessDocumentTypes)]
    public ActionResult<DocumentTypeDisplay?> GetById(int id)
    {
        IContentType? ct = _contentTypeService.Get(id);
        if (ct == null)
        {
            return NotFound();
        }

        DocumentTypeDisplay? dto = _umbracoMapper.Map<IContentType, DocumentTypeDisplay>(ct);
        return dto;
    }

    /// <summary>
    ///     Gets the document type a given guid
    /// </summary>
    [Authorize(Policy = AuthorizationPolicies.TreeAccessDocumentTypes)]
    public ActionResult<DocumentTypeDisplay?> GetById(Guid id)
    {
        IContentType? contentType = _contentTypeService.Get(id);
        if (contentType == null)
        {
            return NotFound();
        }

        DocumentTypeDisplay? dto = _umbracoMapper.Map<IContentType, DocumentTypeDisplay>(contentType);
        return dto;
    }

    /// <summary>
    ///     Gets the document type a given udi
    /// </summary>
    [Authorize(Policy = AuthorizationPolicies.TreeAccessDocumentTypes)]
    public ActionResult<DocumentTypeDisplay?> GetById(Udi id)
    {
        var guidUdi = id as GuidUdi;
        if (guidUdi == null)
        {
            return NotFound();
        }

        IContentType? contentType = _contentTypeService.Get(guidUdi.Guid);
        if (contentType == null)
        {
            return NotFound();
        }

        DocumentTypeDisplay? dto = _umbracoMapper.Map<IContentType, DocumentTypeDisplay>(contentType);
        return dto;
    }

    /// <summary>
    ///     Deletes a document type with a given ID
    /// </summary>
    [HttpDelete]
    [HttpPost]
    [Authorize(Policy = AuthorizationPolicies.TreeAccessDocumentTypes)]
    public IActionResult DeleteById(int id)
    {
        IContentType? foundType = _contentTypeService.Get(id);
        if (foundType == null)
        {
            return NotFound();
        }

        _contentTypeService.Delete(foundType, _backofficeSecurityAccessor.BackOfficeSecurity?.CurrentUser?.Id ?? -1);
        return Ok();
    }

    /// <summary>
    ///     Gets all user defined properties.
    /// </summary>
    [Authorize(Policy = AuthorizationPolicies.TreeAccessAnyContentOrTypes)]
    public IEnumerable<string> GetAllPropertyTypeAliases() => _contentTypeService.GetAllPropertyTypeAliases();

    /// <summary>
    ///     Gets all the standard fields.
    /// </summary>
    [Authorize(Policy = AuthorizationPolicies.TreeAccessAnyContentOrTypes)]
    public IEnumerable<string> GetAllStandardFields()
    {
        string[] preValuesSource =
        {
            "createDate", "creatorName", "level", "nodeType", "nodeTypeAlias", "pageID", "pageName", "parentID",
            "path", "template", "updateDate", "writerID", "writerName"
        };
        return preValuesSource;
    }

    /// <summary>
    ///     Returns the available compositions for this content type
    ///     This has been wrapped in a dto instead of simple parameters to support having multiple parameters in post request
    ///     body
    /// </summary>
    [HttpPost]
    [Authorize(Policy = AuthorizationPolicies.TreeAccessDocumentTypes)]
    public ActionResult GetAvailableCompositeContentTypes(GetAvailableCompositionsFilter filter)
    {
        ActionResult<IEnumerable<Tuple<EntityBasic?, bool>>> actionResult = PerformGetAvailableCompositeContentTypes(
            filter.ContentTypeId,
            UmbracoObjectTypes.DocumentType,
            filter.FilterContentTypes,
            filter.FilterPropertyTypes,
            filter.IsElement);

        if (!(actionResult.Result is null))
        {
            return actionResult.Result;
        }

        var result = actionResult.Value?
            .Select(x => new { contentType = x.Item1, allowed = x.Item2 });
        return Ok(result);
    }

    /// <summary>
    ///     Returns true if any content types have culture variation enabled
    /// </summary>
    [HttpGet]
    [Authorize(Policy = AuthorizationPolicies.BackOfficeAccess)]
    public bool AllowsCultureVariation()
    {
        IEnumerable<IContentType> contentTypes = _contentTypeService.GetAll();
        return contentTypes.Any(contentType => contentType.VariesByCulture());
    }

    /// <summary>
    ///     Returns where a particular composition has been used
    ///     This has been wrapped in a dto instead of simple parameters to support having multiple parameters in post request
    ///     body
    /// </summary>
    [HttpPost]
    [Authorize(Policy = AuthorizationPolicies.TreeAccessDocumentTypes)]
    public IActionResult GetWhereCompositionIsUsedInContentTypes(GetAvailableCompositionsFilter filter)
    {
        var result =
            PerformGetWhereCompositionIsUsedInContentTypes(filter.ContentTypeId, UmbracoObjectTypes.DocumentType).Value?
                .Select(x => new { contentType = x });
        return Ok(result);
    }

    [Authorize(Policy = AuthorizationPolicies.TreeAccessAnyContentOrTypes)]
    public ActionResult<ContentPropertyDisplay> GetPropertyTypeScaffold(int id)
    {
        IDataType? dataTypeDiff = _dataTypeService.GetDataType(id);

        if (dataTypeDiff == null)
        {
            return NotFound();
        }

        var configuration = _dataTypeService.GetDataType(id)?.Configuration;
        IDataEditor? editor = _propertyEditors[dataTypeDiff.EditorAlias];

        return new ContentPropertyDisplay
        {
            Editor = dataTypeDiff.EditorAlias,
            Validation = new PropertyTypeValidation(),
            View = editor?.GetValueEditor().View,
            Config = editor?.GetConfigurationEditor().ToConfigurationEditor(configuration)
        };
    }

    /// <summary>
    ///     Deletes a document type container with a given ID
    /// </summary>
    [HttpDelete]
    [HttpPost]
    [Authorize(Policy = AuthorizationPolicies.TreeAccessDocumentTypes)]
    public IActionResult DeleteContainer(int id)
    {
        _contentTypeService.DeleteContainer(id, _backofficeSecurityAccessor.BackOfficeSecurity?.CurrentUser?.Id ?? -1);

        return Ok();
    }

    [Authorize(Policy = AuthorizationPolicies.TreeAccessDocumentTypes)]
    public IActionResult PostCreateContainer(int parentId, string name)
    {
        Attempt<OperationResult<OperationResultType, EntityContainer>?> result =
            _contentTypeService.CreateContainer(parentId, Guid.NewGuid(), name, _backofficeSecurityAccessor.BackOfficeSecurity?.CurrentUser?.Id ?? -1);

        if (result.Success)
        {
            return Ok(result.Result); //return the id
        }

        return ValidationProblem(result.Exception?.Message);
    }

    [Authorize(Policy = AuthorizationPolicies.TreeAccessDocumentTypes)]
    public IActionResult PostRenameContainer(int id, string name)
    {
        Attempt<OperationResult<OperationResultType, EntityContainer>?> result =
            _contentTypeService.RenameContainer(id, name, _backofficeSecurityAccessor.BackOfficeSecurity?.CurrentUser?.Id ?? -1);

        if (result.Success)
        {
            return Ok(result.Result); //return the id
        }

        return ValidationProblem(result.Exception?.Message);
    }

    [Authorize(Policy = AuthorizationPolicies.TreeAccessDocumentTypes)]
    public ActionResult<DocumentTypeDisplay?> PostSave(DocumentTypeSave contentTypeSave)
    {
        //Before we send this model into this saving/mapping pipeline, we need to do some cleanup on variations.
        //If the doc type does not allow content variations, we need to update all of it's property types to not allow this either
        //else we may end up with ysods. I'm unsure if the service level handles this but we'll make sure it is updated here
        if (!contentTypeSave.AllowCultureVariant)
        {
            foreach (PropertyTypeBasic prop in contentTypeSave.Groups.SelectMany(x => x.Properties))
            {
                prop.AllowCultureVariant = false;
            }
        }

        ActionResult<IContentType?> savedCt = PerformPostSave<DocumentTypeDisplay, DocumentTypeSave, PropertyTypeBasic>(
            contentTypeSave,
            i => _contentTypeService.Get(i),
            type => _contentTypeService.Save(type),
            ctSave =>
            {
                //create a default template if it doesn't exist -but only if default template is == to the content type
                if (ctSave.DefaultTemplate.IsNullOrWhiteSpace() == false && ctSave.DefaultTemplate == ctSave.Alias)
                {
                    ITemplate? template = CreateTemplateForContentType(ctSave.Alias, ctSave.Name);

                    if (template is not null)
                    {
                        // If the alias has been manually updated before the first save,
                        // make sure to also update the first allowed template, as the
                        // name will come back as a SafeAlias of the document type name,
                        // not as the actual document type alias.
                        // For more info: http://issues.umbraco.org/issue/U4-11059
                        if (ctSave.DefaultTemplate != template.Alias)
                        {
                            var allowedTemplates = ctSave.AllowedTemplates?.ToArray();
                            if (allowedTemplates?.Any() ?? false)
                            {
                                allowedTemplates[0] = template.Alias;
                            }

                            ctSave.AllowedTemplates = allowedTemplates;
                        }

                        //make sure the template alias is set on the default and allowed template so we can map it back
                        ctSave.DefaultTemplate = template.Alias;
                    }
                }
            });

        if (!(savedCt.Result is null))
        {
            return savedCt.Result;
        }

        DocumentTypeDisplay? display = _umbracoMapper.Map<DocumentTypeDisplay>(savedCt.Value);


        display?.AddSuccessNotification(
            _localizedTextService.Localize("speechBubbles", "contentTypeSavedHeader"),
            string.Empty);

        return display;
    }

    [Authorize(Policy = AuthorizationPolicies.TreeAccessDocumentTypes)]
    public ActionResult<TemplateDisplay?> PostCreateDefaultTemplate(int id)
    {
        IContentType? contentType = _contentTypeService.Get(id);
        if (contentType == null)
        {
            return NotFound("No content type found with id " + id);
        }

        ITemplate? template = CreateTemplateForContentType(contentType.Alias, contentType.Name);
        if (template == null)
        {
            throw new InvalidOperationException("Could not create default template for content type with id " + id);
        }

        return _umbracoMapper.Map<TemplateDisplay>(template);
    }

    private ITemplate? CreateTemplateForContentType(string contentTypeAlias, string? contentTypeName)
    {
        using ICoreScope scope = _coreScopeProvider.CreateCoreScope();
        ITemplate? template = _fileService.GetTemplate(contentTypeAlias);
        if (template == null)
        {
            Attempt<OperationResult<OperationResultType, ITemplate>?> tryCreateTemplate =
                _fileService.CreateTemplateForContentType(contentTypeAlias, contentTypeName);
            if (tryCreateTemplate == false)
            {
                _logger.LogWarning(
                    "Could not create a template for Content Type: \"{ContentTypeAlias}\", status: {Status}",
                    contentTypeAlias,
                    tryCreateTemplate.Result?.Result);
            }

            template = tryCreateTemplate.Result?.Entity;
        }

        scope.Complete();

        return template;
    }

    /// <summary>
    ///     Returns an empty content type for use as a scaffold when creating a new type
    /// </summary>
    /// <param name="parentId"></param>
    /// <returns></returns>
    [Authorize(Policy = AuthorizationPolicies.TreeAccessDocumentTypes)]
    public DocumentTypeDisplay? GetEmpty(int parentId)
    {
        IContentType ct;
        if (parentId != Constants.System.Root)
        {
            IContentType? parent = _contentTypeService.Get(parentId);
            ct = parent != null
                ? new ContentType(_shortStringHelper, parent, string.Empty)
                : new ContentType(_shortStringHelper, parentId);
        }
        else
        {
            ct = new ContentType(_shortStringHelper, parentId);
        }

        ct.Icon = Constants.Icons.Content;

        DocumentTypeDisplay? dto = _umbracoMapper.Map<IContentType, DocumentTypeDisplay>(ct);
        return dto;
    }


    /// <summary>
    ///     Returns all content type objects
    /// </summary>
    [Authorize(Policy = AuthorizationPolicies.TreeAccessDocumentsOrDocumentTypes)]
    public IEnumerable<ContentTypeBasic> GetAll()
    {
        IEnumerable<IContentType> types = _contentTypeService.GetAll();
        IEnumerable<ContentTypeBasic> basics = types.Select(_umbracoMapper.Map<IContentType, ContentTypeBasic>)
            .WhereNotNull();

        return basics.Select(basic =>
        {
            basic.Name = TranslateItem(basic.Name);
            basic.Description = TranslateItem(basic.Description);
            return basic;
        });
    }

    /// <summary>
    ///     Returns the allowed child content type objects for the content item id passed in
    /// </summary>
    /// <param name="contentId"></param>
    [Authorize(Policy = AuthorizationPolicies.TreeAccessDocumentsOrDocumentTypes)]
    [OutgoingEditorModelEvent]
    public IEnumerable<ContentTypeBasic> GetAllowedChildren(int contentId)
    {
        if (contentId == Constants.System.RecycleBinContent)
        {
            return Enumerable.Empty<ContentTypeBasic>();
        }

        IEnumerable<IContentType> types;
        if (contentId == Constants.System.Root)
        {
            types = _contentTypeService.GetAll().Where(x => x.AllowedAsRoot).ToList();
        }
        else
        {
            IContent? contentItem = _contentService.GetById(contentId);
            if (contentItem == null)
            {
                return Enumerable.Empty<ContentTypeBasic>();
            }

            IContentTypeComposition? contentType = _contentTypeBaseServiceProvider.GetContentTypeOf(contentItem);
            var ids = contentType?.AllowedContentTypes?.OrderBy(c => c.SortOrder).Select(x => x.Id.Value).ToArray();

            if (ids is null || ids.Any() == false)
            {
                return Enumerable.Empty<ContentTypeBasic>();
            }

            types = _contentTypeService.GetAll(ids).OrderBy(c => ids.IndexOf(c.Id)).ToList();
        }

        var basics = types.Where(type => type.IsElement == false)
            .Select(_umbracoMapper.Map<IContentType, ContentTypeBasic>).WhereNotNull().ToList();

        ILocalizedTextService localizedTextService = _localizedTextService;
        foreach (ContentTypeBasic basic in basics)
        {
            basic.Name = localizedTextService.UmbracoDictionaryTranslate(CultureDictionary, basic.Name);
            basic.Description = localizedTextService.UmbracoDictionaryTranslate(CultureDictionary, basic.Description);
        }

        //map the blueprints
        IContent[]? blueprints =
            _contentService.GetBlueprintsForContentTypes(types.Select(x => x.Id).ToArray())?.ToArray();
        foreach (ContentTypeBasic basic in basics)
        {
            IContent[]? docTypeBluePrints = blueprints?.Where(x => x.ContentTypeId == (int?)basic.Id).ToArray();
            if (docTypeBluePrints is not null)
            {
                foreach (IContent blueprint in docTypeBluePrints)
                {
                    basic.Blueprints[blueprint.Id] = blueprint.Name ?? string.Empty;
                }
            }
        }

        return basics.OrderBy(c => contentId == Constants.System.Root ? c.Name : string.Empty);
    }

    /// <summary>
    ///     Move the content type
    /// </summary>
    /// <param name="move"></param>
    /// <returns></returns>
    [Authorize(Policy = AuthorizationPolicies.TreeAccessDocumentTypes)]
    public IActionResult PostMove(MoveOrCopy move) =>
        PerformMove(
            move,
            i => _contentTypeService.Get(i),
            (type, i) => _contentTypeService.Move(type, i));

    /// <summary>
    ///     Copy the content type
    /// </summary>
    /// <param name="copy"></param>
    /// <returns></returns>
    [Authorize(Policy = AuthorizationPolicies.TreeAccessDocumentTypes)]
    public IActionResult PostCopy(MoveOrCopy copy) =>
        PerformCopy(
            copy,
            i => _contentTypeService.Get(i),
            (type, i) => _contentTypeService.Copy(type, i));

    [HttpGet]
    [Authorize(Policy = AuthorizationPolicies.TreeAccessDocumentTypes)]
    public IActionResult Export(int id)
    {
        IContentType? contentType = _contentTypeService.Get(id);
        if (contentType == null)
        {
            throw new NullReferenceException("No content type found with id " + id);
        }

        XElement xml = _serializer.Serialize(contentType);

        var fileName = $"{contentType.Alias}.udt";
        // Set custom header so umbRequestHelper.downloadFile can save the correct filename
        HttpContext.Response.Headers.Add("x-filename", fileName);

        return File(Encoding.UTF8.GetBytes(xml.ToDataString()), MediaTypeNames.Application.Octet, fileName);
    }

    [HttpPost]
    [Authorize(Policy = AuthorizationPolicies.TreeAccessDocumentTypes)]
    public IActionResult Import(string file)
    {
        var filePath = Path.Combine(_hostingEnvironment.MapPathContentRoot(Constants.SystemDirectories.TempFileUploads), file);
        if (string.IsNullOrEmpty(file) || !System.IO.File.Exists(filePath))
        {
            return NotFound();
        }


        var xd = new XmlDocument { XmlResolver = null };
        xd.Load(filePath);

        var userId = _backofficeSecurityAccessor.BackOfficeSecurity?.GetUserId().ResultOr(0);
        var element = XElement.Parse(xd.InnerXml);
        if (userId is not null)
        {
            _packageDataInstallation.ImportDocumentType(element, userId.Value);
        }

        // Try to clean up the temporary file.
        try
        {
            System.IO.File.Delete(filePath);
        }
        catch (Exception ex)
        {
            _logger.LogError(ex, "Error cleaning up temporary udt file in {File}", filePath);
        }

        return Ok();
    }

    [HttpPost]
    [Authorize(Policy = AuthorizationPolicies.TreeAccessDocumentTypes)]
    public ActionResult<ContentTypeImportModel> Upload(List<IFormFile> file)
    {
        var model = new ContentTypeImportModel();

        foreach (IFormFile formFile in file)
        {
            var fileName = formFile.FileName.Trim(Constants.CharArrays.DoubleQuote);
            var ext = fileName[(fileName.LastIndexOf('.') + 1)..].ToLower();

            var root = _hostingEnvironment.MapPathContentRoot(Constants.SystemDirectories.TempFileUploads);
            var tempPath = Path.Combine(root, fileName);
            if (Path.GetFullPath(tempPath).StartsWith(Path.GetFullPath(root)))
            {
                using (FileStream stream = System.IO.File.Create(tempPath))
                {
                    formFile.CopyToAsync(stream).GetAwaiter().GetResult();
                }

                if (ext.InvariantEquals("udt"))
                {
                    model.TempFileName = fileName;

                    var xd = new XmlDocument { XmlResolver = null };
                    xd.Load(Path.Combine(root,  fileName));

                    model.Alias = xd.DocumentElement?.SelectSingleNode("//DocumentType/Info/Alias")?.FirstChild?.Value;
                    model.Name = xd.DocumentElement?.SelectSingleNode("//DocumentType/Info/Name")?.FirstChild?.Value;
                }
                else
                {
                    model.Notifications.Add(new BackOfficeNotification(
                        _localizedTextService.Localize("speechBubbles", "operationFailedHeader"),
                        _localizedTextService.Localize("media", "disallowedFileType"),
                        NotificationStyle.Warning));
                }
            }
            else
            {
                model.Notifications.Add(new BackOfficeNotification(
                    _localizedTextService.Localize("speechBubbles", "operationFailedHeader"),
                    _localizedTextService.Localize("media", "invalidFileName"),
                    NotificationStyle.Warning));
            }
        }

        return model;
    }

    [Authorize(Policy = AuthorizationPolicies.TreeAccessDocumentTypes)]
    public ActionResult PostCreateBlockGridSample()
    {
        Dictionary<string, Udi>? elementUdisByAlias = _blockGridSampleHelper.CreateSampleElements(
            documentTypeSave => PerformPostSave<DocumentTypeDisplay, DocumentTypeSave, PropertyTypeBasic>(
                documentTypeSave,
                i => _contentTypeService.Get(i),
                type => _contentTypeService.Save(type)),
            out string errorMessage);

        // Create the partial views if they don't exist
        _blockGridSampleHelper.CreateSamplePartialViews();

        return elementUdisByAlias != null ? Ok(elementUdisByAlias) : ValidationProblem(errorMessage);
    }
}<|MERGE_RESOLUTION|>--- conflicted
+++ resolved
@@ -46,11 +46,8 @@
     private readonly ILocalizedTextService _localizedTextService;
     private readonly ILogger<ContentTypeController> _logger;
     private readonly PackageDataInstallation _packageDataInstallation;
-<<<<<<< HEAD
+    private readonly BlockGridSampleHelper _blockGridSampleHelper;
     private readonly ICoreScopeProvider _coreScopeProvider;
-=======
-    private readonly BlockGridSampleHelper _blockGridSampleHelper;
->>>>>>> b6af5dec
 
     private readonly PropertyEditorCollection _propertyEditors;
     // TODO: Split this controller apart so that authz is consistent, currently we need to authz each action individually.
@@ -80,54 +77,7 @@
         IHostingEnvironment hostingEnvironment,
         EditorValidatorCollection editorValidatorCollection,
         PackageDataInstallation packageDataInstallation)
-<<<<<<< HEAD
-        : this(cultureDictionary,
-            contentTypeService,
-            mediaTypeService,
-            memberTypeService,
-            umbracoMapper,
-            localizedTextService,
-            serializer,
-            propertyEditors,
-            backofficeSecurityAccessor,
-            dataTypeService,
-            shortStringHelper,
-            fileService,
-            logger,
-            contentService,
-            contentTypeBaseServiceProvider,
-            hostingEnvironment,
-            editorValidatorCollection,
-            packageDataInstallation,
-            StaticServiceProvider.Instance.GetRequiredService<ICoreScopeProvider>())
-    {
-    }
-
-    [ActivatorUtilitiesConstructor]
-    public ContentTypeController(
-        ICultureDictionary cultureDictionary,
-        IContentTypeService contentTypeService,
-        IMediaTypeService mediaTypeService,
-        IMemberTypeService memberTypeService,
-        IUmbracoMapper umbracoMapper,
-        ILocalizedTextService localizedTextService,
-        IEntityXmlSerializer serializer,
-        PropertyEditorCollection propertyEditors,
-        IBackOfficeSecurityAccessor backofficeSecurityAccessor,
-        IDataTypeService dataTypeService,
-        IShortStringHelper shortStringHelper,
-        IFileService fileService,
-        ILogger<ContentTypeController> logger,
-        IContentService contentService,
-        IContentTypeBaseServiceProvider contentTypeBaseServiceProvider,
-        IHostingEnvironment hostingEnvironment,
-        EditorValidatorCollection editorValidatorCollection,
-        PackageDataInstallation packageDataInstallation,
-        ICoreScopeProvider coreScopeProvider)
-        : base(
-=======
         : this(
->>>>>>> b6af5dec
             cultureDictionary,
             contentTypeService,
             mediaTypeService,
@@ -149,24 +99,6 @@
             StaticServiceProvider.Instance.GetRequiredService<BlockGridSampleHelper>()
         )
     {
-<<<<<<< HEAD
-        _serializer = serializer;
-        _propertyEditors = propertyEditors;
-        _contentTypeService = contentTypeService;
-        _umbracoMapper = umbracoMapper;
-        _backofficeSecurityAccessor = backofficeSecurityAccessor;
-        _dataTypeService = dataTypeService;
-        _shortStringHelper = shortStringHelper;
-        _localizedTextService = localizedTextService;
-        _fileService = fileService;
-        _logger = logger;
-        _contentService = contentService;
-        _contentTypeBaseServiceProvider = contentTypeBaseServiceProvider;
-        _hostingEnvironment = hostingEnvironment;
-        _packageDataInstallation = packageDataInstallation;
-        _coreScopeProvider = coreScopeProvider;
-=======
->>>>>>> b6af5dec
     }
 
     [ActivatorUtilitiesConstructor]
