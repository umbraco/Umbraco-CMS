using System.Globalization;
using System.Security.Claims;
using Microsoft.AspNetCore.Authentication;
using Microsoft.AspNetCore.Authorization;
using Microsoft.AspNetCore.Http;
using Microsoft.AspNetCore.Identity;
using Microsoft.AspNetCore.Mvc;
using Microsoft.AspNetCore.Routing;
using Microsoft.Extensions.DependencyInjection;
using Microsoft.Extensions.Logging;
using Microsoft.Extensions.Options;
using Umbraco.Cms.Core;
using Umbraco.Cms.Core.Configuration.Models;
using Umbraco.Cms.Core.Hosting;
using Umbraco.Cms.Core.Mail;
using Umbraco.Cms.Core.Mapping;
using Umbraco.Cms.Core.Models;
using Umbraco.Cms.Core.Models.ContentEditing;
using Umbraco.Cms.Core.Models.Email;
using Umbraco.Cms.Core.Models.Membership;
using Umbraco.Cms.Core.Net;
using Umbraco.Cms.Core.Security;
using Umbraco.Cms.Core.Services;
using Umbraco.Cms.Infrastructure.Security;
using Umbraco.Cms.Web.BackOffice.Filters;
using Umbraco.Cms.Web.BackOffice.Security;
using Umbraco.Cms.Web.Common.ActionsResults;
using Umbraco.Cms.Web.Common.Attributes;
using Umbraco.Cms.Web.Common.Authorization;
using Umbraco.Cms.Web.Common.Controllers;
using Umbraco.Cms.Web.Common.Filters;
using Umbraco.Cms.Web.Common.Models;
using Umbraco.Extensions;
using SignInResult = Microsoft.AspNetCore.Identity.SignInResult;

namespace Umbraco.Cms.Web.BackOffice.Controllers;
// See
// for a bigger example of this type of controller implementation in netcore:
// https://github.com/dotnet/AspNetCore.Docs/blob/2efb4554f8f659be97ee7cd5dd6143b871b330a5/aspnetcore/migration/1x-to-2x/samples/AspNetCoreDotNetCore2App/AspNetCoreDotNetCore2App/Controllers/AccountController.cs
// https://github.com/dotnet/AspNetCore.Docs/blob/ad16f5e1da6c04fa4996ee67b513f2a90fa0d712/aspnetcore/common/samples/WebApplication1/Controllers/AccountController.cs
// with authenticator app
// https://github.com/dotnet/AspNetCore.Docs/blob/master/aspnetcore/security/authentication/identity/sample/src/ASPNETCore-IdentityDemoComplete/IdentityDemo/Controllers/AccountController.cs

[PluginController(Constants.Web.Mvc
    .BackOfficeApiArea)] // TODO: Maybe this could be applied with our Application Model conventions
//[ValidationFilter] // TODO: I don't actually think this is required with our custom Application Model conventions applied
[AngularJsonOnlyConfiguration] // TODO: This could be applied with our Application Model conventions
[IsBackOffice]
[DisableBrowserCache]
public class AuthenticationController : UmbracoApiControllerBase
{
    // NOTE: Each action must either be explicitly authorized or explicitly [AllowAnonymous], the latter is optional because
    // this controller itself doesn't require authz but it's more clear what the intention is.

    private readonly IBackOfficeSecurityAccessor _backofficeSecurityAccessor;
    private readonly IBackOfficeTwoFactorOptions _backOfficeTwoFactorOptions;
    private readonly IEmailSender _emailSender;
    private readonly IBackOfficeExternalLoginProviders _externalAuthenticationOptions;
    private readonly GlobalSettings _globalSettings;
    private readonly IHostingEnvironment _hostingEnvironment;
    private readonly IHttpContextAccessor _httpContextAccessor;
    private readonly IIpResolver _ipResolver;
    private readonly LinkGenerator _linkGenerator;
    private readonly ILogger<AuthenticationController> _logger;
    private readonly UserPasswordConfigurationSettings _passwordConfiguration;
    private readonly SecuritySettings _securitySettings;
    private readonly IBackOfficeSignInManager _signInManager;
    private readonly ISmsSender _smsSender;
    private readonly ILocalizedTextService _textService;
    private readonly ITwoFactorLoginService _twoFactorLoginService;
    private readonly IUmbracoMapper _umbracoMapper;
    private readonly IBackOfficeUserManager _userManager;
    private readonly IUserService _userService;
    private readonly WebRoutingSettings _webRoutingSettings;

    // TODO: We need to review all _userManager.Raise calls since many/most should be on the usermanager or signinmanager, very few should be here
    [ActivatorUtilitiesConstructor]
    public AuthenticationController(
        IBackOfficeSecurityAccessor backofficeSecurityAccessor,
        IBackOfficeUserManager backOfficeUserManager,
        IBackOfficeSignInManager signInManager,
        IUserService userService,
        ILocalizedTextService textService,
        IUmbracoMapper umbracoMapper,
        IOptionsSnapshot<GlobalSettings> globalSettings,
        IOptionsSnapshot<SecuritySettings> securitySettings,
        ILogger<AuthenticationController> logger,
        IIpResolver ipResolver,
        IOptionsSnapshot<UserPasswordConfigurationSettings> passwordConfiguration,
        IEmailSender emailSender,
        ISmsSender smsSender,
        IHostingEnvironment hostingEnvironment,
        LinkGenerator linkGenerator,
        IBackOfficeExternalLoginProviders externalAuthenticationOptions,
        IBackOfficeTwoFactorOptions backOfficeTwoFactorOptions,
        IHttpContextAccessor httpContextAccessor,
        IOptions<WebRoutingSettings> webRoutingSettings,
        ITwoFactorLoginService twoFactorLoginService)
    {
<<<<<<< HEAD
        _backofficeSecurityAccessor = backofficeSecurityAccessor;
        _userManager = backOfficeUserManager;
        _signInManager = signInManager;
        _userService = userService;
        _textService = textService;
        _umbracoMapper = umbracoMapper;
        _globalSettings = globalSettings.Value;
        _securitySettings = securitySettings.Value;
        _logger = logger;
        _ipResolver = ipResolver;
        _passwordConfiguration = passwordConfiguration.Value;
        _emailSender = emailSender;
        _smsSender = smsSender;
        _hostingEnvironment = hostingEnvironment;
        _linkGenerator = linkGenerator;
        _externalAuthenticationOptions = externalAuthenticationOptions;
        _backOfficeTwoFactorOptions = backOfficeTwoFactorOptions;
        _httpContextAccessor = httpContextAccessor;
        _webRoutingSettings = webRoutingSettings.Value;
        _twoFactorLoginService = twoFactorLoginService;
    }
=======
        // NOTE: Each action must either be explicitly authorized or explicitly [AllowAnonymous], the latter is optional because
        // this controller itself doesn't require authz but it's more clear what the intention is.

        private readonly IBackOfficeSecurityAccessor _backofficeSecurityAccessor;
        private readonly IBackOfficeUserManager _userManager;
        private readonly IBackOfficeSignInManager _signInManager;
        private readonly IUserService _userService;
        private readonly ILocalizedTextService _textService;
        private readonly IUmbracoMapper _umbracoMapper;
        private readonly GlobalSettings _globalSettings;
        private readonly SecuritySettings _securitySettings;
        private readonly ILogger<AuthenticationController> _logger;
        private readonly IIpResolver _ipResolver;
        private readonly UserPasswordConfigurationSettings _passwordConfiguration;
        private readonly IEmailSender _emailSender;
        private readonly ISmsSender _smsSender;
        private readonly IHostingEnvironment _hostingEnvironment;
        private readonly LinkGenerator _linkGenerator;
        private readonly IBackOfficeExternalLoginProviders _externalAuthenticationOptions;
        private readonly IBackOfficeTwoFactorOptions _backOfficeTwoFactorOptions;
        private readonly IHttpContextAccessor _httpContextAccessor;
        private readonly ITwoFactorLoginService _twoFactorLoginService;
        private readonly WebRoutingSettings _webRoutingSettings;

        // TODO: We need to review all _userManager.Raise calls since many/most should be on the usermanager or signinmanager, very few should be here
        [ActivatorUtilitiesConstructor]
          public AuthenticationController(
            IBackOfficeSecurityAccessor backofficeSecurityAccessor,
            IBackOfficeUserManager backOfficeUserManager,
            IBackOfficeSignInManager signInManager,
            IUserService userService,
            ILocalizedTextService textService,
            IUmbracoMapper umbracoMapper,
            IOptionsSnapshot<GlobalSettings> globalSettings,
            IOptionsSnapshot<SecuritySettings> securitySettings,
            ILogger<AuthenticationController> logger,
            IIpResolver ipResolver,
            IOptionsSnapshot<UserPasswordConfigurationSettings> passwordConfiguration,
            IEmailSender emailSender,
            ISmsSender smsSender,
            IHostingEnvironment hostingEnvironment,
            LinkGenerator linkGenerator,
            IBackOfficeExternalLoginProviders externalAuthenticationOptions,
            IBackOfficeTwoFactorOptions backOfficeTwoFactorOptions,
            IHttpContextAccessor httpContextAccessor,
            IOptions<WebRoutingSettings> webRoutingSettings,
            ITwoFactorLoginService twoFactorLoginService)
        {
            _backofficeSecurityAccessor = backofficeSecurityAccessor;
            _userManager = backOfficeUserManager;
            _signInManager = signInManager;
            _userService = userService;
            _textService = textService;
            _umbracoMapper = umbracoMapper;
            _globalSettings = globalSettings.Value;
            _securitySettings = securitySettings.Value;
            _logger = logger;
            _ipResolver = ipResolver;
            _passwordConfiguration = passwordConfiguration.Value;
            _emailSender = emailSender;
            _smsSender = smsSender;
            _hostingEnvironment = hostingEnvironment;
            _linkGenerator = linkGenerator;
            _externalAuthenticationOptions = externalAuthenticationOptions;
            _backOfficeTwoFactorOptions = backOfficeTwoFactorOptions;
            _httpContextAccessor = httpContextAccessor;
            _webRoutingSettings = webRoutingSettings.Value;
            _twoFactorLoginService = twoFactorLoginService;
        }

        /// <summary>
        /// Returns the configuration for the backoffice user membership provider - used to configure the change password dialog
        /// </summary>
        [AllowAnonymous] // Needed for users that are invited when they use the link from the mail they are not authorized
        [Authorize(Policy = AuthorizationPolicies.BackOfficeAccess)] // Needed to enforce the principle set on the request, if one exists.
        public IDictionary<string, object> GetPasswordConfig(int userId)
        {
            Attempt<int> currentUserId = _backofficeSecurityAccessor.BackOfficeSecurity?.GetUserId() ?? Attempt<int>.Fail();
            return _passwordConfiguration.GetConfiguration(
                currentUserId.Success
                    ? currentUserId.Result != userId
                    : true);
        }

        /// <summary>
        /// Checks if a valid token is specified for an invited user and if so logs the user in and returns the user object
        /// </summary>
        /// <param name="id"></param>
        /// <param name="token"></param>
        /// <returns></returns>
        /// <remarks>
        /// This will also update the security stamp for the user so it can only be used once
        /// </remarks>
        [ValidateAngularAntiForgeryToken]
        [Authorize(Policy = AuthorizationPolicies.DenyLocalLoginIfConfigured)]
        public async Task<ActionResult<UserDisplay?>> PostVerifyInvite([FromQuery] int id, [FromQuery] string token)
        {
            if (string.IsNullOrWhiteSpace(token))
                return NotFound();

            var decoded = token.FromUrlBase64();
            if (decoded.IsNullOrWhiteSpace())
                return NotFound();

            var identityUser = await _userManager.FindByIdAsync(id.ToString());
            if (identityUser == null)
                return NotFound();

            var result = await _userManager.ConfirmEmailAsync(identityUser, decoded!);

            if (result.Succeeded == false)
            {
                return ValidationErrorResult.CreateNotificationValidationErrorResult(result.Errors.ToErrorMessage());
            }
>>>>>>> e6479207

    /// <summary>
    ///     Returns the configuration for the backoffice user membership provider - used to configure the change password
    ///     dialog
    /// </summary>
    [AllowAnonymous] // Needed for users that are invited when they use the link from the mail they are not authorized
    [Authorize(Policy =
        AuthorizationPolicies.BackOfficeAccess)] // Needed to enforce the principle set on the request, if one exists.
    public IDictionary<string, object> GetPasswordConfig(int userId)
    {
        Attempt<int?> currentUserId =
            _backofficeSecurityAccessor.BackOfficeSecurity?.GetUserId() ?? Attempt<int?>.Fail();
        return _passwordConfiguration.GetConfiguration(
            currentUserId.Success
                ? currentUserId.Result != userId
                : true);
    }

    /// <summary>
    ///     Checks if a valid token is specified for an invited user and if so logs the user in and returns the user object
    /// </summary>
    /// <param name="id"></param>
    /// <param name="token"></param>
    /// <returns></returns>
    /// <remarks>
    ///     This will also update the security stamp for the user so it can only be used once
    /// </remarks>
    [ValidateAngularAntiForgeryToken]
    [Authorize(Policy = AuthorizationPolicies.DenyLocalLoginIfConfigured)]
    public async Task<ActionResult<UserDisplay?>> PostVerifyInvite([FromQuery] int id, [FromQuery] string token)
    {
        if (string.IsNullOrWhiteSpace(token))
        {
            return NotFound();
        }

        var decoded = token.FromUrlBase64();
        if (decoded.IsNullOrWhiteSpace())
        {
            return NotFound();
        }

        BackOfficeIdentityUser? identityUser = await _userManager.FindByIdAsync(id.ToString());
        if (identityUser == null)
        {
            return NotFound();
        }

        IdentityResult result = await _userManager.ConfirmEmailAsync(identityUser, decoded!);

        if (result.Succeeded == false)
        {
            return ValidationErrorResult.CreateNotificationValidationErrorResult(result.Errors.ToErrorMessage());
        }

        await _signInManager.SignOutAsync();

        await _signInManager.SignInAsync(identityUser, false);

        IUser? user = _userService.GetUserById(id);

        return _umbracoMapper.Map<UserDisplay>(user);
    }

    [Authorize(Policy = AuthorizationPolicies.BackOfficeAccess)]
    [ValidateAngularAntiForgeryToken]
    public async Task<IActionResult> PostUnLinkLogin(UnLinkLoginModel unlinkLoginModel)
    {
        BackOfficeIdentityUser? user = await _userManager.FindByIdAsync(User.Identity?.GetUserId());
        if (user == null)
        {
            throw new InvalidOperationException("Could not find user");
        }

        AuthenticationScheme? authType = (await _signInManager.GetExternalAuthenticationSchemesAsync())
            .FirstOrDefault(x => x.Name == unlinkLoginModel.LoginProvider);

        if (authType == null)
        {
            _logger.LogWarning("Could not find external authentication provider registered: {LoginProvider}", unlinkLoginModel.LoginProvider);
        }
        else
        {
            BackOfficeExternaLoginProviderScheme? opt = await _externalAuthenticationOptions.GetAsync(authType.Name);
            if (opt == null)
            {
                return BadRequest(
                    $"Could not find external authentication options registered for provider {unlinkLoginModel.LoginProvider}");
            }

            if (!opt.ExternalLoginProvider.Options.AutoLinkOptions.AllowManualLinking)
            {
                // If AllowManualLinking is disabled for this provider we cannot unlink
                return BadRequest();
            }
        }

        IdentityResult result = await _userManager.RemoveLoginAsync(
            user,
            unlinkLoginModel.LoginProvider,
            unlinkLoginModel.ProviderKey);

        if (result.Succeeded)
        {
            await _signInManager.SignInAsync(user, true);
            return Ok();
        }

        AddModelErrors(result);
        return new ValidationErrorResult(ModelState);
    }

    [HttpGet]
    [AllowAnonymous]
    public async Task<double> GetRemainingTimeoutSeconds()
    {
        // force authentication to occur since this is not an authorized endpoint
        AuthenticateResult result = await this.AuthenticateBackOfficeAsync();
        if (!result.Succeeded)
        {
            return 0;
        }

        var remainingSeconds = result.Principal.GetRemainingAuthSeconds();
        if (remainingSeconds <= 30)
        {
            var username = result.Principal.FindFirst(ClaimTypes.Name)?.Value;

            //NOTE: We are using 30 seconds because that is what is coded into angular to force logout to give some headway in
            // the timeout process.

            _logger.LogInformation(
                "User logged will be logged out due to timeout: {Username}, IP Address: {IPAddress}",
                username ?? "unknown",
                _ipResolver.GetCurrentRequestIpAddress());
        }

        return remainingSeconds;
    }

    /// <summary>
    ///     Checks if the current user's cookie is valid and if so returns OK or a 400 (BadRequest)
    /// </summary>
    /// <returns></returns>
    [HttpGet]
    [AllowAnonymous]
    public async Task<bool> IsAuthenticated()
    {
        // force authentication to occur since this is not an authorized endpoint
        AuthenticateResult result = await this.AuthenticateBackOfficeAsync();
        return result.Succeeded;
    }

    /// <summary>
    ///     Returns the currently logged in Umbraco user
    /// </summary>
    /// <returns></returns>
    /// <remarks>
    ///     We have the attribute [SetAngularAntiForgeryTokens] applied because this method is called initially to determine if
    ///     the user
    ///     is valid before the login screen is displayed. The Auth cookie can be persisted for up to a day but the csrf
    ///     cookies are only session
    ///     cookies which means that the auth cookie could be valid but the csrf cookies are no longer there, in that case we
    ///     need to re-set the csrf cookies.
    /// </remarks>
    [Authorize(Policy = AuthorizationPolicies.BackOfficeAccess)]
    [SetAngularAntiForgeryTokens]
    [CheckIfUserTicketDataIsStale]
    public UserDetail? GetCurrentUser()
    {
        IUser? user = _backofficeSecurityAccessor.BackOfficeSecurity?.CurrentUser;
        UserDetail? result = _umbracoMapper.Map<UserDetail>(user);

        if (result is not null)
        {
            //set their remaining seconds
            result.SecondsUntilTimeout = HttpContext.User.GetRemainingAuthSeconds();
        }

        return result;
    }

    /// <summary>
    ///     When a user is invited they are not approved but we need to resolve the partially logged on (non approved)
    ///     user.
    /// </summary>
    /// <returns></returns>
    /// <remarks>
    ///     We cannot user GetCurrentUser since that requires they are approved, this is the same as GetCurrentUser but doesn't
    ///     require them to be approved
    /// </remarks>
    [Authorize(Policy = AuthorizationPolicies.BackOfficeAccessWithoutApproval)]
    [SetAngularAntiForgeryTokens]
    [Authorize(Policy = AuthorizationPolicies.DenyLocalLoginIfConfigured)]
    public ActionResult<UserDetail?> GetCurrentInvitedUser()
    {
        IUser? user = _backofficeSecurityAccessor.BackOfficeSecurity?.CurrentUser;

        if (user?.IsApproved ?? false)
        {
            // if they are approved, than they are no longer invited and we can return an error
            return Forbid();
        }

        UserDetail? result = _umbracoMapper.Map<UserDetail>(user);

        if (result is not null)
        {
            // set their remaining seconds
            result.SecondsUntilTimeout = HttpContext.User.GetRemainingAuthSeconds();
        }

        return result;
    }

    /// <summary>
    ///     Logs a user in
    /// </summary>
    /// <returns></returns>
    [SetAngularAntiForgeryTokens]
    [Authorize(Policy = AuthorizationPolicies.DenyLocalLoginIfConfigured)]
    public async Task<ActionResult<UserDetail?>> PostLogin(LoginModel loginModel)
    {
        // Sign the user in with username/password, this also gives a chance for developers to
        // custom verify the credentials and auto-link user accounts with a custom IBackOfficePasswordChecker
        SignInResult result = await _signInManager.PasswordSignInAsync(
            loginModel.Username, loginModel.Password, true, true);

        if (result.Succeeded)
        {
            // return the user detail
            return GetUserDetail(_userService.GetByUsername(loginModel.Username));
        }

        if (result.RequiresTwoFactor)
        {
            var twofactorView = _backOfficeTwoFactorOptions.GetTwoFactorView(loginModel.Username);
            if (twofactorView.IsNullOrWhiteSpace())
            {
                return new ValidationErrorResult(
                    $"The registered {typeof(IBackOfficeTwoFactorOptions)} of type {_backOfficeTwoFactorOptions.GetType()} did not return a view for two factor auth ");
            }

            IUser? attemptedUser = _userService.GetByUsername(loginModel.Username);

            // create a with information to display a custom two factor send code view
            var verifyResponse =
                new ObjectResult(new { twoFactorView = twofactorView, userId = attemptedUser?.Id })
                {
                    StatusCode = StatusCodes.Status402PaymentRequired
                };

            return verifyResponse;
        }

        // TODO: We can check for these and respond differently if we think it's important
        //  result.IsLockedOut
        //  result.IsNotAllowed

        // return BadRequest (400), we don't want to return a 401 because that get's intercepted
        // by our angular helper because it thinks that we need to re-perform the request once we are
        // authorized and we don't want to return a 403 because angular will show a warning message indicating
        // that the user doesn't have access to perform this function, we just want to return a normal invalid message.
        return BadRequest();
    }

    /// <summary>
    ///     Processes a password reset request.  Looks for a match on the provided email address
    ///     and if found sends an email with a link to reset it
    /// </summary>
    /// <returns></returns>
    [SetAngularAntiForgeryTokens]
    [Authorize(Policy = AuthorizationPolicies.DenyLocalLoginIfConfigured)]
    public async Task<IActionResult> PostRequestPasswordReset(RequestPasswordResetModel model)
    {
        // If this feature is switched off in configuration the UI will be amended to not make the request to reset password available.
        // So this is just a server-side secondary check.
        if (_securitySettings.AllowPasswordReset == false)
        {
            return BadRequest();
        }

        BackOfficeIdentityUser? identityUser = await _userManager.FindByEmailAsync(model.Email);
        if (identityUser != null)
        {
            IUser? user = _userService.GetByEmail(model.Email);
            if (user != null)
            {
                var from = _globalSettings.Smtp?.From;
                var code = await _userManager.GeneratePasswordResetTokenAsync(identityUser);
                var callbackUrl = ConstructCallbackUrl(identityUser.Id, code);

                var message = _textService.Localize("login", "resetPasswordEmailCopyFormat",
                    // Ensure the culture of the found user is used for the email!
                    UmbracoUserExtensions.GetUserCulture(identityUser.Culture, _textService, _globalSettings),
                    new[] { identityUser.UserName, callbackUrl });

                var subject = _textService.Localize("login", "resetPasswordEmailCopySubject",
                    // Ensure the culture of the found user is used for the email!
                    UmbracoUserExtensions.GetUserCulture(identityUser.Culture, _textService, _globalSettings));

                var mailMessage = new EmailMessage(from, user.Email, subject, message, true);

                await _emailSender.SendAsync(mailMessage, Constants.Web.EmailTypes.PasswordReset);

                _userManager.NotifyForgotPasswordRequested(User, user.Id.ToString());
            }
        }

        return Ok();
    }

    /// <summary>
    ///     Used to retrieve the 2FA providers for code submission
    /// </summary>
    /// <returns></returns>
    [SetAngularAntiForgeryTokens]
    [AllowAnonymous]
    public async Task<ActionResult<IEnumerable<string>>> Get2FAProviders()
    {
        BackOfficeIdentityUser? user = await _signInManager.GetTwoFactorAuthenticationUserAsync();
        if (user == null)
        {
            _logger.LogWarning("Get2FAProviders :: No verified user found, returning 404");
            return NotFound();
        }

        IEnumerable<string> userFactors = await _twoFactorLoginService.GetEnabledTwoFactorProviderNamesAsync(user.Key);

        return new ObjectResult(userFactors);
    }

    [SetAngularAntiForgeryTokens]
    [AllowAnonymous]
    public async Task<IActionResult> PostSend2FACode([FromBody] string provider)
    {
        if (provider.IsNullOrWhiteSpace())
        {
            return NotFound();
        }

        BackOfficeIdentityUser? user = await _signInManager.GetTwoFactorAuthenticationUserAsync();
        if (user == null)
        {
            _logger.LogWarning("PostSend2FACode :: No verified user found, returning 404");
            return NotFound();
        }

        var from = _globalSettings.Smtp?.From;
        // Generate the token and send it
        var code = await _userManager.GenerateTwoFactorTokenAsync(user, provider);
        if (string.IsNullOrWhiteSpace(code))
        {
            _logger.LogWarning("PostSend2FACode :: Could not generate 2FA code");
            return BadRequest("Invalid code");
        }

        var subject = _textService.Localize("login", "mfaSecurityCodeSubject",
            // Ensure the culture of the found user is used for the email!
            UmbracoUserExtensions.GetUserCulture(user.Culture, _textService, _globalSettings));

        var message = _textService.Localize("login", "mfaSecurityCodeMessage",
            // Ensure the culture of the found user is used for the email!
            UmbracoUserExtensions.GetUserCulture(user.Culture, _textService, _globalSettings),
            new[] { code });

        if (provider == "Email")
        {
            var mailMessage = new EmailMessage(from, user.Email, subject, message, true);

            await _emailSender.SendAsync(mailMessage, Constants.Web.EmailTypes.TwoFactorAuth);
        }
        else if (provider == "Phone")
        {
            await _smsSender.SendSmsAsync(await _userManager.GetPhoneNumberAsync(user), message);
        }

        return Ok();
    }

    [SetAngularAntiForgeryTokens]
    [AllowAnonymous]
    public async Task<ActionResult<UserDetail?>> PostVerify2FACode(Verify2FACodeModel model)
    {
        if (ModelState.IsValid == false)
        {
            return new ValidationErrorResult(ModelState);
        }

        BackOfficeIdentityUser? user = await _signInManager.GetTwoFactorAuthenticationUserAsync();
        if (user == null)
        {
            _logger.LogWarning("PostVerify2FACode :: No verified user found, returning 404");
            return NotFound();
        }

        SignInResult result =
            await _signInManager.TwoFactorSignInAsync(model.Provider, model.Code, model.IsPersistent, model.RememberClient);
        if (result.Succeeded)
        {
            return GetUserDetail(_userService.GetByUsername(user.UserName));
        }

        if (result.IsLockedOut)
        {
            return new ValidationErrorResult("User is locked out");
        }

        if (result.IsNotAllowed)
        {
            return new ValidationErrorResult("User is not allowed");
        }

        return new ValidationErrorResult("Invalid code");
    }

    /// <summary>
    ///     Processes a set password request.  Validates the request and sets a new password.
    /// </summary>
    /// <returns></returns>
    [SetAngularAntiForgeryTokens]
    [AllowAnonymous]
    public async Task<IActionResult> PostSetPassword(SetPasswordModel model)
    {
        BackOfficeIdentityUser? identityUser =
            await _userManager.FindByIdAsync(model.UserId.ToString(CultureInfo.InvariantCulture));

        IdentityResult result = await _userManager.ResetPasswordAsync(identityUser, model.ResetCode, model.Password);
        if (result.Succeeded)
        {
            var lockedOut = await _userManager.IsLockedOutAsync(identityUser);
            if (lockedOut)
            {
                _logger.LogInformation(
                    "User {UserId} is currently locked out, unlocking and resetting AccessFailedCount", model.UserId);

                //// var user = await UserManager.FindByIdAsync(model.UserId);
                IdentityResult unlockResult =
                    await _userManager.SetLockoutEndDateAsync(identityUser, DateTimeOffset.Now);
                if (unlockResult.Succeeded == false)
                {
                    _logger.LogWarning("Could not unlock for user {UserId} - error {UnlockError}", model.UserId,
                        unlockResult.Errors.First().Description);
                }

                IdentityResult resetAccessFailedCountResult =
                    await _userManager.ResetAccessFailedCountAsync(identityUser);
                if (resetAccessFailedCountResult.Succeeded == false)
                {
                    _logger.LogWarning("Could not reset access failed count {UserId} - error {UnlockError}",
                        model.UserId, unlockResult.Errors.First().Description);
                }
            }

            // They've successfully set their password, we can now update their user account to be confirmed
            // if user was only invited, then they have not been approved
            // but a successful forgot password flow (e.g. if their token had expired and they did a forgot password instead of request new invite)
            // means we have verified their email
            if (!await _userManager.IsEmailConfirmedAsync(identityUser))
            {
                await _userManager.ConfirmEmailAsync(identityUser, model.ResetCode);
            }

            // invited is not approved, never logged in, invited date present
            /*
            if (LastLoginDate == default && IsApproved == false && InvitedDate != null)
                return UserState.Invited;
            */
            if (identityUser != null && !identityUser.IsApproved)
            {
                IUser? user = _userService.GetByUsername(identityUser.UserName);
                // also check InvitedDate and never logged in, otherwise this would allow a disabled user to reactivate their account with a forgot password
                if (user?.LastLoginDate == default && user?.InvitedDate != null)
                {
                    user.IsApproved = true;
                    user.InvitedDate = null;
                    _userService.Save(user);
                }
            }

            _userManager.NotifyForgotPasswordChanged(User, model.UserId.ToString(CultureInfo.InvariantCulture));
            return Ok();
        }

        return new ValidationErrorResult(
            result.Errors.Any() ? result.Errors.First().Description : "Set password failed");
    }

    /// <summary>
    ///     Logs the current user out
    /// </summary>
    /// <returns></returns>
    [ValidateAngularAntiForgeryToken]
    [AllowAnonymous]
    public async Task<IActionResult> PostLogout()
    {
        // force authentication to occur since this is not an authorized endpoint
        AuthenticateResult result = await this.AuthenticateBackOfficeAsync();
        if (!result.Succeeded)
        {
            return Ok();
        }

        await _signInManager.SignOutAsync();

        _logger.LogInformation("User {UserName} from IP address {RemoteIpAddress} has logged out",
            User.Identity == null ? "UNKNOWN" : User.Identity.Name, HttpContext.Connection.RemoteIpAddress);

        var userId = result.Principal.Identity?.GetUserId();
        SignOutSuccessResult args = _userManager.NotifyLogoutSuccess(User, userId);
        if (!args.SignOutRedirectUrl.IsNullOrWhiteSpace())
        {
            return new ObjectResult(new { signOutRedirectUrl = args.SignOutRedirectUrl });
        }

        return Ok();
    }


    /// <summary>
    ///     Return the <see cref="UserDetail" /> for the given <see cref="IUser" />
    /// </summary>
    /// <param name="user"></param>
    /// <param name="principal"></param>
    /// <returns></returns>
    private UserDetail? GetUserDetail(IUser? user)
    {
        if (user == null)
        {
            throw new ArgumentNullException(nameof(user));
        }

        UserDetail? userDetail = _umbracoMapper.Map<UserDetail>(user);

        if (userDetail is not null)
        {
            // update the userDetail and set their remaining seconds
            userDetail.SecondsUntilTimeout = _globalSettings.TimeOut.TotalSeconds;
        }

        return userDetail;
    }

    private string ConstructCallbackUrl(string userId, string code)
    {
        // Get an mvc helper to get the url
        var action = _linkGenerator.GetPathByAction(
            nameof(BackOfficeController.ValidatePasswordResetCode),
            ControllerExtensions.GetControllerName<BackOfficeController>(),
            new { area = Constants.Web.Mvc.BackOfficeArea, u = userId, r = code });

        // Construct full URL using configured application URL (which will fall back to current request)
        Uri applicationUri = _httpContextAccessor.GetRequiredHttpContext().Request
            .GetApplicationUri(_webRoutingSettings);
        var callbackUri = new Uri(applicationUri, action);
        return callbackUri.ToString();
    }

    private void AddModelErrors(IdentityResult result, string prefix = "")
    {
        foreach (IdentityError? error in result.Errors)
        {
            ModelState.AddModelError(prefix, error.Description);
        }
    }
}<|MERGE_RESOLUTION|>--- conflicted
+++ resolved
@@ -97,7 +97,6 @@
         IOptions<WebRoutingSettings> webRoutingSettings,
         ITwoFactorLoginService twoFactorLoginService)
     {
-<<<<<<< HEAD
         _backofficeSecurityAccessor = backofficeSecurityAccessor;
         _userManager = backOfficeUserManager;
         _signInManager = signInManager;
@@ -119,122 +118,6 @@
         _webRoutingSettings = webRoutingSettings.Value;
         _twoFactorLoginService = twoFactorLoginService;
     }
-=======
-        // NOTE: Each action must either be explicitly authorized or explicitly [AllowAnonymous], the latter is optional because
-        // this controller itself doesn't require authz but it's more clear what the intention is.
-
-        private readonly IBackOfficeSecurityAccessor _backofficeSecurityAccessor;
-        private readonly IBackOfficeUserManager _userManager;
-        private readonly IBackOfficeSignInManager _signInManager;
-        private readonly IUserService _userService;
-        private readonly ILocalizedTextService _textService;
-        private readonly IUmbracoMapper _umbracoMapper;
-        private readonly GlobalSettings _globalSettings;
-        private readonly SecuritySettings _securitySettings;
-        private readonly ILogger<AuthenticationController> _logger;
-        private readonly IIpResolver _ipResolver;
-        private readonly UserPasswordConfigurationSettings _passwordConfiguration;
-        private readonly IEmailSender _emailSender;
-        private readonly ISmsSender _smsSender;
-        private readonly IHostingEnvironment _hostingEnvironment;
-        private readonly LinkGenerator _linkGenerator;
-        private readonly IBackOfficeExternalLoginProviders _externalAuthenticationOptions;
-        private readonly IBackOfficeTwoFactorOptions _backOfficeTwoFactorOptions;
-        private readonly IHttpContextAccessor _httpContextAccessor;
-        private readonly ITwoFactorLoginService _twoFactorLoginService;
-        private readonly WebRoutingSettings _webRoutingSettings;
-
-        // TODO: We need to review all _userManager.Raise calls since many/most should be on the usermanager or signinmanager, very few should be here
-        [ActivatorUtilitiesConstructor]
-          public AuthenticationController(
-            IBackOfficeSecurityAccessor backofficeSecurityAccessor,
-            IBackOfficeUserManager backOfficeUserManager,
-            IBackOfficeSignInManager signInManager,
-            IUserService userService,
-            ILocalizedTextService textService,
-            IUmbracoMapper umbracoMapper,
-            IOptionsSnapshot<GlobalSettings> globalSettings,
-            IOptionsSnapshot<SecuritySettings> securitySettings,
-            ILogger<AuthenticationController> logger,
-            IIpResolver ipResolver,
-            IOptionsSnapshot<UserPasswordConfigurationSettings> passwordConfiguration,
-            IEmailSender emailSender,
-            ISmsSender smsSender,
-            IHostingEnvironment hostingEnvironment,
-            LinkGenerator linkGenerator,
-            IBackOfficeExternalLoginProviders externalAuthenticationOptions,
-            IBackOfficeTwoFactorOptions backOfficeTwoFactorOptions,
-            IHttpContextAccessor httpContextAccessor,
-            IOptions<WebRoutingSettings> webRoutingSettings,
-            ITwoFactorLoginService twoFactorLoginService)
-        {
-            _backofficeSecurityAccessor = backofficeSecurityAccessor;
-            _userManager = backOfficeUserManager;
-            _signInManager = signInManager;
-            _userService = userService;
-            _textService = textService;
-            _umbracoMapper = umbracoMapper;
-            _globalSettings = globalSettings.Value;
-            _securitySettings = securitySettings.Value;
-            _logger = logger;
-            _ipResolver = ipResolver;
-            _passwordConfiguration = passwordConfiguration.Value;
-            _emailSender = emailSender;
-            _smsSender = smsSender;
-            _hostingEnvironment = hostingEnvironment;
-            _linkGenerator = linkGenerator;
-            _externalAuthenticationOptions = externalAuthenticationOptions;
-            _backOfficeTwoFactorOptions = backOfficeTwoFactorOptions;
-            _httpContextAccessor = httpContextAccessor;
-            _webRoutingSettings = webRoutingSettings.Value;
-            _twoFactorLoginService = twoFactorLoginService;
-        }
-
-        /// <summary>
-        /// Returns the configuration for the backoffice user membership provider - used to configure the change password dialog
-        /// </summary>
-        [AllowAnonymous] // Needed for users that are invited when they use the link from the mail they are not authorized
-        [Authorize(Policy = AuthorizationPolicies.BackOfficeAccess)] // Needed to enforce the principle set on the request, if one exists.
-        public IDictionary<string, object> GetPasswordConfig(int userId)
-        {
-            Attempt<int> currentUserId = _backofficeSecurityAccessor.BackOfficeSecurity?.GetUserId() ?? Attempt<int>.Fail();
-            return _passwordConfiguration.GetConfiguration(
-                currentUserId.Success
-                    ? currentUserId.Result != userId
-                    : true);
-        }
-
-        /// <summary>
-        /// Checks if a valid token is specified for an invited user and if so logs the user in and returns the user object
-        /// </summary>
-        /// <param name="id"></param>
-        /// <param name="token"></param>
-        /// <returns></returns>
-        /// <remarks>
-        /// This will also update the security stamp for the user so it can only be used once
-        /// </remarks>
-        [ValidateAngularAntiForgeryToken]
-        [Authorize(Policy = AuthorizationPolicies.DenyLocalLoginIfConfigured)]
-        public async Task<ActionResult<UserDisplay?>> PostVerifyInvite([FromQuery] int id, [FromQuery] string token)
-        {
-            if (string.IsNullOrWhiteSpace(token))
-                return NotFound();
-
-            var decoded = token.FromUrlBase64();
-            if (decoded.IsNullOrWhiteSpace())
-                return NotFound();
-
-            var identityUser = await _userManager.FindByIdAsync(id.ToString());
-            if (identityUser == null)
-                return NotFound();
-
-            var result = await _userManager.ConfirmEmailAsync(identityUser, decoded!);
-
-            if (result.Succeeded == false)
-            {
-                return ValidationErrorResult.CreateNotificationValidationErrorResult(result.Errors.ToErrorMessage());
-            }
->>>>>>> e6479207
 
     /// <summary>
     ///     Returns the configuration for the backoffice user membership provider - used to configure the change password
@@ -245,8 +128,8 @@
         AuthorizationPolicies.BackOfficeAccess)] // Needed to enforce the principle set on the request, if one exists.
     public IDictionary<string, object> GetPasswordConfig(int userId)
     {
-        Attempt<int?> currentUserId =
-            _backofficeSecurityAccessor.BackOfficeSecurity?.GetUserId() ?? Attempt<int?>.Fail();
+        Attempt<int> currentUserId =
+            _backofficeSecurityAccessor.BackOfficeSecurity?.GetUserId() ?? Attempt<int>.Fail();
         return _passwordConfiguration.GetConfiguration(
             currentUserId.Success
                 ? currentUserId.Result != userId
