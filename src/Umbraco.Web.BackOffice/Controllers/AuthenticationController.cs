--- conflicted
+++ resolved
@@ -170,18 +170,8 @@
 
         if (result.Succeeded == false)
         {
-<<<<<<< HEAD
-            var userId = User.Identity?.GetUserId();
-            if (userId is null)
-            {
-                throw new InvalidOperationException("Could not find userId");
-            }
-            var user = await _userManager.FindByIdAsync(userId);
-            if (user == null) throw new InvalidOperationException("Could not find user");
-=======
             return ValidationErrorResult.CreateNotificationValidationErrorResult(result.Errors.ToErrorMessage());
         }
->>>>>>> 100ebf5c
 
         await _signInManager.SignOutAsync();
 
@@ -196,11 +186,13 @@
     [ValidateAngularAntiForgeryToken]
     public async Task<IActionResult> PostUnLinkLogin(UnLinkLoginModel unlinkLoginModel)
     {
-        BackOfficeIdentityUser? user = await _userManager.FindByIdAsync(User.Identity?.GetUserId());
-        if (user == null)
-        {
-            throw new InvalidOperationException("Could not find user");
-        }
+        var userId = User.Identity?.GetUserId();
+        if (userId is null)
+        {
+            throw new InvalidOperationException("Could not find userId");
+        }
+        var user = await _userManager.FindByIdAsync(userId);
+        if (user == null) throw new InvalidOperationException("Could not find user");
 
         AuthenticationScheme? authType = (await _signInManager.GetExternalAuthenticationSchemesAsync())
             .FirstOrDefault(x => x.Name == unlinkLoginModel.LoginProvider);
@@ -494,11 +486,6 @@
             UmbracoUserExtensions.GetUserCulture(user.Culture, _textService, _globalSettings),
             new[] { code });
 
-        if (provider == "Email")
-        {
-            var mailMessage = new EmailMessage(from, user.Email, subject, message, true);
-
-<<<<<<< HEAD
             if (provider == "Email")
             {
                 var mailMessage = new EmailMessage(from, user.Email, subject, message, true);
@@ -512,17 +499,9 @@
                     await _smsSender.SendSmsAsync(phoneNumber, message);
                 }
             }
-=======
-            await _emailSender.SendAsync(mailMessage, Constants.Web.EmailTypes.TwoFactorAuth);
-        }
-        else if (provider == "Phone")
-        {
-            await _smsSender.SendSmsAsync(await _userManager.GetPhoneNumberAsync(user), message);
-        }
 
         return Ok();
     }
->>>>>>> 100ebf5c
 
     [SetAngularAntiForgeryTokens]
     [AllowAnonymous]
@@ -554,16 +533,8 @@
 
         if (result.IsNotAllowed)
         {
-<<<<<<< HEAD
-            var identityUser = await _userManager.FindByIdAsync(model.UserId.ToString(CultureInfo.InvariantCulture));
-            if (identityUser is null)
-            {
-                return new ValidationErrorResult("Could not find user");
-            }
-=======
             return new ValidationErrorResult("User is not allowed");
         }
->>>>>>> 100ebf5c
 
         return new ValidationErrorResult("Invalid code");
     }
@@ -578,6 +549,10 @@
     {
         BackOfficeIdentityUser? identityUser =
             await _userManager.FindByIdAsync(model.UserId.ToString(CultureInfo.InvariantCulture));
+            if (identityUser is null)
+            {
+                return new ValidationErrorResult("Could not find user");
+            }
 
         IdentityResult result = await _userManager.ResetPasswordAsync(identityUser, model.ResetCode, model.Password);
         if (result.Succeeded)
