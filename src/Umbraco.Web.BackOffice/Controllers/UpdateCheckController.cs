--- conflicted
+++ resolved
@@ -24,36 +24,21 @@
         private readonly IUpgradeService _upgradeService;
         private readonly IUmbracoVersion _umbracoVersion;
         private readonly ICookieManager _cookieManager;
-<<<<<<< HEAD
         private readonly IBackofficeSecurityAccessor _backofficeSecurityAccessor;
-        private readonly IGlobalSettings _globalSettings;
-=======
-        private readonly IWebSecurity _webSecurity;
         private readonly GlobalSettings _globalSettings;
->>>>>>> d7ab7d3d
 
         public UpdateCheckController(
             IUpgradeService upgradeService,
             IUmbracoVersion umbracoVersion,
             ICookieManager cookieManager,
-<<<<<<< HEAD
             IBackofficeSecurityAccessor backofficeSecurityAccessor,
-            IGlobalSettings globalSettings)
-=======
-            IWebSecurity webSecurity,
             IOptions<GlobalSettings> globalSettings)
->>>>>>> d7ab7d3d
         {
             _upgradeService = upgradeService ?? throw new ArgumentNullException(nameof(upgradeService));
             _umbracoVersion = umbracoVersion ?? throw new ArgumentNullException(nameof(umbracoVersion));
             _cookieManager = cookieManager ?? throw new ArgumentNullException(nameof(cookieManager));
-<<<<<<< HEAD
             _backofficeSecurityAccessor = backofficeSecurityAccessor ?? throw new ArgumentNullException(nameof(backofficeSecurityAccessor));
-            _globalSettings = globalSettings ?? throw new ArgumentNullException(nameof(globalSettings));
-=======
-            _webSecurity = webSecurity ?? throw new ArgumentNullException(nameof(webSecurity));
             _globalSettings = globalSettings.Value ?? throw new ArgumentNullException(nameof(globalSettings));
->>>>>>> d7ab7d3d
         }
 
         [UpdateCheckResponseFilter]
