--- conflicted
+++ resolved
@@ -349,13 +349,8 @@
         BackOfficeIdentityUser? user = await _userManager.FindByIdAsync(userId.ToString(CultureInfo.InvariantCulture));
         if (user != null)
         {
-<<<<<<< HEAD
-            BackOfficeIdentityUser? user = await _userManager.GetUserAsync(User);
-            if (user == null)
-=======
             var result = await _userManager.VerifyUserTokenAsync(user, "Default", "ResetPassword", resetCode);
             if (result)
->>>>>>> 100ebf5c
             {
                 //Add a flag and redirect for it to be displayed
                 TempData[ViewDataExtensions.TokenPasswordResetCode] =
@@ -384,7 +379,7 @@
     [HttpGet]
     public async Task<IActionResult> ExternalLinkLoginCallback()
     {
-        BackOfficeIdentityUser user = await _userManager.GetUserAsync(User);
+        BackOfficeIdentityUser? user = await _userManager.GetUserAsync(User);
         if (user == null)
         {
             // ... this should really not happen
@@ -464,16 +459,8 @@
                 }
             }
 
-<<<<<<< HEAD
-                BackOfficeIdentityUser? attemptedUser = await _userManager.FindByLoginAsync(loginInfo.LoginProvider, loginInfo.ProviderKey);
-                if (attemptedUser?.UserName is null)
-                {
-                    return new ValidationErrorResult($"No local user found for the login provider {loginInfo.LoginProvider} - {loginInfo.ProviderKey}");
-                }
-=======
             return defaultResponse();
         }
->>>>>>> 100ebf5c
 
         //we're just logging in with an external source, not linking accounts
         return await ExternalSignInAsync(loginInfo, externalSignInResponse);
@@ -510,9 +497,8 @@
         }
         else if (result == SignInResult.TwoFactorRequired)
         {
-            BackOfficeIdentityUser? attemptedUser =
-                await _userManager.FindByLoginAsync(loginInfo.LoginProvider, loginInfo.ProviderKey);
-            if (attemptedUser == null)
+            BackOfficeIdentityUser? attemptedUser = await _userManager.FindByLoginAsync(loginInfo.LoginProvider, loginInfo.ProviderKey);
+                if (attemptedUser?.UserName is null)
             {
                 return new ValidationErrorResult(
                     $"No local user found for the login provider {loginInfo.LoginProvider} - {loginInfo.ProviderKey}");
