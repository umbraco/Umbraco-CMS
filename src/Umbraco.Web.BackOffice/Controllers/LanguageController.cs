using System;
using System.Collections.Generic;
using System.Globalization;
using System.Linq;
using Microsoft.AspNetCore.Authorization;
using Microsoft.AspNetCore.Mvc;
using Microsoft.Extensions.Options;
using Umbraco.Cms.Core.Configuration.Models;
using Umbraco.Cms.Core.Mapping;
using Umbraco.Cms.Core.Models;
using Umbraco.Cms.Core.Services;
using Umbraco.Cms.Web.Common.Attributes;
using Umbraco.Cms.Web.Common.Authorization;
using Umbraco.Extensions;
using Constants = Umbraco.Cms.Core.Constants;
using Language = Umbraco.Cms.Core.Models.ContentEditing.Language;

namespace Umbraco.Cms.Web.BackOffice.Controllers
{
    /// <summary>
    /// Backoffice controller supporting the dashboard for language administration.
    /// </summary>
    [PluginController(Constants.Web.Mvc.BackOfficeApiArea)]
    public class LanguageController : UmbracoAuthorizedJsonController
    {
        private readonly ILocalizationService _localizationService;
        private readonly IUmbracoMapper _umbracoMapper;
        private readonly GlobalSettings _globalSettings;

        public LanguageController(ILocalizationService localizationService,
            IUmbracoMapper umbracoMapper,
            IOptionsSnapshot<GlobalSettings> globalSettings)
        {
            _localizationService = localizationService ?? throw new ArgumentNullException(nameof(localizationService));
            _umbracoMapper = umbracoMapper ?? throw new ArgumentNullException(nameof(umbracoMapper));
            _globalSettings = globalSettings.Value ?? throw new ArgumentNullException(nameof(globalSettings));
        }

        /// <summary>
        /// Returns all cultures available for creating languages.
        /// </summary>
        /// <returns></returns>
        [HttpGet]
        public IDictionary<string, string> GetAllCultures()
        {
            // get cultures - new-ing instances to get proper display name,
            // in the current culture, and not the cached one
            // (see notes in Language class about culture info names)
            // TODO: Fix this requirement, see https://github.com/umbraco/Umbraco-CMS/issues/3623
            return CultureInfo.GetCultures(CultureTypes.AllCultures)
                                   .Select(x=>x.Name)
                                   .Distinct()
                                   .Where(x => !x.IsNullOrWhiteSpace())
                                   .Select(x => new CultureInfo(x)) // important!
                                   .OrderBy(x => x.EnglishName)
                                   .ToDictionary(x => x.Name, x => x.EnglishName);
        }

        /// <summary>
        /// Returns all currently configured languages.
        /// </summary>
        /// <returns></returns>
        [HttpGet]
        public IEnumerable<Language>? GetAllLanguages()
        {
            var allLanguages = _localizationService.GetAllLanguages();

            return _umbracoMapper.Map<IEnumerable<ILanguage>, IEnumerable<Language>>(allLanguages);
        }

        [HttpGet]
        public ActionResult<Language?> GetLanguage(int id)
        {
            var lang = _localizationService.GetLanguageById(id);
            if (lang == null)
                return NotFound();

            return _umbracoMapper.Map<Language>(lang);
        }

        /// <summary>
        /// Deletes a language with a given ID
        /// </summary>
        [Authorize(Policy = AuthorizationPolicies.TreeAccessLanguages)]
        [HttpDelete]
        [HttpPost]
        public IActionResult DeleteLanguage(int id)
        {
            var language = _localizationService.GetLanguageById(id);
            if (language == null)
            {
                return NotFound();
            }

            // the service would not let us do it, but test here nevertheless
            if (language.IsDefault)
            {
                var message = $"Language '{language.IsoCode}' is currently set to 'default' and can not be deleted.";
                return ValidationProblem(message);
            }

            // service is happy deleting a language that's fallback for another language,
            // will just remove it - so no need to check here

            _localizationService.Delete(language);

            return Ok();
        }

        /// <summary>
        /// Creates or saves a language
        /// </summary>
        [Authorize(Policy = AuthorizationPolicies.TreeAccessLanguages)]
        [HttpPost]
        public ActionResult<Language?> SaveLanguage(Language language)
        {
            if (!ModelState.IsValid)
                return ValidationProblem(ModelState);

            // this is prone to race conditions but the service will not let us proceed anyways
            var existingByCulture = _localizationService.GetLanguageByIsoCode(language.IsoCode);

            // the localization service might return the generic language even when queried for specific ones (e.g. "da" when queried for "da-DK")
            // - we need to handle that explicitly
            if (existingByCulture?.IsoCode != language.IsoCode)
            {
                existingByCulture = null;
            }

            if (existingByCulture != null && language.Id != existingByCulture.Id)
            {
                //someone is trying to create a language that already exist
                ModelState.AddModelError("IsoCode", "The language " + language.IsoCode + " already exists");
                return ValidationProblem(ModelState);
            }

            var existingById = language.Id != default ? _localizationService.GetLanguageById(language.Id) : null;

            if (existingById == null)
            {
                //Creating a new lang...

                CultureInfo culture;
                try
                {
                    culture = CultureInfo.GetCultureInfo(language.IsoCode!);
                }
                catch (CultureNotFoundException)
                {
                    ModelState.AddModelError("IsoCode", "No Culture found with name " + language.IsoCode);
                    return ValidationProblem(ModelState);
                }

                // create it (creating a new language cannot create a fallback cycle)
                var newLang = new Cms.Core.Models.Language(culture.Name, language.Name)
                {
                    IsDefault = language.IsDefault,
                    IsMandatory = language.IsMandatory,
                    FallbackLanguageId = language.FallbackLanguageId
                };

                _localizationService.Save(newLang);
                return _umbracoMapper.Map<Language>(newLang);
            }

            existingById.IsoCode = language.IsoCode;
            existingById.CultureName = language.Name;

            // note that the service will prevent the default language from being "un-defaulted"
            // but does not hurt to test here - though the UI should prevent it too
            if (existingById.IsDefault && !language.IsDefault)
            {
                ModelState.AddModelError("IsDefault", "Cannot un-default the default language.");
                return ValidationProblem(ModelState);
            }

<<<<<<< HEAD
=======
            // Update language
            CultureInfo cultureAfterChange;
            try
            {
                // language has the CultureName of the previous lang so we get information about new culture.
                cultureAfterChange = CultureInfo.GetCultureInfo(language.IsoCode!);
            }
            catch (CultureNotFoundException)
            {
                ModelState.AddModelError("IsoCode", "No Culture found with name " + language.IsoCode);
                return ValidationProblem(ModelState);
            }
            existingById.CultureName = cultureAfterChange.DisplayName;
>>>>>>> 96d33201
            existingById.IsDefault = language.IsDefault;
            existingById.IsMandatory = language.IsMandatory;
            existingById.FallbackLanguageId = language.FallbackLanguageId;
<<<<<<< HEAD
=======
            existingById.IsoCode = language.IsoCode!;
>>>>>>> 96d33201

            // modifying an existing language can create a fallback, verify
            // note that the service will check again, dealing with race conditions
            if (existingById.FallbackLanguageId.HasValue)
            {
                var languages = _localizationService.GetAllLanguages().ToDictionary(x => x.Id, x => x);
                if (!languages.ContainsKey(existingById.FallbackLanguageId.Value))
                {
                    ModelState.AddModelError("FallbackLanguage", "The selected fall back language does not exist.");
                    return ValidationProblem(ModelState);
                }
                if (CreatesCycle(existingById, languages))
                {
                    ModelState.AddModelError("FallbackLanguage", $"The selected fall back language {languages[existingById.FallbackLanguageId.Value].IsoCode} would create a circular path.");
                    return ValidationProblem(ModelState);
                }
            }

            _localizationService.Save(existingById);
            return _umbracoMapper.Map<Language>(existingById);
        }

        // see LocalizationService
        private bool CreatesCycle(ILanguage language, IDictionary<int, ILanguage> languages)
        {
            // a new language is not referenced yet, so cannot be part of a cycle
            if (!language.HasIdentity) return false;

            var id = language.FallbackLanguageId;
            while (true) // assuming languages does not already contains a cycle, this must end
            {
                if (!id.HasValue) return false; // no fallback means no cycle
                if (id.Value == language.Id) return true; // back to language = cycle!
                id = languages[id.Value].FallbackLanguageId; // else keep chaining
            }
        }
    }
}<|MERGE_RESOLUTION|>--- conflicted
+++ resolved
@@ -174,29 +174,9 @@
                 return ValidationProblem(ModelState);
             }
 
-<<<<<<< HEAD
-=======
-            // Update language
-            CultureInfo cultureAfterChange;
-            try
-            {
-                // language has the CultureName of the previous lang so we get information about new culture.
-                cultureAfterChange = CultureInfo.GetCultureInfo(language.IsoCode!);
-            }
-            catch (CultureNotFoundException)
-            {
-                ModelState.AddModelError("IsoCode", "No Culture found with name " + language.IsoCode);
-                return ValidationProblem(ModelState);
-            }
-            existingById.CultureName = cultureAfterChange.DisplayName;
->>>>>>> 96d33201
             existingById.IsDefault = language.IsDefault;
             existingById.IsMandatory = language.IsMandatory;
             existingById.FallbackLanguageId = language.FallbackLanguageId;
-<<<<<<< HEAD
-=======
-            existingById.IsoCode = language.IsoCode!;
->>>>>>> 96d33201
 
             // modifying an existing language can create a fallback, verify
             // note that the service will check again, dealing with race conditions
