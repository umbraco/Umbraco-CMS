--- conflicted
+++ resolved
@@ -61,24 +61,15 @@
         return new ObjectResult(userFactors);
     }
 
-<<<<<<< HEAD
-        [HttpGet]
-        public async Task<ActionResult<IEnumerable<UserTwoFactorProviderModel>>> Get2FAProvidersForUser(int userId)
-        {
-            var user = await _backOfficeUserManager.FindByIdAsync(userId.ToString());
-            if (user is null)
-            {
-                throw new InvalidOperationException("Could not find user");
-            }
-
-            var enabledProviderNameHashSet = new HashSet<string>(await _twoFactorLoginService.GetEnabledTwoFactorProviderNamesAsync(user.Key));
-=======
->>>>>>> 100ebf5c
 
     [HttpGet]
     public async Task<ActionResult<IEnumerable<UserTwoFactorProviderModel>>> Get2FAProvidersForUser(int userId)
     {
-        BackOfficeIdentityUser user = await _backOfficeUserManager.FindByIdAsync(userId.ToString(CultureInfo.InvariantCulture));
+        BackOfficeIdentityUser? user = await _backOfficeUserManager.FindByIdAsync(userId.ToString(CultureInfo.InvariantCulture));
+        if (user is null)
+        {
+            throw new InvalidOperationException("Could not find user");
+        }
 
         var enabledProviderNameHashSet =
             new HashSet<string>(await _twoFactorLoginService.GetEnabledTwoFactorProviderNamesAsync(user.Key));
