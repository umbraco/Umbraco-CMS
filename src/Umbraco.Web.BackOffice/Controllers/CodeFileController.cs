using System.Net;
using System.Web;
using Microsoft.AspNetCore.Authorization;
using Microsoft.AspNetCore.Mvc;
using Microsoft.Extensions.DependencyInjection;
using Microsoft.Extensions.Options;
using Umbraco.Cms.Core;
using Umbraco.Cms.Core.Configuration.Models;
using Umbraco.Cms.Core.Hosting;
using Umbraco.Cms.Core.IO;
using Umbraco.Cms.Core.Mapping;
using Umbraco.Cms.Core.Models;
using Umbraco.Cms.Core.Models.ContentEditing;
using Umbraco.Cms.Core.Models.Membership;
using Umbraco.Cms.Core.Security;
using Umbraco.Cms.Core.Services;
using Umbraco.Cms.Core.Snippets;
using Umbraco.Cms.Core.Strings;
using Umbraco.Cms.Core.Strings.Css;
using Umbraco.Cms.Web.BackOffice.Filters;
using Umbraco.Cms.Web.BackOffice.Trees;
using Umbraco.Cms.Web.Common.ActionsResults;
using Umbraco.Cms.Web.Common.Attributes;
using Umbraco.Cms.Web.Common.Authorization;
using Umbraco.Cms.Web.Common.DependencyInjection;
using Umbraco.Extensions;
using Stylesheet = Umbraco.Cms.Core.Models.Stylesheet;
using StylesheetRule = Umbraco.Cms.Core.Models.ContentEditing.StylesheetRule;

namespace Umbraco.Cms.Web.BackOffice.Controllers;

// TODO: Put some exception filters in our webapi to return 404 instead of 500 when we throw ArgumentNullException
// ref: https://www.exceptionnotfound.net/the-asp-net-web-api-exception-handling-pipeline-a-guided-tour/
[PluginController(Constants.Web.Mvc.BackOfficeApiArea)]
//[PrefixlessBodyModelValidator]
[Authorize(Policy = AuthorizationPolicies.SectionAccessSettings)]
public class CodeFileController : BackOfficeNotificationsController
{
    private readonly IBackOfficeSecurityAccessor _backOfficeSecurityAccessor;
    private readonly IFileService _fileService;
    private readonly FileSystems _fileSystems;
    private readonly GlobalSettings _globalSettings;
    private readonly IHostingEnvironment _hostingEnvironment;

    private readonly ILocalizedTextService _localizedTextService;
    private readonly PartialViewMacroSnippetCollection _partialViewMacroSnippetCollection;
    private readonly PartialViewSnippetCollection _partialViewSnippetCollection;
    private readonly IShortStringHelper _shortStringHelper;
    private readonly IUmbracoMapper _umbracoMapper;

    [ActivatorUtilitiesConstructor]
    public CodeFileController(
        IHostingEnvironment hostingEnvironment,
        FileSystems fileSystems,
        IFileService fileService,
        IBackOfficeSecurityAccessor backOfficeSecurityAccessor,
        ILocalizedTextService localizedTextService,
        IUmbracoMapper umbracoMapper,
        IShortStringHelper shortStringHelper,
        IOptionsSnapshot<GlobalSettings> globalSettings,
        PartialViewSnippetCollection partialViewSnippetCollection,
        PartialViewMacroSnippetCollection partialViewMacroSnippetCollection)
    {
<<<<<<< HEAD
        private readonly IHostingEnvironment _hostingEnvironment;
        private readonly FileSystems _fileSystems;
        private readonly IFileService _fileService;
        private readonly IBackOfficeSecurityAccessor _backOfficeSecurityAccessor;

        private readonly ILocalizedTextService _localizedTextService;
        private readonly IUmbracoMapper _umbracoMapper;
        private readonly IShortStringHelper _shortStringHelper;
        private readonly GlobalSettings _globalSettings;
        private readonly PartialViewSnippetCollection _partialViewSnippetCollection;
        private readonly PartialViewMacroSnippetCollection _partialViewMacroSnippetCollection;

        [ActivatorUtilitiesConstructor]
        public CodeFileController(
            IHostingEnvironment hostingEnvironment,
            FileSystems fileSystems,
            IFileService fileService,
            IBackOfficeSecurityAccessor backOfficeSecurityAccessor,
            ILocalizedTextService localizedTextService,
            IUmbracoMapper umbracoMapper,
            IShortStringHelper shortStringHelper,
            IOptionsSnapshot<GlobalSettings> globalSettings,
            PartialViewSnippetCollection partialViewSnippetCollection,
            PartialViewMacroSnippetCollection partialViewMacroSnippetCollection)
        {
            _hostingEnvironment = hostingEnvironment;
            _fileSystems = fileSystems;
            _fileService = fileService;
            _backOfficeSecurityAccessor = backOfficeSecurityAccessor;
            _localizedTextService = localizedTextService;
            _umbracoMapper = umbracoMapper;
            _shortStringHelper = shortStringHelper;
            _globalSettings = globalSettings.Value;
            _partialViewSnippetCollection = partialViewSnippetCollection;
            _partialViewMacroSnippetCollection = partialViewMacroSnippetCollection;
        }

        [Obsolete("Use ctor will all params. Scheduled for removal in V12.")]
        public CodeFileController(
            IHostingEnvironment hostingEnvironment,
            FileSystems fileSystems,
            IFileService fileService,
            IBackOfficeSecurityAccessor backOfficeSecurityAccessor,
            ILocalizedTextService localizedTextService,
            IUmbracoMapper umbracoMapper,
            IShortStringHelper shortStringHelper,
            IOptionsSnapshot<GlobalSettings> globalSettings) : this(
                hostingEnvironment,
                fileSystems,
                fileService,
                backOfficeSecurityAccessor,
                localizedTextService,
                umbracoMapper,
                shortStringHelper,
                globalSettings,
                StaticServiceProvider.Instance.GetRequiredService<PartialViewSnippetCollection>(),
                StaticServiceProvider.Instance.GetRequiredService<PartialViewMacroSnippetCollection>())
        {
        }

        /// <summary>
        /// Used to create a brand new file
        /// </summary>
        /// <param name="type">This is a string but will be 'scripts' 'partialViews', 'partialViewMacros'</param>
        /// <param name="display"></param>
        /// <returns>Will return a simple 200 if file creation succeeds</returns>
        [ValidationFilter]
        public ActionResult<CodeFileDisplay> PostCreate(string type, CodeFileDisplay display)
        {
            if (display == null) throw new ArgumentNullException("display");
            if (string.IsNullOrWhiteSpace(type)) throw new ArgumentException("Value cannot be null or whitespace.", "type");

            var currentUser = _backOfficeSecurityAccessor.BackOfficeSecurity?.CurrentUser;
            switch (type)
            {
                case Constants.Trees.PartialViews:
                    var view = new PartialView(PartialViewType.PartialView, display.VirtualPath ?? string.Empty);
                    view.Content = display.Content;
                    var result = _fileService.CreatePartialView(view, display.Snippet, currentUser?.Id);
                    if (result.Success)
                    {
                        return Ok();
                    }
                    else
                    {
                        return ValidationProblem(result.Exception?.Message);
                    }
=======
        _hostingEnvironment = hostingEnvironment;
        _fileSystems = fileSystems;
        _fileService = fileService;
        _backOfficeSecurityAccessor = backOfficeSecurityAccessor;
        _localizedTextService = localizedTextService;
        _umbracoMapper = umbracoMapper;
        _shortStringHelper = shortStringHelper;
        _globalSettings = globalSettings.Value;
        _partialViewSnippetCollection = partialViewSnippetCollection;
        _partialViewMacroSnippetCollection = partialViewMacroSnippetCollection;
    }
>>>>>>> 4fc7f775

    [Obsolete("Use ctor will all params. Scheduled for removal in V12.")]
    public CodeFileController(
        IHostingEnvironment hostingEnvironment,
        FileSystems fileSystems,
        IFileService fileService,
        IBackOfficeSecurityAccessor backOfficeSecurityAccessor,
        ILocalizedTextService localizedTextService,
        IUmbracoMapper umbracoMapper,
        IShortStringHelper shortStringHelper,
        IOptionsSnapshot<GlobalSettings> globalSettings) : this(
        hostingEnvironment,
        fileSystems,
        fileService,
        backOfficeSecurityAccessor,
        localizedTextService,
        umbracoMapper,
        shortStringHelper,
        globalSettings,
        StaticServiceProvider.Instance.GetRequiredService<PartialViewSnippetCollection>(),
        StaticServiceProvider.Instance.GetRequiredService<PartialViewMacroSnippetCollection>())
    {
    }

    /// <summary>
    ///     Used to create a brand new file
    /// </summary>
    /// <param name="type">This is a string but will be 'scripts' 'partialViews', 'partialViewMacros'</param>
    /// <param name="display"></param>
    /// <returns>Will return a simple 200 if file creation succeeds</returns>
    [ValidationFilter]
    public ActionResult<CodeFileDisplay> PostCreate(string type, CodeFileDisplay display)
    {
        if (display == null)
        {
            throw new ArgumentNullException("display");
        }

        if (string.IsNullOrWhiteSpace(type))
        {
            throw new ArgumentException("Value cannot be null or whitespace.", "type");
        }

        IUser? currentUser = _backOfficeSecurityAccessor.BackOfficeSecurity?.CurrentUser;
        switch (type)
        {
            case Constants.Trees.PartialViews:
                var view = new PartialView(PartialViewType.PartialView, display.VirtualPath ?? string.Empty)
                {
                    Content = display.Content,
                };
                Attempt<IPartialView?> result = _fileService.CreatePartialView(view, display.Snippet, currentUser?.Id);
                if (result.Success)
                {
                    return Ok();
                }

                return ValidationProblem(result.Exception?.Message);

            case Constants.Trees.PartialViewMacros:
                var viewMacro = new PartialView(PartialViewType.PartialViewMacro, display.VirtualPath ?? string.Empty)
                {
                    Content = display.Content,
                };
                Attempt<IPartialView?> resultMacro =
                    _fileService.CreatePartialViewMacro(viewMacro, display.Snippet, currentUser?.Id);
                if (resultMacro.Success)
                {
                    return Ok();
                }

                return ValidationProblem(resultMacro.Exception?.Message);

            case Constants.Trees.Scripts:
                var script = new Script(display.VirtualPath ?? string.Empty);
                _fileService.SaveScript(script, currentUser?.Id);
                return Ok();

            default:
                return NotFound();
        }
    }

    /// <summary>
    ///     Used to create a container/folder in 'partialViews', 'partialViewMacros', 'scripts' or 'stylesheets'
    /// </summary>
    /// <param name="type">'partialViews', 'partialViewMacros' or 'scripts'</param>
    /// <param name="parentId">The virtual path of the parent.</param>
    /// <param name="name">The name of the container/folder</param>
    /// <returns></returns>
    [HttpPost]
    public ActionResult<CodeFileDisplay> PostCreateContainer(string type, string parentId, string name)
    {
        if (string.IsNullOrWhiteSpace(type))
        {
            throw new ArgumentException("Value cannot be null or whitespace.", "type");
        }

        if (string.IsNullOrWhiteSpace(parentId))
        {
            throw new ArgumentException("Value cannot be null or whitespace.", "parentId");
        }

        if (string.IsNullOrWhiteSpace(name))
        {
            throw new ArgumentException("Value cannot be null or whitespace.", "name");
        }

        if (name.ContainsAny(Path.GetInvalidPathChars()))
        {
            return ValidationProblem(_localizedTextService.Localize("codefile", "createFolderIllegalChars"));
        }

        // if the parentId is root (-1) then we just need an empty string as we are
        // creating the path below and we don't want -1 in the path
        if (parentId == Constants.System.RootString)
        {
            parentId = string.Empty;
        }

        name = HttpUtility.UrlDecode(name);

        if (parentId.IsNullOrWhiteSpace() == false)
        {
            parentId = HttpUtility.UrlDecode(parentId);
            name = parentId.EnsureEndsWith("/") + name;
        }

        var virtualPath = string.Empty;
        switch (type)
        {
            case Constants.Trees.PartialViews:
                virtualPath = NormalizeVirtualPath(name, Constants.SystemDirectories.PartialViews);
                _fileService.CreatePartialViewFolder(virtualPath);
                break;
            case Constants.Trees.PartialViewMacros:
                virtualPath = NormalizeVirtualPath(name, Constants.SystemDirectories.MacroPartials);
                _fileService.CreatePartialViewMacroFolder(virtualPath);
                break;
            case Constants.Trees.Scripts:
                virtualPath = NormalizeVirtualPath(name, _globalSettings.UmbracoScriptsPath);
                _fileService.CreateScriptFolder(virtualPath);
                break;
            case Constants.Trees.Stylesheets:
                virtualPath = NormalizeVirtualPath(name, _globalSettings.UmbracoCssPath);
                _fileService.CreateStyleSheetFolder(virtualPath);
                break;
        }

<<<<<<< HEAD
            IEnumerable<string> snippets;
            switch (type)
            {
                case Constants.Trees.PartialViews:
                    snippets = _partialViewSnippetCollection.GetNames();
                    break;
                case Constants.Trees.PartialViewMacros:
                    snippets = _partialViewMacroSnippetCollection.GetNames();
                    break;
                default:
                    return NotFound();
            }
=======
        return new CodeFileDisplay { VirtualPath = virtualPath, Path = Url.GetTreePathFromFilePath(virtualPath) };
    }
>>>>>>> 4fc7f775

    /// <summary>
    ///     Used to get a specific file from disk via the FileService
    /// </summary>
    /// <param name="type">This is a string but will be 'scripts' 'partialViews', 'partialViewMacros' or 'stylesheets'</param>
    /// <param name="virtualPath">The filename or URL encoded path of the file to open</param>
    /// <returns>The file and its contents from the virtualPath</returns>
    public ActionResult<CodeFileDisplay?> GetByPath(string type, string virtualPath)
    {
        if (string.IsNullOrWhiteSpace(type))
        {
            throw new ArgumentException("Value cannot be null or whitespace.", "type");
        }

        if (string.IsNullOrWhiteSpace(virtualPath))
        {
            throw new ArgumentException("Value cannot be null or whitespace.", "virtualPath");
        }

        virtualPath = HttpUtility.UrlDecode(virtualPath);

        switch (type)
        {
            case Constants.Trees.PartialViews:
                IPartialView? view = _fileService.GetPartialView(virtualPath);
                if (view != null)
                {
                    CodeFileDisplay? display = _umbracoMapper.Map<IPartialView, CodeFileDisplay>(view);

                    if (display is not null)
                    {
<<<<<<< HEAD
                        codeFileDisplay.VirtualPath = Constants.SystemDirectories.PartialViews;
                        if (snippetName.IsNullOrWhiteSpace() == false)
                        {
                            codeFileDisplay.Content = _partialViewSnippetCollection.GetContentFromName(snippetName!);
                        }
=======
                        display.FileType = Constants.Trees.PartialViews;
                        display.Path = Url.GetTreePathFromFilePath(view.Path);
                        display.Id = HttpUtility.UrlEncode(view.Path);
>>>>>>> 4fc7f775
                    }

                    return display;
                }

                break;
            case Constants.Trees.PartialViewMacros:
                IPartialView? viewMacro = _fileService.GetPartialViewMacro(virtualPath);
                if (viewMacro != null)
                {
                    CodeFileDisplay? display = _umbracoMapper.Map<IPartialView, CodeFileDisplay>(viewMacro);

                    if (display is not null)
                    {
<<<<<<< HEAD
                        codeFileDisplay.VirtualPath = Constants.SystemDirectories.MacroPartials;
                        if (snippetName.IsNullOrWhiteSpace() == false)
                        {
                            codeFileDisplay.Content = _partialViewMacroSnippetCollection.GetContentFromName(snippetName!);
                        }
=======
                        display.FileType = Constants.Trees.PartialViewMacros;
                        display.Path = Url.GetTreePathFromFilePath(viewMacro.Path);
                        display.Id = HttpUtility.UrlEncode(viewMacro.Path);
>>>>>>> 4fc7f775
                    }

                    return display;
                }

                break;
            case Constants.Trees.Scripts:
                IScript? script = _fileService.GetScript(virtualPath);
                if (script != null)
                {
                    CodeFileDisplay? display = _umbracoMapper.Map<IScript, CodeFileDisplay>(script);

                    if (display is not null)
                    {
                        display.FileType = Constants.Trees.Scripts;
                        display.Path = Url.GetTreePathFromFilePath(script.Path);
                        display.Id = HttpUtility.UrlEncode(script.Path);
                    }

                    return display;
                }

                break;
            case Constants.Trees.Stylesheets:
                IStylesheet? stylesheet = _fileService.GetStylesheet(virtualPath);
                if (stylesheet != null)
                {
                    CodeFileDisplay? display = _umbracoMapper.Map<IStylesheet, CodeFileDisplay>(stylesheet);

                    if (display is not null)
                    {
                        display.FileType = Constants.Trees.Stylesheets;
                        display.Path = Url.GetTreePathFromFilePath(stylesheet.Path);
                        display.Id = HttpUtility.UrlEncode(stylesheet.Path);
                    }

                    return display;
                }

                break;
        }

        return NotFound();
    }

    /// <summary>
    ///     Used to get a list of available templates/snippets to base a new Partial View or Partial View Macro from
    /// </summary>
    /// <param name="type">This is a string but will be 'partialViews', 'partialViewMacros'</param>
    /// <returns>Returns a list of <see cref="SnippetDisplay" /> if a correct type is sent</returns>
    public ActionResult<IEnumerable<SnippetDisplay>> GetSnippets(string type)
    {
        if (string.IsNullOrWhiteSpace(type))
        {
            throw new ArgumentException("Value cannot be null or whitespace.", "type");
        }

        IEnumerable<string> snippets;
        switch (type)
        {
            case Constants.Trees.PartialViews:
                snippets = _partialViewSnippetCollection.GetNames();
                break;
            case Constants.Trees.PartialViewMacros:
                snippets = _partialViewMacroSnippetCollection.GetNames();
                break;
            default:
                return NotFound();
        }

        return snippets.Select(snippet => new SnippetDisplay
        {
            Name = snippet.SplitPascalCasing(_shortStringHelper).ToFirstUpperInvariant(),
            FileName = snippet,
        }).ToList();
    }

    /// <summary>
    ///     Used to scaffold the json object for the editors for 'scripts', 'partialViews', 'partialViewMacros' and
    ///     'stylesheets'
    /// </summary>
    /// <param name="type">This is a string but will be 'scripts' 'partialViews', 'partialViewMacros' or 'stylesheets'</param>
    /// <param name="id"></param>
    /// <param name="snippetName"></param>
    /// <returns></returns>
    public ActionResult<CodeFileDisplay?> GetScaffold(string type, string id, string? snippetName = null)
    {
        if (string.IsNullOrWhiteSpace(type))
        {
            throw new ArgumentException("Value cannot be null or whitespace.", "type");
        }

        if (string.IsNullOrWhiteSpace(id))
        {
            throw new ArgumentException("Value cannot be null or whitespace.", "id");
        }

        CodeFileDisplay? codeFileDisplay;

        switch (type)
        {
            case Constants.Trees.PartialViews:
                codeFileDisplay =
                    _umbracoMapper.Map<IPartialView, CodeFileDisplay>(new PartialView(PartialViewType.PartialView, string.Empty));
                if (codeFileDisplay is not null)
                {
                    codeFileDisplay.VirtualPath = Constants.SystemDirectories.PartialViews;
                    if (snippetName.IsNullOrWhiteSpace() == false)
                    {
                        codeFileDisplay.Content = _partialViewSnippetCollection.GetContentFromName(snippetName!);
                    }
                }

                break;
            case Constants.Trees.PartialViewMacros:
                codeFileDisplay =
                    _umbracoMapper.Map<IPartialView, CodeFileDisplay>(new PartialView(PartialViewType.PartialViewMacro, string.Empty));
                if (codeFileDisplay is not null)
                {
                    codeFileDisplay.VirtualPath = Constants.SystemDirectories.MacroPartials;
                    if (snippetName.IsNullOrWhiteSpace() == false)
                    {
                        codeFileDisplay.Content = _partialViewMacroSnippetCollection.GetContentFromName(snippetName!);
                    }
                }

                break;
            case Constants.Trees.Scripts:
                codeFileDisplay = _umbracoMapper.Map<Script, CodeFileDisplay>(new Script(string.Empty));
                if (codeFileDisplay is not null)
                {
                    codeFileDisplay.VirtualPath = _globalSettings.UmbracoScriptsPath;
                }

                break;
            case Constants.Trees.Stylesheets:
                codeFileDisplay = _umbracoMapper.Map<Stylesheet, CodeFileDisplay>(new Stylesheet(string.Empty));
                if (codeFileDisplay is not null)
                {
                    codeFileDisplay.VirtualPath = _globalSettings.UmbracoCssPath;
                }

                break;
            default:
                return new UmbracoProblemResult("Unsupported editortype", HttpStatusCode.BadRequest);
        }

        if (codeFileDisplay is null)
        {
            return codeFileDisplay;
        }

        // Make sure that the root virtual path ends with '/'
        codeFileDisplay.VirtualPath = codeFileDisplay.VirtualPath?.EnsureEndsWith("/");

        if (id != Constants.System.RootString)
        {
            codeFileDisplay.VirtualPath += id.TrimStart(Constants.CharArrays.ForwardSlash).EnsureEndsWith("/");
            //if it's not new then it will have a path, otherwise it won't
            codeFileDisplay.Path = Url.GetTreePathFromFilePath(id);
        }

        codeFileDisplay.VirtualPath = codeFileDisplay.VirtualPath?.TrimStart("~");
        codeFileDisplay.FileType = type;
        return codeFileDisplay;
    }

    /// <summary>
    ///     Used to delete a specific file from disk via the FileService
    /// </summary>
    /// <param name="type">This is a string but will be 'scripts' 'partialViews', 'partialViewMacros' or 'stylesheets'</param>
    /// <param name="virtualPath">The filename or URL encoded path of the file to delete</param>
    /// <returns>Will return a simple 200 if file deletion succeeds</returns>
    [HttpDelete]
    [HttpPost]
    public IActionResult Delete(string type, string virtualPath)
    {
        if (string.IsNullOrWhiteSpace(type))
        {
            throw new ArgumentException("Value cannot be null or whitespace.", "type");
        }

        if (string.IsNullOrWhiteSpace(virtualPath))
        {
            throw new ArgumentException("Value cannot be null or whitespace.", "virtualPath");
        }

        virtualPath = HttpUtility.UrlDecode(virtualPath);
        IUser? currentUser = _backOfficeSecurityAccessor.BackOfficeSecurity?.CurrentUser;
        switch (type)
        {
            case Constants.Trees.PartialViews:
                if (IsDirectory(
                        _hostingEnvironment.MapPathContentRoot(Path.Combine(Constants.SystemDirectories.PartialViews, virtualPath))))
                {
                    _fileService.DeletePartialViewFolder(virtualPath);
                    return Ok();
                }

                if (_fileService.DeletePartialView(virtualPath, currentUser?.Id))
                {
                    return Ok();
                }

                return new UmbracoProblemResult("No Partial View or folder found with the specified path", HttpStatusCode.NotFound);

            case Constants.Trees.PartialViewMacros:
                if (IsDirectory(
                        _hostingEnvironment.MapPathContentRoot(Path.Combine(Constants.SystemDirectories.MacroPartials, virtualPath))))
                {
                    _fileService.DeletePartialViewMacroFolder(virtualPath);
                    return Ok();
                }

                if (_fileService.DeletePartialViewMacro(virtualPath, currentUser?.Id))
                {
                    return Ok();
                }

                return new UmbracoProblemResult("No Partial View Macro or folder found with the specified path", HttpStatusCode.NotFound);

            case Constants.Trees.Scripts:
                if (IsDirectory(
                        _hostingEnvironment.MapPathWebRoot(Path.Combine(_globalSettings.UmbracoScriptsPath, virtualPath))))
                {
                    _fileService.DeleteScriptFolder(virtualPath);
                    return Ok();
                }

                if (_fileService.GetScript(virtualPath) != null)
                {
                    _fileService.DeleteScript(virtualPath, currentUser?.Id);
                    return Ok();
                }

                return new UmbracoProblemResult("No Script or folder found with the specified path", HttpStatusCode.NotFound);
            case Constants.Trees.Stylesheets:
                if (IsDirectory(
                        _hostingEnvironment.MapPathWebRoot(Path.Combine(_globalSettings.UmbracoCssPath, virtualPath))))
                {
                    _fileService.DeleteStyleSheetFolder(virtualPath);
                    return Ok();
                }

                if (_fileService.GetStylesheet(virtualPath) != null)
                {
                    _fileService.DeleteStylesheet(virtualPath, currentUser?.Id);
                    return Ok();
                }

                return new UmbracoProblemResult("No Stylesheet found with the specified path", HttpStatusCode.NotFound);
            default:
                return NotFound();
        }
    }

    /// <summary>
    ///     Used to create or update a 'partialview', 'partialviewmacro', 'script' or 'stylesheets' file
    /// </summary>
    /// <param name="display"></param>
    /// <returns>The updated CodeFileDisplay model</returns>
    public ActionResult<CodeFileDisplay> PostSave(CodeFileDisplay display)
    {
        if (display == null)
        {
            throw new ArgumentNullException("display");
        }

        TryValidateModel(display);
        if (ModelState.IsValid == false)
        {
            return ValidationProblem(ModelState);
        }

        switch (display.FileType)
        {
            case Constants.Trees.PartialViews:
                Attempt<IPartialView?> partialViewResult = CreateOrUpdatePartialView(display);
                if (partialViewResult.Success)
                {
                    display = _umbracoMapper.Map(partialViewResult.Result, display);
                    display.Path = Url.GetTreePathFromFilePath(partialViewResult.Result?.Path);
                    display.Id = HttpUtility.UrlEncode(partialViewResult.Result?.Path);
                    return display;
                }

                display.AddErrorNotification(
                    _localizedTextService.Localize("speechBubbles", "partialViewErrorHeader"),
                    _localizedTextService.Localize("speechBubbles", "partialViewErrorText"));
                break;

            case Constants.Trees.PartialViewMacros:
                Attempt<IPartialView?> partialViewMacroResult = CreateOrUpdatePartialViewMacro(display);
                if (partialViewMacroResult.Success)
                {
                    display = _umbracoMapper.Map(partialViewMacroResult.Result, display);
                    display.Path = Url.GetTreePathFromFilePath(partialViewMacroResult.Result?.Path);
                    display.Id = HttpUtility.UrlEncode(partialViewMacroResult.Result?.Path);
                    return display;
                }

                display.AddErrorNotification(
                    _localizedTextService.Localize("speechBubbles", "partialViewErrorHeader"),
                    _localizedTextService.Localize("speechBubbles", "partialViewErrorText"));
                break;

            case Constants.Trees.Scripts:

                IScript? scriptResult = CreateOrUpdateScript(display);
                display = _umbracoMapper.Map(scriptResult, display);
                display.Path = Url.GetTreePathFromFilePath(scriptResult?.Path);
                display.Id = HttpUtility.UrlEncode(scriptResult?.Path);
                return display;

            //display.AddErrorNotification(
            //    _localizedTextService.Localize("speechBubbles/partialViewErrorHeader"),
            //    _localizedTextService.Localize("speechBubbles/partialViewErrorText"));

            case Constants.Trees.Stylesheets:

                IStylesheet? stylesheetResult = CreateOrUpdateStylesheet(display);
                display = _umbracoMapper.Map(stylesheetResult, display);
                display.Path = Url.GetTreePathFromFilePath(stylesheetResult?.Path);
                display.Id = HttpUtility.UrlEncode(stylesheetResult?.Path);
                return display;

            default:
                return NotFound();
        }

        return display;
    }

    /// <summary>
    ///     Extracts "umbraco style rules" from a style sheet
    /// </summary>
    /// <param name="data">The style sheet data</param>
    /// <returns>The style rules</returns>
    public StylesheetRule[]? PostExtractStylesheetRules(StylesheetData data)
    {
        if (data.Content.IsNullOrWhiteSpace())
        {
            return new StylesheetRule[0];
        }

        return StylesheetHelper.ParseRules(data.Content)?.Select(rule => new StylesheetRule
        {
            Name = rule.Name,
            Selector = rule.Selector,
            Styles = rule.Styles
        }).ToArray();
    }

    /// <summary>
    ///     Creates a style sheet from CSS and style rules
    /// </summary>
    /// <param name="data">The style sheet data</param>
    /// <returns>The style sheet combined from the CSS and the rules</returns>
    /// <remarks>
    ///     Any "umbraco style rules" in the CSS will be removed and replaced with the rules passed in <see cref="data" />
    /// </remarks>
    public string? PostInterpolateStylesheetRules(StylesheetData data)
    {
        // first remove all existing rules
        Core.Strings.Css.StylesheetRule[] existingRules = data.Content.IsNullOrWhiteSpace()
            ? new Core.Strings.Css.StylesheetRule[0]
            : StylesheetHelper.ParseRules(data.Content).ToArray();
        foreach (Core.Strings.Css.StylesheetRule rule in existingRules)
        {
            data.Content = StylesheetHelper.ReplaceRule(data.Content, rule.Name, null);
        }

        data.Content = data.Content?.TrimEnd(Constants.CharArrays.LineFeedCarriageReturn);

        // now add all the posted rules
        if (data.Rules != null && data.Rules.Any())
        {
            foreach (StylesheetRule rule in data.Rules)
            {
                data.Content = StylesheetHelper.AppendRule(
                    data.Content,
                    new Core.Strings.Css.StylesheetRule
                    {
                        Name = rule.Name,
                        Selector = rule.Selector,
                        Styles = rule.Styles
                    });
            }

            data.Content += Environment.NewLine;
        }

        return data.Content;
    }

    /// <summary>
    ///     Create or Update a Script
    /// </summary>
    /// <param name="display"></param>
    /// <returns></returns>
    /// <remarks>
    ///     It's important to note that Scripts are DIFFERENT from cshtml files since scripts use IFileSystem and cshtml files
    ///     use a normal file system because they must exist on a real file system for ASP.NET to work.
    /// </remarks>
    private IScript? CreateOrUpdateScript(CodeFileDisplay display) =>
        CreateOrUpdateFile(
            display,
            ".js",
            _fileSystems.ScriptsFileSystem,
            name => _fileService.GetScript(name),
            (script, userId) => _fileService.SaveScript(script, userId),
            name => new Script(name ?? string.Empty));

    private IStylesheet? CreateOrUpdateStylesheet(CodeFileDisplay display) =>
        CreateOrUpdateFile(
            display,
            ".css",
            _fileSystems.StylesheetsFileSystem,
            name => _fileService.GetStylesheet(name),
            (stylesheet, userId) => _fileService.SaveStylesheet(stylesheet, userId),
            name => new Stylesheet(name ?? string.Empty));

    private T CreateOrUpdateFile<T>(CodeFileDisplay display, string extension, IFileSystem? fileSystem, Func<string?, T> getFileByName, Action<T, int?> saveFile, Func<string?, T> createFile)
        where T : IFile?
    {
        //must always end with the correct extension
        display.Name = EnsureCorrectFileExtension(display.Name, extension);

        var virtualPath = display.VirtualPath ?? string.Empty;
        // this is all weird, should be using relative paths everywhere!
        var relPath = fileSystem?.GetRelativePath(virtualPath);

        if (relPath?.EndsWith(extension) == false)
        {
            //this would typically mean it's new
            relPath = relPath.IsNullOrWhiteSpace()
                ? relPath + display.Name
                : relPath.EnsureEndsWith('/') + display.Name;
        }

        IUser? currentUser = _backOfficeSecurityAccessor.BackOfficeSecurity?.CurrentUser;
        T file = getFileByName(relPath);
        if (file != null)
        {
            // might need to find the path
            var orgPath = file.Name is null
                ? string.Empty
                : file.OriginalPath.Substring(0, file.OriginalPath.IndexOf(file.Name));
            file.Path = orgPath + display.Name;

            file.Content = display.Content;
            //try/catch? since this doesn't return an Attempt?
            saveFile(file, currentUser?.Id);
        }
        else
        {
            file = createFile(relPath);
            if (file is not null)
            {
                file.Content = display.Content;
            }

            saveFile(file, currentUser?.Id);
        }

        return file;
    }

    private Attempt<IPartialView?> CreateOrUpdatePartialView(CodeFileDisplay display) =>
        CreateOrUpdatePartialView(
            display,
            Constants.SystemDirectories.PartialViews,
            _fileService.GetPartialView,
            _fileService.SavePartialView,
            _fileService.CreatePartialView);

    private Attempt<IPartialView?> CreateOrUpdatePartialViewMacro(CodeFileDisplay display) =>
        CreateOrUpdatePartialView(display, Constants.SystemDirectories.MacroPartials, _fileService.GetPartialViewMacro, _fileService.SavePartialViewMacro, _fileService.CreatePartialViewMacro);

    /// <summary>
    ///     Helper method to take care of persisting partial views or partial view macros - so we're not duplicating the same
    ///     logic
    /// </summary>
    /// <param name="display"></param>
    /// <param name="systemDirectory"></param>
    /// <param name="getView"></param>
    /// <param name="saveView"></param>
    /// <param name="createView"></param>
    /// <returns></returns>
    private Attempt<IPartialView?> CreateOrUpdatePartialView(
        CodeFileDisplay display,
        string systemDirectory,
        Func<string, IPartialView?> getView,
        Func<IPartialView, int?,
            Attempt<IPartialView?>> saveView,
        Func<IPartialView, string?,
            int?, Attempt<IPartialView?>> createView)
    {
        //must always end with the correct extension
        display.Name = EnsureCorrectFileExtension(display.Name, ".cshtml");

        Attempt<IPartialView?> partialViewResult;
        IUser? currentUser = _backOfficeSecurityAccessor.BackOfficeSecurity?.CurrentUser;

        var virtualPath = NormalizeVirtualPath(display.VirtualPath, systemDirectory);
        IPartialView? view = getView(virtualPath);
        if (view != null)
        {
            // might need to find the path
            var orgPath = view.OriginalPath.Substring(0, view.OriginalPath.IndexOf(view.Name ?? string.Empty));
            view.Path = orgPath + display.Name;

            view.Content = display.Content;
            partialViewResult = saveView(view, currentUser?.Id);
        }
        else
        {
            view = new PartialView(PartialViewType.PartialView, virtualPath + display.Name)
            {
                Content = display.Content
            };
            partialViewResult = createView(view, display.Snippet, currentUser?.Id);
        }

        return partialViewResult;
    }

    private string NormalizeVirtualPath(string? virtualPath, string systemDirectory)
    {
        if (virtualPath.IsNullOrWhiteSpace())
        {
            return string.Empty;
        }

        systemDirectory = systemDirectory.TrimStart("~");
        systemDirectory = systemDirectory.Replace('\\', '/');
        virtualPath = virtualPath!.TrimStart("~");
        virtualPath = virtualPath.Replace('\\', '/');
        virtualPath = virtualPath.ReplaceFirst(systemDirectory, string.Empty);

        return virtualPath;
    }

    private string? EnsureCorrectFileExtension(string? value, string extension)
    {
        if (value?.EndsWith(extension) == false)
        {
            value += extension;
        }

        return value;
    }

    private bool IsDirectory(string path)
    {
        var dirInfo = new DirectoryInfo(path);

        // If you turn off indexing in Windows this will have the attribute:
        // `FileAttributes.Directory | FileAttributes.NotContentIndexed`
        return (dirInfo.Attributes & FileAttributes.Directory) != 0;
    }

    // this is an internal class for passing stylesheet data from the client to the controller while editing
    public class StylesheetData
    {
        public string? Content { get; set; }

        public StylesheetRule[]? Rules { get; set; }
    }
}<|MERGE_RESOLUTION|>--- conflicted
+++ resolved
@@ -43,10 +43,10 @@
     private readonly IHostingEnvironment _hostingEnvironment;
 
     private readonly ILocalizedTextService _localizedTextService;
-    private readonly PartialViewMacroSnippetCollection _partialViewMacroSnippetCollection;
-    private readonly PartialViewSnippetCollection _partialViewSnippetCollection;
     private readonly IShortStringHelper _shortStringHelper;
     private readonly IUmbracoMapper _umbracoMapper;
+    private readonly PartialViewSnippetCollection _partialViewSnippetCollection;
+    private readonly PartialViewMacroSnippetCollection _partialViewMacroSnippetCollection;
 
     [ActivatorUtilitiesConstructor]
     public CodeFileController(
@@ -61,95 +61,6 @@
         PartialViewSnippetCollection partialViewSnippetCollection,
         PartialViewMacroSnippetCollection partialViewMacroSnippetCollection)
     {
-<<<<<<< HEAD
-        private readonly IHostingEnvironment _hostingEnvironment;
-        private readonly FileSystems _fileSystems;
-        private readonly IFileService _fileService;
-        private readonly IBackOfficeSecurityAccessor _backOfficeSecurityAccessor;
-
-        private readonly ILocalizedTextService _localizedTextService;
-        private readonly IUmbracoMapper _umbracoMapper;
-        private readonly IShortStringHelper _shortStringHelper;
-        private readonly GlobalSettings _globalSettings;
-        private readonly PartialViewSnippetCollection _partialViewSnippetCollection;
-        private readonly PartialViewMacroSnippetCollection _partialViewMacroSnippetCollection;
-
-        [ActivatorUtilitiesConstructor]
-        public CodeFileController(
-            IHostingEnvironment hostingEnvironment,
-            FileSystems fileSystems,
-            IFileService fileService,
-            IBackOfficeSecurityAccessor backOfficeSecurityAccessor,
-            ILocalizedTextService localizedTextService,
-            IUmbracoMapper umbracoMapper,
-            IShortStringHelper shortStringHelper,
-            IOptionsSnapshot<GlobalSettings> globalSettings,
-            PartialViewSnippetCollection partialViewSnippetCollection,
-            PartialViewMacroSnippetCollection partialViewMacroSnippetCollection)
-        {
-            _hostingEnvironment = hostingEnvironment;
-            _fileSystems = fileSystems;
-            _fileService = fileService;
-            _backOfficeSecurityAccessor = backOfficeSecurityAccessor;
-            _localizedTextService = localizedTextService;
-            _umbracoMapper = umbracoMapper;
-            _shortStringHelper = shortStringHelper;
-            _globalSettings = globalSettings.Value;
-            _partialViewSnippetCollection = partialViewSnippetCollection;
-            _partialViewMacroSnippetCollection = partialViewMacroSnippetCollection;
-        }
-
-        [Obsolete("Use ctor will all params. Scheduled for removal in V12.")]
-        public CodeFileController(
-            IHostingEnvironment hostingEnvironment,
-            FileSystems fileSystems,
-            IFileService fileService,
-            IBackOfficeSecurityAccessor backOfficeSecurityAccessor,
-            ILocalizedTextService localizedTextService,
-            IUmbracoMapper umbracoMapper,
-            IShortStringHelper shortStringHelper,
-            IOptionsSnapshot<GlobalSettings> globalSettings) : this(
-                hostingEnvironment,
-                fileSystems,
-                fileService,
-                backOfficeSecurityAccessor,
-                localizedTextService,
-                umbracoMapper,
-                shortStringHelper,
-                globalSettings,
-                StaticServiceProvider.Instance.GetRequiredService<PartialViewSnippetCollection>(),
-                StaticServiceProvider.Instance.GetRequiredService<PartialViewMacroSnippetCollection>())
-        {
-        }
-
-        /// <summary>
-        /// Used to create a brand new file
-        /// </summary>
-        /// <param name="type">This is a string but will be 'scripts' 'partialViews', 'partialViewMacros'</param>
-        /// <param name="display"></param>
-        /// <returns>Will return a simple 200 if file creation succeeds</returns>
-        [ValidationFilter]
-        public ActionResult<CodeFileDisplay> PostCreate(string type, CodeFileDisplay display)
-        {
-            if (display == null) throw new ArgumentNullException("display");
-            if (string.IsNullOrWhiteSpace(type)) throw new ArgumentException("Value cannot be null or whitespace.", "type");
-
-            var currentUser = _backOfficeSecurityAccessor.BackOfficeSecurity?.CurrentUser;
-            switch (type)
-            {
-                case Constants.Trees.PartialViews:
-                    var view = new PartialView(PartialViewType.PartialView, display.VirtualPath ?? string.Empty);
-                    view.Content = display.Content;
-                    var result = _fileService.CreatePartialView(view, display.Snippet, currentUser?.Id);
-                    if (result.Success)
-                    {
-                        return Ok();
-                    }
-                    else
-                    {
-                        return ValidationProblem(result.Exception?.Message);
-                    }
-=======
         _hostingEnvironment = hostingEnvironment;
         _fileSystems = fileSystems;
         _fileService = fileService;
@@ -161,7 +72,6 @@
         _partialViewSnippetCollection = partialViewSnippetCollection;
         _partialViewMacroSnippetCollection = partialViewMacroSnippetCollection;
     }
->>>>>>> 4fc7f775
 
     [Obsolete("Use ctor will all params. Scheduled for removal in V12.")]
     public CodeFileController(
@@ -311,23 +221,8 @@
                 break;
         }
 
-<<<<<<< HEAD
-            IEnumerable<string> snippets;
-            switch (type)
-            {
-                case Constants.Trees.PartialViews:
-                    snippets = _partialViewSnippetCollection.GetNames();
-                    break;
-                case Constants.Trees.PartialViewMacros:
-                    snippets = _partialViewMacroSnippetCollection.GetNames();
-                    break;
-                default:
-                    return NotFound();
-            }
-=======
         return new CodeFileDisplay { VirtualPath = virtualPath, Path = Url.GetTreePathFromFilePath(virtualPath) };
     }
->>>>>>> 4fc7f775
 
     /// <summary>
     ///     Used to get a specific file from disk via the FileService
@@ -359,17 +254,9 @@
 
                     if (display is not null)
                     {
-<<<<<<< HEAD
-                        codeFileDisplay.VirtualPath = Constants.SystemDirectories.PartialViews;
-                        if (snippetName.IsNullOrWhiteSpace() == false)
-                        {
-                            codeFileDisplay.Content = _partialViewSnippetCollection.GetContentFromName(snippetName!);
-                        }
-=======
                         display.FileType = Constants.Trees.PartialViews;
                         display.Path = Url.GetTreePathFromFilePath(view.Path);
                         display.Id = HttpUtility.UrlEncode(view.Path);
->>>>>>> 4fc7f775
                     }
 
                     return display;
@@ -384,17 +271,9 @@
 
                     if (display is not null)
                     {
-<<<<<<< HEAD
-                        codeFileDisplay.VirtualPath = Constants.SystemDirectories.MacroPartials;
-                        if (snippetName.IsNullOrWhiteSpace() == false)
-                        {
-                            codeFileDisplay.Content = _partialViewMacroSnippetCollection.GetContentFromName(snippetName!);
-                        }
-=======
                         display.FileType = Constants.Trees.PartialViewMacros;
                         display.Path = Url.GetTreePathFromFilePath(viewMacro.Path);
                         display.Id = HttpUtility.UrlEncode(viewMacro.Path);
->>>>>>> 4fc7f775
                     }
 
                     return display;
@@ -504,7 +383,7 @@
                     codeFileDisplay.VirtualPath = Constants.SystemDirectories.PartialViews;
                     if (snippetName.IsNullOrWhiteSpace() == false)
                     {
-                        codeFileDisplay.Content = _partialViewSnippetCollection.GetContentFromName(snippetName!);
+                            codeFileDisplay.Content = _partialViewSnippetCollection.GetContentFromName(snippetName!);
                     }
                 }
 
