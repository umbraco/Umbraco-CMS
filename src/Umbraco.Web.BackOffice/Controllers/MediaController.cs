--- conflicted
+++ resolved
@@ -204,12 +204,7 @@
     {
         var apps = new List<ContentApp>
         {
-<<<<<<< HEAD
             ListViewContentAppFactory.CreateContentApp(_dataTypeService, _propertyEditors, "recycleBin", "media", Constants.DataTypes.DefaultMediaListView)
-=======
-            ListViewContentAppFactory.CreateContentApp(_dataTypeService, _propertyEditors, "recycleBin", "media",
-                Constants.DataTypes.DefaultMediaListView)
->>>>>>> 5c777f31
         };
         apps[0].Active = true;
         var display = new MediaItemDisplay
@@ -495,12 +490,7 @@
         }
 
         // save the item
-<<<<<<< HEAD
         Attempt<OperationResult?> saveStatus = _mediaService.Save(contentItem.PersistedContent, _backofficeSecurityAccessor.BackOfficeSecurity?.GetUserId().Result ?? -1);
-=======
-        Attempt<OperationResult?> saveStatus = _mediaService.Save(contentItem.PersistedContent,
-            _backofficeSecurityAccessor.BackOfficeSecurity?.GetUserId().Result ?? -1);
->>>>>>> 5c777f31
 
         // return the updated model
         MediaItemDisplay? display = _umbracoMapper.Map<MediaItemDisplay>(contentItem.PersistedContent);
@@ -641,31 +631,12 @@
         [FromForm] string contentTypeAlias, List<IFormFile> file)
     {
         await _postAddFileSemaphore.WaitOneAsync();
-<<<<<<< HEAD
         try
-=======
-        var root = _hostingEnvironment.MapPathContentRoot(Constants.SystemDirectories.TempFileUploads);
-        //ensure it exists
-        Directory.CreateDirectory(root);
-
-        // must have a file
-        if (file is null || file.Count == 0)
->>>>>>> 5c777f31
         {
             var root = _hostingEnvironment.MapPathContentRoot(Constants.SystemDirectories.TempFileUploads);
 
-<<<<<<< HEAD
             // ensure it exists
             Directory.CreateDirectory(root);
-=======
-        // get the string json from the request
-        ActionResult<int?>? parentIdResult = await GetParentIdAsIntAsync(currentFolder, true);
-        if (parentIdResult?.Result is not null)
-        {
-            _postAddFileSemaphore.Release();
-            return parentIdResult.Result;
-        }
->>>>>>> 5c777f31
 
             // must have a file
             if (file is null || file.Count == 0)
@@ -682,15 +653,8 @@
                 return parentIdResult.Result;
             }
 
-<<<<<<< HEAD
             var parentId = parentIdResult?.Value;
             if (!parentId.HasValue)
-=======
-        // in case we pass a path with a folder in it, we will create it and upload media to it.
-        if (!string.IsNullOrEmpty(path))
-        {
-            if (!IsFolderCreationAllowedHere(parentId.Value))
->>>>>>> 5c777f31
             {
                 _postAddFileSemaphore.Release();
                 return NotFound("The passed id doesn't exist");
@@ -701,50 +665,22 @@
             // in case we pass a path with a folder in it, we will create it and upload media to it.
             if (!string.IsNullOrEmpty(path))
             {
-<<<<<<< HEAD
                 if (!IsFolderCreationAllowedHere(parentId.Value))
                 {
                     AddCancelMessage(tempFiles, _localizedTextService.Localize("speechBubbles", "folderUploadNotAllowed"));
                     _postAddFileSemaphore.Release();
                     return Ok(tempFiles);
-=======
-                var folderName = folders[i];
-                IMedia? folderMediaItem;
-
-                // if uploading directly to media root and not a subfolder
-                if (parentId == Constants.System.Root)
-                {
-                    // look for matching folder
-                    folderMediaItem =
-                        _mediaService.GetRootMedia()?.FirstOrDefault(x =>
-                            x.Name == folderName && x.ContentType.Alias == Constants.Conventions.MediaTypes.Folder);
-                    if (folderMediaItem == null)
-                    {
-                        // if null, create a folder
-                        folderMediaItem =
-                            _mediaService.CreateMedia(folderName, -1, Constants.Conventions.MediaTypes.Folder);
-                        _mediaService.Save(folderMediaItem);
-                    }
->>>>>>> 5c777f31
                 }
 
                 var folders = path.Split(Constants.CharArrays.ForwardSlash);
 
                 for (var i = 0; i < folders.Length - 1; i++)
                 {
-<<<<<<< HEAD
                     var folderName = folders[i];
                     IMedia? folderMediaItem;
 
                     // if uploading directly to media root and not a subfolder
                     if (parentId == Constants.System.Root)
-=======
-                    // get current parent
-                    IMedia? mediaRoot = _mediaService.GetById(parentId.Value);
-
-                    // if the media root is null, something went wrong, we'll abort
-                    if (mediaRoot == null)
->>>>>>> 5c777f31
                     {
                         // look for matching folder
                         folderMediaItem =
@@ -763,7 +699,6 @@
                         // get current parent
                         IMedia? mediaRoot = _mediaService.GetById(parentId.Value);
 
-<<<<<<< HEAD
                         // if the media root is null, something went wrong, we'll abort
                         if (mediaRoot == null)
                         {
@@ -772,10 +707,6 @@
                                 "The folder: " + folderName + " could not be used for storing images, its ID: " + parentId +
                                 " returned null");
                         }
-=======
-                    // look for matching folder
-                    folderMediaItem = FindInChildren(mediaRoot.Id, folderName, Constants.Conventions.MediaTypes.Folder);
->>>>>>> 5c777f31
 
                         // look for matching folder
                         folderMediaItem = FindInChildren(mediaRoot.Id, folderName, Constants.Conventions.MediaTypes.Folder);
@@ -788,14 +719,9 @@
                         }
                     }
 
-<<<<<<< HEAD
                     // set the media root to the folder id so uploaded files will end there.
                     parentId = folderMediaItem.Id;
                 }
-=======
-                // set the media root to the folder id so uploaded files will end there.
-                parentId = folderMediaItem.Id;
->>>>>>> 5c777f31
             }
 
             var mediaTypeAlias = string.Empty;
@@ -833,7 +759,6 @@
                         }
                     }
 
-<<<<<<< HEAD
                     // Only set the permission-based mediaType if we only allow 1 specific file under this parent.
                     if (allowedContentTypes.Count == 1 && mediaTypeItem != null)
                     {
@@ -842,29 +767,6 @@
                 }
             }
             else
-=======
-                // Only set the permission-based mediaType if we only allow 1 specific file under this parent.
-                if (allowedContentTypes.Count == 1 && mediaTypeItem != null)
-                {
-                    mediaTypeAlias = mediaTypeItem.Alias;
-                }
-            }
-        }
-        else
-        {
-            var typesAllowedAtRoot = allMediaTypes.Where(x => x.AllowedAsRoot).ToList();
-            allowedContentTypes.UnionWith(typesAllowedAtRoot);
-        }
-
-        // get the files
-        foreach (IFormFile formFile in file)
-        {
-            var fileName = formFile.FileName.Trim(Constants.CharArrays.DoubleQuote).TrimEnd();
-            var safeFileName = fileName.ToSafeFileName(ShortStringHelper);
-            var ext = safeFileName[(safeFileName.LastIndexOf('.') + 1)..].ToLowerInvariant();
-
-            if (!_contentSettings.IsFileAllowedForUpload(ext))
->>>>>>> 5c777f31
             {
                 var typesAllowedAtRoot = allMediaTypes.Where(x => x.AllowedAsRoot).ToList();
                 allowedContentTypes.UnionWith(typesAllowedAtRoot);
@@ -929,21 +831,15 @@
                                 continue;
                             }
 
-<<<<<<< HEAD
                             if (allowedContentTypes.Any(x => x.Alias == mediaTypeItem.Alias) == false)
                             {
                                 continue;
                             }
-=======
+
                         if (allowedContentTypes.Any(x => x.Alias == mediaTypeItem.Alias) == false)
                         {
                             continue;
                         }
-
-                        mediaTypeAlias = mediaTypeItem.Alias;
-                        break;
-                    }
->>>>>>> 5c777f31
 
                             mediaTypeAlias = mediaTypeItem.Alias;
                             break;
@@ -990,7 +886,6 @@
                 IMedia createdMediaItem = _mediaService.CreateMedia(mediaItemName, parentId.Value, mediaTypeAlias, _backofficeSecurityAccessor.BackOfficeSecurity?.CurrentUser?.Id ?? -1);
                 createdMediaItem.SetValue(_mediaFileManager, _mediaUrlGenerators, _shortStringHelper, _contentTypeBaseServiceProvider, Constants.Conventions.Media.File, fileName, stream);
 
-<<<<<<< HEAD
                 Attempt<OperationResult?> saveResult = _mediaService.Save(
                     createdMediaItem,
                     _backofficeSecurityAccessor.BackOfficeSecurity?.CurrentUser?.Id ?? -1);
@@ -1001,13 +896,6 @@
                         _localizedTextService.Localize("speechBubbles", "operationCancelledText") + " -- " + mediaItemName);
                 }
             }
-=======
-            IMedia createdMediaItem = _mediaService.CreateMedia(mediaItemName, parentId.Value, mediaTypeAlias,
-                _backofficeSecurityAccessor.BackOfficeSecurity?.CurrentUser?.Id ?? -1);
-
-            createdMediaItem.SetValue(_mediaFileManager, _mediaUrlGenerators, _shortStringHelper,
-                _contentTypeBaseServiceProvider, Constants.Conventions.Media.File, fileName, stream);
->>>>>>> 5c777f31
 
             // Different response if this is a 'blueimp' request
             if (HttpContext.Request.Query.Any(x => x.Key == "origin"))
@@ -1020,7 +908,6 @@
                 }
             }
 
-<<<<<<< HEAD
             _postAddFileSemaphore.Release();
             return Ok(tempFiles);
         }
@@ -1029,17 +916,6 @@
             _postAddFileSemaphore.Release();
             _logger.LogError(ex, "Something went wrong adding files");
             throw;
-=======
-        // Different response if this is a 'blueimp' request
-        if (HttpContext.Request.Query.Any(x => x.Key == "origin"))
-        {
-            KeyValuePair<string, StringValues> origin = HttpContext.Request.Query.First(x => x.Key == "origin");
-            if (origin.Value == "blueimp")
-            {
-                _postAddFileSemaphore.Release();
-                return new JsonResult(tempFiles); // Don't output the angular xsrf stuff, blue imp doesn't like that
-            }
->>>>>>> 5c777f31
         }
     }
 
@@ -1179,12 +1055,7 @@
             if (toMove.ContentType.AllowedAsRoot == false && mediaTypeService.GetAll().Any(ct => ct.AllowedAsRoot))
             {
                 var notificationModel = new SimpleNotificationModel();
-<<<<<<< HEAD
                 notificationModel.AddErrorNotification(_localizedTextService.Localize("moveOrCopy", "notAllowedAtRoot"), string.Empty);
-=======
-                notificationModel.AddErrorNotification(_localizedTextService.Localize("moveOrCopy", "notAllowedAtRoot"),
-                    string.Empty);
->>>>>>> 5c777f31
                 return ValidationProblem(notificationModel);
             }
         }
@@ -1212,12 +1083,7 @@
                     .IndexOf($",{toMove.Id},", StringComparison.Ordinal) > -1)
             {
                 var notificationModel = new SimpleNotificationModel();
-<<<<<<< HEAD
                 notificationModel.AddErrorNotification(_localizedTextService.Localize("moveOrCopy", "notAllowedByPath"), string.Empty);
-=======
-                notificationModel.AddErrorNotification(_localizedTextService.Localize("moveOrCopy", "notAllowedByPath"),
-                    string.Empty);
->>>>>>> 5c777f31
                 return ValidationProblem(notificationModel);
             }
         }
@@ -1288,11 +1154,8 @@
             IQuery<IMedia>? queryFilter = null;
             if (filter.IsNullOrWhiteSpace() == false)
             {
-<<<<<<< HEAD
                 int.TryParse(filter, out int filterAsIntId);
                 Guid.TryParse(filter, out Guid filterAsGuid);
-=======
->>>>>>> 5c777f31
                 // add the default text filter
                 queryFilter = _sqlContext.Query<IMedia>()
                     .Where(x => x.Name != null)
