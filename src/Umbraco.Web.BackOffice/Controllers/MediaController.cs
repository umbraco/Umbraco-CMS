using System.Globalization;
using System.Net.Mime;
using System.Text;
using Microsoft.AspNetCore.Authorization;
using Microsoft.AspNetCore.Http;
using Microsoft.AspNetCore.Mvc;
using Microsoft.AspNetCore.Mvc.Infrastructure;
using Microsoft.Extensions.DependencyInjection;
using Microsoft.Extensions.Logging;
using Microsoft.Extensions.Options;
using Microsoft.Extensions.Primitives;
using Umbraco.Cms.Core;
using Umbraco.Cms.Core.Cache;
using Umbraco.Cms.Core.Configuration.Models;
using Umbraco.Cms.Core.ContentApps;
using Umbraco.Cms.Core.Dictionary;
using Umbraco.Cms.Core.Events;
using Umbraco.Cms.Core.Hosting;
using Umbraco.Cms.Core.IO;
using Umbraco.Cms.Core.Mapping;
using Umbraco.Cms.Core.Media;
using Umbraco.Cms.Core.Models;
using Umbraco.Cms.Core.Models.ContentEditing;
using Umbraco.Cms.Core.Models.Editors;
using Umbraco.Cms.Core.Models.Entities;
using Umbraco.Cms.Core.Models.Validation;
using Umbraco.Cms.Core.Persistence.Querying;
using Umbraco.Cms.Core.PropertyEditors;
using Umbraco.Cms.Core.Security;
using Umbraco.Cms.Core.Serialization;
using Umbraco.Cms.Core.Services;
using Umbraco.Cms.Core.Strings;
using Umbraco.Cms.Infrastructure.Persistence;
using Umbraco.Cms.Web.BackOffice.Authorization;
using Umbraco.Cms.Web.BackOffice.Filters;
using Umbraco.Cms.Web.BackOffice.ModelBinders;
using Umbraco.Cms.Web.Common.Attributes;
using Umbraco.Cms.Web.Common.Authorization;
using Umbraco.Extensions;

namespace Umbraco.Cms.Web.BackOffice.Controllers;

/// <remarks>
///     This controller is decorated with the UmbracoApplicationAuthorizeAttribute which means that any user requesting
///     access to ALL of the methods on this controller will need access to the media application.
/// </remarks>
[PluginController(Constants.Web.Mvc.BackOfficeApiArea)]
[Authorize(Policy = AuthorizationPolicies.SectionAccessMedia)]
[ParameterSwapControllerActionSelector(nameof(GetById), "id", typeof(int), typeof(Guid), typeof(Udi))]
[ParameterSwapControllerActionSelector(nameof(GetChildren), "id", typeof(int), typeof(Guid), typeof(Udi))]
public class MediaController : ContentControllerBase
{
    private readonly AppCaches _appCaches;
    private readonly IFileStreamSecurityValidator? _fileStreamSecurityValidator; // make non nullable in v14
    private readonly IAuthorizationService _authorizationService;
    private readonly IBackOfficeSecurityAccessor _backofficeSecurityAccessor;
    private readonly ContentSettings _contentSettings;
    private readonly IContentTypeBaseServiceProvider _contentTypeBaseServiceProvider;
    private readonly IDataTypeService _dataTypeService;
    private readonly IEntityService _entityService;
    private readonly IImageUrlGenerator _imageUrlGenerator;
    private readonly ILocalizedTextService _localizedTextService;
    private readonly ILogger<MediaController> _logger;
    private readonly IMediaService _mediaService;
    private readonly IMediaTypeService _mediaTypeService;
    private readonly IRelationService _relationService;
    private readonly IShortStringHelper _shortStringHelper;
    private readonly ISqlContext _sqlContext;
    private readonly IUmbracoMapper _umbracoMapper;

    [ActivatorUtilitiesConstructor]
    public MediaController(
        ICultureDictionary cultureDictionary,
        ILoggerFactory loggerFactory,
        IShortStringHelper shortStringHelper,
        IEventMessagesFactory eventMessages,
        ILocalizedTextService localizedTextService,
        IOptionsSnapshot<ContentSettings> contentSettings,
        IMediaTypeService mediaTypeService,
        IMediaService mediaService,
        IEntityService entityService,
        IBackOfficeSecurityAccessor backofficeSecurityAccessor,
        IUmbracoMapper umbracoMapper,
        IDataTypeService dataTypeService,
        ISqlContext sqlContext,
        IContentTypeBaseServiceProvider contentTypeBaseServiceProvider,
        IRelationService relationService,
        PropertyEditorCollection propertyEditors,
        MediaFileManager mediaFileManager,
        MediaUrlGeneratorCollection mediaUrlGenerators,
        IHostingEnvironment hostingEnvironment,
        IImageUrlGenerator imageUrlGenerator,
        IJsonSerializer serializer,
        IAuthorizationService authorizationService,
        AppCaches appCaches,
        IFileStreamSecurityValidator streamSecurityValidator)
        : base(cultureDictionary, loggerFactory, shortStringHelper, eventMessages, localizedTextService, serializer)
    {
        _shortStringHelper = shortStringHelper;
        _contentSettings = contentSettings.Value;
        _mediaTypeService = mediaTypeService;
        _mediaService = mediaService;
        _entityService = entityService;
        _backofficeSecurityAccessor = backofficeSecurityAccessor;
        _umbracoMapper = umbracoMapper;
        _dataTypeService = dataTypeService;
        _localizedTextService = localizedTextService;
        _sqlContext = sqlContext;
        _contentTypeBaseServiceProvider = contentTypeBaseServiceProvider;
        _relationService = relationService;
        _propertyEditors = propertyEditors;
        _mediaFileManager = mediaFileManager;
        _mediaUrlGenerators = mediaUrlGenerators;
        _hostingEnvironment = hostingEnvironment;
        _logger = loggerFactory.CreateLogger<MediaController>();
        _imageUrlGenerator = imageUrlGenerator;
        _authorizationService = authorizationService;
        _appCaches = appCaches;
        _fileStreamSecurityValidator = streamSecurityValidator;
    }

    [Obsolete("Use constructor overload that has fileStreamSecurityValidator, scheduled for removal in v14")]
    public MediaController(
        ICultureDictionary cultureDictionary,
        ILoggerFactory loggerFactory,
        IShortStringHelper shortStringHelper,
        IEventMessagesFactory eventMessages,
        ILocalizedTextService localizedTextService,
        IOptionsSnapshot<ContentSettings> contentSettings,
        IMediaTypeService mediaTypeService,
        IMediaService mediaService,
        IEntityService entityService,
        IBackOfficeSecurityAccessor backofficeSecurityAccessor,
        IUmbracoMapper umbracoMapper,
        IDataTypeService dataTypeService,
        ISqlContext sqlContext,
        IContentTypeBaseServiceProvider contentTypeBaseServiceProvider,
        IRelationService relationService,
        PropertyEditorCollection propertyEditors,
        MediaFileManager mediaFileManager,
        MediaUrlGeneratorCollection mediaUrlGenerators,
        IHostingEnvironment hostingEnvironment,
        IImageUrlGenerator imageUrlGenerator,
        IJsonSerializer serializer,
        IAuthorizationService authorizationService,
        AppCaches appCaches)
        : base(cultureDictionary, loggerFactory, shortStringHelper, eventMessages, localizedTextService, serializer)
    {
        _shortStringHelper = shortStringHelper;
        _contentSettings = contentSettings.Value;
        _mediaTypeService = mediaTypeService;
        _mediaService = mediaService;
        _entityService = entityService;
        _backofficeSecurityAccessor = backofficeSecurityAccessor;
        _umbracoMapper = umbracoMapper;
        _dataTypeService = dataTypeService;
        _localizedTextService = localizedTextService;
        _sqlContext = sqlContext;
        _contentTypeBaseServiceProvider = contentTypeBaseServiceProvider;
        _relationService = relationService;
        _propertyEditors = propertyEditors;
        _mediaFileManager = mediaFileManager;
        _mediaUrlGenerators = mediaUrlGenerators;
        _hostingEnvironment = hostingEnvironment;
        _logger = loggerFactory.CreateLogger<MediaController>();
        _imageUrlGenerator = imageUrlGenerator;
        _authorizationService = authorizationService;
        _appCaches = appCaches;
    }

    /// <summary>
    ///     Gets an empty content item for the
    /// </summary>
    /// <param name="contentTypeAlias"></param>
    /// <param name="parentId"></param>
    /// <returns></returns>
    [OutgoingEditorModelEvent]
    public ActionResult<MediaItemDisplay?> GetEmpty(string contentTypeAlias, int parentId)
    {
        IMediaType? contentType = _mediaTypeService.Get(contentTypeAlias);
        if (contentType == null)
        {
            return NotFound();
        }

        IMedia emptyContent = _mediaService.CreateMedia("", parentId, contentType.Alias, _backofficeSecurityAccessor.BackOfficeSecurity?.GetUserId().Result ?? -1);
        MediaItemDisplay? mapped = _umbracoMapper.Map<MediaItemDisplay>(emptyContent);

        if (mapped is not null)
        {
            // remove the listview app if it exists
            mapped.ContentApps = mapped.ContentApps.Where(x => x.Alias != "umbListView").ToList();
        }

        return mapped;
    }

    /// <summary>
    ///     Returns an item to be used to display the recycle bin for media
    /// </summary>
    /// <returns></returns>
    public MediaItemDisplay GetRecycleBin()
    {
        var apps = new List<ContentApp>
        {
            ListViewContentAppFactory.CreateContentApp(_dataTypeService, _propertyEditors, "recycleBin", "media", Constants.DataTypes.DefaultMediaListView)
        };
        apps[0].Active = true;
        var display = new MediaItemDisplay
        {
            Id = Constants.System.RecycleBinMedia,
            Alias = "recycleBin",
            ParentId = -1,
            Name = _localizedTextService.Localize("general", "recycleBin"),
            ContentTypeAlias = "recycleBin",
            CreateDate = DateTime.Now,
            IsContainer = true,
            Path = "-1," + Constants.System.RecycleBinMedia,
            ContentApps = apps
        };

        return display;
    }

    /// <summary>
    ///     Gets the media item by id
    /// </summary>
    /// <param name="id"></param>
    /// <returns></returns>
    [OutgoingEditorModelEvent]
    [Authorize(Policy = AuthorizationPolicies.MediaPermissionPathById)]
    public MediaItemDisplay? GetById(int id)
    {
        IMedia? foundMedia = GetObjectFromRequest(() => _mediaService.GetById(id));

        if (foundMedia == null)
        {
            HandleContentNotFound(id);

            // HandleContentNotFound will throw an exception
            return null;
        }

        return _umbracoMapper.Map<MediaItemDisplay>(foundMedia);
    }

    /// <summary>
    ///     Gets the media item by id
    /// </summary>
    /// <param name="id"></param>
    /// <returns></returns>
    [OutgoingEditorModelEvent]
    [Authorize(Policy = AuthorizationPolicies.MediaPermissionPathById)]
    public MediaItemDisplay? GetById(Guid id)
    {
        IMedia? foundMedia = GetObjectFromRequest(() => _mediaService.GetById(id));

        if (foundMedia == null)
        {
            HandleContentNotFound(id);
            //HandleContentNotFound will throw an exception
            return null;
        }

        return _umbracoMapper.Map<MediaItemDisplay>(foundMedia);
    }

    /// <summary>
    ///     Gets the media item by id
    /// </summary>
    /// <param name="id"></param>
    /// <returns></returns>
    [OutgoingEditorModelEvent]
    [Authorize(Policy = AuthorizationPolicies.MediaPermissionPathById)]
    public ActionResult<MediaItemDisplay?> GetById(Udi id)
    {
        var guidUdi = id as GuidUdi;
        if (guidUdi != null)
        {
            return GetById(guidUdi.Guid);
        }

        return NotFound();
    }

    /// <summary>
    ///     Return media for the specified ids
    /// </summary>
    /// <param name="ids"></param>
    /// <returns></returns>
    [FilterAllowedOutgoingMedia(typeof(IEnumerable<MediaItemDisplay>))]
    public IEnumerable<MediaItemDisplay?> GetByIds([FromQuery] int[] ids)
    {
        IEnumerable<IMedia> foundMedia = _mediaService.GetByIds(ids);
        return foundMedia.Select(media => _umbracoMapper.Map<MediaItemDisplay>(media));
    }

    /// <summary>
    ///     Returns a paged result of media items known to be of a "Folder" type
    /// </summary>
    /// <param name="id"></param>
    /// <param name="pageNumber"></param>
    /// <param name="pageSize"></param>
    /// <returns></returns>
    public PagedResult<ContentItemBasic<ContentPropertyBasic>> GetChildFolders(int id, int pageNumber = 1, int pageSize = 1000)
    {
        // Suggested convention for folder mediatypes - we can make this more or less complicated as long as we document it...
        // if you create a media type, which has an alias that ends with ...Folder then its a folder: ex: "secureFolder", "bannerFolder", "Folder"
        var folderTypes = _mediaTypeService
            .GetAll()
            .Where(x => x.Alias.EndsWith("Folder"))
            .Select(x => x.Id)
            .ToArray();

        if (folderTypes.Length == 0)
        {
            return new PagedResult<ContentItemBasic<ContentPropertyBasic>>(0, pageNumber, pageSize);
        }

        IEnumerable<IMedia> children = _mediaService.GetPagedChildren(id, pageNumber - 1, pageSize, out long total,

            // lookup these content types
            _sqlContext.Query<IMedia>().Where(x => folderTypes.Contains(x.ContentTypeId)),
            Ordering.By("Name"));

        return new PagedResult<ContentItemBasic<ContentPropertyBasic>>(total, pageNumber, pageSize)
        {
            Items = children.Select(_umbracoMapper.Map<IMedia, ContentItemBasic<ContentPropertyBasic>>)
                .WhereNotNull()
        };
    }

    /// <summary>
    ///     Returns the root media objects
    /// </summary>
    [FilterAllowedOutgoingMedia(typeof(IEnumerable<ContentItemBasic<ContentPropertyBasic>>))]
    public IEnumerable<ContentItemBasic<ContentPropertyBasic>> GetRootMedia() =>

        // TODO: Add permissions check!
        _mediaService.GetRootMedia()?
            .Select(_umbracoMapper.Map<IMedia, ContentItemBasic<ContentPropertyBasic>>).WhereNotNull() ??
        Enumerable.Empty<ContentItemBasic<ContentPropertyBasic>>();

    /// <summary>
    ///     Moves an item to the recycle bin, if it is already there then it will permanently delete it
    /// </summary>
    /// <param name="id"></param>
    /// <returns></returns>
    [Authorize(Policy = AuthorizationPolicies.MediaPermissionPathById)]
    [HttpPost]
    public IActionResult DeleteById(int id)
    {
        IMedia? foundMedia = GetObjectFromRequest(() => _mediaService.GetById(id));

        if (foundMedia == null)
        {
            return HandleContentNotFound(id);
        }

        // if the current item is in the recycle bin
        if (foundMedia.Trashed == false)
        {
            Attempt<OperationResult?> moveResult = _mediaService.MoveToRecycleBin(foundMedia,
                _backofficeSecurityAccessor.BackOfficeSecurity?.GetUserId().Result ?? -1);
            if (moveResult == false)
            {
                return ValidationProblem();
            }
        }
        else
        {
            Attempt<OperationResult?> deleteResult = _mediaService.Delete(foundMedia,
                _backofficeSecurityAccessor.BackOfficeSecurity?.GetUserId().Result ?? -1);
            if (deleteResult == false)
            {
                return ValidationProblem();
            }
        }

        return Ok();
    }

    /// <summary>
    ///     Change the sort order for media
    /// </summary>
    /// <param name="move"></param>
    /// <returns></returns>
    public async Task<IActionResult> PostMove(MoveOrCopy move)
    {
        // Authorize...
        var requirement = new MediaPermissionsResourceRequirement();
        AuthorizationResult authorizationResult = await _authorizationService.AuthorizeAsync(
            User,
            new MediaPermissionsResource(_mediaService.GetById(move.Id)),
            requirement);
        if (!authorizationResult.Succeeded)
        {
            return Forbid();
        }

        ActionResult<IMedia> toMoveResult = ValidateMoveOrCopy(move);
        IMedia? toMove = toMoveResult.Value;
        if (toMove is null && toMoveResult is IConvertToActionResult convertToActionResult)
        {
            return convertToActionResult.Convert();
        }

        var destinationParentId = move.ParentId;
        var sourceParentId = toMove?.ParentId;

        var moveResult = toMove is null
            ? false
            : _mediaService.Move(toMove, move.ParentId, _backofficeSecurityAccessor.BackOfficeSecurity?.GetUserId().Result ?? -1);

        if (sourceParentId == destinationParentId)
        {
            return ValidationProblem(new SimpleNotificationModel(new BackOfficeNotification(
                string.Empty,
                _localizedTextService.Localize("media", "moveToSameFolderFailed"),
                NotificationStyle.Error)));
        }

        if (moveResult == false)
        {
            return ValidationProblem();
        }

        return Content(toMove!.Path, MediaTypeNames.Text.Plain, Encoding.UTF8);
    }

    /// <summary>
    ///     Saves content
    /// </summary>
    /// <returns></returns>
    [MediaItemSaveValidation]
    [OutgoingEditorModelEvent]
    public ActionResult<MediaItemDisplay?>? PostSave(
        [ModelBinder(typeof(MediaItemBinder))] MediaItemSave contentItem)
    {
<<<<<<< HEAD
        //If we've reached here it means:
=======
        // Recent versions of IE/Edge may send in the full client side file path instead of just the file name.
        // To ensure similar behavior across all browsers no matter what they do - we strip the FileName property of all
        // uploaded files to being *only* the actual file name (as it should be).
        if (contentItem.UploadedFiles != null && contentItem.UploadedFiles.Any())
        {
            foreach (ContentPropertyFile file in contentItem.UploadedFiles)
            {
                file.FileName = Path.GetFileName(file.FileName);
            }
        }

        // If we've reached here it means:
>>>>>>> 1ad5b05e
        // * Our model has been bound
        // * and validated
        // * any file attachments have been saved to their temporary location for us to use
        // * we have a reference to the DTO object and the persisted object
        // * Permissions are valid

        // Don't update the name if it is empty
        if (contentItem.Name.IsNullOrWhiteSpace() == false && contentItem.PersistedContent is not null)
        {
            contentItem.PersistedContent.Name = contentItem.Name;
        }

        MapPropertyValuesForPersistence<IMedia, MediaItemSave>(
            contentItem,
            contentItem.PropertyCollectionDto,
            (save, property) => property?.GetValue(), //get prop val
            (save, property, v) => property?.SetValue(v), //set prop val
            null); // media are all invariant

        // we will continue to save if model state is invalid, however we cannot save if critical data is missing.
        // TODO: Allowing media to be saved when it is invalid is odd - media doesn't have a publish phase so suddenly invalid data is allowed to be 'live'
        if (!ModelState.IsValid)
        {
            // check for critical data validation issues, we can't continue saving if this data is invalid
            if (!RequiredForPersistenceAttribute.HasRequiredValuesForPersistence(contentItem))
            {
                // ok, so the absolute mandatory data is invalid and it's new, we cannot actually continue!
                // add the model state to the outgoing object and throw validation response
                MediaItemDisplay? forDisplay = _umbracoMapper.Map<MediaItemDisplay>(contentItem.PersistedContent);
                return ValidationProblem(forDisplay, ModelState);
            }
        }

        if (contentItem.PersistedContent is null)
        {
            return null;
        }

        // save the item
        Attempt<OperationResult?> saveStatus = _mediaService.Save(contentItem.PersistedContent, _backofficeSecurityAccessor.BackOfficeSecurity?.GetUserId().Result ?? -1);

        // return the updated model
        MediaItemDisplay? display = _umbracoMapper.Map<MediaItemDisplay>(contentItem.PersistedContent);

        // lastly, if it is not valid, add the model state to the outgoing object and throw a 403
        if (!ModelState.IsValid)
        {
            return ValidationProblem(display, ModelState, StatusCodes.Status403Forbidden);
        }

        // put the correct msgs in
        switch (contentItem.Action)
        {
            case ContentSaveAction.Save:
            case ContentSaveAction.SaveNew:
                if (saveStatus.Success)
                {
                    display?.AddSuccessNotification(
                        _localizedTextService.Localize("speechBubbles", "editMediaSaved"),
                        _localizedTextService.Localize("speechBubbles", "editMediaSavedText"));
                }
                else
                {
                    AddCancelMessage(display);

                    // If the item is new and the operation was cancelled, we need to return a different
                    // status code so the UI can handle it since it won't be able to redirect since there
                    // is no Id to redirect to!
                    if (saveStatus.Result?.Result == OperationResultType.FailedCancelledByEvent &&
                        IsCreatingAction(contentItem.Action))
                    {
                        return ValidationProblem(display);
                    }
                }

                break;
        }

        return display;
    }

    /// <summary>
    ///     Empties the recycle bin
    /// </summary>
    /// <returns></returns>
    [HttpDelete]
    [HttpPost]
    public IActionResult EmptyRecycleBin()
    {
        _mediaService.EmptyRecycleBin(_backofficeSecurityAccessor.BackOfficeSecurity?.GetUserId().Result ?? -1);

        return Ok(_localizedTextService.Localize("defaultdialogs", "recycleBinIsEmpty"));
    }

    /// <summary>
    ///     Change the sort order for media
    /// </summary>
    /// <param name="sorted"></param>
    /// <returns></returns>
    public async Task<IActionResult> PostSort(ContentSortOrder sorted)
    {
        if (sorted == null)
        {
            return NotFound();
        }

        // if there's nothing to sort just return ok
        if (sorted.IdSortOrder?.Length == 0)
        {
            return Ok();
        }

        // Authorize...
        var requirement = new MediaPermissionsResourceRequirement();
        var resource = new MediaPermissionsResource(sorted.ParentId);
        AuthorizationResult authorizationResult = await _authorizationService.AuthorizeAsync(User, resource, requirement);
        if (!authorizationResult.Succeeded)
        {
            return Forbid();
        }

        var sortedMedia = new List<IMedia>();
        try
        {
            sortedMedia.AddRange(sorted.IdSortOrder?.Select(_mediaService.GetById).WhereNotNull() ??
                                 Enumerable.Empty<IMedia>());

            // Save Media with new sort order and update content xml in db accordingly
            if (_mediaService.Sort(sortedMedia) == false)
            {
                _logger.LogWarning("Media sorting failed, this was probably caused by an event being cancelled");
                return ValidationProblem("Media sorting failed, this was probably caused by an event being cancelled");
            }

            return Ok();
        }
        catch (Exception ex)
        {
            _logger.LogError(ex, "Could not update media sort order");
            throw;
        }
    }

    public async Task<ActionResult<MediaItemDisplay?>> PostAddFolder(PostedFolder folder)
    {
        ActionResult<int?>? parentIdResult = await GetParentIdAsIntAsync(folder.ParentId, true);
        if (parentIdResult?.Result is not null)
        {
            return new ActionResult<MediaItemDisplay?>(parentIdResult.Result);
        }

        var parentId = parentIdResult?.Value;
        if (!parentId.HasValue)
        {
            return NotFound("The passed id doesn't exist");
        }

        var isFolderAllowed = IsFolderCreationAllowedHere(parentId.Value);
        if (isFolderAllowed == false)
        {
            return ValidationProblem(_localizedTextService.Localize("speechBubbles", "folderCreationNotAllowed"));
        }

        IMedia f = _mediaService.CreateMedia(folder.Name, parentId.Value, Constants.Conventions.MediaTypes.Folder);
        _mediaService.Save(f, _backofficeSecurityAccessor.BackOfficeSecurity?.CurrentUser?.Id ?? -1);

        return _umbracoMapper.Map<MediaItemDisplay>(f);
    }

<<<<<<< HEAD
=======
    /// <summary>
    ///     Used to submit a media file
    /// </summary>
    /// <returns></returns>
    /// <remarks>
    ///     We cannot validate this request with attributes (nicely) due to the nature of the multi-part for data.
    /// </remarks>
    public async Task<IActionResult> PostAddFile([FromForm] string path, [FromForm] string currentFolder,
        [FromForm] string contentTypeAlias, List<IFormFile> file)
    {
        await _postAddFileSemaphore.WaitOneAsync();
        try
        {
            var root = _hostingEnvironment.MapPathContentRoot(Constants.SystemDirectories.TempFileUploads);

            // ensure it exists
            Directory.CreateDirectory(root);

            // must have a file
            if (file is null || file.Count == 0)
            {
                _postAddFileSemaphore.Release();
                return NotFound("No file was uploaded");
            }

            // get the string json from the request
            ActionResult<int?>? parentIdResult = await GetParentIdAsIntAsync(currentFolder, true);
            if (parentIdResult?.Result is not null)
            {
                _postAddFileSemaphore.Release();
                return parentIdResult.Result;
            }

            var parentId = parentIdResult?.Value;
            if (!parentId.HasValue)
            {
                _postAddFileSemaphore.Release();
                return NotFound("The passed id doesn't exist");
            }

            var tempFiles = new PostedFiles();

            // in case we pass a path with a folder in it, we will create it and upload media to it.
            if (!string.IsNullOrEmpty(path))
            {
                if (!IsFolderCreationAllowedHere(parentId.Value))
                {
                    AddCancelMessage(tempFiles, _localizedTextService.Localize("speechBubbles", "folderUploadNotAllowed"));
                    _postAddFileSemaphore.Release();
                    return Ok(tempFiles);
                }

                var folders = path.Split(Constants.CharArrays.ForwardSlash);

                for (var i = 0; i < folders.Length - 1; i++)
                {
                    var folderName = folders[i];
                    IMedia? folderMediaItem;

                    // if uploading directly to media root and not a subfolder
                    if (parentId == Constants.System.Root)
                    {
                        // look for matching folder
                        folderMediaItem =
                            _mediaService.GetRootMedia()?.FirstOrDefault(x =>
                                x.Name == folderName && x.ContentType.Alias == Constants.Conventions.MediaTypes.Folder);
                        if (folderMediaItem == null)
                        {
                            // if null, create a folder
                            folderMediaItem =
                                _mediaService.CreateMedia(folderName, -1, Constants.Conventions.MediaTypes.Folder);
                            _mediaService.Save(folderMediaItem);
                        }
                    }
                    else
                    {
                        // get current parent
                        IMedia? mediaRoot = _mediaService.GetById(parentId.Value);

                        // if the media root is null, something went wrong, we'll abort
                        if (mediaRoot == null)
                        {
                            _postAddFileSemaphore.Release();
                            return Problem(
                                "The folder: " + folderName + " could not be used for storing images, its ID: " + parentId +
                                " returned null");
                        }

                        // look for matching folder
                        folderMediaItem = FindInChildren(mediaRoot.Id, folderName, Constants.Conventions.MediaTypes.Folder);

                        if (folderMediaItem == null)
                        {
                            // if null, create a folder
                            folderMediaItem = _mediaService.CreateMedia(folderName, mediaRoot, Constants.Conventions.MediaTypes.Folder);
                            _mediaService.Save(folderMediaItem);
                        }
                    }

                    // set the media root to the folder id so uploaded files will end there.
                    parentId = folderMediaItem.Id;
                }
            }

            var mediaTypeAlias = string.Empty;
            var allMediaTypes = _mediaTypeService.GetAll().ToList();
            var allowedContentTypes = new HashSet<IMediaType>();

            if (parentId != Constants.System.Root)
            {
                IMedia? mediaFolderItem = _mediaService.GetById(parentId.Value);
                IMediaType? mediaFolderType =
                    allMediaTypes.FirstOrDefault(x => x.Alias == mediaFolderItem?.ContentType.Alias);

                if (mediaFolderType != null)
                {
                    IMediaType? mediaTypeItem = null;

                    if (mediaFolderType.AllowedContentTypes is not null)
                    {
                        foreach (ContentTypeSort allowedContentType in mediaFolderType.AllowedContentTypes)
                        {
                            IMediaType? checkMediaTypeItem =
                                allMediaTypes.FirstOrDefault(x => x.Id == allowedContentType.Id.Value);
                            if (checkMediaTypeItem is not null)
                            {
                                allowedContentTypes.Add(checkMediaTypeItem);
                            }

                            IPropertyType? fileProperty =
                                checkMediaTypeItem?.CompositionPropertyTypes.FirstOrDefault(x =>
                                    x.Alias == Constants.Conventions.Media.File);
                            if (fileProperty != null)
                            {
                                mediaTypeItem = checkMediaTypeItem;
                            }
                        }
                    }

                    // Only set the permission-based mediaType if we only allow 1 specific file under this parent.
                    if (allowedContentTypes.Count == 1 && mediaTypeItem != null)
                    {
                        mediaTypeAlias = mediaTypeItem.Alias;
                    }
                }
            }
            else
            {
                var typesAllowedAtRoot = allMediaTypes.Where(x => x.AllowedAsRoot).ToList();
                allowedContentTypes.UnionWith(typesAllowedAtRoot);
            }

            // get the files
            foreach (IFormFile formFile in file)
            {
                var fileName = formFile.FileName.Trim(Constants.CharArrays.DoubleQuote).TrimEnd();
                var safeFileName = fileName.ToSafeFileName(ShortStringHelper);
                var ext = safeFileName[(safeFileName.LastIndexOf('.') + 1)..].ToLowerInvariant();

                if (!_contentSettings.IsFileAllowedForUpload(ext))
                {
                    tempFiles.Notifications.Add(new BackOfficeNotification(
                        _localizedTextService.Localize("speechBubbles", "operationFailedHeader"),
                        _localizedTextService.Localize("media", "disallowedFileType"),
                        NotificationStyle.Warning));
                    continue;
                }

                using var stream = new MemoryStream();
                await formFile.CopyToAsync(stream);
                if (_fileStreamSecurityValidator != null && _fileStreamSecurityValidator.IsConsideredSafe(stream) == false)
                {
                    tempFiles.Notifications.Add(new BackOfficeNotification(
                        _localizedTextService.Localize("speechBubbles", "operationFailedHeader"),
                        _localizedTextService.Localize("media", "fileSecurityValidationFailure"),
                        NotificationStyle.Warning));
                    continue;
                }

                if (string.IsNullOrEmpty(mediaTypeAlias))
                {
                    mediaTypeAlias = Constants.Conventions.MediaTypes.File;

                    if (contentTypeAlias == Constants.Conventions.MediaTypes.AutoSelect)
                    {
                        // Look up MediaTypes
                        foreach (IMediaType mediaTypeItem in allMediaTypes)
                        {
                            IPropertyType? fileProperty =
                                mediaTypeItem.CompositionPropertyTypes.FirstOrDefault(x =>
                                    x.Alias == Constants.Conventions.Media.File);
                            if (fileProperty == null)
                            {
                                continue;
                            }

                            Guid dataTypeKey = fileProperty.DataTypeKey;
                            IDataType? dataType = _dataTypeService.GetDataType(dataTypeKey);

                            if (dataType == null ||
                                dataType.Configuration is not IFileExtensionsConfig fileExtensionsConfig)
                            {
                                continue;
                            }

                            List<FileExtensionConfigItem>? fileExtensions = fileExtensionsConfig.FileExtensions;
                            if (fileExtensions == null || fileExtensions.All(x => x.Value != ext))
                            {
                                continue;
                            }

                            if (allowedContentTypes.Any(x => x.Alias == mediaTypeItem.Alias) == false)
                            {
                                continue;
                            }

                            mediaTypeAlias = mediaTypeItem.Alias;
                            break;
                        }

                        // If media type is still File then let's check if it's an image or a custom image type.
                        if (mediaTypeAlias == Constants.Conventions.MediaTypes.File &&
                            _imageUrlGenerator.IsSupportedImageFormat(ext))
                        {
                            if (allowedContentTypes.Any(mt => mt.Alias == Constants.Conventions.MediaTypes.Image))
                            {
                                mediaTypeAlias = Constants.Conventions.MediaTypes.Image;
                            }
                            else
                            {
                                IMediaType? customType = allowedContentTypes.FirstOrDefault(mt =>
                                    mt.CompositionPropertyTypes.Any(pt =>
                                        pt.PropertyEditorAlias == Constants.PropertyEditors.Aliases.ImageCropper));

                                if (customType is not null)
                                {
                                    mediaTypeAlias = customType.Alias;
                                }
                            }
                        }
                    }
                    else
                    {
                        mediaTypeAlias = contentTypeAlias;
                    }
                }

                if (allowedContentTypes.Any(x => x.Alias == mediaTypeAlias) == false)
                {
                    tempFiles.Notifications.Add(new BackOfficeNotification(
                        _localizedTextService.Localize("speechBubbles", "operationFailedHeader"),
                        _localizedTextService.Localize("media", "disallowedMediaType", new[] { mediaTypeAlias }),
                        NotificationStyle.Warning));
                    continue;
                }

                var mediaItemName = fileName.ToFriendlyName();

                IMedia createdMediaItem = _mediaService.CreateMedia(mediaItemName, parentId.Value, mediaTypeAlias, _backofficeSecurityAccessor.BackOfficeSecurity?.CurrentUser?.Id ?? -1);
                createdMediaItem.SetValue(_mediaFileManager, _mediaUrlGenerators, _shortStringHelper, _contentTypeBaseServiceProvider, Constants.Conventions.Media.File, fileName, stream);

                Attempt<OperationResult?> saveResult = _mediaService.Save(
                    createdMediaItem,
                    _backofficeSecurityAccessor.BackOfficeSecurity?.CurrentUser?.Id ?? -1);
                if (saveResult == false)
                {
                    AddCancelMessage(
                        tempFiles,
                        _localizedTextService.Localize("speechBubbles", "operationCancelledText") + " -- " + mediaItemName);
                }
            }

            // Different response if this is a 'blueimp' request
            if (HttpContext.Request.Query.Any(x => x.Key == "origin"))
            {
                KeyValuePair<string, StringValues> origin = HttpContext.Request.Query.First(x => x.Key == "origin");
                if (origin.Value == "blueimp")
                {
                    _postAddFileSemaphore.Release();
                    return new JsonResult(tempFiles); // Don't output the angular xsrf stuff, blue imp doesn't like that
                }
            }

            _postAddFileSemaphore.Release();
            return Ok(tempFiles);
        }
        catch (Exception ex)
        {
            _postAddFileSemaphore.Release();
            _logger.LogError(ex, "Something went wrong adding files");
            throw;
        }
    }

>>>>>>> 1ad5b05e
    private bool IsFolderCreationAllowedHere(int parentId)
    {
        var allMediaTypes = _mediaTypeService.GetAll().ToList();
        var isFolderAllowed = false;
        if (parentId == Constants.System.Root)
        {
            var typesAllowedAtRoot = allMediaTypes.Where(ct => ct.AllowedAsRoot).ToList();
            isFolderAllowed = typesAllowedAtRoot.Any(x => x.Alias == Constants.Conventions.MediaTypes.Folder);
        }
        else
        {
            IMedia? parentMediaType = _mediaService.GetById(parentId);
            IMediaType? mediaFolderType =
                allMediaTypes.FirstOrDefault(x => x.Alias == parentMediaType?.ContentType.Alias);
            if (mediaFolderType != null)
            {
                isFolderAllowed =
                    mediaFolderType.AllowedContentTypes?.Any(x => x.Alias == Constants.Conventions.MediaTypes.Folder) ??
                    false;
            }
        }

        return isFolderAllowed;
    }

    private IMedia? FindInChildren(int mediaId, string nameToFind, string contentTypeAlias)
    {
        const int pageSize = 500;
        var page = 0;
        var total = long.MaxValue;
        while (page * pageSize < total)
        {
            IEnumerable<IMedia> children = _mediaService.GetPagedChildren(
                mediaId,
                page++,
                pageSize,
                out total,
                _sqlContext.Query<IMedia>().Where(x => x.Name == nameToFind));
            IMedia? match = children.FirstOrDefault(c => c.ContentType.Alias == contentTypeAlias);
            if (match != null)
            {
                return match;
            }
        }

        return null;
    }

    /// <summary>
    ///     Given a parent id which could be a GUID, UDI or an INT, this will resolve the INT
    /// </summary>
    /// <param name="parentId"></param>
    /// <param name="validatePermissions">
    ///     If true, this will check if the current user has access to the resolved integer parent id
    ///     and if that check fails an unauthorized exception will occur
    /// </param>
    /// <returns></returns>
    private async Task<ActionResult<int?>?> GetParentIdAsIntAsync(string? parentId, bool validatePermissions)
    {

        // test for udi
        if (UdiParser.TryParse(parentId, out GuidUdi? parentUdi))
        {
            parentId = parentUdi?.Guid.ToString();
        }

        // if it's not an INT then we'll check for GUID
        if (int.TryParse(parentId, NumberStyles.Integer, CultureInfo.InvariantCulture, out int intParentId) == false)
        {
            // if a guid then try to look up the entity
            if (Guid.TryParse(parentId, out Guid idGuid))
            {
                IEntitySlim? entity = _entityService.Get(idGuid);
                if (entity != null)
                {
                    intParentId = entity.Id;
                }
                else
                {
                    return null;
                }
            }
            else
            {
                return ValidationProblem(
                    "The request was not formatted correctly, the parentId is not an integer, Guid or UDI");
            }
        }

        // Authorize...
        // ensure the user has access to this folder by parent id!
        if (validatePermissions)
        {
            var requirement = new MediaPermissionsResourceRequirement();
            AuthorizationResult authorizationResult = await _authorizationService.AuthorizeAsync(User,
                new MediaPermissionsResource(_mediaService.GetById(intParentId)), requirement);
            if (!authorizationResult.Succeeded)
            {
                return ValidationProblem(
                    new SimpleNotificationModel(new BackOfficeNotification(
                        _localizedTextService.Localize("speechBubbles", "operationFailedHeader"),
                        _localizedTextService.Localize("speechBubbles", "invalidUserPermissionsText"),
                        NotificationStyle.Warning)),
                    StatusCodes.Status403Forbidden);
            }
        }

        return intParentId;
    }

    /// <summary>
    ///     Ensures the item can be moved/copied to the new location
    /// </summary>
    /// <param name="model"></param>
    /// <returns></returns>
    private ActionResult<IMedia> ValidateMoveOrCopy(MoveOrCopy model)
    {
        if (model == null)
        {
            return NotFound();
        }


        IMedia? toMove = _mediaService.GetById(model.Id);
        if (toMove == null)
        {
            return NotFound();
        }

        if (model.ParentId < 0)
        {
            // cannot move if the content item is not allowed at the root unless there are
            // none allowed at root (in which case all should be allowed at root)
            IMediaTypeService mediaTypeService = _mediaTypeService;
            if (toMove.ContentType.AllowedAsRoot == false && mediaTypeService.GetAll().Any(ct => ct.AllowedAsRoot))
            {
                var notificationModel = new SimpleNotificationModel();
                notificationModel.AddErrorNotification(_localizedTextService.Localize("moveOrCopy", "notAllowedAtRoot"), string.Empty);
                return ValidationProblem(notificationModel);
            }
        }
        else
        {
            IMedia? parent = _mediaService.GetById(model.ParentId);
            if (parent == null)
            {
                return NotFound();
            }

            // check if the item is allowed under this one
            IMediaType? parentContentType = _mediaTypeService.Get(parent.ContentTypeId);
            if (parentContentType?.AllowedContentTypes?.Select(x => x.Key).ToArray()
                    .Any(x => x == toMove.ContentType.Key) == false)
            {
                var notificationModel = new SimpleNotificationModel();
                notificationModel.AddErrorNotification(
                    _localizedTextService.Localize("moveOrCopy", "notAllowedByContentType"), "");
                return ValidationProblem(notificationModel);
            }

            // Check on paths
            if ($",{parent.Path},"
                    .IndexOf($",{toMove.Id},", StringComparison.Ordinal) > -1)
            {
                var notificationModel = new SimpleNotificationModel();
                notificationModel.AddErrorNotification(_localizedTextService.Localize("moveOrCopy", "notAllowedByPath"), string.Empty);
                return ValidationProblem(notificationModel);
            }
        }

        return new ActionResult<IMedia>(toMove);
    }

    #region GetChildren

    private int[]? _userStartNodes;
    private readonly PropertyEditorCollection _propertyEditors;
    private readonly MediaFileManager _mediaFileManager;
    private readonly MediaUrlGeneratorCollection _mediaUrlGenerators;
    private readonly IHostingEnvironment _hostingEnvironment;


    protected int[] UserStartNodes => _userStartNodes ??=
        _backofficeSecurityAccessor.BackOfficeSecurity?.CurrentUser?.CalculateMediaStartNodeIds(_entityService,
            _appCaches) ?? Array.Empty<int>();

    /// <summary>
    ///     Returns the child media objects - using the entity INT id
    /// </summary>
    [FilterAllowedOutgoingMedia(typeof(IEnumerable<ContentItemBasic<ContentPropertyBasic>>), "Items")]
    public PagedResult<ContentItemBasic<ContentPropertyBasic>> GetChildren(
        int id,
        int pageNumber = 0,
        int pageSize = 0,
        string orderBy = "SortOrder",
        Direction orderDirection = Direction.Ascending,
        bool orderBySystemField = true,
        string filter = "")
    {
        // if a request is made for the root node data but the user's start node is not the default, then
        // we need to return their start nodes
        if (id == Constants.System.Root && UserStartNodes.Length > 0 &&
            UserStartNodes.Contains(Constants.System.Root) == false)
        {
            if (pageNumber > 0)
            {
                return new PagedResult<ContentItemBasic<ContentPropertyBasic>>(0, 0, 0);
            }

            IMedia[] nodes = _mediaService.GetByIds(UserStartNodes).ToArray();
            if (nodes.Length == 0)
            {
                return new PagedResult<ContentItemBasic<ContentPropertyBasic>>(0, 0, 0);
            }

            if (pageSize < nodes.Length)
            {
                pageSize = nodes.Length; // bah
            }

            var pr = new PagedResult<ContentItemBasic<ContentPropertyBasic>>(nodes.Length, pageNumber, pageSize)
            {
                Items = nodes.Select(_umbracoMapper.Map<IMedia, ContentItemBasic<ContentPropertyBasic>>)
                    .WhereNotNull()
            };
            return pr;
        }

        // else proceed as usual
        long totalChildren;
        List<IMedia> children;
        if (pageNumber > 0 && pageSize > 0)
        {
            IQuery<IMedia>? queryFilter = null;
            if (filter.IsNullOrWhiteSpace() == false)
            {
                int.TryParse(filter, out int filterAsIntId);
                Guid.TryParse(filter, out Guid filterAsGuid);
                // add the default text filter
                queryFilter = _sqlContext.Query<IMedia>()
                    .Where(x => x.Name != null)
                    .Where(x => x.Name!.Contains(filter)
                      || x.Id == filterAsIntId || x.Key == filterAsGuid);
            }

            children = _mediaService
                .GetPagedChildren(
                    id,
                    pageNumber - 1,
                    pageSize,
                    out totalChildren,
                    queryFilter,
                    Ordering.By(orderBy, orderDirection, isCustomField: !orderBySystemField)).ToList();
        }
        else
        {
            // better to not use this without paging where possible, currently only the sort dialog does
            children = _mediaService.GetPagedChildren(id, 0, int.MaxValue, out var total).ToList();
            totalChildren = children.Count;
        }

        if (totalChildren == 0)
        {
            return new PagedResult<ContentItemBasic<ContentPropertyBasic>>(0, 0, 0);
        }

        var pagedResult = new PagedResult<ContentItemBasic<ContentPropertyBasic>>(totalChildren, pageNumber, pageSize)
        {
            Items = children
            .Select(_umbracoMapper.Map<IMedia, ContentItemBasic<ContentPropertyBasic>>).WhereNotNull()
        };

        return pagedResult;
    }

    /// <summary>
    ///     Returns the child media objects - using the entity GUID id
    /// </summary>
    /// <param name="id"></param>
    /// <param name="pageNumber"></param>
    /// <param name="pageSize"></param>
    /// <param name="orderBy"></param>
    /// <param name="orderDirection"></param>
    /// <param name="orderBySystemField"></param>
    /// <param name="filter"></param>
    /// <returns></returns>
    [FilterAllowedOutgoingMedia(typeof(IEnumerable<ContentItemBasic<ContentPropertyBasic>>), "Items")]
    public ActionResult<PagedResult<ContentItemBasic<ContentPropertyBasic>>> GetChildren(Guid id,
        int pageNumber = 0,
        int pageSize = 0,
        string orderBy = "SortOrder",
        Direction orderDirection = Direction.Ascending,
        bool orderBySystemField = true,
        string filter = "")
    {
        IEntitySlim? entity = _entityService.Get(id);
        if (entity != null)
        {
            return GetChildren(entity.Id, pageNumber, pageSize, orderBy, orderDirection, orderBySystemField, filter);
        }

        return NotFound();
    }

    /// <summary>
    ///     Returns the child media objects - using the entity UDI id
    /// </summary>
    /// <param name="id"></param>
    /// <param name="pageNumber"></param>
    /// <param name="pageSize"></param>
    /// <param name="orderBy"></param>
    /// <param name="orderDirection"></param>
    /// <param name="orderBySystemField"></param>
    /// <param name="filter"></param>
    /// <returns></returns>
    [FilterAllowedOutgoingMedia(typeof(IEnumerable<ContentItemBasic<ContentPropertyBasic>>), "Items")]
    public ActionResult<PagedResult<ContentItemBasic<ContentPropertyBasic>>> GetChildren(Udi id,
        int pageNumber = 0,
        int pageSize = 0,
        string orderBy = "SortOrder",
        Direction orderDirection = Direction.Ascending,
        bool orderBySystemField = true,
        string filter = "")
    {
        var guidUdi = id as GuidUdi;
        if (guidUdi != null)
        {
            IEntitySlim? entity = _entityService.Get(guidUdi.Guid);
            if (entity != null)
            {
                return GetChildren(entity.Id, pageNumber, pageSize, orderBy, orderDirection, orderBySystemField, filter);
            }
        }

        return NotFound();
    }

    #endregion
}<|MERGE_RESOLUTION|>--- conflicted
+++ resolved
@@ -437,22 +437,7 @@
     public ActionResult<MediaItemDisplay?>? PostSave(
         [ModelBinder(typeof(MediaItemBinder))] MediaItemSave contentItem)
     {
-<<<<<<< HEAD
-        //If we've reached here it means:
-=======
-        // Recent versions of IE/Edge may send in the full client side file path instead of just the file name.
-        // To ensure similar behavior across all browsers no matter what they do - we strip the FileName property of all
-        // uploaded files to being *only* the actual file name (as it should be).
-        if (contentItem.UploadedFiles != null && contentItem.UploadedFiles.Any())
-        {
-            foreach (ContentPropertyFile file in contentItem.UploadedFiles)
-            {
-                file.FileName = Path.GetFileName(file.FileName);
-            }
-        }
-
-        // If we've reached here it means:
->>>>>>> 1ad5b05e
+        //  If we've reached here it means:
         // * Our model has been bound
         // * and validated
         // * any file attachments have been saved to their temporary location for us to use
@@ -622,303 +607,6 @@
         return _umbracoMapper.Map<MediaItemDisplay>(f);
     }
 
-<<<<<<< HEAD
-=======
-    /// <summary>
-    ///     Used to submit a media file
-    /// </summary>
-    /// <returns></returns>
-    /// <remarks>
-    ///     We cannot validate this request with attributes (nicely) due to the nature of the multi-part for data.
-    /// </remarks>
-    public async Task<IActionResult> PostAddFile([FromForm] string path, [FromForm] string currentFolder,
-        [FromForm] string contentTypeAlias, List<IFormFile> file)
-    {
-        await _postAddFileSemaphore.WaitOneAsync();
-        try
-        {
-            var root = _hostingEnvironment.MapPathContentRoot(Constants.SystemDirectories.TempFileUploads);
-
-            // ensure it exists
-            Directory.CreateDirectory(root);
-
-            // must have a file
-            if (file is null || file.Count == 0)
-            {
-                _postAddFileSemaphore.Release();
-                return NotFound("No file was uploaded");
-            }
-
-            // get the string json from the request
-            ActionResult<int?>? parentIdResult = await GetParentIdAsIntAsync(currentFolder, true);
-            if (parentIdResult?.Result is not null)
-            {
-                _postAddFileSemaphore.Release();
-                return parentIdResult.Result;
-            }
-
-            var parentId = parentIdResult?.Value;
-            if (!parentId.HasValue)
-            {
-                _postAddFileSemaphore.Release();
-                return NotFound("The passed id doesn't exist");
-            }
-
-            var tempFiles = new PostedFiles();
-
-            // in case we pass a path with a folder in it, we will create it and upload media to it.
-            if (!string.IsNullOrEmpty(path))
-            {
-                if (!IsFolderCreationAllowedHere(parentId.Value))
-                {
-                    AddCancelMessage(tempFiles, _localizedTextService.Localize("speechBubbles", "folderUploadNotAllowed"));
-                    _postAddFileSemaphore.Release();
-                    return Ok(tempFiles);
-                }
-
-                var folders = path.Split(Constants.CharArrays.ForwardSlash);
-
-                for (var i = 0; i < folders.Length - 1; i++)
-                {
-                    var folderName = folders[i];
-                    IMedia? folderMediaItem;
-
-                    // if uploading directly to media root and not a subfolder
-                    if (parentId == Constants.System.Root)
-                    {
-                        // look for matching folder
-                        folderMediaItem =
-                            _mediaService.GetRootMedia()?.FirstOrDefault(x =>
-                                x.Name == folderName && x.ContentType.Alias == Constants.Conventions.MediaTypes.Folder);
-                        if (folderMediaItem == null)
-                        {
-                            // if null, create a folder
-                            folderMediaItem =
-                                _mediaService.CreateMedia(folderName, -1, Constants.Conventions.MediaTypes.Folder);
-                            _mediaService.Save(folderMediaItem);
-                        }
-                    }
-                    else
-                    {
-                        // get current parent
-                        IMedia? mediaRoot = _mediaService.GetById(parentId.Value);
-
-                        // if the media root is null, something went wrong, we'll abort
-                        if (mediaRoot == null)
-                        {
-                            _postAddFileSemaphore.Release();
-                            return Problem(
-                                "The folder: " + folderName + " could not be used for storing images, its ID: " + parentId +
-                                " returned null");
-                        }
-
-                        // look for matching folder
-                        folderMediaItem = FindInChildren(mediaRoot.Id, folderName, Constants.Conventions.MediaTypes.Folder);
-
-                        if (folderMediaItem == null)
-                        {
-                            // if null, create a folder
-                            folderMediaItem = _mediaService.CreateMedia(folderName, mediaRoot, Constants.Conventions.MediaTypes.Folder);
-                            _mediaService.Save(folderMediaItem);
-                        }
-                    }
-
-                    // set the media root to the folder id so uploaded files will end there.
-                    parentId = folderMediaItem.Id;
-                }
-            }
-
-            var mediaTypeAlias = string.Empty;
-            var allMediaTypes = _mediaTypeService.GetAll().ToList();
-            var allowedContentTypes = new HashSet<IMediaType>();
-
-            if (parentId != Constants.System.Root)
-            {
-                IMedia? mediaFolderItem = _mediaService.GetById(parentId.Value);
-                IMediaType? mediaFolderType =
-                    allMediaTypes.FirstOrDefault(x => x.Alias == mediaFolderItem?.ContentType.Alias);
-
-                if (mediaFolderType != null)
-                {
-                    IMediaType? mediaTypeItem = null;
-
-                    if (mediaFolderType.AllowedContentTypes is not null)
-                    {
-                        foreach (ContentTypeSort allowedContentType in mediaFolderType.AllowedContentTypes)
-                        {
-                            IMediaType? checkMediaTypeItem =
-                                allMediaTypes.FirstOrDefault(x => x.Id == allowedContentType.Id.Value);
-                            if (checkMediaTypeItem is not null)
-                            {
-                                allowedContentTypes.Add(checkMediaTypeItem);
-                            }
-
-                            IPropertyType? fileProperty =
-                                checkMediaTypeItem?.CompositionPropertyTypes.FirstOrDefault(x =>
-                                    x.Alias == Constants.Conventions.Media.File);
-                            if (fileProperty != null)
-                            {
-                                mediaTypeItem = checkMediaTypeItem;
-                            }
-                        }
-                    }
-
-                    // Only set the permission-based mediaType if we only allow 1 specific file under this parent.
-                    if (allowedContentTypes.Count == 1 && mediaTypeItem != null)
-                    {
-                        mediaTypeAlias = mediaTypeItem.Alias;
-                    }
-                }
-            }
-            else
-            {
-                var typesAllowedAtRoot = allMediaTypes.Where(x => x.AllowedAsRoot).ToList();
-                allowedContentTypes.UnionWith(typesAllowedAtRoot);
-            }
-
-            // get the files
-            foreach (IFormFile formFile in file)
-            {
-                var fileName = formFile.FileName.Trim(Constants.CharArrays.DoubleQuote).TrimEnd();
-                var safeFileName = fileName.ToSafeFileName(ShortStringHelper);
-                var ext = safeFileName[(safeFileName.LastIndexOf('.') + 1)..].ToLowerInvariant();
-
-                if (!_contentSettings.IsFileAllowedForUpload(ext))
-                {
-                    tempFiles.Notifications.Add(new BackOfficeNotification(
-                        _localizedTextService.Localize("speechBubbles", "operationFailedHeader"),
-                        _localizedTextService.Localize("media", "disallowedFileType"),
-                        NotificationStyle.Warning));
-                    continue;
-                }
-
-                using var stream = new MemoryStream();
-                await formFile.CopyToAsync(stream);
-                if (_fileStreamSecurityValidator != null && _fileStreamSecurityValidator.IsConsideredSafe(stream) == false)
-                {
-                    tempFiles.Notifications.Add(new BackOfficeNotification(
-                        _localizedTextService.Localize("speechBubbles", "operationFailedHeader"),
-                        _localizedTextService.Localize("media", "fileSecurityValidationFailure"),
-                        NotificationStyle.Warning));
-                    continue;
-                }
-
-                if (string.IsNullOrEmpty(mediaTypeAlias))
-                {
-                    mediaTypeAlias = Constants.Conventions.MediaTypes.File;
-
-                    if (contentTypeAlias == Constants.Conventions.MediaTypes.AutoSelect)
-                    {
-                        // Look up MediaTypes
-                        foreach (IMediaType mediaTypeItem in allMediaTypes)
-                        {
-                            IPropertyType? fileProperty =
-                                mediaTypeItem.CompositionPropertyTypes.FirstOrDefault(x =>
-                                    x.Alias == Constants.Conventions.Media.File);
-                            if (fileProperty == null)
-                            {
-                                continue;
-                            }
-
-                            Guid dataTypeKey = fileProperty.DataTypeKey;
-                            IDataType? dataType = _dataTypeService.GetDataType(dataTypeKey);
-
-                            if (dataType == null ||
-                                dataType.Configuration is not IFileExtensionsConfig fileExtensionsConfig)
-                            {
-                                continue;
-                            }
-
-                            List<FileExtensionConfigItem>? fileExtensions = fileExtensionsConfig.FileExtensions;
-                            if (fileExtensions == null || fileExtensions.All(x => x.Value != ext))
-                            {
-                                continue;
-                            }
-
-                            if (allowedContentTypes.Any(x => x.Alias == mediaTypeItem.Alias) == false)
-                            {
-                                continue;
-                            }
-
-                            mediaTypeAlias = mediaTypeItem.Alias;
-                            break;
-                        }
-
-                        // If media type is still File then let's check if it's an image or a custom image type.
-                        if (mediaTypeAlias == Constants.Conventions.MediaTypes.File &&
-                            _imageUrlGenerator.IsSupportedImageFormat(ext))
-                        {
-                            if (allowedContentTypes.Any(mt => mt.Alias == Constants.Conventions.MediaTypes.Image))
-                            {
-                                mediaTypeAlias = Constants.Conventions.MediaTypes.Image;
-                            }
-                            else
-                            {
-                                IMediaType? customType = allowedContentTypes.FirstOrDefault(mt =>
-                                    mt.CompositionPropertyTypes.Any(pt =>
-                                        pt.PropertyEditorAlias == Constants.PropertyEditors.Aliases.ImageCropper));
-
-                                if (customType is not null)
-                                {
-                                    mediaTypeAlias = customType.Alias;
-                                }
-                            }
-                        }
-                    }
-                    else
-                    {
-                        mediaTypeAlias = contentTypeAlias;
-                    }
-                }
-
-                if (allowedContentTypes.Any(x => x.Alias == mediaTypeAlias) == false)
-                {
-                    tempFiles.Notifications.Add(new BackOfficeNotification(
-                        _localizedTextService.Localize("speechBubbles", "operationFailedHeader"),
-                        _localizedTextService.Localize("media", "disallowedMediaType", new[] { mediaTypeAlias }),
-                        NotificationStyle.Warning));
-                    continue;
-                }
-
-                var mediaItemName = fileName.ToFriendlyName();
-
-                IMedia createdMediaItem = _mediaService.CreateMedia(mediaItemName, parentId.Value, mediaTypeAlias, _backofficeSecurityAccessor.BackOfficeSecurity?.CurrentUser?.Id ?? -1);
-                createdMediaItem.SetValue(_mediaFileManager, _mediaUrlGenerators, _shortStringHelper, _contentTypeBaseServiceProvider, Constants.Conventions.Media.File, fileName, stream);
-
-                Attempt<OperationResult?> saveResult = _mediaService.Save(
-                    createdMediaItem,
-                    _backofficeSecurityAccessor.BackOfficeSecurity?.CurrentUser?.Id ?? -1);
-                if (saveResult == false)
-                {
-                    AddCancelMessage(
-                        tempFiles,
-                        _localizedTextService.Localize("speechBubbles", "operationCancelledText") + " -- " + mediaItemName);
-                }
-            }
-
-            // Different response if this is a 'blueimp' request
-            if (HttpContext.Request.Query.Any(x => x.Key == "origin"))
-            {
-                KeyValuePair<string, StringValues> origin = HttpContext.Request.Query.First(x => x.Key == "origin");
-                if (origin.Value == "blueimp")
-                {
-                    _postAddFileSemaphore.Release();
-                    return new JsonResult(tempFiles); // Don't output the angular xsrf stuff, blue imp doesn't like that
-                }
-            }
-
-            _postAddFileSemaphore.Release();
-            return Ok(tempFiles);
-        }
-        catch (Exception ex)
-        {
-            _postAddFileSemaphore.Release();
-            _logger.LogError(ex, "Something went wrong adding files");
-            throw;
-        }
-    }
-
->>>>>>> 1ad5b05e
     private bool IsFolderCreationAllowedHere(int parentId)
     {
         var allMediaTypes = _mediaTypeService.GetAll().ToList();
