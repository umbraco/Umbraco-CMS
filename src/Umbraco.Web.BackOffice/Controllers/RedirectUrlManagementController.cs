--- conflicted
+++ resolved
@@ -13,12 +13,9 @@
 using Umbraco.Web.Common.Attributes;
 using Umbraco.Web.Security;
 using Umbraco.Core.Configuration;
-<<<<<<< HEAD
-using Umbraco.Core.Security;
-=======
 using Umbraco.Core.Configuration.Models;
 using Microsoft.Extensions.Options;
->>>>>>> d7ab7d3d
+using Umbraco.Core.Security;
 
 namespace Umbraco.Web.BackOffice.Controllers
 {
@@ -26,41 +23,25 @@
     public class RedirectUrlManagementController : UmbracoAuthorizedApiController
     {
         private readonly ILogger _logger;
-<<<<<<< HEAD
-        private readonly IWebRoutingSettings _webRoutingSettings;
+        private readonly WebRoutingSettings _webRoutingSettings;
         private readonly IBackofficeSecurityAccessor _backofficeSecurityAccessor;
-=======
-        private readonly WebRoutingSettings _webRoutingSettings;
-        private readonly IWebSecurity _webSecurity;
->>>>>>> d7ab7d3d
         private readonly IRedirectUrlService _redirectUrlService;
         private readonly UmbracoMapper _umbracoMapper;
         private readonly IHostingEnvironment _hostingEnvironment;
         private readonly IConfigManipulator _configManipulator;
 
-<<<<<<< HEAD
         public RedirectUrlManagementController(
             ILogger logger,
-            IWebRoutingSettings webRoutingSettings,
+            IOptions<WebRoutingSettings> webRoutingSettings,
             IBackofficeSecurityAccessor backofficeSecurityAccessor,
-=======
-        public RedirectUrlManagementController(ILogger logger,
-            IOptions<WebRoutingSettings> webRoutingSettings,
-            IWebSecurity webSecurity,
->>>>>>> d7ab7d3d
             IRedirectUrlService redirectUrlService,
             UmbracoMapper umbracoMapper,
             IHostingEnvironment hostingEnvironment,
             IConfigManipulator configManipulator)
         {
             _logger = logger ?? throw new ArgumentNullException(nameof(logger));
-<<<<<<< HEAD
-            _webRoutingSettings = webRoutingSettings ?? throw new ArgumentNullException(nameof(webRoutingSettings));
+            _webRoutingSettings = webRoutingSettings.Value ?? throw new ArgumentNullException(nameof(webRoutingSettings));
             _backofficeSecurityAccessor = backofficeSecurityAccessor ?? throw new ArgumentNullException(nameof(backofficeSecurityAccessor));
-=======
-            _webRoutingSettings = webRoutingSettings.Value ?? throw new ArgumentNullException(nameof(webRoutingSettings));
-            _webSecurity = webSecurity ?? throw new ArgumentNullException(nameof(webSecurity));
->>>>>>> d7ab7d3d
             _redirectUrlService = redirectUrlService ?? throw new ArgumentNullException(nameof(redirectUrlService));
             _umbracoMapper = umbracoMapper ?? throw new ArgumentNullException(nameof(umbracoMapper));
             _hostingEnvironment = hostingEnvironment ?? throw new ArgumentNullException(nameof(hostingEnvironment));
