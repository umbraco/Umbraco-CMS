using System.Globalization;
using Microsoft.AspNetCore.Authorization;
using Microsoft.AspNetCore.Http;
using Microsoft.AspNetCore.Identity;
using Microsoft.AspNetCore.Mvc;
using Microsoft.Extensions.DependencyInjection;
using Microsoft.Extensions.Logging;
using Microsoft.Extensions.Options;
using Newtonsoft.Json;
using Umbraco.Cms.Core;
using Umbraco.Cms.Core.Cache;
using Umbraco.Cms.Core.Configuration.Models;
using Umbraco.Cms.Core.Hosting;
using Umbraco.Cms.Core.IO;
using Umbraco.Cms.Core.Mapping;
using Umbraco.Cms.Core.Media;
using Umbraco.Cms.Core.Models;
using Umbraco.Cms.Core.Models.ContentEditing;
using Umbraco.Cms.Core.Models.Membership;
using Umbraco.Cms.Core.Security;
using Umbraco.Cms.Core.Services;
using Umbraco.Cms.Core.Strings;
using Umbraco.Cms.Web.BackOffice.Filters;
using Umbraco.Cms.Web.Common.Attributes;
using Umbraco.Cms.Web.Common.Authorization;
using Umbraco.Cms.Web.Common.DependencyInjection;
using Umbraco.Cms.Web.Common.Security;
using Umbraco.Extensions;

namespace Umbraco.Cms.Web.BackOffice.Controllers;

/// <summary>
///     Controller to back the User.Resource service, used for fetching user data when already authenticated. user.service
///     is currently used for handling authentication
/// </summary>
[PluginController(Constants.Web.Mvc.BackOfficeApiArea)]
public class CurrentUserController : UmbracoAuthorizedJsonController
{
    private readonly AppCaches _appCaches;
    private readonly IBackOfficeSecurityAccessor _backofficeSecurityAccessor;
    private readonly IBackOfficeUserManager _backOfficeUserManager;
    private readonly ContentSettings _contentSettings;
    private readonly IHostingEnvironment _hostingEnvironment;
    private readonly IImageUrlGenerator _imageUrlGenerator;
    private readonly ILocalizedTextService _localizedTextService;
    private readonly MediaFileManager _mediaFileManager;
    private readonly IPasswordChanger<BackOfficeIdentityUser> _passwordChanger;
    private readonly IShortStringHelper _shortStringHelper;
    private readonly IUmbracoMapper _umbracoMapper;
    private readonly IUserDataService _userDataService;
    private readonly IUserService _userService;
    private readonly IContentService _contentService;

    [ActivatorUtilitiesConstructor]
    public CurrentUserController(
        MediaFileManager mediaFileManager,
        IOptionsSnapshot<ContentSettings> contentSettings,
        IHostingEnvironment hostingEnvironment,
        IImageUrlGenerator imageUrlGenerator,
        IBackOfficeSecurityAccessor backofficeSecurityAccessor,
        IUserService userService,
        IUmbracoMapper umbracoMapper,
        IBackOfficeUserManager backOfficeUserManager,
        ILocalizedTextService localizedTextService,
        AppCaches appCaches,
        IShortStringHelper shortStringHelper,
        IPasswordChanger<BackOfficeIdentityUser> passwordChanger,
        IUserDataService userDataService,
        IContentService contentService)
    {
        _mediaFileManager = mediaFileManager;
        _contentSettings = contentSettings.Value;
        _hostingEnvironment = hostingEnvironment;
        _imageUrlGenerator = imageUrlGenerator;
        _backofficeSecurityAccessor = backofficeSecurityAccessor;
        _userService = userService;
        _umbracoMapper = umbracoMapper;
        _backOfficeUserManager = backOfficeUserManager;
        _localizedTextService = localizedTextService;
        _appCaches = appCaches;
        _shortStringHelper = shortStringHelper;
        _passwordChanger = passwordChanger;
        _userDataService = userDataService;
        _contentService = contentService;
    }

<<<<<<< HEAD
        /// <summary>
        /// Returns permissions for all nodes passed in for the current user
        /// </summary>
        /// <param name="nodeIds"></param>
        /// <returns></returns>
        [HttpPost]
        public Dictionary<int, string[]> GetPermissions(int[] nodeIds)
        {
            EntityPermissionCollection permissions = _userService
            .GetPermissions(_backofficeSecurityAccessor.BackOfficeSecurity?.CurrentUser, nodeIds);
=======
    [Obsolete("This constructor is obsolete and will be removed in v11, use constructor with all values")]
    public CurrentUserController(
        MediaFileManager mediaFileManager,
        IOptions<ContentSettings> contentSettings,
        IHostingEnvironment hostingEnvironment,
        IImageUrlGenerator imageUrlGenerator,
        IBackOfficeSecurityAccessor backofficeSecurityAccessor,
        IUserService userService,
        IUmbracoMapper umbracoMapper,
        IBackOfficeUserManager backOfficeUserManager,
        ILoggerFactory loggerFactory,
        ILocalizedTextService localizedTextService,
        AppCaches appCaches,
        IShortStringHelper shortStringHelper,
        IPasswordChanger<BackOfficeIdentityUser> passwordChanger) : this(
        mediaFileManager,
        StaticServiceProvider.Instance.GetRequiredService<IOptionsSnapshot<ContentSettings>>(),
        hostingEnvironment,
        imageUrlGenerator,
        backofficeSecurityAccessor,
        userService,
        umbracoMapper,
        backOfficeUserManager,
        localizedTextService,
        appCaches,
        shortStringHelper,
        passwordChanger,
        StaticServiceProvider.Instance.GetRequiredService<IUserDataService>(),
        StaticServiceProvider.Instance.GetRequiredService<IContentService>())
    {
    }

    [Obsolete("This constructor is obsolete and will be removed in v11, use constructor with all values")]
    public CurrentUserController(
       MediaFileManager mediaFileManager,
       IOptionsSnapshot<ContentSettings> contentSettings,
       IHostingEnvironment hostingEnvironment,
       IImageUrlGenerator imageUrlGenerator,
       IBackOfficeSecurityAccessor backofficeSecurityAccessor,
       IUserService userService,
       IUmbracoMapper umbracoMapper,
       IBackOfficeUserManager backOfficeUserManager,
       ILocalizedTextService localizedTextService,
       AppCaches appCaches,
       IShortStringHelper shortStringHelper,
       IPasswordChanger<BackOfficeIdentityUser> passwordChanger,
       IUserDataService userDataService) : this(
        mediaFileManager,
        StaticServiceProvider.Instance.GetRequiredService<IOptionsSnapshot<ContentSettings>>(),
        hostingEnvironment,
        imageUrlGenerator,
        backofficeSecurityAccessor,
        userService,
        umbracoMapper,
        backOfficeUserManager,
        localizedTextService,
        appCaches,
        shortStringHelper,
        passwordChanger,
        userDataService,
        StaticServiceProvider.Instance.GetRequiredService<IContentService>())
    {
    }


    /// <summary>
    ///     Returns permissions for all nodes passed in for the current user
    /// </summary>
    /// <param name="nodeIds"></param>
    /// <returns></returns>
    [HttpPost]
    public Dictionary<int, string[]> GetPermissions(int[] nodeIds)
    {

        var nodes = _contentService.GetByIds(nodeIds);
>>>>>>> 06687a3c

        var permissionsDictionary = new Dictionary<int, string[]>();
        foreach (var node in nodes)
        {
            // Pull the full inherited permissions for each node passed in
            var aggregatePerms = _userService
                .GetPermissionsForPath(_backofficeSecurityAccessor.BackOfficeSecurity?.CurrentUser, node.Path)
                .GetAllPermissions()
                .ToArray();
            permissionsDictionary.Add(node.Id, aggregatePerms);
        }

        return permissionsDictionary;
    }

    /// <summary>
    ///     Checks a nodes permission for the current user
    /// </summary>
    /// <param name="permissionToCheck"></param>
    /// <param name="nodeId"></param>
    /// <returns></returns>
    [HttpGet]
    public bool HasPermission(string permissionToCheck, int nodeId)
    {
        IEnumerable<string> p = _userService
            .GetPermissions(_backofficeSecurityAccessor.BackOfficeSecurity?.CurrentUser, nodeId).GetAllPermissions();
        if (p.Contains(permissionToCheck.ToString(CultureInfo.InvariantCulture)))
        {
            return true;
        }

        return false;
    }

    /// <summary>
    ///     Saves a tour status for the current user
    /// </summary>
    /// <param name="status"></param>
    /// <returns></returns>
    public IEnumerable<UserTourStatus> PostSetUserTour(UserTourStatus? status)
    {
        if (status == null)
        {
            throw new ArgumentNullException(nameof(status));
        }

        List<UserTourStatus>? userTours = null;
        if (_backofficeSecurityAccessor.BackOfficeSecurity?.CurrentUser?.TourData.IsNullOrWhiteSpace() ?? true)
        {
            userTours = new List<UserTourStatus> { status };
            if (_backofficeSecurityAccessor.BackOfficeSecurity?.CurrentUser is not null)
            {
                _backofficeSecurityAccessor.BackOfficeSecurity.CurrentUser.TourData =
                    JsonConvert.SerializeObject(userTours);
                _userService.Save(_backofficeSecurityAccessor.BackOfficeSecurity.CurrentUser);
            }

            return userTours;
        }

        if (_backofficeSecurityAccessor.BackOfficeSecurity.CurrentUser.TourData is not null)
        {
            userTours = JsonConvert
                .DeserializeObject<IEnumerable<UserTourStatus>>(_backofficeSecurityAccessor.BackOfficeSecurity
                    .CurrentUser.TourData)?.ToList();
            UserTourStatus? found = userTours?.FirstOrDefault(x => x.Alias == status.Alias);
            if (found != null)
            {
                //remove it and we'll replace it next
                userTours?.Remove(found);
            }

            userTours?.Add(status);
        }

        _backofficeSecurityAccessor.BackOfficeSecurity.CurrentUser.TourData = JsonConvert.SerializeObject(userTours);
        _userService.Save(_backofficeSecurityAccessor.BackOfficeSecurity.CurrentUser);
        return userTours ?? Enumerable.Empty<UserTourStatus>();
    }

    /// <summary>
    ///     Returns the user's tours
    /// </summary>
    /// <returns></returns>
    public IEnumerable<UserTourStatus>? GetUserTours()
    {
        if (_backofficeSecurityAccessor.BackOfficeSecurity?.CurrentUser?.TourData.IsNullOrWhiteSpace() ?? true)
        {
            return Enumerable.Empty<UserTourStatus>();
        }

        IEnumerable<UserTourStatus>? userTours =
            JsonConvert.DeserializeObject<IEnumerable<UserTourStatus>>(_backofficeSecurityAccessor.BackOfficeSecurity
                .CurrentUser.TourData!);
        return userTours ?? Enumerable.Empty<UserTourStatus>();
    }

    public IEnumerable<UserData> GetUserData() => _userDataService.GetUserData();

    /// <summary>
    ///     When a user is invited and they click on the invitation link, they will be partially logged in
    ///     where they can set their username/password
    /// </summary>
    /// <param name="newPassword"></param>
    /// <returns></returns>
    /// <remarks>
    ///     This only works when the user is logged in (partially)
    /// </remarks>
    [AllowAnonymous]
    public async Task<ActionResult<UserDetail?>> PostSetInvitedUserPassword([FromBody] string newPassword)
    {
        var userId = _backofficeSecurityAccessor.BackOfficeSecurity?.GetUserId().ResultOr(0).ToString();
        if (userId is null)
        {
            throw new InvalidOperationException("Could not find user Id");
        }
        var user = await _backOfficeUserManager.FindByIdAsync(userId);
        if (user == null) throw new InvalidOperationException("Could not find user");

        IdentityResult result = await _backOfficeUserManager.AddPasswordAsync(user, newPassword);

        if (result.Succeeded == false)
        {
            //it wasn't successful, so add the change error to the model state, we've name the property alias _umb_password on the form
            // so that is why it is being used here.
            ModelState.AddModelError("value", result.Errors.ToErrorMessage());

            return ValidationProblem(ModelState);
        }

        if (_backofficeSecurityAccessor.BackOfficeSecurity?.CurrentUser is not null)
        {
            //They've successfully set their password, we can now update their user account to be approved
            _backofficeSecurityAccessor.BackOfficeSecurity.CurrentUser.IsApproved = true;
            //They've successfully set their password, and will now get fully logged into the back office, so the lastlogindate is set so the backoffice shows they have logged in
            _backofficeSecurityAccessor.BackOfficeSecurity.CurrentUser.LastLoginDate = DateTime.UtcNow;
            _userService.Save(_backofficeSecurityAccessor.BackOfficeSecurity.CurrentUser);
        }


        //now we can return their full object since they are now really logged into the back office
        UserDetail? userDisplay =
            _umbracoMapper.Map<UserDetail>(_backofficeSecurityAccessor.BackOfficeSecurity?.CurrentUser);

        if (userDisplay is not null)
        {
            userDisplay.SecondsUntilTimeout = HttpContext.User.GetRemainingAuthSeconds();
        }

        return userDisplay;
    }

    [AppendUserModifiedHeader]
    public IActionResult PostSetAvatar(IList<IFormFile> file)
    {
        Attempt<int>? userId = _backofficeSecurityAccessor.BackOfficeSecurity?.GetUserId();
        var result = userId?.ResultOr(0);
        //borrow the logic from the user controller
        return UsersController.PostSetAvatarInternal(
            file,
            _userService,
            _appCaches.RuntimeCache,
            _mediaFileManager,
            _shortStringHelper,
            _contentSettings,
            _hostingEnvironment,
            _imageUrlGenerator,
            _backofficeSecurityAccessor.BackOfficeSecurity?.GetUserId().Result ?? 0);
    }

    /// <summary>
    ///     Changes the users password
    /// </summary>
    /// <param name="changingPasswordModel">The changing password model</param>
    /// <returns>
    ///     If the password is being reset it will return the newly reset password, otherwise will return an empty value
    /// </returns>
    public async Task<ActionResult<ModelWithNotifications<string?>>?> PostChangePassword(
        ChangingPasswordModel changingPasswordModel)
    {
        IUser? currentUser = _backofficeSecurityAccessor.BackOfficeSecurity?.CurrentUser;
        if (currentUser is null)
        {
            return null;
        }

        changingPasswordModel.Id = currentUser.Id;

        // all current users have access to reset/manually change their password

        Attempt<PasswordChangedModel?> passwordChangeResult =
            await _passwordChanger.ChangePasswordWithIdentityAsync(changingPasswordModel, _backOfficeUserManager);

        if (passwordChangeResult.Success)
        {
            // even if we weren't resetting this, it is the correct value (null), otherwise if we were resetting then it will contain the new pword
            var result = new ModelWithNotifications<string?>(passwordChangeResult.Result?.ResetPassword);
            result.AddSuccessNotification(_localizedTextService.Localize("user", "password"), _localizedTextService.Localize("user", "passwordChanged"));
            return result;
        }

        if (passwordChangeResult.Result?.ChangeError?.MemberNames is not null)
        {
            foreach (var memberName in passwordChangeResult.Result.ChangeError.MemberNames)
            {
                ModelState.AddModelError(memberName, passwordChangeResult.Result.ChangeError.ErrorMessage ?? string.Empty);
            }
        }

        return ValidationProblem(ModelState);
    }

    // TODO: Why is this necessary? This inherits from UmbracoAuthorizedApiController
    [Authorize(Policy = AuthorizationPolicies.BackOfficeAccess)]
    [ValidateAngularAntiForgeryToken]
    public async Task<Dictionary<string, string>> GetCurrentUserLinkedLogins()
    {
        var userId = _backofficeSecurityAccessor.BackOfficeSecurity?.GetUserId().ResultOr(0).ToString(CultureInfo.InvariantCulture);
        if (userId is null)
        {
            throw new InvalidOperationException("Could not find user Id");
        }

        BackOfficeIdentityUser? identityUser = await _backOfficeUserManager.FindByIdAsync(userId);

        if (identityUser is null)
        {
            throw new InvalidOperationException("Could not find user");
        }

        // deduplicate in case there are duplicates (there shouldn't be now since we have a unique constraint on the external logins
        // but there didn't used to be)
        var result = new Dictionary<string, string>();
        foreach (IIdentityUserLogin l in identityUser.Logins)
        {
            result[l.LoginProvider] = l.ProviderKey;
        }

        return result;
    }
}<|MERGE_RESOLUTION|>--- conflicted
+++ resolved
@@ -84,51 +84,9 @@
         _contentService = contentService;
     }
 
-<<<<<<< HEAD
-        /// <summary>
-        /// Returns permissions for all nodes passed in for the current user
-        /// </summary>
-        /// <param name="nodeIds"></param>
-        /// <returns></returns>
-        [HttpPost]
-        public Dictionary<int, string[]> GetPermissions(int[] nodeIds)
-        {
-            EntityPermissionCollection permissions = _userService
-            .GetPermissions(_backofficeSecurityAccessor.BackOfficeSecurity?.CurrentUser, nodeIds);
-=======
-    [Obsolete("This constructor is obsolete and will be removed in v11, use constructor with all values")]
-    public CurrentUserController(
-        MediaFileManager mediaFileManager,
-        IOptions<ContentSettings> contentSettings,
-        IHostingEnvironment hostingEnvironment,
-        IImageUrlGenerator imageUrlGenerator,
-        IBackOfficeSecurityAccessor backofficeSecurityAccessor,
-        IUserService userService,
-        IUmbracoMapper umbracoMapper,
-        IBackOfficeUserManager backOfficeUserManager,
-        ILoggerFactory loggerFactory,
-        ILocalizedTextService localizedTextService,
-        AppCaches appCaches,
-        IShortStringHelper shortStringHelper,
-        IPasswordChanger<BackOfficeIdentityUser> passwordChanger) : this(
-        mediaFileManager,
-        StaticServiceProvider.Instance.GetRequiredService<IOptionsSnapshot<ContentSettings>>(),
-        hostingEnvironment,
-        imageUrlGenerator,
-        backofficeSecurityAccessor,
-        userService,
-        umbracoMapper,
-        backOfficeUserManager,
-        localizedTextService,
-        appCaches,
-        shortStringHelper,
-        passwordChanger,
-        StaticServiceProvider.Instance.GetRequiredService<IUserDataService>(),
-        StaticServiceProvider.Instance.GetRequiredService<IContentService>())
-    {
-    }
-
-    [Obsolete("This constructor is obsolete and will be removed in v11, use constructor with all values")]
+
+
+    [Obsolete("This constructor is obsolete and will be removed in v12, use constructor with all values")]
     public CurrentUserController(
        MediaFileManager mediaFileManager,
        IOptionsSnapshot<ContentSettings> contentSettings,
@@ -171,7 +129,6 @@
     {
 
         var nodes = _contentService.GetByIds(nodeIds);
->>>>>>> 06687a3c
 
         var permissionsDictionary = new Dictionary<int, string[]>();
         foreach (var node in nodes)
