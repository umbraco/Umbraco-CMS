using System;
using System.Globalization;
using System.Linq;
using Microsoft.AspNetCore.Authorization;
using Microsoft.AspNetCore.Http;
using Microsoft.AspNetCore.Mvc;
using Umbraco.Cms.Core;
using Umbraco.Cms.Core.Actions;
using Umbraco.Cms.Core.Events;
using Umbraco.Cms.Core.Models;
using Umbraco.Cms.Core.Models.Trees;
using Umbraco.Cms.Core.Services;
using Umbraco.Cms.Core.Trees;
using Umbraco.Cms.Web.Common.Attributes;
using Umbraco.Cms.Web.Common.Authorization;
using Umbraco.Extensions;
using Constants = Umbraco.Cms.Core.Constants;

namespace Umbraco.Cms.Web.BackOffice.Trees
{

    // We are allowed to see the dictionary tree, if we are allowed to manage templates, such that se can use the
    // dictionary items in templates, even when we dont have authorization to manage the dictionary items
    [Authorize(Policy = AuthorizationPolicies.TreeAccessDictionaryOrTemplates)]
    [PluginController(Constants.Web.Mvc.BackOfficeTreeArea)]
    [CoreTree]
    [Tree(Constants.Applications.Translation, Constants.Trees.Dictionary, TreeGroup = Constants.Trees.Groups.Settings)]
    public class DictionaryTreeController : TreeController
    {
        private readonly IMenuItemCollectionFactory _menuItemCollectionFactory;
        private readonly ILocalizationService _localizationService;

        public DictionaryTreeController(ILocalizedTextService localizedTextService, UmbracoApiControllerTypeCollection umbracoApiControllerTypeCollection, IMenuItemCollectionFactory menuItemCollectionFactory, ILocalizationService localizationService, IEventAggregator eventAggregator) : base(localizedTextService, umbracoApiControllerTypeCollection, eventAggregator)
        {
            _menuItemCollectionFactory = menuItemCollectionFactory;
            _localizationService = localizationService;
        }

        protected override ActionResult<TreeNode?> CreateRootNode(FormCollection queryStrings)
        {
            var rootResult = base.CreateRootNode(queryStrings);
            if (!(rootResult.Result is null))
            {
                return rootResult;
            }
            var root = rootResult.Value;

            // the default section is settings, falling back to this if we can't
            // figure out where we are from the querystring parameters
            var section = Constants.Applications.Translation;
            if (!queryStrings["application"].ToString().IsNullOrWhiteSpace())
                section = queryStrings["application"];

            if (root is not null)
            {
                // this will load in a custom UI instead of the dashboard for the root node
                root.RoutePath = $"{section}/{Constants.Trees.Dictionary}/list";
            }

            return root;
        }

        /// <summary>
        /// The method called to render the contents of the tree structure
        /// </summary>
        /// <param name="id">The id of the tree item</param>
        /// <param name="queryStrings">
        /// All of the query string parameters passed from jsTree
        /// </param>
        /// <remarks>
        /// We are allowing an arbitrary number of query strings to be passed in so that developers are able to persist custom data from the front-end
        /// to the back end to be used in the query for model data.
        /// </remarks>
        protected override ActionResult<TreeNodeCollection> GetTreeNodes(string id, FormCollection queryStrings)
        {
            if (!int.TryParse(id, NumberStyles.Integer, CultureInfo.InvariantCulture, out var intId))
            {
                throw new InvalidOperationException("Id must be an integer");
            }

            var nodes = new TreeNodeCollection();

            Func<IDictionaryItem, string> ItemSort() => item => item.ItemKey;

            if (id == Constants.System.RootString)
            {
                nodes.AddRange(
                    _localizationService.GetRootDictionaryItems()?.OrderBy(ItemSort()).Select(
                        x => CreateTreeNode(
                            x.Id.ToInvariantString(),
                            id,
                            queryStrings,
                            x.ItemKey,
                            Constants.Icons.Dictionary,
                            _localizationService.GetDictionaryItemChildren(x.Key)?.Any() ?? false)) ?? Enumerable.Empty<TreeNode>());
            }
            else
            {
                // maybe we should use the guid as URL param to avoid the extra call for getting dictionary item
                var parentDictionary = _localizationService.GetDictionaryItemById(intId);
                if (parentDictionary == null)
                    return nodes;

                nodes.AddRange(_localizationService.GetDictionaryItemChildren(parentDictionary.Key)?.ToList().OrderBy(ItemSort()).Select(
                    x => CreateTreeNode(
                        x.Id.ToInvariantString(),
                        id,
                        queryStrings,
                        x.ItemKey,
                        Constants.Icons.Dictionary,
                        _localizationService.GetDictionaryItemChildren(x.Key)?.Any() ?? false)) ?? Enumerable.Empty<TreeNode>());
            }

            return nodes;
        }

        /// <summary>
        /// Returns the menu structure for the node
        /// </summary>
        /// <param name="id">The id of the tree item</param>
        /// <param name="queryStrings">
        /// All of the query string parameters passed from jsTree
        /// </param>
        /// <returns></returns>
        protected override ActionResult<MenuItemCollection> GetMenuForNode(string id, FormCollection queryStrings)
        {
            var menu = _menuItemCollectionFactory.Create();

            menu.Items.Add<ActionNew>(LocalizedTextService, opensDialog: true, useLegacyIcon: false);

            if (id != Constants.System.RootString)
            {
<<<<<<< HEAD
                menu.Items.Add<ActionMove>(LocalizedTextService, true, opensDialog: true);
                menu.Items.Add(new MenuItem("export", LocalizedTextService)
                {
                    Icon = "download-alt",
                    SeparatorBefore = true,
                    OpensDialog = true
                });
                menu.Items.Add<ActionDelete>(LocalizedTextService, true, opensDialog: true);
            }
            else
            {
                menu.Items.Add(new MenuItem("import", LocalizedTextService)
                {
                    Icon = "page-up",
                    SeparatorBefore = true,
                    OpensDialog = true
                });
=======
                menu.Items.Add<ActionDelete>(LocalizedTextService, true, opensDialog: true, useLegacyIcon: false);
                menu.Items.Add<ActionMove>(LocalizedTextService, true, opensDialog: true, useLegacyIcon: false);
>>>>>>> 1db10f3a
            }

            menu.Items.Add(new RefreshNode(LocalizedTextService, true));

            return menu;
        }
    }
}<|MERGE_RESOLUTION|>--- conflicted
+++ resolved
@@ -130,28 +130,25 @@
 
             if (id != Constants.System.RootString)
             {
-<<<<<<< HEAD
-                menu.Items.Add<ActionMove>(LocalizedTextService, true, opensDialog: true);
+                menu.Items.Add<ActionMove>(LocalizedTextService, true, opensDialog: true, useLegacyIcon: false);
                 menu.Items.Add(new MenuItem("export", LocalizedTextService)
                 {
-                    Icon = "download-alt",
+                    Icon = "icon-download-alt",
                     SeparatorBefore = true,
-                    OpensDialog = true
+                    OpensDialog = true,
+                    UseLegacyIcon = false
                 });
-                menu.Items.Add<ActionDelete>(LocalizedTextService, true, opensDialog: true);
+                menu.Items.Add<ActionDelete>(LocalizedTextService, true, opensDialog: true, useLegacyIcon: false);
             }
             else
             {
                 menu.Items.Add(new MenuItem("import", LocalizedTextService)
                 {
-                    Icon = "page-up",
+                    Icon = "icon-page-up",
                     SeparatorBefore = true,
-                    OpensDialog = true
+                    OpensDialog = true,
+                    UseLegacyIcon = false
                 });
-=======
-                menu.Items.Add<ActionDelete>(LocalizedTextService, true, opensDialog: true, useLegacyIcon: false);
-                menu.Items.Add<ActionMove>(LocalizedTextService, true, opensDialog: true, useLegacyIcon: false);
->>>>>>> 1db10f3a
             }
 
             menu.Items.Add(new RefreshNode(LocalizedTextService, true));
