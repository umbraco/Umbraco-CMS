--- conflicted
+++ resolved
@@ -49,19 +49,11 @@
     {
     }
 
-<<<<<<< HEAD
-        protected override IEnumerable<TreeNode> GetTreeNodesFromService(string id, FormCollection queryStrings)
-            => _memberGroupService.GetAll()
-                .OrderBy(x => x.Name)
-                .Select(dt => CreateTreeNode(dt.Id.ToString(), id, queryStrings, dt.Name, Constants.Icons.MemberGroup, false));
-=======
-
     protected override IEnumerable<TreeNode> GetTreeNodesFromService(string id, FormCollection queryStrings)
         => _memberGroupService.GetAll()
             .OrderBy(x => x.Name)
             .Select(dt =>
                 CreateTreeNode(dt.Id.ToString(), id, queryStrings, dt.Name, Constants.Icons.MemberGroup, false));
->>>>>>> 4fc7f775
 
     protected override ActionResult<TreeNode?> CreateRootNode(FormCollection queryStrings)
     {
