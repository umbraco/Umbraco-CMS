using System;
using System.Collections.Generic;
using System.Linq;
using Microsoft.AspNetCore.Authorization;
using Microsoft.AspNetCore.Http;
using Microsoft.AspNetCore.Mvc;
using Microsoft.Extensions.Logging;
using Umbraco.Cms.Core;
using Umbraco.Cms.Core.Actions;
<<<<<<< HEAD
using Umbraco.Cms.Core.Mail;
=======
using Umbraco.Cms.Core.Configuration.Models;
using Umbraco.Cms.Core.Events;
>>>>>>> a67f7fad
using Umbraco.Cms.Core.Models;
using Umbraco.Cms.Core.Models.ContentEditing;
using Umbraco.Cms.Core.Models.Entities;
using Umbraco.Cms.Core.Models.Trees;
using Umbraco.Cms.Core.Security;
using Umbraco.Cms.Core.Services;
using Umbraco.Cms.Core.Trees;
using Umbraco.Cms.Infrastructure.Search;
using Umbraco.Cms.Web.Common.Attributes;
using Umbraco.Cms.Web.Common.Authorization;
using Umbraco.Extensions;
using Constants = Umbraco.Cms.Core.Constants;

namespace Umbraco.Cms.Web.BackOffice.Trees
{
    [Authorize(Policy = AuthorizationPolicies.SectionAccessForContentTree)]
    [Tree(Constants.Applications.Content, Constants.Trees.Content)]
    [PluginController(Constants.Web.Mvc.BackOfficeTreeArea)]
    [CoreTree]
    [SearchableTree("searchResultFormatter", "configureContentResult", 10)]
    public class ContentTreeController : ContentTreeControllerBase, ISearchableTree
    {
        private readonly UmbracoTreeSearcher _treeSearcher;
        private readonly ActionCollection _actions;
        private readonly IMenuItemCollectionFactory _menuItemCollectionFactory;
        private readonly IBackOfficeSecurityAccessor _backofficeSecurityAccessor;
        private readonly IContentService _contentService;
        private readonly IEntityService _entityService;
        private readonly IPublicAccessService _publicAccessService;
        private readonly IUserService _userService;
        private readonly ILocalizationService _localizationService;
        private readonly IEmailSender _emailSender;

        public ContentTreeController(
            ILocalizedTextService localizedTextService,
            UmbracoApiControllerTypeCollection umbracoApiControllerTypeCollection,
            IMenuItemCollectionFactory menuItemCollectionFactory,
            IEntityService entityService,
            IBackOfficeSecurityAccessor backofficeSecurityAccessor,
            ILogger<ContentTreeController> logger,
            ActionCollection actionCollection,
            IUserService userService,
            IDataTypeService dataTypeService,
            UmbracoTreeSearcher treeSearcher,
            ActionCollection actions,
            IContentService contentService,
            IPublicAccessService publicAccessService,
            ILocalizationService localizationService,
<<<<<<< HEAD
            IEmailSender emailSender)
            : base(localizedTextService, umbracoApiControllerTypeCollection, menuItemCollectionFactory, entityService, backofficeSecurityAccessor, logger, actionCollection, userService, dataTypeService)
=======
            IEventAggregator eventAggregator)
            : base(localizedTextService, umbracoApiControllerTypeCollection, menuItemCollectionFactory, entityService, backofficeSecurityAccessor, logger, actionCollection, userService, dataTypeService, eventAggregator)
>>>>>>> a67f7fad
        {
            _treeSearcher = treeSearcher;
            _actions = actions;
            _menuItemCollectionFactory = menuItemCollectionFactory;
            _backofficeSecurityAccessor = backofficeSecurityAccessor;
            _contentService = contentService;
            _entityService = entityService;
            _publicAccessService = publicAccessService;
            _userService = userService;
            _localizationService = localizationService;
            _emailSender = emailSender;
        }

        protected override int RecycleBinId => Constants.System.RecycleBinContent;

        protected override bool RecycleBinSmells => _contentService.RecycleBinSmells();

        private int[] _userStartNodes;

        protected override int[] UserStartNodes
            => _userStartNodes ?? (_userStartNodes = _backofficeSecurityAccessor.BackOfficeSecurity.CurrentUser.CalculateContentStartNodeIds(_entityService));



        /// <inheritdoc />
        protected override TreeNode GetSingleTreeNode(IEntitySlim entity, string parentId, FormCollection queryStrings)
        {
            var culture = queryStrings?["culture"].ToString();

            var allowedUserOptions = GetAllowedUserMenuItemsForNode(entity);
            if (CanUserAccessNode(entity, allowedUserOptions, culture))
            {
                //Special check to see if it is a container, if so then we'll hide children.
                var isContainer = entity.IsContainer;   // && (queryStrings.Get("isDialog") != "true");

                var node = CreateTreeNode(
                    entity,
                    Constants.ObjectTypes.Document,
                    parentId,
                    queryStrings,
                    entity.HasChildren);

                // set container style if it is one
                if (isContainer)
                {
                    node.AdditionalData.Add("isContainer", true);
                    node.SetContainerStyle();
                }

                var documentEntity = (IDocumentEntitySlim)entity;

                if (!documentEntity.Variations.VariesByCulture())
                {
                    if (!documentEntity.Published)
                        node.SetNotPublishedStyle();
                    else if (documentEntity.Edited)
                        node.SetHasPendingVersionStyle();
                }
                else
                {
                    if (!culture.IsNullOrWhiteSpace())
                    {
                        if (!documentEntity.Published || !documentEntity.PublishedCultures.Contains(culture))
                            node.SetNotPublishedStyle();
                        else if (documentEntity.EditedCultures.Contains(culture))
                            node.SetHasPendingVersionStyle();
                    }
                }

                node.AdditionalData.Add("variesByCulture", documentEntity.Variations.VariesByCulture());
                node.AdditionalData.Add("contentType", documentEntity.ContentTypeAlias);

                if (_publicAccessService.IsProtected(entity.Path))
                    node.SetProtectedStyle();

                return node;
            }

            return null;
        }

        protected override ActionResult<MenuItemCollection> PerformGetMenuForNode(string id, FormCollection queryStrings)
        {
            if (id == Constants.System.RootString)
            {
                var menu = _menuItemCollectionFactory.Create();

                // if the user's start node is not the root then the only menu item to display is refresh
                if (UserStartNodes.Contains(Constants.System.Root) == false)
                {
                    menu.Items.Add(new RefreshNode(LocalizedTextService, true));
                    return menu;
                }

                //set the default to create
                menu.DefaultMenuAlias = ActionNew.ActionAlias;

                // we need to get the default permissions as you can't set permissions on the very root node
                var permission = _userService.GetPermissions(_backofficeSecurityAccessor.BackOfficeSecurity.CurrentUser, Constants.System.Root).First();
                var nodeActions = _actions.FromEntityPermission(permission)
                    .Select(x => new MenuItem(x));

                //these two are the standard items
                menu.Items.Add<ActionNew>(LocalizedTextService, opensDialog: true);
                menu.Items.Add<ActionSort>(LocalizedTextService, true);

                //filter the standard items
                FilterUserAllowedMenuItems(menu, nodeActions);

                if (menu.Items.Any())
                {
                    menu.Items.Last().SeparatorBefore = true;
                }

                // add default actions for *all* users
                menu.Items.Add(new RefreshNode(LocalizedTextService, true));

                return menu;
            }


            //return a normal node menu:
            int iid;
            if (int.TryParse(id, out iid) == false)
            {
                return NotFound();
            }
            var item = _entityService.Get(iid, UmbracoObjectTypes.Document);
            if (item == null)
            {
                return NotFound();
            }

            //if the user has no path access for this node, all they can do is refresh
            if (!_backofficeSecurityAccessor.BackOfficeSecurity.CurrentUser.HasContentPathAccess(item, _entityService))
            {
                var menu = _menuItemCollectionFactory.Create();
                menu.Items.Add(new RefreshNode(LocalizedTextService, true));
                return menu;
            }

            var nodeMenu = GetAllNodeMenuItems(item);

            //if the content node is in the recycle bin, don't have a default menu, just show the regular menu
            if (item.Path.Split(new[] { ',' }, StringSplitOptions.RemoveEmptyEntries).Contains(RecycleBinId.ToInvariantString()))
            {
                nodeMenu.DefaultMenuAlias = null;
                nodeMenu = GetNodeMenuItemsForDeletedContent(item);
            }
            else
            {
                //set the default to create
                nodeMenu.DefaultMenuAlias = ActionNew.ActionAlias;
            }

            var allowedMenuItems = GetAllowedUserMenuItemsForNode(item);
            FilterUserAllowedMenuItems(nodeMenu, allowedMenuItems);

            return nodeMenu;
        }

        protected override UmbracoObjectTypes UmbracoObjectType => UmbracoObjectTypes.Document;

        /// <summary>
        /// Returns true or false if the current user has access to the node based on the user's allowed start node (path) access
        /// </summary>
        /// <param name="id"></param>
        /// <param name="queryStrings"></param>
        /// <returns></returns>
        protected override bool HasPathAccess(string id, FormCollection queryStrings)
        {
            var entity = GetEntityFromId(id);
            return HasPathAccess(entity, queryStrings);
        }

        protected override ActionResult<IEnumerable<IEntitySlim>> GetChildEntities(string id, FormCollection queryStrings)
        {
            var result = base.GetChildEntities(id, queryStrings);

            if (!(result.Result is null))
            {
                return result.Result;
            }

            var culture = queryStrings["culture"].TryConvertTo<string>();

            //if this is null we'll set it to the default.
            var cultureVal = (culture.Success ? culture.Result : null) ?? _localizationService.GetDefaultLanguageIsoCode();

            // set names according to variations
            foreach (var entity in result.Value)
            {
                EnsureName(entity, cultureVal);
            }

            return result;
        }
        /// <summary>
        /// Returns a collection of all menu items that can be on a content node
        /// </summary>
        /// <param name="item"></param>
        /// <returns></returns>
        protected MenuItemCollection GetAllNodeMenuItems(IUmbracoEntity item)
        {
            var menu = _menuItemCollectionFactory.Create();
            AddActionNode<ActionNew>(item, menu, opensDialog: true);
            AddActionNode<ActionDelete>(item, menu, opensDialog: true);
            AddActionNode<ActionCreateBlueprintFromContent>(item, menu, opensDialog: true);
            AddActionNode<ActionMove>(item, menu, true, opensDialog: true);
            AddActionNode<ActionCopy>(item, menu, opensDialog: true);
            AddActionNode<ActionSort>(item, menu, true);
            AddActionNode<ActionAssignDomain>(item, menu, opensDialog: true);
            AddActionNode<ActionRights>(item, menu, opensDialog: true);
            AddActionNode<ActionProtect>(item, menu, true, opensDialog: true);

            if (_emailSender.CanSendRequiredEmail())
            {
	            menu.Items.Add(new MenuItem("notify", LocalizedTextService)
	            {
	                Icon = "megaphone",
	                SeparatorBefore = true,
	                OpensDialog = true
	            });
            }

            if((item is DocumentEntitySlim documentEntity && documentEntity.IsContainer) == false)
            {
                menu.Items.Add(new RefreshNode(LocalizedTextService, true));
            }

            return menu;
        }

        /// <summary>
        /// Returns a collection of all menu items that can be on a deleted (in recycle bin) content node
        /// </summary>
        /// <param name="item"></param>
        /// <returns></returns>
        protected MenuItemCollection GetNodeMenuItemsForDeletedContent(IUmbracoEntity item)
        {
            var menu = _menuItemCollectionFactory.Create();
            menu.Items.Add<ActionRestore>(LocalizedTextService, opensDialog: true);
            menu.Items.Add<ActionMove>(LocalizedTextService, opensDialog: true);
            menu.Items.Add<ActionDelete>(LocalizedTextService, opensDialog: true);

            menu.Items.Add(new RefreshNode(LocalizedTextService, true));

            return menu;
        }

        /// <summary>
        /// set name according to variations
        /// </summary>
        /// <param name="entity"></param>
        /// <param name="culture"></param>
        private void EnsureName(IEntitySlim entity, string culture)
        {
            if (culture == null)
            {
                if (string.IsNullOrWhiteSpace(entity.Name))
                {
                    entity.Name = "[[" + entity.Id + "]]";
                }

                return;
            }

            if (!(entity is IDocumentEntitySlim docEntity))
            {
                throw new InvalidOperationException($"Cannot render a tree node for a culture when the entity isn't {typeof(IDocumentEntitySlim)}, instead it is {entity.GetType()}");
            }

            // we are getting the tree for a given culture,
            // for those items that DO support cultures, we need to get the proper name, IF it exists
            // otherwise, invariant is fine (with brackets)

            if (docEntity.Variations.VariesByCulture())
            {
                if (docEntity.CultureNames.TryGetValue(culture, out var name) &&
                    !string.IsNullOrWhiteSpace(name))
                {
                    entity.Name = name;
                }
                else
                {
                    entity.Name = "(" + entity.Name + ")";
                }
            }

            if (string.IsNullOrWhiteSpace(entity.Name))
            {
                entity.Name = "[[" + entity.Id + "]]";
            }
        }

        private void AddActionNode<TAction>(IUmbracoEntity item, MenuItemCollection menu, bool hasSeparator = false, bool opensDialog = false)
            where TAction : IAction
        {
            var menuItem = menu.Items.Add<TAction>(LocalizedTextService, hasSeparator, opensDialog);
        }

        public IEnumerable<SearchResultEntity> Search(string query, int pageSize, long pageIndex, out long totalFound, string searchFrom = null)
        {
            return _treeSearcher.ExamineSearch(query, UmbracoEntityTypes.Document, pageSize, pageIndex, out totalFound, searchFrom);
        }
    }
}<|MERGE_RESOLUTION|>--- conflicted
+++ resolved
@@ -7,12 +7,8 @@
 using Microsoft.Extensions.Logging;
 using Umbraco.Cms.Core;
 using Umbraco.Cms.Core.Actions;
-<<<<<<< HEAD
+using Umbraco.Cms.Core.Events;
 using Umbraco.Cms.Core.Mail;
-=======
-using Umbraco.Cms.Core.Configuration.Models;
-using Umbraco.Cms.Core.Events;
->>>>>>> a67f7fad
 using Umbraco.Cms.Core.Models;
 using Umbraco.Cms.Core.Models.ContentEditing;
 using Umbraco.Cms.Core.Models.Entities;
@@ -61,13 +57,9 @@
             IContentService contentService,
             IPublicAccessService publicAccessService,
             ILocalizationService localizationService,
-<<<<<<< HEAD
+            IEventAggregator eventAggregator,
             IEmailSender emailSender)
-            : base(localizedTextService, umbracoApiControllerTypeCollection, menuItemCollectionFactory, entityService, backofficeSecurityAccessor, logger, actionCollection, userService, dataTypeService)
-=======
-            IEventAggregator eventAggregator)
             : base(localizedTextService, umbracoApiControllerTypeCollection, menuItemCollectionFactory, entityService, backofficeSecurityAccessor, logger, actionCollection, userService, dataTypeService, eventAggregator)
->>>>>>> a67f7fad
         {
             _treeSearcher = treeSearcher;
             _actions = actions;
