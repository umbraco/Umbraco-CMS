using System.Globalization;
using Microsoft.AspNetCore.Authorization;
using Microsoft.AspNetCore.Http;
using Microsoft.AspNetCore.Mvc;
using Umbraco.Cms.Core;
using Umbraco.Cms.Core.Actions;
using Umbraco.Cms.Core.Events;
using Umbraco.Cms.Core.Models;
using Umbraco.Cms.Core.Models.ContentEditing;
using Umbraco.Cms.Core.Models.Entities;
using Umbraco.Cms.Core.Models.Trees;
using Umbraco.Cms.Core.Services;
using Umbraco.Cms.Core.Trees;
using Umbraco.Cms.Infrastructure.Search;
using Umbraco.Cms.Web.Common.Attributes;
using Umbraco.Cms.Web.Common.Authorization;
using Umbraco.Extensions;

namespace Umbraco.Cms.Web.BackOffice.Trees;

[Authorize(Policy = AuthorizationPolicies.TreeAccessDataTypes)]
[Tree(Constants.Applications.Settings, Constants.Trees.DataTypes, SortOrder = 3,
    TreeGroup = Constants.Trees.Groups.Settings)]
[PluginController(Constants.Web.Mvc.BackOfficeTreeArea)]
[CoreTree]
public class DataTypeTreeController : TreeController, ISearchableTree
{
    private readonly IDataTypeService _dataTypeService;
    private readonly IEntityService _entityService;
    private readonly IMenuItemCollectionFactory _menuItemCollectionFactory;
    private readonly UmbracoTreeSearcher _treeSearcher;


    public DataTypeTreeController(ILocalizedTextService localizedTextService,
        UmbracoApiControllerTypeCollection umbracoApiControllerTypeCollection, UmbracoTreeSearcher treeSearcher,
        IMenuItemCollectionFactory menuItemCollectionFactory, IEntityService entityService,
        IDataTypeService dataTypeService, IEventAggregator eventAggregator) : base(localizedTextService,
        umbracoApiControllerTypeCollection, eventAggregator)
    {
        _treeSearcher = treeSearcher;
        _menuItemCollectionFactory = menuItemCollectionFactory;
        _entityService = entityService;
        _dataTypeService = dataTypeService;
    }

    public async Task<EntitySearchResults> SearchAsync(string query, int pageSize, long pageIndex,
        string? searchFrom = null)
    {
        IEnumerable<SearchResultEntity?> results = _treeSearcher.EntitySearch(UmbracoObjectTypes.DataType, query,
            pageSize, pageIndex, out var totalFound, searchFrom);
        return new EntitySearchResults(results, totalFound);
    }

    protected override ActionResult<TreeNodeCollection> GetTreeNodes(string id, FormCollection queryStrings)
    {
        if (!int.TryParse(id, NumberStyles.Integer, CultureInfo.InvariantCulture, out var intId))
        {
            throw new InvalidOperationException("Id must be an integer");
        }

        var nodes = new TreeNodeCollection();

        //Folders first
        nodes.AddRange(
            _entityService.GetChildren(intId, UmbracoObjectTypes.DataTypeContainer)
                .OrderBy(entity => entity.Name)
                .Select(dt =>
                {
                    TreeNode node = CreateTreeNode(dt, Constants.ObjectTypes.DataType, id, queryStrings,
                        Constants.Icons.Folder, dt.HasChildren);
                    node.Path = dt.Path;
                    node.NodeType = "container";
                    // TODO: This isn't the best way to ensure a no operation process for clicking a node but it works for now.
                    node.AdditionalData["jsClickCallback"] = "javascript:void(0);";
                    return node;
                }));

        //if the request is for folders only then just return
        if (queryStrings["foldersonly"].ToString().IsNullOrWhiteSpace() == false && queryStrings["foldersonly"] == "1")
        {
            return nodes;
        }

        //System ListView nodes
        IEnumerable<int> systemListViewDataTypeIds = GetNonDeletableSystemListViewDataTypeIds();

        IEntitySlim[] children = _entityService.GetChildren(intId, UmbracoObjectTypes.DataType).ToArray();
        var dataTypes = _dataTypeService.GetAll(children.Select(c => c.Id).ToArray()).ToDictionary(dt => dt.Id);

        nodes.AddRange(
            children
                .OrderBy(entity => entity.Name)
                .Select(dt =>
                {
                    IDataType dataType = dataTypes[dt.Id];
                    TreeNode node = CreateTreeNode(dt.Id.ToInvariantString(), id, queryStrings, dt.Name,
                        dataType.Editor?.Icon, false);
                    node.Path = dt.Path;
                    return node;
                })
        );

        return nodes;
    }

    /// <summary>
    ///     Get all integer identifiers for the non-deletable system datatypes.
    /// </summary>
    private static IEnumerable<int> GetNonDeletableSystemDataTypeIds()
    {
        var systemIds = new[]
        {
            Constants.DataTypes.Boolean, // Used by the Member Type: "Member"
            Constants.DataTypes.Textarea, // Used by the Member Type: "Member"
            Constants.DataTypes.LabelBigint, // Used by the Media Type: "Image"; Used by the Media Type: "File"
            Constants.DataTypes.LabelDateTime, // Used by the Member Type: "Member"
            Constants.DataTypes.LabelDecimal, // Used by the Member Type: "Member"
            Constants.DataTypes.LabelInt, // Used by the Media Type: "Image"; Used by the Member Type: "Member"
            Constants.DataTypes.LabelString, // Used by the Media Type: "Image"; Used by the Media Type: "File"
            Constants.DataTypes.ImageCropper, // Used by the Media Type: "Image"
            Constants.DataTypes.Upload // Used by the Media Type: "File"
        };

        return systemIds.Concat(GetNonDeletableSystemListViewDataTypeIds());
    }

    /// <summary>
    ///     Get all integer identifiers for the non-deletable system listviews.
    /// </summary>
    private static IEnumerable<int> GetNonDeletableSystemListViewDataTypeIds() =>
        new[]
        {
            Constants.DataTypes.DefaultContentListView, Constants.DataTypes.DefaultMediaListView,
            Constants.DataTypes.DefaultMembersListView
        };

    protected override ActionResult<MenuItemCollection> GetMenuForNode(string id, FormCollection queryStrings)
    {
        MenuItemCollection menu = _menuItemCollectionFactory.Create();

        if (id == Constants.System.RootString)
        {
            //set the default to create
            menu.DefaultMenuAlias = ActionNew.ActionAlias;

            // root actions
            menu.Items.Add<ActionNew>(LocalizedTextService, opensDialog: true, useLegacyIcon: false);
            menu.Items.Add(new RefreshNode(LocalizedTextService, true));
            return menu;
        }

        IEntitySlim? container = _entityService.Get(int.Parse(id, CultureInfo.InvariantCulture),
            UmbracoObjectTypes.DataTypeContainer);
        if (container != null)
        {
                //set the default to create
            menu.DefaultMenuAlias = ActionNew.ActionAlias;

            menu.Items.Add<ActionNew>(LocalizedTextService, opensDialog: true, useLegacyIcon: false);

            menu.Items.Add(new MenuItem("rename", LocalizedTextService.Localize("actions", "rename"))
            {
                Icon = "icon-edit",
                UseLegacyIcon = false,
            });

            if (container.HasChildren == false)
            {
                //can delete data type
                menu.Items.Add<ActionDelete>(LocalizedTextService, opensDialog: true, useLegacyIcon: false);
            }

            menu.Items.Add(new RefreshNode(LocalizedTextService, true));
        }
        else
        {
            IEnumerable<int> nonDeletableSystemDataTypeIds = GetNonDeletableSystemDataTypeIds();

<<<<<<< HEAD
            if (nonDeletableSystemDataTypeIds.Contains(int.Parse(id, CultureInfo.InvariantCulture)) == false)
            {
                menu.Items.Add<ActionDelete>(LocalizedTextService, opensDialog: true, useLegacyIcon: false);
=======
                menu.Items.Add<ActionMove>(LocalizedTextService, hasSeparator: true, opensDialog: true, useLegacyIcon: false);
                menu.Items.Add<ActionCopy>(LocalizedTextService, hasSeparator: true, opensDialog: true, useLegacyIcon: false);
>>>>>>> d54f6dc9
            }

            menu.Items.Add<ActionMove>(LocalizedTextService, hasSeparator: true, opensDialog: true, useLegacyIcon: false);
            menu.Items.Add<ActionCopy>(LocalizedTextService, hasSeparator: true, opensDialog: true, useLegacyIcon: false);
        }

        return menu;
    }
}<|MERGE_RESOLUTION|>--- conflicted
+++ resolved
@@ -176,19 +176,14 @@
         {
             IEnumerable<int> nonDeletableSystemDataTypeIds = GetNonDeletableSystemDataTypeIds();
 
-<<<<<<< HEAD
             if (nonDeletableSystemDataTypeIds.Contains(int.Parse(id, CultureInfo.InvariantCulture)) == false)
             {
                 menu.Items.Add<ActionDelete>(LocalizedTextService, opensDialog: true, useLegacyIcon: false);
-=======
+            }
+
                 menu.Items.Add<ActionMove>(LocalizedTextService, hasSeparator: true, opensDialog: true, useLegacyIcon: false);
                 menu.Items.Add<ActionCopy>(LocalizedTextService, hasSeparator: true, opensDialog: true, useLegacyIcon: false);
->>>>>>> d54f6dc9
             }
-
-            menu.Items.Add<ActionMove>(LocalizedTextService, hasSeparator: true, opensDialog: true, useLegacyIcon: false);
-            menu.Items.Add<ActionCopy>(LocalizedTextService, hasSeparator: true, opensDialog: true, useLegacyIcon: false);
-        }
 
         return menu;
     }
