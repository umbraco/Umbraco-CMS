--- conflicted
+++ resolved
@@ -80,66 +80,13 @@
     {
         if (Guid.TryParse(id, out Guid asGuid) == false)
         {
-<<<<<<< HEAD
-            Guid asGuid;
-            if (Guid.TryParse(id, out asGuid) == false)
-            {
-                return NotFound();
-            }
-
-            var member = _memberService.GetByKey(asGuid);
-            if (member == null)
-            {
-                return NotFound();
-            }
-
-            var node = CreateTreeNode(
-                member.Key.ToString("N"),
-                "-1",
-                queryStrings,
-                member.Name,
-                Constants.Icons.Member,
-                false,
-                string.Empty,
-                Udi.Create(ObjectTypes.GetUdiType(Constants.ObjectTypes.Member), member.Key));
-
-            node.AdditionalData.Add("contentType", member.ContentTypeAlias);
-            node.AdditionalData.Add("isContainer", true);
-
-            return node;
-=======
             return NotFound();
->>>>>>> 4fc7f775
         }
 
         IMember? member = _memberService.GetByKey(asGuid);
         if (member == null)
         {
-<<<<<<< HEAD
-            var nodes = new TreeNodeCollection();
-
-            if (id == Constants.System.RootString)
-            {
-                nodes.Add(
-                        CreateTreeNode(Constants.Conventions.MemberTypes.AllMembersListId, id, queryStrings, LocalizedTextService.Localize("member","allMembers"), Constants.Icons.MemberType, true,
-                            queryStrings.GetRequiredValue<string>("application") + TreeAlias.EnsureStartsWith('/') + "/list/" + Constants.Conventions.MemberTypes.AllMembersListId));
-
-                nodes.AddRange(_memberTypeService.GetAll()
-                        .Select(memberType =>
-                            CreateTreeNode(memberType.Alias, id, queryStrings, memberType.Name, memberType.Icon.IfNullOrWhiteSpace(Constants.Icons.Member), true,
-                                queryStrings.GetRequiredValue<string>("application") + TreeAlias.EnsureStartsWith('/') + "/list/" + memberType.Alias)));
-            }
-
-            // There is no menu for any of these nodes
-            nodes.ForEach(x => x.MenuUrl = null);
-
-            // All nodes are containers
-            nodes.ForEach(x => x.AdditionalData.Add("isContainer", true));
-
-            return nodes;
-=======
             return NotFound();
->>>>>>> 4fc7f775
         }
 
         TreeNode node = CreateTreeNode(
@@ -190,27 +137,10 @@
                         "/list/" + memberType.Alias)));
         }
 
-<<<<<<< HEAD
-            if (id == Constants.System.RootString)
-            {
-                // root actions
-                // set default
-                menu.DefaultMenuAlias = ActionNew.ActionAlias;
+            //There is no menu for any of these nodes
+        nodes.ForEach(x => x.MenuUrl = null);
 
-                // Create the normal create action
-                menu.Items.Add<ActionNew>(LocalizedTextService, opensDialog: true, useLegacyIcon: false);
-
-                menu.Items.Add(new RefreshNode(LocalizedTextService, true));
-
-                return menu;
-            }
-
-            // add delete option for all members
-            menu.Items.Add<ActionDelete>(LocalizedTextService, opensDialog: true, useLegacyIcon: false);
-=======
-        //There is no menu for any of these nodes
-        nodes.ForEach(x => x.MenuUrl = null);
-        //All nodes are containers
+            //All nodes are containers
         nodes.ForEach(x => x.AdditionalData.Add("isContainer", true));
 
         return nodes;
@@ -225,17 +155,17 @@
             // root actions
             //set default
             menu.DefaultMenuAlias = ActionNew.ActionAlias;
->>>>>>> 4fc7f775
 
             //Create the normal create action
-            menu.Items.Add<ActionNew>(LocalizedTextService, opensDialog: true);
+            menu.Items.Add<ActionNew>(LocalizedTextService, opensDialog: true, useLegacyIcon: false);
 
             menu.Items.Add(new RefreshNode(LocalizedTextService, true));
+
             return menu;
         }
 
         //add delete option for all members
-        menu.Items.Add<ActionDelete>(LocalizedTextService, opensDialog: true);
+        menu.Items.Add<ActionDelete>(LocalizedTextService, opensDialog: true, useLegacyIcon: false);
 
         if (_backofficeSecurityAccessor.BackOfficeSecurity?.CurrentUser?.HasAccessToSensitiveData() ?? false)
         {
