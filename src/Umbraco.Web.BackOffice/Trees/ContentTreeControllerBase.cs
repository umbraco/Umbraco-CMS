﻿using System;
using System.Collections.Concurrent;
using System.Collections.Generic;
using System.Linq;
using System.Net;
using Microsoft.Extensions.Logging;
using Umbraco.Core;
using Umbraco.Core.Services;
using Umbraco.Core.Models;
using Umbraco.Web.Models.Trees;
using Umbraco.Core.Models.Entities;
using Microsoft.AspNetCore.Http;
using Microsoft.AspNetCore.Mvc;
using Umbraco.Web.Actions;
using Umbraco.Core.Security;
using Umbraco.Extensions;
using Umbraco.Web.BackOffice.Trees;
using Umbraco.Web.Common.Exceptions;
using Umbraco.Web.Common.ModelBinders;
using Umbraco.Web.Security;
using Umbraco.Web.WebApi;

namespace Umbraco.Web.Trees
{
    public abstract class ContentTreeControllerBase : TreeController, ITreeNodeController
    {
        private readonly IEntityService _entityService;
<<<<<<< HEAD
        private readonly IWebSecurity _webSecurity;
        private readonly ILogger<ContentTreeControllerBase> _logger;
=======
        private readonly IBackofficeSecurityAccessor _backofficeSecurityAccessor;
        private readonly ILogger _logger;
>>>>>>> a80de910
        private readonly ActionCollection _actionCollection;
        private readonly IUserService _userService;
        private readonly IDataTypeService _dataTypeService;
        public IMenuItemCollectionFactory MenuItemCollectionFactory { get; }


        protected ContentTreeControllerBase(
            ILocalizedTextService localizedTextService,
            UmbracoApiControllerTypeCollection umbracoApiControllerTypeCollection,
            IMenuItemCollectionFactory menuItemCollectionFactory,
            IEntityService entityService,
<<<<<<< HEAD
            IWebSecurity webSecurity,
            ILogger<ContentTreeControllerBase> logger,
=======
            IBackofficeSecurityAccessor backofficeSecurityAccessor,
            ILogger logger,
>>>>>>> a80de910
            ActionCollection actionCollection,
            IUserService userService,
            IDataTypeService dataTypeService
            )
            : base(localizedTextService, umbracoApiControllerTypeCollection)
        {
            _entityService = entityService;
            _backofficeSecurityAccessor = backofficeSecurityAccessor;
            _logger = logger;
            _actionCollection = actionCollection;
            _userService = userService;
            _dataTypeService = dataTypeService;
            MenuItemCollectionFactory = menuItemCollectionFactory;
        }


        #region Actions

        /// <summary>
        /// Gets an individual tree node
        /// </summary>
        /// <param name="id"></param>
        /// <param name="queryStrings"></param>
        /// <returns></returns>
        public ActionResult<TreeNode> GetTreeNode([FromRoute] string id, [ModelBinder(typeof(HttpQueryStringModelBinder))]FormCollection queryStrings)
        {
            int asInt;
            Guid asGuid = Guid.Empty;
            if (int.TryParse(id, out asInt) == false)
            {
                if (Guid.TryParse(id, out asGuid) == false)
                {
                    return NotFound();
                }
            }

            var entity = asGuid == Guid.Empty
                    ? _entityService.Get(asInt, UmbracoObjectType)
                    : _entityService.Get(asGuid, UmbracoObjectType);
            if (entity == null)
            {
                return NotFound();
            }

            var node = GetSingleTreeNode(entity, entity.ParentId.ToInvariantString(), queryStrings);

            //add the tree alias to the node since it is standalone (has no root for which this normally belongs)
            node.AdditionalData["treeAlias"] = TreeAlias;
            return node;
        }

        #endregion

        /// <summary>
        /// Ensure the noAccess metadata is applied for the root node if in dialog mode and the user doesn't have path access to it
        /// </summary>
        /// <param name="queryStrings"></param>
        /// <returns></returns>
        protected override TreeNode CreateRootNode(FormCollection queryStrings)
        {
            var node = base.CreateRootNode(queryStrings);

            if (IsDialog(queryStrings) && UserStartNodes.Contains(Constants.System.Root) == false && IgnoreUserStartNodes(queryStrings) == false)
            {
                node.AdditionalData["noAccess"] = true;
            }

            return node;
        }

        protected abstract TreeNode GetSingleTreeNode(IEntitySlim entity, string parentId, FormCollection queryStrings);

        /// <summary>
        /// Returns a <see cref="TreeNode"/> for the <see cref="IUmbracoEntity"/> and
        /// attaches some meta data to the node if the user doesn't have start node access to it when in dialog mode
        /// </summary>
        /// <param name="e"></param>
        /// <param name="parentId"></param>
        /// <param name="queryStrings"></param>
        /// <returns></returns>
        internal TreeNode GetSingleTreeNodeWithAccessCheck(IEntitySlim e, string parentId, FormCollection queryStrings,
            int[] startNodeIds, string[] startNodePaths)
        {
            var entityIsAncestorOfStartNodes = ContentPermissionsHelper.IsInBranchOfStartNode(e.Path, startNodeIds, startNodePaths, out var hasPathAccess);
            var ignoreUserStartNodes = IgnoreUserStartNodes(queryStrings);
            if (ignoreUserStartNodes == false && entityIsAncestorOfStartNodes == false)
                return null;

            var treeNode = GetSingleTreeNode(e, parentId, queryStrings);
            if (treeNode == null)
            {
                //this means that the user has NO access to this node via permissions! They at least need to have browse permissions to see
                //the node so we need to return null;
                return null;
            }
            if (!ignoreUserStartNodes && !hasPathAccess)
            {
                treeNode.AdditionalData["noAccess"] = true;
            }
            return treeNode;
        }

        private void GetUserStartNodes(out int[] startNodeIds, out string[] startNodePaths)
        {
            switch (RecycleBinId)
            {
                case Constants.System.RecycleBinMedia:
                    startNodeIds = _backofficeSecurityAccessor.BackofficeSecurity.CurrentUser.CalculateMediaStartNodeIds(_entityService);
                    startNodePaths = _backofficeSecurityAccessor.BackofficeSecurity.CurrentUser.GetMediaStartNodePaths(_entityService);
                    break;
                case Constants.System.RecycleBinContent:
                    startNodeIds = _backofficeSecurityAccessor.BackofficeSecurity.CurrentUser.CalculateContentStartNodeIds(_entityService);
                    startNodePaths = _backofficeSecurityAccessor.BackofficeSecurity.CurrentUser.GetContentStartNodePaths(_entityService);
                    break;
                default:
                    throw new NotSupportedException("Path access is only determined on content or media");
            }
        }

        /// <summary>
        /// Returns the
        /// </summary>
        protected abstract int RecycleBinId { get; }

        /// <summary>
        /// Returns true if the recycle bin has items in it
        /// </summary>
        protected abstract bool RecycleBinSmells { get; }

        /// <summary>
        /// Returns the user's start node for this tree
        /// </summary>
        protected abstract int[] UserStartNodes { get; }

        protected virtual TreeNodeCollection PerformGetTreeNodes(string id, FormCollection queryStrings)
        {
            var nodes = new TreeNodeCollection();

            var rootIdString = Constants.System.RootString;
            var hasAccessToRoot = UserStartNodes.Contains(Constants.System.Root);

            var startNodeId = queryStrings.HasKey(TreeQueryStringParameters.StartNodeId)
                ? queryStrings.GetValue<string>(TreeQueryStringParameters.StartNodeId)
                : string.Empty;

            var ignoreUserStartNodes = IgnoreUserStartNodes(queryStrings);

            if (string.IsNullOrEmpty(startNodeId) == false && startNodeId != "undefined" && startNodeId != rootIdString)
            {
                // request has been made to render from a specific, non-root, start node
                id = startNodeId;

                // ensure that the user has access to that node, otherwise return the empty tree nodes collection
                // TODO: in the future we could return a validation statement so we can have some UI to notify the user they don't have access
                if (ignoreUserStartNodes == false && HasPathAccess(id, queryStrings) == false)
                {
<<<<<<< HEAD
                    _logger.LogWarning("User {Username} does not have access to node with id {Id}", _webSecurity.CurrentUser.Username, id);
=======
                    _logger.Warn<ContentTreeControllerBase>("User {Username} does not have access to node with id {Id}", _backofficeSecurityAccessor.BackofficeSecurity.CurrentUser.Username, id);
>>>>>>> a80de910
                    return nodes;
                }

                // if the tree is rendered...
                // - in a dialog: render only the children of the specific start node, nothing to do
                // - in a section: if the current user's start nodes do not contain the root node, we need
                //   to include these start nodes in the tree too, to provide some context - i.e. change
                //   start node back to root node, and then GetChildEntities method will take care of the rest.
                if (IsDialog(queryStrings) == false && hasAccessToRoot == false)
                    id = rootIdString;
            }

            // get child entities - if id is root, but user's start nodes do not contain the
            // root node, this returns the start nodes instead of root's children
            var entities = GetChildEntities(id, queryStrings).ToList();

            //get the current user start node/paths
            GetUserStartNodes(out var userStartNodes, out var userStartNodePaths);

            // if the user does not have access to the root node, what we have is the start nodes,
            // but to provide some context we need to add their topmost nodes when they are not
            // topmost nodes themselves (level > 1).
            if (id == rootIdString && hasAccessToRoot == false)
            {
                // first add the entities that are topmost to the nodes collection
                var topMostEntities = entities.Where(x => x.Level == 1).ToArray();
                nodes.AddRange(topMostEntities.Select(x => GetSingleTreeNodeWithAccessCheck(x, id, queryStrings, userStartNodes, userStartNodePaths)).Where(x => x != null));

                // now add the topmost nodes of the entities that aren't topmost to the nodes collection as well
                // - these will appear as "no-access" nodes in the tree, but will allow the editors to drill down through the tree
                //   until they reach their start nodes
                var topNodeIds = entities.Except(topMostEntities).Select(GetTopNodeId).Where(x => x != 0).Distinct().ToArray();
                if (topNodeIds.Length > 0)
                {
                    var topNodes = _entityService.GetAll(UmbracoObjectType, topNodeIds.ToArray());
                    nodes.AddRange(topNodes.Select(x => GetSingleTreeNodeWithAccessCheck(x, id, queryStrings, userStartNodes, userStartNodePaths)).Where(x => x != null));
                }
            }
            else
            {
                // the user has access to the root, just add the entities
                nodes.AddRange(entities.Select(x => GetSingleTreeNodeWithAccessCheck(x, id, queryStrings, userStartNodes, userStartNodePaths)).Where(x => x != null));
            }

            return nodes;
        }

        private static readonly char[] Comma = { ',' };

        private int GetTopNodeId(IUmbracoEntity entity)
        {
            int id;
            var parts = entity.Path.Split(Comma, StringSplitOptions.RemoveEmptyEntries);
            return parts.Length >= 2 && int.TryParse(parts[1], out id) ? id : 0;
        }

        protected abstract MenuItemCollection PerformGetMenuForNode(string id, FormCollection queryStrings);

        protected abstract UmbracoObjectTypes UmbracoObjectType { get; }

        protected virtual IEnumerable<IEntitySlim> GetChildEntities(string id, FormCollection queryStrings)
        {
            // try to parse id as an integer else use GetEntityFromId
            // which will grok Guids, Udis, etc and let use obtain the id
            if (!int.TryParse(id, out var entityId))
            {
                var entity = GetEntityFromId(id);
                if (entity == null)
                    throw new HttpResponseException(HttpStatusCode.NotFound);

                entityId = entity.Id;
            }

            var ignoreUserStartNodes = IgnoreUserStartNodes(queryStrings);

            IEntitySlim[] result;

            // if a request is made for the root node but user has no access to
            // root node, return start nodes instead
            if (!ignoreUserStartNodes && entityId == Constants.System.Root && UserStartNodes.Contains(Constants.System.Root) == false)
            {
                result = UserStartNodes.Length > 0
                    ? _entityService.GetAll(UmbracoObjectType, UserStartNodes).ToArray()
                    : Array.Empty<IEntitySlim>();
            }
            else
            {
                result = GetChildrenFromEntityService(entityId).ToArray();
            }

            return result;
        }

        private IEnumerable<IEntitySlim> GetChildrenFromEntityService(int entityId)
            => _entityService.GetChildren(entityId, UmbracoObjectType).ToList();

        /// <summary>
        /// Returns true or false if the current user has access to the node based on the user's allowed start node (path) access
        /// </summary>
        /// <param name="id"></param>
        /// <param name="queryStrings"></param>
        /// <returns></returns>
        //we should remove this in v8, it's now here for backwards compat only
        protected abstract bool HasPathAccess(string id, FormCollection queryStrings);

        /// <summary>
        /// Returns true or false if the current user has access to the node based on the user's allowed start node (path) access
        /// </summary>
        /// <param name="entity"></param>
        /// <param name="queryStrings"></param>
        /// <returns></returns>
        protected bool HasPathAccess(IUmbracoEntity entity, FormCollection queryStrings)
        {
            if (entity == null) return false;
            return RecycleBinId == Constants.System.RecycleBinContent
                ? _backofficeSecurityAccessor.BackofficeSecurity.CurrentUser.HasContentPathAccess(entity, _entityService)
                : _backofficeSecurityAccessor.BackofficeSecurity.CurrentUser.HasMediaPathAccess(entity, _entityService);
        }

        /// <summary>
        /// Ensures the recycle bin is appended when required (i.e. user has access to the root and it's not in dialog mode)
        /// </summary>
        /// <param name="id"></param>
        /// <param name="queryStrings"></param>
        /// <returns></returns>
        /// <remarks>
        /// This method is overwritten strictly to render the recycle bin, it should serve no other purpose
        /// </remarks>
        protected sealed override TreeNodeCollection GetTreeNodes(string id, FormCollection queryStrings)
        {
            //check if we're rendering the root
            if (id == Constants.System.RootString && UserStartNodes.Contains(Constants.System.Root))
            {
                var altStartId = string.Empty;

                if (queryStrings.HasKey(TreeQueryStringParameters.StartNodeId))
                    altStartId = queryStrings.GetValue<string>(TreeQueryStringParameters.StartNodeId);

                //check if a request has been made to render from a specific start node
                if (string.IsNullOrEmpty(altStartId) == false && altStartId != "undefined" && altStartId != Constants.System.RootString)
                {
                    id = altStartId;
                }

                var nodes = GetTreeNodesInternal(id, queryStrings);

                //only render the recycle bin if we are not in dialog and the start id is still the root
                //we need to check for the "application" key in the queryString because its value is required here,
                //and for some reason when there are no dashboards, this parameter is missing
                if (IsDialog(queryStrings) == false && id == Constants.System.RootString && queryStrings.HasKey("application"))
                {
                    nodes.Add(CreateTreeNode(
                        RecycleBinId.ToInvariantString(),
                        id,
                        queryStrings,
                        LocalizedTextService.Localize("general/recycleBin"),
                        "icon-trash",
                        RecycleBinSmells,
                        queryStrings.GetRequiredValue<string>("application") + TreeAlias.EnsureStartsWith('/') + "/recyclebin"));

                }

                return nodes;
            }

            return GetTreeNodesInternal(id, queryStrings);
        }

        /// <summary>
        /// Check to see if we should return children of a container node
        /// </summary>
        /// <param name="e"></param>
        /// <returns></returns>
        /// <remarks>
        /// This is required in case a user has custom start nodes that are children of a list view since in that case we'll need to render the tree node. In normal cases we don't render
        /// children of a list view.
        /// </remarks>
        protected bool ShouldRenderChildrenOfContainer(IEntitySlim e)
        {
            var isContainer = e.IsContainer;

            var renderChildren = e.HasChildren && (isContainer == false);

            //Here we need to figure out if the node is a container and if so check if the user has a custom start node, then check if that start node is a child
            // of this container node. If that is true, the HasChildren must be true so that the tree node still renders even though this current node is a container/list view.
            if (isContainer && UserStartNodes.Length > 0 && UserStartNodes.Contains(Constants.System.Root) == false)
            {
                var startNodes = _entityService.GetAll(UmbracoObjectType, UserStartNodes);
                //if any of these start nodes' parent is current, then we need to render children normally so we need to switch some logic and tell
                // the UI that this node does have children and that it isn't a container

                if (startNodes.Any(x =>
                {
                    var pathParts = x.Path.Split(',');
                    return pathParts.Contains(e.Id.ToInvariantString());
                }))
                {
                    renderChildren = true;
                }
            }

            return renderChildren;
        }

        /// <summary>
        /// Before we make a call to get the tree nodes we have to check if they can actually be rendered
        /// </summary>
        /// <param name="id"></param>
        /// <param name="queryStrings"></param>
        /// <returns></returns>
        /// <remarks>
        /// Currently this just checks if it is a container type, if it is we cannot render children. In the future this might check for other things.
        /// </remarks>
        private TreeNodeCollection GetTreeNodesInternal(string id, FormCollection queryStrings)
        {
            var current = GetEntityFromId(id);

            //before we get the children we need to see if this is a container node

            //test if the parent is a listview / container
            if (current != null && ShouldRenderChildrenOfContainer(current) == false)
            {
                //no children!
                return new TreeNodeCollection();
            }

            return PerformGetTreeNodes(id, queryStrings);
        }

        /// <summary>
        /// Checks if the menu requested is for the recycle bin and renders that, otherwise renders the result of PerformGetMenuForNode
        /// </summary>
        /// <param name="id"></param>
        /// <param name="queryStrings"></param>
        /// <returns></returns>
        protected sealed override MenuItemCollection GetMenuForNode(string id, FormCollection queryStrings)
        {
            if (RecycleBinId.ToInvariantString() == id)
            {
                // get the default assigned permissions for this user
                var deleteAllowed = false;
                var deleteAction = _actionCollection.FirstOrDefault(y => y.Letter == ActionDelete.ActionLetter);
                if (deleteAction != null)
                {
                    var perms = _backofficeSecurityAccessor.BackofficeSecurity.CurrentUser.GetPermissions(Constants.System.RecycleBinContentString, _userService);
                    deleteAllowed = perms.FirstOrDefault(x => x.Contains(deleteAction.Letter)) != null;
                }

                var menu = MenuItemCollectionFactory.Create();
                // only add empty recycle bin if the current user is allowed to delete by default
                if (deleteAllowed)
                {
	                menu.Items.Add(new MenuItem("emptyRecycleBin", LocalizedTextService)
	                {
	                    Icon = "trash",
	                    OpensDialog = true
	                });
	                menu.Items.Add(new RefreshNode(LocalizedTextService, true));
				}
                return menu;
            }

            return PerformGetMenuForNode(id, queryStrings);
        }

        /// <summary>
        /// Based on the allowed actions, this will filter the ones that the current user is allowed
        /// </summary>
        /// <param name="menuWithAllItems"></param>
        /// <param name="userAllowedMenuItems"></param>
        /// <returns></returns>
        protected void FilterUserAllowedMenuItems(MenuItemCollection menuWithAllItems, IEnumerable<MenuItem> userAllowedMenuItems)
        {
            var userAllowedActions = userAllowedMenuItems.Where(x => x.Action != null).Select(x => x.Action).ToArray();

            var notAllowed = menuWithAllItems.Items.Where(
                a => (a.Action != null
                      && a.Action.CanBePermissionAssigned
                      && (a.Action.CanBePermissionAssigned == false || userAllowedActions.Contains(a.Action) == false)))
                                             .ToArray();

            //remove the ones that aren't allowed.
            foreach (var m in notAllowed)
            {
                menuWithAllItems.Items.Remove(m);
                // if the disallowed action is set as default action, make sure to reset the default action as well
                if (menuWithAllItems.DefaultMenuAlias == m.Alias)
                {
                    menuWithAllItems.DefaultMenuAlias = null;
                }
            }
        }

        internal IEnumerable<MenuItem> GetAllowedUserMenuItemsForNode(IUmbracoEntity dd)
        {
            var permissionsForPath = _userService.GetPermissionsForPath(_backofficeSecurityAccessor.BackofficeSecurity.CurrentUser, dd.Path).GetAllPermissions();
            return _actionCollection.GetByLetters(permissionsForPath).Select(x => new MenuItem(x));
        }

        /// <summary>
        /// Determines if the user has access to view the node/document
        /// </summary>
        /// <param name="doc">The Document to check permissions against</param>
        /// <param name="allowedUserOptions">A list of MenuItems that the user has permissions to execute on the current document</param>
        /// <remarks>By default the user must have Browse permissions to see the node in the Content tree</remarks>
        /// <returns></returns>
        internal bool CanUserAccessNode(IUmbracoEntity doc, IEnumerable<MenuItem> allowedUserOptions, string culture)
        {
            // TODO: At some stage when we implement permissions on languages we'll need to take care of culture
            return allowedUserOptions.Select(x => x.Action).OfType<ActionBrowse>().Any();
        }


        /// <summary>
        /// this will parse the string into either a GUID or INT
        /// </summary>
        /// <param name="id"></param>
        /// <returns></returns>
        internal Tuple<Guid?, int?> GetIdentifierFromString(string id)
        {
            Guid idGuid;
            int idInt;
            Udi idUdi;

            if (Guid.TryParse(id, out idGuid))
            {
                return new Tuple<Guid?, int?>(idGuid, null);
            }
            if (int.TryParse(id, out idInt))
            {
                return new Tuple<Guid?, int?>(null, idInt);
            }
            if (UdiParser.TryParse(id, out idUdi))
            {
                var guidUdi = idUdi as GuidUdi;
                if (guidUdi != null)
                    return new Tuple<Guid?, int?>(guidUdi.Guid, null);
            }

            return null;
        }

        /// <summary>
        /// Get an entity via an id that can be either an integer, Guid or UDI
        /// </summary>
        /// <param name="id"></param>
        /// <returns></returns>
        /// <remarks>
        /// This object has it's own contextual cache for these lookups
        /// </remarks>
        internal IEntitySlim GetEntityFromId(string id)
        {
            return _entityCache.GetOrAdd(id, s =>
            {
                IEntitySlim entity;

                if (Guid.TryParse(s, out var idGuid))
                {
                    entity = _entityService.Get(idGuid, UmbracoObjectType);
                }
                else if (int.TryParse(s, out var idInt))
                {
                    entity = _entityService.Get(idInt, UmbracoObjectType);
                }
                else if (UdiParser.TryParse(s, out var idUdi))
                {
                    var guidUdi = idUdi as GuidUdi;
                    entity = guidUdi != null ? _entityService.Get(guidUdi.Guid, UmbracoObjectType) : null;
                }
                else
                {
                    entity = null;
                }

                return entity;
            });
        }

        private readonly ConcurrentDictionary<string, IEntitySlim> _entityCache = new ConcurrentDictionary<string, IEntitySlim>();

        private bool? _ignoreUserStartNodes;



        /// <summary>
        /// If the request should allows a user to choose nodes that they normally don't have access to
        /// </summary>
        /// <param name="queryStrings"></param>
        /// <returns></returns>
        internal bool IgnoreUserStartNodes(FormCollection queryStrings)
        {
            if (_ignoreUserStartNodes.HasValue) return _ignoreUserStartNodes.Value;

            var dataTypeKey = queryStrings.GetValue<Guid?>(TreeQueryStringParameters.DataTypeKey);
            _ignoreUserStartNodes = dataTypeKey.HasValue && _dataTypeService.IsDataTypeIgnoringUserStartNodes(dataTypeKey.Value);

            return _ignoreUserStartNodes.Value;
        }
    }
}<|MERGE_RESOLUTION|>--- conflicted
+++ resolved
@@ -25,13 +25,8 @@
     public abstract class ContentTreeControllerBase : TreeController, ITreeNodeController
     {
         private readonly IEntityService _entityService;
-<<<<<<< HEAD
-        private readonly IWebSecurity _webSecurity;
+        private readonly IBackofficeSecurityAccessor _backofficeSecurityAccessor;
         private readonly ILogger<ContentTreeControllerBase> _logger;
-=======
-        private readonly IBackofficeSecurityAccessor _backofficeSecurityAccessor;
-        private readonly ILogger _logger;
->>>>>>> a80de910
         private readonly ActionCollection _actionCollection;
         private readonly IUserService _userService;
         private readonly IDataTypeService _dataTypeService;
@@ -43,13 +38,8 @@
             UmbracoApiControllerTypeCollection umbracoApiControllerTypeCollection,
             IMenuItemCollectionFactory menuItemCollectionFactory,
             IEntityService entityService,
-<<<<<<< HEAD
-            IWebSecurity webSecurity,
+            IBackofficeSecurityAccessor backofficeSecurityAccessor,
             ILogger<ContentTreeControllerBase> logger,
-=======
-            IBackofficeSecurityAccessor backofficeSecurityAccessor,
-            ILogger logger,
->>>>>>> a80de910
             ActionCollection actionCollection,
             IUserService userService,
             IDataTypeService dataTypeService
@@ -206,11 +196,7 @@
                 // TODO: in the future we could return a validation statement so we can have some UI to notify the user they don't have access
                 if (ignoreUserStartNodes == false && HasPathAccess(id, queryStrings) == false)
                 {
-<<<<<<< HEAD
-                    _logger.LogWarning("User {Username} does not have access to node with id {Id}", _webSecurity.CurrentUser.Username, id);
-=======
-                    _logger.Warn<ContentTreeControllerBase>("User {Username} does not have access to node with id {Id}", _backofficeSecurityAccessor.BackofficeSecurity.CurrentUser.Username, id);
->>>>>>> a80de910
+                    _logger.LogWarning("User {Username} does not have access to node with id {Id}", _backofficeSecurityAccessor.BackofficeSecurity.CurrentUser.Username, id);
                     return nodes;
                 }
 
