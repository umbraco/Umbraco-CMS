using Microsoft.AspNetCore.Http;
using Microsoft.AspNetCore.Mvc;
using Microsoft.AspNetCore.Mvc.Controllers;
using Microsoft.AspNetCore.Mvc.Infrastructure;
using Microsoft.AspNetCore.Routing;
using Microsoft.Extensions.Primitives;
using Umbraco.Cms.Core;
using Umbraco.Cms.Core.Models.Trees;
using Umbraco.Cms.Core.Sections;
using Umbraco.Cms.Core.Services;
using Umbraco.Cms.Core.Trees;
using Umbraco.Cms.Web.BackOffice.Controllers;
using Umbraco.Cms.Web.BackOffice.Extensions;
using Umbraco.Cms.Web.Common.Attributes;
using Umbraco.Cms.Web.Common.Filters;
using Umbraco.Cms.Web.Common.ModelBinders;
using Umbraco.Extensions;
using static Umbraco.Cms.Core.Constants.Web.Routing;

namespace Umbraco.Cms.Web.BackOffice.Trees;

/// <summary>
///     Used to return tree root nodes
/// </summary>
[AngularJsonOnlyConfiguration]
[PluginController(Constants.Web.Mvc.BackOfficeTreeArea)]
public class ApplicationTreeController : UmbracoAuthorizedApiController
{
    private readonly IActionDescriptorCollectionProvider _actionDescriptorCollectionProvider;
    private readonly IControllerFactory _controllerFactory;
    private readonly ILocalizedTextService _localizedTextService;
    private readonly ISectionService _sectionService;
    private readonly ITreeService _treeService;

    /// <summary>
    ///     Initializes a new instance of the <see cref="ApplicationTreeController" /> class.
    /// </summary>
    public ApplicationTreeController(
        ITreeService treeService,
        ISectionService sectionService,
        ILocalizedTextService localizedTextService,
        IControllerFactory controllerFactory,
        IActionDescriptorCollectionProvider actionDescriptorCollectionProvider)
    {
        _treeService = treeService;
        _sectionService = sectionService;
        _localizedTextService = localizedTextService;
        _controllerFactory = controllerFactory;
        _actionDescriptorCollectionProvider = actionDescriptorCollectionProvider;
    }

    /// <summary>
    ///     Returns the tree nodes for an application
    /// </summary>
    /// <param name="application">The application to load tree for</param>
    /// <param name="tree">An optional single tree alias, if specified will only load the single tree for the request app</param>
    /// <param name="queryStrings">The query strings</param>
    /// <param name="use">Tree use.</param>
    public async Task<ActionResult<TreeRootNode>> GetApplicationTrees(string? application, string? tree, [ModelBinder(typeof(HttpQueryStringModelBinder))] FormCollection? queryStrings, TreeUse use = TreeUse.Main)
    {
<<<<<<< HEAD
        private readonly ITreeService _treeService;
        private readonly ISectionService _sectionService;
        private readonly ILocalizedTextService _localizedTextService;
        private readonly IControllerFactory _controllerFactory;
        private readonly IActionDescriptorCollectionProvider _actionDescriptorCollectionProvider;

        /// Initializes a new instance of the <see cref="ApplicationTreeController"/> class.
        /// </summary>
        public ApplicationTreeController(
            ITreeService treeService,
            ISectionService sectionService,
            ILocalizedTextService localizedTextService,
            IControllerFactory controllerFactory,
            IActionDescriptorCollectionProvider actionDescriptorCollectionProvider)
=======
        application = application?.CleanForXss();

        if (string.IsNullOrEmpty(application))
>>>>>>> 7611ba7f
        {
            return NotFound();
        }

        ISection? section = _sectionService.GetByAlias(application);
        if (section == null)
        {
            return NotFound();
        }

        // find all tree definitions that have the current application alias
        IDictionary<string, IEnumerable<Tree>> groupedTrees = _treeService.GetBySectionGrouped(application, use);
        var allTrees = groupedTrees.Values.SelectMany(x => x).ToList();

        if (allTrees.Count == 0)
        {
            // if there are no trees defined for this section but the section is defined then we can have a simple
            // full screen section without trees
            var name = _localizedTextService.Localize("sections", application);
            return TreeRootNode.CreateSingleTreeRoot(Constants.System.RootString, null, null, name, TreeNodeCollection.Empty, true);
        }

        // handle request for a specific tree / or when there is only one tree
        if (!tree.IsNullOrWhiteSpace() || allTrees.Count == 1)
        {
            Tree? t = tree.IsNullOrWhiteSpace()
                ? allTrees[0]
                : allTrees.FirstOrDefault(x => x.TreeAlias == tree);

            if (t == null)
            {
                return NotFound();
            }

            ActionResult<TreeRootNode>? treeRootNode = await GetTreeRootNode(t, Constants.System.Root, queryStrings);

            if (treeRootNode != null)
            {
                return treeRootNode;
            }

            return NotFound();
        }

        // handle requests for all trees
        // for only 1 group
        if (groupedTrees.Count == 1)
        {
            var nodes = new TreeNodeCollection();
            foreach (Tree t in allTrees)
            {
                ActionResult<TreeNode?>? nodeResult = await TryGetRootNode(t, queryStrings);
                if (!(nodeResult?.Result is null))
                {
                    return nodeResult.Result;
                }

                TreeNode? node = nodeResult?.Value;
                if (node != null)
                {
                    nodes.Add(node);
                }
            }

            var name = _localizedTextService.Localize("sections", application);

            if (nodes.Count > 0)
            {
                var treeRootNode = TreeRootNode.CreateMultiTreeRoot(nodes);
                treeRootNode.Name = name;
                return treeRootNode;
            }

            // otherwise it's a section with all empty trees, aka a fullscreen section
            // todo is this true? what if we just failed to TryGetRootNode on all of them? SD: Yes it's true but we should check the result of TryGetRootNode and throw?
            return TreeRootNode.CreateSingleTreeRoot(Constants.System.RootString, null, null, name, TreeNodeCollection.Empty, true);
        }

        // for many groups
        var treeRootNodes = new List<TreeRootNode>();
        foreach ((var groupName, IEnumerable<Tree> trees) in groupedTrees)
        {
            var nodes = new TreeNodeCollection();
            foreach (Tree t in trees)
            {
                ActionResult<TreeNode?>? nodeResult = await TryGetRootNode(t, queryStrings);
                if (nodeResult != null && nodeResult.Result is not null)
                {
                    return nodeResult.Result;
                }

                TreeNode? node = nodeResult?.Value;

                if (node != null)
                {
                    nodes.Add(node);
                }
            }

            if (nodes.Count == 0)
            {
                continue;
            }

            // no name => third party
            // use localization key treeHeaders/thirdPartyGroup
            // todo this is an odd convention
            var name = groupName.IsNullOrWhiteSpace() ? "thirdPartyGroup" : groupName;

            var groupRootNode = TreeRootNode.CreateGroupNode(nodes, application);
            groupRootNode.Name = _localizedTextService.Localize("treeHeaders", name);
            treeRootNodes.Add(groupRootNode);
        }

        return TreeRootNode.CreateGroupedMultiTreeRoot(new TreeNodeCollection(treeRootNodes.OrderBy(x => x.Name)));
    }

    /// <summary>
    ///     Tries to get the root node of a tree.
    /// </summary>
    /// <remarks>
    ///     <para>
    ///         Returns null if the root node could not be obtained due to that
    ///         the user isn't authorized to view that tree. In this case since we are
    ///         loading multiple trees we will just return null so that it's not added
    ///         to the list
    ///     </para>
    /// </remarks>
    private async Task<ActionResult<TreeNode?>?> TryGetRootNode(Tree tree, FormCollection? querystring)
    {
        if (tree == null)
        {
            throw new ArgumentNullException(nameof(tree));
        }

        return await GetRootNode(tree, querystring);
    }

    /// <summary>
    ///     Get the tree root node of a tree.
    /// </summary>
    private async Task<ActionResult<TreeRootNode>> GetTreeRootNode(Tree tree, int id, FormCollection? querystring)
    {
        if (tree == null)
        {
            throw new ArgumentNullException(nameof(tree));
        }

        ActionResult<TreeNodeCollection?>? childrenResult = await GetChildren(tree, id, querystring);
        if (!(childrenResult?.Result is null))
        {
            return new ActionResult<TreeRootNode>(childrenResult.Result);
        }

        TreeNodeCollection? children = childrenResult?.Value;
        ActionResult<TreeNode?>? rootNodeResult = await GetRootNode(tree, querystring);
        if (!(rootNodeResult?.Result is null))
        {
<<<<<<< HEAD
            if (tree == null)
            {
                throw new ArgumentNullException(nameof(tree));
            }
            
            // Force tree querystring param
            Dictionary<string, StringValues>? td = querystring?.ToDictionary(x => x.Key, x => x.Value) ?? new Dictionary<string, StringValues>();
            td["tree"] = tree.TreeAlias;
            var qs = new FormCollection(td);

            var childrenResult = await GetChildren(tree, id, qs);
            if (!(childrenResult?.Result is null))
            {
                return new ActionResult<TreeRootNode>(childrenResult.Result);
            }

            var children = childrenResult?.Value;
            var rootNodeResult = await GetRootNode(tree, qs);
            if (!(rootNodeResult?.Result is null))
            {
                return rootNodeResult.Result;
            }
=======
            return rootNodeResult.Result;
        }

        TreeNode? rootNode = rootNodeResult?.Value;

>>>>>>> 7611ba7f

        var sectionRoot = TreeRootNode.CreateSingleTreeRoot(
            Constants.System.RootString,
            rootNode!.ChildNodesUrl,
            rootNode.MenuUrl,
            rootNode.Name,
            children,
            tree.IsSingleNodeTree);

        // assign the route path based on the root node, this means it will route there when the
        // section is navigated to and no dashboards will be available for this section
        sectionRoot.RoutePath = rootNode.RoutePath;
        sectionRoot.Path = rootNode.Path;

        foreach (KeyValuePair<string, object?> d in rootNode.AdditionalData)
        {
            sectionRoot.AdditionalData[d.Key] = d.Value;
        }

        return sectionRoot;
    }

    /// <summary>
    ///     Gets the root node of a tree.
    /// </summary>
    private async Task<ActionResult<TreeNode?>?> GetRootNode(Tree tree, FormCollection? querystring)
    {
        if (tree == null)
        {
            throw new ArgumentNullException(nameof(tree));
        }

        ActionResult<object> result = await GetApiControllerProxy(tree.TreeControllerType, "GetRootNode", querystring);

        // return null if the user isn't authorized to view that tree
        if (!((ForbidResult?)result.Result is null))
        {
            return null;
        }

        var controller = (TreeControllerBase?)result.Value;
        TreeNode? rootNode = null;
        if (controller is not null)
        {
            ActionResult<TreeNode?> rootNodeResult = await controller.GetRootNode(querystring);
            if (!(rootNodeResult.Result is null))
            {
                return rootNodeResult.Result;
            }

<<<<<<< HEAD
            // Force tree querystring param
            Dictionary<string, StringValues>? td = querystring?.ToDictionary(x => x.Key, x => x.Value) ?? new Dictionary<string, StringValues>();
            td["tree"] = tree.TreeAlias;
            var qs = new FormCollection(td);

            var result = await GetApiControllerProxy(tree.TreeControllerType, "GetRootNode", qs);
=======
            rootNode = rootNodeResult.Value;
>>>>>>> 7611ba7f

            if (rootNode == null)
            {
                throw new InvalidOperationException($"Failed to get root node for tree \"{tree.TreeAlias}\".");
            }
        }

<<<<<<< HEAD
            var controller = (TreeControllerBase?)result.Value;
            TreeNode? rootNode = null;
            if (controller is not null)
            {
                var rootNodeResult = await controller.GetRootNode(qs);
                if (!(rootNodeResult.Result is null))
                {
                    return rootNodeResult.Result;
                }

                 rootNode = rootNodeResult.Value;

                if (rootNode == null)
                {
                    throw new InvalidOperationException($"Failed to get root node for tree \"{tree.TreeAlias}\".");
                }
            }
=======
        return rootNode;
    }
>>>>>>> 7611ba7f

    /// <summary>
    ///     Get the child nodes of a tree node.
    /// </summary>
    private async Task<ActionResult<TreeNodeCollection?>?> GetChildren(Tree tree, int id, FormCollection? querystring)
    {
        if (tree == null)
        {
            throw new ArgumentNullException(nameof(tree));
        }

        // the method we proxy has an 'id' parameter which is *not* in the querystring,
        // we need to add it for the proxy to work (else, it does not find the method,
        // when trying to run auth filters etc).
        Dictionary<string, StringValues> d = querystring?.ToDictionary(x => x.Key, x => x.Value) ??
                                             new Dictionary<string, StringValues>();
        d["id"] = StringValues.Empty;
        var proxyQuerystring = new FormCollection(d);

        ActionResult<object> controllerResult =
            await GetApiControllerProxy(tree.TreeControllerType, "GetNodes", proxyQuerystring);
        if (!(controllerResult.Result is null))
        {
            return new ActionResult<TreeNodeCollection?>(controllerResult.Result);
        }

        var controller = (TreeControllerBase?)controllerResult.Value;
        return controller is not null ? await controller.GetNodes(id.ToInvariantString(), querystring) : null;
    }

    /// <summary>
    ///     Gets a proxy to a controller for a specified action.
    /// </summary>
    /// <param name="controllerType">The type of the controller.</param>
    /// <param name="action">The action.</param>
    /// <param name="querystring">The querystring.</param>
    /// <returns>An instance of the controller.</returns>
    /// <remarks>
    ///     <para>
    ///         Creates an instance of the <paramref name="controllerType" /> and initializes it with a route
    ///         and context etc. so it can execute the specified <paramref name="action" />. Runs the authorization
    ///         filters for that action, to ensure that the user has permission to execute it.
    ///     </para>
    /// </remarks>
    private async Task<ActionResult<object>> GetApiControllerProxy(Type controllerType, string action, FormCollection? querystring)
    {
        // note: this is all required in order to execute the auth-filters for the sub request, we
        // need to "trick" mvc into thinking that it is actually executing the proxied controller.

        var controllerName = ControllerExtensions.GetControllerName(controllerType);

        // create proxy route data specifying the action & controller to execute
        var routeData = new RouteData(new RouteValueDictionary
        {
            [ActionToken] = action,
            [ControllerToken] = controllerName
        });
        if (!(querystring is null))
        {
            foreach ((var key, StringValues value) in querystring)
            {
                routeData.Values[key] = value;
            }
        }

        ControllerActionDescriptor? actionDescriptor = _actionDescriptorCollectionProvider.ActionDescriptors.Items
            .Cast<ControllerActionDescriptor>()
            .First(x =>
                x.ControllerName.Equals(controllerName) &&
                x.ActionName == action);

        var actionContext = new ActionContext(HttpContext, routeData, actionDescriptor);
        var proxyControllerContext = new ControllerContext(actionContext);
        var controller = (TreeControllerBase)_controllerFactory.CreateController(proxyControllerContext);

        // TODO: What about other filters? Will they execute?
        var isAllowed = await controller.ControllerContext.InvokeAuthorizationFiltersForRequest(actionContext);
        if (!isAllowed)
        {
            return Forbid();
        }

        return controller;
    }
}<|MERGE_RESOLUTION|>--- conflicted
+++ resolved
@@ -26,14 +26,13 @@
 [PluginController(Constants.Web.Mvc.BackOfficeTreeArea)]
 public class ApplicationTreeController : UmbracoAuthorizedApiController
 {
+    private readonly ITreeService _treeService;
+    private readonly ISectionService _sectionService;
+    private readonly ILocalizedTextService _localizedTextService;
+    private readonly IControllerFactory _controllerFactory;
     private readonly IActionDescriptorCollectionProvider _actionDescriptorCollectionProvider;
-    private readonly IControllerFactory _controllerFactory;
-    private readonly ILocalizedTextService _localizedTextService;
-    private readonly ISectionService _sectionService;
-    private readonly ITreeService _treeService;
-
-    /// <summary>
-    ///     Initializes a new instance of the <see cref="ApplicationTreeController" /> class.
+
+    /// Initializes a new instance of the <see cref="ApplicationTreeController"/> class.
     /// </summary>
     public ApplicationTreeController(
         ITreeService treeService,
@@ -58,26 +57,9 @@
     /// <param name="use">Tree use.</param>
     public async Task<ActionResult<TreeRootNode>> GetApplicationTrees(string? application, string? tree, [ModelBinder(typeof(HttpQueryStringModelBinder))] FormCollection? queryStrings, TreeUse use = TreeUse.Main)
     {
-<<<<<<< HEAD
-        private readonly ITreeService _treeService;
-        private readonly ISectionService _sectionService;
-        private readonly ILocalizedTextService _localizedTextService;
-        private readonly IControllerFactory _controllerFactory;
-        private readonly IActionDescriptorCollectionProvider _actionDescriptorCollectionProvider;
-
-        /// Initializes a new instance of the <see cref="ApplicationTreeController"/> class.
-        /// </summary>
-        public ApplicationTreeController(
-            ITreeService treeService,
-            ISectionService sectionService,
-            ILocalizedTextService localizedTextService,
-            IControllerFactory controllerFactory,
-            IActionDescriptorCollectionProvider actionDescriptorCollectionProvider)
-=======
         application = application?.CleanForXss();
 
         if (string.IsNullOrEmpty(application))
->>>>>>> 7611ba7f
         {
             return NotFound();
         }
@@ -225,47 +207,26 @@
         {
             throw new ArgumentNullException(nameof(tree));
         }
-
-        ActionResult<TreeNodeCollection?>? childrenResult = await GetChildren(tree, id, querystring);
+            
+        // Force tree querystring param
+        Dictionary<string, StringValues>? td = querystring?.ToDictionary(x => x.Key, x => x.Value) ?? new Dictionary<string, StringValues>();
+        td["tree"] = tree.TreeAlias;
+        var qs = new FormCollection(td);
+
+        ActionResult<TreeNodeCollection?>? childrenResult = await GetChildren(tree, id, qs);
         if (!(childrenResult?.Result is null))
         {
             return new ActionResult<TreeRootNode>(childrenResult.Result);
         }
 
         TreeNodeCollection? children = childrenResult?.Value;
-        ActionResult<TreeNode?>? rootNodeResult = await GetRootNode(tree, querystring);
+        ActionResult<TreeNode?>? rootNodeResult = await GetRootNode(tree, qs);
         if (!(rootNodeResult?.Result is null))
         {
-<<<<<<< HEAD
-            if (tree == null)
-            {
-                throw new ArgumentNullException(nameof(tree));
-            }
-            
-            // Force tree querystring param
-            Dictionary<string, StringValues>? td = querystring?.ToDictionary(x => x.Key, x => x.Value) ?? new Dictionary<string, StringValues>();
-            td["tree"] = tree.TreeAlias;
-            var qs = new FormCollection(td);
-
-            var childrenResult = await GetChildren(tree, id, qs);
-            if (!(childrenResult?.Result is null))
-            {
-                return new ActionResult<TreeRootNode>(childrenResult.Result);
-            }
-
-            var children = childrenResult?.Value;
-            var rootNodeResult = await GetRootNode(tree, qs);
-            if (!(rootNodeResult?.Result is null))
-            {
-                return rootNodeResult.Result;
-            }
-=======
             return rootNodeResult.Result;
         }
 
         TreeNode? rootNode = rootNodeResult?.Value;
-
->>>>>>> 7611ba7f
 
         var sectionRoot = TreeRootNode.CreateSingleTreeRoot(
             Constants.System.RootString,
@@ -298,7 +259,12 @@
             throw new ArgumentNullException(nameof(tree));
         }
 
-        ActionResult<object> result = await GetApiControllerProxy(tree.TreeControllerType, "GetRootNode", querystring);
+        // Force tree querystring param
+        Dictionary<string, StringValues>? td = querystring?.ToDictionary(x => x.Key, x => x.Value) ?? new Dictionary<string, StringValues>();
+        td["tree"] = tree.TreeAlias;
+        var qs = new FormCollection(td);
+
+        ActionResult<object> result = await GetApiControllerProxy(tree.TreeControllerType, "GetRootNode", qs);
 
         // return null if the user isn't authorized to view that tree
         if (!((ForbidResult?)result.Result is null))
@@ -310,22 +276,13 @@
         TreeNode? rootNode = null;
         if (controller is not null)
         {
-            ActionResult<TreeNode?> rootNodeResult = await controller.GetRootNode(querystring);
+            ActionResult<TreeNode?> rootNodeResult = await controller.GetRootNode(qs);
             if (!(rootNodeResult.Result is null))
             {
                 return rootNodeResult.Result;
             }
 
-<<<<<<< HEAD
-            // Force tree querystring param
-            Dictionary<string, StringValues>? td = querystring?.ToDictionary(x => x.Key, x => x.Value) ?? new Dictionary<string, StringValues>();
-            td["tree"] = tree.TreeAlias;
-            var qs = new FormCollection(td);
-
-            var result = await GetApiControllerProxy(tree.TreeControllerType, "GetRootNode", qs);
-=======
             rootNode = rootNodeResult.Value;
->>>>>>> 7611ba7f
 
             if (rootNode == null)
             {
@@ -333,28 +290,8 @@
             }
         }
 
-<<<<<<< HEAD
-            var controller = (TreeControllerBase?)result.Value;
-            TreeNode? rootNode = null;
-            if (controller is not null)
-            {
-                var rootNodeResult = await controller.GetRootNode(qs);
-                if (!(rootNodeResult.Result is null))
-                {
-                    return rootNodeResult.Result;
-                }
-
-                 rootNode = rootNodeResult.Value;
-
-                if (rootNode == null)
-                {
-                    throw new InvalidOperationException($"Failed to get root node for tree \"{tree.TreeAlias}\".");
-                }
-            }
-=======
         return rootNode;
     }
->>>>>>> 7611ba7f
 
     /// <summary>
     ///     Get the child nodes of a tree node.
