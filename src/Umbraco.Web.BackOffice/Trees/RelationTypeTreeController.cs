using System.Globalization;
using Microsoft.AspNetCore.Authorization;
using Microsoft.AspNetCore.Http;
using Microsoft.AspNetCore.Mvc;
using Umbraco.Cms.Core;
using Umbraco.Cms.Core.Actions;
using Umbraco.Cms.Core.Events;
using Umbraco.Cms.Core.Models;
using Umbraco.Cms.Core.Models.Trees;
using Umbraco.Cms.Core.Services;
using Umbraco.Cms.Core.Trees;
using Umbraco.Cms.Web.Common.Attributes;
using Umbraco.Cms.Web.Common.Authorization;
using Umbraco.Extensions;

namespace Umbraco.Cms.Web.BackOffice.Trees;

[Authorize(Policy = AuthorizationPolicies.TreeAccessRelationTypes)]
[Tree(Constants.Applications.Settings, Constants.Trees.RelationTypes, SortOrder = 5,
    TreeGroup = Constants.Trees.Groups.Settings)]
[PluginController(Constants.Web.Mvc.BackOfficeTreeArea)]
[CoreTree]
public class RelationTypeTreeController : TreeController
{
    private readonly IMenuItemCollectionFactory _menuItemCollectionFactory;
    private readonly IRelationService _relationService;

    public RelationTypeTreeController(
        ILocalizedTextService localizedTextService,
        UmbracoApiControllerTypeCollection umbracoApiControllerTypeCollection,
        IMenuItemCollectionFactory menuItemCollectionFactory,
        IRelationService relationService,
        IEventAggregator eventAggregator)
        : base(localizedTextService, umbracoApiControllerTypeCollection, eventAggregator)
    {
        _menuItemCollectionFactory = menuItemCollectionFactory;
        _relationService = relationService;
    }

    protected override ActionResult<MenuItemCollection> GetMenuForNode(string id, FormCollection queryStrings)
    {
        MenuItemCollection menu = _menuItemCollectionFactory.Create();

        if (id == Constants.System.RootString)
        {
<<<<<<< HEAD
            var menu = _menuItemCollectionFactory.Create();

            if (id == Constants.System.RootString)
            {
                // Create the normal create action
                menu.Items.Add<ActionNew>(LocalizedTextService, useLegacyIcon: false);

                // refresh action
                menu.Items.Add(new RefreshNode(LocalizedTextService, true));

                return menu;
            }
=======
            //Create the normal create action
            menu.Items.Add<ActionNew>(LocalizedTextService);
>>>>>>> 4fc7f775

            //refresh action
            menu.Items.Add(new RefreshNode(LocalizedTextService, true));

<<<<<<< HEAD
            if (relationType.IsSystemRelationType() == false)
            {
                menu.Items.Add<ActionDelete>(LocalizedTextService, useLegacyIcon: false);
            }
=======
            return menu;
        }
>>>>>>> 4fc7f775

        IRelationType? relationType = _relationService.GetRelationTypeById(int.Parse(id, CultureInfo.InvariantCulture));
        if (relationType == null)
        {
            return menu;
        }

        if (relationType.IsSystemRelationType() == false)
        {
            menu.Items.Add<ActionDelete>(LocalizedTextService);
        }

<<<<<<< HEAD
            if (id == Constants.System.RootString)
            {
                nodes.AddRange(_relationService.GetAllRelationTypes()
                    .Select(rt => CreateTreeNode(rt.Id.ToString(), id, queryStrings, rt.Name, "icon-trafic", false)));
            }
=======
        return menu;
    }
>>>>>>> 4fc7f775

    protected override ActionResult<TreeNodeCollection> GetTreeNodes(string id, FormCollection queryStrings)
    {
        var nodes = new TreeNodeCollection();

        if (id == Constants.System.RootString)
        {
            nodes.AddRange(_relationService.GetAllRelationTypes()
                .Select(rt => CreateTreeNode(rt.Id.ToString(), id, queryStrings, rt.Name,
                    "icon-trafic", false)));
        }

        return nodes;
    }
}<|MERGE_RESOLUTION|>--- conflicted
+++ resolved
@@ -43,36 +43,14 @@
 
         if (id == Constants.System.RootString)
         {
-<<<<<<< HEAD
-            var menu = _menuItemCollectionFactory.Create();
-
-            if (id == Constants.System.RootString)
-            {
-                // Create the normal create action
-                menu.Items.Add<ActionNew>(LocalizedTextService, useLegacyIcon: false);
-
-                // refresh action
-                menu.Items.Add(new RefreshNode(LocalizedTextService, true));
-
-                return menu;
-            }
-=======
             //Create the normal create action
-            menu.Items.Add<ActionNew>(LocalizedTextService);
->>>>>>> 4fc7f775
+            menu.Items.Add<ActionNew>(LocalizedTextService, useLegacyIcon: false);
 
             //refresh action
-            menu.Items.Add(new RefreshNode(LocalizedTextService, true));
+            menu.Items.Add(new RefreshNode(LocalizedTextService, separatorBefore: true));
 
-<<<<<<< HEAD
-            if (relationType.IsSystemRelationType() == false)
-            {
-                menu.Items.Add<ActionDelete>(LocalizedTextService, useLegacyIcon: false);
-            }
-=======
             return menu;
         }
->>>>>>> 4fc7f775
 
         IRelationType? relationType = _relationService.GetRelationTypeById(int.Parse(id, CultureInfo.InvariantCulture));
         if (relationType == null)
@@ -82,19 +60,11 @@
 
         if (relationType.IsSystemRelationType() == false)
         {
-            menu.Items.Add<ActionDelete>(LocalizedTextService);
+            menu.Items.Add<ActionDelete>(LocalizedTextService, useLegacyIcon: false);
         }
 
-<<<<<<< HEAD
-            if (id == Constants.System.RootString)
-            {
-                nodes.AddRange(_relationService.GetAllRelationTypes()
-                    .Select(rt => CreateTreeNode(rt.Id.ToString(), id, queryStrings, rt.Name, "icon-trafic", false)));
-            }
-=======
         return menu;
     }
->>>>>>> 4fc7f775
 
     protected override ActionResult<TreeNodeCollection> GetTreeNodes(string id, FormCollection queryStrings)
     {
@@ -103,8 +73,7 @@
         if (id == Constants.System.RootString)
         {
             nodes.AddRange(_relationService.GetAllRelationTypes()
-                .Select(rt => CreateTreeNode(rt.Id.ToString(), id, queryStrings, rt.Name,
-                    "icon-trafic", false)));
+                .Select(rt => CreateTreeNode(rt.Id.ToString(), id, queryStrings, rt.Name, "icon-trafic", hasChildren: false)));
         }
 
         return nodes;
