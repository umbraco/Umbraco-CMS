using Microsoft.AspNetCore.Identity;
using Microsoft.Extensions.DependencyInjection;
using Microsoft.Extensions.Options;
using Umbraco.Cms.Core;
using Umbraco.Cms.Core.Configuration.Models;
using Umbraco.Cms.Core.Events;
using Umbraco.Cms.Core.Models.Membership;
using Umbraco.Cms.Core.Notifications;
using Umbraco.Cms.Core.Security;
using Umbraco.Cms.Core.Services;
using Umbraco.Extensions;

namespace Umbraco.Cms.Web.BackOffice.Install;

public class CreateUnattendedUserNotificationHandler : INotificationAsyncHandler<UnattendedInstallNotification>
{
    private readonly IServiceScopeFactory _serviceScopeFactory;
    private readonly IOptions<UnattendedSettings> _unattendedSettings;
    private readonly IUserService _userService;

    public CreateUnattendedUserNotificationHandler(IOptions<UnattendedSettings> unattendedSettings,
        IUserService userService, IServiceScopeFactory serviceScopeFactory)
    {
        _unattendedSettings = unattendedSettings;
        _userService = userService;
        _serviceScopeFactory = serviceScopeFactory;
    }

    /// <summary>
    ///     Listening for when the UnattendedInstallNotification fired after a sucessfulk
    /// </summary>
    /// <param name="notification"></param>
    public async Task HandleAsync(UnattendedInstallNotification notification, CancellationToken cancellationToken)
    {
        UnattendedSettings? unattendedSettings = _unattendedSettings.Value;
        // Ensure we have the setting enabled (Sanity check)
        // In theory this should always be true as the event only fired when a sucessfull
        if (_unattendedSettings.Value.InstallUnattended == false)
        {
            return;
        }

        var unattendedName = unattendedSettings.UnattendedUserName;
        var unattendedEmail = unattendedSettings.UnattendedUserEmail;
        var unattendedPassword = unattendedSettings.UnattendedUserPassword;

        // Missing configuration values (json, env variables etc)
        if (unattendedName.IsNullOrWhiteSpace()
            || unattendedEmail.IsNullOrWhiteSpace()
            || unattendedPassword.IsNullOrWhiteSpace())
        {
            return;
        }

        IUser? admin = _userService.GetUserById(Constants.Security.SuperUserId);
        if (admin == null)
        {
            throw new InvalidOperationException("Could not find the super user!");
        }

        // User email/login has already been modified
        if (admin.Email == unattendedEmail)
        {
            return;
        }

<<<<<<< HEAD
            // Change Password for the default user we ship out of the box
            // Uses same approach as NewInstall Step
            using IServiceScope scope = _serviceScopeFactory.CreateScope();
            IBackOfficeUserManager backOfficeUserManager = scope.ServiceProvider.GetRequiredService<IBackOfficeUserManager>();
            BackOfficeIdentityUser? membershipUser = await backOfficeUserManager.FindByIdAsync(Core.Constants.Security.SuperUserIdAsString);
            if (membershipUser == null)
            {
                throw new InvalidOperationException($"No user found in membership provider with id of {Core.Constants.Security.SuperUserIdAsString}.");
            }
=======
        // Update name, email & login & save user
        admin.Name = unattendedName!.Trim();
        admin.Email = unattendedEmail!.Trim();
        admin.Username = unattendedEmail.Trim();
        _userService.Save(admin);
>>>>>>> 100ebf5c

        // Change Password for the default user we ship out of the box
        // Uses same approach as NewInstall Step
        using IServiceScope scope = _serviceScopeFactory.CreateScope();
        IBackOfficeUserManager backOfficeUserManager =
            scope.ServiceProvider.GetRequiredService<IBackOfficeUserManager>();
        BackOfficeIdentityUser membershipUser =
            await backOfficeUserManager.FindByIdAsync(Constants.Security.SuperUserIdAsString);
        if (membershipUser == null)
        {
            throw new InvalidOperationException(
                $"No user found in membership provider with id of {Constants.Security.SuperUserIdAsString}.");
        }

        //To change the password here we actually need to reset it since we don't have an old one to use to change
        var resetToken = await backOfficeUserManager.GeneratePasswordResetTokenAsync(membershipUser);
        if (string.IsNullOrWhiteSpace(resetToken))
        {
            throw new InvalidOperationException("Could not reset password: unable to generate internal reset token");
        }

        IdentityResult resetResult =
            await backOfficeUserManager.ChangePasswordWithResetAsync(membershipUser.Id, resetToken,
                unattendedPassword!.Trim());
        if (!resetResult.Succeeded)
        {
            throw new InvalidOperationException("Could not reset password: " +
                                                string.Join(", ", resetResult.Errors.ToErrorMessage()));
        }
    }
}<|MERGE_RESOLUTION|>--- conflicted
+++ resolved
@@ -64,30 +64,18 @@
             return;
         }
 
-<<<<<<< HEAD
-            // Change Password for the default user we ship out of the box
-            // Uses same approach as NewInstall Step
-            using IServiceScope scope = _serviceScopeFactory.CreateScope();
-            IBackOfficeUserManager backOfficeUserManager = scope.ServiceProvider.GetRequiredService<IBackOfficeUserManager>();
-            BackOfficeIdentityUser? membershipUser = await backOfficeUserManager.FindByIdAsync(Core.Constants.Security.SuperUserIdAsString);
-            if (membershipUser == null)
-            {
-                throw new InvalidOperationException($"No user found in membership provider with id of {Core.Constants.Security.SuperUserIdAsString}.");
-            }
-=======
         // Update name, email & login & save user
         admin.Name = unattendedName!.Trim();
         admin.Email = unattendedEmail!.Trim();
         admin.Username = unattendedEmail.Trim();
         _userService.Save(admin);
->>>>>>> 100ebf5c
 
         // Change Password for the default user we ship out of the box
         // Uses same approach as NewInstall Step
         using IServiceScope scope = _serviceScopeFactory.CreateScope();
         IBackOfficeUserManager backOfficeUserManager =
             scope.ServiceProvider.GetRequiredService<IBackOfficeUserManager>();
-        BackOfficeIdentityUser membershipUser =
+        BackOfficeIdentityUser? membershipUser =
             await backOfficeUserManager.FindByIdAsync(Constants.Security.SuperUserIdAsString);
         if (membershipUser == null)
         {
