using System.ComponentModel.DataAnnotations;
using Microsoft.AspNetCore.Identity;
using Microsoft.Extensions.Logging;
using Umbraco.Cms.Core;
using Umbraco.Cms.Core.Models;
using Umbraco.Cms.Core.Security;
using Umbraco.Extensions;

namespace Umbraco.Cms.Web.Common.Security;

/// <summary>
///     Changes the password for an identity user
/// </summary>
internal class PasswordChanger<TUser> : IPasswordChanger<TUser> where TUser : UmbracoIdentityUser
{
    private readonly ILogger<PasswordChanger<TUser>> _logger;

    /// <summary>
    ///     Initializes a new instance of the <see cref="PasswordChanger" /> class.
    ///     Password changing functionality
    /// </summary>
    /// <param name="logger">Logger for this class</param>
    public PasswordChanger(ILogger<PasswordChanger<TUser>> logger) => _logger = logger;

    /// <summary>
    ///     Changes the password for a user based on the many different rules and config options
    /// </summary>
    /// <param name="changingPasswordModel">The changing password model</param>
    /// <param name="userMgr">The identity manager to use to update the password</param>
    /// Create an adapter to pass through everything - adapting the member into a user for this functionality
    /// <returns>The outcome of the password changed model</returns>
    public async Task<Attempt<PasswordChangedModel?>> ChangePasswordWithIdentityAsync(
        ChangingPasswordModel changingPasswordModel,
        IUmbracoUserManager<TUser> userMgr)
    {
        if (changingPasswordModel == null)
        {
            throw new ArgumentNullException(nameof(changingPasswordModel));
        }

        if (userMgr == null)
        {
            throw new ArgumentNullException(nameof(userMgr));
        }

        if (changingPasswordModel.NewPassword.IsNullOrWhiteSpace())
        {
            return Attempt.Fail(new PasswordChangedModel
            {
                ChangeError = new ValidationResult("Cannot set an empty password", new[] { "value" })
            });
        }

        var userId = changingPasswordModel.Id.ToString();
        TUser identityUser = await userMgr.FindByIdAsync(userId);
        if (identityUser == null)
        {
            // this really shouldn't ever happen... but just in case
            return Attempt.Fail(new PasswordChangedModel
            {
                ChangeError = new ValidationResult("Password could not be verified", new[] { "oldPassword" })
            });
        }

        // Are we just changing another user/member's password?
        if (changingPasswordModel.OldPassword.IsNullOrWhiteSpace())
        {
            // ok, we should be able to reset it
            var resetToken = await userMgr.GeneratePasswordResetTokenAsync(identityUser);

<<<<<<< HEAD
            var userId = changingPasswordModel.Id.ToString();
            TUser? identityUser = await userMgr.FindByIdAsync(userId);
            if (identityUser == null)
            {
                // this really shouldn't ever happen... but just in case
                return Attempt.Fail(new PasswordChangedModel { ChangeError = new ValidationResult("Password could not be verified", new[] { "oldPassword" }) });
            }
=======
            IdentityResult resetResult =
                await userMgr.ChangePasswordWithResetAsync(userId, resetToken, changingPasswordModel.NewPassword);
>>>>>>> 100ebf5c

            if (resetResult.Succeeded == false)
            {
                var errors = resetResult.Errors.ToErrorMessage();
                _logger.LogWarning("Could not reset user password {PasswordErrors}", errors);
                return Attempt.Fail(new PasswordChangedModel
                {
                    ChangeError = new ValidationResult(errors, new[] { "value" })
                });
            }

            return Attempt.Succeed(new PasswordChangedModel());
        }

<<<<<<< HEAD
            // can we change to the new password?
            IdentityResult changeResult = await userMgr.ChangePasswordAsync(identityUser, changingPasswordModel.OldPassword!, changingPasswordModel.NewPassword);
            if (changeResult.Succeeded == false)
=======
        // is the old password correct?
        var validateResult = await userMgr.CheckPasswordAsync(identityUser, changingPasswordModel.OldPassword);
        if (validateResult == false)
        {
            // no, fail with an error message for "oldPassword"
            return Attempt.Fail(new PasswordChangedModel
>>>>>>> 100ebf5c
            {
                ChangeError = new ValidationResult("Incorrect password", new[] { "oldPassword" })
            });
        }

        // can we change to the new password?
        IdentityResult changeResult = await userMgr.ChangePasswordAsync(identityUser, changingPasswordModel.OldPassword, changingPasswordModel.NewPassword);
        if (changeResult.Succeeded == false)
        {
            // no, fail with error messages for "password"
            var errors = changeResult.Errors.ToErrorMessage();
            _logger.LogWarning("Could not change user password {PasswordErrors}", errors);
            return Attempt.Fail(new PasswordChangedModel
            {
                ChangeError = new ValidationResult(errors, new[] { "password" })
            });
        }

        return Attempt.Succeed(new PasswordChangedModel());
    }
}<|MERGE_RESOLUTION|>--- conflicted
+++ resolved
@@ -52,7 +52,7 @@
         }
 
         var userId = changingPasswordModel.Id.ToString();
-        TUser identityUser = await userMgr.FindByIdAsync(userId);
+        TUser? identityUser = await userMgr.FindByIdAsync(userId);
         if (identityUser == null)
         {
             // this really shouldn't ever happen... but just in case
@@ -68,18 +68,8 @@
             // ok, we should be able to reset it
             var resetToken = await userMgr.GeneratePasswordResetTokenAsync(identityUser);
 
-<<<<<<< HEAD
-            var userId = changingPasswordModel.Id.ToString();
-            TUser? identityUser = await userMgr.FindByIdAsync(userId);
-            if (identityUser == null)
-            {
-                // this really shouldn't ever happen... but just in case
-                return Attempt.Fail(new PasswordChangedModel { ChangeError = new ValidationResult("Password could not be verified", new[] { "oldPassword" }) });
-            }
-=======
             IdentityResult resetResult =
                 await userMgr.ChangePasswordWithResetAsync(userId, resetToken, changingPasswordModel.NewPassword);
->>>>>>> 100ebf5c
 
             if (resetResult.Succeeded == false)
             {
@@ -94,25 +84,19 @@
             return Attempt.Succeed(new PasswordChangedModel());
         }
 
-<<<<<<< HEAD
-            // can we change to the new password?
-            IdentityResult changeResult = await userMgr.ChangePasswordAsync(identityUser, changingPasswordModel.OldPassword!, changingPasswordModel.NewPassword);
-            if (changeResult.Succeeded == false)
-=======
         // is the old password correct?
         var validateResult = await userMgr.CheckPasswordAsync(identityUser, changingPasswordModel.OldPassword);
         if (validateResult == false)
         {
             // no, fail with an error message for "oldPassword"
             return Attempt.Fail(new PasswordChangedModel
->>>>>>> 100ebf5c
             {
                 ChangeError = new ValidationResult("Incorrect password", new[] { "oldPassword" })
             });
         }
 
         // can we change to the new password?
-        IdentityResult changeResult = await userMgr.ChangePasswordAsync(identityUser, changingPasswordModel.OldPassword, changingPasswordModel.NewPassword);
+        IdentityResult changeResult = await userMgr.ChangePasswordAsync(identityUser, changingPasswordModel.OldPassword!, changingPasswordModel.NewPassword);
         if (changeResult.Succeeded == false)
         {
             // no, fail with error messages for "password"
