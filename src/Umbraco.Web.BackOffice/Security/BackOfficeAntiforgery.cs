--- conflicted
+++ resolved
@@ -8,7 +8,7 @@
 namespace Umbraco.Cms.Web.BackOffice.Security;
 
 /// <summary>
-///     Antiforgery implementation for the Umbraco back office
+///     Anti-forgery implementation for the Umbraco back office
 /// </summary>
 /// <remarks>
 ///     This is a wrapper around the global/default <see cref="IAntiforgery" /> .net service. Because this service is a
@@ -31,35 +31,15 @@
         services.AddLogging();
         services.AddAntiforgery(x =>
         {
-<<<<<<< HEAD
-            // NOTE: This is the only way to create a separate IAntiForgery service :(
-            // Everything in netcore is internal. I have logged an issue here https://github.com/dotnet/aspnetcore/issues/22217
-            // but it will not be handled so we have to revert to this.
-            var services = new ServiceCollection();
-            services.AddLogging();
-            services.AddAntiforgery(x =>
-            {
-                x.HeaderName = Constants.Web.AngularHeadername;
-                x.Cookie.Name = Constants.Web.CsrfValidationCookieName;
-                x.Cookie.SecurePolicy = globalSettings.Value.UseHttps ? CookieSecurePolicy.Always : CookieSecurePolicy.SameAsRequest;
-            });
-            ServiceProvider container = services.BuildServiceProvider();
-            _internalAntiForgery = container.GetRequiredService<IAntiforgery>();
-            _globalSettings = globalSettings.Value;
-        }
-=======
             x.HeaderName = Constants.Web.AngularHeadername;
             x.Cookie.Name = Constants.Web.CsrfValidationCookieName;
+            x.Cookie.SecurePolicy = globalSettings.CurrentValue.UseHttps ? CookieSecurePolicy.Always : CookieSecurePolicy.SameAsRequest;
         });
         ServiceProvider container = services.BuildServiceProvider();
         _internalAntiForgery = container.GetRequiredService<IAntiforgery>();
         _globalSettings = globalSettings.CurrentValue;
-        globalSettings.OnChange(x =>
-        {
-            _globalSettings = x;
-        });
+        globalSettings.OnChange(x => _globalSettings = x);
     }
->>>>>>> e784cfa9
 
     /// <inheritdoc />
     public async Task<Attempt<string?>> ValidateRequestAsync(HttpContext httpContext)
