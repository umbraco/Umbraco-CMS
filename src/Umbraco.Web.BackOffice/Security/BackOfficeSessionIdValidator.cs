--- conflicted
+++ resolved
@@ -39,11 +39,7 @@
         private readonly IHostingEnvironment _hostingEnvironment;
         private readonly IBackOfficeUserManager _userManager;
 
-<<<<<<< HEAD
-        public BackOfficeSessionIdValidator(ISystemClock systemClock, IGlobalSettings globalSettings, IHostingEnvironment hostingEnvironment, IBackOfficeUserManager userManager)
-=======
-        public BackOfficeSessionIdValidator(ISystemClock systemClock, IOptions<GlobalSettings> globalSettings, IHostingEnvironment hostingEnvironment, BackOfficeUserManager userManager)
->>>>>>> d7ab7d3d
+        public BackOfficeSessionIdValidator(ISystemClock systemClock, IOptions<GlobalSettings> globalSettings, IHostingEnvironment hostingEnvironment, IBackOfficeUserManager userManager)
         {
             _systemClock = systemClock;
             _globalSettings = globalSettings.Value;
