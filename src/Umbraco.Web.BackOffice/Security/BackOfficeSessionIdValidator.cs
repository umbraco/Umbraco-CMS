--- conflicted
+++ resolved
@@ -112,19 +112,6 @@
             issuedUtc = authTicketIssueDate;
         }
 
-<<<<<<< HEAD
-            var userId = currentIdentity.GetUserId();
-            if (userId is null)
-            {
-                return false;
-            }
-
-            var user = await _userManager.FindByIdAsync(userId);
-            if (user == null)
-            {
-                return false;
-            }
-=======
         // Only validate if enough time has elapsed
         var validate = issuedUtc.HasValue == false;
         if (issuedUtc.HasValue)
@@ -132,7 +119,6 @@
             TimeSpan timeElapsed = currentUtc.Subtract(issuedUtc.Value);
             validate = timeElapsed > validateInterval;
         }
->>>>>>> 100ebf5c
 
         if (validate == false)
         {
@@ -140,7 +126,12 @@
         }
 
         var userId = currentIdentity.GetUserId();
-        BackOfficeIdentityUser? user = await _userManager.FindByIdAsync(userId);
+        if (userId is null)
+        {
+            return false;
+        }
+
+        var user = await _userManager.FindByIdAsync(userId);
         if (user == null)
         {
             return false;
