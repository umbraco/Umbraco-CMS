--- conflicted
+++ resolved
@@ -1,9 +1,6 @@
-<<<<<<< HEAD
 using System;
 using System.Data.Common;
 using System.Reflection;
-=======
->>>>>>> 91ae2d63
 using Microsoft.AspNetCore.Hosting;
 using Microsoft.AspNetCore.Http;
 using Microsoft.Extensions.Configuration;
@@ -19,18 +16,29 @@
 using Umbraco.Core.IO;
 using Umbraco.Core.Logging;
 using Umbraco.Core.Logging.Serilog;
-<<<<<<< HEAD
 using Umbraco.Core.Persistence;
 using Umbraco.Core.Runtime;
-=======
->>>>>>> 91ae2d63
 
 namespace Umbraco.Web.BackOffice.AspNetCore
 {
 
+
     public static class UmbracoBackOfficeServiceCollectionExtensions
     {
-<<<<<<< HEAD
+
+        public static IServiceCollection AddUmbracoConfiguration(this IServiceCollection services)
+        {
+            var serviceProvider = services.BuildServiceProvider();
+            var configuration = serviceProvider.GetService<IConfiguration>();
+            var configsFactory = new AspNetCoreConfigsFactory(configuration);
+
+            var configs = configsFactory.Create();
+
+            services.AddSingleton(configs);
+
+            return services;
+        }
+
 
         /// <summary>
         ///  Adds the Umbraco Back Core requirements
@@ -55,17 +63,6 @@
             services.AddSingleton<IHttpContextAccessor, HttpContextAccessor>();
 
             CreateCompositionRoot(services);
-=======
-        public static IServiceCollection AddUmbracoConfiguration(this IServiceCollection services)
-        {
-            var serviceProvider = services.BuildServiceProvider();
-            var configuration = serviceProvider.GetService<IConfiguration>();
-            var configsFactory = new AspNetCoreConfigsFactory(configuration);
-
-            var configs = configsFactory.Create();
-
-            services.AddSingleton(configs);
->>>>>>> 91ae2d63
 
             // TODO: Get rid of this 'Current' requirement
             var globalSettings = Current.Configs.Global();
@@ -90,7 +87,6 @@
             return services;
         }
 
-<<<<<<< HEAD
         private static IRuntime GetCoreRuntime(Configs configs, IUmbracoVersion umbracoVersion, IIOHelper ioHelper, ILogger logger,
             IProfiler profiler, Core.Hosting.IHostingEnvironment hostingEnvironment, IBackOfficeInfo backOfficeInfo,
             ITypeFinder typeFinder)
@@ -101,9 +97,11 @@
                 DbProviderFactories.GetFactory);
 
             // Determine if we should use the sql main dom or the default
-            var appSettingMainDomLock = configs.Global().MainDomLock;
+            var globalSettings = configs.Global();
+            var connStrings = configs.ConnectionStrings();
+            var appSettingMainDomLock = globalSettings.MainDomLock;
             var mainDomLock = appSettingMainDomLock == "SqlMainDomLock"
-                ? (IMainDomLock)new SqlMainDomLock(logger, configs, dbProviderFactoryCreator)
+                ? (IMainDomLock)new SqlMainDomLock(logger, globalSettings, connStrings, dbProviderFactoryCreator)
                 : new MainDomSemaphoreLock(logger, hostingEnvironment);
 
             var mainDom = new MainDom(logger, hostingEnvironment, mainDomLock);
@@ -113,41 +111,6 @@
 
             return coreRuntime;
         }
-
-        private static void CreateCompositionRoot(IServiceCollection services)
-        {
-            // TODO: This isn't the best to have to resolve the services now but to avoid this will
-            // require quite a lot of re-work. 
-=======
-        public static IServiceCollection AddUmbracoBackOffice(this IServiceCollection services)
-        {
-            services.AddSingleton<IHttpContextAccessor, HttpContextAccessor>();
-
->>>>>>> 91ae2d63
-            var serviceProvider = services.BuildServiceProvider();
-
-            var httpContextAccessor = serviceProvider.GetRequiredService<IHttpContextAccessor>();
-            var webHostEnvironment = serviceProvider.GetRequiredService<IWebHostEnvironment>();
-            var hostApplicationLifetime = serviceProvider.GetRequiredService<IHostApplicationLifetime>();
-
-            var configs = serviceProvider.GetService<Configs>();
-
-            services.CreateCompositionRoot(
-                httpContextAccessor,
-                webHostEnvironment,
-                hostApplicationLifetime,
-                configs);
-
-<<<<<<< HEAD
-            var hostingEnvironment = new AspNetCoreHostingEnvironment(hostingSettings, webHostEnvironment, httpContextAccessor, hostApplicationLifetime);
-            var ioHelper = new IOHelper(hostingEnvironment);
-
-            var logger = SerilogLogger.CreateWithDefaultConfiguration(hostingEnvironment, new AspNetCoreSessionIdResolver(httpContextAccessor), () => services.BuildServiceProvider().GetService<IRequestCache>(), coreDebug, ioHelper, new AspNetCoreMarchal());
-            var configs = configFactory.Create(ioHelper, logger);
-=======
-            return services;
-        }
-
 
         public static IServiceCollection CreateCompositionRoot(
             this IServiceCollection services,
@@ -167,7 +130,6 @@
                 new AspNetCoreSessionIdResolver(httpContextAccessor),
                 () => services.BuildServiceProvider().GetService<IRequestCache>(), coreDebug, ioHelper,
                 new AspNetCoreMarchal());
->>>>>>> 91ae2d63
 
             var backOfficeInfo = new AspNetCoreBackOfficeInfo(globalSettings);
             var profiler = new LogProfiler(logger);
@@ -175,6 +137,35 @@
             Current.Initialize(logger, configs, ioHelper, hostingEnvironment, backOfficeInfo, profiler);
 
             return services;
+        }
+
+        private static void CreateCompositionRoot(IServiceCollection services)
+        {
+            // TODO: This isn't the best to have to resolve the services now but to avoid this will
+            // require quite a lot of re-work. 
+            var serviceProvider = services.BuildServiceProvider();
+
+            var httpContextAccessor = serviceProvider.GetRequiredService<IHttpContextAccessor>();
+            var webHostEnvironment = serviceProvider.GetRequiredService<IWebHostEnvironment>();
+            var hostApplicationLifetime = serviceProvider.GetRequiredService<IHostApplicationLifetime>();
+
+            var configs = serviceProvider.GetService<Configs>();
+
+            var hostingSettings = configs.Hosting();
+            var coreDebug = configs.CoreDebug();
+            var globalSettings = configs.Global();
+
+            var hostingEnvironment = new AspNetCoreHostingEnvironment(hostingSettings, webHostEnvironment, httpContextAccessor, hostApplicationLifetime);
+            var ioHelper = new IOHelper(hostingEnvironment, globalSettings);
+            var logger = SerilogLogger.CreateWithDefaultConfiguration(hostingEnvironment,
+                new AspNetCoreSessionIdResolver(httpContextAccessor),
+                () => serviceProvider.GetService<IRequestCache>(), coreDebug, ioHelper,
+                new AspNetCoreMarchal());
+
+            var backOfficeInfo = new AspNetCoreBackOfficeInfo(configs.Global());
+            var profiler = new LogProfiler(logger);
+
+            Current.Initialize(logger, configs, ioHelper, hostingEnvironment, backOfficeInfo, profiler);
         }
 
         private class AspNetCoreBootPermissionsChecker : IUmbracoBootPermissionChecker
