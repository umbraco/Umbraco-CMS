using System.Globalization;
<<<<<<< HEAD
using System.Linq;
using System.Text.RegularExpressions;
using HeyRed.MarkdownSharp;
=======
>>>>>>> e784cfa9
using Microsoft.Extensions.Logging;
using Umbraco.Cms.Core;
using Umbraco.Cms.Core.Actions;
using Umbraco.Cms.Core.Cache;
using Umbraco.Cms.Core.Dictionary;
using Umbraco.Cms.Core.Mapping;
using Umbraco.Cms.Core.Models;
using Umbraco.Cms.Core.Models.ContentEditing;
using Umbraco.Cms.Core.Models.Mapping;
using Umbraco.Cms.Core.Models.Membership;
using Umbraco.Cms.Core.Models.PublishedContent;
using Umbraco.Cms.Core.Routing;
using Umbraco.Cms.Core.Security;
using Umbraco.Cms.Core.Services;
using Umbraco.Cms.Core.Web;
using Umbraco.Cms.Web.BackOffice.Trees;
using Umbraco.Extensions;

namespace Umbraco.Cms.Web.BackOffice.Mapping;

/// <summary>
///     Declares how model mappings for content
/// </summary>
internal class ContentMapDefinition : IMapDefinition
{
    private readonly AppCaches _appCaches;
    private readonly IBackOfficeSecurityAccessor _backOfficeSecurityAccessor;
    private readonly ContentBasicSavedStateMapper<ContentPropertyBasic> _basicStateMapper;
    private readonly CommonMapper _commonMapper;
    private readonly CommonTreeNodeMapper _commonTreeNodeMapper;
    private readonly IContentService _contentService;
    private readonly IContentTypeService _contentTypeService;
    private readonly ContentVariantMapper _contentVariantMapper;
    private readonly ICultureDictionary _cultureDictionary;
    private readonly IEntityService _entityService;
    private readonly IFileService _fileService;
    private readonly ILocalizationService _localizationService;
    private readonly ILocalizedTextService _localizedTextService;
    private readonly ILoggerFactory _loggerFactory;
    private readonly IPublishedRouter _publishedRouter;
    private readonly IPublishedUrlProvider _publishedUrlProvider;
    private readonly ContentSavedStateMapper<ContentPropertyDisplay> _stateMapper;
    private readonly TabsAndPropertiesMapper<IContent> _tabsAndPropertiesMapper;
    private readonly IUmbracoContextAccessor _umbracoContextAccessor;
    private readonly UriUtility _uriUtility;
    private readonly IUserService _userService;
    private readonly IVariationContextAccessor _variationContextAccessor;


    public ContentMapDefinition(
        CommonMapper commonMapper,
        CommonTreeNodeMapper commonTreeNodeMapper,
        ICultureDictionary cultureDictionary,
        ILocalizedTextService localizedTextService,
        IContentService contentService,
        IContentTypeService contentTypeService,
        IFileService fileService,
        IUmbracoContextAccessor umbracoContextAccessor,
        IPublishedRouter publishedRouter,
        ILocalizationService localizationService,
        ILoggerFactory loggerFactory,
        IUserService userService,
        IVariationContextAccessor variationContextAccessor,
        IContentTypeBaseServiceProvider contentTypeBaseServiceProvider,
        UriUtility uriUtility,
        IPublishedUrlProvider publishedUrlProvider,
        IEntityService entityService,
        IBackOfficeSecurityAccessor backOfficeSecurityAccessor,
        AppCaches appCaches)
    {
        _commonMapper = commonMapper;
        _commonTreeNodeMapper = commonTreeNodeMapper;
        _cultureDictionary = cultureDictionary;
        _localizedTextService = localizedTextService;
        _contentService = contentService;
        _contentTypeService = contentTypeService;
        _fileService = fileService;
        _umbracoContextAccessor = umbracoContextAccessor;
        _publishedRouter = publishedRouter;
        _localizationService = localizationService;
        _loggerFactory = loggerFactory;
        _userService = userService;
        _entityService = entityService;
        _backOfficeSecurityAccessor = backOfficeSecurityAccessor;
        _variationContextAccessor = variationContextAccessor;
        _uriUtility = uriUtility;
        _publishedUrlProvider = publishedUrlProvider;
        _appCaches = appCaches;

        _tabsAndPropertiesMapper = new TabsAndPropertiesMapper<IContent>(cultureDictionary, localizedTextService, contentTypeBaseServiceProvider);
        _stateMapper = new ContentSavedStateMapper<ContentPropertyDisplay>();
        _basicStateMapper = new ContentBasicSavedStateMapper<ContentPropertyBasic>();
        _contentVariantMapper = new ContentVariantMapper(_localizationService, localizedTextService);
    }

    public void DefineMaps(IUmbracoMapper mapper)
    {
        mapper.Define<IContent, ContentItemBasic<ContentPropertyBasic>>((source, context) => new ContentItemBasic<ContentPropertyBasic>(), Map);
        mapper.Define<IContent, ContentPropertyCollectionDto>((source, context) => new ContentPropertyCollectionDto(), Map);

        mapper.Define<IContent, ContentItemDisplay>((source, context) => new ContentItemDisplay(), Map);
        mapper.Define<IContent, ContentItemDisplayWithSchedule>((source, context) => new ContentItemDisplayWithSchedule(), Map);

        mapper.Define<IContent, ContentVariantDisplay>((source, context) => new ContentVariantDisplay(), Map);
        mapper.Define<IContent, ContentVariantScheduleDisplay>((source, context) => new ContentVariantScheduleDisplay(), Map);

        mapper.Define<ContentItemDisplayWithSchedule, ContentItemDisplay>((source, context) => new ContentItemDisplay(), Map);
        mapper.Define<ContentItemDisplay, ContentItemDisplayWithSchedule>((source, context) => new ContentItemDisplayWithSchedule(), Map);

        mapper.Define<ContentVariantDisplay, ContentVariantScheduleDisplay>((source, context) => new ContentVariantScheduleDisplay(), Map);
        mapper.Define<ContentVariantScheduleDisplay, ContentVariantDisplay>((source, context) => new ContentVariantDisplay(), Map);
    }

    // Umbraco.Code.MapAll
    private void Map(ContentVariantScheduleDisplay source, ContentVariantDisplay target, MapperContext context)
    {
        target.CreateDate = source.CreateDate;
        target.DisplayName = source.DisplayName;
        target.Language = source.Language;
        target.Name = source.Name;
        target.PublishDate = source.PublishDate;
        target.Segment = source.Segment;
        target.State = source.State;
        target.Tabs = source.Tabs;
        target.UpdateDate = source.UpdateDate;
        target.AllowedActions = source.AllowedActions;
    }

    // Umbraco.Code.MapAll
    private void Map(ContentItemDisplay source, ContentItemDisplayWithSchedule target, MapperContext context)
    {
        foreach (KeyValuePair<string, object> additionalData in source.AdditionalData)
        {
            target.AdditionalData.Add(additionalData);
        }

        target.AllowedActions = source.AllowedActions;
        target.AllowedTemplates = source.AllowedTemplates;
        target.AllowPreview = source.AllowPreview;
        target.ContentApps = source.ContentApps;
        target.ContentDto = source.ContentDto;
        target.ContentTypeAlias = source.ContentTypeAlias;
        target.ContentTypeId = source.ContentTypeId;
        target.ContentTypeKey = source.ContentTypeKey;
        target.ContentTypeName = source.ContentTypeName;
        target.DocumentType = source.DocumentType;
        target.Errors = source.Errors;
        target.Icon = source.Icon;
        target.Id = source.Id;
        target.IsBlueprint = source.IsBlueprint;
        target.IsChildOfListView = source.IsChildOfListView;
        target.IsContainer = source.IsContainer;
        target.IsElement = source.IsElement;
        target.Key = source.Key;
        target.Owner = source.Owner;
        target.ParentId = source.ParentId;
        target.Path = source.Path;
        target.PersistedContent = source.PersistedContent;
        target.SortOrder = source.SortOrder;
        target.TemplateAlias = source.TemplateAlias;
        target.TemplateId = source.TemplateId;
        target.Trashed = source.Trashed;
        target.TreeNodeUrl = source.TreeNodeUrl;
        target.Udi = source.Udi;
        target.UpdateDate = source.UpdateDate;
        target.Updater = source.Updater;
        target.Urls = source.Urls;
        target.Variants = context.MapEnumerable<ContentVariantDisplay, ContentVariantScheduleDisplay>(source.Variants);

        foreach (BackOfficeNotification backOfficeNotification in source.Notifications)
        {
            target.Notifications.Add(backOfficeNotification);
        }
    }

    // Umbraco.Code.MapAll
    private void Map(ContentVariantDisplay source, ContentVariantScheduleDisplay target, MapperContext context)
    {
        target.CreateDate = source.CreateDate;
        target.DisplayName = source.DisplayName;
        target.Language = source.Language;
        target.Name = source.Name;
        target.PublishDate = source.PublishDate;
        target.Segment = source.Segment;
        target.State = source.State;
        target.Tabs = source.Tabs;
        target.UpdateDate = source.UpdateDate;
        target.AllowedActions = source.AllowedActions;

        // We'll only try and map the ReleaseDate/ExpireDate if the "old" ContentVariantScheduleDisplay is in the context, otherwise we'll just skip it quietly.
        _ = context.Items.TryGetValue(nameof(ContentItemDisplayWithSchedule.Variants), out var variants);
        if (variants is IEnumerable<ContentVariantScheduleDisplay> scheduleDisplays)
        {
            ContentVariantScheduleDisplay? item = scheduleDisplays.FirstOrDefault(x => x.Language?.Id == source.Language?.Id && x.Segment == source.Segment);

            if (item is null)
            {
                // If we can't find the old variants display, we'll just not try and map it.
                return;
            }

<<<<<<< HEAD
            target.AllowedActions = GetActions(source, parent, context);
            target.AllowedTemplates = GetAllowedTemplates(source);
            target.ContentApps = _commonMapper.GetContentAppsForEntity(source);
            target.ContentTypeId = source.ContentType.Id;
            target.ContentTypeKey = source.ContentType.Key;
            target.ContentTypeAlias = source.ContentType.Alias;
            target.ContentTypeName = _localizedTextService.UmbracoDictionaryTranslate(_cultureDictionary, source.ContentType.Name);
            target.DocumentType = _commonMapper.GetContentType(source, context);
            target.Icon = source.ContentType.Icon;
            target.Id = source.Id;
            target.IsBlueprint = source.Blueprint;
            target.IsChildOfListView = DetermineIsChildOfListView(source, parent, context);
            target.IsContainer = source.ContentType.IsContainer;
            target.IsElement = source.ContentType.IsElement;
            target.Key = source.Key;
            target.Owner = _commonMapper.GetOwner(source, context);
            target.ParentId = source.ParentId;
            target.Path = source.Path;
            target.SortOrder = source.SortOrder;
            target.TemplateAlias = GetDefaultTemplate(source);
            target.TemplateId = source.TemplateId ?? default;
            target.Trashed = source.Trashed;
            target.TreeNodeUrl = _commonTreeNodeMapper.GetTreeNodeUrl<ContentTreeController>(source);
            target.Udi = Udi.Create(source.Blueprint ? Constants.UdiEntityType.DocumentBlueprint : Constants.UdiEntityType.Document, source.Key);
            target.UpdateDate = source.UpdateDate;
            target.Updater = _commonMapper.GetCreator(source, context);
            target.Urls = GetUrls(source);
            target.Variants = _contentVariantMapper.Map(source, context);

            target.ContentDto = new ContentPropertyCollectionDto();
            target.ContentDto.Properties = context.MapEnumerable<IProperty, ContentPropertyDto>(source.Properties);
            var markdown = new Markdown();
            var linkCheck = new Regex("<a[^>]+>", RegexOptions.IgnoreCase);
            var evaluator = new MatchEvaluator(AddRelNoReferrer);
            foreach (ContentVariantDisplay variant in target.Variants)
            {
                foreach (Tab<ContentPropertyDisplay> tab in variant.Tabs)
                {
                    foreach (ContentPropertyDisplay property in tab.Properties)
                    {
                        if (!string.IsNullOrEmpty(property.Description))
                        {
                            var description = markdown.Transform(property.Description);
                            property.Description = linkCheck.Replace(description, evaluator);
                        }
                    }
                }
            }
        }

        private string AddRelNoReferrer(Match m)
        {
            string result = m.Value;
            if (result.IndexOf("rel=") == -1)
            {
                result = result.Replace(">", " rel=\"noreferrer\">");
            }
            if (result.IndexOf("class=") == -1)
            {
                result = result.Replace(">", " class=\"underline\">");
            }
            if (result.IndexOf("target=") == -1)
            {
                result = result.Replace(">", " target=\"_blank\">");
            }
            return result;
=======
            target.ReleaseDate = item.ReleaseDate;
            target.ExpireDate = item.ExpireDate;
>>>>>>> e784cfa9
        }
    }

    // Umbraco.Code.MapAll
    private static void Map(ContentItemDisplayWithSchedule source, ContentItemDisplay target, MapperContext context)
    {
        foreach (KeyValuePair<string, object> additionalData in source.AdditionalData)
        {
            target.AdditionalData.Add(additionalData);
        }

        target.AllowedActions = source.AllowedActions;
        target.AllowedTemplates = source.AllowedTemplates;
        target.AllowPreview = source.AllowPreview;
        target.ContentApps = source.ContentApps;
        target.ContentDto = source.ContentDto;
        target.ContentTypeAlias = source.ContentTypeAlias;
        target.ContentTypeId = source.ContentTypeId;
        target.ContentTypeKey = source.ContentTypeKey;
        target.ContentTypeName = source.ContentTypeName;
        target.DocumentType = source.DocumentType;
        target.Errors = source.Errors;
        target.Icon = source.Icon;
        target.Id = source.Id;
        target.IsBlueprint = source.IsBlueprint;
        target.IsChildOfListView = source.IsChildOfListView;
        target.IsContainer = source.IsContainer;
        target.IsElement = source.IsElement;
        target.Key = source.Key;
        target.Owner = source.Owner;
        target.ParentId = source.ParentId;
        target.Path = source.Path;
        target.PersistedContent = source.PersistedContent;
        target.SortOrder = source.SortOrder;
        target.TemplateAlias = source.TemplateAlias;
        target.TemplateId = source.TemplateId;
        target.Trashed = source.Trashed;
        target.TreeNodeUrl = source.TreeNodeUrl;
        target.Udi = source.Udi;
        target.UpdateDate = source.UpdateDate;
        target.Updater = source.Updater;
        target.Urls = source.Urls;
        target.Variants = source.Variants;
    }

    // Umbraco.Code.MapAll
    private static void Map(IContent source, ContentPropertyCollectionDto target, MapperContext context) =>
        target.Properties = context.MapEnumerable<IProperty, ContentPropertyDto>(source.Properties).WhereNotNull();

    // Umbraco.Code.MapAll -AllowPreview -Errors -PersistedContent
    private void Map<TVariant>(IContent source, ContentItemDisplay<TVariant> target, MapperContext context)
        where TVariant : ContentVariantDisplay
    {
        // Both GetActions and DetermineIsChildOfListView use parent, so get it once here
        // Parent might already be in context, so check there before using content service
        IContent? parent;
        if (context.Items.TryGetValue("Parent", out var parentObj) &&
            parentObj is IContent typedParent)
        {
            parent = typedParent;
        }
        else
        {
            parent = _contentService.GetParent(source);
        }

        target.AllowedActions = GetActions(source, parent, context);
        target.AllowedTemplates = GetAllowedTemplates(source);
        target.ContentApps = _commonMapper.GetContentAppsForEntity(source);
        target.ContentTypeId = source.ContentType.Id;
        target.ContentTypeKey = source.ContentType.Key;
        target.ContentTypeAlias = source.ContentType.Alias;
        target.ContentTypeName =
            _localizedTextService.UmbracoDictionaryTranslate(_cultureDictionary, source.ContentType.Name);
        target.DocumentType = _commonMapper.GetContentType(source, context);
        target.Icon = source.ContentType.Icon;
        target.Id = source.Id;
        target.IsBlueprint = source.Blueprint;
        target.IsChildOfListView = DetermineIsChildOfListView(source, parent, context);
        target.IsContainer = source.ContentType.IsContainer;
        target.IsElement = source.ContentType.IsElement;
        target.Key = source.Key;
        target.Owner = _commonMapper.GetOwner(source, context);
        target.ParentId = source.ParentId;
        target.Path = source.Path;
        target.SortOrder = source.SortOrder;
        target.TemplateAlias = GetDefaultTemplate(source);
        target.TemplateId = source.TemplateId ?? default;
        target.Trashed = source.Trashed;
        target.TreeNodeUrl = _commonTreeNodeMapper.GetTreeNodeUrl<ContentTreeController>(source);
        target.Udi =
            Udi.Create(source.Blueprint ? Constants.UdiEntityType.DocumentBlueprint : Constants.UdiEntityType.Document, source.Key);
        target.UpdateDate = source.UpdateDate;
        target.Updater = _commonMapper.GetCreator(source, context);
        target.Urls = GetUrls(source);
        target.Variants = _contentVariantMapper.Map<TVariant>(source, context);

        target.ContentDto = new ContentPropertyCollectionDto
        {
            Properties = context.MapEnumerable<IProperty, ContentPropertyDto>(source.Properties).WhereNotNull()
        };
    }

    // Umbraco.Code.MapAll -Segment -Language -DisplayName
    private void Map(IContent source, ContentVariantDisplay target, MapperContext context)
    {
        target.CreateDate = source.CreateDate;
        target.Name = source.Name;
        target.PublishDate = source.PublishDate;
        target.State = _stateMapper.Map(source, context);
        target.Tabs = _tabsAndPropertiesMapper.Map(source, context);
        target.UpdateDate = source.UpdateDate;
        target.AllowedActions = new[] { ActionBrowse.ActionLetter.ToString() };
    }

    private void Map(IContent source, ContentVariantScheduleDisplay target, MapperContext context)
    {
        Map(source, (ContentVariantDisplay)target, context);
        target.ReleaseDate = GetScheduledDate(source, ContentScheduleAction.Release, context);
        target.ExpireDate = GetScheduledDate(source, ContentScheduleAction.Expire, context);
    }

    // Umbraco.Code.MapAll -Alias
    private void Map(IContent source, ContentItemBasic<ContentPropertyBasic> target, MapperContext context)
    {
        target.ContentTypeId = source.ContentType.Id;
        target.ContentTypeAlias = source.ContentType.Alias;
        target.CreateDate = source.CreateDate;
        target.Edited = source.Edited;
        target.Icon = source.ContentType.Icon;
        target.Id = source.Id;
        target.Key = source.Key;
        target.Name = GetName(source, context);
        target.Owner = _commonMapper.GetOwner(source, context);
        target.ParentId = source.ParentId;
        target.Path = source.Path;
        target.Properties = context.MapEnumerable<IProperty, ContentPropertyBasic>(source.Properties).WhereNotNull();
        target.SortOrder = source.SortOrder;
        target.State = _basicStateMapper.Map(source, context);
        target.Trashed = source.Trashed;
        target.Udi =
            Udi.Create(source.Blueprint ? Constants.UdiEntityType.DocumentBlueprint : Constants.UdiEntityType.Document, source.Key);
        target.UpdateDate = GetUpdateDate(source, context);
        target.Updater = _commonMapper.GetCreator(source, context);
        target.VariesByCulture = source.ContentType.VariesByCulture();
    }

    private IEnumerable<string> GetActions(IContent source, IContent? parent, MapperContext context)
    {
        context.Items.TryGetValue("CurrentUser", out var currentBackofficeUser);

        IUser? currentUser = null;

        if (currentBackofficeUser is IUser currentIUserBackofficeUser)
        {
            currentUser = currentIUserBackofficeUser;
        }
        else if(_backOfficeSecurityAccessor.BackOfficeSecurity?.CurrentUser is not null)
        {
            currentUser = _backOfficeSecurityAccessor.BackOfficeSecurity.CurrentUser;
        }

        if (currentUser is null)
        {
            return Enumerable.Empty<string>();
        }

        string path;
        if (source.HasIdentity)
        {
            path = source.Path;
        }
        else
        {
            path = parent == null ? "-1" : parent.Path;
        }

        // A bit of a mess, but we need to ensure that all the required values are here AND that they're the right type.
        if (context.Items.TryGetValue("Permissions", out var permissionsObject) && permissionsObject is Dictionary<string, EntityPermissionSet> permissionsDict)
        {
            // If we already have permissions for a given path,
            // and the current user is the same as was used to generate the permissions, return the stored permissions.
            if (_backOfficeSecurityAccessor.BackOfficeSecurity?.CurrentUser?.Id == currentUser.Id &&
                permissionsDict.TryGetValue(path, out EntityPermissionSet? permissions))
            {
                return permissions.GetAllPermissions();
            }
        }

        // TODO: This is certainly not ideal usage here - perhaps the best way to deal with this in the future is
        // with the IUmbracoContextAccessor. In the meantime, if used outside of a web app this will throw a null
        // reference exception :(

        return _userService.GetPermissionsForPath(currentUser, path).GetAllPermissions();
    }

    private UrlInfo[] GetUrls(IContent source)
    {
        if (source.ContentType.IsElement)
        {
            return Array.Empty<UrlInfo>();
        }

        if (!_umbracoContextAccessor.TryGetUmbracoContext(out IUmbracoContext? umbracoContext))
        {
            return new[] { UrlInfo.Message("Cannot generate URLs without a current Umbraco Context") };
        }

        // NOTE: unfortunately we're not async, we'll use .Result and hope this won't cause a deadlock anywhere for now
        UrlInfo[] urls = source.GetContentUrlsAsync(
                _publishedRouter,
                umbracoContext,
                _localizationService,
                _localizedTextService,
                _contentService,
                _variationContextAccessor,
                _loggerFactory.CreateLogger<IContent>(),
                _uriUtility,
                _publishedUrlProvider)
            .ConfigureAwait(false)
            .GetAwaiter()
            .GetResult()
            .ToArray();

        return urls;
    }

    private DateTime GetUpdateDate(IContent source, MapperContext context)
    {
        // invariant = global date
        if (!source.ContentType.VariesByCulture())
        {
            return source.UpdateDate;
        }

        // variant = depends on culture
        var culture = context.GetCulture();

        // if there's no culture here, the issue is somewhere else (UI, whatever) - throw!
        if (culture == null)
        {
            throw new InvalidOperationException("Missing culture in mapping options.");
        }

        // if we don't have a date for a culture, it means the culture is not available, and
        // hey we should probably not be mapping it, but it's too late, return a fallback date
        DateTime? date = source.GetUpdateDate(culture);
        return date ?? source.UpdateDate;
    }

    private string? GetName(IContent source, MapperContext context)
    {
        // invariant = only 1 name
        if (!source.ContentType.VariesByCulture())
        {
            return source.Name;
        }

        // variant = depends on culture
        var culture = context.GetCulture();

        // if there's no culture here, the issue is somewhere else (UI, whatever) - throw!
        if (culture == null)
        {
            throw new InvalidOperationException("Missing culture in mapping options.");
        }

        // if we don't have a name for a culture, it means the culture is not available, and
        // hey we should probably not be mapping it, but it's too late, return a fallback name
        return source.CultureInfos is not null &&
               source.CultureInfos.TryGetValue(culture, out ContentCultureInfos name) && !name.Name.IsNullOrWhiteSpace()
            ? name.Name
            : $"({source.Name})";
    }

    /// <summary>
    ///     Checks if the content item is a descendant of a list view
    /// </summary>
    /// <param name="source"></param>
    /// <param name="parent"></param>
    /// <param name="context"></param>
    /// <returns>
    ///     Returns true if the content item is a descendant of a list view and where the content is
    ///     not a current user's start node.
    /// </returns>
    /// <remarks>
    ///     We must check if it's the current user's start node because in that case we will actually be
    ///     rendering the tree node underneath the list view to visually show context. In this case we return
    ///     false because the item is technically not being rendered as part of a list view but instead as a
    ///     real tree node. If we didn't perform this check then tree syncing wouldn't work correctly.
    /// </remarks>
    private bool DetermineIsChildOfListView(IContent source, IContent? parent, MapperContext context)
    {
        var userStartNodes = Array.Empty<int>();

        // In cases where a user's start node is below a list view, we will actually render
        // out the tree to that start node and in that case for that start node, we want to return
        // false here.
        if (context.HasItems && context.Items.TryGetValue("CurrentUser", out var usr) && usr is IUser currentUser)
        {
            userStartNodes = currentUser.CalculateContentStartNodeIds(_entityService, _appCaches);
            if (!userStartNodes?.Contains(Constants.System.Root) ?? false)
            {
                // return false if this is the user's actual start node, the node will be rendered in the tree
                // regardless of if it's a list view or not
                if (userStartNodes?.Contains(source.Id) ?? false)
                {
                    return false;
                }
            }
        }

        if (parent == null)
        {
            return false;
        }

        var pathParts = parent.Path.Split(Constants.CharArrays.Comma).Select(x =>
            int.TryParse(x, NumberStyles.Integer, CultureInfo.InvariantCulture, out var i) ? i : 0).ToList();

        if (userStartNodes is not null)
        {
            // reduce the path parts so we exclude top level content items that
            // are higher up than a user's start nodes
            foreach (var n in userStartNodes)
            {
                var index = pathParts.IndexOf(n);
                if (index != -1)
                {
                    // now trim all top level start nodes to the found index
                    for (var i = 0; i < index; i++)
                    {
                        pathParts.RemoveAt(0);
                    }
                }
            }
        }

        return parent.ContentType.IsContainer || _contentTypeService.HasContainerInPath(pathParts.ToArray());
    }


    private DateTime? GetScheduledDate(IContent source, ContentScheduleAction action, MapperContext context)
    {
        _ = context.Items.TryGetValue("Schedule", out var untypedSchedule);

        if (untypedSchedule is not ContentScheduleCollection scheduleCollection)
        {
            throw new ApplicationException(
                "GetScheduledDate requires a ContentScheduleCollection in the MapperContext for Key: Schedule");
        }

        var culture = context.GetCulture() ?? string.Empty;
        IEnumerable<ContentSchedule> schedule = scheduleCollection.GetSchedule(culture, action);
        return schedule.FirstOrDefault()?.Date; // take the first, it's ordered by date
    }

    private IDictionary<string, string?>? GetAllowedTemplates(IContent source)
    {
        // Element types can't have templates, so no need to query to get the content type
        if (source.ContentType.IsElement)
        {
            return new Dictionary<string, string?>();
        }

        IContentType? contentType = _contentTypeService.Get(source.ContentTypeId);

        return contentType?.AllowedTemplates?
            .Where(t => t.Alias.IsNullOrWhiteSpace() == false && t.Name.IsNullOrWhiteSpace() == false)
            .ToDictionary(t => t.Alias, t => _localizedTextService.UmbracoDictionaryTranslate(_cultureDictionary, t.Name));
    }

    private string? GetDefaultTemplate(IContent source)
    {
        if (source == null)
        {
            return null;
        }

        // If no template id was set...
        if (!source.TemplateId.HasValue)
        {
            // ... and no default template is set, return null...
            // ... otherwise return the content type default template alias.
            return string.IsNullOrWhiteSpace(source.ContentType.DefaultTemplate?.Alias)
                ? null
                : source.ContentType.DefaultTemplate?.Alias;
        }

        ITemplate? template = _fileService.GetTemplate(source.TemplateId.Value);
        return template?.Alias;
    }
}<|MERGE_RESOLUTION|>--- conflicted
+++ resolved
@@ -1,10 +1,6 @@
 using System.Globalization;
-<<<<<<< HEAD
-using System.Linq;
 using System.Text.RegularExpressions;
 using HeyRed.MarkdownSharp;
-=======
->>>>>>> e784cfa9
 using Microsoft.Extensions.Logging;
 using Umbraco.Cms.Core;
 using Umbraco.Cms.Core.Actions;
@@ -206,77 +202,8 @@
                 return;
             }
 
-<<<<<<< HEAD
-            target.AllowedActions = GetActions(source, parent, context);
-            target.AllowedTemplates = GetAllowedTemplates(source);
-            target.ContentApps = _commonMapper.GetContentAppsForEntity(source);
-            target.ContentTypeId = source.ContentType.Id;
-            target.ContentTypeKey = source.ContentType.Key;
-            target.ContentTypeAlias = source.ContentType.Alias;
-            target.ContentTypeName = _localizedTextService.UmbracoDictionaryTranslate(_cultureDictionary, source.ContentType.Name);
-            target.DocumentType = _commonMapper.GetContentType(source, context);
-            target.Icon = source.ContentType.Icon;
-            target.Id = source.Id;
-            target.IsBlueprint = source.Blueprint;
-            target.IsChildOfListView = DetermineIsChildOfListView(source, parent, context);
-            target.IsContainer = source.ContentType.IsContainer;
-            target.IsElement = source.ContentType.IsElement;
-            target.Key = source.Key;
-            target.Owner = _commonMapper.GetOwner(source, context);
-            target.ParentId = source.ParentId;
-            target.Path = source.Path;
-            target.SortOrder = source.SortOrder;
-            target.TemplateAlias = GetDefaultTemplate(source);
-            target.TemplateId = source.TemplateId ?? default;
-            target.Trashed = source.Trashed;
-            target.TreeNodeUrl = _commonTreeNodeMapper.GetTreeNodeUrl<ContentTreeController>(source);
-            target.Udi = Udi.Create(source.Blueprint ? Constants.UdiEntityType.DocumentBlueprint : Constants.UdiEntityType.Document, source.Key);
-            target.UpdateDate = source.UpdateDate;
-            target.Updater = _commonMapper.GetCreator(source, context);
-            target.Urls = GetUrls(source);
-            target.Variants = _contentVariantMapper.Map(source, context);
-
-            target.ContentDto = new ContentPropertyCollectionDto();
-            target.ContentDto.Properties = context.MapEnumerable<IProperty, ContentPropertyDto>(source.Properties);
-            var markdown = new Markdown();
-            var linkCheck = new Regex("<a[^>]+>", RegexOptions.IgnoreCase);
-            var evaluator = new MatchEvaluator(AddRelNoReferrer);
-            foreach (ContentVariantDisplay variant in target.Variants)
-            {
-                foreach (Tab<ContentPropertyDisplay> tab in variant.Tabs)
-                {
-                    foreach (ContentPropertyDisplay property in tab.Properties)
-                    {
-                        if (!string.IsNullOrEmpty(property.Description))
-                        {
-                            var description = markdown.Transform(property.Description);
-                            property.Description = linkCheck.Replace(description, evaluator);
-                        }
-                    }
-                }
-            }
-        }
-
-        private string AddRelNoReferrer(Match m)
-        {
-            string result = m.Value;
-            if (result.IndexOf("rel=") == -1)
-            {
-                result = result.Replace(">", " rel=\"noreferrer\">");
-            }
-            if (result.IndexOf("class=") == -1)
-            {
-                result = result.Replace(">", " class=\"underline\">");
-            }
-            if (result.IndexOf("target=") == -1)
-            {
-                result = result.Replace(">", " target=\"_blank\">");
-            }
-            return result;
-=======
             target.ReleaseDate = item.ReleaseDate;
             target.ExpireDate = item.ExpireDate;
->>>>>>> e784cfa9
         }
     }
 
@@ -378,6 +305,47 @@
         {
             Properties = context.MapEnumerable<IProperty, ContentPropertyDto>(source.Properties).WhereNotNull()
         };
+        var markdown = new Markdown();
+        var linkCheck = new Regex("<a[^>]+>", RegexOptions.IgnoreCase);
+        var evaluator = new MatchEvaluator(AddRelNoReferrer);
+        foreach (TVariant variant in target.Variants)
+        {
+            foreach (Tab<ContentPropertyDisplay> tab in variant.Tabs)
+            {
+                if (tab.Properties != null)
+                {
+                    foreach (ContentPropertyDisplay property in tab.Properties)
+                    {
+                        if (!string.IsNullOrEmpty(property.Description))
+                        {
+                            var description = markdown.Transform(property.Description);
+                            property.Description = linkCheck.Replace(description, evaluator);
+                        }
+                    }
+                }
+            }
+        }
+    }
+
+    private string AddRelNoReferrer(Match m)
+    {
+        string result = m.Value;
+        if (result.IndexOf("rel=", StringComparison.Ordinal) == -1)
+        {
+            result = result.Replace(">", " rel=\"noreferrer\">");
+        }
+
+        if (result.IndexOf("class=", StringComparison.Ordinal) == -1)
+        {
+            result = result.Replace(">", " class=\"underline\">");
+        }
+
+        if (result.IndexOf("target=", StringComparison.Ordinal) == -1)
+        {
+            result = result.Replace(">", " target=\"_blank\">");
+        }
+
+        return result;
     }
 
     // Umbraco.Code.MapAll -Segment -Language -DisplayName
@@ -434,7 +402,7 @@
         {
             currentUser = currentIUserBackofficeUser;
         }
-        else if(_backOfficeSecurityAccessor.BackOfficeSecurity?.CurrentUser is not null)
+        else if (_backOfficeSecurityAccessor.BackOfficeSecurity?.CurrentUser is not null)
         {
             currentUser = _backOfficeSecurityAccessor.BackOfficeSecurity.CurrentUser;
         }
