--- conflicted
+++ resolved
@@ -20,11 +20,7 @@
     /// A role provider for members
     /// </summary>
     [Obsolete("This has been superceded by Umbraco.Web.Security.Providers.MembersRoleProvider")]
-<<<<<<< HEAD
-    public class UmbracoRoleProvider : RoleProvider 
-=======
     public class UmbracoRoleProvider : RoleProvider
->>>>>>> 8391c328
     {
 
         #region
@@ -37,15 +33,10 @@
         /// </summary>
         /// <value></value>
         /// <returns>The name of the application to store and retrieve role information for.</returns>
-<<<<<<< HEAD
-        public override string ApplicationName {
-            get {
-=======
         public override string ApplicationName
         {
             get
             {
->>>>>>> 8391c328
                 return _applicationName;
             }
             set
