--- conflicted
+++ resolved
@@ -7,7 +7,6 @@
     <EnablePackageValidation>false</EnablePackageValidation>
   </PropertyGroup>
 
-<<<<<<< HEAD
   <ItemGroup>
     <PackageReference Include="Microsoft.AspNetCore.Mvc.Versioning" Version="5.0.0" />
     <PackageReference Include="Microsoft.AspNetCore.Mvc.Versioning.ApiExplorer" Version="5.0.0" />
@@ -21,37 +20,8 @@
     <ProjectReference Include="..\Umbraco.New.Cms.Web.Common\Umbraco.New.Cms.Web.Common.csproj" />
     <ProjectReference Include="..\Umbraco.Web.Common\Umbraco.Web.Common.csproj" />
   </ItemGroup>
-=======
-    <PropertyGroup>
-      <TargetFramework>net7.0</TargetFramework>
-      <ImplicitUsings>enable</ImplicitUsings>
-      <Nullable>enable</Nullable>
-      <WarningsAsErrors>nullable</WarningsAsErrors>
-      <RootNamespace>Umbraco.Cms.ManagementApi</RootNamespace>
-      <IsPackable>false</IsPackable>
-      <EnablePackageValidation>false</EnablePackageValidation>
-    </PropertyGroup>
-
-    <ItemGroup>
-      <ProjectReference Include="..\Umbraco.Infrastructure\Umbraco.Infrastructure.csproj" />
-      <ProjectReference Include="..\Umbraco.Web.Common\Umbraco.Web.Common.csproj" />
-      <ProjectReference Include="..\Umbraco.New.Cms.Core\Umbraco.New.Cms.Core.csproj" />
-      <ProjectReference Include="..\Umbraco.New.Cms.Infrastructure\Umbraco.New.Cms.Infrastructure.csproj" />
-      <ProjectReference Include="..\Umbraco.New.Cms.Web.Common\Umbraco.New.Cms.Web.Common.csproj" />
-    </ItemGroup>
-
-    <ItemGroup>
-      <PackageReference Include="Microsoft.AspNetCore.Mvc.Versioning" Version="5.0.0" />
-      <PackageReference Include="Microsoft.AspNetCore.Mvc.Versioning.ApiExplorer" Version="5.0.0" />
-      <PackageReference Include="NSwag.AspNetCore" Version="13.17.0" />
-      <PackageReference Include="Umbraco.Code" Version="2.0.0">
-        <PrivateAssets>all</PrivateAssets>
-      </PackageReference>
-    </ItemGroup>
-
-    <ItemGroup>
-      <None Remove="OpenApi.json" />
-      <EmbeddedResource Include="OpenApi.json" />
-    </ItemGroup>
->>>>>>> 42c32e76
+  
+  <ItemGroup>
+    <EmbeddedResource Include="OpenApi.json" />
+  </ItemGroup>
 </Project>