--- conflicted
+++ resolved
@@ -3,18 +3,13 @@
 using Microsoft.AspNetCore.Hosting;
 using Microsoft.AspNetCore.Http;
 using Microsoft.AspNetCore.Mvc;
-using Microsoft.AspNetCore.Mvc.ApiExplorer;
 using Microsoft.AspNetCore.Mvc.Versioning;
 using Microsoft.Extensions.DependencyInjection;
 using Microsoft.Extensions.FileProviders;
 using Microsoft.Extensions.Hosting;
 using Microsoft.Extensions.Options;
-<<<<<<< HEAD
-using Microsoft.OpenApi.Models;
-=======
 using NSwag;
 using NSwag.AspNetCore;
->>>>>>> dc9d4155
 using Umbraco.Cms.Core.Composing;
 using Umbraco.Cms.Core.Configuration.Models;
 using Umbraco.Cms.Core.DependencyInjection;
@@ -32,7 +27,7 @@
 public class ManagementApiComposer : IComposer
 {
     private const string ApiTitle = "Umbraco Backoffice API";
-    private const string ApiDefaultDocumentName = "v1";
+    private const string ApiAllName = "All";
 
     private ApiVersion DefaultApiVersion => new(1, 0);
 
@@ -62,58 +57,14 @@
             options.UseApiBehavior = false;
         });
 
-        services.AddSwaggerGen(swaggerGenOptions =>
+        services.AddOpenApiDocument(options =>
         {
-            swaggerGenOptions.SwaggerDoc(
-                ApiDefaultDocumentName,
-                new OpenApiInfo
-                {
-                    Title = ApiTitle,
-                    Version = DefaultApiVersion.ToString(),
-                    Description = "This shows all APIs available in this version of Umbraco - including all the legacy apis that are available for backward compatibility"
-                });
-
-            swaggerGenOptions.DocInclusionPredicate((_, api) => !string.IsNullOrWhiteSpace(api.GroupName));
-
-            swaggerGenOptions.TagActionsBy(api => new [] { api.GroupName });
-
-            // see https://github.com/domaindrivendev/Swashbuckle.AspNetCore#change-operation-sort-order-eg-for-ui-sorting
-            string ActionSortKeySelector(ApiDescription apiDesc)
-                => $"{apiDesc.GroupName}_{apiDesc.ActionDescriptor.AttributeRouteInfo?.Template ?? apiDesc.ActionDescriptor.RouteValues["controller"]}_{apiDesc.ActionDescriptor.RouteValues["action"]}_{apiDesc.HttpMethod}";
-            swaggerGenOptions.OrderActionsBy(ActionSortKeySelector);
-
-            swaggerGenOptions.AddSecurityDefinition("OAuth", new OpenApiSecurityScheme
+            options.Title = ApiTitle;
+            options.Version = ApiAllName;
+            options.DocumentName = ApiAllName;
+            options.Description = "This shows all APIs available in this version of Umbraco - Including all the legacy apis that is available for backward compatibility";
+            options.PostProcess = document =>
             {
-<<<<<<< HEAD
-                In = ParameterLocation.Header,
-                Name = "Umbraco",
-                Type = SecuritySchemeType.OAuth2,
-                Description = "Umbraco Authentication",
-                Flows = new OpenApiOAuthFlows
-                {
-                    AuthorizationCode = new OpenApiOAuthFlow
-                    {
-                        AuthorizationUrl = new Uri(Controllers.Security.Paths.BackOfficeApiAuthorizationEndpoint, UriKind.Relative),
-                        TokenUrl = new Uri(Controllers.Security.Paths.BackOfficeApiTokenEndpoint, UriKind.Relative)
-                    }
-                }
-            });
-
-            swaggerGenOptions.AddSecurityRequirement(new OpenApiSecurityRequirement
-            {
-                {
-                    new OpenApiSecurityScheme
-                    {
-                        Reference = new OpenApiReference
-                        {
-                            Id = "OAuth",
-                            Type = ReferenceType.SecurityScheme
-                        }
-                    },
-                    new List<string> { }
-                }
-            });
-=======
                 document.Tags = document.Tags.OrderBy(tag => tag.Name).ToList();
             };
 
@@ -130,7 +81,6 @@
             // this is documented in OAuth2 setup for swagger, but does not seem to be necessary at the moment.
             // it is worth try it if operation authentication starts failing.
             // options.OperationProcessors.Add(new AspNetCoreOperationSecurityScopeProcessor("Bearer"));
->>>>>>> dc9d4155
         });
 
         services.AddVersionedApiExplorer(options =>
@@ -197,20 +147,15 @@
                         IHostingEnvironment hostingEnvironment = provider.GetRequiredService<IHostingEnvironment>();
                         IClientSecretManager clientSecretManager = provider.GetRequiredService<IClientSecretManager>();
                         var officePath = settings.GetBackOfficePath(hostingEnvironment);
+                        // serve documents (same as app.UseSwagger())
+                        applicationBuilder.UseOpenApi(config =>
+                        {
+                            config.Path = $"{officePath}/swagger/{{documentName}}/swagger.json";
+                        });
 
-                        applicationBuilder.UseSwagger(swaggerOptions =>
+                        // Serve Swagger UI
+                        applicationBuilder.UseSwaggerUi3(config =>
                         {
-                            swaggerOptions.RouteTemplate = $"{officePath.TrimStart(Core.Constants.CharArrays.ForwardSlash)}/swagger/{{documentName}}/swagger.json";
-                        });
-                        applicationBuilder.UseSwaggerUI(swaggerUiOptions =>
-                        {
-<<<<<<< HEAD
-                            swaggerUiOptions.SwaggerEndpoint($"{officePath}/swagger/{ApiDefaultDocumentName}/swagger.json", $"{ApiTitle} {DefaultApiVersion}");
-                            swaggerUiOptions.RoutePrefix = $"{officePath.TrimStart(Core.Constants.CharArrays.ForwardSlash)}/swagger";
-
-                            swaggerUiOptions.OAuthClientId(Constants.OauthClientIds.Swagger);
-                            swaggerUiOptions.OAuthUsePkce();
-=======
                             config.Path = officePath + "/swagger";
                             config.SwaggerRoutes.Clear();
                             var swaggerPath = $"{officePath}/swagger/{ApiAllName}/swagger.json";
@@ -225,7 +170,6 @@
                                 ClientId = Constants.OauthClientIds.Swagger,
                                 ClientSecret = clientSecretManager.Get(Constants.OauthClientIds.Swagger)
                             };
->>>>>>> dc9d4155
                         });
                     }
                 },
