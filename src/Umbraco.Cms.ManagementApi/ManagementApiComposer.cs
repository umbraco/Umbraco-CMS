﻿using Microsoft.AspNetCore.Builder;
using Microsoft.AspNetCore.Diagnostics;
using Microsoft.AspNetCore.Hosting;
using Microsoft.AspNetCore.Http;
using Microsoft.AspNetCore.Mvc;
using Microsoft.AspNetCore.Mvc.Versioning;
using Microsoft.Extensions.DependencyInjection;
using Microsoft.Extensions.FileProviders;
using Microsoft.Extensions.Hosting;
using Microsoft.Extensions.Options;
using Newtonsoft.Json;
using Newtonsoft.Json.Converters;
using Newtonsoft.Json.Serialization;
using NSwag.AspNetCore;
using Umbraco.Cms.Core.Composing;
using Umbraco.Cms.Core.Configuration.Models;
using Umbraco.Cms.Core.DependencyInjection;
using Umbraco.Cms.ManagementApi.Configuration;
using Umbraco.Cms.ManagementApi.DependencyInjection;
using Umbraco.Cms.Web.Common.ApplicationBuilder;
using Umbraco.Extensions;
using IHostingEnvironment = Umbraco.Cms.Core.Hosting.IHostingEnvironment;

namespace Umbraco.Cms.ManagementApi;

public class ManagementApiComposer : IComposer
{
    private const string ApiTitle = "Umbraco Backoffice API";
    private const string ApiAllName = "All";

    private ApiVersion DefaultApiVersion => new(1, 0);

    public void Compose(IUmbracoBuilder builder)
    {
        // TODO Should just call a single extension method that can be called fromUmbracoTestServerTestBase too, instead of calling this method

        IServiceCollection services = builder.Services;

        builder
            .AddNewInstaller()
            .AddUpgrader()
            .AddExamineManagement()
<<<<<<< HEAD
            .AddBackOfficeAuthentication();
=======
            .AddFactories()
            .AddTrees()
            .AddFactories()
            .AddServices()
            .AddMappers();
>>>>>>> 367a4b97

        services.AddApiVersioning(options =>
        {
            options.DefaultApiVersion = DefaultApiVersion;
            options.ReportApiVersions = true;
            options.ApiVersionReader = new UrlSegmentApiVersionReader();
            options.AssumeDefaultVersionWhenUnspecified = true;
            options.UseApiBehavior = false;
        });

        services.AddOpenApiDocument(options =>
        {
            options.Title = ApiTitle;
            options.Version = ApiAllName;
            options.DocumentName = ApiAllName;
            options.Description = "This shows all APIs available in this version of Umbraco - Including all the legacy apis that is available for backward compatibility";
            options.PostProcess = document =>
            {
                document.Tags = document.Tags.OrderBy(tag => tag.Name).ToList();
            };
        });

        services.AddVersionedApiExplorer(options =>
        {
            options.DefaultApiVersion = DefaultApiVersion;
            options.GroupNameFormat = "'v'VVV";
            options.SubstituteApiVersionInUrl = true;
            options.AddApiVersionParametersWhenVersionNeutral = true;
            options.AssumeDefaultVersionWhenUnspecified = true;
        });
        services.AddControllers();
        builder.Services.ConfigureOptions<ConfigureMvcOptions>();

        builder.Services.Configure<UmbracoPipelineOptions>(options =>
        {
            options.AddFilter(new UmbracoPipelineFilter(
                "BackofficeSwagger",
                applicationBuilder =>
                {
                    applicationBuilder.UseExceptionHandler(exceptionBuilder => exceptionBuilder.Run(async context =>
                    {
                        Exception? exception = context.Features.Get<IExceptionHandlerPathFeature>()?.Error;
                        if (exception is null)
                        {
                            return;
                        }

                        var response = new ProblemDetails
                        {
                            Title = exception.Message,
                            Detail = exception.StackTrace,
                            Status = StatusCodes.Status500InternalServerError,
                            Instance = exception.GetType().Name,
                            Type = "Error",
                        };
                        await context.Response.WriteAsJsonAsync(response);
                    }));
                },
                applicationBuilder =>
                {
                    IServiceProvider provider = applicationBuilder.ApplicationServices;
                    IWebHostEnvironment webHostEnvironment = provider.GetRequiredService<IWebHostEnvironment>();

                    if (!webHostEnvironment.IsProduction())
                    {
                        GlobalSettings? settings = provider.GetRequiredService<IOptions<GlobalSettings>>().Value;
                        IHostingEnvironment hostingEnvironment = provider.GetRequiredService<IHostingEnvironment>();
                        var officePath = settings.GetBackOfficePath(hostingEnvironment);
                        // serve documents (same as app.UseSwagger())
                        applicationBuilder.UseOpenApi(config =>
                        {
                            config.Path = $"{officePath}/swagger/{{documentName}}/swagger.json";
                        });

                        // Serve Swagger UI
                        applicationBuilder.UseSwaggerUi3(config =>
                        {
                            config.Path = officePath + "/swagger";
                            config.SwaggerRoutes.Clear();
                            var swaggerPath = $"{officePath}/swagger/{ApiAllName}/swagger.json";
                            config.SwaggerRoutes.Add(new SwaggerUi3Route(ApiAllName, swaggerPath));
                            config.OperationsSorter = "alpha";
                            config.TagsSorter = "alpha";
                        });
                    }
                },
                applicationBuilder =>
                {
                    IServiceProvider provider = applicationBuilder.ApplicationServices;

                    applicationBuilder.UseEndpoints(endpoints =>
                    {
                        GlobalSettings? settings = provider.GetRequiredService<IOptions<GlobalSettings>>().Value;
                        IHostingEnvironment hostingEnvironment = provider.GetRequiredService<IHostingEnvironment>();
                        var officePath = settings.GetBackOfficePath(hostingEnvironment);
                        // Maps attribute routed controllers.
                        endpoints.MapControllers();

                        // Serve contract
                        endpoints.MapGet($"{officePath}/api/openapi.json",async  context =>
                        {
                            await context.Response.SendFileAsync(new EmbeddedFileProvider(this.GetType().Assembly).GetFileInfo("OpenApi.json"));
                        });
                    });
                }
            ));
        });
    }
}<|MERGE_RESOLUTION|>--- conflicted
+++ resolved
@@ -8,9 +8,6 @@
 using Microsoft.Extensions.FileProviders;
 using Microsoft.Extensions.Hosting;
 using Microsoft.Extensions.Options;
-using Newtonsoft.Json;
-using Newtonsoft.Json.Converters;
-using Newtonsoft.Json.Serialization;
 using NSwag.AspNetCore;
 using Umbraco.Cms.Core.Composing;
 using Umbraco.Cms.Core.Configuration.Models;
@@ -40,15 +37,13 @@
             .AddNewInstaller()
             .AddUpgrader()
             .AddExamineManagement()
-<<<<<<< HEAD
-            .AddBackOfficeAuthentication();
-=======
             .AddFactories()
             .AddTrees()
             .AddFactories()
             .AddServices()
-            .AddMappers();
->>>>>>> 367a4b97
+            .AddMappers()
+            .AddExamineManagement()
+            .AddBackOfficeAuthentication();
 
         services.AddApiVersioning(options =>
         {
