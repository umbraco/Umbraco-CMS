--- conflicted
+++ resolved
@@ -36,14 +36,11 @@
         builder
             .AddNewInstaller()
             .AddUpgrader()
-<<<<<<< HEAD
+            .AddExamineManagement()
+            .AddTrees()
             .AddFactories()
             .AddServices()
             .AddMappers();
-=======
-            .AddExamineManagement()
-            .AddTrees();
->>>>>>> 8c61e9e0
 
         services.AddApiVersioning(options =>
         {
