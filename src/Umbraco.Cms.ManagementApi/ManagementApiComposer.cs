--- conflicted
+++ resolved
@@ -32,15 +32,10 @@
 
         builder
             .AddNewInstaller()
-<<<<<<< HEAD
+            .AddUpgrader()
             .AddFactories()
             .AddServices()
-            .AddUpgrader();
-=======
-            .AddUpgrader()
-            .AddMappers()
-            .AddServices();
->>>>>>> d60fe34b
+            .AddMappers();
 
         services.AddApiVersioning(options =>
         {
