--- conflicted
+++ resolved
@@ -32,16 +32,10 @@
 
         builder
             .AddNewInstaller()
-<<<<<<< HEAD
-            .AddFactories()
-            .AddMappers()
-            .AddUpgrader();
-=======
             .AddUpgrader()
             .AddFactories()
             .AddServices()
             .AddMappers();
->>>>>>> 093fed84
 
         services.AddApiVersioning(options =>
         {
