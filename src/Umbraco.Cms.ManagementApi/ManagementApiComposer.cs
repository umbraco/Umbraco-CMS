--- conflicted
+++ resolved
@@ -36,12 +36,9 @@
         builder
             .AddNewInstaller()
             .AddUpgrader()
-<<<<<<< HEAD
-            .AddFactories();
-=======
             .AddExamineManagement()
+            .AddFactories()
             .AddTrees();
->>>>>>> 71276b7b
 
         services.AddApiVersioning(options =>
         {
