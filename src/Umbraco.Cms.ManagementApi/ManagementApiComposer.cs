﻿using Dazinator.Extensions.FileProviders;
using Microsoft.AspNetCore.Builder;
using Microsoft.AspNetCore.Diagnostics;
using Microsoft.AspNetCore.Hosting;
using Microsoft.AspNetCore.Http;
using Microsoft.AspNetCore.Mvc;
using Microsoft.AspNetCore.Mvc.Versioning;
using Microsoft.Extensions.Configuration;
using Microsoft.Extensions.DependencyInjection;
<<<<<<< HEAD
using Microsoft.Extensions.FileProviders;
=======
>>>>>>> d2c56d1c
using Microsoft.Extensions.Hosting;
using Microsoft.Extensions.Options;
using NSwag.AspNetCore;
using Umbraco.Cms.Core;
using Umbraco.Cms.Core.Composing;
using Umbraco.Cms.Core.Configuration.Models;
using Umbraco.Cms.Core.DependencyInjection;
<<<<<<< HEAD
using Umbraco.Cms.ManagementApi.Configuration;
=======
>>>>>>> d2c56d1c
using Umbraco.Cms.ManagementApi.DependencyInjection;
using Umbraco.Cms.Web.Common.ApplicationBuilder;
using Umbraco.Extensions;
using Umbraco.New.Cms.Web.Common.Routing;
using IHostingEnvironment = Umbraco.Cms.Core.Hosting.IHostingEnvironment;

namespace Umbraco.Cms.ManagementApi;

public class ManagementApiComposer : IComposer
{
    private const string ApiTitle = "Umbraco Backoffice API";
    private const string ApiAllName = "All";

    private ApiVersion DefaultApiVersion => new(1, 0);

    public void Compose(IUmbracoBuilder builder)
    {
        IServiceCollection services = builder.Services;

        builder
            .AddNewInstaller()
            .AddUpgrader();

        services.AddApiVersioning(options =>
        {
            options.DefaultApiVersion = DefaultApiVersion;
            options.ReportApiVersions = true;
            options.ApiVersionReader = new UrlSegmentApiVersionReader();
            options.AssumeDefaultVersionWhenUnspecified = true;
            options.UseApiBehavior = false;
        });

        services.AddOpenApiDocument(options =>
        {
            options.Title = ApiTitle;
            options.Version = ApiAllName;
            options.DocumentName = ApiAllName;
            options.Description = "This shows all APIs available in this version of Umbraco - Including all the legacy apis that is available for backward compatibility";
        });

        services.AddVersionedApiExplorer(options =>
        {
            options.DefaultApiVersion = DefaultApiVersion;
            options.GroupNameFormat = "'v'VVV";
            options.SubstituteApiVersionInUrl = true;
            options.AddApiVersionParametersWhenVersionNeutral = true;
            options.AssumeDefaultVersionWhenUnspecified = true;
        });
        services.AddControllers();
        builder.Services.ConfigureOptions<ConfigureMvcOptions>();

        builder.Services.Configure<UmbracoPipelineOptions>(options =>
        {
            options.AddFilter(new UmbracoPipelineFilter(
                "BackofficeSwagger",
                applicationBuilder =>
                {
                    applicationBuilder.UseExceptionHandler(exceptionBuilder => exceptionBuilder.Run(async context =>
                    {
                        Exception? exception = context.Features.Get<IExceptionHandlerPathFeature>()?.Error;
                        if (exception is null)
                        {
                            return;
                        }

                        var response = new ProblemDetails
                        {
                            Title = exception.Message,
                            Detail = exception.StackTrace,
                            Status = StatusCodes.Status500InternalServerError,
                            Instance = exception.GetType().Name,
                            Type = "Error",
                        };
                        await context.Response.WriteAsJsonAsync(response);
                    }));
                },
                applicationBuilder =>
                {
                    IServiceProvider provider = applicationBuilder.ApplicationServices;
                    IWebHostEnvironment webHostEnvironment = provider.GetRequiredService<IWebHostEnvironment>();
<<<<<<< HEAD

                    if (!webHostEnvironment.IsProduction())
=======
                    if (webHostEnvironment.IsDevelopment())
>>>>>>> d2c56d1c
                    {
                        GlobalSettings? settings = provider.GetRequiredService<IOptions<GlobalSettings>>().Value;
                        IHostingEnvironment hostingEnvironment = provider.GetRequiredService<IHostingEnvironment>();
                        var officePath = settings.GetBackOfficePath(hostingEnvironment);
                        // serve documents (same as app.UseSwagger())
                        applicationBuilder.UseOpenApi(config =>
                        {
                            config.Path = $"{officePath}/swagger/{{documentName}}/swagger.json";
                        });

                        // Serve Swagger UI
<<<<<<< HEAD
=======

>>>>>>> d2c56d1c
                        applicationBuilder.UseSwaggerUi3(config =>
                        {
                            config.Path = officePath + "/swagger";
                            config.SwaggerRoutes.Clear();
                            var swaggerPath = $"{officePath}/swagger/{ApiAllName}/swagger.json";
                            config.SwaggerRoutes.Add(new SwaggerUi3Route(ApiAllName, swaggerPath));
                        });
                    }

                },
                applicationBuilder =>
                {
                    IServiceProvider provider = applicationBuilder.ApplicationServices;

                    applicationBuilder.UseEndpoints(endpoints =>
                    {
                        GlobalSettings? settings = provider.GetRequiredService<IOptions<GlobalSettings>>().Value;
                        IHostingEnvironment hostingEnvironment = provider.GetRequiredService<IHostingEnvironment>();
                        var officePath = settings.GetBackOfficePath(hostingEnvironment);
                        // Maps attribute routed controllers.
                        endpoints.MapControllers();

                        // Serve contract
                        endpoints.MapGet($"{officePath}/api/openapi.json",async  context =>
                        {
                            await context.Response.SendFileAsync(new EmbeddedFileProvider(this.GetType().Assembly).GetFileInfo("OpenApi.json"));
                        });
                    });
                }
            ));
        });
    }
}<|MERGE_RESOLUTION|>--- conflicted
+++ resolved
@@ -1,31 +1,21 @@
-﻿using Dazinator.Extensions.FileProviders;
-using Microsoft.AspNetCore.Builder;
+﻿using Microsoft.AspNetCore.Builder;
 using Microsoft.AspNetCore.Diagnostics;
 using Microsoft.AspNetCore.Hosting;
 using Microsoft.AspNetCore.Http;
 using Microsoft.AspNetCore.Mvc;
 using Microsoft.AspNetCore.Mvc.Versioning;
-using Microsoft.Extensions.Configuration;
 using Microsoft.Extensions.DependencyInjection;
-<<<<<<< HEAD
 using Microsoft.Extensions.FileProviders;
-=======
->>>>>>> d2c56d1c
 using Microsoft.Extensions.Hosting;
 using Microsoft.Extensions.Options;
 using NSwag.AspNetCore;
-using Umbraco.Cms.Core;
 using Umbraco.Cms.Core.Composing;
 using Umbraco.Cms.Core.Configuration.Models;
 using Umbraco.Cms.Core.DependencyInjection;
-<<<<<<< HEAD
 using Umbraco.Cms.ManagementApi.Configuration;
-=======
->>>>>>> d2c56d1c
 using Umbraco.Cms.ManagementApi.DependencyInjection;
 using Umbraco.Cms.Web.Common.ApplicationBuilder;
 using Umbraco.Extensions;
-using Umbraco.New.Cms.Web.Common.Routing;
 using IHostingEnvironment = Umbraco.Cms.Core.Hosting.IHostingEnvironment;
 
 namespace Umbraco.Cms.ManagementApi;
@@ -102,12 +92,8 @@
                 {
                     IServiceProvider provider = applicationBuilder.ApplicationServices;
                     IWebHostEnvironment webHostEnvironment = provider.GetRequiredService<IWebHostEnvironment>();
-<<<<<<< HEAD
 
                     if (!webHostEnvironment.IsProduction())
-=======
-                    if (webHostEnvironment.IsDevelopment())
->>>>>>> d2c56d1c
                     {
                         GlobalSettings? settings = provider.GetRequiredService<IOptions<GlobalSettings>>().Value;
                         IHostingEnvironment hostingEnvironment = provider.GetRequiredService<IHostingEnvironment>();
@@ -119,10 +105,6 @@
                         });
 
                         // Serve Swagger UI
-<<<<<<< HEAD
-=======
-
->>>>>>> d2c56d1c
                         applicationBuilder.UseSwaggerUi3(config =>
                         {
                             config.Path = officePath + "/swagger";
@@ -131,7 +113,6 @@
                             config.SwaggerRoutes.Add(new SwaggerUi3Route(ApiAllName, swaggerPath));
                         });
                     }
-
                 },
                 applicationBuilder =>
                 {
