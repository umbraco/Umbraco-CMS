--- conflicted
+++ resolved
@@ -254,7 +254,26 @@
         }
       }
     },
-<<<<<<< HEAD
+    "/umbraco/api/v1/profiling/status": {
+      "get": {
+        "tags": [
+          "Profiling"
+        ],
+        "operationId": "StatusProfiling_Status",
+        "responses": {
+          "200": {
+            "description": "",
+            "content": {
+              "application/json": {
+                "schema": {
+                  "$ref": "#/components/schemas/ProfilingStatusViewModel"
+                }
+              }
+            }
+          }
+        }
+      }
+    },
     "/umbraco/api/v1/modelsBuilder/build": {
       "post": {
         "tags": [
@@ -313,25 +332,13 @@
           "ModelsBuilderDashboard"
         ],
         "operationId": "StatusModelsBuilder_GetModelsOutOfDateStatus",
-=======
-    "/umbraco/api/v1/profiling/status": {
-      "get": {
-        "tags": [
-          "Profiling"
-        ],
-        "operationId": "StatusProfiling_Status",
->>>>>>> 12a341f6
-        "responses": {
-          "200": {
-            "description": "",
-            "content": {
-              "application/json": {
-                "schema": {
-<<<<<<< HEAD
+        "responses": {
+          "200": {
+            "description": "",
+            "content": {
+              "application/json": {
+                "schema": {
                   "$ref": "#/components/schemas/OutOfDateStatusViewModel"
-=======
-                  "$ref": "#/components/schemas/ProfilingStatusViewModel"
->>>>>>> 12a341f6
                 }
               }
             }
@@ -640,11 +647,10 @@
       "name": "Server"
     },
     {
-<<<<<<< HEAD
+      "name": "Profiling"
+    },
+    {
       "name": "ModelsBuilderDashboard"
-=======
-      "name": "Profiling"
->>>>>>> 12a341f6
     },
     {
       "name": "Install"
