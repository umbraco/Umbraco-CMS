{
  "openapi": "3.0.0",
  "info": {
    "title": "Umbraco Backoffice API",
    "description": "This shows all APIs available in this version of Umbraco - Including all the legacy apis that is available for backward compatibility",
    "version": "All"
  },
  "servers": [
    {
      "url": "https://localhost:44331"
    }
  ],
  "paths": {
    "/umbraco/api/v1/examineManagement/index": {
      "get": {
        "operationId": "IndexExamineManagement_Index",
        "parameters": [
          {
            "in": "query",
            "name": "indexName",
            "schema": {
              "nullable": true,
              "type": "string"
            },
            "x-position": 1
          }
        ],
        "responses": {
          "200": {
            "content": {
              "application/json": {
                "schema": {
                  "$ref": "#/components/schemas/ExamineIndexViewModel"
                }
              }
            },
            "description": ""
          },
          "400": {
            "content": {
              "application/json": {
                "schema": {
                  "$ref": "#/components/schemas/ProblemDetails"
                }
              }
            },
            "description": ""
          }
        },
        "tags": [
          "ExamineManagement"
        ]
      }
    },
    "/umbraco/api/v1/examineManagement/indexes": {
      "get": {
        "operationId": "IndexesExamineManagement_Indexes",
        "parameters": [
          {
            "in": "query",
            "name": "skip",
            "schema": {
              "format": "int32",
              "type": "integer"
            },
            "x-position": 1
          },
          {
            "in": "query",
            "name": "take",
            "schema": {
              "format": "int32",
              "type": "integer"
            },
            "x-position": 2
          }
        ],
        "responses": {
          "200": {
            "content": {
              "application/json": {
                "schema": {
                  "$ref": "#/components/schemas/PagedViewModelOfExamineIndexViewModel"
                }
              }
            },
            "description": ""
          }
        },
        "tags": [
          "ExamineManagement"
        ]
      }
    },
    "/umbraco/api/v1/examineManagement/rebuild": {
      "post": {
        "operationId": "RebuildExamineManagement_Rebuild",
        "parameters": [
          {
            "in": "query",
            "name": "indexName",
            "schema": {
              "nullable": true,
              "type": "string"
            },
            "x-position": 1
          }
        ],
        "responses": {
          "200": {
            "content": {
              "application/octet-stream": {
                "schema": {
                  "format": "binary",
                  "type": "string"
                }
              }
            },
            "description": ""
          },
          "400": {
            "content": {
              "application/json": {
                "schema": {
                  "$ref": "#/components/schemas/ProblemDetails"
                }
              }
            },
            "description": ""
          }
        },
        "tags": [
          "ExamineManagement"
        ]
      }
    },
    "/umbraco/api/v1/examineManagement/search": {
      "get": {
        "operationId": "SearchExamineManagement_GetSearchResults",
        "parameters": [
          {
            "in": "query",
            "name": "searcherName",
            "schema": {
              "nullable": true,
              "type": "string"
            },
            "x-position": 1
          },
          {
            "in": "query",
            "name": "query",
            "schema": {
              "nullable": true,
              "type": "string"
            },
            "x-position": 2
          },
          {
            "in": "query",
            "name": "skip",
            "schema": {
              "format": "int32",
              "type": "integer"
            },
            "x-position": 3
          },
          {
            "in": "query",
            "name": "take",
            "schema": {
              "format": "int32",
              "type": "integer"
            },
            "x-position": 4
          }
        ],
        "responses": {
          "200": {
            "content": {
              "application/json": {
                "schema": {
                  "$ref": "#/components/schemas/PagedViewModelOfPagedViewModelOfSearchResultViewModel"
                }
              }
            },
            "description": ""
          },
          "404": {
            "content": {
              "application/json": {
                "schema": {
                  "$ref": "#/components/schemas/ProblemDetails"
                }
              }
            },
            "description": ""
          }
        },
        "tags": [
          "ExamineManagement"
        ]
      }
    },
    "/umbraco/api/v1/examineManagement/searchers": {
      "get": {
        "operationId": "SearchersExamineManagement_Searchers",
        "parameters": [
          {
            "in": "query",
            "name": "skip",
            "schema": {
              "format": "int32",
              "type": "integer"
            },
            "x-position": 1
          },
          {
            "in": "query",
            "name": "take",
            "schema": {
              "format": "int32",
              "type": "integer"
            },
            "x-position": 2
          }
        ],
        "responses": {
          "200": {
            "content": {
              "application/json": {
                "schema": {
                  "$ref": "#/components/schemas/PagedViewModelOfSearcherViewModel"
                }
              }
            },
            "description": ""
          }
        },
        "tags": [
          "ExamineManagement"
        ]
      }
    },
    "/umbraco/api/v1/install/settings": {
      "get": {
        "tags": [
          "Install"
        ],
        "operationId": "SettingsInstall_Settings",
        "responses": {
          "400": {
            "description": "",
            "content": {
              "application/json": {
                "schema": {
                  "$ref": "#/components/schemas/ProblemDetails"
                }
              }
            }
          },
          "428": {
            "description": "",
            "content": {
              "application/json": {
                "schema": {
                  "$ref": "#/components/schemas/ProblemDetails"
                }
              }
            }
          },
          "200": {
            "description": "",
            "content": {
              "application/json": {
                "schema": {
                  "$ref": "#/components/schemas/InstallSettingsViewModel"
                }
              }
            }
          }
        }
      }
    },
    "/umbraco/api/v1/install/setup": {
      "post": {
        "tags": [
          "Install"
        ],
        "operationId": "SetupInstall_Setup",
        "requestBody": {
          "x-name": "installData",
          "content": {
            "application/json": {
              "schema": {
                "$ref": "#/components/schemas/InstallViewModel"
              }
            }
          },
          "required": true,
          "x-position": 1
        },
        "responses": {
          "400": {
            "description": "",
            "content": {
              "application/json": {
                "schema": {
                  "$ref": "#/components/schemas/ProblemDetails"
                }
              }
            }
          },
          "428": {
            "description": "",
            "content": {
              "application/json": {
                "schema": {
                  "$ref": "#/components/schemas/ProblemDetails"
                }
              }
            }
          },
          "200": {
            "description": ""
          }
        }
      }
    },
    "/umbraco/api/v1/install/validateDatabase": {
      "post": {
        "tags": [
          "Install"
        ],
        "operationId": "ValidateDatabaseInstall_ValidateDatabase",
        "requestBody": {
          "x-name": "viewModel",
          "content": {
            "application/json": {
              "schema": {
                "$ref": "#/components/schemas/DatabaseInstallViewModel"
              }
            }
          },
          "required": true,
          "x-position": 1
        },
        "responses": {
          "400": {
            "description": "",
            "content": {
              "application/json": {
                "schema": {
                  "$ref": "#/components/schemas/ProblemDetails"
                }
              }
            }
          },
          "200": {
            "description": ""
          }
        }
      }
    },
    "/umbraco/api/v1/upgrade/authorize": {
      "post": {
        "tags": [
          "Upgrade"
        ],
        "operationId": "AuthorizeUpgrade_Authorize",
        "responses": {
          "200": {
            "description": ""
          },
          "428": {
            "description": "",
            "content": {
              "application/json": {
                "schema": {
                  "$ref": "#/components/schemas/ProblemDetails"
                }
              }
            }
          },
          "500": {
            "description": "",
            "content": {
              "application/json": {
                "schema": {
                  "$ref": "#/components/schemas/ProblemDetails"
                }
              }
            }
          }
        }
      }
    },
    "/umbraco/api/v1/upgrade/settings": {
      "get": {
        "tags": [
          "Upgrade"
        ],
        "operationId": "SettingsUpgrade_Settings",
        "responses": {
          "200": {
            "description": "",
            "content": {
              "application/json": {
                "schema": {
                  "$ref": "#/components/schemas/UpgradeSettingsViewModel"
                }
              }
            }
          },
          "428": {
            "description": "",
            "content": {
              "application/json": {
                "schema": {
                  "$ref": "#/components/schemas/ProblemDetails"
                }
              }
            }
          }
        }
      }
    },
    "/umbraco/api/v1/server/status": {
      "get": {
        "tags": [
          "Server"
        ],
        "operationId": "StatusServer_Get",
        "responses": {
          "400": {
            "description": "",
            "content": {
              "application/json": {
                "schema": {
                  "$ref": "#/components/schemas/ProblemDetails"
                }
              }
            }
          },
          "200": {
            "description": "",
            "content": {
              "application/json": {
                "schema": {
                  "$ref": "#/components/schemas/ServerStatusViewModel"
                }
              }
            }
          }
        }
      }
    },
    "/umbraco/api/v1/server/version": {
      "get": {
        "tags": [
          "Server"
        ],
        "operationId": "VersionServer_Get",
        "responses": {
          "400": {
            "description": "",
            "content": {
              "application/json": {
                "schema": {
                  "$ref": "#/components/schemas/ProblemDetails"
                }
              }
            }
          },
          "200": {
            "description": "",
            "content": {
              "application/json": {
                "schema": {
                  "$ref": "#/components/schemas/VersionViewModel"
                }
              }
            }
          }
        }
      }
    },
    "/umbraco/api/v1/profiling/status": {
      "get": {
        "tags": [
          "Profiling"
        ],
        "operationId": "StatusProfiling_Status",
        "responses": {
          "200": {
            "description": "",
            "content": {
              "application/json": {
                "schema": {
                  "$ref": "#/components/schemas/ProfilingStatusViewModel"
                }
              }
            }
          }
        }
      }
    },
    "/umbraco/api/v1/published-cache/collect": {
      "post": {
        "tags": [
          "PublishedCache"
        ],
        "operationId": "CollectPublishedCache_Collect",
        "responses": {
          "200": {
            "description": ""
          }
        }
      }
    },
    "/umbraco/api/v1/published-cache/rebuild": {
      "post": {
        "tags": [
          "PublishedCache"
        ],
        "operationId": "RebuildPublishedCache_Collect",
        "responses": {
          "200": {
            "description": ""
          }
        }
      }
    },
    "/umbraco/api/v1/published-cache/reload": {
      "post": {
        "tags": [
          "PublishedCache"
        ],
        "operationId": "ReloadPublishedCache_Reload",
        "responses": {
          "200": {
            "description": ""
          }
        }
      }
    },
    "/umbraco/api/v1/published-cache/status": {
      "get": {
        "tags": [
          "PublishedCache"
        ],
        "operationId": "StatusPublishedCache_Status",
        "responses": {
          "200": {
            "description": "",
            "content": {
              "application/json": {
                "schema": {
                  "type": "string"
                }
              }
            }
          }
        }
      }
    }
  },
  "components": {
    "schemas": {
      "ProblemDetails": {
        "type": "object",
        "additionalProperties": {
          "nullable": true
        },
        "properties": {
          "type": {
            "type": "string",
            "nullable": true
          },
          "title": {
            "type": "string",
            "nullable": true
          },
          "status": {
            "type": "integer",
            "format": "int32",
            "nullable": true
          },
          "detail": {
            "type": "string",
            "nullable": true
          },
          "instance": {
            "type": "string",
            "nullable": true
          }
        }
      },
      "InstallSettingsViewModel": {
        "type": "object",
        "additionalProperties": false,
        "properties": {
          "user": {
            "$ref": "#/components/schemas/UserSettingsViewModel"
          },
          "databases": {
            "type": "array",
            "items": {
              "$ref": "#/components/schemas/DatabaseSettingsViewModel"
            }
          }
        }
      },
      "UserSettingsViewModel": {
        "type": "object",
        "additionalProperties": false,
        "properties": {
          "minCharLength": {
            "type": "integer",
            "format": "int32"
          },
          "minNonAlphaNumericLength": {
            "type": "integer",
            "format": "int32"
          },
          "consentLevels": {
            "type": "array",
            "items": {
              "$ref": "#/components/schemas/ConsentLevelViewModel"
            }
          }
        }
      },
      "ConsentLevelViewModel": {
        "type": "object",
        "additionalProperties": false,
        "properties": {
          "level": {
            "$ref": "#/components/schemas/TelemetryLevel"
          },
          "description": {
            "type": "string"
          }
        }
      },
      "TelemetryLevel": {
        "type": "string",
        "description": "",
        "x-enumNames": [
          "Minimal",
          "Basic",
          "Detailed"
        ],
        "enum": [
          "Minimal",
          "Basic",
          "Detailed"
        ]
      },
      "DatabaseSettingsViewModel": {
        "type": "object",
        "additionalProperties": false,
        "properties": {
          "id": {
            "type": "string",
            "format": "guid"
          },
          "sortOrder": {
            "type": "integer",
            "format": "int32"
          },
          "displayName": {
            "type": "string"
          },
          "defaultDatabaseName": {
            "type": "string"
          },
          "providerName": {
            "type": "string"
          },
          "isConfigured": {
            "type": "boolean"
          },
          "requiresServer": {
            "type": "boolean"
          },
          "serverPlaceholder": {
            "type": "string"
          },
          "requiresCredentials": {
            "type": "boolean"
          },
          "supportsIntegratedAuthentication": {
            "type": "boolean"
          },
          "requiresConnectionTest": {
            "type": "boolean"
          }
        }
      },
      "InstallViewModel": {
        "type": "object",
        "additionalProperties": false,
        "required": [
          "user",
          "database"
        ],
        "properties": {
          "user": {
            "$ref": "#/components/schemas/UserInstallViewModel"
          },
          "database": {
            "$ref": "#/components/schemas/DatabaseInstallViewModel"
          },
          "telemetryLevel": {
            "$ref": "#/components/schemas/TelemetryLevel"
          }
        }
      },
      "UserInstallViewModel": {
        "type": "object",
        "additionalProperties": false,
        "required": [
          "name",
          "email",
          "password"
        ],
        "properties": {
          "name": {
            "type": "string",
            "maxLength": 255,
            "minLength": 0
          },
          "email": {
            "type": "string",
            "format": "email",
            "minLength": 1
          },
          "password": {
            "type": "string",
            "minLength": 1
          },
          "subscribeToNewsletter": {
            "type": "boolean"
          }
        }
      },
      "DatabaseInstallViewModel": {
        "type": "object",
        "additionalProperties": false,
        "required": [
          "id",
          "providerName"
        ],
        "properties": {
          "id": {
            "type": "string",
            "format": "guid",
            "minLength": 1
          },
          "providerName": {
            "type": "string",
            "minLength": 1
          },
          "server": {
            "type": "string",
            "nullable": true
          },
          "name": {
            "type": "string",
            "nullable": true
          },
          "username": {
            "type": "string",
            "nullable": true
          },
          "password": {
            "type": "string",
            "nullable": true
          },
          "useIntegratedAuthentication": {
            "type": "boolean"
          },
          "connectionString": {
            "type": "string",
            "nullable": true
          }
        }
      },
      "UpgradeSettingsViewModel": {
        "type": "object",
        "additionalProperties": false,
        "properties": {
          "currentState": {
            "type": "string"
          },
          "newState": {
            "type": "string"
          },
          "newVersion": {
            "type": "string"
          },
          "oldVersion": {
            "type": "string"
          },
          "reportUrl": {
            "type": "string"
          }
        }
      },
      "ServerStatusViewModel": {
        "type": "object",
        "additionalProperties": false,
        "properties": {
          "serverStatus": {
            "$ref": "#/components/schemas/RuntimeLevel"
          }
        }
      },
      "RuntimeLevel": {
        "type": "string",
        "description": "Describes the levels in which the runtime can run.\n            ",
        "x-enumNames": [
          "Unknown",
          "Boot",
          "Install",
          "Upgrade",
          "Run",
          "BootFailed"
        ],
        "enum": [
          "Unknown",
          "Boot",
          "Install",
          "Upgrade",
          "Run",
          "BootFailed"
        ]
      },
      "VersionViewModel": {
        "type": "object",
        "additionalProperties": false,
        "properties": {
          "version": {
            "type": "string"
          }
        }
      },
      "ProfilingStatusViewModel": {
        "type": "object",
        "additionalProperties": false,
        "properties": {
          "enabled": {
            "type": "boolean"
          }
        }
      }
    }
  },
  "tags": [
    {
      "name": "Install"
    },
    {
      "name": "Profiling"
    },
    {
      "name": "PublishedCache"
    },
    {
<<<<<<< HEAD
      "name": "Install"
    },
    {
      "name": "ExamineManagement"
=======
      "name": "Server"
    },
    {
      "name": "Upgrade"
>>>>>>> 476692c4
    }
  ]
}<|MERGE_RESOLUTION|>--- conflicted
+++ resolved
@@ -859,6 +859,9 @@
   },
   "tags": [
     {
+      "name": "ExamineManagement"
+    },
+    {
       "name": "Install"
     },
     {
@@ -868,17 +871,10 @@
       "name": "PublishedCache"
     },
     {
-<<<<<<< HEAD
-      "name": "Install"
-    },
-    {
-      "name": "ExamineManagement"
-=======
       "name": "Server"
     },
     {
       "name": "Upgrade"
->>>>>>> 476692c4
     }
   ]
 }