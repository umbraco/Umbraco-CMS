{
  "x-generator": "NSwag v13.17.0.0 (NJsonSchema v10.8.0.0 (Newtonsoft.Json v13.0.0.0))",
  "openapi": "3.0.0",
  "info": {
    "title": "Umbraco Backoffice API",
    "description": "This shows all APIs available in this version of Umbraco - Including all the legacy apis that is available for backward compatibility",
    "version": "All"
  },
  "servers": [
    {
      "url": "https://localhost:44331"
    }
  ],
  "paths": {
    "/umbraco/management/api/v1/upgrade/authorize": {
      "post": {
        "tags": [
          "Upgrade"
        ],
        "operationId": "AuthorizeUpgrade_Authorize",
        "responses": {
          "200": {
            "description": ""
          },
          "428": {
            "description": "",
            "content": {
              "application/json": {
                "schema": {
                  "$ref": "#/components/schemas/ProblemDetails"
                }
              }
            }
          },
          "500": {
            "description": "",
            "content": {
              "application/json": {
                "schema": {
                  "$ref": "#/components/schemas/ProblemDetails"
                }
              }
            }
          }
        }
      }
    },
    "/umbraco/management/api/v1/upgrade/settings": {
      "get": {
        "tags": [
          "Upgrade"
        ],
        "operationId": "SettingsUpgrade_Settings",
        "responses": {
          "200": {
            "description": "",
            "content": {
              "application/json": {
                "schema": {
                  "$ref": "#/components/schemas/UpgradeSettingsViewModel"
                }
              }
            }
          },
          "428": {
            "description": "",
            "content": {
              "application/json": {
                "schema": {
                  "$ref": "#/components/schemas/ProblemDetails"
                }
              }
            }
          }
        }
      }
    },
    "/umbraco/management/api/v1/tracked-reference/{id}": {
      "get": {
        "tags": [
          "Tracked Reference"
        ],
        "summary": "Gets a page list of tracked references for the current item, so you can see where an item is being used.",
        "description": "Used by info tabs on content, media etc. and for the delete and unpublish of single items.\nThis is basically finding parents of relations.",
        "operationId": "ByIdTrackedReference_Get",
        "parameters": [
          {
            "name": "id",
            "in": "path",
            "required": true,
            "schema": {
              "type": "integer",
              "format": "int32"
            },
            "x-position": 1
          },
          {
            "name": "skip",
            "in": "query",
            "schema": {
              "type": "integer",
              "format": "int64"
            },
            "x-position": 2
          },
          {
            "name": "take",
            "in": "query",
            "schema": {
              "type": "integer",
              "format": "int64"
            },
            "x-position": 3
          },
          {
            "name": "filterMustBeIsDependency",
            "in": "query",
            "schema": {
              "type": "boolean",
              "nullable": true
            },
            "x-position": 4
          }
        ],
        "responses": {
          "200": {
            "description": "",
            "content": {
              "application/json": {
                "schema": {
                  "$ref": "#/components/schemas/PagedViewModelOfRelationItemViewModel"
                }
              }
            }
          }
        }
      }
    },
    "/umbraco/management/api/v1/tracked-reference/descendants/{parentId}": {
      "get": {
        "tags": [
          "Tracked Reference"
        ],
        "summary": "Gets a page list of the child nodes of the current item used in any kind of relation.",
        "description": "Used when deleting and unpublishing a single item to check if this item has any descending items that are in any\nkind of relation.\nThis is basically finding the descending items which are children in relations.",
        "operationId": "DescendantsTrackedReference_Descendants",
        "parameters": [
          {
            "name": "parentId",
            "in": "path",
            "required": true,
            "schema": {
              "type": "integer",
              "format": "int32"
            },
            "x-position": 1
          },
          {
            "name": "skip",
            "in": "query",
            "schema": {
              "type": "integer",
              "format": "int64"
            },
            "x-position": 2
          },
          {
            "name": "take",
            "in": "query",
            "schema": {
              "type": "integer",
              "format": "int64"
            },
            "x-position": 3
          },
          {
            "name": "filterMustBeIsDependency",
            "in": "query",
            "schema": {
              "type": "boolean",
              "nullable": true
            },
            "x-position": 4
          }
        ],
        "responses": {
          "200": {
            "description": "",
            "content": {
              "application/json": {
                "schema": {
                  "$ref": "#/components/schemas/PagedViewModelOfRelationItemViewModel"
                }
              }
            }
          }
        }
      }
    },
    "/umbraco/management/api/v1/tracked-reference/item": {
      "get": {
        "tags": [
          "Tracked Reference"
        ],
        "summary": "Gets a page list of the items used in any kind of relation from selected integer ids.",
        "description": "Used when bulk deleting content/media and bulk unpublishing content (delete and unpublish on List view).\nThis is basically finding children of relations.",
        "operationId": "ItemsTrackedReference_GetPagedReferencedItems",
        "parameters": [
          {
            "name": "ids",
            "in": "query",
            "style": "form",
            "explode": true,
            "schema": {
              "type": "array",
              "nullable": true,
              "items": {
                "type": "integer",
                "format": "int32"
              }
            },
            "x-position": 1
          },
          {
            "name": "skip",
            "in": "query",
            "schema": {
              "type": "integer",
              "format": "int64"
            },
            "x-position": 2
          },
          {
            "name": "take",
            "in": "query",
            "schema": {
              "type": "integer",
              "format": "int64"
            },
            "x-position": 3
          },
          {
            "name": "filterMustBeIsDependency",
            "in": "query",
            "schema": {
              "type": "boolean",
              "nullable": true
            },
            "x-position": 4
          }
        ],
        "responses": {
          "200": {
            "description": "",
            "content": {
              "application/json": {
                "schema": {
                  "$ref": "#/components/schemas/PagedViewModelOfRelationItemViewModel"
                }
              }
            }
          }
        }
      }
    },
    "/umbraco/management/api/v1/tree/template/children": {
      "get": {
        "tags": [
          "Template"
        ],
        "operationId": "ChildrenTemplateTree_Children",
        "parameters": [
          {
            "name": "parentKey",
            "in": "query",
            "schema": {
              "type": "string",
              "format": "guid"
            },
            "x-position": 1
          },
          {
            "name": "skip",
            "in": "query",
            "schema": {
              "type": "integer",
              "format": "int32",
              "default": 0
            },
            "x-position": 2
          },
          {
            "name": "take",
            "in": "query",
            "schema": {
              "type": "integer",
              "format": "int32",
              "default": 100
            },
            "x-position": 3
          }
        ],
        "responses": {
          "200": {
            "description": "",
            "content": {
              "application/json": {
                "schema": {
                  "$ref": "#/components/schemas/PagedViewModelOfEntityTreeItemViewModel"
                }
              }
            }
          }
        }
      }
    },
    "/umbraco/management/api/v1/tree/template/item": {
      "get": {
        "tags": [
          "Template"
        ],
        "operationId": "ItemsTemplateTree_Items",
        "parameters": [
          {
            "name": "key",
            "x-originalName": "keys",
            "in": "query",
            "style": "form",
            "explode": true,
            "schema": {
              "type": "array",
              "nullable": true,
              "items": {
                "type": "string",
                "format": "guid"
              }
            },
            "x-position": 1
          }
        ],
        "responses": {
          "200": {
            "description": "",
            "content": {
              "application/json": {
                "schema": {
                  "type": "array",
                  "items": {
                    "$ref": "#/components/schemas/EntityTreeItemViewModel"
                  }
                }
              }
            }
          }
        }
      }
    },
    "/umbraco/management/api/v1/tree/template/root": {
      "get": {
        "tags": [
          "Template"
        ],
        "operationId": "RootTemplateTree_Root",
        "parameters": [
          {
            "name": "skip",
            "in": "query",
            "schema": {
              "type": "integer",
              "format": "int32",
              "default": 0
            },
            "x-position": 1
          },
          {
            "name": "take",
            "in": "query",
            "schema": {
              "type": "integer",
              "format": "int32",
              "default": 100
            },
            "x-position": 2
          }
        ],
        "responses": {
          "200": {
            "description": "",
            "content": {
              "application/json": {
                "schema": {
                  "$ref": "#/components/schemas/PagedViewModelOfEntityTreeItemViewModel"
                }
              }
            }
          }
        }
      }
    },
    "/umbraco/management/api/v1/telemetry": {
      "get": {
        "tags": [
          "Telemetry"
        ],
        "operationId": "AllTelemetry_GetAll",
        "parameters": [
          {
            "name": "skip",
            "in": "query",
            "schema": {
              "type": "integer",
              "format": "int32"
            },
            "x-position": 1
          },
          {
            "name": "take",
            "in": "query",
            "schema": {
              "type": "integer",
              "format": "int32"
            },
            "x-position": 2
          }
        ],
        "responses": {
          "200": {
            "description": "",
            "content": {
              "application/json": {
                "schema": {
                  "$ref": "#/components/schemas/PagedViewModelOfTelemetryLevel"
                }
              }
            }
          }
        }
      }
    },
    "/umbraco/management/api/v1/telemetry/current": {
      "get": {
        "tags": [
          "Telemetry"
        ],
        "operationId": "GetTelemetry_Get",
        "responses": {
          "200": {
            "description": "",
            "content": {
              "application/json": {
                "schema": {
                  "$ref": "#/components/schemas/TelemetryLevelViewModel"
                }
              }
            }
          }
        }
      },
      "post": {
        "tags": [
          "Telemetry"
        ],
        "operationId": "SetTelemetry_SetConsentLevel",
        "requestBody": {
          "x-name": "telemetryLevelViewModel",
          "content": {
            "application/json": {
              "schema": {
                "$ref": "#/components/schemas/TelemetryLevelViewModel"
              }
            }
          },
          "required": true,
          "x-position": 1
        },
        "responses": {
          "400": {
            "description": "",
            "content": {
              "application/json": {
                "schema": {
                  "$ref": "#/components/schemas/ProblemDetails"
                }
              }
            }
          },
          "200": {
            "description": ""
          }
        }
      }
    },
    "/umbraco/management/api/v1/tree/stylesheet/children": {
      "get": {
        "tags": [
          "Stylesheet"
        ],
        "operationId": "ChildrenStylesheetTree_Children",
        "parameters": [
          {
            "name": "path",
            "in": "query",
            "schema": {
              "type": "string",
              "nullable": true
            },
            "x-position": 1
          },
          {
            "name": "skip",
            "in": "query",
            "schema": {
              "type": "integer",
              "format": "int32",
              "default": 0
            },
            "x-position": 2
          },
          {
            "name": "take",
            "in": "query",
            "schema": {
              "type": "integer",
              "format": "int32",
              "default": 100
            },
            "x-position": 3
          }
        ],
        "responses": {
          "200": {
            "description": "",
            "content": {
              "application/json": {
                "schema": {
                  "$ref": "#/components/schemas/PagedViewModelOfFileSystemTreeItemViewModel"
                }
              }
            }
          }
        }
      }
    },
    "/umbraco/management/api/v1/tree/stylesheet/item": {
      "get": {
        "tags": [
          "Stylesheet"
        ],
        "operationId": "ItemsStylesheetTree_Items",
        "parameters": [
          {
            "name": "path",
            "x-originalName": "paths",
            "in": "query",
            "style": "form",
            "explode": true,
            "schema": {
              "type": "array",
              "nullable": true,
              "items": {
                "type": "string"
              }
            },
            "x-position": 1
          }
        ],
        "responses": {
          "200": {
            "description": "",
            "content": {
              "application/json": {
                "schema": {
                  "type": "array",
                  "items": {
                    "$ref": "#/components/schemas/FileSystemTreeItemViewModel"
                  }
                }
              }
            }
          }
        }
      }
    },
    "/umbraco/management/api/v1/tree/stylesheet/root": {
      "get": {
        "tags": [
          "Stylesheet"
        ],
        "operationId": "RootStylesheetTree_Root",
        "parameters": [
          {
            "name": "skip",
            "in": "query",
            "schema": {
              "type": "integer",
              "format": "int32",
              "default": 0
            },
            "x-position": 1
          },
          {
            "name": "take",
            "in": "query",
            "schema": {
              "type": "integer",
              "format": "int32",
              "default": 100
            },
            "x-position": 2
          }
        ],
        "responses": {
          "200": {
            "description": "",
            "content": {
              "application/json": {
                "schema": {
                  "$ref": "#/components/schemas/PagedViewModelOfFileSystemTreeItemViewModel"
                }
              }
            }
          }
        }
      }
    },
    "/umbraco/management/api/v1/tree/static-file/children": {
      "get": {
        "tags": [
          "Static File"
        ],
        "operationId": "ChildrenStaticFileTree_Children",
        "parameters": [
          {
            "name": "path",
            "in": "query",
            "schema": {
              "type": "string",
              "nullable": true
            },
            "x-position": 1
          },
          {
            "name": "skip",
            "in": "query",
            "schema": {
              "type": "integer",
              "format": "int32",
              "default": 0
            },
            "x-position": 2
          },
          {
            "name": "take",
            "in": "query",
            "schema": {
              "type": "integer",
              "format": "int32",
              "default": 100
            },
            "x-position": 3
          }
        ],
        "responses": {
          "200": {
            "description": "",
            "content": {
              "application/json": {
                "schema": {
                  "$ref": "#/components/schemas/PagedViewModelOfFileSystemTreeItemViewModel"
                }
              }
            }
          }
        }
      }
    },
    "/umbraco/management/api/v1/tree/static-file/item": {
      "get": {
        "tags": [
          "Static File"
        ],
        "operationId": "ItemsStaticFileTree_Items",
        "parameters": [
          {
            "name": "path",
            "x-originalName": "paths",
            "in": "query",
            "style": "form",
            "explode": true,
            "schema": {
              "type": "array",
              "nullable": true,
              "items": {
                "type": "string"
              }
            },
            "x-position": 1
          }
        ],
        "responses": {
          "200": {
            "description": "",
            "content": {
              "application/json": {
                "schema": {
                  "type": "array",
                  "items": {
                    "$ref": "#/components/schemas/FileSystemTreeItemViewModel"
                  }
                }
              }
            }
          }
        }
      }
    },
    "/umbraco/management/api/v1/tree/static-file/root": {
      "get": {
        "tags": [
          "Static File"
        ],
        "operationId": "RootStaticFileTree_Root",
        "parameters": [
          {
            "name": "skip",
            "in": "query",
            "schema": {
              "type": "integer",
              "format": "int32",
              "default": 0
            },
            "x-position": 1
          },
          {
            "name": "take",
            "in": "query",
            "schema": {
              "type": "integer",
              "format": "int32",
              "default": 100
            },
            "x-position": 2
          }
        ],
        "responses": {
          "200": {
            "description": "",
            "content": {
              "application/json": {
                "schema": {
                  "$ref": "#/components/schemas/PagedViewModelOfFileSystemTreeItemViewModel"
                }
              }
            }
          }
        }
      }
    },
    "/umbraco/management/api/v1/server/status": {
      "get": {
        "tags": [
          "Server"
        ],
        "operationId": "StatusServer_Get",
        "responses": {
          "400": {
            "description": "",
            "content": {
              "application/json": {
                "schema": {
                  "$ref": "#/components/schemas/ProblemDetails"
                }
              }
            }
          },
          "200": {
            "description": "",
            "content": {
              "application/json": {
                "schema": {
                  "$ref": "#/components/schemas/ServerStatusViewModel"
                }
              }
            }
          }
        }
      }
    },
    "/umbraco/management/api/v1/server/version": {
      "get": {
        "tags": [
          "Server"
        ],
        "operationId": "VersionServer_Get",
        "responses": {
          "400": {
            "description": "",
            "content": {
              "application/json": {
                "schema": {
                  "$ref": "#/components/schemas/ProblemDetails"
                }
              }
            }
          },
          "200": {
            "description": "",
            "content": {
              "application/json": {
                "schema": {
                  "$ref": "#/components/schemas/VersionViewModel"
                }
              }
            }
          }
        }
      }
    },
    "/umbraco/management/api/v1/search/index/{indexName}": {
      "get": {
        "tags": [
          "Search"
        ],
        "summary": "Check if the index has been rebuilt",
        "description": "This is kind of rudimentary since there's no way we can know that the index has rebuilt, we\nhave a listener for the index op complete so we'll just check if that key is no longer there in the runtime cache",
        "operationId": "IndexDetailsSearch_Index",
        "parameters": [
          {
            "name": "indexName",
            "in": "path",
            "required": true,
            "schema": {
              "type": "string",
              "nullable": true
            },
            "x-position": 1
          }
        ],
        "responses": {
          "400": {
            "description": "",
            "content": {
              "application/json": {
                "schema": {
                  "$ref": "#/components/schemas/ProblemDetails"
                }
              }
            }
          },
          "200": {
            "description": "",
            "content": {
              "application/json": {
                "schema": {
                  "$ref": "#/components/schemas/IndexViewModel"
                }
              }
            }
          }
        }
      }
    },
    "/umbraco/management/api/v1/search/index": {
      "get": {
        "tags": [
          "Search"
        ],
        "summary": "Get the details for indexers",
        "operationId": "IndexListSearch_Indexes",
        "parameters": [
          {
            "name": "skip",
            "in": "query",
            "schema": {
              "type": "integer",
              "format": "int32"
            },
            "x-position": 1
          },
          {
            "name": "take",
            "in": "query",
            "schema": {
              "type": "integer",
              "format": "int32"
            },
            "x-position": 2
          }
        ],
        "responses": {
          "200": {
            "description": "",
            "content": {
              "application/json": {
                "schema": {
                  "$ref": "#/components/schemas/PagedViewModelOfIndexViewModel"
                }
              }
            }
          }
        }
      }
    },
    "/umbraco/management/api/v1/search/index/{indexName}/rebuild": {
      "post": {
        "tags": [
          "Search"
        ],
        "summary": "Rebuilds the index",
        "operationId": "IndexRebuildSearch_Rebuild",
        "parameters": [
          {
            "name": "indexName",
            "in": "path",
            "required": true,
            "schema": {
              "type": "string",
              "nullable": true
            },
            "x-position": 1
          }
        ],
        "responses": {
          "400": {
            "description": "",
            "content": {
              "application/json": {
                "schema": {
                  "$ref": "#/components/schemas/ProblemDetails"
                }
              }
            }
          },
          "200": {
            "description": "",
            "content": {
              "application/octet-stream": {
                "schema": {
                  "type": "string",
                  "format": "binary"
                }
              }
            }
          }
        }
      }
    },
    "/umbraco/management/api/v1/search/searcher": {
      "get": {
        "tags": [
          "Search"
        ],
        "summary": "Get the details for searchers",
        "operationId": "SearcherListSearch_Searchers",
        "parameters": [
          {
            "name": "skip",
            "in": "query",
            "schema": {
              "type": "integer",
              "format": "int32"
            },
            "x-position": 1
          },
          {
            "name": "take",
            "in": "query",
            "schema": {
              "type": "integer",
              "format": "int32"
            },
            "x-position": 2
          }
        ],
        "responses": {
          "200": {
            "description": "",
            "content": {
              "application/json": {
                "schema": {
                  "$ref": "#/components/schemas/PagedViewModelOfSearcherViewModel"
                }
              }
            }
          }
        }
      }
    },
    "/umbraco/management/api/v1/search/searcher/{searcherName}/search": {
      "get": {
        "tags": [
          "Search"
        ],
        "operationId": "SearcherSearchSearch_GetSearchResults",
        "parameters": [
          {
            "name": "searcherName",
            "in": "path",
            "required": true,
            "schema": {
              "type": "string",
              "nullable": true
            },
            "x-position": 1
          },
          {
            "name": "query",
            "in": "query",
            "schema": {
              "type": "string",
              "nullable": true
            },
            "x-position": 2
          },
          {
            "name": "skip",
            "in": "query",
            "schema": {
              "type": "integer",
              "format": "int32"
            },
            "x-position": 3
          },
          {
            "name": "take",
            "in": "query",
            "schema": {
              "type": "integer",
              "format": "int32"
            },
            "x-position": 4
          }
        ],
        "responses": {
          "200": {
            "description": "",
            "content": {
              "application/json": {
                "schema": {
                  "$ref": "#/components/schemas/PagedViewModelOfPagedViewModelOfSearchResultViewModel"
                }
              }
            }
          },
          "404": {
            "description": "",
            "content": {
              "application/json": {
                "schema": {
                  "$ref": "#/components/schemas/ProblemDetails"
                }
              }
            }
          }
        }
      }
    },
    "/umbraco/management/api/v1/tree/script/children": {
      "get": {
        "tags": [
          "Script"
        ],
        "operationId": "ChildrenScriptTree_Children",
        "parameters": [
          {
            "name": "path",
            "in": "query",
            "schema": {
              "type": "string",
              "nullable": true
            },
            "x-position": 1
          },
          {
            "name": "skip",
            "in": "query",
            "schema": {
              "type": "integer",
              "format": "int32",
              "default": 0
            },
            "x-position": 2
          },
          {
            "name": "take",
            "in": "query",
            "schema": {
              "type": "integer",
              "format": "int32",
              "default": 100
            },
            "x-position": 3
          }
        ],
        "responses": {
          "200": {
            "description": "",
            "content": {
              "application/json": {
                "schema": {
                  "$ref": "#/components/schemas/PagedViewModelOfFileSystemTreeItemViewModel"
                }
              }
            }
          }
        }
      }
    },
    "/umbraco/management/api/v1/tree/script/item": {
      "get": {
        "tags": [
          "Script"
        ],
        "operationId": "ItemsScriptTree_Items",
        "parameters": [
          {
            "name": "path",
            "x-originalName": "paths",
            "in": "query",
            "style": "form",
            "explode": true,
            "schema": {
              "type": "array",
              "nullable": true,
              "items": {
                "type": "string"
              }
            },
            "x-position": 1
          }
        ],
        "responses": {
          "200": {
            "description": "",
            "content": {
              "application/json": {
                "schema": {
                  "type": "array",
                  "items": {
                    "$ref": "#/components/schemas/FileSystemTreeItemViewModel"
                  }
                }
              }
            }
          }
        }
      }
    },
    "/umbraco/management/api/v1/tree/script/root": {
      "get": {
        "tags": [
          "Script"
        ],
        "operationId": "RootScriptTree_Root",
        "parameters": [
          {
            "name": "skip",
            "in": "query",
            "schema": {
              "type": "integer",
              "format": "int32",
              "default": 0
            },
            "x-position": 1
          },
          {
            "name": "take",
            "in": "query",
            "schema": {
              "type": "integer",
              "format": "int32",
              "default": 100
            },
            "x-position": 2
          }
        ],
        "responses": {
          "200": {
            "description": "",
            "content": {
              "application/json": {
                "schema": {
                  "$ref": "#/components/schemas/PagedViewModelOfFileSystemTreeItemViewModel"
                }
              }
            }
          }
        }
      }
    },
    "/umbraco/management/api/v1/relation/child-relation/{childId}": {
      "get": {
        "tags": [
          "Relation"
        ],
        "operationId": "ByChildRelation_ByChild",
        "parameters": [
          {
            "name": "childId",
            "in": "path",
            "required": true,
            "schema": {
              "type": "integer",
              "format": "int32"
            },
            "x-position": 1
          },
          {
            "name": "skip",
            "in": "query",
            "schema": {
              "type": "integer",
              "format": "int32"
            },
            "x-position": 2
          },
          {
            "name": "take",
            "in": "query",
            "schema": {
              "type": "integer",
              "format": "int32"
            },
            "x-position": 3
          },
          {
            "name": "relationTypeAlias",
            "in": "query",
            "schema": {
              "type": "string",
              "default": "",
              "nullable": true
            },
            "x-position": 4
          }
        ],
        "responses": {
          "200": {
            "description": "",
            "content": {
              "application/json": {
                "schema": {
                  "$ref": "#/components/schemas/PagedViewModelOfRelationViewModel"
                }
              }
            }
          }
        }
      }
    },
    "/umbraco/management/api/v1/relation/{id}": {
      "get": {
        "tags": [
          "Relation"
        ],
        "operationId": "ByIdRelation_ById",
        "parameters": [
          {
            "name": "id",
            "in": "path",
            "required": true,
            "schema": {
              "type": "integer",
              "format": "int32"
            },
            "x-position": 1
          }
        ],
        "responses": {
          "200": {
            "description": "",
            "content": {
              "application/json": {
                "schema": {
                  "$ref": "#/components/schemas/RelationViewModel"
                }
              }
            }
          },
          "404": {
            "description": "",
            "content": {
              "application/octet-stream": {
                "schema": {
                  "type": "string",
                  "format": "binary"
                }
              }
            }
          }
        }
      }
    },
    "/umbraco/management/api/v1/tree/relation-type/item": {
      "get": {
        "tags": [
          "Relation Type"
        ],
        "operationId": "ItemsRelationTypeTree_Items",
        "parameters": [
          {
            "name": "key",
            "x-originalName": "keys",
            "in": "query",
            "style": "form",
            "explode": true,
            "schema": {
              "type": "array",
              "nullable": true,
              "items": {
                "type": "string",
                "format": "guid"
              }
            },
            "x-position": 1
          }
        ],
        "responses": {
          "200": {
            "description": "",
            "content": {
              "application/json": {
                "schema": {
                  "type": "array",
                  "items": {
                    "$ref": "#/components/schemas/FolderTreeItemViewModel"
                  }
                }
              }
            }
          }
        }
      }
    },
    "/umbraco/management/api/v1/tree/relation-type/root": {
      "get": {
        "tags": [
          "Relation Type"
        ],
        "operationId": "RootRelationTypeTree_Root",
        "parameters": [
          {
            "name": "skip",
            "in": "query",
            "schema": {
              "type": "integer",
              "format": "int32",
              "default": 0
            },
            "x-position": 1
          },
          {
            "name": "take",
            "in": "query",
            "schema": {
              "type": "integer",
              "format": "int32",
              "default": 100
            },
            "x-position": 2
          }
        ],
        "responses": {
          "200": {
            "description": "",
            "content": {
              "application/json": {
                "schema": {
                  "$ref": "#/components/schemas/PagedViewModelOfEntityTreeItemViewModel"
                }
              }
            }
          }
        }
      }
    },
    "/umbraco/management/api/v1/published-cache/collect": {
      "post": {
        "tags": [
          "Published Cache"
        ],
        "operationId": "CollectPublishedCache_Collect",
        "responses": {
          "200": {
            "description": ""
          }
        }
      }
    },
    "/umbraco/management/api/v1/published-cache/rebuild": {
      "post": {
        "tags": [
          "Published Cache"
        ],
        "operationId": "RebuildPublishedCache_Collect",
        "responses": {
          "200": {
            "description": ""
          }
        }
      }
    },
    "/umbraco/management/api/v1/published-cache/reload": {
      "post": {
        "tags": [
          "Published Cache"
        ],
        "operationId": "ReloadPublishedCache_Reload",
        "responses": {
          "200": {
            "description": ""
          }
        }
      }
    },
    "/umbraco/management/api/v1/published-cache/status": {
      "get": {
        "tags": [
          "Published Cache"
        ],
        "operationId": "StatusPublishedCache_Status",
        "responses": {
          "200": {
            "description": "",
            "content": {
              "application/json": {
                "schema": {
                  "type": "string"
                }
              }
            }
          }
        }
      }
    },
    "/umbraco/management/api/v1/profiling/status": {
      "get": {
        "tags": [
          "Profiling"
        ],
        "operationId": "StatusProfiling_Status",
        "responses": {
          "200": {
            "description": "",
            "content": {
              "application/json": {
                "schema": {
                  "$ref": "#/components/schemas/ProfilingStatusViewModel"
                }
              }
            }
          }
        }
      }
    },
    "/umbraco/management/api/v1/tree/partial-view/children": {
      "get": {
        "tags": [
          "Partial View"
        ],
        "operationId": "ChildrenPartialViewTree_Children",
        "parameters": [
          {
            "name": "path",
            "in": "query",
            "schema": {
              "type": "string",
              "nullable": true
            },
            "x-position": 1
          },
          {
            "name": "skip",
            "in": "query",
            "schema": {
              "type": "integer",
              "format": "int32",
              "default": 0
            },
            "x-position": 2
          },
          {
            "name": "take",
            "in": "query",
            "schema": {
              "type": "integer",
              "format": "int32",
              "default": 100
            },
            "x-position": 3
          }
        ],
        "responses": {
          "200": {
            "description": "",
            "content": {
              "application/json": {
                "schema": {
                  "$ref": "#/components/schemas/PagedViewModelOfFileSystemTreeItemViewModel"
                }
              }
            }
          }
        }
      }
    },
    "/umbraco/management/api/v1/tree/partial-view/item": {
      "get": {
        "tags": [
          "Partial View"
        ],
        "operationId": "ItemsPartialViewTree_Items",
        "parameters": [
          {
            "name": "path",
            "x-originalName": "paths",
            "in": "query",
            "style": "form",
            "explode": true,
            "schema": {
              "type": "array",
              "nullable": true,
              "items": {
                "type": "string"
              }
            },
            "x-position": 1
          }
        ],
        "responses": {
          "200": {
            "description": "",
            "content": {
              "application/json": {
                "schema": {
                  "type": "array",
                  "items": {
                    "$ref": "#/components/schemas/FileSystemTreeItemViewModel"
                  }
                }
              }
            }
          }
        }
      }
    },
    "/umbraco/management/api/v1/tree/partial-view/root": {
      "get": {
        "tags": [
          "Partial View"
        ],
        "operationId": "RootPartialViewTree_Root",
        "parameters": [
          {
            "name": "skip",
            "in": "query",
            "schema": {
              "type": "integer",
              "format": "int32",
              "default": 0
            },
            "x-position": 1
          },
          {
            "name": "take",
            "in": "query",
            "schema": {
              "type": "integer",
              "format": "int32",
              "default": 100
            },
            "x-position": 2
          }
        ],
        "responses": {
          "200": {
            "description": "",
            "content": {
              "application/json": {
                "schema": {
                  "$ref": "#/components/schemas/PagedViewModelOfFileSystemTreeItemViewModel"
                }
              }
            }
          }
        }
      }
    },
    "/umbraco/management/api/v1/models-builder/build": {
      "post": {
        "tags": [
          "Models Builder"
        ],
        "operationId": "BuildModelsBuilder_BuildModels",
        "responses": {
          "201": {
            "description": "",
            "content": {
              "application/octet-stream": {
                "schema": {
                  "type": "string",
                  "format": "binary"
                }
              }
            }
          },
          "428": {
            "description": "",
            "content": {
              "application/json": {
                "schema": {
                  "$ref": "#/components/schemas/ProblemDetails"
                }
              }
            }
          }
        }
      }
    },
    "/umbraco/management/api/v1/models-builder/dashboard": {
      "get": {
        "tags": [
          "Models Builder"
        ],
        "operationId": "GetModelsBuilder_GetDashboard",
        "responses": {
          "200": {
            "description": "",
            "content": {
              "application/octet-stream": {
                "schema": {
                  "type": "string",
                  "format": "binary"
                }
              }
            }
          }
        }
      }
    },
    "/umbraco/management/api/v1/models-builder/status": {
      "get": {
        "tags": [
          "Models Builder"
        ],
        "operationId": "StatusModelsBuilder_GetModelsOutOfDateStatus",
        "responses": {
          "200": {
            "description": "",
            "content": {
              "application/json": {
                "schema": {
                  "$ref": "#/components/schemas/OutOfDateStatusViewModel"
                }
              }
            }
          }
        }
      }
    },
    "/umbraco/management/api/v1/tree/member-type/item": {
      "get": {
        "tags": [
          "Member Type"
        ],
        "operationId": "ItemsMemberTypeTree_Items",
        "parameters": [
          {
            "name": "key",
            "x-originalName": "keys",
            "in": "query",
            "style": "form",
            "explode": true,
            "schema": {
              "type": "array",
              "nullable": true,
              "items": {
                "type": "string",
                "format": "guid"
              }
            },
            "x-position": 1
          }
        ],
        "responses": {
          "200": {
            "description": "",
            "content": {
              "application/json": {
                "schema": {
                  "type": "array",
                  "items": {
                    "$ref": "#/components/schemas/EntityTreeItemViewModel"
                  }
                }
              }
            }
          }
        }
      }
    },
    "/umbraco/management/api/v1/tree/member-type/root": {
      "get": {
        "tags": [
          "Member Type"
        ],
        "operationId": "RootMemberTypeTree_Root",
        "parameters": [
          {
            "name": "skip",
            "in": "query",
            "schema": {
              "type": "integer",
              "format": "int32",
              "default": 0
            },
            "x-position": 1
          },
          {
            "name": "take",
            "in": "query",
            "schema": {
              "type": "integer",
              "format": "int32",
              "default": 100
            },
            "x-position": 2
          }
        ],
        "responses": {
          "200": {
            "description": "",
            "content": {
              "application/json": {
                "schema": {
                  "$ref": "#/components/schemas/PagedViewModelOfEntityTreeItemViewModel"
                }
              }
            }
          }
        }
      }
    },
    "/umbraco/management/api/v1/tree/member-group/item": {
      "get": {
        "tags": [
          "Member Group"
        ],
        "operationId": "ItemsMemberGroupTree_Items",
        "parameters": [
          {
            "name": "key",
            "x-originalName": "keys",
            "in": "query",
            "style": "form",
            "explode": true,
            "schema": {
              "type": "array",
              "nullable": true,
              "items": {
                "type": "string",
                "format": "guid"
              }
            },
            "x-position": 1
          }
        ],
        "responses": {
          "200": {
            "description": "",
            "content": {
              "application/json": {
                "schema": {
                  "type": "array",
                  "items": {
                    "$ref": "#/components/schemas/EntityTreeItemViewModel"
                  }
                }
              }
            }
          }
        }
      }
    },
    "/umbraco/management/api/v1/tree/member-group/root": {
      "get": {
        "tags": [
          "Member Group"
        ],
        "operationId": "RootMemberGroupTree_Root",
        "parameters": [
          {
            "name": "skip",
            "in": "query",
            "schema": {
              "type": "integer",
              "format": "int32",
              "default": 0
            },
            "x-position": 1
          },
          {
            "name": "take",
            "in": "query",
            "schema": {
              "type": "integer",
              "format": "int32",
              "default": 100
            },
            "x-position": 2
          }
        ],
        "responses": {
          "200": {
            "description": "",
            "content": {
              "application/json": {
                "schema": {
                  "$ref": "#/components/schemas/PagedViewModelOfEntityTreeItemViewModel"
                }
              }
            }
          }
        }
      }
    },
    "/umbraco/management/api/v1/tree/media/children": {
      "get": {
        "tags": [
          "Media"
        ],
        "operationId": "ChildrenMediaTree_Children",
        "parameters": [
          {
            "name": "parentKey",
            "in": "query",
            "schema": {
              "type": "string",
              "format": "guid"
            },
            "x-position": 1
          },
          {
            "name": "skip",
            "in": "query",
            "schema": {
              "type": "integer",
              "format": "int32",
              "default": 0
            },
            "x-position": 2
          },
          {
            "name": "take",
            "in": "query",
            "schema": {
              "type": "integer",
              "format": "int32",
              "default": 100
            },
            "x-position": 3
          },
          {
            "name": "dataTypeKey",
            "in": "query",
            "schema": {
              "type": "string",
              "format": "guid",
              "nullable": true
            },
            "x-position": 4
          }
        ],
        "responses": {
          "200": {
            "description": "",
            "content": {
              "application/json": {
                "schema": {
                  "$ref": "#/components/schemas/PagedViewModelOfContentTreeItemViewModel"
                }
              }
            }
          }
        }
      }
    },
    "/umbraco/management/api/v1/tree/media/item": {
      "get": {
        "tags": [
          "Media"
        ],
        "operationId": "ItemsMediaTree_Items",
        "parameters": [
          {
            "name": "key",
            "x-originalName": "keys",
            "in": "query",
            "style": "form",
            "explode": true,
            "schema": {
              "type": "array",
              "nullable": true,
              "items": {
                "type": "string",
                "format": "guid"
              }
            },
            "x-position": 1
          },
          {
            "name": "dataTypeKey",
            "in": "query",
            "schema": {
              "type": "string",
              "format": "guid",
              "nullable": true
            },
            "x-position": 2
          }
        ],
        "responses": {
          "200": {
            "description": "",
            "content": {
              "application/json": {
                "schema": {
                  "type": "array",
                  "items": {
                    "$ref": "#/components/schemas/ContentTreeItemViewModel"
                  }
                }
              }
            }
          }
        }
      }
    },
    "/umbraco/management/api/v1/tree/media/root": {
      "get": {
        "tags": [
          "Media"
        ],
        "operationId": "RootMediaTree_Root",
        "parameters": [
          {
            "name": "skip",
            "in": "query",
            "schema": {
              "type": "integer",
              "format": "int32",
              "default": 0
            },
            "x-position": 1
          },
          {
            "name": "take",
            "in": "query",
            "schema": {
              "type": "integer",
              "format": "int32",
              "default": 100
            },
            "x-position": 2
          },
          {
            "name": "dataTypeKey",
            "in": "query",
            "schema": {
              "type": "string",
              "format": "guid",
              "nullable": true
            },
            "x-position": 3
          }
        ],
        "responses": {
          "200": {
            "description": "",
            "content": {
              "application/json": {
                "schema": {
                  "$ref": "#/components/schemas/PagedViewModelOfContentTreeItemViewModel"
                }
              }
            }
          }
        }
      }
    },
    "/umbraco/management/api/v1/recycle-bin/media/children": {
      "get": {
        "tags": [
          "Media"
        ],
        "operationId": "ChildrenMediaRecycleBin_Children",
        "parameters": [
          {
            "name": "parentKey",
            "in": "query",
            "schema": {
              "type": "string",
              "format": "guid"
            },
            "x-position": 1
          },
          {
            "name": "skip",
            "in": "query",
            "schema": {
              "type": "integer",
              "format": "int32",
              "default": 0
            },
            "x-position": 2
          },
          {
            "name": "take",
            "in": "query",
            "schema": {
              "type": "integer",
              "format": "int32",
              "default": 100
            },
            "x-position": 3
          }
        ],
        "responses": {
          "401": {
            "description": "",
            "content": {
              "application/json": {
                "schema": {
                  "$ref": "#/components/schemas/ProblemDetails"
                }
              }
            }
          },
          "200": {
            "description": "",
            "content": {
              "application/json": {
                "schema": {
                  "$ref": "#/components/schemas/PagedViewModelOfRecycleBinItemViewModel"
                }
              }
            }
          }
        }
      }
    },
    "/umbraco/management/api/v1/recycle-bin/media/root": {
      "get": {
        "tags": [
          "Media"
        ],
        "operationId": "RootMediaRecycleBin_Root",
        "parameters": [
          {
            "name": "skip",
            "in": "query",
            "schema": {
              "type": "integer",
              "format": "int32",
              "default": 0
            },
            "x-position": 1
          },
          {
            "name": "take",
            "in": "query",
            "schema": {
              "type": "integer",
              "format": "int32",
              "default": 100
            },
            "x-position": 2
          }
        ],
        "responses": {
          "401": {
            "description": "",
            "content": {
              "application/json": {
                "schema": {
                  "$ref": "#/components/schemas/ProblemDetails"
                }
              }
            }
          },
          "200": {
            "description": "",
            "content": {
              "application/json": {
                "schema": {
                  "$ref": "#/components/schemas/PagedViewModelOfRecycleBinItemViewModel"
                }
              }
            }
          }
        }
      }
    },
    "/umbraco/management/api/v1/tree/media-type/children": {
      "get": {
        "tags": [
          "Media Type"
        ],
        "operationId": "ChildrenMediaTypeTree_Children",
        "parameters": [
          {
            "name": "parentKey",
            "in": "query",
            "schema": {
              "type": "string",
              "format": "guid"
            },
            "x-position": 1
          },
          {
            "name": "skip",
            "in": "query",
            "schema": {
              "type": "integer",
              "format": "int32",
              "default": 0
            },
            "x-position": 2
          },
          {
            "name": "take",
            "in": "query",
            "schema": {
              "type": "integer",
              "format": "int32",
              "default": 100
            },
            "x-position": 3
          },
          {
            "name": "foldersOnly",
            "in": "query",
            "schema": {
              "type": "boolean",
              "default": false
            },
            "x-position": 4
          }
        ],
        "responses": {
          "200": {
            "description": "",
            "content": {
              "application/json": {
                "schema": {
                  "$ref": "#/components/schemas/PagedViewModelOfFolderTreeItemViewModel"
                }
              }
            }
          }
        }
      }
    },
    "/umbraco/management/api/v1/tree/media-type/item": {
      "get": {
        "tags": [
          "Media Type"
        ],
        "operationId": "ItemsMediaTypeTree_Items",
        "parameters": [
          {
            "name": "key",
            "x-originalName": "keys",
            "in": "query",
            "style": "form",
            "explode": true,
            "schema": {
              "type": "array",
              "nullable": true,
              "items": {
                "type": "string",
                "format": "guid"
              }
            },
            "x-position": 1
          }
        ],
        "responses": {
          "200": {
            "description": "",
            "content": {
              "application/json": {
                "schema": {
                  "type": "array",
                  "items": {
                    "$ref": "#/components/schemas/FolderTreeItemViewModel"
                  }
                }
              }
            }
          }
        }
      }
    },
    "/umbraco/management/api/v1/tree/media-type/root": {
      "get": {
        "tags": [
          "Media Type"
        ],
        "operationId": "RootMediaTypeTree_Root",
        "parameters": [
          {
            "name": "skip",
            "in": "query",
            "schema": {
              "type": "integer",
              "format": "int32",
              "default": 0
            },
            "x-position": 1
          },
          {
            "name": "take",
            "in": "query",
            "schema": {
              "type": "integer",
              "format": "int32",
              "default": 100
            },
            "x-position": 2
          },
          {
            "name": "foldersOnly",
            "in": "query",
            "schema": {
              "type": "boolean",
              "default": false
            },
            "x-position": 3
          }
        ],
        "responses": {
          "200": {
            "description": "",
            "content": {
              "application/json": {
                "schema": {
                  "$ref": "#/components/schemas/PagedViewModelOfFolderTreeItemViewModel"
                }
              }
            }
          }
        }
      }
    },
    "/umbraco/management/api/v1/language": {
      "get": {
        "tags": [
          "Language"
        ],
        "summary": "1\n                Returns all currently configured languages.",
        "operationId": "AllLanguage_GetAll",
        "parameters": [
          {
            "name": "skip",
            "in": "query",
            "schema": {
              "type": "integer",
              "format": "int32"
            },
            "x-position": 1
          },
          {
            "name": "take",
            "in": "query",
            "schema": {
              "type": "integer",
              "format": "int32"
            },
            "x-position": 2
          }
        ],
        "responses": {
          "200": {
            "description": "",
            "content": {
              "application/json": {
                "schema": {
                  "$ref": "#/components/schemas/PagedViewModelOfLanguageViewModel"
                }
              }
            }
          }
        }
      }
    },
    "/umbraco/management/api/v1/language/{id}": {
      "get": {
        "tags": [
          "Language"
        ],
        "operationId": "ByIdLanguage_ById",
        "parameters": [
          {
            "name": "id",
            "in": "path",
            "required": true,
            "schema": {
              "type": "integer",
              "format": "int32"
            },
            "x-position": 1
          }
        ],
        "responses": {
          "404": {
            "description": "",
            "content": {
              "application/octet-stream": {
                "schema": {
                  "type": "string",
                  "format": "binary"
                }
              }
            }
          },
          "200": {
            "description": "",
            "content": {
              "application/json": {
                "schema": {
                  "$ref": "#/components/schemas/LanguageViewModel"
                }
              }
            }
          }
        }
      },
      "delete": {
        "tags": [
          "Language"
        ],
        "summary": "Deletes a language with a given ID",
        "operationId": "DeleteLanguage_Delete",
        "parameters": [
          {
            "name": "id",
            "in": "path",
            "required": true,
            "schema": {
              "type": "integer",
              "format": "int32"
            },
            "x-position": 1
          }
        ],
        "responses": {
          "400": {
            "description": "",
            "content": {
              "application/json": {
                "schema": {
                  "$ref": "#/components/schemas/ProblemDetails"
                }
              }
            }
          },
          "404": {
            "description": "",
            "content": {
              "application/json": {
                "schema": {
                  "$ref": "#/components/schemas/ProblemDetails"
                }
              }
            }
          },
          "200": {
            "description": ""
          }
        }
      }
    },
    "/umbraco/management/api/v1/language/create": {
      "post": {
        "tags": [
          "Language"
        ],
        "summary": "Creates or saves a language",
        "operationId": "CreateLanguage_Create",
        "requestBody": {
          "x-name": "language",
          "content": {
            "application/json": {
              "schema": {
                "$ref": "#/components/schemas/LanguageViewModel"
              }
            }
          },
          "required": true,
          "x-position": 1
        },
        "responses": {
          "400": {
            "description": "",
            "content": {
              "application/json": {
                "schema": {
                  "$ref": "#/components/schemas/ProblemDetails"
                }
              }
            }
          },
          "201": {
            "description": ""
          }
        }
      }
    },
    "/umbraco/management/api/v1/language/update": {
      "put": {
        "tags": [
          "Language"
        ],
        "summary": "Updates a language",
        "operationId": "UpdateLanguage_Update",
        "requestBody": {
          "x-name": "language",
          "content": {
            "application/json": {
              "schema": {
                "$ref": "#/components/schemas/LanguageViewModel"
              }
            }
          },
          "required": true,
          "x-position": 1
        },
        "responses": {
          "404": {
            "description": "",
            "content": {
              "application/octet-stream": {
                "schema": {
                  "type": "string",
                  "format": "binary"
                }
              }
            }
          },
          "400": {
            "description": "",
            "content": {
              "application/json": {
                "schema": {
                  "$ref": "#/components/schemas/ProblemDetails"
                }
              }
            }
          },
          "200": {
            "description": ""
          }
        }
      }
    },
    "/umbraco/management/api/v1/install/settings": {
      "get": {
        "tags": [
          "Install"
        ],
        "operationId": "SettingsInstall_Settings",
        "responses": {
          "400": {
            "description": "",
            "content": {
              "application/json": {
                "schema": {
                  "$ref": "#/components/schemas/ProblemDetails"
                }
              }
            }
          },
          "428": {
            "description": "",
            "content": {
              "application/json": {
                "schema": {
                  "$ref": "#/components/schemas/ProblemDetails"
                }
              }
            }
          },
          "200": {
            "description": "",
            "content": {
              "application/json": {
                "schema": {
                  "$ref": "#/components/schemas/InstallSettingsViewModel"
                }
              }
            }
          }
        }
      }
    },
    "/umbraco/management/api/v1/install/setup": {
      "post": {
        "tags": [
          "Install"
        ],
        "operationId": "SetupInstall_Setup",
        "requestBody": {
          "x-name": "installData",
          "content": {
            "application/json": {
              "schema": {
                "$ref": "#/components/schemas/InstallViewModel"
              }
            }
          },
          "required": true,
          "x-position": 1
        },
        "responses": {
          "400": {
            "description": "",
            "content": {
              "application/json": {
                "schema": {
                  "$ref": "#/components/schemas/ProblemDetails"
                }
              }
            }
          },
          "428": {
            "description": "",
            "content": {
              "application/json": {
                "schema": {
                  "$ref": "#/components/schemas/ProblemDetails"
                }
              }
            }
          },
          "200": {
            "description": ""
          }
        }
      }
    },
    "/umbraco/management/api/v1/install/validate-database": {
      "post": {
        "tags": [
          "Install"
        ],
        "operationId": "ValidateDatabaseInstall_ValidateDatabase",
        "requestBody": {
          "x-name": "viewModel",
          "content": {
            "application/json": {
              "schema": {
                "$ref": "#/components/schemas/DatabaseInstallViewModel"
              }
            }
          },
          "required": true,
          "x-position": 1
        },
        "responses": {
          "400": {
            "description": "",
            "content": {
              "application/json": {
                "schema": {
                  "$ref": "#/components/schemas/ProblemDetails"
                }
              }
            }
          },
          "200": {
            "description": ""
          }
        }
      }
    },
    "/umbraco/management/api/v1/help": {
      "get": {
        "tags": [
          "Help"
        ],
        "operationId": "GetHelp_Get",
        "parameters": [
          {
            "name": "section",
            "in": "query",
            "schema": {
              "type": "string",
              "nullable": true
            },
            "x-position": 1
          },
          {
            "name": "tree",
            "in": "query",
            "schema": {
              "type": "string",
              "nullable": true
            },
            "x-position": 2
          },
          {
            "name": "skip",
            "in": "query",
            "schema": {
              "type": "integer",
              "format": "int32"
            },
            "x-position": 3
          },
          {
            "name": "take",
            "in": "query",
            "schema": {
              "type": "integer",
              "format": "int32"
            },
            "x-position": 4
          },
          {
            "name": "baseUrl",
            "in": "query",
            "schema": {
              "type": "string",
              "default": "https://our.umbraco.com",
              "nullable": true
            },
            "x-position": 5
          }
        ],
        "responses": {
          "400": {
            "description": "",
            "content": {
              "application/json": {
                "schema": {
                  "$ref": "#/components/schemas/ProblemDetails"
                }
              }
            }
          },
          "200": {
            "description": "",
            "content": {
              "application/json": {
                "schema": {
                  "$ref": "#/components/schemas/PagedViewModelOfHelpPageViewModel"
                }
              }
            }
          }
        }
      }
    },
    "/umbraco/management/api/v1/tree/document/children": {
      "get": {
        "tags": [
          "Document"
        ],
        "operationId": "ChildrenDocumentTree_Children",
        "parameters": [
          {
            "name": "parentKey",
            "in": "query",
            "schema": {
              "type": "string",
              "format": "guid"
            },
            "x-position": 1
          },
          {
            "name": "skip",
            "in": "query",
            "schema": {
              "type": "integer",
              "format": "int32",
              "default": 0
            },
            "x-position": 2
          },
          {
            "name": "take",
            "in": "query",
            "schema": {
              "type": "integer",
              "format": "int32",
              "default": 100
            },
            "x-position": 3
          },
          {
            "name": "dataTypeKey",
            "in": "query",
            "schema": {
              "type": "string",
              "format": "guid",
              "nullable": true
            },
            "x-position": 4
          },
          {
            "name": "culture",
            "in": "query",
            "schema": {
              "type": "string",
              "nullable": true
            },
            "x-position": 5
          }
        ],
        "responses": {
          "200": {
            "description": "",
            "content": {
              "application/json": {
                "schema": {
                  "$ref": "#/components/schemas/PagedViewModelOfDocumentTreeItemViewModel"
                }
              }
            }
          }
        }
      }
    },
    "/umbraco/management/api/v1/tree/document/item": {
      "get": {
        "tags": [
          "Document"
        ],
        "operationId": "ItemsDocumentTree_Items",
        "parameters": [
          {
            "name": "key",
            "x-originalName": "keys",
            "in": "query",
            "style": "form",
            "explode": true,
            "schema": {
              "type": "array",
              "nullable": true,
              "items": {
                "type": "string",
                "format": "guid"
              }
            },
            "x-position": 1
          },
          {
            "name": "dataTypeKey",
            "in": "query",
            "schema": {
              "type": "string",
              "format": "guid",
              "nullable": true
            },
            "x-position": 2
          },
          {
            "name": "culture",
            "in": "query",
            "schema": {
              "type": "string",
              "nullable": true
            },
            "x-position": 3
          }
        ],
        "responses": {
          "200": {
            "description": "",
            "content": {
              "application/json": {
                "schema": {
                  "type": "array",
                  "items": {
                    "$ref": "#/components/schemas/DocumentTreeItemViewModel"
                  }
                }
              }
            }
          }
        }
      }
    },
    "/umbraco/management/api/v1/tree/document/root": {
      "get": {
        "tags": [
          "Document"
        ],
        "operationId": "RootDocumentTree_Root",
        "parameters": [
          {
            "name": "skip",
            "in": "query",
            "schema": {
              "type": "integer",
              "format": "int32",
              "default": 0
            },
            "x-position": 1
          },
          {
            "name": "take",
            "in": "query",
            "schema": {
              "type": "integer",
              "format": "int32",
              "default": 100
            },
            "x-position": 2
          },
          {
            "name": "dataTypeKey",
            "in": "query",
            "schema": {
              "type": "string",
              "format": "guid",
              "nullable": true
            },
            "x-position": 3
          },
          {
            "name": "culture",
            "in": "query",
            "schema": {
              "type": "string",
              "nullable": true
            },
            "x-position": 4
          }
        ],
        "responses": {
          "200": {
            "description": "",
            "content": {
              "application/json": {
                "schema": {
                  "$ref": "#/components/schemas/PagedViewModelOfDocumentTreeItemViewModel"
                }
              }
            }
          }
        }
      }
    },
    "/umbraco/management/api/v1/recycle-bin/document/children": {
      "get": {
        "tags": [
          "Document"
        ],
        "operationId": "ChildrenDocumentRecycleBin_Children",
        "parameters": [
          {
            "name": "parentKey",
            "in": "query",
            "schema": {
              "type": "string",
              "format": "guid"
            },
            "x-position": 1
          },
          {
            "name": "skip",
            "in": "query",
            "schema": {
              "type": "integer",
              "format": "int32",
              "default": 0
            },
            "x-position": 2
          },
          {
            "name": "take",
            "in": "query",
            "schema": {
              "type": "integer",
              "format": "int32",
              "default": 100
            },
            "x-position": 3
          }
        ],
        "responses": {
          "401": {
            "description": "",
            "content": {
              "application/json": {
                "schema": {
                  "$ref": "#/components/schemas/ProblemDetails"
                }
              }
            }
          },
          "200": {
            "description": "",
            "content": {
              "application/json": {
                "schema": {
                  "$ref": "#/components/schemas/PagedViewModelOfRecycleBinItemViewModel"
                }
              }
            }
          }
        }
      }
    },
    "/umbraco/management/api/v1/recycle-bin/document/root": {
      "get": {
        "tags": [
          "Document"
        ],
        "operationId": "RootDocumentRecycleBin_Root",
        "parameters": [
          {
            "name": "skip",
            "in": "query",
            "schema": {
              "type": "integer",
              "format": "int32",
              "default": 0
            },
            "x-position": 1
          },
          {
            "name": "take",
            "in": "query",
            "schema": {
              "type": "integer",
              "format": "int32",
              "default": 100
            },
            "x-position": 2
          }
        ],
        "responses": {
          "401": {
            "description": "",
            "content": {
              "application/json": {
                "schema": {
                  "$ref": "#/components/schemas/ProblemDetails"
                }
              }
            }
          },
          "200": {
            "description": "",
            "content": {
              "application/json": {
                "schema": {
                  "$ref": "#/components/schemas/PagedViewModelOfRecycleBinItemViewModel"
                }
              }
            }
          }
        }
      }
    },
    "/umbraco/management/api/v1/tree/document-type/children": {
      "get": {
        "tags": [
          "Document Type"
        ],
        "operationId": "ChildrenDocumentTypeTree_Children",
        "parameters": [
          {
            "name": "parentKey",
            "in": "query",
            "schema": {
              "type": "string",
              "format": "guid"
            },
            "x-position": 1
          },
          {
            "name": "skip",
            "in": "query",
            "schema": {
              "type": "integer",
              "format": "int32",
              "default": 0
            },
            "x-position": 2
          },
          {
            "name": "take",
            "in": "query",
            "schema": {
              "type": "integer",
              "format": "int32",
              "default": 100
            },
            "x-position": 3
          },
          {
            "name": "foldersOnly",
            "in": "query",
            "schema": {
              "type": "boolean",
              "default": false
            },
            "x-position": 4
          }
        ],
        "responses": {
          "200": {
            "description": "",
            "content": {
              "application/json": {
                "schema": {
                  "$ref": "#/components/schemas/PagedViewModelOfDocumentTypeTreeItemViewModel"
                }
              }
            }
          }
        }
      }
    },
    "/umbraco/management/api/v1/tree/document-type/item": {
      "get": {
        "tags": [
          "Document Type"
        ],
        "operationId": "ItemsDocumentTypeTree_Items",
        "parameters": [
          {
            "name": "key",
            "x-originalName": "keys",
            "in": "query",
            "style": "form",
            "explode": true,
            "schema": {
              "type": "array",
              "nullable": true,
              "items": {
                "type": "string",
                "format": "guid"
              }
            },
            "x-position": 1
          }
        ],
        "responses": {
          "200": {
            "description": "",
            "content": {
              "application/json": {
                "schema": {
                  "type": "array",
                  "items": {
                    "$ref": "#/components/schemas/DocumentTypeTreeItemViewModel"
                  }
                }
              }
            }
          }
        }
      }
    },
    "/umbraco/management/api/v1/tree/document-type/root": {
      "get": {
        "tags": [
          "Document Type"
        ],
        "operationId": "RootDocumentTypeTree_Root",
        "parameters": [
          {
            "name": "skip",
            "in": "query",
            "schema": {
              "type": "integer",
              "format": "int32",
              "default": 0
            },
            "x-position": 1
          },
          {
            "name": "take",
            "in": "query",
            "schema": {
              "type": "integer",
              "format": "int32",
              "default": 100
            },
            "x-position": 2
          },
          {
            "name": "foldersOnly",
            "in": "query",
            "schema": {
              "type": "boolean",
              "default": false
            },
            "x-position": 3
          }
        ],
        "responses": {
          "200": {
            "description": "",
            "content": {
              "application/json": {
                "schema": {
                  "$ref": "#/components/schemas/PagedViewModelOfDocumentTypeTreeItemViewModel"
                }
              }
            }
          }
        }
      }
    },
    "/umbraco/management/api/v1/tree/document-blueprint/item": {
      "get": {
        "tags": [
          "Document Blueprint"
        ],
        "operationId": "ItemsDocumentBlueprintTree_Items",
        "parameters": [
          {
            "name": "key",
            "x-originalName": "keys",
            "in": "query",
            "style": "form",
            "explode": true,
            "schema": {
              "type": "array",
              "nullable": true,
              "items": {
                "type": "string",
                "format": "guid"
              }
            },
            "x-position": 1
          }
        ],
        "responses": {
          "200": {
            "description": "",
            "content": {
              "application/json": {
                "schema": {
                  "type": "array",
                  "items": {
                    "$ref": "#/components/schemas/DocumentBlueprintTreeItemViewModel"
                  }
                }
              }
            }
          }
        }
      }
    },
    "/umbraco/management/api/v1/tree/document-blueprint/root": {
      "get": {
        "tags": [
          "Document Blueprint"
        ],
        "operationId": "RootDocumentBlueprintTree_Root",
        "parameters": [
          {
            "name": "skip",
            "in": "query",
            "schema": {
              "type": "integer",
              "format": "int32",
              "default": 0
            },
            "x-position": 1
          },
          {
            "name": "take",
            "in": "query",
            "schema": {
              "type": "integer",
              "format": "int32",
              "default": 100
            },
            "x-position": 2
          }
        ],
        "responses": {
          "200": {
            "description": "",
            "content": {
              "application/json": {
                "schema": {
                  "$ref": "#/components/schemas/PagedViewModelOfDocumentBlueprintTreeItemViewModel"
                }
              }
            }
          }
        }
      }
    },
    "/umbraco/management/api/v1/dictionary": {
      "get": {
        "tags": [
          "Dictionary"
        ],
        "summary": "Retrieves a list with all dictionary items",
        "operationId": "AllDictionary_All",
        "parameters": [
          {
            "name": "skip",
            "in": "query",
            "schema": {
              "type": "integer",
              "format": "int32"
            },
            "x-position": 1
          },
          {
            "name": "take",
            "in": "query",
            "schema": {
              "type": "integer",
              "format": "int32"
            },
            "x-position": 2
          }
        ],
        "responses": {
          "200": {
            "description": "The IEnumerable`1.\n            ",
            "content": {
              "application/json": {
                "schema": {
                  "$ref": "#/components/schemas/PagedViewModelOfDictionaryOverviewViewModel"
                }
              }
            }
          }
        }
      }
    },
    "/umbraco/management/api/v1/dictionary/{key}": {
      "get": {
        "tags": [
          "Dictionary"
        ],
        "summary": "Gets a dictionary item by guid",
        "operationId": "ByIdDictionary_ByKey",
        "parameters": [
          {
            "name": "key",
            "in": "path",
            "required": true,
            "description": "The id.\n            ",
            "schema": {
              "type": "string",
              "format": "guid"
            },
            "x-position": 1
          }
        ],
        "responses": {
          "200": {
            "description": "The DictionaryDisplay. Returns a not found response when dictionary item does not exist\n            ",
            "content": {
              "application/json": {
                "schema": {
                  "$ref": "#/components/schemas/DictionaryViewModel"
                }
              }
            }
          },
          "404": {
            "description": "",
            "content": {
              "application/octet-stream": {
                "schema": {
                  "type": "string",
                  "format": "binary"
                }
              }
            }
          }
        }
      },
      "delete": {
        "tags": [
          "Dictionary"
        ],
        "summary": "Deletes a data type with a given ID",
        "operationId": "DeleteDictionary_Delete",
        "parameters": [
          {
            "name": "key",
            "in": "path",
            "required": true,
            "description": "The key of the dictionary item to delete",
            "schema": {
              "type": "string",
              "format": "guid"
            },
            "x-position": 1
          }
        ],
        "responses": {
          "200": {
            "description": "HttpResponseMessage\n            "
          },
          "404": {
            "description": "",
            "content": {
              "application/octet-stream": {
                "schema": {
                  "type": "string",
                  "format": "binary"
                }
              }
            }
          }
        }
      }
    },
    "/umbraco/management/api/v1/dictionary/create": {
      "post": {
        "tags": [
          "Dictionary"
        ],
        "summary": "Creates a new dictionary item",
        "operationId": "CreateDictionary_Create",
        "requestBody": {
          "x-name": "dictionaryViewModel",
          "description": "The viewmodel to pass to the action",
          "content": {
            "application/json": {
              "schema": {
                "$ref": "#/components/schemas/DictionaryItemViewModel"
              }
            }
          },
          "required": true,
          "x-position": 1
        },
        "responses": {
          "201": {
            "description": "The HttpResponseMessage.\n            ",
            "content": {
              "application/octet-stream": {
                "schema": {
                  "type": "string",
                  "format": "binary"
                }
              }
            }
          },
          "400": {
            "description": "",
            "content": {
              "application/json": {
                "schema": {
                  "$ref": "#/components/schemas/ProblemDetails"
                }
              }
            }
          }
        }
      }
    },
    "/umbraco/management/api/v1/dictionary/export/{key}": {
      "get": {
        "tags": [
          "Dictionary"
        ],
        "operationId": "ExportDictionary_ExportDictionary",
        "parameters": [
          {
            "name": "key",
            "in": "path",
            "required": true,
            "schema": {
              "type": "string",
              "format": "guid"
            },
            "x-position": 1
          },
          {
            "name": "includeChildren",
            "in": "query",
            "schema": {
              "type": "boolean",
              "default": false
            },
            "x-position": 2
          }
        ],
        "responses": {
          "200": {
            "description": "",
            "content": {
              "application/octet-stream": {
                "schema": {
                  "type": "string",
                  "format": "binary"
                }
              }
            }
          },
          "404": {
            "description": "",
            "content": {
              "application/octet-stream": {
                "schema": {
                  "type": "string",
                  "format": "binary"
                }
              }
            }
          }
        }
      }
    },
    "/umbraco/management/api/v1/dictionary/import": {
      "post": {
        "tags": [
          "Dictionary"
        ],
        "operationId": "ImportDictionary_ImportDictionary",
        "parameters": [
          {
            "name": "file",
            "in": "query",
            "schema": {
              "type": "string",
              "nullable": true
            },
            "x-position": 1
          },
          {
            "name": "parentId",
            "in": "query",
            "schema": {
              "type": "integer",
              "format": "int32",
              "nullable": true
            },
            "x-position": 2
          }
        ],
        "responses": {
          "200": {
            "description": "",
            "content": {
              "application/octet-stream": {
                "schema": {
                  "type": "string",
                  "format": "binary"
                }
              }
            }
          },
          "404": {
            "description": "",
            "content": {
              "application/octet-stream": {
                "schema": {
                  "type": "string",
                  "format": "binary"
                }
              }
            }
          }
        }
      }
    },
    "/umbraco/management/api/v1/dictionary/{id}": {
      "patch": {
        "tags": [
          "Dictionary"
        ],
        "operationId": "UpdateDictionary_Update",
        "parameters": [
          {
            "name": "id",
            "in": "path",
            "required": true,
            "schema": {
              "type": "string",
              "format": "guid"
            },
            "x-position": 1
          }
        ],
        "requestBody": {
          "x-name": "updateViewModel",
          "content": {
            "application/json": {
              "schema": {
                "type": "array",
                "items": {
                  "$ref": "#/components/schemas/JsonPatchViewModel"
                }
              }
            }
          },
          "required": true,
          "x-position": 2
        },
        "responses": {
          "200": {
            "description": "",
            "content": {
              "application/octet-stream": {
                "schema": {
                  "type": "string",
                  "format": "binary"
                }
              }
            }
          },
          "404": {
            "description": "",
            "content": {
              "application/octet-stream": {
                "schema": {
                  "type": "string",
                  "format": "binary"
                }
              }
            }
          }
        }
      }
    },
    "/umbraco/management/api/v1/dictionary/upload": {
      "post": {
        "tags": [
          "Dictionary"
        ],
        "operationId": "UploadDictionary_Upload",
        "requestBody": {
          "content": {
            "multipart/form-data": {
              "schema": {
                "type": "object",
                "properties": {
                  "file": {
                    "type": "string",
                    "format": "binary",
                    "nullable": true
                  }
                }
              }
            }
          }
        },
        "responses": {
          "200": {
            "description": "",
            "content": {
              "application/json": {
                "schema": {
                  "$ref": "#/components/schemas/DictionaryImportViewModel"
                }
              }
            }
          },
          "400": {
            "description": "",
            "content": {
              "application/json": {
                "schema": {
                  "$ref": "#/components/schemas/ProblemDetails"
                }
              }
            }
          }
        }
      }
    },
    "/umbraco/management/api/v1/tree/dictionary/children": {
      "get": {
        "tags": [
          "Dictionary"
        ],
        "operationId": "ChildrenDictionaryTree_Children",
        "parameters": [
          {
            "name": "parentKey",
            "in": "query",
            "schema": {
              "type": "string",
              "format": "guid"
            },
            "x-position": 1
          },
          {
            "name": "skip",
            "in": "query",
            "schema": {
              "type": "integer",
              "format": "int32",
              "default": 0
            },
            "x-position": 2
          },
          {
            "name": "take",
            "in": "query",
            "schema": {
              "type": "integer",
              "format": "int32",
              "default": 100
            },
            "x-position": 3
          }
        ],
        "responses": {
          "200": {
            "description": "",
            "content": {
              "application/json": {
                "schema": {
                  "$ref": "#/components/schemas/PagedViewModelOfEntityTreeItemViewModel"
                }
              }
            }
          }
        }
      }
    },
    "/umbraco/management/api/v1/tree/dictionary/item": {
      "get": {
        "tags": [
          "Dictionary"
        ],
        "operationId": "ItemsDictionaryTree_Items",
        "parameters": [
          {
            "name": "key",
            "x-originalName": "keys",
            "in": "query",
            "style": "form",
            "explode": true,
            "schema": {
              "type": "array",
              "nullable": true,
              "items": {
                "type": "string",
                "format": "guid"
              }
            },
            "x-position": 1
          }
        ],
        "responses": {
          "200": {
            "description": "",
            "content": {
              "application/json": {
                "schema": {
                  "type": "array",
                  "items": {
                    "$ref": "#/components/schemas/FolderTreeItemViewModel"
                  }
                }
              }
            }
          }
        }
      }
    },
    "/umbraco/management/api/v1/tree/dictionary/root": {
      "get": {
        "tags": [
          "Dictionary"
        ],
        "operationId": "RootDictionaryTree_Root",
        "parameters": [
          {
            "name": "skip",
            "in": "query",
            "schema": {
              "type": "integer",
              "format": "int32",
              "default": 0
            },
            "x-position": 1
          },
          {
            "name": "take",
            "in": "query",
            "schema": {
              "type": "integer",
              "format": "int32",
              "default": 100
            },
            "x-position": 2
          }
        ],
        "responses": {
          "200": {
            "description": "",
            "content": {
              "application/json": {
                "schema": {
                  "$ref": "#/components/schemas/PagedViewModelOfEntityTreeItemViewModel"
                }
              }
            }
          }
        }
      }
    },
    "/umbraco/management/api/v1/tree/data-type/children": {
      "get": {
        "tags": [
          "Data Type"
        ],
        "operationId": "ChildrenDataTypeTree_Children",
        "parameters": [
          {
            "name": "parentKey",
            "in": "query",
            "schema": {
              "type": "string",
              "format": "guid"
            },
            "x-position": 1
          },
          {
            "name": "skip",
            "in": "query",
            "schema": {
              "type": "integer",
              "format": "int32",
              "default": 0
            },
            "x-position": 2
          },
          {
            "name": "take",
            "in": "query",
            "schema": {
              "type": "integer",
              "format": "int32",
              "default": 100
            },
            "x-position": 3
          },
          {
            "name": "foldersOnly",
            "in": "query",
            "schema": {
              "type": "boolean",
              "default": false
            },
            "x-position": 4
          }
        ],
        "responses": {
          "200": {
            "description": "",
            "content": {
              "application/json": {
                "schema": {
                  "$ref": "#/components/schemas/PagedViewModelOfFolderTreeItemViewModel"
                }
              }
            }
          }
        }
      }
    },
    "/umbraco/management/api/v1/tree/data-type/item": {
      "get": {
        "tags": [
          "Data Type"
        ],
        "operationId": "ItemsDataTypeTree_Items",
        "parameters": [
          {
            "name": "key",
            "x-originalName": "keys",
            "in": "query",
            "style": "form",
            "explode": true,
            "schema": {
              "type": "array",
              "nullable": true,
              "items": {
                "type": "string",
                "format": "guid"
              }
            },
            "x-position": 1
          }
        ],
        "responses": {
          "200": {
            "description": "",
            "content": {
              "application/json": {
                "schema": {
                  "type": "array",
                  "items": {
                    "$ref": "#/components/schemas/FolderTreeItemViewModel"
                  }
                }
              }
            }
          }
        }
      }
    },
    "/umbraco/management/api/v1/tree/data-type/root": {
      "get": {
        "tags": [
          "Data Type"
        ],
        "operationId": "RootDataTypeTree_Root",
        "parameters": [
          {
            "name": "skip",
            "in": "query",
            "schema": {
              "type": "integer",
              "format": "int32",
              "default": 0
            },
            "x-position": 1
          },
          {
            "name": "take",
            "in": "query",
            "schema": {
              "type": "integer",
              "format": "int32",
              "default": 100
            },
            "x-position": 2
          },
          {
            "name": "foldersOnly",
            "in": "query",
            "schema": {
              "type": "boolean",
              "default": false
            },
            "x-position": 3
          }
        ],
        "responses": {
          "200": {
            "description": "",
            "content": {
              "application/json": {
                "schema": {
                  "$ref": "#/components/schemas/PagedViewModelOfFolderTreeItemViewModel"
                }
              }
            }
          }
        }
      }
    },
    "/umbraco/management/api/v1/culture": {
      "get": {
        "tags": [
          "Culture"
        ],
        "summary": "Returns all cultures available for creating languages.",
        "operationId": "AllCulture_GetAll",
        "parameters": [
          {
            "name": "skip",
            "in": "query",
            "schema": {
              "type": "integer",
              "format": "int32"
            },
            "x-position": 1
          },
          {
            "name": "take",
            "in": "query",
            "schema": {
              "type": "integer",
              "format": "int32"
            },
            "x-position": 2
          }
        ],
        "responses": {
          "200": {
            "description": "",
            "content": {
              "application/json": {
                "schema": {
                  "$ref": "#/components/schemas/PagedViewModelOfCultureViewModel"
                }
              }
            }
          }
        }
      }
<<<<<<< HEAD
    },
    "/umbraco/management/api/v1/analytics/all": {
      "get": {
        "tags": [
          "Analytics"
        ],
        "operationId": "AllAnalytics_GetAll",
        "parameters": [
          {
            "name": "skip",
            "in": "query",
            "schema": {
              "type": "integer",
              "format": "int32"
            },
            "x-position": 1
          },
          {
            "name": "take",
            "in": "query",
            "schema": {
              "type": "integer",
              "format": "int32"
            },
            "x-position": 2
          }
        ],
        "responses": {
          "200": {
            "description": "",
            "content": {
              "application/json": {
                "schema": {
                  "$ref": "#/components/schemas/PagedViewModelOfAnalyticsLevelViewModel"
                }
              }
            }
          }
        }
      }
    },
    "/umbraco/management/api/v1/analytics": {
      "get": {
        "tags": [
          "Analytics"
        ],
        "operationId": "GetAnalytics_Get",
        "responses": {
          "200": {
            "description": "",
            "content": {
              "application/json": {
                "schema": {
                  "$ref": "#/components/schemas/AnalyticsLevelViewModel"
                }
              }
            }
          }
        }
      },
      "post": {
        "tags": [
          "Analytics"
        ],
        "operationId": "SetAnalytics_SetConsentLevel",
        "requestBody": {
          "x-name": "analyticsLevelViewModel",
          "content": {
            "application/json": {
              "schema": {
                "$ref": "#/components/schemas/AnalyticsLevelViewModel"
              }
            }
          },
          "required": true,
          "x-position": 1
        },
        "responses": {
          "400": {
            "description": "",
            "content": {
              "application/json": {
                "schema": {
                  "$ref": "#/components/schemas/ProblemDetails"
                }
              }
            }
          },
          "200": {
            "description": ""
          }
        }
      }
=======
>>>>>>> 1ee4e88d
    }
  },
  "components": {
    "schemas": {
      "ProblemDetails": {
        "type": "object",
        "additionalProperties": {
          "nullable": true
        },
        "properties": {
          "type": {
            "type": "string",
            "nullable": true
          },
          "title": {
            "type": "string",
            "nullable": true
          },
          "status": {
            "type": "integer",
            "format": "int32",
            "nullable": true
          },
          "detail": {
            "type": "string",
            "nullable": true
          },
          "instance": {
            "type": "string",
            "nullable": true
          }
        }
      },
      "UpgradeSettingsViewModel": {
        "type": "object",
        "additionalProperties": false,
        "properties": {
          "currentState": {
            "type": "string"
          },
          "newState": {
            "type": "string"
          },
          "newVersion": {
            "type": "string"
          },
          "oldVersion": {
            "type": "string"
          },
          "reportUrl": {
            "type": "string"
          }
        }
      },
      "PagedViewModelOfRelationItemViewModel": {
        "type": "object",
        "additionalProperties": false,
        "properties": {
          "total": {
            "type": "integer",
            "format": "int64"
          },
          "items": {
            "type": "array",
            "items": {
              "$ref": "#/components/schemas/RelationItemViewModel"
            }
          }
        }
      },
      "RelationItemViewModel": {
        "type": "object",
        "additionalProperties": false,
        "properties": {
          "nodeKey": {
            "type": "string",
            "format": "guid"
          },
          "nodeName": {
            "type": "string",
            "nullable": true
          },
          "nodeType": {
            "type": "string",
            "nullable": true
          },
          "contentTypeIcon": {
            "type": "string",
            "nullable": true
          },
          "contentTypeAlias": {
            "type": "string",
            "nullable": true
          },
          "contentTypeName": {
            "type": "string",
            "nullable": true
          },
          "relationTypeName": {
            "type": "string",
            "nullable": true
          },
          "relationTypeIsBidirectional": {
            "type": "boolean"
          },
          "relationTypeIsDependency": {
            "type": "boolean"
          }
        }
      },
      "PagedViewModelOfEntityTreeItemViewModel": {
        "type": "object",
        "additionalProperties": false,
        "properties": {
          "total": {
            "type": "integer",
            "format": "int64"
          },
          "items": {
            "type": "array",
            "items": {
              "$ref": "#/components/schemas/EntityTreeItemViewModel"
            }
          }
        }
      },
      "EntityTreeItemViewModel": {
        "allOf": [
          {
            "$ref": "#/components/schemas/TreeItemViewModel"
          },
          {
            "type": "object",
            "additionalProperties": false,
            "properties": {
              "key": {
                "type": "string",
                "format": "guid"
              },
              "isContainer": {
                "type": "boolean"
              },
              "parentKey": {
                "type": "string",
                "format": "guid",
                "nullable": true
              }
            }
          }
        ]
      },
      "TreeItemViewModel": {
        "type": "object",
        "additionalProperties": false,
        "properties": {
          "name": {
            "type": "string"
          },
          "type": {
            "type": "string"
          },
          "icon": {
            "type": "string"
          },
          "hasChildren": {
            "type": "boolean"
          }
        }
      },
      "PagedViewModelOfTelemetryLevel": {
        "type": "object",
        "additionalProperties": false,
        "properties": {
          "total": {
            "type": "integer",
            "format": "int64"
          },
          "items": {
            "type": "array",
            "items": {
              "$ref": "#/components/schemas/TelemetryLevel"
            }
          }
        }
      },
      "TelemetryLevel": {
        "type": "integer",
        "description": "",
        "x-enumNames": [
          "Minimal",
          "Basic",
          "Detailed"
        ],
        "enum": [
          0,
          1,
          2
        ]
      },
      "TelemetryLevelViewModel": {
        "type": "object",
        "additionalProperties": false,
        "properties": {
          "telemetryLevel": {
            "$ref": "#/components/schemas/TelemetryLevel2"
          }
        }
      },
      "TelemetryLevel2": {
        "type": "string",
        "description": "",
        "x-enumNames": [
          "Minimal",
          "Basic",
          "Detailed"
        ],
        "enum": [
          "Minimal",
          "Basic",
          "Detailed"
        ]
      },
      "PagedViewModelOfFileSystemTreeItemViewModel": {
        "type": "object",
        "additionalProperties": false,
        "properties": {
          "total": {
            "type": "integer",
            "format": "int64"
          },
          "items": {
            "type": "array",
            "items": {
              "$ref": "#/components/schemas/FileSystemTreeItemViewModel"
            }
          }
        }
      },
      "FileSystemTreeItemViewModel": {
        "allOf": [
          {
            "$ref": "#/components/schemas/TreeItemViewModel"
          },
          {
            "type": "object",
            "additionalProperties": false,
            "properties": {
              "path": {
                "type": "string"
              },
              "isFolder": {
                "type": "boolean"
              }
            }
          }
        ]
      },
      "ServerStatusViewModel": {
        "type": "object",
        "additionalProperties": false,
        "properties": {
          "serverStatus": {
            "$ref": "#/components/schemas/RuntimeLevel"
          }
        }
      },
      "RuntimeLevel": {
        "type": "string",
        "description": "Describes the levels in which the runtime can run.\n            ",
        "x-enumNames": [
          "Unknown",
          "Boot",
          "Install",
          "Upgrade",
          "Run",
          "BootFailed"
        ],
        "enum": [
          "Unknown",
          "Boot",
          "Install",
          "Upgrade",
          "Run",
          "BootFailed"
        ]
      },
      "VersionViewModel": {
        "type": "object",
        "additionalProperties": false,
        "properties": {
          "version": {
            "type": "string"
          }
        }
      },
      "IndexViewModel": {
        "type": "object",
        "additionalProperties": false,
        "properties": {
          "name": {
            "type": "string"
          },
          "healthStatus": {
            "type": "string",
            "nullable": true
          },
          "isHealthy": {
            "type": "boolean"
          },
          "canRebuild": {
            "type": "boolean"
          },
          "searcherName": {
            "type": "string"
          },
          "documentCount": {
            "type": "integer",
            "format": "int64"
          },
          "fieldCount": {
            "type": "integer",
            "format": "int32"
          }
        }
      },
      "PagedViewModelOfIndexViewModel": {
        "type": "object",
        "additionalProperties": false,
        "properties": {
          "total": {
            "type": "integer",
            "format": "int64"
          },
          "items": {
            "type": "array",
            "items": {
              "$ref": "#/components/schemas/IndexViewModel"
            }
          }
        }
      },
      "PagedViewModelOfSearcherViewModel": {
        "type": "object",
        "additionalProperties": false,
        "properties": {
          "total": {
            "type": "integer",
            "format": "int64"
          },
          "items": {
            "type": "array",
            "items": {
              "$ref": "#/components/schemas/SearcherViewModel"
            }
          }
        }
      },
      "SearcherViewModel": {
        "type": "object",
        "additionalProperties": false,
        "properties": {
          "name": {
            "type": "string"
          }
        }
      },
      "PagedViewModelOfPagedViewModelOfSearchResultViewModel": {
        "type": "object",
        "additionalProperties": false,
        "properties": {
          "total": {
            "type": "integer",
            "format": "int64"
          },
          "items": {
            "type": "array",
            "items": {
              "$ref": "#/components/schemas/PagedViewModelOfSearchResultViewModel"
            }
          }
        }
      },
      "PagedViewModelOfSearchResultViewModel": {
        "type": "object",
        "additionalProperties": false,
        "properties": {
          "total": {
            "type": "integer",
            "format": "int64"
          },
          "items": {
            "type": "array",
            "items": {
              "$ref": "#/components/schemas/SearchResultViewModel"
            }
          }
        }
      },
      "SearchResultViewModel": {
        "type": "object",
        "additionalProperties": false,
        "properties": {
          "id": {
            "type": "string"
          },
          "score": {
            "type": "number",
            "format": "float"
          },
          "fieldCount": {
            "type": "integer",
            "format": "int32"
          },
          "fields": {
            "type": "array",
            "items": {
              "$ref": "#/components/schemas/FieldViewModel"
            }
          }
        }
      },
      "FieldViewModel": {
        "type": "object",
        "additionalProperties": false,
        "properties": {
          "name": {
            "type": "string"
          },
          "values": {
            "type": "array",
            "items": {
              "type": "string"
            }
          }
        }
      },
      "PagedViewModelOfRelationViewModel": {
        "type": "object",
        "additionalProperties": false,
        "properties": {
          "total": {
            "type": "integer",
            "format": "int64"
          },
          "items": {
            "type": "array",
            "items": {
              "$ref": "#/components/schemas/RelationViewModel"
            }
          }
        }
      },
      "RelationViewModel": {
        "type": "object",
        "additionalProperties": false,
        "properties": {
          "parentId": {
            "type": "integer",
            "readOnly": true,
            "description": "Gets or sets the Parent Id of the Relation (Source).\n            ",
            "format": "int32"
          },
          "parentName": {
            "type": "string",
            "readOnly": true,
            "description": "Gets or sets the Parent Name of the relation (Source).\n            ",
            "nullable": true
          },
          "childId": {
            "type": "integer",
            "readOnly": true,
            "description": "Gets or sets the Child Id of the Relation (Destination).\n            ",
            "format": "int32"
          },
          "childName": {
            "type": "string",
            "readOnly": true,
            "description": "Gets or sets the Child Name of the relation (Destination).\n            ",
            "nullable": true
          },
          "createDate": {
            "type": "string",
            "readOnly": true,
            "description": "Gets or sets the date when the Relation was created.\n            ",
            "format": "date-time"
          },
          "comment": {
            "type": "string",
            "readOnly": true,
            "description": "Gets or sets a comment for the Relation.\n            ",
            "nullable": true
          }
        }
      },
      "FolderTreeItemViewModel": {
        "allOf": [
          {
            "$ref": "#/components/schemas/EntityTreeItemViewModel"
          },
          {
            "type": "object",
            "additionalProperties": false,
            "properties": {
              "isFolder": {
                "type": "boolean"
              }
            }
          }
        ]
      },
      "ProfilingStatusViewModel": {
        "type": "object",
        "additionalProperties": false,
        "properties": {
          "enabled": {
            "type": "boolean"
          }
        }
      },
      "OutOfDateStatusViewModel": {
        "type": "object",
        "additionalProperties": false,
        "properties": {
          "status": {
            "$ref": "#/components/schemas/OutOfDateType"
          }
        }
      },
      "OutOfDateType": {
        "type": "integer",
        "description": "",
        "x-enumNames": [
          "OutOfDate",
          "Current",
          "Unknown"
        ],
        "enum": [
          0,
          1,
          100
        ]
      },
      "PagedViewModelOfContentTreeItemViewModel": {
        "type": "object",
        "additionalProperties": false,
        "properties": {
          "total": {
            "type": "integer",
            "format": "int64"
          },
          "items": {
            "type": "array",
            "items": {
              "$ref": "#/components/schemas/ContentTreeItemViewModel"
            }
          }
        }
      },
      "ContentTreeItemViewModel": {
        "allOf": [
          {
            "$ref": "#/components/schemas/EntityTreeItemViewModel"
          },
          {
            "type": "object",
            "additionalProperties": false,
            "properties": {
              "noAccess": {
                "type": "boolean"
              }
            }
          }
        ]
      },
      "PagedViewModelOfRecycleBinItemViewModel": {
        "type": "object",
        "additionalProperties": false,
        "properties": {
          "total": {
            "type": "integer",
            "format": "int64"
          },
          "items": {
            "type": "array",
            "items": {
              "$ref": "#/components/schemas/RecycleBinItemViewModel"
            }
          }
        }
      },
      "RecycleBinItemViewModel": {
        "type": "object",
        "additionalProperties": false,
        "properties": {
          "key": {
            "type": "string",
            "format": "guid"
          },
          "name": {
            "type": "string"
          },
          "type": {
            "type": "string"
          },
          "icon": {
            "type": "string"
          },
          "hasChildren": {
            "type": "boolean"
          },
          "isContainer": {
            "type": "boolean"
          },
          "parentKey": {
            "type": "string",
            "format": "guid",
            "nullable": true
          }
        }
      },
      "PagedViewModelOfFolderTreeItemViewModel": {
        "type": "object",
        "additionalProperties": false,
        "properties": {
          "total": {
            "type": "integer",
            "format": "int64"
          },
          "items": {
            "type": "array",
            "items": {
              "$ref": "#/components/schemas/FolderTreeItemViewModel"
            }
          }
        }
      },
      "PagedViewModelOfLanguageViewModel": {
        "type": "object",
        "additionalProperties": false,
        "properties": {
          "total": {
            "type": "integer",
            "format": "int64"
          },
          "items": {
            "type": "array",
            "items": {
              "$ref": "#/components/schemas/LanguageViewModel"
            }
          }
        }
      },
      "LanguageViewModel": {
        "type": "object",
        "additionalProperties": false,
        "required": [
          "isoCode"
        ],
        "properties": {
          "id": {
            "type": "integer",
            "format": "int32"
          },
          "isoCode": {
            "type": "string",
            "minLength": 1
          },
          "name": {
            "type": "string",
            "nullable": true
          },
          "isDefault": {
            "type": "boolean"
          },
          "isMandatory": {
            "type": "boolean"
          },
          "fallbackLanguageId": {
            "type": "integer",
            "format": "int32",
            "nullable": true
          }
        }
      },
      "InstallSettingsViewModel": {
        "type": "object",
        "additionalProperties": false,
        "properties": {
          "user": {
            "$ref": "#/components/schemas/UserSettingsViewModel"
          },
          "databases": {
            "type": "array",
            "items": {
              "$ref": "#/components/schemas/DatabaseSettingsViewModel"
            }
          }
        }
      },
      "UserSettingsViewModel": {
        "type": "object",
        "additionalProperties": false,
        "properties": {
          "minCharLength": {
            "type": "integer",
            "format": "int32"
          },
          "minNonAlphaNumericLength": {
            "type": "integer",
            "format": "int32"
          },
          "consentLevels": {
            "type": "array",
            "items": {
              "$ref": "#/components/schemas/ConsentLevelViewModel"
            }
          }
        }
      },
      "ConsentLevelViewModel": {
        "type": "object",
        "additionalProperties": false,
        "properties": {
          "level": {
            "$ref": "#/components/schemas/TelemetryLevel2"
          },
          "description": {
            "type": "string"
          }
        }
      },
      "DatabaseSettingsViewModel": {
        "type": "object",
        "additionalProperties": false,
        "properties": {
          "id": {
            "type": "string",
            "format": "guid"
          },
          "sortOrder": {
            "type": "integer",
            "format": "int32"
          },
          "displayName": {
            "type": "string"
          },
          "defaultDatabaseName": {
            "type": "string"
          },
          "providerName": {
            "type": "string"
          },
          "isConfigured": {
            "type": "boolean"
          },
          "requiresServer": {
            "type": "boolean"
          },
          "serverPlaceholder": {
            "type": "string"
          },
          "requiresCredentials": {
            "type": "boolean"
          },
          "supportsIntegratedAuthentication": {
            "type": "boolean"
          },
          "requiresConnectionTest": {
            "type": "boolean"
          }
        }
      },
      "InstallViewModel": {
        "type": "object",
        "additionalProperties": false,
        "required": [
          "user",
          "database"
        ],
        "properties": {
          "user": {
            "$ref": "#/components/schemas/UserInstallViewModel"
          },
          "database": {
            "$ref": "#/components/schemas/DatabaseInstallViewModel"
          },
          "telemetryLevel": {
            "$ref": "#/components/schemas/TelemetryLevel2"
          }
        }
      },
      "UserInstallViewModel": {
        "type": "object",
        "additionalProperties": false,
        "required": [
          "name",
          "email",
          "password"
        ],
        "properties": {
          "name": {
            "type": "string",
            "maxLength": 255,
            "minLength": 0
          },
          "email": {
            "type": "string",
            "format": "email",
            "minLength": 1
          },
          "password": {
            "type": "string",
            "minLength": 1
          },
          "subscribeToNewsletter": {
            "type": "boolean"
          }
        }
      },
      "DatabaseInstallViewModel": {
        "type": "object",
        "additionalProperties": false,
        "required": [
          "id",
          "providerName"
        ],
        "properties": {
          "id": {
            "type": "string",
            "format": "guid",
            "minLength": 1
          },
          "providerName": {
            "type": "string",
            "minLength": 1
          },
          "server": {
            "type": "string",
            "nullable": true
          },
          "name": {
            "type": "string",
            "nullable": true
          },
          "username": {
            "type": "string",
            "nullable": true
          },
          "password": {
            "type": "string",
            "nullable": true
          },
          "useIntegratedAuthentication": {
            "type": "boolean"
          },
          "connectionString": {
            "type": "string",
            "nullable": true
          }
        }
      },
      "PagedViewModelOfHelpPageViewModel": {
        "type": "object",
        "additionalProperties": false,
        "properties": {
          "total": {
            "type": "integer",
            "format": "int64"
          },
          "items": {
            "type": "array",
            "items": {
              "$ref": "#/components/schemas/HelpPageViewModel"
            }
          }
        }
      },
      "HelpPageViewModel": {
        "type": "object",
        "additionalProperties": false,
        "properties": {
          "name": {
            "type": "string",
            "nullable": true
          },
          "description": {
            "type": "string",
            "nullable": true
          },
          "url": {
            "type": "string",
            "nullable": true
          },
          "type": {
            "type": "string",
            "nullable": true
          }
        }
      },
      "PagedViewModelOfDocumentTreeItemViewModel": {
        "type": "object",
        "additionalProperties": false,
        "properties": {
          "total": {
            "type": "integer",
            "format": "int64"
          },
          "items": {
            "type": "array",
            "items": {
              "$ref": "#/components/schemas/DocumentTreeItemViewModel"
            }
          }
        }
      },
      "DocumentTreeItemViewModel": {
        "allOf": [
          {
            "$ref": "#/components/schemas/ContentTreeItemViewModel"
          },
          {
            "type": "object",
            "additionalProperties": false,
            "properties": {
              "isProtected": {
                "type": "boolean"
              },
              "isPublished": {
                "type": "boolean"
              },
              "isEdited": {
                "type": "boolean"
              }
            }
          }
        ]
      },
      "PagedViewModelOfDocumentTypeTreeItemViewModel": {
        "type": "object",
        "additionalProperties": false,
        "properties": {
          "total": {
            "type": "integer",
            "format": "int64"
          },
          "items": {
            "type": "array",
            "items": {
              "$ref": "#/components/schemas/DocumentTypeTreeItemViewModel"
            }
          }
        }
      },
      "DocumentTypeTreeItemViewModel": {
        "allOf": [
          {
            "$ref": "#/components/schemas/FolderTreeItemViewModel"
          },
          {
            "type": "object",
            "additionalProperties": false,
            "properties": {
              "isElement": {
                "type": "boolean"
              }
            }
          }
        ]
      },
      "DocumentBlueprintTreeItemViewModel": {
        "allOf": [
          {
            "$ref": "#/components/schemas/EntityTreeItemViewModel"
          },
          {
            "type": "object",
            "additionalProperties": false,
            "properties": {
              "documentTypeKey": {
                "type": "string",
                "format": "guid"
              },
              "documentTypeAlias": {
                "type": "string"
              },
              "documentTypeName": {
                "type": "string",
                "nullable": true
              }
            }
          }
        ]
      },
      "PagedViewModelOfDocumentBlueprintTreeItemViewModel": {
        "type": "object",
        "additionalProperties": false,
        "properties": {
          "total": {
            "type": "integer",
            "format": "int64"
          },
          "items": {
            "type": "array",
            "items": {
              "$ref": "#/components/schemas/DocumentBlueprintTreeItemViewModel"
            }
          }
        }
      },
      "PagedViewModelOfDictionaryOverviewViewModel": {
        "type": "object",
        "additionalProperties": false,
        "properties": {
          "total": {
            "type": "integer",
            "format": "int64"
          },
          "items": {
            "type": "array",
            "items": {
              "$ref": "#/components/schemas/DictionaryOverviewViewModel"
            }
          }
        }
      },
      "DictionaryOverviewViewModel": {
        "type": "object",
        "additionalProperties": false,
        "properties": {
          "name": {
            "type": "string",
            "description": "Gets or sets the key.\n            ",
            "nullable": true
          },
          "key": {
            "type": "string",
            "description": "Gets or sets the key.\n            ",
            "format": "guid"
          },
          "level": {
            "type": "integer",
            "description": "Gets or sets the level.\n            ",
            "format": "int32"
          },
          "translations": {
            "type": "array",
            "description": "Sets the translations.\n            ",
            "items": {
              "$ref": "#/components/schemas/DictionaryTranslationOverviewViewModel"
            }
          }
        }
      },
      "DictionaryTranslationOverviewViewModel": {
        "type": "object",
        "additionalProperties": false,
        "properties": {
          "displayName": {
            "type": "string",
            "description": "Gets or sets the display name.\n            ",
            "nullable": true
          },
          "hasTranslation": {
            "type": "boolean",
            "description": "Gets or sets a value indicating whether has translation.\n            "
          }
        }
      },
      "DictionaryViewModel": {
        "type": "object",
        "description": "The dictionary display model\n            ",
        "additionalProperties": false,
        "required": [
          "name"
        ],
        "properties": {
          "parentId": {
            "type": "string",
            "description": "Gets or sets the parent id.\n            ",
            "format": "guid",
            "nullable": true
          },
          "translations": {
            "type": "array",
            "description": "Gets or sets the translations.\n            ",
            "items": {
              "$ref": "#/components/schemas/DictionaryTranslationViewModel"
            }
          },
          "contentApps": {
            "type": "array",
            "description": "Apps for the dictionary item\n            ",
            "items": {
              "$ref": "#/components/schemas/ContentApp"
            }
          },
          "notifications": {
            "type": "array",
            "description": "This is used to add custom localized messages/strings to the response for the app to use for localized UI purposes.\n            ",
            "items": {
              "$ref": "#/components/schemas/BackOfficeNotification"
            }
          },
          "name": {
            "type": "string",
            "minLength": 1
          },
          "key": {
            "type": "string",
            "description": "Gets or sets the Key for the object\n            ",
            "format": "guid"
          },
          "path": {
            "type": "string",
            "description": "The path of the entity\n            "
          }
        }
      },
      "DictionaryTranslationViewModel": {
        "type": "object",
        "additionalProperties": false,
        "properties": {
          "id": {
            "type": "integer",
            "format": "int32"
          },
          "key": {
            "type": "string",
            "format": "guid"
          },
          "displayName": {
            "type": "string",
            "description": "Gets or sets the display name.\n            ",
            "nullable": true
          },
          "isoCode": {
            "type": "string",
            "description": "Gets or sets the ISO code.\n            ",
            "nullable": true
          },
          "translation": {
            "type": "string",
            "description": "Gets or sets the translation.\n            "
          },
          "languageId": {
            "type": "integer",
            "description": "Gets or sets the language id.\n            ",
            "format": "int32"
          }
        }
      },
      "ContentApp": {
        "type": "object",
        "description": "Represents a content app.\n            ",
        "additionalProperties": false,
        "properties": {
          "name": {
            "type": "string",
            "description": "Gets the name of the content app.\n            ",
            "nullable": true
          },
          "alias": {
            "type": "string",
            "description": "Gets the unique alias of the content app.\n            ",
            "nullable": true
          },
          "weight": {
            "type": "integer",
            "description": "Gets or sets the weight of the content app.\n            ",
            "format": "int32"
          },
          "icon": {
            "type": "string",
            "description": "Gets the icon of the content app.\n            ",
            "nullable": true
          },
          "view": {
            "type": "string",
            "description": "Gets the view for rendering the content app.\n            ",
            "nullable": true
          },
          "viewModel": {
            "description": "The view model specific to this app\n            ",
            "nullable": true
          },
          "active": {
            "type": "boolean",
            "description": "Gets a value indicating whether the app is active.\n            "
          },
          "badge": {
            "description": "Gets or sets the content app badge.\n            ",
            "nullable": true,
            "oneOf": [
              {
                "$ref": "#/components/schemas/ContentAppBadge"
              }
            ]
          }
        }
      },
      "ContentAppBadge": {
        "type": "object",
        "description": "Represents a content app badge\n            ",
        "additionalProperties": false,
        "properties": {
          "count": {
            "type": "integer",
            "description": "Gets or sets the number displayed in the badge\n            ",
            "format": "int32"
          },
          "type": {
            "description": "Gets or sets the type of badge to display\n            ",
            "oneOf": [
              {
                "$ref": "#/components/schemas/ContentAppBadgeType"
              }
            ]
          }
        }
      },
      "ContentAppBadgeType": {
        "type": "integer",
        "description": "Represent the content app badge types\n            ",
        "x-enumNames": [
          "Default",
          "Warning",
          "Alert"
        ],
        "enum": [
          0,
          1,
          2
        ]
      },
      "BackOfficeNotification": {
        "type": "object",
        "additionalProperties": false,
        "properties": {
          "header": {
            "type": "string",
            "nullable": true
          },
          "message": {
            "type": "string",
            "nullable": true
          },
          "notificationType": {
            "$ref": "#/components/schemas/NotificationStyle"
          }
        }
      },
      "NotificationStyle": {
        "type": "integer",
        "description": "",
        "x-enumNames": [
          "Save",
          "Info",
          "Error",
          "Success",
          "Warning"
        ],
        "enum": [
          0,
          1,
          2,
          3,
          4
        ]
      },
      "DictionaryItemViewModel": {
        "type": "object",
        "additionalProperties": false,
        "properties": {
          "parentId": {
            "type": "string",
            "format": "guid",
            "nullable": true
          },
          "key": {
            "type": "string",
            "format": "guid"
          }
        }
      },
      "JsonPatchViewModel": {
        "type": "object",
        "additionalProperties": false,
        "properties": {
          "op": {
            "type": "string"
          },
          "path": {
            "type": "string"
          },
          "value": {}
        }
      },
      "DictionaryImportViewModel": {
        "type": "object",
        "additionalProperties": false,
        "properties": {
          "dictionaryItems": {
            "type": "array",
            "items": {
              "$ref": "#/components/schemas/DictionaryItemsImportViewModel"
            }
          },
          "tempFileName": {
            "type": "string",
            "nullable": true
          }
        }
      },
      "DictionaryItemsImportViewModel": {
        "type": "object",
        "additionalProperties": false,
        "properties": {
          "name": {
            "type": "string",
            "nullable": true
          },
          "level": {
            "type": "integer",
            "format": "int32"
          }
        }
      },
      "PagedViewModelOfCultureViewModel": {
        "type": "object",
        "additionalProperties": false,
        "properties": {
          "total": {
            "type": "integer",
            "format": "int64"
          },
          "items": {
            "type": "array",
            "items": {
              "$ref": "#/components/schemas/CultureViewModel"
            }
          }
        }
      },
      "CultureViewModel": {
        "type": "object",
        "additionalProperties": false,
        "properties": {
          "name": {
            "type": "string"
          },
          "englishName": {
            "type": "string"
          }
        }
<<<<<<< HEAD
      },
      "PagedViewModelOfAnalyticsLevelViewModel": {
        "type": "object",
        "additionalProperties": false,
        "properties": {
          "total": {
            "type": "integer",
            "format": "int64"
          },
          "items": {
            "type": "array",
            "items": {
              "$ref": "#/components/schemas/AnalyticsLevelViewModel"
            }
          }
        }
      },
      "AnalyticsLevelViewModel": {
        "type": "object",
        "additionalProperties": false,
        "properties": {
          "analyticsLevel": {
            "$ref": "#/components/schemas/TelemetryLevel"
          }
        }
=======
>>>>>>> 1ee4e88d
      }
    }
  },
  "tags": [
    {
      "name": "Culture"
    },
    {
      "name": "Data Type"
    },
    {
      "name": "Dictionary"
    },
    {
      "name": "Document"
    },
    {
      "name": "Document Blueprint"
    },
    {
      "name": "Document Type"
    },
    {
      "name": "Help"
    },
    {
      "name": "Install"
    },
    {
      "name": "Language"
    },
    {
      "name": "Media"
    },
    {
      "name": "Media Type"
    },
    {
      "name": "Member Group"
    },
    {
      "name": "Member Type"
    },
    {
      "name": "Models Builder"
    },
    {
      "name": "Partial View"
    },
    {
      "name": "Profiling"
    },
    {
      "name": "Published Cache"
    },
    {
      "name": "Relation"
    },
    {
      "name": "Relation Type"
    },
    {
      "name": "Script"
    },
    {
      "name": "Search"
    },
    {
      "name": "Server"
    },
    {
      "name": "Static File"
    },
    {
      "name": "Stylesheet"
    },
    {
      "name": "Telemetry"
    },
    {
      "name": "Template"
    },
    {
      "name": "Tracked Reference"
    },
    {
      "name": "Upgrade"
    }
  ]
}<|MERGE_RESOLUTION|>--- conflicted
+++ resolved
@@ -3905,102 +3905,6 @@
           }
         }
       }
-<<<<<<< HEAD
-    },
-    "/umbraco/management/api/v1/analytics/all": {
-      "get": {
-        "tags": [
-          "Analytics"
-        ],
-        "operationId": "AllAnalytics_GetAll",
-        "parameters": [
-          {
-            "name": "skip",
-            "in": "query",
-            "schema": {
-              "type": "integer",
-              "format": "int32"
-            },
-            "x-position": 1
-          },
-          {
-            "name": "take",
-            "in": "query",
-            "schema": {
-              "type": "integer",
-              "format": "int32"
-            },
-            "x-position": 2
-          }
-        ],
-        "responses": {
-          "200": {
-            "description": "",
-            "content": {
-              "application/json": {
-                "schema": {
-                  "$ref": "#/components/schemas/PagedViewModelOfAnalyticsLevelViewModel"
-                }
-              }
-            }
-          }
-        }
-      }
-    },
-    "/umbraco/management/api/v1/analytics": {
-      "get": {
-        "tags": [
-          "Analytics"
-        ],
-        "operationId": "GetAnalytics_Get",
-        "responses": {
-          "200": {
-            "description": "",
-            "content": {
-              "application/json": {
-                "schema": {
-                  "$ref": "#/components/schemas/AnalyticsLevelViewModel"
-                }
-              }
-            }
-          }
-        }
-      },
-      "post": {
-        "tags": [
-          "Analytics"
-        ],
-        "operationId": "SetAnalytics_SetConsentLevel",
-        "requestBody": {
-          "x-name": "analyticsLevelViewModel",
-          "content": {
-            "application/json": {
-              "schema": {
-                "$ref": "#/components/schemas/AnalyticsLevelViewModel"
-              }
-            }
-          },
-          "required": true,
-          "x-position": 1
-        },
-        "responses": {
-          "400": {
-            "description": "",
-            "content": {
-              "application/json": {
-                "schema": {
-                  "$ref": "#/components/schemas/ProblemDetails"
-                }
-              }
-            }
-          },
-          "200": {
-            "description": ""
-          }
-        }
-      }
-=======
->>>>>>> 1ee4e88d
     }
   },
   "components": {
@@ -5355,34 +5259,6 @@
             "type": "string"
           }
         }
-<<<<<<< HEAD
-      },
-      "PagedViewModelOfAnalyticsLevelViewModel": {
-        "type": "object",
-        "additionalProperties": false,
-        "properties": {
-          "total": {
-            "type": "integer",
-            "format": "int64"
-          },
-          "items": {
-            "type": "array",
-            "items": {
-              "$ref": "#/components/schemas/AnalyticsLevelViewModel"
-            }
-          }
-        }
-      },
-      "AnalyticsLevelViewModel": {
-        "type": "object",
-        "additionalProperties": false,
-        "properties": {
-          "analyticsLevel": {
-            "$ref": "#/components/schemas/TelemetryLevel"
-          }
-        }
-=======
->>>>>>> 1ee4e88d
       }
     }
   },
