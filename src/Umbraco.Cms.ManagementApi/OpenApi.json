{
  "openapi": "3.0.0",
  "info": {
    "title": "Umbraco Backoffice API",
    "description": "This shows all APIs available in this version of Umbraco - Including all the legacy apis that is available for backward compatibility",
    "version": "All"
  },
  "servers": [
    {
      "url": "https://localhost:44331"
    }
  ],
  "paths": {
    "/umbraco/api/v1/install/settings": {
      "get": {
        "tags": [
          "Install"
        ],
        "operationId": "SettingsInstall_Settings",
        "responses": {
          "400": {
            "description": "",
            "content": {
              "application/json": {
                "schema": {
                  "$ref": "#/components/schemas/ProblemDetails"
                }
              }
            }
          },
          "428": {
            "description": "",
            "content": {
              "application/json": {
                "schema": {
                  "$ref": "#/components/schemas/ProblemDetails"
                }
              }
            }
          },
          "200": {
            "description": "",
            "content": {
              "application/json": {
                "schema": {
                  "$ref": "#/components/schemas/InstallSettingsViewModel"
                }
              }
            }
          }
        }
      }
    },
    "/umbraco/api/v1/install/setup": {
      "post": {
        "tags": [
          "Install"
        ],
        "operationId": "SetupInstall_Setup",
        "requestBody": {
          "x-name": "installData",
          "content": {
            "application/json": {
              "schema": {
                "$ref": "#/components/schemas/InstallViewModel"
              }
            }
          },
          "required": true,
          "x-position": 1
        },
        "responses": {
          "400": {
            "description": "",
            "content": {
              "application/json": {
                "schema": {
                  "$ref": "#/components/schemas/ProblemDetails"
                }
              }
            }
          },
          "428": {
            "description": "",
            "content": {
              "application/json": {
                "schema": {
                  "$ref": "#/components/schemas/ProblemDetails"
                }
              }
            }
          },
          "200": {
            "description": ""
          }
        }
      }
    },
    "/umbraco/api/v1/install/validateDatabase": {
      "post": {
        "tags": [
          "Install"
        ],
        "operationId": "ValidateDatabaseInstall_ValidateDatabase",
        "requestBody": {
          "x-name": "viewModel",
          "content": {
            "application/json": {
              "schema": {
                "$ref": "#/components/schemas/DatabaseInstallViewModel"
              }
            }
          },
          "required": true,
          "x-position": 1
        },
        "responses": {
          "400": {
            "description": "",
            "content": {
              "application/json": {
                "schema": {
                  "$ref": "#/components/schemas/ProblemDetails"
                }
              }
            }
          },
          "200": {
            "description": ""
          }
        }
      }
    },
    "/umbraco/api/v1/upgrade/authorize": {
      "post": {
        "tags": [
          "Upgrade"
        ],
        "operationId": "AuthorizeUpgrade_Authorize",
        "responses": {
          "200": {
            "description": ""
          },
          "428": {
            "description": "",
            "content": {
              "application/json": {
                "schema": {
                  "$ref": "#/components/schemas/ProblemDetails"
                }
              }
            }
          },
          "500": {
            "description": "",
            "content": {
              "application/json": {
                "schema": {
                  "$ref": "#/components/schemas/ProblemDetails"
                }
              }
            }
          }
        }
      }
    },
    "/umbraco/api/v1/upgrade/settings": {
      "get": {
        "tags": [
          "Upgrade"
        ],
        "operationId": "SettingsUpgrade_Settings",
        "responses": {
          "200": {
            "description": "",
            "content": {
              "application/json": {
                "schema": {
                  "$ref": "#/components/schemas/UpgradeSettingsViewModel"
                }
              }
            }
          },
          "428": {
            "description": "",
            "content": {
              "application/json": {
                "schema": {
                  "$ref": "#/components/schemas/ProblemDetails"
                }
              }
            }
          }
        }
      }
    },
    "/umbraco/api/v1/server/status": {
      "get": {
        "tags": [
          "Server"
        ],
        "operationId": "StatusServer_Get",
        "responses": {
          "400": {
            "description": "",
            "content": {
              "application/json": {
                "schema": {
                  "$ref": "#/components/schemas/ProblemDetails"
                }
              }
            }
          },
          "200": {
            "description": "",
            "content": {
              "application/json": {
                "schema": {
                  "$ref": "#/components/schemas/ServerStatusViewModel"
                }
              }
            }
          }
        }
      }
    },
    "/umbraco/api/v1/server/version": {
      "get": {
        "tags": [
          "Server"
        ],
        "operationId": "VersionServer_Get",
        "responses": {
          "400": {
            "description": "",
            "content": {
              "application/json": {
                "schema": {
                  "$ref": "#/components/schemas/ProblemDetails"
                }
              }
            }
          },
          "200": {
            "description": "",
            "content": {
              "application/json": {
                "schema": {
                  "$ref": "#/components/schemas/VersionViewModel"
                }
              }
            }
          }
        }
      }
    },
    "/umbraco/api/v1/profiling/status": {
      "get": {
        "tags": [
          "Profiling"
        ],
        "operationId": "StatusProfiling_Status",
        "responses": {
          "200": {
            "description": "",
            "content": {
              "application/json": {
                "schema": {
                  "$ref": "#/components/schemas/ProfilingStatusViewModel"
                }
              }
            }
          }
        }
      }
    },
    "/umbraco/api/v1/published-cache/collect": {
      "post": {
        "tags": [
          "PublishedCache"
        ],
        "operationId": "CollectPublishedCache_Collect",
        "responses": {
          "200": {
            "description": ""
          }
        }
      }
    },
    "/umbraco/api/v1/published-cache/rebuild": {
      "post": {
        "tags": [
          "PublishedCache"
        ],
        "operationId": "RebuildPublishedCache_Collect",
        "responses": {
          "200": {
            "description": ""
          }
        }
      }
    },
    "/umbraco/api/v1/published-cache/reload": {
      "post": {
        "tags": [
          "PublishedCache"
        ],
        "operationId": "ReloadPublishedCache_Reload",
        "responses": {
          "200": {
            "description": ""
          }
        }
      }
    },
    "/umbraco/api/v1/published-cache/status": {
      "get": {
        "tags": [
          "PublishedCache"
        ],
        "operationId": "StatusPublishedCache_Status",
        "responses": {
          "200": {
            "description": "",
            "content": {
              "application/json": {
                "schema": {
                  "type": "string"
                }
              }
            }
          }
        }
      }
    }
  },
  "components": {
    "schemas": {
      "ProblemDetails": {
        "type": "object",
        "additionalProperties": {
          "nullable": true
        },
        "properties": {
          "type": {
            "type": "string",
            "nullable": true
          },
          "title": {
            "type": "string",
            "nullable": true
          },
          "status": {
            "type": "integer",
            "format": "int32",
            "nullable": true
          },
          "detail": {
            "type": "string",
            "nullable": true
          },
          "instance": {
            "type": "string",
            "nullable": true
          }
        }
      },
      "InstallSettingsViewModel": {
        "type": "object",
        "additionalProperties": false,
        "properties": {
          "user": {
            "$ref": "#/components/schemas/UserSettingsViewModel"
          },
          "databases": {
            "type": "array",
            "items": {
              "$ref": "#/components/schemas/DatabaseSettingsViewModel"
            }
          }
        }
      },
      "UserSettingsViewModel": {
        "type": "object",
        "additionalProperties": false,
        "properties": {
          "minCharLength": {
            "type": "integer",
            "format": "int32"
          },
          "minNonAlphaNumericLength": {
            "type": "integer",
            "format": "int32"
          },
          "consentLevels": {
            "type": "array",
            "items": {
              "$ref": "#/components/schemas/ConsentLevelViewModel"
            }
          }
        }
      },
      "ConsentLevelViewModel": {
        "type": "object",
        "additionalProperties": false,
        "properties": {
          "level": {
            "$ref": "#/components/schemas/TelemetryLevel"
          },
          "description": {
            "type": "string"
          }
        }
      },
      "TelemetryLevel": {
        "type": "string",
        "description": "",
        "x-enumNames": [
          "Minimal",
          "Basic",
          "Detailed"
        ],
        "enum": [
          "Minimal",
          "Basic",
          "Detailed"
        ]
      },
      "DatabaseSettingsViewModel": {
        "type": "object",
        "additionalProperties": false,
        "properties": {
          "id": {
            "type": "string",
            "format": "guid"
          },
          "sortOrder": {
            "type": "integer",
            "format": "int32"
          },
          "displayName": {
            "type": "string"
          },
          "defaultDatabaseName": {
            "type": "string"
          },
          "providerName": {
            "type": "string"
          },
          "isConfigured": {
            "type": "boolean"
          },
          "requiresServer": {
            "type": "boolean"
          },
          "serverPlaceholder": {
            "type": "string"
          },
          "requiresCredentials": {
            "type": "boolean"
          },
          "supportsIntegratedAuthentication": {
            "type": "boolean"
          },
          "requiresConnectionTest": {
            "type": "boolean"
          }
        }
      },
      "InstallViewModel": {
        "type": "object",
        "additionalProperties": false,
        "required": [
          "user",
          "database"
        ],
        "properties": {
          "user": {
            "$ref": "#/components/schemas/UserInstallViewModel"
          },
          "database": {
            "$ref": "#/components/schemas/DatabaseInstallViewModel"
          },
          "telemetryLevel": {
            "$ref": "#/components/schemas/TelemetryLevel"
          }
        }
      },
      "UserInstallViewModel": {
        "type": "object",
        "additionalProperties": false,
        "required": [
          "name",
          "email",
          "password"
        ],
        "properties": {
          "name": {
            "type": "string",
            "maxLength": 255,
            "minLength": 0
          },
          "email": {
            "type": "string",
            "format": "email",
            "minLength": 1
          },
          "password": {
            "type": "string",
            "minLength": 1
          },
          "subscribeToNewsletter": {
            "type": "boolean"
          }
        }
      },
      "DatabaseInstallViewModel": {
        "type": "object",
        "additionalProperties": false,
        "required": [
          "id",
          "providerName"
        ],
        "properties": {
          "id": {
            "type": "string",
            "format": "guid",
            "minLength": 1
          },
          "providerName": {
            "type": "string",
            "minLength": 1
          },
          "server": {
            "type": "string",
            "nullable": true
          },
          "name": {
            "type": "string",
            "nullable": true
          },
          "username": {
            "type": "string",
            "nullable": true
          },
          "password": {
            "type": "string",
            "nullable": true
          },
          "useIntegratedAuthentication": {
            "type": "boolean"
          },
          "connectionString": {
            "type": "string",
            "nullable": true
          }
        }
      },
      "UpgradeSettingsViewModel": {
        "type": "object",
        "additionalProperties": false,
        "properties": {
          "currentState": {
            "type": "string"
          },
          "newState": {
            "type": "string"
          },
          "newVersion": {
            "type": "string"
          },
          "oldVersion": {
            "type": "string"
          },
          "reportUrl": {
            "type": "string"
          }
        }
      },
      "ServerStatusViewModel": {
        "type": "object",
        "additionalProperties": false,
        "properties": {
          "serverStatus": {
            "$ref": "#/components/schemas/RuntimeLevel"
          }
        }
      },
      "RuntimeLevel": {
        "type": "string",
        "description": "Describes the levels in which the runtime can run.\n            ",
        "x-enumNames": [
          "Unknown",
          "Boot",
          "Install",
          "Upgrade",
          "Run",
          "BootFailed"
        ],
        "enum": [
          "Unknown",
          "Boot",
          "Install",
          "Upgrade",
          "Run",
          "BootFailed"
        ]
      },
      "VersionViewModel": {
        "type": "object",
        "additionalProperties": false,
        "properties": {
          "version": {
            "type": "string"
          }
        }
      },
      "ProfilingStatusViewModel": {
        "type": "object",
        "additionalProperties": false,
        "properties": {
          "enabled": {
            "type": "boolean"
          }
        }
      }
    }
  },
  "tags": [
    {
      "name": "Install"
    },
    {
      "name": "Profiling"
    },
    {
<<<<<<< HEAD
      "name": "Server"
=======
      "name": "PublishedCache"
    },
    {
      "name": "Profiling"
>>>>>>> c903c8a1
    },
    {
      "name": "Upgrade"
    }
  ]
}<|MERGE_RESOLUTION|>--- conflicted
+++ resolved
@@ -273,65 +273,6 @@
           }
         }
       }
-    },
-    "/umbraco/api/v1/published-cache/collect": {
-      "post": {
-        "tags": [
-          "PublishedCache"
-        ],
-        "operationId": "CollectPublishedCache_Collect",
-        "responses": {
-          "200": {
-            "description": ""
-          }
-        }
-      }
-    },
-    "/umbraco/api/v1/published-cache/rebuild": {
-      "post": {
-        "tags": [
-          "PublishedCache"
-        ],
-        "operationId": "RebuildPublishedCache_Collect",
-        "responses": {
-          "200": {
-            "description": ""
-          }
-        }
-      }
-    },
-    "/umbraco/api/v1/published-cache/reload": {
-      "post": {
-        "tags": [
-          "PublishedCache"
-        ],
-        "operationId": "ReloadPublishedCache_Reload",
-        "responses": {
-          "200": {
-            "description": ""
-          }
-        }
-      }
-    },
-    "/umbraco/api/v1/published-cache/status": {
-      "get": {
-        "tags": [
-          "PublishedCache"
-        ],
-        "operationId": "StatusPublishedCache_Status",
-        "responses": {
-          "200": {
-            "description": "",
-            "content": {
-              "application/json": {
-                "schema": {
-                  "type": "string"
-                }
-              }
-            }
-          }
-        }
-      }
     }
   },
   "components": {
@@ -634,14 +575,10 @@
       "name": "Profiling"
     },
     {
-<<<<<<< HEAD
+      "name": "PublishedCache"
+    },
+    {
       "name": "Server"
-=======
-      "name": "PublishedCache"
-    },
-    {
-      "name": "Profiling"
->>>>>>> c903c8a1
     },
     {
       "name": "Upgrade"
