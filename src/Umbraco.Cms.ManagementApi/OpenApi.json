{
  "openapi": "3.0.1",
  "info": {
    "title": "Umbraco Backoffice API",
    "description": "This shows all APIs available in this version of Umbraco - including all the legacy apis that are available for backward compatibility",
    "version": "1.0"
  },
  "paths": {
    "/umbraco/management/api/v1/culture": {
      "get": {
        "tags": [
          "Culture"
        ],
        "parameters": [
          {
            "name": "skip",
            "in": "query",
            "schema": {
              "type": "integer",
              "format": "int32"
            }
          },
          {
            "name": "take",
            "in": "query",
            "schema": {
              "type": "integer",
              "format": "int32"
            }
          }
        ],
        "responses": {
          "200": {
            "description": "Success",
            "content": {
              "text/plain": {
                "schema": {
                  "$ref": "#/components/schemas/CultureViewModelPagedViewModel"
                }
              },
              "application/json": {
                "schema": {
                  "$ref": "#/components/schemas/CultureViewModelPagedViewModel"
                }
              },
              "text/json": {
                "schema": {
                  "$ref": "#/components/schemas/CultureViewModelPagedViewModel"
                }
              }
            }
          }
        }
      }
    },
    "/umbraco/management/api/v1/tree/data-type/children": {
      "get": {
        "tags": [
          "Data Type"
        ],
        "parameters": [
          {
            "name": "parentKey",
            "in": "query",
            "schema": {
              "type": "string",
              "format": "uuid"
            }
          },
          {
            "name": "skip",
            "in": "query",
            "schema": {
              "type": "integer",
              "format": "int32",
              "default": 0
            }
          },
          {
            "name": "take",
            "in": "query",
            "schema": {
              "type": "integer",
              "format": "int32",
              "default": 100
            }
          },
          {
            "name": "foldersOnly",
            "in": "query",
            "schema": {
              "type": "boolean",
              "default": false
            }
          }
        ],
        "responses": {
          "200": {
            "description": "Success",
            "content": {
              "text/plain": {
                "schema": {
                  "$ref": "#/components/schemas/FolderTreeItemViewModelPagedViewModel"
                }
              },
              "application/json": {
                "schema": {
                  "$ref": "#/components/schemas/FolderTreeItemViewModelPagedViewModel"
                }
              },
              "text/json": {
                "schema": {
                  "$ref": "#/components/schemas/FolderTreeItemViewModelPagedViewModel"
                }
              }
            }
          }
        }
      }
    },
    "/umbraco/management/api/v1/tree/data-type/item": {
      "get": {
        "tags": [
          "Data Type"
        ],
        "parameters": [
          {
            "name": "key",
            "in": "query",
            "schema": {
              "type": "array",
              "items": {
                "type": "string",
                "format": "uuid"
              }
            }
          }
        ],
        "responses": {
          "200": {
            "description": "Success",
            "content": {
              "text/plain": {
                "schema": {
                  "type": "array",
                  "items": {
                    "$ref": "#/components/schemas/FolderTreeItemViewModel"
                  }
                }
              },
              "application/json": {
                "schema": {
                  "type": "array",
                  "items": {
                    "$ref": "#/components/schemas/FolderTreeItemViewModel"
                  }
                }
              },
              "text/json": {
                "schema": {
                  "type": "array",
                  "items": {
                    "$ref": "#/components/schemas/FolderTreeItemViewModel"
                  }
                }
              }
            }
          }
        }
      }
    },
    "/umbraco/management/api/v1/tree/data-type/root": {
      "get": {
        "tags": [
          "Data Type"
        ],
        "parameters": [
          {
            "name": "skip",
            "in": "query",
            "schema": {
              "type": "integer",
              "format": "int32",
              "default": 0
            }
          },
          {
            "name": "take",
            "in": "query",
            "schema": {
              "type": "integer",
              "format": "int32",
              "default": 100
            }
          },
          {
            "name": "foldersOnly",
            "in": "query",
            "schema": {
              "type": "boolean",
              "default": false
            }
          }
        ],
        "responses": {
          "200": {
            "description": "Success",
            "content": {
              "text/plain": {
                "schema": {
                  "$ref": "#/components/schemas/FolderTreeItemViewModelPagedViewModel"
                }
              },
              "application/json": {
                "schema": {
                  "$ref": "#/components/schemas/FolderTreeItemViewModelPagedViewModel"
                }
              },
              "text/json": {
                "schema": {
                  "$ref": "#/components/schemas/FolderTreeItemViewModelPagedViewModel"
                }
              }
            }
          }
        }
      }
    },
    "/umbraco/management/api/v1/dictionary": {
      "get": {
        "tags": [
          "Dictionary"
        ],
        "parameters": [
          {
            "name": "skip",
            "in": "query",
            "schema": {
              "type": "integer",
              "format": "int32"
            }
          },
          {
            "name": "take",
            "in": "query",
            "schema": {
              "type": "integer",
              "format": "int32"
            }
          }
        ],
        "responses": {
          "200": {
            "description": "Success",
            "content": {
              "text/plain": {
                "schema": {
                  "$ref": "#/components/schemas/DictionaryOverviewViewModelPagedViewModel"
                }
              },
              "application/json": {
                "schema": {
                  "$ref": "#/components/schemas/DictionaryOverviewViewModelPagedViewModel"
                }
              },
              "text/json": {
                "schema": {
                  "$ref": "#/components/schemas/DictionaryOverviewViewModelPagedViewModel"
                }
              }
            }
          }
        }
      }
    },
    "/umbraco/management/api/v1/dictionary/{id}": {
      "patch": {
        "tags": [
          "Dictionary"
        ],
        "parameters": [
          {
            "name": "id",
            "in": "path",
            "required": true,
            "schema": {
              "type": "string",
              "format": "uuid"
            }
          }
        ],
        "requestBody": {
          "content": {
            "application/json": {
              "schema": {
                "type": "array",
                "items": {
                  "$ref": "#/components/schemas/JsonPatchViewModel"
                }
              }
            },
            "text/json": {
              "schema": {
                "type": "array",
                "items": {
                  "$ref": "#/components/schemas/JsonPatchViewModel"
                }
              }
            },
            "application/*+json": {
              "schema": {
                "type": "array",
                "items": {
                  "$ref": "#/components/schemas/JsonPatchViewModel"
                }
              }
            }
          }
        },
        "responses": {
          "200": {
            "description": "Success",
            "content": {
              "text/plain": {
                "schema": {
                  "$ref": "#/components/schemas/ContentResult"
                }
              },
              "application/json": {
                "schema": {
                  "$ref": "#/components/schemas/ContentResult"
                }
              },
              "text/json": {
                "schema": {
                  "$ref": "#/components/schemas/ContentResult"
                }
              }
            }
          },
          "404": {
            "description": "Not Found",
            "content": {
              "text/plain": {
                "schema": {
                  "$ref": "#/components/schemas/NotFoundResult"
                }
              },
              "application/json": {
                "schema": {
                  "$ref": "#/components/schemas/NotFoundResult"
                }
              },
              "text/json": {
                "schema": {
                  "$ref": "#/components/schemas/NotFoundResult"
                }
              }
            }
          }
        }
      }
    },
    "/umbraco/management/api/v1/dictionary/{key}": {
      "get": {
        "tags": [
          "Dictionary"
        ],
        "parameters": [
          {
            "name": "key",
            "in": "path",
            "required": true,
            "schema": {
              "type": "string",
              "format": "uuid"
            }
          }
        ],
        "responses": {
          "200": {
            "description": "Success",
            "content": {
              "text/plain": {
                "schema": {
                  "$ref": "#/components/schemas/DictionaryViewModel"
                }
              },
              "application/json": {
                "schema": {
                  "$ref": "#/components/schemas/DictionaryViewModel"
                }
              },
              "text/json": {
                "schema": {
                  "$ref": "#/components/schemas/DictionaryViewModel"
                }
              }
            }
          },
          "404": {
            "description": "Not Found",
            "content": {
              "text/plain": {
                "schema": {
                  "$ref": "#/components/schemas/NotFoundResult"
                }
              },
              "application/json": {
                "schema": {
                  "$ref": "#/components/schemas/NotFoundResult"
                }
              },
              "text/json": {
                "schema": {
                  "$ref": "#/components/schemas/NotFoundResult"
                }
              }
            }
          }
        }
      },
      "delete": {
        "tags": [
          "Dictionary"
        ],
        "parameters": [
          {
            "name": "key",
            "in": "path",
            "required": true,
            "schema": {
              "type": "string",
              "format": "uuid"
            }
          }
        ],
        "responses": {
          "200": {
            "description": "Success"
          },
          "404": {
            "description": "Not Found",
            "content": {
              "text/plain": {
                "schema": {
                  "$ref": "#/components/schemas/NotFoundResult"
                }
              },
              "application/json": {
                "schema": {
                  "$ref": "#/components/schemas/NotFoundResult"
                }
              },
              "text/json": {
                "schema": {
                  "$ref": "#/components/schemas/NotFoundResult"
                }
              }
            }
          }
        }
      }
    },
    "/umbraco/management/api/v1/dictionary/create": {
      "post": {
        "tags": [
          "Dictionary"
        ],
        "requestBody": {
          "content": {
            "application/json": {
              "schema": {
                "$ref": "#/components/schemas/DictionaryItemViewModel"
              }
            },
            "text/json": {
              "schema": {
                "$ref": "#/components/schemas/DictionaryItemViewModel"
              }
            },
            "application/*+json": {
              "schema": {
                "$ref": "#/components/schemas/DictionaryItemViewModel"
              }
            }
          }
        },
        "responses": {
          "201": {
            "description": "Created",
            "content": {
              "text/plain": {
                "schema": {
                  "$ref": "#/components/schemas/CreatedResult"
                }
              },
              "application/json": {
                "schema": {
                  "$ref": "#/components/schemas/CreatedResult"
                }
              },
              "text/json": {
                "schema": {
                  "$ref": "#/components/schemas/CreatedResult"
                }
              }
            }
          },
          "400": {
            "description": "Bad Request",
            "content": {
              "text/plain": {
                "schema": {
                  "$ref": "#/components/schemas/ProblemDetails"
                }
              },
              "application/json": {
                "schema": {
                  "$ref": "#/components/schemas/ProblemDetails"
                }
              },
              "text/json": {
                "schema": {
                  "$ref": "#/components/schemas/ProblemDetails"
                }
              }
            }
          }
        }
      }
    },
    "/umbraco/management/api/v1/dictionary/export/{key}": {
      "get": {
        "tags": [
          "Dictionary"
        ],
        "parameters": [
          {
            "name": "key",
            "in": "path",
            "required": true,
            "schema": {
              "type": "string",
              "format": "uuid"
            }
          },
          {
            "name": "includeChildren",
            "in": "query",
            "schema": {
              "type": "boolean",
              "default": false
            }
          }
        ],
        "responses": {
          "200": {
            "description": "Success",
            "content": {
              "text/plain": {
                "schema": {
                  "type": "string",
                  "format": "binary"
                }
              },
              "application/json": {
                "schema": {
                  "type": "string",
                  "format": "binary"
                }
              },
              "text/json": {
                "schema": {
                  "type": "string",
                  "format": "binary"
                }
              }
            }
          },
          "404": {
            "description": "Not Found",
            "content": {
              "text/plain": {
                "schema": {
                  "$ref": "#/components/schemas/NotFoundObjectResult"
                }
              },
              "application/json": {
                "schema": {
                  "$ref": "#/components/schemas/NotFoundObjectResult"
                }
              },
              "text/json": {
                "schema": {
                  "$ref": "#/components/schemas/NotFoundObjectResult"
                }
              }
            }
          }
        }
      }
    },
    "/umbraco/management/api/v1/dictionary/import": {
      "post": {
        "tags": [
          "Dictionary"
        ],
        "parameters": [
          {
            "name": "file",
            "in": "query",
            "schema": {
              "type": "string"
            }
          },
          {
            "name": "parentId",
            "in": "query",
            "schema": {
              "type": "integer",
              "format": "int32"
            }
          }
        ],
        "responses": {
          "200": {
            "description": "Success",
            "content": {
              "text/plain": {
                "schema": {
                  "$ref": "#/components/schemas/ContentResult"
                }
              },
              "application/json": {
                "schema": {
                  "$ref": "#/components/schemas/ContentResult"
                }
              },
              "text/json": {
                "schema": {
                  "$ref": "#/components/schemas/ContentResult"
                }
              }
            }
          },
          "404": {
            "description": "Not Found",
            "content": {
              "text/plain": {
                "schema": {
                  "$ref": "#/components/schemas/NotFoundResult"
                }
              },
              "application/json": {
                "schema": {
                  "$ref": "#/components/schemas/NotFoundResult"
                }
              },
              "text/json": {
                "schema": {
                  "$ref": "#/components/schemas/NotFoundResult"
                }
              }
            }
          }
        }
      }
    },
    "/umbraco/management/api/v1/dictionary/upload": {
      "post": {
        "tags": [
          "Dictionary"
        ],
        "requestBody": {
          "content": {
            "multipart/form-data": {
              "schema": {
                "type": "object",
                "properties": {
                  "file": {
                    "type": "string",
                    "format": "binary"
                  }
                }
              },
              "encoding": {
                "file": {
                  "style": "form"
                }
              }
            }
          }
        },
        "responses": {
          "200": {
            "description": "Success",
            "content": {
              "text/plain": {
                "schema": {
                  "$ref": "#/components/schemas/DictionaryImportViewModel"
                }
              },
              "application/json": {
                "schema": {
                  "$ref": "#/components/schemas/DictionaryImportViewModel"
                }
              },
              "text/json": {
                "schema": {
                  "$ref": "#/components/schemas/DictionaryImportViewModel"
                }
              }
            }
          },
          "400": {
            "description": "Bad Request",
            "content": {
              "text/plain": {
                "schema": {
                  "$ref": "#/components/schemas/ProblemDetails"
                }
              },
              "application/json": {
                "schema": {
                  "$ref": "#/components/schemas/ProblemDetails"
                }
              },
              "text/json": {
                "schema": {
                  "$ref": "#/components/schemas/ProblemDetails"
                }
              }
            }
          }
        }
      }
    },
    "/umbraco/management/api/v1/tree/dictionary/children": {
      "get": {
        "tags": [
          "Dictionary"
        ],
        "parameters": [
          {
            "name": "parentKey",
            "in": "query",
            "schema": {
              "type": "string",
              "format": "uuid"
            }
          },
          {
            "name": "skip",
            "in": "query",
            "schema": {
              "type": "integer",
              "format": "int32",
              "default": 0
            }
          },
          {
            "name": "take",
            "in": "query",
            "schema": {
              "type": "integer",
              "format": "int32",
              "default": 100
            }
          }
        ],
        "responses": {
          "200": {
            "description": "Success",
            "content": {
              "text/plain": {
                "schema": {
                  "$ref": "#/components/schemas/EntityTreeItemViewModelPagedViewModel"
                }
              },
              "application/json": {
                "schema": {
                  "$ref": "#/components/schemas/EntityTreeItemViewModelPagedViewModel"
                }
              },
              "text/json": {
                "schema": {
                  "$ref": "#/components/schemas/EntityTreeItemViewModelPagedViewModel"
                }
              }
            }
          }
        }
      }
    },
<<<<<<< HEAD
    "/umbraco/management/api/v1/tree/dictionary/item": {
=======
    "/umbraco/management/api/v1/security/back-office/authorize": {
      "get": {
        "tags": [
          "Security"
        ],
        "operationId": "BackOffice_AuthorizeGET",
        "responses": {
          "200": {
            "description": "",
            "content": {
              "application/octet-stream": {
                "schema": {
                  "type": "string",
                  "format": "binary"
                }
              }
            }
          }
        }
      },
      "post": {
        "tags": [
          "Security"
        ],
        "operationId": "BackOffice_AuthorizePOST",
        "responses": {
          "200": {
            "description": "",
            "content": {
              "application/octet-stream": {
                "schema": {
                  "type": "string",
                  "format": "binary"
                }
              }
            }
          }
        }
      }
    },
    "/umbraco/management/api/v1/search/index/{indexName}": {
>>>>>>> dc9d4155
      "get": {
        "tags": [
          "Dictionary"
        ],
        "parameters": [
          {
            "name": "key",
            "in": "query",
            "schema": {
              "type": "array",
              "items": {
                "type": "string",
                "format": "uuid"
              }
            }
          }
        ],
        "responses": {
          "200": {
            "description": "Success",
            "content": {
              "text/plain": {
                "schema": {
                  "type": "array",
                  "items": {
                    "$ref": "#/components/schemas/FolderTreeItemViewModel"
                  }
                }
              },
              "application/json": {
                "schema": {
                  "type": "array",
                  "items": {
                    "$ref": "#/components/schemas/FolderTreeItemViewModel"
                  }
                }
              },
              "text/json": {
                "schema": {
                  "type": "array",
                  "items": {
                    "$ref": "#/components/schemas/FolderTreeItemViewModel"
                  }
                }
              }
            }
          }
        }
      }
    },
    "/umbraco/management/api/v1/tree/dictionary/root": {
      "get": {
        "tags": [
          "Dictionary"
        ],
        "parameters": [
          {
            "name": "skip",
            "in": "query",
            "schema": {
              "type": "integer",
              "format": "int32",
              "default": 0
            }
          },
          {
            "name": "take",
            "in": "query",
            "schema": {
              "type": "integer",
              "format": "int32",
              "default": 100
            }
          }
        ],
        "responses": {
          "200": {
            "description": "Success",
            "content": {
              "text/plain": {
                "schema": {
                  "$ref": "#/components/schemas/EntityTreeItemViewModelPagedViewModel"
                }
              },
              "application/json": {
                "schema": {
                  "$ref": "#/components/schemas/EntityTreeItemViewModelPagedViewModel"
                }
              },
              "text/json": {
                "schema": {
                  "$ref": "#/components/schemas/EntityTreeItemViewModelPagedViewModel"
                }
              }
            }
          }
        }
      }
    },
    "/umbraco/management/api/v1/tree/document-blueprint/item": {
      "get": {
        "tags": [
          "Document Blueprint"
        ],
        "parameters": [
          {
            "name": "key",
            "in": "query",
            "schema": {
              "type": "array",
              "items": {
                "type": "string",
                "format": "uuid"
              }
            }
          }
        ],
        "responses": {
          "200": {
            "description": "Success",
            "content": {
              "text/plain": {
                "schema": {
                  "type": "array",
                  "items": {
                    "$ref": "#/components/schemas/DocumentBlueprintTreeItemViewModel"
                  }
                }
              },
              "application/json": {
                "schema": {
                  "type": "array",
                  "items": {
                    "$ref": "#/components/schemas/DocumentBlueprintTreeItemViewModel"
                  }
                }
              },
              "text/json": {
                "schema": {
                  "type": "array",
                  "items": {
                    "$ref": "#/components/schemas/DocumentBlueprintTreeItemViewModel"
                  }
                }
              }
            }
          }
        }
      }
    },
    "/umbraco/management/api/v1/tree/document-blueprint/root": {
      "get": {
        "tags": [
          "Document Blueprint"
        ],
        "parameters": [
          {
            "name": "skip",
            "in": "query",
            "schema": {
              "type": "integer",
              "format": "int32",
              "default": 0
            }
          },
          {
            "name": "take",
            "in": "query",
            "schema": {
              "type": "integer",
              "format": "int32",
              "default": 100
            }
          }
        ],
        "responses": {
          "200": {
            "description": "Success",
            "content": {
              "text/plain": {
                "schema": {
                  "$ref": "#/components/schemas/DocumentBlueprintTreeItemViewModelPagedViewModel"
                }
              },
              "application/json": {
                "schema": {
                  "$ref": "#/components/schemas/DocumentBlueprintTreeItemViewModelPagedViewModel"
                }
              },
              "text/json": {
                "schema": {
                  "$ref": "#/components/schemas/DocumentBlueprintTreeItemViewModelPagedViewModel"
                }
              }
            }
          }
        }
      }
    },
    "/umbraco/management/api/v1/tree/document-type/children": {
      "get": {
        "tags": [
          "Document Type"
        ],
        "parameters": [
          {
            "name": "parentKey",
            "in": "query",
            "schema": {
              "type": "string",
              "format": "uuid"
            }
          },
          {
            "name": "skip",
            "in": "query",
            "schema": {
              "type": "integer",
              "format": "int32",
              "default": 0
            }
          },
          {
            "name": "take",
            "in": "query",
            "schema": {
              "type": "integer",
              "format": "int32",
              "default": 100
            }
          },
          {
            "name": "foldersOnly",
            "in": "query",
            "schema": {
              "type": "boolean",
              "default": false
            }
          }
        ],
        "responses": {
          "200": {
            "description": "Success",
            "content": {
              "text/plain": {
                "schema": {
                  "$ref": "#/components/schemas/DocumentTypeTreeItemViewModelPagedViewModel"
                }
              },
              "application/json": {
                "schema": {
                  "$ref": "#/components/schemas/DocumentTypeTreeItemViewModelPagedViewModel"
                }
              },
              "text/json": {
                "schema": {
                  "$ref": "#/components/schemas/DocumentTypeTreeItemViewModelPagedViewModel"
                }
              }
            }
          }
        }
      }
    },
    "/umbraco/management/api/v1/tree/document-type/item": {
      "get": {
        "tags": [
          "Document Type"
        ],
        "parameters": [
          {
            "name": "key",
            "in": "query",
            "schema": {
              "type": "array",
              "items": {
                "type": "string",
                "format": "uuid"
              }
            }
          }
        ],
        "responses": {
          "200": {
            "description": "Success",
            "content": {
              "text/plain": {
                "schema": {
                  "type": "array",
                  "items": {
                    "$ref": "#/components/schemas/DocumentTypeTreeItemViewModel"
                  }
                }
              },
              "application/json": {
                "schema": {
                  "type": "array",
                  "items": {
                    "$ref": "#/components/schemas/DocumentTypeTreeItemViewModel"
                  }
                }
              },
              "text/json": {
                "schema": {
                  "type": "array",
                  "items": {
                    "$ref": "#/components/schemas/DocumentTypeTreeItemViewModel"
                  }
                }
              }
            }
          }
        }
      }
    },
    "/umbraco/management/api/v1/tree/document-type/root": {
      "get": {
        "tags": [
          "Document Type"
        ],
        "parameters": [
          {
            "name": "skip",
            "in": "query",
            "schema": {
              "type": "integer",
              "format": "int32",
              "default": 0
            }
          },
          {
            "name": "take",
            "in": "query",
            "schema": {
              "type": "integer",
              "format": "int32",
              "default": 100
            }
          },
          {
            "name": "foldersOnly",
            "in": "query",
            "schema": {
              "type": "boolean",
              "default": false
            }
          }
        ],
        "responses": {
          "200": {
            "description": "Success",
            "content": {
              "text/plain": {
                "schema": {
                  "$ref": "#/components/schemas/DocumentTypeTreeItemViewModelPagedViewModel"
                }
              },
              "application/json": {
                "schema": {
                  "$ref": "#/components/schemas/DocumentTypeTreeItemViewModelPagedViewModel"
                }
              },
              "text/json": {
                "schema": {
                  "$ref": "#/components/schemas/DocumentTypeTreeItemViewModelPagedViewModel"
                }
              }
            }
          }
        }
      }
    },
    "/umbraco/management/api/v1/recycle-bin/document/children": {
      "get": {
        "tags": [
          "Document"
        ],
        "parameters": [
          {
            "name": "parentKey",
            "in": "query",
            "schema": {
              "type": "string",
              "format": "uuid"
            }
          },
          {
            "name": "skip",
            "in": "query",
            "schema": {
              "type": "integer",
              "format": "int32",
              "default": 0
            }
          },
          {
            "name": "take",
            "in": "query",
            "schema": {
              "type": "integer",
              "format": "int32",
              "default": 100
            }
          }
        ],
        "responses": {
          "401": {
            "description": "Unauthorized",
            "content": {
              "text/plain": {
                "schema": {
                  "$ref": "#/components/schemas/ProblemDetails"
                }
              },
              "application/json": {
                "schema": {
                  "$ref": "#/components/schemas/ProblemDetails"
                }
              },
              "text/json": {
                "schema": {
                  "$ref": "#/components/schemas/ProblemDetails"
                }
              }
            }
          },
          "200": {
            "description": "Success",
            "content": {
              "text/plain": {
                "schema": {
                  "$ref": "#/components/schemas/RecycleBinItemViewModelPagedViewModel"
                }
              },
              "application/json": {
                "schema": {
                  "$ref": "#/components/schemas/RecycleBinItemViewModelPagedViewModel"
                }
              },
              "text/json": {
                "schema": {
                  "$ref": "#/components/schemas/RecycleBinItemViewModelPagedViewModel"
                }
              }
            }
          }
        }
      }
    },
    "/umbraco/management/api/v1/recycle-bin/document/root": {
      "get": {
        "tags": [
          "Document"
        ],
        "parameters": [
          {
            "name": "skip",
            "in": "query",
            "schema": {
              "type": "integer",
              "format": "int32",
              "default": 0
            }
          },
          {
            "name": "take",
            "in": "query",
            "schema": {
              "type": "integer",
              "format": "int32",
              "default": 100
            }
          }
        ],
        "responses": {
          "401": {
            "description": "Unauthorized",
            "content": {
              "text/plain": {
                "schema": {
                  "$ref": "#/components/schemas/ProblemDetails"
                }
              },
              "application/json": {
                "schema": {
                  "$ref": "#/components/schemas/ProblemDetails"
                }
              },
              "text/json": {
                "schema": {
                  "$ref": "#/components/schemas/ProblemDetails"
                }
              }
            }
          },
          "200": {
            "description": "Success",
            "content": {
              "text/plain": {
                "schema": {
                  "$ref": "#/components/schemas/RecycleBinItemViewModelPagedViewModel"
                }
              },
              "application/json": {
                "schema": {
                  "$ref": "#/components/schemas/RecycleBinItemViewModelPagedViewModel"
                }
              },
              "text/json": {
                "schema": {
                  "$ref": "#/components/schemas/RecycleBinItemViewModelPagedViewModel"
                }
              }
            }
          }
        }
      }
    },
    "/umbraco/management/api/v1/tree/document/children": {
      "get": {
        "tags": [
          "Document"
        ],
        "parameters": [
          {
            "name": "parentKey",
            "in": "query",
            "schema": {
              "type": "string",
              "format": "uuid"
            }
          },
          {
            "name": "skip",
            "in": "query",
            "schema": {
              "type": "integer",
              "format": "int32",
              "default": 0
            }
          },
          {
            "name": "take",
            "in": "query",
            "schema": {
              "type": "integer",
              "format": "int32",
              "default": 100
            }
          },
          {
            "name": "dataTypeKey",
            "in": "query",
            "schema": {
              "type": "string",
              "format": "uuid"
            }
          },
          {
            "name": "culture",
            "in": "query",
            "schema": {
              "type": "string"
            }
          }
        ],
        "responses": {
          "200": {
            "description": "Success",
            "content": {
              "text/plain": {
                "schema": {
                  "$ref": "#/components/schemas/DocumentTreeItemViewModelPagedViewModel"
                }
              },
              "application/json": {
                "schema": {
                  "$ref": "#/components/schemas/DocumentTreeItemViewModelPagedViewModel"
                }
              },
              "text/json": {
                "schema": {
                  "$ref": "#/components/schemas/DocumentTreeItemViewModelPagedViewModel"
                }
              }
            }
          }
        }
      }
    },
    "/umbraco/management/api/v1/tree/document/item": {
      "get": {
        "tags": [
          "Document"
        ],
        "parameters": [
          {
            "name": "key",
            "in": "query",
            "schema": {
              "type": "array",
              "items": {
                "type": "string",
                "format": "uuid"
              }
            }
          },
          {
            "name": "dataTypeKey",
            "in": "query",
            "schema": {
              "type": "string",
              "format": "uuid"
            }
          },
          {
            "name": "culture",
            "in": "query",
            "schema": {
              "type": "string"
            }
          }
        ],
        "responses": {
          "200": {
            "description": "Success",
            "content": {
              "text/plain": {
                "schema": {
                  "type": "array",
                  "items": {
                    "$ref": "#/components/schemas/DocumentTreeItemViewModel"
                  }
                }
              },
              "application/json": {
                "schema": {
                  "type": "array",
                  "items": {
                    "$ref": "#/components/schemas/DocumentTreeItemViewModel"
                  }
                }
              },
              "text/json": {
                "schema": {
                  "type": "array",
                  "items": {
                    "$ref": "#/components/schemas/DocumentTreeItemViewModel"
                  }
                }
              }
            }
          }
        }
      }
    },
    "/umbraco/management/api/v1/tree/document/root": {
      "get": {
        "tags": [
          "Document"
        ],
        "parameters": [
          {
            "name": "skip",
            "in": "query",
            "schema": {
              "type": "integer",
              "format": "int32",
              "default": 0
            }
          },
          {
            "name": "take",
            "in": "query",
            "schema": {
              "type": "integer",
              "format": "int32",
              "default": 100
            }
          },
          {
            "name": "dataTypeKey",
            "in": "query",
            "schema": {
              "type": "string",
              "format": "uuid"
            }
          },
          {
            "name": "culture",
            "in": "query",
            "schema": {
              "type": "string"
            }
          }
        ],
        "responses": {
          "200": {
            "description": "Success",
            "content": {
              "text/plain": {
                "schema": {
                  "$ref": "#/components/schemas/DocumentTreeItemViewModelPagedViewModel"
                }
              },
              "application/json": {
                "schema": {
                  "$ref": "#/components/schemas/DocumentTreeItemViewModelPagedViewModel"
                }
              },
              "text/json": {
                "schema": {
                  "$ref": "#/components/schemas/DocumentTreeItemViewModelPagedViewModel"
                }
              }
            }
          }
        }
      }
    },
    "/umbraco/management/api/v1/help": {
      "get": {
        "tags": [
          "Help"
        ],
        "parameters": [
          {
            "name": "section",
            "in": "query",
            "schema": {
              "type": "string"
            }
          },
          {
            "name": "tree",
            "in": "query",
            "schema": {
              "type": "string"
            }
          },
          {
            "name": "skip",
            "in": "query",
            "schema": {
              "type": "integer",
              "format": "int32"
            }
          },
          {
            "name": "take",
            "in": "query",
            "schema": {
              "type": "integer",
              "format": "int32"
            }
          },
          {
            "name": "baseUrl",
            "in": "query",
            "schema": {
              "type": "string",
              "default": "https://our.umbraco.com"
            }
          }
        ],
        "responses": {
          "400": {
            "description": "Bad Request",
            "content": {
              "text/plain": {
                "schema": {
                  "$ref": "#/components/schemas/ProblemDetails"
                }
              },
              "application/json": {
                "schema": {
                  "$ref": "#/components/schemas/ProblemDetails"
                }
              },
              "text/json": {
                "schema": {
                  "$ref": "#/components/schemas/ProblemDetails"
                }
              }
            }
          },
          "200": {
            "description": "Success",
            "content": {
              "text/plain": {
                "schema": {
                  "$ref": "#/components/schemas/HelpPageViewModelPagedViewModel"
                }
              },
              "application/json": {
                "schema": {
                  "$ref": "#/components/schemas/HelpPageViewModelPagedViewModel"
                }
              },
              "text/json": {
                "schema": {
                  "$ref": "#/components/schemas/HelpPageViewModelPagedViewModel"
                }
              }
            }
          }
        }
      }
    },
    "/umbraco/management/api/v1/install/settings": {
      "get": {
        "tags": [
          "Install"
        ],
        "responses": {
          "400": {
            "description": "Bad Request",
            "content": {
              "text/plain": {
                "schema": {
                  "$ref": "#/components/schemas/ProblemDetails"
                }
              },
              "application/json": {
                "schema": {
                  "$ref": "#/components/schemas/ProblemDetails"
                }
              },
              "text/json": {
                "schema": {
                  "$ref": "#/components/schemas/ProblemDetails"
                }
              }
            }
          },
          "428": {
            "description": "Client Error",
            "content": {
              "text/plain": {
                "schema": {
                  "$ref": "#/components/schemas/ProblemDetails"
                }
              },
              "application/json": {
                "schema": {
                  "$ref": "#/components/schemas/ProblemDetails"
                }
              },
              "text/json": {
                "schema": {
                  "$ref": "#/components/schemas/ProblemDetails"
                }
              }
            }
          },
          "200": {
            "description": "Success",
            "content": {
              "text/plain": {
                "schema": {
                  "$ref": "#/components/schemas/InstallSettingsViewModel"
                }
              },
              "application/json": {
                "schema": {
                  "$ref": "#/components/schemas/InstallSettingsViewModel"
                }
              },
              "text/json": {
                "schema": {
                  "$ref": "#/components/schemas/InstallSettingsViewModel"
                }
              }
            }
          }
        }
      }
    },
    "/umbraco/management/api/v1/install/setup": {
      "post": {
        "tags": [
          "Install"
        ],
        "requestBody": {
          "content": {
            "application/json": {
              "schema": {
                "$ref": "#/components/schemas/InstallViewModel"
              }
            },
            "text/json": {
              "schema": {
                "$ref": "#/components/schemas/InstallViewModel"
              }
            },
            "application/*+json": {
              "schema": {
                "$ref": "#/components/schemas/InstallViewModel"
              }
            }
          }
        },
        "responses": {
          "400": {
            "description": "Bad Request",
            "content": {
              "text/plain": {
                "schema": {
                  "$ref": "#/components/schemas/ProblemDetails"
                }
              },
              "application/json": {
                "schema": {
                  "$ref": "#/components/schemas/ProblemDetails"
                }
              },
              "text/json": {
                "schema": {
                  "$ref": "#/components/schemas/ProblemDetails"
                }
              }
            }
          },
          "428": {
            "description": "Client Error",
            "content": {
              "text/plain": {
                "schema": {
                  "$ref": "#/components/schemas/ProblemDetails"
                }
              },
              "application/json": {
                "schema": {
                  "$ref": "#/components/schemas/ProblemDetails"
                }
              },
              "text/json": {
                "schema": {
                  "$ref": "#/components/schemas/ProblemDetails"
                }
              }
            }
          },
          "200": {
            "description": "Success"
          }
        }
      }
    },
    "/umbraco/management/api/v1/install/validate-database": {
      "post": {
        "tags": [
          "Install"
        ],
        "requestBody": {
          "content": {
            "application/json": {
              "schema": {
                "$ref": "#/components/schemas/DatabaseInstallViewModel"
              }
            },
            "text/json": {
              "schema": {
                "$ref": "#/components/schemas/DatabaseInstallViewModel"
              }
            },
            "application/*+json": {
              "schema": {
                "$ref": "#/components/schemas/DatabaseInstallViewModel"
              }
            }
          }
        },
        "responses": {
          "400": {
            "description": "Bad Request",
            "content": {
              "text/plain": {
                "schema": {
                  "$ref": "#/components/schemas/ProblemDetails"
                }
              },
              "application/json": {
                "schema": {
                  "$ref": "#/components/schemas/ProblemDetails"
                }
              },
              "text/json": {
                "schema": {
                  "$ref": "#/components/schemas/ProblemDetails"
                }
              }
            }
          },
          "200": {
            "description": "Success"
          }
        }
      }
    },
    "/umbraco/management/api/v1/language": {
      "get": {
        "tags": [
          "Language"
        ],
        "parameters": [
          {
            "name": "skip",
            "in": "query",
            "schema": {
              "type": "integer",
              "format": "int32"
            }
          },
          {
            "name": "take",
            "in": "query",
            "schema": {
              "type": "integer",
              "format": "int32"
            }
          }
        ],
        "responses": {
          "200": {
            "description": "Success",
            "content": {
              "text/plain": {
                "schema": {
                  "$ref": "#/components/schemas/LanguageViewModelPagedViewModel"
                }
              },
              "application/json": {
                "schema": {
                  "$ref": "#/components/schemas/LanguageViewModelPagedViewModel"
                }
              },
              "text/json": {
                "schema": {
                  "$ref": "#/components/schemas/LanguageViewModelPagedViewModel"
                }
              }
            }
          }
        }
      }
    },
    "/umbraco/management/api/v1/language/{id}": {
      "get": {
        "tags": [
          "Language"
        ],
        "parameters": [
          {
            "name": "id",
            "in": "path",
            "required": true,
            "schema": {
              "type": "integer",
              "format": "int32"
            }
          }
        ],
        "responses": {
          "404": {
            "description": "Not Found",
            "content": {
              "text/plain": {
                "schema": {
                  "$ref": "#/components/schemas/NotFoundResult"
                }
              },
              "application/json": {
                "schema": {
                  "$ref": "#/components/schemas/NotFoundResult"
                }
              },
              "text/json": {
                "schema": {
                  "$ref": "#/components/schemas/NotFoundResult"
                }
              }
            }
          },
          "200": {
            "description": "Success",
            "content": {
              "text/plain": {
                "schema": {
                  "$ref": "#/components/schemas/LanguageViewModel"
                }
              },
              "application/json": {
                "schema": {
                  "$ref": "#/components/schemas/LanguageViewModel"
                }
              },
              "text/json": {
                "schema": {
                  "$ref": "#/components/schemas/LanguageViewModel"
                }
              }
            }
          }
        }
      },
      "delete": {
        "tags": [
          "Language"
        ],
        "parameters": [
          {
            "name": "id",
            "in": "path",
            "required": true,
            "schema": {
              "type": "integer",
              "format": "int32"
            }
          }
        ],
        "responses": {
          "400": {
            "description": "Bad Request",
            "content": {
              "text/plain": {
                "schema": {
                  "$ref": "#/components/schemas/ProblemDetails"
                }
              },
              "application/json": {
                "schema": {
                  "$ref": "#/components/schemas/ProblemDetails"
                }
              },
              "text/json": {
                "schema": {
                  "$ref": "#/components/schemas/ProblemDetails"
                }
              }
            }
          },
          "404": {
            "description": "Not Found",
            "content": {
              "text/plain": {
                "schema": {
                  "$ref": "#/components/schemas/ProblemDetails"
                }
              },
              "application/json": {
                "schema": {
                  "$ref": "#/components/schemas/ProblemDetails"
                }
              },
              "text/json": {
                "schema": {
                  "$ref": "#/components/schemas/ProblemDetails"
                }
              }
            }
          },
          "200": {
            "description": "Success"
          }
        }
      }
    },
    "/umbraco/management/api/v1/language/create": {
      "post": {
        "tags": [
          "Language"
        ],
        "requestBody": {
          "content": {
            "application/json": {
              "schema": {
                "$ref": "#/components/schemas/LanguageViewModel"
              }
            },
            "text/json": {
              "schema": {
                "$ref": "#/components/schemas/LanguageViewModel"
              }
            },
            "application/*+json": {
              "schema": {
                "$ref": "#/components/schemas/LanguageViewModel"
              }
            }
          }
        },
        "responses": {
          "400": {
            "description": "Bad Request",
            "content": {
              "text/plain": {
                "schema": {
                  "$ref": "#/components/schemas/ProblemDetails"
                }
              },
              "application/json": {
                "schema": {
                  "$ref": "#/components/schemas/ProblemDetails"
                }
              },
              "text/json": {
                "schema": {
                  "$ref": "#/components/schemas/ProblemDetails"
                }
              }
            }
          },
          "201": {
            "description": "Created"
          }
        }
      }
    },
    "/umbraco/management/api/v1/language/update": {
      "put": {
        "tags": [
          "Language"
        ],
        "requestBody": {
          "content": {
            "application/json": {
              "schema": {
                "$ref": "#/components/schemas/LanguageViewModel"
              }
            },
            "text/json": {
              "schema": {
                "$ref": "#/components/schemas/LanguageViewModel"
              }
            },
            "application/*+json": {
              "schema": {
                "$ref": "#/components/schemas/LanguageViewModel"
              }
            }
          }
        },
        "responses": {
          "404": {
            "description": "Not Found",
            "content": {
              "text/plain": {
                "schema": {
                  "$ref": "#/components/schemas/NotFoundResult"
                }
              },
              "application/json": {
                "schema": {
                  "$ref": "#/components/schemas/NotFoundResult"
                }
              },
              "text/json": {
                "schema": {
                  "$ref": "#/components/schemas/NotFoundResult"
                }
              }
            }
          },
          "400": {
            "description": "Bad Request",
            "content": {
              "text/plain": {
                "schema": {
                  "$ref": "#/components/schemas/ProblemDetails"
                }
              },
              "application/json": {
                "schema": {
                  "$ref": "#/components/schemas/ProblemDetails"
                }
              },
              "text/json": {
                "schema": {
                  "$ref": "#/components/schemas/ProblemDetails"
                }
              }
            }
          },
          "200": {
            "description": "Success"
          }
        }
      }
    },
    "/umbraco/management/api/v1/tree/media-type/children": {
      "get": {
        "tags": [
          "Media Type"
        ],
        "parameters": [
          {
            "name": "parentKey",
            "in": "query",
            "schema": {
              "type": "string",
              "format": "uuid"
            }
          },
          {
            "name": "skip",
            "in": "query",
            "schema": {
              "type": "integer",
              "format": "int32",
              "default": 0
            }
          },
          {
            "name": "take",
            "in": "query",
            "schema": {
              "type": "integer",
              "format": "int32",
              "default": 100
            }
          },
          {
            "name": "foldersOnly",
            "in": "query",
            "schema": {
              "type": "boolean",
              "default": false
            }
          }
        ],
        "responses": {
          "200": {
            "description": "Success",
            "content": {
              "text/plain": {
                "schema": {
                  "$ref": "#/components/schemas/FolderTreeItemViewModelPagedViewModel"
                }
              },
              "application/json": {
                "schema": {
                  "$ref": "#/components/schemas/FolderTreeItemViewModelPagedViewModel"
                }
              },
              "text/json": {
                "schema": {
                  "$ref": "#/components/schemas/FolderTreeItemViewModelPagedViewModel"
                }
              }
            }
          }
        }
      }
    },
    "/umbraco/management/api/v1/tree/media-type/item": {
      "get": {
        "tags": [
          "Media Type"
        ],
        "parameters": [
          {
            "name": "key",
            "in": "query",
            "schema": {
              "type": "array",
              "items": {
                "type": "string",
                "format": "uuid"
              }
            }
          }
        ],
        "responses": {
          "200": {
            "description": "Success",
            "content": {
              "text/plain": {
                "schema": {
                  "type": "array",
                  "items": {
                    "$ref": "#/components/schemas/FolderTreeItemViewModel"
                  }
                }
              },
              "application/json": {
                "schema": {
                  "type": "array",
                  "items": {
                    "$ref": "#/components/schemas/FolderTreeItemViewModel"
                  }
                }
              },
              "text/json": {
                "schema": {
                  "type": "array",
                  "items": {
                    "$ref": "#/components/schemas/FolderTreeItemViewModel"
                  }
                }
              }
            }
          }
        }
      }
    },
    "/umbraco/management/api/v1/tree/media-type/root": {
      "get": {
        "tags": [
          "Media Type"
        ],
        "parameters": [
          {
            "name": "skip",
            "in": "query",
            "schema": {
              "type": "integer",
              "format": "int32",
              "default": 0
            }
          },
          {
            "name": "take",
            "in": "query",
            "schema": {
              "type": "integer",
              "format": "int32",
              "default": 100
            }
          },
          {
            "name": "foldersOnly",
            "in": "query",
            "schema": {
              "type": "boolean",
              "default": false
            }
          }
        ],
        "responses": {
          "200": {
            "description": "Success",
            "content": {
              "text/plain": {
                "schema": {
                  "$ref": "#/components/schemas/FolderTreeItemViewModelPagedViewModel"
                }
              },
              "application/json": {
                "schema": {
                  "$ref": "#/components/schemas/FolderTreeItemViewModelPagedViewModel"
                }
              },
              "text/json": {
                "schema": {
                  "$ref": "#/components/schemas/FolderTreeItemViewModelPagedViewModel"
                }
              }
            }
          }
        }
      }
    },
    "/umbraco/management/api/v1/recycle-bin/media/children": {
      "get": {
        "tags": [
          "Media"
        ],
        "parameters": [
          {
            "name": "parentKey",
            "in": "query",
            "schema": {
              "type": "string",
              "format": "uuid"
            }
          },
          {
            "name": "skip",
            "in": "query",
            "schema": {
              "type": "integer",
              "format": "int32",
              "default": 0
            }
          },
          {
            "name": "take",
            "in": "query",
            "schema": {
              "type": "integer",
              "format": "int32",
              "default": 100
            }
          }
        ],
        "responses": {
          "401": {
            "description": "Unauthorized",
            "content": {
              "text/plain": {
                "schema": {
                  "$ref": "#/components/schemas/ProblemDetails"
                }
              },
              "application/json": {
                "schema": {
                  "$ref": "#/components/schemas/ProblemDetails"
                }
              },
              "text/json": {
                "schema": {
                  "$ref": "#/components/schemas/ProblemDetails"
                }
              }
            }
          },
          "200": {
            "description": "Success",
            "content": {
              "text/plain": {
                "schema": {
                  "$ref": "#/components/schemas/RecycleBinItemViewModelPagedViewModel"
                }
              },
              "application/json": {
                "schema": {
                  "$ref": "#/components/schemas/RecycleBinItemViewModelPagedViewModel"
                }
              },
              "text/json": {
                "schema": {
                  "$ref": "#/components/schemas/RecycleBinItemViewModelPagedViewModel"
                }
              }
            }
          }
        }
      }
    },
    "/umbraco/management/api/v1/recycle-bin/media/root": {
      "get": {
        "tags": [
          "Media"
        ],
        "parameters": [
          {
            "name": "skip",
            "in": "query",
            "schema": {
              "type": "integer",
              "format": "int32",
              "default": 0
            }
          },
          {
            "name": "take",
            "in": "query",
            "schema": {
              "type": "integer",
              "format": "int32",
              "default": 100
            }
          }
        ],
        "responses": {
          "401": {
            "description": "Unauthorized",
            "content": {
              "text/plain": {
                "schema": {
                  "$ref": "#/components/schemas/ProblemDetails"
                }
              },
              "application/json": {
                "schema": {
                  "$ref": "#/components/schemas/ProblemDetails"
                }
              },
              "text/json": {
                "schema": {
                  "$ref": "#/components/schemas/ProblemDetails"
                }
              }
            }
          },
          "200": {
            "description": "Success",
            "content": {
              "text/plain": {
                "schema": {
                  "$ref": "#/components/schemas/RecycleBinItemViewModelPagedViewModel"
                }
              },
              "application/json": {
                "schema": {
                  "$ref": "#/components/schemas/RecycleBinItemViewModelPagedViewModel"
                }
              },
              "text/json": {
                "schema": {
                  "$ref": "#/components/schemas/RecycleBinItemViewModelPagedViewModel"
                }
              }
            }
          }
        }
      }
    },
    "/umbraco/management/api/v1/tree/media/children": {
      "get": {
        "tags": [
          "Media"
        ],
        "parameters": [
          {
            "name": "parentKey",
            "in": "query",
            "schema": {
              "type": "string",
              "format": "uuid"
            }
          },
          {
            "name": "skip",
            "in": "query",
            "schema": {
              "type": "integer",
              "format": "int32",
              "default": 0
            }
          },
          {
            "name": "take",
            "in": "query",
            "schema": {
              "type": "integer",
              "format": "int32",
              "default": 100
            }
          },
          {
            "name": "dataTypeKey",
            "in": "query",
            "schema": {
              "type": "string",
              "format": "uuid"
            }
          }
        ],
        "responses": {
          "200": {
            "description": "Success",
            "content": {
              "text/plain": {
                "schema": {
                  "$ref": "#/components/schemas/ContentTreeItemViewModelPagedViewModel"
                }
              },
              "application/json": {
                "schema": {
                  "$ref": "#/components/schemas/ContentTreeItemViewModelPagedViewModel"
                }
              },
              "text/json": {
                "schema": {
                  "$ref": "#/components/schemas/ContentTreeItemViewModelPagedViewModel"
                }
              }
            }
          }
        }
      }
    },
    "/umbraco/management/api/v1/tree/media/item": {
      "get": {
        "tags": [
          "Media"
        ],
        "parameters": [
          {
            "name": "key",
            "in": "query",
            "schema": {
              "type": "array",
              "items": {
                "type": "string",
                "format": "uuid"
              }
            }
          },
          {
            "name": "dataTypeKey",
            "in": "query",
            "schema": {
              "type": "string",
              "format": "uuid"
            }
          }
        ],
        "responses": {
          "200": {
            "description": "Success",
            "content": {
              "text/plain": {
                "schema": {
                  "type": "array",
                  "items": {
                    "$ref": "#/components/schemas/ContentTreeItemViewModel"
                  }
                }
              },
              "application/json": {
                "schema": {
                  "type": "array",
                  "items": {
                    "$ref": "#/components/schemas/ContentTreeItemViewModel"
                  }
                }
              },
              "text/json": {
                "schema": {
                  "type": "array",
                  "items": {
                    "$ref": "#/components/schemas/ContentTreeItemViewModel"
                  }
                }
              }
            }
          }
        }
      }
    },
    "/umbraco/management/api/v1/tree/media/root": {
      "get": {
        "tags": [
          "Media"
        ],
        "parameters": [
          {
            "name": "skip",
            "in": "query",
            "schema": {
              "type": "integer",
              "format": "int32",
              "default": 0
            }
          },
          {
            "name": "take",
            "in": "query",
            "schema": {
              "type": "integer",
              "format": "int32",
              "default": 100
            }
          },
          {
            "name": "dataTypeKey",
            "in": "query",
            "schema": {
              "type": "string",
              "format": "uuid"
            }
          }
        ],
        "responses": {
          "200": {
            "description": "Success",
            "content": {
              "text/plain": {
                "schema": {
                  "$ref": "#/components/schemas/ContentTreeItemViewModelPagedViewModel"
                }
              },
              "application/json": {
                "schema": {
                  "$ref": "#/components/schemas/ContentTreeItemViewModelPagedViewModel"
                }
              },
              "text/json": {
                "schema": {
                  "$ref": "#/components/schemas/ContentTreeItemViewModelPagedViewModel"
                }
              }
            }
          }
        }
      }
    },
    "/umbraco/management/api/v1/tree/member-group/item": {
      "get": {
        "tags": [
          "Member Group"
        ],
        "parameters": [
          {
            "name": "key",
            "in": "query",
            "schema": {
              "type": "array",
              "items": {
                "type": "string",
                "format": "uuid"
              }
            }
          }
        ],
        "responses": {
          "200": {
            "description": "Success",
            "content": {
              "text/plain": {
                "schema": {
                  "type": "array",
                  "items": {
                    "$ref": "#/components/schemas/EntityTreeItemViewModel"
                  }
                }
              },
              "application/json": {
                "schema": {
                  "type": "array",
                  "items": {
                    "$ref": "#/components/schemas/EntityTreeItemViewModel"
                  }
                }
              },
              "text/json": {
                "schema": {
                  "type": "array",
                  "items": {
                    "$ref": "#/components/schemas/EntityTreeItemViewModel"
                  }
                }
              }
            }
          }
        }
      }
    },
    "/umbraco/management/api/v1/tree/member-group/root": {
      "get": {
        "tags": [
          "Member Group"
        ],
        "parameters": [
          {
            "name": "skip",
            "in": "query",
            "schema": {
              "type": "integer",
              "format": "int32",
              "default": 0
            }
          },
          {
            "name": "take",
            "in": "query",
            "schema": {
              "type": "integer",
              "format": "int32",
              "default": 100
            }
          }
        ],
        "responses": {
          "200": {
            "description": "Success",
            "content": {
              "text/plain": {
                "schema": {
                  "$ref": "#/components/schemas/EntityTreeItemViewModelPagedViewModel"
                }
              },
              "application/json": {
                "schema": {
                  "$ref": "#/components/schemas/EntityTreeItemViewModelPagedViewModel"
                }
              },
              "text/json": {
                "schema": {
                  "$ref": "#/components/schemas/EntityTreeItemViewModelPagedViewModel"
                }
              }
            }
          }
        }
      }
    },
    "/umbraco/management/api/v1/tree/member-type/item": {
      "get": {
        "tags": [
          "Member Type"
        ],
        "parameters": [
          {
            "name": "key",
            "in": "query",
            "schema": {
              "type": "array",
              "items": {
                "type": "string",
                "format": "uuid"
              }
            }
          }
        ],
        "responses": {
          "200": {
            "description": "Success",
            "content": {
              "text/plain": {
                "schema": {
                  "type": "array",
                  "items": {
                    "$ref": "#/components/schemas/EntityTreeItemViewModel"
                  }
                }
              },
              "application/json": {
                "schema": {
                  "type": "array",
                  "items": {
                    "$ref": "#/components/schemas/EntityTreeItemViewModel"
                  }
                }
              },
              "text/json": {
                "schema": {
                  "type": "array",
                  "items": {
                    "$ref": "#/components/schemas/EntityTreeItemViewModel"
                  }
                }
              }
            }
          }
        }
      }
    },
    "/umbraco/management/api/v1/tree/member-type/root": {
      "get": {
        "tags": [
          "Member Type"
        ],
        "parameters": [
          {
            "name": "skip",
            "in": "query",
            "schema": {
              "type": "integer",
              "format": "int32",
              "default": 0
            }
          },
          {
            "name": "take",
            "in": "query",
            "schema": {
              "type": "integer",
              "format": "int32",
              "default": 100
            }
          }
        ],
        "responses": {
          "200": {
            "description": "Success",
            "content": {
              "text/plain": {
                "schema": {
                  "$ref": "#/components/schemas/EntityTreeItemViewModelPagedViewModel"
                }
              },
              "application/json": {
                "schema": {
                  "$ref": "#/components/schemas/EntityTreeItemViewModelPagedViewModel"
                }
              },
              "text/json": {
                "schema": {
                  "$ref": "#/components/schemas/EntityTreeItemViewModelPagedViewModel"
                }
              }
            }
          }
        }
      }
    },
    "/umbraco/management/api/v1/models-builder/build": {
      "post": {
        "tags": [
          "Models Builder"
        ],
        "responses": {
          "201": {
            "description": "Created",
            "content": {
              "text/plain": {
                "schema": {
                  "$ref": "#/components/schemas/CreatedResult"
                }
              },
              "application/json": {
                "schema": {
                  "$ref": "#/components/schemas/CreatedResult"
                }
              },
              "text/json": {
                "schema": {
                  "$ref": "#/components/schemas/CreatedResult"
                }
              }
            }
          },
          "428": {
            "description": "Client Error",
            "content": {
              "text/plain": {
                "schema": {
                  "$ref": "#/components/schemas/ProblemDetails"
                }
              },
              "application/json": {
                "schema": {
                  "$ref": "#/components/schemas/ProblemDetails"
                }
              },
              "text/json": {
                "schema": {
                  "$ref": "#/components/schemas/ProblemDetails"
                }
              }
            }
          }
        }
      }
    },
    "/umbraco/management/api/v1/models-builder/dashboard": {
      "get": {
        "tags": [
          "Models Builder"
        ],
        "responses": {
          "200": {
            "description": "Success",
            "content": {
              "text/plain": {
                "schema": {
                  "$ref": "#/components/schemas/CreatedResult"
                }
              },
              "application/json": {
                "schema": {
                  "$ref": "#/components/schemas/CreatedResult"
                }
              },
              "text/json": {
                "schema": {
                  "$ref": "#/components/schemas/CreatedResult"
                }
              }
            }
          }
        }
      }
    },
    "/umbraco/management/api/v1/models-builder/status": {
      "get": {
        "tags": [
          "Models Builder"
        ],
        "responses": {
          "200": {
            "description": "Success",
            "content": {
              "text/plain": {
                "schema": {
                  "$ref": "#/components/schemas/OutOfDateStatusViewModel"
                }
              },
              "application/json": {
                "schema": {
                  "$ref": "#/components/schemas/OutOfDateStatusViewModel"
                }
              },
              "text/json": {
                "schema": {
                  "$ref": "#/components/schemas/OutOfDateStatusViewModel"
                }
              }
            }
          }
        }
      }
    },
    "/umbraco/management/api/v1/tree/partial-view/children": {
      "get": {
        "tags": [
          "Partial View"
        ],
        "parameters": [
          {
            "name": "path",
            "in": "query",
            "schema": {
              "type": "string"
            }
          },
          {
            "name": "skip",
            "in": "query",
            "schema": {
              "type": "integer",
              "format": "int32",
              "default": 0
            }
          },
          {
            "name": "take",
            "in": "query",
            "schema": {
              "type": "integer",
              "format": "int32",
              "default": 100
            }
          }
        ],
        "responses": {
          "200": {
            "description": "Success",
            "content": {
              "text/plain": {
                "schema": {
                  "$ref": "#/components/schemas/FileSystemTreeItemViewModelPagedViewModel"
                }
              },
              "application/json": {
                "schema": {
                  "$ref": "#/components/schemas/FileSystemTreeItemViewModelPagedViewModel"
                }
              },
              "text/json": {
                "schema": {
                  "$ref": "#/components/schemas/FileSystemTreeItemViewModelPagedViewModel"
                }
              }
            }
          }
        }
      }
    },
    "/umbraco/management/api/v1/tree/partial-view/item": {
      "get": {
        "tags": [
          "Partial View"
        ],
        "parameters": [
          {
            "name": "path",
            "in": "query",
            "schema": {
              "type": "array",
              "items": {
                "type": "string"
              }
            }
          }
        ],
        "responses": {
          "200": {
            "description": "Success",
            "content": {
              "text/plain": {
                "schema": {
                  "type": "array",
                  "items": {
                    "$ref": "#/components/schemas/FileSystemTreeItemViewModel"
                  }
                }
              },
              "application/json": {
                "schema": {
                  "type": "array",
                  "items": {
                    "$ref": "#/components/schemas/FileSystemTreeItemViewModel"
                  }
                }
              },
              "text/json": {
                "schema": {
                  "type": "array",
                  "items": {
                    "$ref": "#/components/schemas/FileSystemTreeItemViewModel"
                  }
                }
              }
            }
          }
        }
      }
    },
    "/umbraco/management/api/v1/tree/partial-view/root": {
      "get": {
        "tags": [
          "Partial View"
        ],
        "parameters": [
          {
            "name": "skip",
            "in": "query",
            "schema": {
              "type": "integer",
              "format": "int32",
              "default": 0
            }
          },
          {
            "name": "take",
            "in": "query",
            "schema": {
              "type": "integer",
              "format": "int32",
              "default": 100
            }
          }
        ],
        "responses": {
          "200": {
            "description": "Success",
            "content": {
              "text/plain": {
                "schema": {
                  "$ref": "#/components/schemas/FileSystemTreeItemViewModelPagedViewModel"
                }
              },
              "application/json": {
                "schema": {
                  "$ref": "#/components/schemas/FileSystemTreeItemViewModelPagedViewModel"
                }
              },
              "text/json": {
                "schema": {
                  "$ref": "#/components/schemas/FileSystemTreeItemViewModelPagedViewModel"
                }
              }
            }
          }
        }
      }
    },
    "/umbraco/management/api/v1/profiling/status": {
      "get": {
        "tags": [
          "Profiling"
        ],
        "responses": {
          "200": {
            "description": "Success",
            "content": {
              "text/plain": {
                "schema": {
                  "$ref": "#/components/schemas/ProfilingStatusViewModel"
                }
              },
              "application/json": {
                "schema": {
                  "$ref": "#/components/schemas/ProfilingStatusViewModel"
                }
              },
              "text/json": {
                "schema": {
                  "$ref": "#/components/schemas/ProfilingStatusViewModel"
                }
              }
            }
          }
        }
      }
    },
    "/umbraco/management/api/v1/published-cache/collect": {
      "post": {
        "tags": [
          "Published Cache"
        ],
        "responses": {
          "200": {
            "description": "Success"
          }
        }
      }
    },
    "/umbraco/management/api/v1/published-cache/rebuild": {
      "post": {
        "tags": [
          "Published Cache"
        ],
        "responses": {
          "200": {
            "description": "Success"
          }
        }
      }
    },
    "/umbraco/management/api/v1/published-cache/reload": {
      "post": {
        "tags": [
          "Published Cache"
        ],
        "responses": {
          "200": {
            "description": "Success"
          }
        }
      }
    },
    "/umbraco/management/api/v1/published-cache/status": {
      "get": {
        "tags": [
          "Published Cache"
        ],
        "responses": {
          "200": {
            "description": "Success",
            "content": {
              "text/plain": {
                "schema": {
                  "type": "string"
                }
              },
              "application/json": {
                "schema": {
                  "type": "string"
                }
              },
              "text/json": {
                "schema": {
                  "type": "string"
                }
              }
            }
          }
        }
      }
    },
    "/umbraco/management/api/v1/tree/relation-type/item": {
      "get": {
        "tags": [
          "Relation Type"
        ],
        "parameters": [
          {
            "name": "key",
            "in": "query",
            "schema": {
              "type": "array",
              "items": {
                "type": "string",
                "format": "uuid"
              }
            }
          }
        ],
        "responses": {
          "200": {
            "description": "Success",
            "content": {
              "text/plain": {
                "schema": {
                  "type": "array",
                  "items": {
                    "$ref": "#/components/schemas/FolderTreeItemViewModel"
                  }
                }
              },
              "application/json": {
                "schema": {
                  "type": "array",
                  "items": {
                    "$ref": "#/components/schemas/FolderTreeItemViewModel"
                  }
                }
              },
              "text/json": {
                "schema": {
                  "type": "array",
                  "items": {
                    "$ref": "#/components/schemas/FolderTreeItemViewModel"
                  }
                }
              }
            }
          }
        }
      }
    },
    "/umbraco/management/api/v1/tree/relation-type/root": {
      "get": {
        "tags": [
          "Relation Type"
        ],
        "parameters": [
          {
            "name": "skip",
            "in": "query",
            "schema": {
              "type": "integer",
              "format": "int32",
              "default": 0
            }
          },
          {
            "name": "take",
            "in": "query",
            "schema": {
              "type": "integer",
              "format": "int32",
              "default": 100
            }
          }
        ],
        "responses": {
          "200": {
            "description": "Success",
            "content": {
              "text/plain": {
                "schema": {
                  "$ref": "#/components/schemas/EntityTreeItemViewModelPagedViewModel"
                }
              },
              "application/json": {
                "schema": {
                  "$ref": "#/components/schemas/EntityTreeItemViewModelPagedViewModel"
                }
              },
              "text/json": {
                "schema": {
                  "$ref": "#/components/schemas/EntityTreeItemViewModelPagedViewModel"
                }
              }
            }
          }
        }
      }
    },
    "/umbraco/management/api/v1/relation/{id}": {
      "get": {
        "tags": [
          "Relation"
        ],
        "parameters": [
          {
            "name": "id",
            "in": "path",
            "required": true,
            "schema": {
              "type": "integer",
              "format": "int32"
            }
          }
        ],
        "responses": {
          "200": {
            "description": "Success",
            "content": {
              "text/plain": {
                "schema": {
                  "$ref": "#/components/schemas/RelationViewModel"
                }
              },
              "application/json": {
                "schema": {
                  "$ref": "#/components/schemas/RelationViewModel"
                }
              },
              "text/json": {
                "schema": {
                  "$ref": "#/components/schemas/RelationViewModel"
                }
              }
            }
          },
          "404": {
            "description": "Not Found",
            "content": {
              "text/plain": {
                "schema": {
                  "$ref": "#/components/schemas/NotFoundResult"
                }
              },
              "application/json": {
                "schema": {
                  "$ref": "#/components/schemas/NotFoundResult"
                }
              },
              "text/json": {
                "schema": {
                  "$ref": "#/components/schemas/NotFoundResult"
                }
              }
            }
          }
        }
      }
    },
    "/umbraco/management/api/v1/relation/child-relation/{childId}": {
      "get": {
        "tags": [
          "Relation"
        ],
        "parameters": [
          {
            "name": "childId",
            "in": "path",
            "required": true,
            "schema": {
              "type": "integer",
              "format": "int32"
            }
          },
          {
            "name": "skip",
            "in": "query",
            "schema": {
              "type": "integer",
              "format": "int32"
            }
          },
          {
            "name": "take",
            "in": "query",
            "schema": {
              "type": "integer",
              "format": "int32"
            }
          },
          {
            "name": "relationTypeAlias",
            "in": "query",
            "schema": {
              "type": "string",
              "default": ""
            }
          }
        ],
        "responses": {
          "200": {
            "description": "Success",
            "content": {
              "text/plain": {
                "schema": {
                  "$ref": "#/components/schemas/RelationViewModelPagedViewModel"
                }
              },
              "application/json": {
                "schema": {
                  "$ref": "#/components/schemas/RelationViewModelPagedViewModel"
                }
              },
              "text/json": {
                "schema": {
                  "$ref": "#/components/schemas/RelationViewModelPagedViewModel"
                }
              }
            }
          }
        }
      }
    },
    "/umbraco/management/api/v1/tree/script/children": {
      "get": {
        "tags": [
          "Script"
        ],
        "parameters": [
          {
            "name": "path",
            "in": "query",
            "schema": {
              "type": "string"
            }
          },
          {
            "name": "skip",
            "in": "query",
            "schema": {
              "type": "integer",
              "format": "int32",
              "default": 0
            }
          },
          {
            "name": "take",
            "in": "query",
            "schema": {
              "type": "integer",
              "format": "int32",
              "default": 100
            }
          }
        ],
        "responses": {
          "200": {
            "description": "Success",
            "content": {
              "text/plain": {
                "schema": {
                  "$ref": "#/components/schemas/FileSystemTreeItemViewModelPagedViewModel"
                }
              },
              "application/json": {
                "schema": {
                  "$ref": "#/components/schemas/FileSystemTreeItemViewModelPagedViewModel"
                }
              },
              "text/json": {
                "schema": {
                  "$ref": "#/components/schemas/FileSystemTreeItemViewModelPagedViewModel"
                }
              }
            }
          }
        }
      }
    },
    "/umbraco/management/api/v1/tree/script/item": {
      "get": {
        "tags": [
          "Script"
        ],
        "parameters": [
          {
            "name": "path",
            "in": "query",
            "schema": {
              "type": "array",
              "items": {
                "type": "string"
              }
            }
          }
        ],
        "responses": {
          "200": {
            "description": "Success",
            "content": {
              "text/plain": {
                "schema": {
                  "type": "array",
                  "items": {
                    "$ref": "#/components/schemas/FileSystemTreeItemViewModel"
                  }
                }
              },
              "application/json": {
                "schema": {
                  "type": "array",
                  "items": {
                    "$ref": "#/components/schemas/FileSystemTreeItemViewModel"
                  }
                }
              },
              "text/json": {
                "schema": {
                  "type": "array",
                  "items": {
                    "$ref": "#/components/schemas/FileSystemTreeItemViewModel"
                  }
                }
              }
            }
          }
        }
      }
    },
    "/umbraco/management/api/v1/tree/script/root": {
      "get": {
        "tags": [
          "Script"
        ],
        "parameters": [
          {
            "name": "skip",
            "in": "query",
            "schema": {
              "type": "integer",
              "format": "int32",
              "default": 0
            }
          },
          {
            "name": "take",
            "in": "query",
            "schema": {
              "type": "integer",
              "format": "int32",
              "default": 100
            }
          }
        ],
        "responses": {
          "200": {
            "description": "Success",
            "content": {
              "text/plain": {
                "schema": {
                  "$ref": "#/components/schemas/FileSystemTreeItemViewModelPagedViewModel"
                }
              },
              "application/json": {
                "schema": {
                  "$ref": "#/components/schemas/FileSystemTreeItemViewModelPagedViewModel"
                }
              },
              "text/json": {
                "schema": {
                  "$ref": "#/components/schemas/FileSystemTreeItemViewModelPagedViewModel"
                }
              }
            }
          }
        }
      }
    },
    "/umbraco/management/api/v1/search/index": {
      "get": {
        "tags": [
          "Search"
        ],
        "parameters": [
          {
            "name": "skip",
            "in": "query",
            "schema": {
              "type": "integer",
              "format": "int32"
            }
          },
          {
            "name": "take",
            "in": "query",
            "schema": {
              "type": "integer",
              "format": "int32"
            }
          }
        ],
        "responses": {
          "200": {
            "description": "Success",
            "content": {
              "text/plain": {
                "schema": {
                  "$ref": "#/components/schemas/IndexViewModelPagedViewModel"
                }
              },
              "application/json": {
                "schema": {
                  "$ref": "#/components/schemas/IndexViewModelPagedViewModel"
                }
              },
              "text/json": {
                "schema": {
                  "$ref": "#/components/schemas/IndexViewModelPagedViewModel"
                }
              }
            }
          }
        }
      }
    },
    "/umbraco/management/api/v1/search/index/{indexName}": {
      "get": {
        "tags": [
          "Search"
        ],
        "parameters": [
          {
            "name": "indexName",
            "in": "path",
            "required": true,
            "schema": {
              "type": "string"
            }
          }
        ],
        "responses": {
          "400": {
            "description": "Bad Request",
            "content": {
              "text/plain": {
                "schema": {
                  "$ref": "#/components/schemas/ProblemDetails"
                }
              },
              "application/json": {
                "schema": {
                  "$ref": "#/components/schemas/ProblemDetails"
                }
              },
              "text/json": {
                "schema": {
                  "$ref": "#/components/schemas/ProblemDetails"
                }
              }
            }
          },
          "200": {
            "description": "Success",
            "content": {
              "text/plain": {
                "schema": {
                  "$ref": "#/components/schemas/IndexViewModel"
                }
              },
              "application/json": {
                "schema": {
                  "$ref": "#/components/schemas/IndexViewModel"
                }
              },
              "text/json": {
                "schema": {
                  "$ref": "#/components/schemas/IndexViewModel"
                }
              }
            }
          }
        }
      }
    },
    "/umbraco/management/api/v1/search/index/{indexName}/rebuild": {
      "post": {
        "tags": [
          "Search"
        ],
        "parameters": [
          {
            "name": "indexName",
            "in": "path",
            "required": true,
            "schema": {
              "type": "string"
            }
          }
        ],
        "responses": {
          "400": {
            "description": "Bad Request",
            "content": {
              "text/plain": {
                "schema": {
                  "$ref": "#/components/schemas/ProblemDetails"
                }
              },
              "application/json": {
                "schema": {
                  "$ref": "#/components/schemas/ProblemDetails"
                }
              },
              "text/json": {
                "schema": {
                  "$ref": "#/components/schemas/ProblemDetails"
                }
              }
            }
          },
          "200": {
            "description": "Success",
            "content": {
              "text/plain": {
                "schema": {
                  "$ref": "#/components/schemas/OkResult"
                }
              },
              "application/json": {
                "schema": {
                  "$ref": "#/components/schemas/OkResult"
                }
              },
              "text/json": {
                "schema": {
                  "$ref": "#/components/schemas/OkResult"
                }
              }
            }
          }
        }
      }
    },
    "/umbraco/management/api/v1/search/searcher": {
      "get": {
        "tags": [
          "Search"
        ],
        "parameters": [
          {
            "name": "skip",
            "in": "query",
            "schema": {
              "type": "integer",
              "format": "int32"
            }
          },
          {
            "name": "take",
            "in": "query",
            "schema": {
              "type": "integer",
              "format": "int32"
            }
          }
        ],
        "responses": {
          "200": {
            "description": "Success",
            "content": {
              "text/plain": {
                "schema": {
                  "$ref": "#/components/schemas/SearcherViewModelPagedViewModel"
                }
              },
              "application/json": {
                "schema": {
                  "$ref": "#/components/schemas/SearcherViewModelPagedViewModel"
                }
              },
              "text/json": {
                "schema": {
                  "$ref": "#/components/schemas/SearcherViewModelPagedViewModel"
                }
              }
            }
          }
        }
      }
    },
    "/umbraco/management/api/v1/search/searcher/{searcherName}/search": {
      "get": {
        "tags": [
          "Search"
        ],
        "parameters": [
          {
            "name": "searcherName",
            "in": "path",
            "required": true,
            "schema": {
              "type": "string"
            }
          },
          {
            "name": "query",
            "in": "query",
            "schema": {
              "type": "string"
            }
          },
          {
            "name": "skip",
            "in": "query",
            "schema": {
              "type": "integer",
              "format": "int32"
            }
          },
          {
            "name": "take",
            "in": "query",
            "schema": {
              "type": "integer",
              "format": "int32"
            }
          }
        ],
        "responses": {
          "200": {
            "description": "Success",
            "content": {
              "text/plain": {
                "schema": {
                  "$ref": "#/components/schemas/SearchResultViewModelPagedViewModelPagedViewModel"
                }
              },
              "application/json": {
                "schema": {
                  "$ref": "#/components/schemas/SearchResultViewModelPagedViewModelPagedViewModel"
                }
              },
              "text/json": {
                "schema": {
                  "$ref": "#/components/schemas/SearchResultViewModelPagedViewModelPagedViewModel"
                }
              }
            }
          },
          "404": {
            "description": "Not Found",
            "content": {
              "text/plain": {
                "schema": {
                  "$ref": "#/components/schemas/ProblemDetails"
                }
              },
              "application/json": {
                "schema": {
                  "$ref": "#/components/schemas/ProblemDetails"
                }
              },
              "text/json": {
                "schema": {
                  "$ref": "#/components/schemas/ProblemDetails"
                }
              }
            }
          }
        }
      }
    },
    "/umbraco/management/api/v1/security/back-office/authorize": {
      "get": {
        "tags": [
          "Security"
        ],
        "responses": {
          "200": {
            "description": "Success"
          }
        }
      },
      "post": {
        "tags": [
          "Security"
        ],
        "responses": {
          "200": {
            "description": "Success"
          }
        }
      }
    },
    "/umbraco/management/api/v1/server/status": {
      "get": {
        "tags": [
          "Server"
        ],
        "responses": {
          "400": {
            "description": "Bad Request",
            "content": {
              "text/plain": {
                "schema": {
                  "$ref": "#/components/schemas/ProblemDetails"
                }
              },
              "application/json": {
                "schema": {
                  "$ref": "#/components/schemas/ProblemDetails"
                }
              },
              "text/json": {
                "schema": {
                  "$ref": "#/components/schemas/ProblemDetails"
                }
              }
            }
          },
          "200": {
            "description": "Success",
            "content": {
              "text/plain": {
                "schema": {
                  "$ref": "#/components/schemas/ServerStatusViewModel"
                }
              },
              "application/json": {
                "schema": {
                  "$ref": "#/components/schemas/ServerStatusViewModel"
                }
              },
              "text/json": {
                "schema": {
                  "$ref": "#/components/schemas/ServerStatusViewModel"
                }
              }
            }
          }
        }
      }
    },
    "/umbraco/management/api/v1/server/version": {
      "get": {
        "tags": [
          "Server"
        ],
        "responses": {
          "400": {
            "description": "Bad Request",
            "content": {
              "text/plain": {
                "schema": {
                  "$ref": "#/components/schemas/ProblemDetails"
                }
              },
              "application/json": {
                "schema": {
                  "$ref": "#/components/schemas/ProblemDetails"
                }
              },
              "text/json": {
                "schema": {
                  "$ref": "#/components/schemas/ProblemDetails"
                }
              }
            }
          },
          "200": {
            "description": "Success",
            "content": {
              "text/plain": {
                "schema": {
                  "$ref": "#/components/schemas/VersionViewModel"
                }
              },
              "application/json": {
                "schema": {
                  "$ref": "#/components/schemas/VersionViewModel"
                }
              },
              "text/json": {
                "schema": {
                  "$ref": "#/components/schemas/VersionViewModel"
                }
              }
            }
          }
        }
      }
    },
    "/umbraco/management/api/v1/tree/static-file/children": {
      "get": {
        "tags": [
          "Static File"
        ],
        "parameters": [
          {
            "name": "path",
            "in": "query",
            "schema": {
              "type": "string"
            }
          },
          {
            "name": "skip",
            "in": "query",
            "schema": {
              "type": "integer",
              "format": "int32",
              "default": 0
            }
          },
          {
            "name": "take",
            "in": "query",
            "schema": {
              "type": "integer",
              "format": "int32",
              "default": 100
            }
          }
        ],
        "responses": {
          "200": {
            "description": "Success",
            "content": {
              "text/plain": {
                "schema": {
                  "$ref": "#/components/schemas/FileSystemTreeItemViewModelPagedViewModel"
                }
              },
              "application/json": {
                "schema": {
                  "$ref": "#/components/schemas/FileSystemTreeItemViewModelPagedViewModel"
                }
              },
              "text/json": {
                "schema": {
                  "$ref": "#/components/schemas/FileSystemTreeItemViewModelPagedViewModel"
                }
              }
            }
          }
        }
      }
    },
    "/umbraco/management/api/v1/tree/static-file/item": {
      "get": {
        "tags": [
          "Static File"
        ],
        "parameters": [
          {
            "name": "path",
            "in": "query",
            "schema": {
              "type": "array",
              "items": {
                "type": "string"
              }
            }
          }
        ],
        "responses": {
          "200": {
            "description": "Success",
            "content": {
              "text/plain": {
                "schema": {
                  "type": "array",
                  "items": {
                    "$ref": "#/components/schemas/FileSystemTreeItemViewModel"
                  }
                }
              },
              "application/json": {
                "schema": {
                  "type": "array",
                  "items": {
                    "$ref": "#/components/schemas/FileSystemTreeItemViewModel"
                  }
                }
              },
              "text/json": {
                "schema": {
                  "type": "array",
                  "items": {
                    "$ref": "#/components/schemas/FileSystemTreeItemViewModel"
                  }
                }
              }
            }
          }
        }
      }
    },
    "/umbraco/management/api/v1/tree/static-file/root": {
      "get": {
        "tags": [
          "Static File"
        ],
        "parameters": [
          {
            "name": "skip",
            "in": "query",
            "schema": {
              "type": "integer",
              "format": "int32",
              "default": 0
            }
          },
          {
            "name": "take",
            "in": "query",
            "schema": {
              "type": "integer",
              "format": "int32",
              "default": 100
            }
          }
        ],
        "responses": {
          "200": {
            "description": "Success",
            "content": {
              "text/plain": {
                "schema": {
                  "$ref": "#/components/schemas/FileSystemTreeItemViewModelPagedViewModel"
                }
              },
              "application/json": {
                "schema": {
                  "$ref": "#/components/schemas/FileSystemTreeItemViewModelPagedViewModel"
                }
              },
              "text/json": {
                "schema": {
                  "$ref": "#/components/schemas/FileSystemTreeItemViewModelPagedViewModel"
                }
              }
            }
          }
        }
      }
    },
    "/umbraco/management/api/v1/tree/stylesheet/children": {
      "get": {
        "tags": [
          "Stylesheet"
        ],
        "parameters": [
          {
            "name": "path",
            "in": "query",
            "schema": {
              "type": "string"
            }
          },
          {
            "name": "skip",
            "in": "query",
            "schema": {
              "type": "integer",
              "format": "int32",
              "default": 0
            }
          },
          {
            "name": "take",
            "in": "query",
            "schema": {
              "type": "integer",
              "format": "int32",
              "default": 100
            }
          }
        ],
        "responses": {
          "200": {
            "description": "Success",
            "content": {
              "text/plain": {
                "schema": {
                  "$ref": "#/components/schemas/FileSystemTreeItemViewModelPagedViewModel"
                }
              },
              "application/json": {
                "schema": {
                  "$ref": "#/components/schemas/FileSystemTreeItemViewModelPagedViewModel"
                }
              },
              "text/json": {
                "schema": {
                  "$ref": "#/components/schemas/FileSystemTreeItemViewModelPagedViewModel"
                }
              }
            }
          }
        }
      }
    },
    "/umbraco/management/api/v1/tree/stylesheet/item": {
      "get": {
        "tags": [
          "Stylesheet"
        ],
        "parameters": [
          {
            "name": "path",
            "in": "query",
            "schema": {
              "type": "array",
              "items": {
                "type": "string"
              }
            }
          }
        ],
        "responses": {
          "200": {
            "description": "Success",
            "content": {
              "text/plain": {
                "schema": {
                  "type": "array",
                  "items": {
                    "$ref": "#/components/schemas/FileSystemTreeItemViewModel"
                  }
                }
              },
              "application/json": {
                "schema": {
                  "type": "array",
                  "items": {
                    "$ref": "#/components/schemas/FileSystemTreeItemViewModel"
                  }
                }
              },
              "text/json": {
                "schema": {
                  "type": "array",
                  "items": {
                    "$ref": "#/components/schemas/FileSystemTreeItemViewModel"
                  }
                }
              }
            }
          }
        }
      }
    },
    "/umbraco/management/api/v1/tree/stylesheet/root": {
      "get": {
        "tags": [
          "Stylesheet"
        ],
        "parameters": [
          {
            "name": "skip",
            "in": "query",
            "schema": {
              "type": "integer",
              "format": "int32",
              "default": 0
            }
          },
          {
            "name": "take",
            "in": "query",
            "schema": {
              "type": "integer",
              "format": "int32",
              "default": 100
            }
          }
        ],
        "responses": {
          "200": {
            "description": "Success",
            "content": {
              "text/plain": {
                "schema": {
                  "$ref": "#/components/schemas/FileSystemTreeItemViewModelPagedViewModel"
                }
              },
              "application/json": {
                "schema": {
                  "$ref": "#/components/schemas/FileSystemTreeItemViewModelPagedViewModel"
                }
              },
              "text/json": {
                "schema": {
                  "$ref": "#/components/schemas/FileSystemTreeItemViewModelPagedViewModel"
                }
              }
            }
          }
        }
      }
    },
    "/umbraco/management/api/v1/telemetry": {
      "get": {
        "tags": [
          "Telemetry"
        ],
        "parameters": [
          {
            "name": "skip",
            "in": "query",
            "schema": {
              "type": "integer",
              "format": "int32"
            }
          },
          {
            "name": "take",
            "in": "query",
            "schema": {
              "type": "integer",
              "format": "int32"
            }
          }
        ],
        "responses": {
          "200": {
            "description": "Success",
            "content": {
              "text/plain": {
                "schema": {
                  "$ref": "#/components/schemas/TelemetryLevelViewModelPagedViewModel"
                }
              },
              "application/json": {
                "schema": {
                  "$ref": "#/components/schemas/TelemetryLevelViewModelPagedViewModel"
                }
              },
              "text/json": {
                "schema": {
                  "$ref": "#/components/schemas/TelemetryLevelViewModelPagedViewModel"
                }
              }
            }
          }
        }
      }
    },
    "/umbraco/management/api/v1/telemetry/level": {
      "get": {
        "tags": [
          "Telemetry"
        ],
        "responses": {
          "200": {
            "description": "Success",
            "content": {
              "text/plain": {
                "schema": {
                  "$ref": "#/components/schemas/TelemetryLevelViewModel"
                }
              },
              "application/json": {
                "schema": {
                  "$ref": "#/components/schemas/TelemetryLevelViewModel"
                }
              },
              "text/json": {
                "schema": {
                  "$ref": "#/components/schemas/TelemetryLevelViewModel"
                }
              }
            }
          }
        }
      },
      "post": {
        "tags": [
          "Telemetry"
        ],
        "requestBody": {
          "content": {
            "application/json": {
              "schema": {
                "$ref": "#/components/schemas/TelemetryLevelViewModel"
              }
            },
            "text/json": {
              "schema": {
                "$ref": "#/components/schemas/TelemetryLevelViewModel"
              }
            },
            "application/*+json": {
              "schema": {
                "$ref": "#/components/schemas/TelemetryLevelViewModel"
              }
            }
          }
        },
        "responses": {
          "400": {
            "description": "Bad Request",
            "content": {
              "text/plain": {
                "schema": {
                  "$ref": "#/components/schemas/ProblemDetails"
                }
              },
              "application/json": {
                "schema": {
                  "$ref": "#/components/schemas/ProblemDetails"
                }
              },
              "text/json": {
                "schema": {
                  "$ref": "#/components/schemas/ProblemDetails"
                }
              }
            }
          },
          "200": {
            "description": "Success"
          }
        }
      }
    },
    "/umbraco/management/api/v1/tree/template/children": {
      "get": {
        "tags": [
          "Template"
        ],
        "parameters": [
          {
            "name": "parentKey",
            "in": "query",
            "schema": {
              "type": "string",
              "format": "uuid"
            }
          },
          {
            "name": "skip",
            "in": "query",
            "schema": {
              "type": "integer",
              "format": "int32",
              "default": 0
            }
          },
          {
            "name": "take",
            "in": "query",
            "schema": {
              "type": "integer",
              "format": "int32",
              "default": 100
            }
          }
        ],
        "responses": {
          "200": {
            "description": "Success",
            "content": {
              "text/plain": {
                "schema": {
                  "$ref": "#/components/schemas/EntityTreeItemViewModelPagedViewModel"
                }
              },
              "application/json": {
                "schema": {
                  "$ref": "#/components/schemas/EntityTreeItemViewModelPagedViewModel"
                }
              },
              "text/json": {
                "schema": {
                  "$ref": "#/components/schemas/EntityTreeItemViewModelPagedViewModel"
                }
              }
            }
          }
        }
      }
    },
    "/umbraco/management/api/v1/tree/template/item": {
      "get": {
        "tags": [
          "Template"
        ],
        "parameters": [
          {
            "name": "key",
            "in": "query",
            "schema": {
              "type": "array",
              "items": {
                "type": "string",
                "format": "uuid"
              }
            }
          }
        ],
        "responses": {
          "200": {
            "description": "Success",
            "content": {
              "text/plain": {
                "schema": {
                  "type": "array",
                  "items": {
                    "$ref": "#/components/schemas/EntityTreeItemViewModel"
                  }
                }
              },
              "application/json": {
                "schema": {
                  "type": "array",
                  "items": {
                    "$ref": "#/components/schemas/EntityTreeItemViewModel"
                  }
                }
              },
              "text/json": {
                "schema": {
                  "type": "array",
                  "items": {
                    "$ref": "#/components/schemas/EntityTreeItemViewModel"
                  }
                }
              }
            }
          }
        }
      }
    },
    "/umbraco/management/api/v1/tree/template/root": {
      "get": {
        "tags": [
          "Template"
        ],
        "parameters": [
          {
            "name": "skip",
            "in": "query",
            "schema": {
              "type": "integer",
              "format": "int32",
              "default": 0
            }
          },
          {
            "name": "take",
            "in": "query",
            "schema": {
              "type": "integer",
              "format": "int32",
              "default": 100
            }
          }
        ],
        "responses": {
          "200": {
            "description": "Success",
            "content": {
              "text/plain": {
                "schema": {
                  "$ref": "#/components/schemas/EntityTreeItemViewModelPagedViewModel"
                }
              },
              "application/json": {
                "schema": {
                  "$ref": "#/components/schemas/EntityTreeItemViewModelPagedViewModel"
                }
              },
              "text/json": {
                "schema": {
                  "$ref": "#/components/schemas/EntityTreeItemViewModelPagedViewModel"
                }
              }
            }
          }
        }
      }
    },
    "/umbraco/management/api/v1/tracked-reference/{id}": {
      "get": {
        "tags": [
          "Tracked Reference"
        ],
        "parameters": [
          {
            "name": "id",
            "in": "path",
            "required": true,
            "schema": {
              "type": "integer",
              "format": "int32"
            }
          },
          {
            "name": "skip",
            "in": "query",
            "schema": {
              "type": "integer",
              "format": "int64"
            }
          },
          {
            "name": "take",
            "in": "query",
            "schema": {
              "type": "integer",
              "format": "int64"
            }
          },
          {
            "name": "filterMustBeIsDependency",
            "in": "query",
            "schema": {
              "type": "boolean"
            }
          }
        ],
        "responses": {
          "200": {
            "description": "Success",
            "content": {
              "text/plain": {
                "schema": {
                  "$ref": "#/components/schemas/RelationItemViewModelPagedViewModel"
                }
              },
              "application/json": {
                "schema": {
                  "$ref": "#/components/schemas/RelationItemViewModelPagedViewModel"
                }
              },
              "text/json": {
                "schema": {
                  "$ref": "#/components/schemas/RelationItemViewModelPagedViewModel"
                }
              }
            }
          }
        }
      }
    },
    "/umbraco/management/api/v1/tracked-reference/descendants/{parentId}": {
      "get": {
        "tags": [
          "Tracked Reference"
        ],
        "parameters": [
          {
            "name": "parentId",
            "in": "path",
            "required": true,
            "schema": {
              "type": "integer",
              "format": "int32"
            }
          },
          {
            "name": "skip",
            "in": "query",
            "schema": {
              "type": "integer",
              "format": "int64"
            }
          },
          {
            "name": "take",
            "in": "query",
            "schema": {
              "type": "integer",
              "format": "int64"
            }
          },
          {
            "name": "filterMustBeIsDependency",
            "in": "query",
            "schema": {
              "type": "boolean"
            }
          }
        ],
        "responses": {
          "200": {
            "description": "Success",
            "content": {
              "text/plain": {
                "schema": {
                  "$ref": "#/components/schemas/RelationItemViewModelPagedViewModel"
                }
              },
              "application/json": {
                "schema": {
                  "$ref": "#/components/schemas/RelationItemViewModelPagedViewModel"
                }
              },
              "text/json": {
                "schema": {
                  "$ref": "#/components/schemas/RelationItemViewModelPagedViewModel"
                }
              }
            }
          }
        }
      }
    },
    "/umbraco/management/api/v1/tracked-reference/item": {
      "get": {
        "tags": [
          "Tracked Reference"
        ],
        "parameters": [
          {
            "name": "ids",
            "in": "query",
            "schema": {
              "type": "array",
              "items": {
                "type": "integer",
                "format": "int32"
              }
            }
          },
          {
            "name": "skip",
            "in": "query",
            "schema": {
              "type": "integer",
              "format": "int64"
            }
          },
          {
            "name": "take",
            "in": "query",
            "schema": {
              "type": "integer",
              "format": "int64"
            }
          },
          {
            "name": "filterMustBeIsDependency",
            "in": "query",
            "schema": {
              "type": "boolean"
            }
          }
        ],
        "responses": {
          "200": {
            "description": "Success",
            "content": {
              "text/plain": {
                "schema": {
                  "$ref": "#/components/schemas/RelationItemViewModelPagedViewModel"
                }
              },
              "application/json": {
                "schema": {
                  "$ref": "#/components/schemas/RelationItemViewModelPagedViewModel"
                }
              },
              "text/json": {
                "schema": {
                  "$ref": "#/components/schemas/RelationItemViewModelPagedViewModel"
                }
              }
            }
          }
        }
      }
    },
    "/umbraco/management/api/v1/upgrade/authorize": {
      "post": {
        "tags": [
          "Upgrade"
        ],
        "responses": {
          "200": {
            "description": "Success"
          },
          "428": {
            "description": "Client Error",
            "content": {
              "text/plain": {
                "schema": {
                  "$ref": "#/components/schemas/ProblemDetails"
                }
              },
              "application/json": {
                "schema": {
                  "$ref": "#/components/schemas/ProblemDetails"
                }
              },
              "text/json": {
                "schema": {
                  "$ref": "#/components/schemas/ProblemDetails"
                }
              }
            }
          },
          "500": {
            "description": "Server Error",
            "content": {
              "text/plain": {
                "schema": {
                  "$ref": "#/components/schemas/ProblemDetails"
                }
              },
              "application/json": {
                "schema": {
                  "$ref": "#/components/schemas/ProblemDetails"
                }
              },
              "text/json": {
                "schema": {
                  "$ref": "#/components/schemas/ProblemDetails"
                }
              }
            }
          }
        }
      }
    },
    "/umbraco/management/api/v1/upgrade/settings": {
      "get": {
        "tags": [
          "Upgrade"
        ],
        "responses": {
          "200": {
            "description": "Success",
            "content": {
              "text/plain": {
                "schema": {
                  "$ref": "#/components/schemas/UpgradeSettingsViewModel"
                }
              },
              "application/json": {
                "schema": {
                  "$ref": "#/components/schemas/UpgradeSettingsViewModel"
                }
              },
              "text/json": {
                "schema": {
                  "$ref": "#/components/schemas/UpgradeSettingsViewModel"
                }
              }
            }
          },
          "428": {
            "description": "Client Error",
            "content": {
              "text/plain": {
                "schema": {
                  "$ref": "#/components/schemas/ProblemDetails"
                }
              },
              "application/json": {
                "schema": {
                  "$ref": "#/components/schemas/ProblemDetails"
                }
              },
              "text/json": {
                "schema": {
                  "$ref": "#/components/schemas/ProblemDetails"
                }
              }
            }
          }
        }
      }
    }
  },
  "components": {
    "schemas": {
      "Assembly": {
        "type": "object",
        "properties": {
          "definedTypes": {
            "type": "array",
            "items": {
              "$ref": "#/components/schemas/TypeInfo"
            },
            "nullable": true,
            "readOnly": true
          },
          "exportedTypes": {
            "type": "array",
            "items": {
              "$ref": "#/components/schemas/Type"
            },
            "nullable": true,
            "readOnly": true
          },
          "codeBase": {
            "type": "string",
            "nullable": true,
            "readOnly": true,
            "deprecated": true
          },
          "entryPoint": {
            "$ref": "#/components/schemas/MethodInfo"
          },
          "fullName": {
            "type": "string",
            "nullable": true,
            "readOnly": true
          },
          "imageRuntimeVersion": {
            "type": "string",
            "nullable": true,
            "readOnly": true
          },
          "isDynamic": {
            "type": "boolean",
            "readOnly": true
          },
          "location": {
            "type": "string",
            "nullable": true,
            "readOnly": true
          },
          "reflectionOnly": {
            "type": "boolean",
            "readOnly": true
          },
          "isCollectible": {
            "type": "boolean",
            "readOnly": true
          },
          "isFullyTrusted": {
            "type": "boolean",
            "readOnly": true
          },
          "customAttributes": {
            "type": "array",
            "items": {
              "$ref": "#/components/schemas/CustomAttributeData"
            },
            "nullable": true,
            "readOnly": true
          },
          "escapedCodeBase": {
            "type": "string",
            "nullable": true,
            "readOnly": true,
            "deprecated": true
          },
          "manifestModule": {
            "$ref": "#/components/schemas/Module"
          },
          "modules": {
            "type": "array",
            "items": {
              "$ref": "#/components/schemas/Module"
            },
            "nullable": true,
            "readOnly": true
          },
          "globalAssemblyCache": {
            "type": "boolean",
            "readOnly": true,
            "deprecated": true
          },
          "hostContext": {
            "type": "integer",
            "format": "int64",
            "readOnly": true
          },
          "securityRuleSet": {
            "$ref": "#/components/schemas/SecurityRuleSet"
          }
        },
        "additionalProperties": false
      },
      "BackOfficeNotification": {
        "type": "object",
        "properties": {
          "header": {
            "type": "string",
            "nullable": true
          },
          "message": {
            "type": "string",
            "nullable": true
          },
          "notificationType": {
            "$ref": "#/components/schemas/NotificationStyle"
          }
        },
        "additionalProperties": false
      },
      "CallingConventions": {
        "enum": [
          1,
          2,
          3,
          32,
          64
        ],
        "type": "integer",
        "format": "int32"
      },
      "ConsentLevelViewModel": {
        "type": "object",
        "properties": {
          "level": {
            "$ref": "#/components/schemas/TelemetryLevel"
          },
          "description": {
            "type": "string",
            "nullable": true
          }
        },
        "additionalProperties": false
      },
      "ConstructorInfo": {
        "type": "object",
        "properties": {
          "name": {
            "type": "string",
            "nullable": true,
            "readOnly": true
          },
          "declaringType": {
            "$ref": "#/components/schemas/Type"
          },
          "reflectedType": {
            "$ref": "#/components/schemas/Type"
          },
          "module": {
            "$ref": "#/components/schemas/Module"
          },
          "customAttributes": {
            "type": "array",
            "items": {
              "$ref": "#/components/schemas/CustomAttributeData"
            },
            "nullable": true,
            "readOnly": true
          },
          "isCollectible": {
            "type": "boolean",
            "readOnly": true
          },
          "metadataToken": {
            "type": "integer",
            "format": "int32",
            "readOnly": true
          },
          "attributes": {
            "$ref": "#/components/schemas/MethodAttributes"
          },
          "methodImplementationFlags": {
            "$ref": "#/components/schemas/MethodImplAttributes"
          },
          "callingConvention": {
            "$ref": "#/components/schemas/CallingConventions"
          },
          "isAbstract": {
            "type": "boolean",
            "readOnly": true
          },
          "isConstructor": {
            "type": "boolean",
            "readOnly": true
          },
          "isFinal": {
            "type": "boolean",
            "readOnly": true
          },
          "isHideBySig": {
            "type": "boolean",
            "readOnly": true
          },
          "isSpecialName": {
            "type": "boolean",
            "readOnly": true
          },
          "isStatic": {
            "type": "boolean",
            "readOnly": true
          },
          "isVirtual": {
            "type": "boolean",
            "readOnly": true
          },
          "isAssembly": {
            "type": "boolean",
            "readOnly": true
          },
          "isFamily": {
            "type": "boolean",
            "readOnly": true
          },
          "isFamilyAndAssembly": {
            "type": "boolean",
            "readOnly": true
          },
          "isFamilyOrAssembly": {
            "type": "boolean",
            "readOnly": true
          },
          "isPrivate": {
            "type": "boolean",
            "readOnly": true
          },
          "isPublic": {
            "type": "boolean",
            "readOnly": true
          },
          "isConstructedGenericMethod": {
            "type": "boolean",
            "readOnly": true
          },
          "isGenericMethod": {
            "type": "boolean",
            "readOnly": true
          },
          "isGenericMethodDefinition": {
            "type": "boolean",
            "readOnly": true
          },
          "containsGenericParameters": {
            "type": "boolean",
            "readOnly": true
          },
          "methodHandle": {
            "$ref": "#/components/schemas/RuntimeMethodHandle"
          },
          "isSecurityCritical": {
            "type": "boolean",
            "readOnly": true
          },
          "isSecuritySafeCritical": {
            "type": "boolean",
            "readOnly": true
          },
          "isSecurityTransparent": {
            "type": "boolean",
            "readOnly": true
          },
          "memberType": {
            "$ref": "#/components/schemas/MemberTypes"
          }
        },
        "additionalProperties": false
      },
      "ContentApp": {
        "type": "object",
        "properties": {
          "name": {
            "type": "string",
            "nullable": true
          },
          "alias": {
            "type": "string",
            "nullable": true
          },
          "weight": {
            "type": "integer",
            "format": "int32"
          },
          "icon": {
            "type": "string",
            "nullable": true
          },
          "view": {
            "type": "string",
            "nullable": true
          },
          "viewModel": {
            "nullable": true
          },
          "active": {
            "type": "boolean"
          },
          "badge": {
            "$ref": "#/components/schemas/ContentAppBadge"
          }
        },
        "additionalProperties": false
      },
      "ContentAppBadge": {
        "type": "object",
        "properties": {
          "count": {
            "type": "integer",
            "format": "int32"
          },
          "type": {
            "$ref": "#/components/schemas/ContentAppBadgeType"
          }
        },
        "additionalProperties": false
      },
      "ContentAppBadgeType": {
        "enum": [
          0,
          1,
          2
        ],
        "type": "integer",
        "format": "int32"
      },
      "ContentResult": {
        "type": "object",
        "properties": {
          "content": {
            "type": "string",
            "nullable": true
          },
          "contentType": {
            "type": "string",
            "nullable": true
          },
          "statusCode": {
            "type": "integer",
            "format": "int32",
            "nullable": true
          }
        },
        "additionalProperties": false
      },
      "ContentTreeItemViewModel": {
        "type": "object",
        "properties": {
          "name": {
            "type": "string",
            "nullable": true
          },
          "type": {
            "type": "string",
            "nullable": true
          },
          "icon": {
            "type": "string",
            "nullable": true
          },
          "hasChildren": {
            "type": "boolean"
          },
          "key": {
            "type": "string",
            "format": "uuid"
          },
          "isContainer": {
            "type": "boolean"
          },
          "parentKey": {
            "type": "string",
            "format": "uuid",
            "nullable": true
          },
          "noAccess": {
            "type": "boolean"
          }
        },
        "additionalProperties": false
      },
      "ContentTreeItemViewModelPagedViewModel": {
        "type": "object",
        "properties": {
          "total": {
            "type": "integer",
            "format": "int64"
          },
          "items": {
            "type": "array",
            "items": {
              "$ref": "#/components/schemas/ContentTreeItemViewModel"
            },
            "nullable": true
          }
        },
        "additionalProperties": false
      },
      "CreatedResult": {
        "type": "object",
        "properties": {
          "value": {
            "nullable": true
          },
          "formatters": {
            "type": "array",
            "items": {
              "$ref": "#/components/schemas/IOutputFormatter"
            },
            "nullable": true
          },
          "contentTypes": {
            "type": "array",
            "items": {
              "type": "string"
            },
            "nullable": true
          },
          "declaredType": {
            "$ref": "#/components/schemas/Type"
          },
          "statusCode": {
            "type": "integer",
            "format": "int32",
            "nullable": true
          },
          "location": {
            "type": "string",
            "nullable": true
          }
        },
        "additionalProperties": false
      },
      "CultureViewModel": {
        "type": "object",
        "properties": {
          "name": {
            "type": "string",
            "nullable": true
          },
          "englishName": {
            "type": "string",
            "nullable": true
          }
        },
        "additionalProperties": false
      },
      "CultureViewModelPagedViewModel": {
        "type": "object",
        "properties": {
          "total": {
            "type": "integer",
            "format": "int64"
          },
          "items": {
            "type": "array",
            "items": {
              "$ref": "#/components/schemas/CultureViewModel"
            },
            "nullable": true
          }
        },
        "additionalProperties": false
      },
      "CustomAttributeData": {
        "type": "object",
        "properties": {
          "attributeType": {
            "$ref": "#/components/schemas/Type"
          },
          "constructor": {
            "$ref": "#/components/schemas/ConstructorInfo"
          },
          "constructorArguments": {
            "type": "array",
            "items": {
              "$ref": "#/components/schemas/CustomAttributeTypedArgument"
            },
            "nullable": true,
            "readOnly": true
          },
          "namedArguments": {
            "type": "array",
            "items": {
              "$ref": "#/components/schemas/CustomAttributeNamedArgument"
            },
            "nullable": true,
            "readOnly": true
          }
        },
        "additionalProperties": false
      },
      "CustomAttributeNamedArgument": {
        "type": "object",
        "properties": {
          "memberInfo": {
            "$ref": "#/components/schemas/MemberInfo"
          },
          "typedValue": {
            "$ref": "#/components/schemas/CustomAttributeTypedArgument"
          },
          "memberName": {
            "type": "string",
            "nullable": true,
            "readOnly": true
          },
          "isField": {
            "type": "boolean",
            "readOnly": true
          }
        },
        "additionalProperties": false
      },
      "CustomAttributeTypedArgument": {
        "type": "object",
        "properties": {
          "argumentType": {
            "$ref": "#/components/schemas/Type"
          },
          "value": {
            "nullable": true
          }
        },
        "additionalProperties": false
      },
      "DatabaseInstallViewModel": {
        "required": [
          "id",
          "providerName"
        ],
        "type": "object",
        "properties": {
          "id": {
            "type": "string",
            "format": "uuid"
          },
          "providerName": {
            "minLength": 1,
            "type": "string"
          },
          "server": {
            "type": "string",
            "nullable": true
          },
          "name": {
            "type": "string",
            "nullable": true
          },
          "username": {
            "type": "string",
            "nullable": true
          },
          "password": {
            "type": "string",
            "nullable": true
          },
          "useIntegratedAuthentication": {
            "type": "boolean"
          },
          "connectionString": {
            "type": "string",
            "nullable": true
          }
        },
        "additionalProperties": false
      },
      "DatabaseSettingsViewModel": {
        "type": "object",
        "properties": {
          "id": {
            "type": "string",
            "format": "uuid"
          },
          "sortOrder": {
            "type": "integer",
            "format": "int32"
          },
          "displayName": {
            "type": "string",
            "nullable": true
          },
          "defaultDatabaseName": {
            "type": "string",
            "nullable": true
          },
          "providerName": {
            "type": "string",
            "nullable": true
          },
          "isConfigured": {
            "type": "boolean"
          },
          "requiresServer": {
            "type": "boolean"
          },
          "serverPlaceholder": {
            "type": "string",
            "nullable": true
          },
          "requiresCredentials": {
            "type": "boolean"
          },
          "supportsIntegratedAuthentication": {
            "type": "boolean"
          },
          "requiresConnectionTest": {
            "type": "boolean"
          }
        },
        "additionalProperties": false
      },
      "DictionaryImportViewModel": {
        "type": "object",
        "properties": {
          "dictionaryItems": {
            "type": "array",
            "items": {
              "$ref": "#/components/schemas/DictionaryItemsImportViewModel"
            },
            "nullable": true
          },
          "tempFileName": {
            "type": "string",
            "nullable": true
          }
        },
        "additionalProperties": false
      },
      "DictionaryItemViewModel": {
        "type": "object",
        "properties": {
          "parentId": {
            "type": "string",
            "format": "uuid",
            "nullable": true
          },
          "key": {
            "type": "string",
            "format": "uuid"
          }
        },
        "additionalProperties": false
      },
      "DictionaryItemsImportViewModel": {
        "type": "object",
        "properties": {
          "name": {
            "type": "string",
            "nullable": true
          },
          "level": {
            "type": "integer",
            "format": "int32"
          }
        },
        "additionalProperties": false
      },
      "DictionaryOverviewViewModel": {
        "type": "object",
        "properties": {
          "name": {
            "type": "string",
            "nullable": true
          },
          "key": {
            "type": "string",
            "format": "uuid"
          },
          "level": {
            "type": "integer",
            "format": "int32"
          },
          "translations": {
            "type": "array",
            "items": {
              "$ref": "#/components/schemas/DictionaryTranslationOverviewViewModel"
            },
            "nullable": true,
            "readOnly": true
          }
        },
        "additionalProperties": false
      },
      "DictionaryOverviewViewModelPagedViewModel": {
        "type": "object",
        "properties": {
          "total": {
            "type": "integer",
            "format": "int64"
          },
          "items": {
            "type": "array",
            "items": {
              "$ref": "#/components/schemas/DictionaryOverviewViewModel"
            },
            "nullable": true
          }
        },
        "additionalProperties": false
      },
      "DictionaryTranslationOverviewViewModel": {
        "type": "object",
        "properties": {
          "displayName": {
            "type": "string",
            "nullable": true
          },
          "hasTranslation": {
            "type": "boolean"
          }
        },
        "additionalProperties": false
      },
      "DictionaryTranslationViewModel": {
        "type": "object",
        "properties": {
          "id": {
            "type": "integer",
            "format": "int32"
          },
          "key": {
            "type": "string",
            "format": "uuid"
          },
          "displayName": {
            "type": "string",
            "nullable": true
          },
          "isoCode": {
            "type": "string",
            "nullable": true
          },
          "translation": {
            "type": "string",
            "nullable": true
          },
          "languageId": {
            "type": "integer",
            "format": "int32"
          }
        },
        "additionalProperties": false
      },
      "DictionaryViewModel": {
        "required": [
          "name"
        ],
        "type": "object",
        "properties": {
          "parentId": {
            "type": "string",
            "format": "uuid",
            "nullable": true
          },
          "translations": {
            "type": "array",
            "items": {
              "$ref": "#/components/schemas/DictionaryTranslationViewModel"
            },
            "nullable": true
          },
          "contentApps": {
            "type": "array",
            "items": {
              "$ref": "#/components/schemas/ContentApp"
            },
            "nullable": true
          },
          "notifications": {
            "type": "array",
            "items": {
              "$ref": "#/components/schemas/BackOfficeNotification"
            },
            "nullable": true,
            "readOnly": true
          },
          "name": {
            "minLength": 1,
            "type": "string"
          },
          "key": {
            "type": "string",
            "format": "uuid"
          },
          "path": {
            "type": "string",
            "nullable": true
          }
        },
        "additionalProperties": false
      },
      "DocumentBlueprintTreeItemViewModel": {
        "type": "object",
        "properties": {
          "name": {
            "type": "string",
            "nullable": true
          },
          "type": {
            "type": "string",
            "nullable": true
          },
          "icon": {
            "type": "string",
            "nullable": true
          },
          "hasChildren": {
            "type": "boolean"
          },
          "key": {
            "type": "string",
            "format": "uuid"
          },
          "isContainer": {
            "type": "boolean"
          },
          "parentKey": {
            "type": "string",
            "format": "uuid",
            "nullable": true
          },
          "documentTypeKey": {
            "type": "string",
            "format": "uuid"
          },
          "documentTypeAlias": {
            "type": "string",
            "nullable": true
          },
          "documentTypeName": {
            "type": "string",
            "nullable": true
          }
        },
        "additionalProperties": false
      },
      "DocumentBlueprintTreeItemViewModelPagedViewModel": {
        "type": "object",
        "properties": {
          "total": {
            "type": "integer",
            "format": "int64"
          },
          "items": {
            "type": "array",
            "items": {
              "$ref": "#/components/schemas/DocumentBlueprintTreeItemViewModel"
            },
            "nullable": true
          }
        },
        "additionalProperties": false
      },
      "DocumentTreeItemViewModel": {
        "type": "object",
        "properties": {
          "name": {
            "type": "string",
            "nullable": true
          },
          "type": {
            "type": "string",
            "nullable": true
          },
          "icon": {
            "type": "string",
            "nullable": true
          },
          "hasChildren": {
            "type": "boolean"
          },
          "key": {
            "type": "string",
            "format": "uuid"
          },
          "isContainer": {
            "type": "boolean"
          },
          "parentKey": {
            "type": "string",
            "format": "uuid",
            "nullable": true
          },
          "noAccess": {
            "type": "boolean"
          },
          "isProtected": {
            "type": "boolean"
          },
          "isPublished": {
            "type": "boolean"
          },
          "isEdited": {
            "type": "boolean"
          }
        },
        "additionalProperties": false
      },
      "DocumentTreeItemViewModelPagedViewModel": {
        "type": "object",
        "properties": {
          "total": {
            "type": "integer",
            "format": "int64"
          },
          "items": {
            "type": "array",
            "items": {
              "$ref": "#/components/schemas/DocumentTreeItemViewModel"
            },
            "nullable": true
          }
        },
        "additionalProperties": false
      },
      "DocumentTypeTreeItemViewModel": {
        "type": "object",
        "properties": {
          "name": {
            "type": "string",
            "nullable": true
          },
          "type": {
            "type": "string",
            "nullable": true
          },
          "icon": {
            "type": "string",
            "nullable": true
          },
          "hasChildren": {
            "type": "boolean"
          },
          "key": {
            "type": "string",
            "format": "uuid"
          },
          "isContainer": {
            "type": "boolean"
          },
          "parentKey": {
            "type": "string",
            "format": "uuid",
            "nullable": true
          },
          "isFolder": {
            "type": "boolean"
          },
          "isElement": {
            "type": "boolean"
          }
        },
        "additionalProperties": false
      },
      "DocumentTypeTreeItemViewModelPagedViewModel": {
        "type": "object",
        "properties": {
          "total": {
            "type": "integer",
            "format": "int64"
          },
          "items": {
            "type": "array",
            "items": {
              "$ref": "#/components/schemas/DocumentTypeTreeItemViewModel"
            },
            "nullable": true
          }
        },
        "additionalProperties": false
      },
      "EntityTreeItemViewModel": {
        "type": "object",
        "properties": {
          "name": {
            "type": "string",
            "nullable": true
          },
          "type": {
            "type": "string",
            "nullable": true
          },
          "icon": {
            "type": "string",
            "nullable": true
          },
          "hasChildren": {
            "type": "boolean"
          },
          "key": {
            "type": "string",
            "format": "uuid"
          },
          "isContainer": {
            "type": "boolean"
          },
          "parentKey": {
            "type": "string",
            "format": "uuid",
            "nullable": true
          }
        },
        "additionalProperties": false
      },
      "EntityTreeItemViewModelPagedViewModel": {
        "type": "object",
        "properties": {
          "total": {
            "type": "integer",
            "format": "int64"
          },
          "items": {
            "type": "array",
            "items": {
              "$ref": "#/components/schemas/EntityTreeItemViewModel"
            },
            "nullable": true
          }
        },
        "additionalProperties": false
      },
      "EventAttributes": {
        "enum": [
          0,
          512,
          1024
        ],
        "type": "integer",
        "format": "int32"
      },
      "EventInfo": {
        "type": "object",
        "properties": {
          "name": {
            "type": "string",
            "nullable": true,
            "readOnly": true
          },
          "declaringType": {
            "$ref": "#/components/schemas/Type"
          },
          "reflectedType": {
            "$ref": "#/components/schemas/Type"
          },
          "module": {
            "$ref": "#/components/schemas/Module"
          },
          "customAttributes": {
            "type": "array",
            "items": {
              "$ref": "#/components/schemas/CustomAttributeData"
            },
            "nullable": true,
            "readOnly": true
          },
          "isCollectible": {
            "type": "boolean",
            "readOnly": true
          },
          "metadataToken": {
            "type": "integer",
            "format": "int32",
            "readOnly": true
          },
          "memberType": {
            "$ref": "#/components/schemas/MemberTypes"
          },
          "attributes": {
            "$ref": "#/components/schemas/EventAttributes"
          },
          "isSpecialName": {
            "type": "boolean",
            "readOnly": true
          },
          "addMethod": {
            "$ref": "#/components/schemas/MethodInfo"
          },
          "removeMethod": {
            "$ref": "#/components/schemas/MethodInfo"
          },
          "raiseMethod": {
            "$ref": "#/components/schemas/MethodInfo"
          },
          "isMulticast": {
            "type": "boolean",
            "readOnly": true
          },
          "eventHandlerType": {
            "$ref": "#/components/schemas/Type"
          }
        },
        "additionalProperties": false
      },
      "FieldAttributes": {
        "enum": [
          0,
          1,
          2,
          3,
          4,
          5,
          6,
          7,
          16,
          32,
          64,
          128,
          256,
          512,
          1024,
          4096,
          8192,
          32768,
          38144
        ],
        "type": "integer",
        "format": "int32"
      },
      "FieldInfo": {
        "type": "object",
        "properties": {
          "name": {
            "type": "string",
            "nullable": true,
            "readOnly": true
          },
          "declaringType": {
            "$ref": "#/components/schemas/Type"
          },
          "reflectedType": {
            "$ref": "#/components/schemas/Type"
          },
          "module": {
            "$ref": "#/components/schemas/Module"
          },
          "customAttributes": {
            "type": "array",
            "items": {
              "$ref": "#/components/schemas/CustomAttributeData"
            },
            "nullable": true,
            "readOnly": true
          },
          "isCollectible": {
            "type": "boolean",
            "readOnly": true
          },
          "metadataToken": {
            "type": "integer",
            "format": "int32",
            "readOnly": true
          },
          "memberType": {
            "$ref": "#/components/schemas/MemberTypes"
          },
          "attributes": {
            "$ref": "#/components/schemas/FieldAttributes"
          },
          "fieldType": {
            "$ref": "#/components/schemas/Type"
          },
          "isInitOnly": {
            "type": "boolean",
            "readOnly": true
          },
          "isLiteral": {
            "type": "boolean",
            "readOnly": true
          },
          "isNotSerialized": {
            "type": "boolean",
            "readOnly": true
          },
          "isPinvokeImpl": {
            "type": "boolean",
            "readOnly": true
          },
          "isSpecialName": {
            "type": "boolean",
            "readOnly": true
          },
          "isStatic": {
            "type": "boolean",
            "readOnly": true
          },
          "isAssembly": {
            "type": "boolean",
            "readOnly": true
          },
          "isFamily": {
            "type": "boolean",
            "readOnly": true
          },
          "isFamilyAndAssembly": {
            "type": "boolean",
            "readOnly": true
          },
          "isFamilyOrAssembly": {
            "type": "boolean",
            "readOnly": true
          },
          "isPrivate": {
            "type": "boolean",
            "readOnly": true
          },
          "isPublic": {
            "type": "boolean",
            "readOnly": true
          },
          "isSecurityCritical": {
            "type": "boolean",
            "readOnly": true
          },
          "isSecuritySafeCritical": {
            "type": "boolean",
            "readOnly": true
          },
          "isSecurityTransparent": {
            "type": "boolean",
            "readOnly": true
          },
          "fieldHandle": {
            "$ref": "#/components/schemas/RuntimeFieldHandle"
          }
        },
        "additionalProperties": false
      },
      "FieldViewModel": {
        "type": "object",
        "properties": {
          "name": {
            "type": "string",
            "nullable": true
          },
          "values": {
            "type": "array",
            "items": {
              "type": "string"
            },
            "nullable": true
          }
        },
        "additionalProperties": false
      },
      "FileSystemTreeItemViewModel": {
        "type": "object",
        "properties": {
          "name": {
            "type": "string",
            "nullable": true
          },
          "type": {
            "type": "string",
            "nullable": true
          },
          "icon": {
            "type": "string",
            "nullable": true
          },
          "hasChildren": {
            "type": "boolean"
          },
          "path": {
            "type": "string",
            "nullable": true
          },
          "isFolder": {
            "type": "boolean"
          }
        },
        "additionalProperties": false
      },
      "FileSystemTreeItemViewModelPagedViewModel": {
        "type": "object",
        "properties": {
          "total": {
            "type": "integer",
            "format": "int64"
          },
          "items": {
            "type": "array",
            "items": {
              "$ref": "#/components/schemas/FileSystemTreeItemViewModel"
            },
            "nullable": true
          }
        },
        "additionalProperties": false
      },
      "FolderTreeItemViewModel": {
        "type": "object",
        "properties": {
          "name": {
            "type": "string",
            "nullable": true
          },
          "type": {
            "type": "string",
            "nullable": true
          },
          "icon": {
            "type": "string",
            "nullable": true
          },
          "hasChildren": {
            "type": "boolean"
          },
          "key": {
            "type": "string",
            "format": "uuid"
          },
          "isContainer": {
            "type": "boolean"
          },
          "parentKey": {
            "type": "string",
            "format": "uuid",
            "nullable": true
          },
          "isFolder": {
            "type": "boolean"
          }
        },
        "additionalProperties": false
      },
      "FolderTreeItemViewModelPagedViewModel": {
        "type": "object",
        "properties": {
          "total": {
            "type": "integer",
            "format": "int64"
          },
          "items": {
            "type": "array",
            "items": {
              "$ref": "#/components/schemas/FolderTreeItemViewModel"
            },
            "nullable": true
          }
        },
        "additionalProperties": false
      },
      "GenericParameterAttributes": {
        "enum": [
          0,
          1,
          2,
          3,
          4,
          8,
          16,
          28
        ],
        "type": "integer",
        "format": "int32"
      },
      "HelpPageViewModel": {
        "type": "object",
        "properties": {
          "name": {
            "type": "string",
            "nullable": true
          },
          "description": {
            "type": "string",
            "nullable": true
          },
          "url": {
            "type": "string",
            "nullable": true
          },
          "type": {
            "type": "string",
            "nullable": true
          }
        },
        "additionalProperties": false
      },
      "HelpPageViewModelPagedViewModel": {
        "type": "object",
        "properties": {
          "total": {
            "type": "integer",
            "format": "int64"
          },
          "items": {
            "type": "array",
            "items": {
              "$ref": "#/components/schemas/HelpPageViewModel"
            },
            "nullable": true
          }
        },
        "additionalProperties": false
      },
      "ICustomAttributeProvider": {
        "type": "object",
        "additionalProperties": false
      },
      "IOutputFormatter": {
        "type": "object",
        "additionalProperties": false
      },
      "IndexViewModel": {
        "type": "object",
        "properties": {
          "name": {
            "type": "string",
            "nullable": true
          },
          "healthStatus": {
            "type": "string",
            "nullable": true
          },
          "isHealthy": {
            "type": "boolean",
            "readOnly": true
          },
          "canRebuild": {
            "type": "boolean"
          },
          "searcherName": {
            "type": "string",
            "nullable": true
          },
          "documentCount": {
            "type": "integer",
            "format": "int64"
          },
          "fieldCount": {
            "type": "integer",
            "format": "int32"
          }
        },
        "additionalProperties": false
      },
      "IndexViewModelPagedViewModel": {
        "type": "object",
        "properties": {
          "total": {
            "type": "integer",
            "format": "int64"
          },
          "items": {
            "type": "array",
            "items": {
              "$ref": "#/components/schemas/IndexViewModel"
            },
            "nullable": true
          }
        },
        "additionalProperties": false
      },
      "InstallSettingsViewModel": {
        "type": "object",
        "properties": {
          "user": {
            "$ref": "#/components/schemas/UserSettingsViewModel"
          },
          "databases": {
            "type": "array",
            "items": {
              "$ref": "#/components/schemas/DatabaseSettingsViewModel"
            },
            "nullable": true
          }
        },
        "additionalProperties": false
      },
      "InstallViewModel": {
        "required": [
          "database",
          "user"
        ],
        "type": "object",
        "properties": {
          "user": {
            "$ref": "#/components/schemas/UserInstallViewModel"
          },
          "database": {
            "$ref": "#/components/schemas/DatabaseInstallViewModel"
          },
          "telemetryLevel": {
            "$ref": "#/components/schemas/TelemetryLevel"
          }
        },
        "additionalProperties": false
      },
      "IntPtr": {
        "type": "object",
        "additionalProperties": false
      },
      "JsonPatchViewModel": {
        "type": "object",
        "properties": {
          "op": {
            "type": "string",
            "nullable": true
          },
          "path": {
            "type": "string",
            "nullable": true
          },
          "value": {
            "nullable": true
          }
        },
        "additionalProperties": false
      },
      "LanguageViewModel": {
        "required": [
          "isoCode"
        ],
        "type": "object",
        "properties": {
          "id": {
            "type": "integer",
            "format": "int32"
          },
          "isoCode": {
            "minLength": 1,
            "type": "string"
          },
          "name": {
            "type": "string",
            "nullable": true
          },
          "isDefault": {
            "type": "boolean"
          },
          "isMandatory": {
            "type": "boolean"
          },
          "fallbackLanguageId": {
            "type": "integer",
            "format": "int32",
            "nullable": true
          }
        },
        "additionalProperties": false
      },
      "LanguageViewModelPagedViewModel": {
        "type": "object",
        "properties": {
          "total": {
            "type": "integer",
            "format": "int64"
          },
          "items": {
            "type": "array",
            "items": {
              "$ref": "#/components/schemas/LanguageViewModel"
            },
            "nullable": true
          }
        },
        "additionalProperties": false
      },
      "LayoutKind": {
        "enum": [
          0,
          2,
          3
        ],
        "type": "integer",
        "format": "int32"
      },
      "MemberInfo": {
        "type": "object",
        "properties": {
          "memberType": {
            "$ref": "#/components/schemas/MemberTypes"
          },
          "name": {
            "type": "string",
            "nullable": true,
            "readOnly": true
          },
          "declaringType": {
            "$ref": "#/components/schemas/Type"
          },
          "reflectedType": {
            "$ref": "#/components/schemas/Type"
          },
          "module": {
            "$ref": "#/components/schemas/Module"
          },
          "customAttributes": {
            "type": "array",
            "items": {
              "$ref": "#/components/schemas/CustomAttributeData"
            },
            "nullable": true,
            "readOnly": true
          },
          "isCollectible": {
            "type": "boolean",
            "readOnly": true
          },
          "metadataToken": {
            "type": "integer",
            "format": "int32",
            "readOnly": true
          }
        },
        "additionalProperties": false
      },
      "MemberTypes": {
        "enum": [
          1,
          2,
          4,
          8,
          16,
          32,
          64,
          128,
          191
        ],
        "type": "integer",
        "format": "int32"
      },
      "MethodAttributes": {
        "enum": [
          0,
          1,
          2,
          3,
          4,
          5,
          6,
          7,
          8,
          16,
          32,
          64,
          128,
          256,
          512,
          1024,
          2048,
          4096,
          8192,
          16384,
          32768,
          53248
        ],
        "type": "integer",
        "format": "int32"
      },
      "MethodBase": {
        "type": "object",
        "properties": {
          "memberType": {
            "$ref": "#/components/schemas/MemberTypes"
          },
          "name": {
            "type": "string",
            "nullable": true,
            "readOnly": true
          },
          "declaringType": {
            "$ref": "#/components/schemas/Type"
          },
          "reflectedType": {
            "$ref": "#/components/schemas/Type"
          },
          "module": {
            "$ref": "#/components/schemas/Module"
          },
          "customAttributes": {
            "type": "array",
            "items": {
              "$ref": "#/components/schemas/CustomAttributeData"
            },
            "nullable": true,
            "readOnly": true
          },
          "isCollectible": {
            "type": "boolean",
            "readOnly": true
          },
          "metadataToken": {
            "type": "integer",
            "format": "int32",
            "readOnly": true
          },
          "attributes": {
            "$ref": "#/components/schemas/MethodAttributes"
          },
          "methodImplementationFlags": {
            "$ref": "#/components/schemas/MethodImplAttributes"
          },
          "callingConvention": {
            "$ref": "#/components/schemas/CallingConventions"
          },
          "isAbstract": {
            "type": "boolean",
            "readOnly": true
          },
          "isConstructor": {
            "type": "boolean",
            "readOnly": true
          },
          "isFinal": {
            "type": "boolean",
            "readOnly": true
          },
          "isHideBySig": {
            "type": "boolean",
            "readOnly": true
          },
          "isSpecialName": {
            "type": "boolean",
            "readOnly": true
          },
          "isStatic": {
            "type": "boolean",
            "readOnly": true
          },
          "isVirtual": {
            "type": "boolean",
            "readOnly": true
          },
          "isAssembly": {
            "type": "boolean",
            "readOnly": true
          },
          "isFamily": {
            "type": "boolean",
            "readOnly": true
          },
          "isFamilyAndAssembly": {
            "type": "boolean",
            "readOnly": true
          },
          "isFamilyOrAssembly": {
            "type": "boolean",
            "readOnly": true
          },
          "isPrivate": {
            "type": "boolean",
            "readOnly": true
          },
          "isPublic": {
            "type": "boolean",
            "readOnly": true
          },
          "isConstructedGenericMethod": {
            "type": "boolean",
            "readOnly": true
          },
          "isGenericMethod": {
            "type": "boolean",
            "readOnly": true
          },
          "isGenericMethodDefinition": {
            "type": "boolean",
            "readOnly": true
          },
          "containsGenericParameters": {
            "type": "boolean",
            "readOnly": true
          },
          "methodHandle": {
            "$ref": "#/components/schemas/RuntimeMethodHandle"
          },
          "isSecurityCritical": {
            "type": "boolean",
            "readOnly": true
          },
          "isSecuritySafeCritical": {
            "type": "boolean",
            "readOnly": true
          },
          "isSecurityTransparent": {
            "type": "boolean",
            "readOnly": true
          }
        },
        "additionalProperties": false
      },
      "MethodImplAttributes": {
        "enum": [
          0,
          1,
          2,
          3,
          4,
          8,
          16,
          32,
          64,
          128,
          256,
          512,
          4096,
          65535
        ],
        "type": "integer",
        "format": "int32"
      },
      "MethodInfo": {
        "type": "object",
        "properties": {
          "name": {
            "type": "string",
            "nullable": true,
            "readOnly": true
          },
          "declaringType": {
            "$ref": "#/components/schemas/Type"
          },
          "reflectedType": {
            "$ref": "#/components/schemas/Type"
          },
          "module": {
            "$ref": "#/components/schemas/Module"
          },
          "customAttributes": {
            "type": "array",
            "items": {
              "$ref": "#/components/schemas/CustomAttributeData"
            },
            "nullable": true,
            "readOnly": true
          },
          "isCollectible": {
            "type": "boolean",
            "readOnly": true
          },
          "metadataToken": {
            "type": "integer",
            "format": "int32",
            "readOnly": true
          },
          "attributes": {
            "$ref": "#/components/schemas/MethodAttributes"
          },
          "methodImplementationFlags": {
            "$ref": "#/components/schemas/MethodImplAttributes"
          },
          "callingConvention": {
            "$ref": "#/components/schemas/CallingConventions"
          },
          "isAbstract": {
            "type": "boolean",
            "readOnly": true
          },
          "isConstructor": {
            "type": "boolean",
            "readOnly": true
          },
          "isFinal": {
            "type": "boolean",
            "readOnly": true
          },
          "isHideBySig": {
            "type": "boolean",
            "readOnly": true
          },
          "isSpecialName": {
            "type": "boolean",
            "readOnly": true
          },
          "isStatic": {
            "type": "boolean",
            "readOnly": true
          },
          "isVirtual": {
            "type": "boolean",
            "readOnly": true
          },
          "isAssembly": {
            "type": "boolean",
            "readOnly": true
          },
          "isFamily": {
            "type": "boolean",
            "readOnly": true
          },
          "isFamilyAndAssembly": {
            "type": "boolean",
            "readOnly": true
          },
          "isFamilyOrAssembly": {
            "type": "boolean",
            "readOnly": true
          },
          "isPrivate": {
            "type": "boolean",
            "readOnly": true
          },
          "isPublic": {
            "type": "boolean",
            "readOnly": true
          },
          "isConstructedGenericMethod": {
            "type": "boolean",
            "readOnly": true
          },
          "isGenericMethod": {
            "type": "boolean",
            "readOnly": true
          },
          "isGenericMethodDefinition": {
            "type": "boolean",
            "readOnly": true
          },
          "containsGenericParameters": {
            "type": "boolean",
            "readOnly": true
          },
          "methodHandle": {
            "$ref": "#/components/schemas/RuntimeMethodHandle"
          },
          "isSecurityCritical": {
            "type": "boolean",
            "readOnly": true
          },
          "isSecuritySafeCritical": {
            "type": "boolean",
            "readOnly": true
          },
          "isSecurityTransparent": {
            "type": "boolean",
            "readOnly": true
          },
          "memberType": {
            "$ref": "#/components/schemas/MemberTypes"
          },
          "returnParameter": {
            "$ref": "#/components/schemas/ParameterInfo"
          },
          "returnType": {
            "$ref": "#/components/schemas/Type"
          },
          "returnTypeCustomAttributes": {
            "$ref": "#/components/schemas/ICustomAttributeProvider"
          }
        },
        "additionalProperties": false
      },
      "Module": {
        "type": "object",
        "properties": {
          "assembly": {
            "$ref": "#/components/schemas/Assembly"
          },
          "fullyQualifiedName": {
            "type": "string",
            "nullable": true,
            "readOnly": true
          },
          "name": {
            "type": "string",
            "nullable": true,
            "readOnly": true
          },
          "mdStreamVersion": {
            "type": "integer",
            "format": "int32",
            "readOnly": true
          },
          "moduleVersionId": {
            "type": "string",
            "format": "uuid",
            "readOnly": true
          },
          "scopeName": {
            "type": "string",
            "nullable": true,
            "readOnly": true
          },
          "moduleHandle": {
            "$ref": "#/components/schemas/ModuleHandle"
          },
          "customAttributes": {
            "type": "array",
            "items": {
              "$ref": "#/components/schemas/CustomAttributeData"
            },
            "nullable": true,
            "readOnly": true
          },
          "metadataToken": {
            "type": "integer",
            "format": "int32",
            "readOnly": true
          }
        },
        "additionalProperties": false
      },
      "ModuleHandle": {
        "type": "object",
        "properties": {
          "mdStreamVersion": {
            "type": "integer",
            "format": "int32",
            "readOnly": true
          }
        },
        "additionalProperties": false
      },
      "NotFoundObjectResult": {
        "type": "object",
        "properties": {
          "value": {
            "nullable": true
          },
          "formatters": {
            "type": "array",
            "items": {
              "$ref": "#/components/schemas/IOutputFormatter"
            },
            "nullable": true
          },
          "contentTypes": {
            "type": "array",
            "items": {
              "type": "string"
            },
            "nullable": true
          },
          "declaredType": {
            "$ref": "#/components/schemas/Type"
          },
          "statusCode": {
            "type": "integer",
            "format": "int32",
            "nullable": true
          }
        },
        "additionalProperties": false
      },
      "NotFoundResult": {
        "type": "object",
        "properties": {
          "statusCode": {
            "type": "integer",
            "format": "int32"
          }
        },
        "additionalProperties": false
      },
      "NotificationStyle": {
        "enum": [
          0,
          1,
          2,
          3,
          4
        ],
        "type": "integer",
        "format": "int32"
      },
      "OkResult": {
        "type": "object",
        "properties": {
          "statusCode": {
            "type": "integer",
            "format": "int32"
          }
        },
        "additionalProperties": false
      },
      "OutOfDateStatusViewModel": {
        "type": "object",
        "properties": {
          "status": {
            "$ref": "#/components/schemas/OutOfDateType"
          }
        },
        "additionalProperties": false
      },
      "OutOfDateType": {
        "enum": [
          0,
          1,
          100
        ],
        "type": "integer",
        "format": "int32"
      },
      "ParameterAttributes": {
        "enum": [
          0,
          1,
          2,
          4,
          8,
          16,
          4096,
          8192,
          16384,
          32768,
          61440
        ],
        "type": "integer",
        "format": "int32"
      },
      "ParameterInfo": {
        "type": "object",
        "properties": {
          "attributes": {
            "$ref": "#/components/schemas/ParameterAttributes"
          },
          "member": {
            "$ref": "#/components/schemas/MemberInfo"
          },
          "name": {
            "type": "string",
            "nullable": true,
            "readOnly": true
          },
          "parameterType": {
            "$ref": "#/components/schemas/Type"
          },
          "position": {
            "type": "integer",
            "format": "int32",
            "readOnly": true
          },
          "isIn": {
            "type": "boolean",
            "readOnly": true
          },
          "isLcid": {
            "type": "boolean",
            "readOnly": true
          },
          "isOptional": {
            "type": "boolean",
            "readOnly": true
          },
          "isOut": {
            "type": "boolean",
            "readOnly": true
          },
          "isRetval": {
            "type": "boolean",
            "readOnly": true
          },
          "defaultValue": {
            "nullable": true,
            "readOnly": true
          },
          "rawDefaultValue": {
            "nullable": true,
            "readOnly": true
          },
          "hasDefaultValue": {
            "type": "boolean",
            "readOnly": true
          },
          "customAttributes": {
            "type": "array",
            "items": {
              "$ref": "#/components/schemas/CustomAttributeData"
            },
            "nullable": true,
            "readOnly": true
          },
          "metadataToken": {
            "type": "integer",
            "format": "int32",
            "readOnly": true
          }
        },
        "additionalProperties": false
      },
      "ProblemDetails": {
        "type": "object",
        "properties": {
          "type": {
            "type": "string",
            "nullable": true
          },
          "title": {
            "type": "string",
            "nullable": true
          },
          "status": {
            "type": "integer",
            "format": "int32",
            "nullable": true
          },
          "detail": {
            "type": "string",
            "nullable": true
          },
          "instance": {
            "type": "string",
            "nullable": true
          }
        },
        "additionalProperties": { }
      },
      "ProfilingStatusViewModel": {
        "type": "object",
        "properties": {
          "enabled": {
            "type": "boolean"
          }
        },
        "additionalProperties": false
      },
      "PropertyAttributes": {
        "enum": [
          0,
          512,
          1024,
          4096,
          8192,
          16384,
          32768,
          62464
        ],
        "type": "integer",
        "format": "int32"
      },
      "PropertyInfo": {
        "type": "object",
        "properties": {
          "name": {
            "type": "string",
            "nullable": true,
            "readOnly": true
          },
          "declaringType": {
            "$ref": "#/components/schemas/Type"
          },
          "reflectedType": {
            "$ref": "#/components/schemas/Type"
          },
          "module": {
            "$ref": "#/components/schemas/Module"
          },
          "customAttributes": {
            "type": "array",
            "items": {
              "$ref": "#/components/schemas/CustomAttributeData"
            },
            "nullable": true,
            "readOnly": true
          },
          "isCollectible": {
            "type": "boolean",
            "readOnly": true
          },
          "metadataToken": {
            "type": "integer",
            "format": "int32",
            "readOnly": true
          },
          "memberType": {
            "$ref": "#/components/schemas/MemberTypes"
          },
          "propertyType": {
            "$ref": "#/components/schemas/Type"
          },
          "attributes": {
            "$ref": "#/components/schemas/PropertyAttributes"
          },
          "isSpecialName": {
            "type": "boolean",
            "readOnly": true
          },
          "canRead": {
            "type": "boolean",
            "readOnly": true
          },
          "canWrite": {
            "type": "boolean",
            "readOnly": true
          },
          "getMethod": {
            "$ref": "#/components/schemas/MethodInfo"
          },
          "setMethod": {
            "$ref": "#/components/schemas/MethodInfo"
          }
        },
        "additionalProperties": false
      },
      "RecycleBinItemViewModel": {
        "type": "object",
        "properties": {
          "key": {
            "type": "string",
            "format": "uuid"
          },
          "name": {
            "type": "string",
            "nullable": true
          },
          "type": {
            "type": "string",
            "nullable": true
          },
          "icon": {
            "type": "string",
            "nullable": true
          },
          "hasChildren": {
            "type": "boolean"
          },
          "isContainer": {
            "type": "boolean"
          },
          "parentKey": {
            "type": "string",
            "format": "uuid",
            "nullable": true
          }
        },
        "additionalProperties": false
      },
      "RecycleBinItemViewModelPagedViewModel": {
        "type": "object",
        "properties": {
          "total": {
            "type": "integer",
            "format": "int64"
          },
          "items": {
            "type": "array",
            "items": {
              "$ref": "#/components/schemas/RecycleBinItemViewModel"
            },
            "nullable": true
          }
        },
        "additionalProperties": false
      },
      "RelationItemViewModel": {
        "type": "object",
        "properties": {
          "nodeKey": {
            "type": "string",
            "format": "uuid"
          },
          "nodeName": {
            "type": "string",
            "nullable": true
          },
          "nodeType": {
            "type": "string",
            "nullable": true
          },
          "contentTypeIcon": {
            "type": "string",
            "nullable": true
          },
          "contentTypeAlias": {
            "type": "string",
            "nullable": true
          },
          "contentTypeName": {
            "type": "string",
            "nullable": true
          },
          "relationTypeName": {
            "type": "string",
            "nullable": true
          },
          "relationTypeIsBidirectional": {
            "type": "boolean"
          },
          "relationTypeIsDependency": {
            "type": "boolean"
          }
        },
        "additionalProperties": false
      },
      "RelationItemViewModelPagedViewModel": {
        "type": "object",
        "properties": {
          "total": {
            "type": "integer",
            "format": "int64"
          },
          "items": {
            "type": "array",
            "items": {
              "$ref": "#/components/schemas/RelationItemViewModel"
            },
            "nullable": true
          }
        },
        "additionalProperties": false
      },
      "RelationViewModel": {
        "type": "object",
        "properties": {
          "parentId": {
            "type": "integer",
            "format": "int32"
          },
          "parentName": {
            "type": "string",
            "nullable": true
          },
          "childId": {
            "type": "integer",
            "format": "int32"
          },
          "childName": {
            "type": "string",
            "nullable": true
          },
          "createDate": {
            "type": "string",
            "format": "date-time"
          },
          "comment": {
            "type": "string",
            "nullable": true
          }
        },
        "additionalProperties": false
      },
      "RelationViewModelPagedViewModel": {
        "type": "object",
        "properties": {
          "total": {
            "type": "integer",
            "format": "int64"
          },
          "items": {
            "type": "array",
            "items": {
              "$ref": "#/components/schemas/RelationViewModel"
            },
            "nullable": true
          }
        },
        "additionalProperties": false
      },
      "RuntimeFieldHandle": {
        "type": "object",
        "properties": {
          "value": {
            "$ref": "#/components/schemas/IntPtr"
          }
        },
        "additionalProperties": false
      },
      "RuntimeLevel": {
        "enum": [
          0,
          1,
          2,
          3,
          100,
          -1
        ],
        "type": "integer",
        "format": "int32"
      },
      "RuntimeMethodHandle": {
        "type": "object",
        "properties": {
          "value": {
            "$ref": "#/components/schemas/IntPtr"
          }
        },
        "additionalProperties": false
      },
      "RuntimeTypeHandle": {
        "type": "object",
        "properties": {
          "value": {
            "$ref": "#/components/schemas/IntPtr"
          }
        },
        "additionalProperties": false
      },
      "SearchResultViewModel": {
        "type": "object",
        "properties": {
          "id": {
            "type": "string",
            "nullable": true
          },
          "score": {
            "type": "number",
            "format": "float"
          },
          "fieldCount": {
            "type": "integer",
            "format": "int32",
            "readOnly": true
          },
          "fields": {
            "type": "array",
            "items": {
              "$ref": "#/components/schemas/FieldViewModel"
            },
            "nullable": true
          }
        },
        "additionalProperties": false
      },
      "SearchResultViewModelPagedViewModel": {
        "type": "object",
        "properties": {
          "total": {
            "type": "integer",
            "format": "int64"
          },
          "items": {
            "type": "array",
            "items": {
              "$ref": "#/components/schemas/SearchResultViewModel"
            },
            "nullable": true
          }
        },
        "additionalProperties": false
      },
      "SearchResultViewModelPagedViewModelPagedViewModel": {
        "type": "object",
        "properties": {
          "total": {
            "type": "integer",
            "format": "int64"
          },
          "items": {
            "type": "array",
            "items": {
              "$ref": "#/components/schemas/SearchResultViewModelPagedViewModel"
            },
            "nullable": true
          }
        },
        "additionalProperties": false
      },
      "SearcherViewModel": {
        "type": "object",
        "properties": {
          "name": {
            "type": "string",
            "nullable": true
          }
        },
        "additionalProperties": false
      },
      "SearcherViewModelPagedViewModel": {
        "type": "object",
        "properties": {
          "total": {
            "type": "integer",
            "format": "int64"
          },
          "items": {
            "type": "array",
            "items": {
              "$ref": "#/components/schemas/SearcherViewModel"
            },
            "nullable": true
          }
        },
        "additionalProperties": false
      },
      "SecurityRuleSet": {
        "enum": [
          0,
          1,
          2
        ],
        "type": "integer",
        "format": "int32"
      },
      "ServerStatusViewModel": {
        "type": "object",
        "properties": {
          "serverStatus": {
            "$ref": "#/components/schemas/RuntimeLevel"
          }
        },
        "additionalProperties": false
      },
      "StructLayoutAttribute": {
        "type": "object",
        "properties": {
          "typeId": {
            "nullable": true,
            "readOnly": true
          },
          "value": {
            "$ref": "#/components/schemas/LayoutKind"
          }
        },
        "additionalProperties": false
      },
      "TelemetryLevel": {
        "enum": [
          0,
          1,
          2
        ],
        "type": "integer",
        "format": "int32"
      },
      "TelemetryLevelViewModel": {
        "type": "object",
        "properties": {
          "telemetryLevel": {
            "$ref": "#/components/schemas/TelemetryLevel"
          }
        },
        "additionalProperties": false
      },
      "TelemetryLevelViewModelPagedViewModel": {
        "type": "object",
        "properties": {
          "total": {
            "type": "integer",
            "format": "int64"
          },
          "items": {
            "type": "array",
            "items": {
              "$ref": "#/components/schemas/TelemetryLevelViewModel"
            },
            "nullable": true
          }
        },
        "additionalProperties": false
      },
      "Type": {
        "type": "object",
        "properties": {
          "name": {
            "type": "string",
            "nullable": true,
            "readOnly": true
          },
          "customAttributes": {
            "type": "array",
            "items": {
              "$ref": "#/components/schemas/CustomAttributeData"
            },
            "nullable": true,
            "readOnly": true
          },
          "isCollectible": {
            "type": "boolean",
            "readOnly": true
          },
          "metadataToken": {
            "type": "integer",
            "format": "int32",
            "readOnly": true
          },
          "isInterface": {
            "type": "boolean",
            "readOnly": true
          },
          "memberType": {
            "$ref": "#/components/schemas/MemberTypes"
          },
          "namespace": {
            "type": "string",
            "nullable": true,
            "readOnly": true
          },
          "assemblyQualifiedName": {
            "type": "string",
            "nullable": true,
            "readOnly": true
          },
          "fullName": {
            "type": "string",
            "nullable": true,
            "readOnly": true
          },
          "assembly": {
            "$ref": "#/components/schemas/Assembly"
          },
          "module": {
            "$ref": "#/components/schemas/Module"
          },
          "isNested": {
            "type": "boolean",
            "readOnly": true
          },
          "declaringType": {
            "$ref": "#/components/schemas/Type"
          },
          "declaringMethod": {
            "$ref": "#/components/schemas/MethodBase"
          },
          "reflectedType": {
            "$ref": "#/components/schemas/Type"
          },
          "underlyingSystemType": {
            "$ref": "#/components/schemas/Type"
          },
          "isTypeDefinition": {
            "type": "boolean",
            "readOnly": true
          },
          "isArray": {
            "type": "boolean",
            "readOnly": true
          },
          "isByRef": {
            "type": "boolean",
            "readOnly": true
          },
          "isPointer": {
            "type": "boolean",
            "readOnly": true
          },
          "isConstructedGenericType": {
            "type": "boolean",
            "readOnly": true
          },
          "isGenericParameter": {
            "type": "boolean",
            "readOnly": true
          },
          "isGenericTypeParameter": {
            "type": "boolean",
            "readOnly": true
          },
          "isGenericMethodParameter": {
            "type": "boolean",
            "readOnly": true
          },
          "isGenericType": {
            "type": "boolean",
            "readOnly": true
          },
          "isGenericTypeDefinition": {
            "type": "boolean",
            "readOnly": true
          },
          "isSZArray": {
            "type": "boolean",
            "readOnly": true
          },
          "isVariableBoundArray": {
            "type": "boolean",
            "readOnly": true
          },
          "isByRefLike": {
            "type": "boolean",
            "readOnly": true
          },
          "hasElementType": {
            "type": "boolean",
            "readOnly": true
          },
          "genericTypeArguments": {
            "type": "array",
            "items": {
              "$ref": "#/components/schemas/Type"
            },
            "nullable": true,
            "readOnly": true
          },
          "genericParameterPosition": {
            "type": "integer",
            "format": "int32",
            "readOnly": true
          },
          "genericParameterAttributes": {
            "$ref": "#/components/schemas/GenericParameterAttributes"
          },
          "attributes": {
            "$ref": "#/components/schemas/TypeAttributes"
          },
          "isAbstract": {
            "type": "boolean",
            "readOnly": true
          },
          "isImport": {
            "type": "boolean",
            "readOnly": true
          },
          "isSealed": {
            "type": "boolean",
            "readOnly": true
          },
          "isSpecialName": {
            "type": "boolean",
            "readOnly": true
          },
          "isClass": {
            "type": "boolean",
            "readOnly": true
          },
          "isNestedAssembly": {
            "type": "boolean",
            "readOnly": true
          },
          "isNestedFamANDAssem": {
            "type": "boolean",
            "readOnly": true
          },
          "isNestedFamily": {
            "type": "boolean",
            "readOnly": true
          },
          "isNestedFamORAssem": {
            "type": "boolean",
            "readOnly": true
          },
          "isNestedPrivate": {
            "type": "boolean",
            "readOnly": true
          },
          "isNestedPublic": {
            "type": "boolean",
            "readOnly": true
          },
          "isNotPublic": {
            "type": "boolean",
            "readOnly": true
          },
          "isPublic": {
            "type": "boolean",
            "readOnly": true
          },
          "isAutoLayout": {
            "type": "boolean",
            "readOnly": true
          },
          "isExplicitLayout": {
            "type": "boolean",
            "readOnly": true
          },
          "isLayoutSequential": {
            "type": "boolean",
            "readOnly": true
          },
          "isAnsiClass": {
            "type": "boolean",
            "readOnly": true
          },
          "isAutoClass": {
            "type": "boolean",
            "readOnly": true
          },
          "isUnicodeClass": {
            "type": "boolean",
            "readOnly": true
          },
          "isCOMObject": {
            "type": "boolean",
            "readOnly": true
          },
          "isContextful": {
            "type": "boolean",
            "readOnly": true
          },
          "isEnum": {
            "type": "boolean",
            "readOnly": true
          },
          "isMarshalByRef": {
            "type": "boolean",
            "readOnly": true
          },
          "isPrimitive": {
            "type": "boolean",
            "readOnly": true
          },
          "isValueType": {
            "type": "boolean",
            "readOnly": true
          },
          "isSignatureType": {
            "type": "boolean",
            "readOnly": true
          },
          "isSecurityCritical": {
            "type": "boolean",
            "readOnly": true
          },
          "isSecuritySafeCritical": {
            "type": "boolean",
            "readOnly": true
          },
          "isSecurityTransparent": {
            "type": "boolean",
            "readOnly": true
          },
          "structLayoutAttribute": {
            "$ref": "#/components/schemas/StructLayoutAttribute"
          },
          "typeInitializer": {
            "$ref": "#/components/schemas/ConstructorInfo"
          },
          "typeHandle": {
            "$ref": "#/components/schemas/RuntimeTypeHandle"
          },
          "guid": {
            "type": "string",
            "format": "uuid",
            "readOnly": true
          },
          "baseType": {
            "$ref": "#/components/schemas/Type"
          },
          "isSerializable": {
            "type": "boolean",
            "readOnly": true
          },
          "containsGenericParameters": {
            "type": "boolean",
            "readOnly": true
          },
          "isVisible": {
            "type": "boolean",
            "readOnly": true
          }
        },
        "additionalProperties": false
      },
      "TypeAttributes": {
        "enum": [
          0,
          1,
          2,
          3,
          4,
          5,
          6,
          7,
          8,
          16,
          24,
          32,
          128,
          256,
          1024,
          2048,
          4096,
          8192,
          16384,
          65536,
          131072,
          196608,
          262144,
          264192,
          1048576,
          12582912
        ],
        "type": "integer",
        "format": "int32"
      },
      "TypeInfo": {
        "type": "object",
        "properties": {
          "name": {
            "type": "string",
            "nullable": true,
            "readOnly": true
          },
          "customAttributes": {
            "type": "array",
            "items": {
              "$ref": "#/components/schemas/CustomAttributeData"
            },
            "nullable": true,
            "readOnly": true
          },
          "isCollectible": {
            "type": "boolean",
            "readOnly": true
          },
          "metadataToken": {
            "type": "integer",
            "format": "int32",
            "readOnly": true
          },
          "isInterface": {
            "type": "boolean",
            "readOnly": true
          },
          "memberType": {
            "$ref": "#/components/schemas/MemberTypes"
          },
          "namespace": {
            "type": "string",
            "nullable": true,
            "readOnly": true
          },
          "assemblyQualifiedName": {
            "type": "string",
            "nullable": true,
            "readOnly": true
          },
          "fullName": {
            "type": "string",
            "nullable": true,
            "readOnly": true
          },
          "assembly": {
            "$ref": "#/components/schemas/Assembly"
          },
          "module": {
            "$ref": "#/components/schemas/Module"
          },
          "isNested": {
            "type": "boolean",
            "readOnly": true
          },
          "declaringType": {
            "$ref": "#/components/schemas/Type"
          },
          "declaringMethod": {
            "$ref": "#/components/schemas/MethodBase"
          },
          "reflectedType": {
            "$ref": "#/components/schemas/Type"
          },
          "underlyingSystemType": {
            "$ref": "#/components/schemas/Type"
          },
          "isTypeDefinition": {
            "type": "boolean",
            "readOnly": true
          },
          "isArray": {
            "type": "boolean",
            "readOnly": true
          },
          "isByRef": {
            "type": "boolean",
            "readOnly": true
          },
          "isPointer": {
            "type": "boolean",
            "readOnly": true
          },
          "isConstructedGenericType": {
            "type": "boolean",
            "readOnly": true
          },
          "isGenericParameter": {
            "type": "boolean",
            "readOnly": true
          },
          "isGenericTypeParameter": {
            "type": "boolean",
            "readOnly": true
          },
          "isGenericMethodParameter": {
            "type": "boolean",
            "readOnly": true
          },
          "isGenericType": {
            "type": "boolean",
            "readOnly": true
          },
          "isGenericTypeDefinition": {
            "type": "boolean",
            "readOnly": true
          },
          "isSZArray": {
            "type": "boolean",
            "readOnly": true
          },
          "isVariableBoundArray": {
            "type": "boolean",
            "readOnly": true
          },
          "isByRefLike": {
            "type": "boolean",
            "readOnly": true
          },
          "hasElementType": {
            "type": "boolean",
            "readOnly": true
          },
          "genericTypeArguments": {
            "type": "array",
            "items": {
              "$ref": "#/components/schemas/Type"
            },
            "nullable": true,
            "readOnly": true
          },
          "genericParameterPosition": {
            "type": "integer",
            "format": "int32",
            "readOnly": true
          },
          "genericParameterAttributes": {
            "$ref": "#/components/schemas/GenericParameterAttributes"
          },
          "attributes": {
            "$ref": "#/components/schemas/TypeAttributes"
          },
          "isAbstract": {
            "type": "boolean",
            "readOnly": true
          },
          "isImport": {
            "type": "boolean",
            "readOnly": true
          },
          "isSealed": {
            "type": "boolean",
            "readOnly": true
          },
          "isSpecialName": {
            "type": "boolean",
            "readOnly": true
          },
          "isClass": {
            "type": "boolean",
            "readOnly": true
          },
          "isNestedAssembly": {
            "type": "boolean",
            "readOnly": true
          },
          "isNestedFamANDAssem": {
            "type": "boolean",
            "readOnly": true
          },
          "isNestedFamily": {
            "type": "boolean",
            "readOnly": true
          },
          "isNestedFamORAssem": {
            "type": "boolean",
            "readOnly": true
          },
          "isNestedPrivate": {
            "type": "boolean",
            "readOnly": true
          },
          "isNestedPublic": {
            "type": "boolean",
            "readOnly": true
          },
          "isNotPublic": {
            "type": "boolean",
            "readOnly": true
          },
          "isPublic": {
            "type": "boolean",
            "readOnly": true
          },
          "isAutoLayout": {
            "type": "boolean",
            "readOnly": true
          },
          "isExplicitLayout": {
            "type": "boolean",
            "readOnly": true
          },
          "isLayoutSequential": {
            "type": "boolean",
            "readOnly": true
          },
          "isAnsiClass": {
            "type": "boolean",
            "readOnly": true
          },
          "isAutoClass": {
            "type": "boolean",
            "readOnly": true
          },
          "isUnicodeClass": {
            "type": "boolean",
            "readOnly": true
          },
          "isCOMObject": {
            "type": "boolean",
            "readOnly": true
          },
          "isContextful": {
            "type": "boolean",
            "readOnly": true
          },
          "isEnum": {
            "type": "boolean",
            "readOnly": true
          },
          "isMarshalByRef": {
            "type": "boolean",
            "readOnly": true
          },
          "isPrimitive": {
            "type": "boolean",
            "readOnly": true
          },
          "isValueType": {
            "type": "boolean",
            "readOnly": true
          },
          "isSignatureType": {
            "type": "boolean",
            "readOnly": true
          },
          "isSecurityCritical": {
            "type": "boolean",
            "readOnly": true
          },
          "isSecuritySafeCritical": {
            "type": "boolean",
            "readOnly": true
          },
          "isSecurityTransparent": {
            "type": "boolean",
            "readOnly": true
          },
          "structLayoutAttribute": {
            "$ref": "#/components/schemas/StructLayoutAttribute"
          },
          "typeInitializer": {
            "$ref": "#/components/schemas/ConstructorInfo"
          },
          "typeHandle": {
            "$ref": "#/components/schemas/RuntimeTypeHandle"
          },
          "guid": {
            "type": "string",
            "format": "uuid",
            "readOnly": true
          },
          "baseType": {
            "$ref": "#/components/schemas/Type"
          },
          "isSerializable": {
            "type": "boolean",
            "readOnly": true
          },
          "containsGenericParameters": {
            "type": "boolean",
            "readOnly": true
          },
          "isVisible": {
            "type": "boolean",
            "readOnly": true
          },
          "genericTypeParameters": {
            "type": "array",
            "items": {
              "$ref": "#/components/schemas/Type"
            },
            "nullable": true,
            "readOnly": true
          },
          "declaredConstructors": {
            "type": "array",
            "items": {
              "$ref": "#/components/schemas/ConstructorInfo"
            },
            "nullable": true,
            "readOnly": true
          },
          "declaredEvents": {
            "type": "array",
            "items": {
              "$ref": "#/components/schemas/EventInfo"
            },
            "nullable": true,
            "readOnly": true
          },
          "declaredFields": {
            "type": "array",
            "items": {
              "$ref": "#/components/schemas/FieldInfo"
            },
            "nullable": true,
            "readOnly": true
          },
          "declaredMembers": {
            "type": "array",
            "items": {
              "$ref": "#/components/schemas/MemberInfo"
            },
            "nullable": true,
            "readOnly": true
          },
          "declaredMethods": {
            "type": "array",
            "items": {
              "$ref": "#/components/schemas/MethodInfo"
            },
            "nullable": true,
            "readOnly": true
          },
          "declaredNestedTypes": {
            "type": "array",
            "items": {
              "$ref": "#/components/schemas/TypeInfo"
            },
            "nullable": true,
            "readOnly": true
          },
          "declaredProperties": {
            "type": "array",
            "items": {
              "$ref": "#/components/schemas/PropertyInfo"
            },
            "nullable": true,
            "readOnly": true
          },
          "implementedInterfaces": {
            "type": "array",
            "items": {
              "$ref": "#/components/schemas/Type"
            },
            "nullable": true,
            "readOnly": true
          }
        },
        "additionalProperties": false
      },
      "UpgradeSettingsViewModel": {
        "type": "object",
        "properties": {
          "currentState": {
            "type": "string",
            "nullable": true
          },
          "newState": {
            "type": "string",
            "nullable": true
          },
          "newVersion": {
            "type": "string",
            "nullable": true
          },
          "oldVersion": {
            "type": "string",
            "nullable": true
          },
          "reportUrl": {
            "type": "string",
            "nullable": true,
            "readOnly": true
          }
        },
        "additionalProperties": false
      },
      "UserInstallViewModel": {
        "required": [
          "email",
          "name",
          "password"
        ],
        "type": "object",
        "properties": {
          "name": {
            "maxLength": 255,
            "minLength": 0,
            "type": "string"
          },
          "email": {
            "minLength": 1,
            "type": "string",
            "format": "email"
          },
          "password": {
            "minLength": 1,
            "type": "string"
          },
          "subscribeToNewsletter": {
            "type": "boolean",
            "readOnly": true
          }
        },
        "additionalProperties": false
      },
      "UserSettingsViewModel": {
        "type": "object",
        "properties": {
          "minCharLength": {
            "type": "integer",
            "format": "int32"
          },
          "minNonAlphaNumericLength": {
            "type": "integer",
            "format": "int32"
          },
          "consentLevels": {
            "type": "array",
            "items": {
              "$ref": "#/components/schemas/ConsentLevelViewModel"
            },
            "nullable": true
          }
        },
        "additionalProperties": false
      },
      "VersionViewModel": {
        "type": "object",
        "properties": {
          "version": {
            "type": "string",
            "nullable": true
          }
        },
        "additionalProperties": false
      }
    },
    "securitySchemes": {
      "OAuth": {
        "type": "oauth2",
        "description": "Umbraco Authentication",
        "flows": {
          "authorizationCode": {
            "authorizationUrl": "/umbraco/management/api/v1.0/security/back-office/authorize",
            "tokenUrl": "/umbraco/management/api/v1.0/security/back-office/token",
            "scopes": { }
          }
        }
      }
    },
    "securitySchemes": {
      "Bearer": {
        "type": "oauth2",
        "description": "Umbraco Authentication",
        "name": "Umbraco",
        "flows": {
          "authorizationCode": {
            "authorizationUrl": "/umbraco/management/api/v1.0/security/back-office/authorize",
            "tokenUrl": "/umbraco/management/api/v1.0/security/back-office/token"
          }
        }
      }
    }
  },
  "security": [
<<<<<<< HEAD
=======
    {
      "Bearer": []
    }
  ],
  "tags": [
    {
      "name": "Culture"
    },
    {
      "name": "Data Type"
    },
    {
      "name": "Dictionary"
    },
    {
      "name": "Document"
    },
    {
      "name": "Document Blueprint"
    },
    {
      "name": "Document Type"
    },
    {
      "name": "Help"
    },
    {
      "name": "Install"
    },
    {
      "name": "Language"
    },
    {
      "name": "Media"
    },
    {
      "name": "Media Type"
    },
    {
      "name": "Member Group"
    },
    {
      "name": "Member Type"
    },
    {
      "name": "Models Builder"
    },
    {
      "name": "Partial View"
    },
    {
      "name": "Profiling"
    },
    {
      "name": "Published Cache"
    },
    {
      "name": "Relation"
    },
    {
      "name": "Relation Type"
    },
    {
      "name": "Script"
    },
    {
      "name": "Search"
    },
    {
      "name": "Security"
    },
    {
      "name": "Server"
    },
    {
      "name": "Static File"
    },
    {
      "name": "Stylesheet"
    },
    {
      "name": "Telemetry"
    },
    {
      "name": "Template"
    },
    {
      "name": "Tracked Reference"
    },
>>>>>>> dc9d4155
    {
      "OAuth": [ ]
    }
  ]
}<|MERGE_RESOLUTION|>--- conflicted
+++ resolved
@@ -1,71 +1,283 @@
 {
-  "openapi": "3.0.1",
+  "x-generator": "NSwag v13.17.0.0 (NJsonSchema v10.8.0.0 (Newtonsoft.Json v13.0.0.0))",
+  "openapi": "3.0.0",
   "info": {
     "title": "Umbraco Backoffice API",
-    "description": "This shows all APIs available in this version of Umbraco - including all the legacy apis that are available for backward compatibility",
-    "version": "1.0"
+    "description": "This shows all APIs available in this version of Umbraco - Including all the legacy apis that is available for backward compatibility",
+    "version": "All"
   },
+  "servers": [
+    {
+      "url": "https://localhost:44331"
+    }
+  ],
   "paths": {
-    "/umbraco/management/api/v1/culture": {
-      "get": {
-        "tags": [
-          "Culture"
-        ],
-        "parameters": [
+    "/umbraco/management/api/v1/upgrade/authorize": {
+      "post": {
+        "tags": [
+          "Upgrade"
+        ],
+        "operationId": "AuthorizeUpgrade_Authorize",
+        "responses": {
+          "200": {
+            "description": ""
+          },
+          "428": {
+            "description": "",
+            "content": {
+              "application/json": {
+                "schema": {
+                  "$ref": "#/components/schemas/ProblemDetails"
+                }
+              }
+            }
+          },
+          "500": {
+            "description": "",
+            "content": {
+              "application/json": {
+                "schema": {
+                  "$ref": "#/components/schemas/ProblemDetails"
+                }
+              }
+            }
+          }
+        }
+      }
+    },
+    "/umbraco/management/api/v1/upgrade/settings": {
+      "get": {
+        "tags": [
+          "Upgrade"
+        ],
+        "operationId": "SettingsUpgrade_Settings",
+        "responses": {
+          "200": {
+            "description": "",
+            "content": {
+              "application/json": {
+                "schema": {
+                  "$ref": "#/components/schemas/UpgradeSettingsViewModel"
+                }
+              }
+            }
+          },
+          "428": {
+            "description": "",
+            "content": {
+              "application/json": {
+                "schema": {
+                  "$ref": "#/components/schemas/ProblemDetails"
+                }
+              }
+            }
+          }
+        }
+      }
+    },
+    "/umbraco/management/api/v1/tracked-reference/{id}": {
+      "get": {
+        "tags": [
+          "Tracked Reference"
+        ],
+        "summary": "Gets a page list of tracked references for the current item, so you can see where an item is being used.",
+        "description": "Used by info tabs on content, media etc. and for the delete and unpublish of single items.\nThis is basically finding parents of relations.",
+        "operationId": "ByIdTrackedReference_Get",
+        "parameters": [
+          {
+            "name": "id",
+            "in": "path",
+            "required": true,
+            "schema": {
+              "type": "integer",
+              "format": "int32"
+            },
+            "x-position": 1
+          },
           {
             "name": "skip",
             "in": "query",
             "schema": {
               "type": "integer",
+              "format": "int64"
+            },
+            "x-position": 2
+          },
+          {
+            "name": "take",
+            "in": "query",
+            "schema": {
+              "type": "integer",
+              "format": "int64"
+            },
+            "x-position": 3
+          },
+          {
+            "name": "filterMustBeIsDependency",
+            "in": "query",
+            "schema": {
+              "type": "boolean",
+              "nullable": true
+            },
+            "x-position": 4
+          }
+        ],
+        "responses": {
+          "200": {
+            "description": "",
+            "content": {
+              "application/json": {
+                "schema": {
+                  "$ref": "#/components/schemas/PagedViewModelOfRelationItemViewModel"
+                }
+              }
+            }
+          }
+        }
+      }
+    },
+    "/umbraco/management/api/v1/tracked-reference/descendants/{parentId}": {
+      "get": {
+        "tags": [
+          "Tracked Reference"
+        ],
+        "summary": "Gets a page list of the child nodes of the current item used in any kind of relation.",
+        "description": "Used when deleting and unpublishing a single item to check if this item has any descending items that are in any\nkind of relation.\nThis is basically finding the descending items which are children in relations.",
+        "operationId": "DescendantsTrackedReference_Descendants",
+        "parameters": [
+          {
+            "name": "parentId",
+            "in": "path",
+            "required": true,
+            "schema": {
+              "type": "integer",
               "format": "int32"
-            }
+            },
+            "x-position": 1
+          },
+          {
+            "name": "skip",
+            "in": "query",
+            "schema": {
+              "type": "integer",
+              "format": "int64"
+            },
+            "x-position": 2
           },
           {
             "name": "take",
             "in": "query",
             "schema": {
               "type": "integer",
-              "format": "int32"
-            }
-          }
-        ],
-        "responses": {
-          "200": {
-            "description": "Success",
-            "content": {
-              "text/plain": {
-                "schema": {
-                  "$ref": "#/components/schemas/CultureViewModelPagedViewModel"
-                }
-              },
-              "application/json": {
-                "schema": {
-                  "$ref": "#/components/schemas/CultureViewModelPagedViewModel"
-                }
-              },
-              "text/json": {
-                "schema": {
-                  "$ref": "#/components/schemas/CultureViewModelPagedViewModel"
-                }
-              }
-            }
-          }
-        }
-      }
-    },
-    "/umbraco/management/api/v1/tree/data-type/children": {
-      "get": {
-        "tags": [
-          "Data Type"
-        ],
+              "format": "int64"
+            },
+            "x-position": 3
+          },
+          {
+            "name": "filterMustBeIsDependency",
+            "in": "query",
+            "schema": {
+              "type": "boolean",
+              "nullable": true
+            },
+            "x-position": 4
+          }
+        ],
+        "responses": {
+          "200": {
+            "description": "",
+            "content": {
+              "application/json": {
+                "schema": {
+                  "$ref": "#/components/schemas/PagedViewModelOfRelationItemViewModel"
+                }
+              }
+            }
+          }
+        }
+      }
+    },
+    "/umbraco/management/api/v1/tracked-reference/item": {
+      "get": {
+        "tags": [
+          "Tracked Reference"
+        ],
+        "summary": "Gets a page list of the items used in any kind of relation from selected integer ids.",
+        "description": "Used when bulk deleting content/media and bulk unpublishing content (delete and unpublish on List view).\nThis is basically finding children of relations.",
+        "operationId": "ItemsTrackedReference_GetPagedReferencedItems",
+        "parameters": [
+          {
+            "name": "ids",
+            "in": "query",
+            "style": "form",
+            "explode": true,
+            "schema": {
+              "type": "array",
+              "nullable": true,
+              "items": {
+                "type": "integer",
+                "format": "int32"
+              }
+            },
+            "x-position": 1
+          },
+          {
+            "name": "skip",
+            "in": "query",
+            "schema": {
+              "type": "integer",
+              "format": "int64"
+            },
+            "x-position": 2
+          },
+          {
+            "name": "take",
+            "in": "query",
+            "schema": {
+              "type": "integer",
+              "format": "int64"
+            },
+            "x-position": 3
+          },
+          {
+            "name": "filterMustBeIsDependency",
+            "in": "query",
+            "schema": {
+              "type": "boolean",
+              "nullable": true
+            },
+            "x-position": 4
+          }
+        ],
+        "responses": {
+          "200": {
+            "description": "",
+            "content": {
+              "application/json": {
+                "schema": {
+                  "$ref": "#/components/schemas/PagedViewModelOfRelationItemViewModel"
+                }
+              }
+            }
+          }
+        }
+      }
+    },
+    "/umbraco/management/api/v1/tree/template/children": {
+      "get": {
+        "tags": [
+          "Template"
+        ],
+        "operationId": "ChildrenTemplateTree_Children",
         "parameters": [
           {
             "name": "parentKey",
             "in": "query",
             "schema": {
               "type": "string",
-              "format": "uuid"
-            }
+              "format": "guid"
+            },
+            "x-position": 1
           },
           {
             "name": "skip",
@@ -74,7 +286,8 @@
               "type": "integer",
               "format": "int32",
               "default": 0
-            }
+            },
+            "x-position": 2
           },
           {
             "name": "take",
@@ -83,71 +296,1939 @@
               "type": "integer",
               "format": "int32",
               "default": 100
-            }
-          },
-          {
-            "name": "foldersOnly",
-            "in": "query",
-            "schema": {
-              "type": "boolean",
-              "default": false
-            }
-          }
-        ],
-        "responses": {
-          "200": {
-            "description": "Success",
-            "content": {
-              "text/plain": {
-                "schema": {
-                  "$ref": "#/components/schemas/FolderTreeItemViewModelPagedViewModel"
-                }
-              },
-              "application/json": {
-                "schema": {
-                  "$ref": "#/components/schemas/FolderTreeItemViewModelPagedViewModel"
-                }
-              },
-              "text/json": {
-                "schema": {
-                  "$ref": "#/components/schemas/FolderTreeItemViewModelPagedViewModel"
-                }
-              }
-            }
-          }
-        }
-      }
-    },
-    "/umbraco/management/api/v1/tree/data-type/item": {
-      "get": {
-        "tags": [
-          "Data Type"
-        ],
+            },
+            "x-position": 3
+          }
+        ],
+        "responses": {
+          "200": {
+            "description": "",
+            "content": {
+              "application/json": {
+                "schema": {
+                  "$ref": "#/components/schemas/PagedViewModelOfEntityTreeItemViewModel"
+                }
+              }
+            }
+          }
+        }
+      }
+    },
+    "/umbraco/management/api/v1/tree/template/item": {
+      "get": {
+        "tags": [
+          "Template"
+        ],
+        "operationId": "ItemsTemplateTree_Items",
         "parameters": [
           {
             "name": "key",
-            "in": "query",
+            "x-originalName": "keys",
+            "in": "query",
+            "style": "form",
+            "explode": true,
             "schema": {
               "type": "array",
+              "nullable": true,
               "items": {
                 "type": "string",
-                "format": "uuid"
-              }
-            }
-          }
-        ],
-        "responses": {
-          "200": {
-            "description": "Success",
-            "content": {
-              "text/plain": {
+                "format": "guid"
+              }
+            },
+            "x-position": 1
+          }
+        ],
+        "responses": {
+          "200": {
+            "description": "",
+            "content": {
+              "application/json": {
+                "schema": {
+                  "type": "array",
+                  "items": {
+                    "$ref": "#/components/schemas/EntityTreeItemViewModel"
+                  }
+                }
+              }
+            }
+          }
+        }
+      }
+    },
+    "/umbraco/management/api/v1/tree/template/root": {
+      "get": {
+        "tags": [
+          "Template"
+        ],
+        "operationId": "RootTemplateTree_Root",
+        "parameters": [
+          {
+            "name": "skip",
+            "in": "query",
+            "schema": {
+              "type": "integer",
+              "format": "int32",
+              "default": 0
+            },
+            "x-position": 1
+          },
+          {
+            "name": "take",
+            "in": "query",
+            "schema": {
+              "type": "integer",
+              "format": "int32",
+              "default": 100
+            },
+            "x-position": 2
+          }
+        ],
+        "responses": {
+          "200": {
+            "description": "",
+            "content": {
+              "application/json": {
+                "schema": {
+                  "$ref": "#/components/schemas/PagedViewModelOfEntityTreeItemViewModel"
+                }
+              }
+            }
+          }
+        }
+      }
+    },
+    "/umbraco/management/api/v1/telemetry": {
+      "get": {
+        "tags": [
+          "Telemetry"
+        ],
+        "operationId": "AllTelemetry_GetAll",
+        "parameters": [
+          {
+            "name": "skip",
+            "in": "query",
+            "schema": {
+              "type": "integer",
+              "format": "int32"
+            },
+            "x-position": 1
+          },
+          {
+            "name": "take",
+            "in": "query",
+            "schema": {
+              "type": "integer",
+              "format": "int32"
+            },
+            "x-position": 2
+          }
+        ],
+        "responses": {
+          "200": {
+            "description": "",
+            "content": {
+              "application/json": {
+                "schema": {
+                  "$ref": "#/components/schemas/PagedViewModelOfTelemetryLevelViewModel"
+                }
+              }
+            }
+          }
+        }
+      }
+    },
+    "/umbraco/management/api/v1/telemetry/level": {
+      "get": {
+        "tags": [
+          "Telemetry"
+        ],
+        "operationId": "GetTelemetry_Get",
+        "responses": {
+          "200": {
+            "description": "",
+            "content": {
+              "application/json": {
+                "schema": {
+                  "$ref": "#/components/schemas/TelemetryLevelViewModel"
+                }
+              }
+            }
+          }
+        }
+      },
+      "post": {
+        "tags": [
+          "Telemetry"
+        ],
+        "operationId": "SetTelemetry_SetConsentLevel",
+        "requestBody": {
+          "x-name": "telemetryLevelViewModel",
+          "content": {
+            "application/json": {
+              "schema": {
+                "$ref": "#/components/schemas/TelemetryLevelViewModel"
+              }
+            }
+          },
+          "required": true,
+          "x-position": 1
+        },
+        "responses": {
+          "400": {
+            "description": "",
+            "content": {
+              "application/json": {
+                "schema": {
+                  "$ref": "#/components/schemas/ProblemDetails"
+                }
+              }
+            }
+          },
+          "200": {
+            "description": ""
+          }
+        }
+      }
+    },
+    "/umbraco/management/api/v1/tree/stylesheet/children": {
+      "get": {
+        "tags": [
+          "Stylesheet"
+        ],
+        "operationId": "ChildrenStylesheetTree_Children",
+        "parameters": [
+          {
+            "name": "path",
+            "in": "query",
+            "schema": {
+              "type": "string",
+              "nullable": true
+            },
+            "x-position": 1
+          },
+          {
+            "name": "skip",
+            "in": "query",
+            "schema": {
+              "type": "integer",
+              "format": "int32",
+              "default": 0
+            },
+            "x-position": 2
+          },
+          {
+            "name": "take",
+            "in": "query",
+            "schema": {
+              "type": "integer",
+              "format": "int32",
+              "default": 100
+            },
+            "x-position": 3
+          }
+        ],
+        "responses": {
+          "200": {
+            "description": "",
+            "content": {
+              "application/json": {
+                "schema": {
+                  "$ref": "#/components/schemas/PagedViewModelOfFileSystemTreeItemViewModel"
+                }
+              }
+            }
+          }
+        }
+      }
+    },
+    "/umbraco/management/api/v1/tree/stylesheet/item": {
+      "get": {
+        "tags": [
+          "Stylesheet"
+        ],
+        "operationId": "ItemsStylesheetTree_Items",
+        "parameters": [
+          {
+            "name": "path",
+            "x-originalName": "paths",
+            "in": "query",
+            "style": "form",
+            "explode": true,
+            "schema": {
+              "type": "array",
+              "nullable": true,
+              "items": {
+                "type": "string"
+              }
+            },
+            "x-position": 1
+          }
+        ],
+        "responses": {
+          "200": {
+            "description": "",
+            "content": {
+              "application/json": {
+                "schema": {
+                  "type": "array",
+                  "items": {
+                    "$ref": "#/components/schemas/FileSystemTreeItemViewModel"
+                  }
+                }
+              }
+            }
+          }
+        }
+      }
+    },
+    "/umbraco/management/api/v1/tree/stylesheet/root": {
+      "get": {
+        "tags": [
+          "Stylesheet"
+        ],
+        "operationId": "RootStylesheetTree_Root",
+        "parameters": [
+          {
+            "name": "skip",
+            "in": "query",
+            "schema": {
+              "type": "integer",
+              "format": "int32",
+              "default": 0
+            },
+            "x-position": 1
+          },
+          {
+            "name": "take",
+            "in": "query",
+            "schema": {
+              "type": "integer",
+              "format": "int32",
+              "default": 100
+            },
+            "x-position": 2
+          }
+        ],
+        "responses": {
+          "200": {
+            "description": "",
+            "content": {
+              "application/json": {
+                "schema": {
+                  "$ref": "#/components/schemas/PagedViewModelOfFileSystemTreeItemViewModel"
+                }
+              }
+            }
+          }
+        }
+      }
+    },
+    "/umbraco/management/api/v1/tree/static-file/children": {
+      "get": {
+        "tags": [
+          "Static File"
+        ],
+        "operationId": "ChildrenStaticFileTree_Children",
+        "parameters": [
+          {
+            "name": "path",
+            "in": "query",
+            "schema": {
+              "type": "string",
+              "nullable": true
+            },
+            "x-position": 1
+          },
+          {
+            "name": "skip",
+            "in": "query",
+            "schema": {
+              "type": "integer",
+              "format": "int32",
+              "default": 0
+            },
+            "x-position": 2
+          },
+          {
+            "name": "take",
+            "in": "query",
+            "schema": {
+              "type": "integer",
+              "format": "int32",
+              "default": 100
+            },
+            "x-position": 3
+          }
+        ],
+        "responses": {
+          "200": {
+            "description": "",
+            "content": {
+              "application/json": {
+                "schema": {
+                  "$ref": "#/components/schemas/PagedViewModelOfFileSystemTreeItemViewModel"
+                }
+              }
+            }
+          }
+        }
+      }
+    },
+    "/umbraco/management/api/v1/tree/static-file/item": {
+      "get": {
+        "tags": [
+          "Static File"
+        ],
+        "operationId": "ItemsStaticFileTree_Items",
+        "parameters": [
+          {
+            "name": "path",
+            "x-originalName": "paths",
+            "in": "query",
+            "style": "form",
+            "explode": true,
+            "schema": {
+              "type": "array",
+              "nullable": true,
+              "items": {
+                "type": "string"
+              }
+            },
+            "x-position": 1
+          }
+        ],
+        "responses": {
+          "200": {
+            "description": "",
+            "content": {
+              "application/json": {
+                "schema": {
+                  "type": "array",
+                  "items": {
+                    "$ref": "#/components/schemas/FileSystemTreeItemViewModel"
+                  }
+                }
+              }
+            }
+          }
+        }
+      }
+    },
+    "/umbraco/management/api/v1/tree/static-file/root": {
+      "get": {
+        "tags": [
+          "Static File"
+        ],
+        "operationId": "RootStaticFileTree_Root",
+        "parameters": [
+          {
+            "name": "skip",
+            "in": "query",
+            "schema": {
+              "type": "integer",
+              "format": "int32",
+              "default": 0
+            },
+            "x-position": 1
+          },
+          {
+            "name": "take",
+            "in": "query",
+            "schema": {
+              "type": "integer",
+              "format": "int32",
+              "default": 100
+            },
+            "x-position": 2
+          }
+        ],
+        "responses": {
+          "200": {
+            "description": "",
+            "content": {
+              "application/json": {
+                "schema": {
+                  "$ref": "#/components/schemas/PagedViewModelOfFileSystemTreeItemViewModel"
+                }
+              }
+            }
+          }
+        }
+      }
+    },
+    "/umbraco/management/api/v1/server/status": {
+      "get": {
+        "tags": [
+          "Server"
+        ],
+        "operationId": "StatusServer_Get",
+        "responses": {
+          "400": {
+            "description": "",
+            "content": {
+              "application/json": {
+                "schema": {
+                  "$ref": "#/components/schemas/ProblemDetails"
+                }
+              }
+            }
+          },
+          "200": {
+            "description": "",
+            "content": {
+              "application/json": {
+                "schema": {
+                  "$ref": "#/components/schemas/ServerStatusViewModel"
+                }
+              }
+            }
+          }
+        }
+      }
+    },
+    "/umbraco/management/api/v1/server/version": {
+      "get": {
+        "tags": [
+          "Server"
+        ],
+        "operationId": "VersionServer_Get",
+        "responses": {
+          "400": {
+            "description": "",
+            "content": {
+              "application/json": {
+                "schema": {
+                  "$ref": "#/components/schemas/ProblemDetails"
+                }
+              }
+            }
+          },
+          "200": {
+            "description": "",
+            "content": {
+              "application/json": {
+                "schema": {
+                  "$ref": "#/components/schemas/VersionViewModel"
+                }
+              }
+            }
+          }
+        }
+      }
+    },
+    "/umbraco/management/api/v1/security/back-office/authorize": {
+      "get": {
+        "tags": [
+          "Security"
+        ],
+        "operationId": "BackOffice_AuthorizeGET",
+        "responses": {
+          "200": {
+            "description": "",
+            "content": {
+              "application/octet-stream": {
+                "schema": {
+                  "type": "string",
+                  "format": "binary"
+                }
+              }
+            }
+          }
+        }
+      },
+      "post": {
+        "tags": [
+          "Security"
+        ],
+        "operationId": "BackOffice_AuthorizePOST",
+        "responses": {
+          "200": {
+            "description": "",
+            "content": {
+              "application/octet-stream": {
+                "schema": {
+                  "type": "string",
+                  "format": "binary"
+                }
+              }
+            }
+          }
+        }
+      }
+    },
+    "/umbraco/management/api/v1/search/index/{indexName}": {
+      "get": {
+        "tags": [
+          "Search"
+        ],
+        "summary": "Check if the index has been rebuilt",
+        "description": "This is kind of rudimentary since there's no way we can know that the index has rebuilt, we\nhave a listener for the index op complete so we'll just check if that key is no longer there in the runtime cache",
+        "operationId": "IndexDetailsSearch_Index",
+        "parameters": [
+          {
+            "name": "indexName",
+            "in": "path",
+            "required": true,
+            "schema": {
+              "type": "string",
+              "nullable": true
+            },
+            "x-position": 1
+          }
+        ],
+        "responses": {
+          "400": {
+            "description": "",
+            "content": {
+              "application/json": {
+                "schema": {
+                  "$ref": "#/components/schemas/ProblemDetails"
+                }
+              }
+            }
+          },
+          "200": {
+            "description": "",
+            "content": {
+              "application/json": {
+                "schema": {
+                  "$ref": "#/components/schemas/IndexViewModel"
+                }
+              }
+            }
+          }
+        }
+      }
+    },
+    "/umbraco/management/api/v1/search/index": {
+      "get": {
+        "tags": [
+          "Search"
+        ],
+        "summary": "Get the details for indexers",
+        "operationId": "IndexListSearch_Indexes",
+        "parameters": [
+          {
+            "name": "skip",
+            "in": "query",
+            "schema": {
+              "type": "integer",
+              "format": "int32"
+            },
+            "x-position": 1
+          },
+          {
+            "name": "take",
+            "in": "query",
+            "schema": {
+              "type": "integer",
+              "format": "int32"
+            },
+            "x-position": 2
+          }
+        ],
+        "responses": {
+          "200": {
+            "description": "",
+            "content": {
+              "application/json": {
+                "schema": {
+                  "$ref": "#/components/schemas/PagedViewModelOfIndexViewModel"
+                }
+              }
+            }
+          }
+        }
+      }
+    },
+    "/umbraco/management/api/v1/search/index/{indexName}/rebuild": {
+      "post": {
+        "tags": [
+          "Search"
+        ],
+        "summary": "Rebuilds the index",
+        "operationId": "IndexRebuildSearch_Rebuild",
+        "parameters": [
+          {
+            "name": "indexName",
+            "in": "path",
+            "required": true,
+            "schema": {
+              "type": "string",
+              "nullable": true
+            },
+            "x-position": 1
+          }
+        ],
+        "responses": {
+          "400": {
+            "description": "",
+            "content": {
+              "application/json": {
+                "schema": {
+                  "$ref": "#/components/schemas/ProblemDetails"
+                }
+              }
+            }
+          },
+          "200": {
+            "description": "",
+            "content": {
+              "application/octet-stream": {
+                "schema": {
+                  "type": "string",
+                  "format": "binary"
+                }
+              }
+            }
+          }
+        }
+      }
+    },
+    "/umbraco/management/api/v1/search/searcher": {
+      "get": {
+        "tags": [
+          "Search"
+        ],
+        "summary": "Get the details for searchers",
+        "operationId": "SearcherListSearch_Searchers",
+        "parameters": [
+          {
+            "name": "skip",
+            "in": "query",
+            "schema": {
+              "type": "integer",
+              "format": "int32"
+            },
+            "x-position": 1
+          },
+          {
+            "name": "take",
+            "in": "query",
+            "schema": {
+              "type": "integer",
+              "format": "int32"
+            },
+            "x-position": 2
+          }
+        ],
+        "responses": {
+          "200": {
+            "description": "",
+            "content": {
+              "application/json": {
+                "schema": {
+                  "$ref": "#/components/schemas/PagedViewModelOfSearcherViewModel"
+                }
+              }
+            }
+          }
+        }
+      }
+    },
+    "/umbraco/management/api/v1/search/searcher/{searcherName}/search": {
+      "get": {
+        "tags": [
+          "Search"
+        ],
+        "operationId": "SearcherSearchSearch_GetSearchResults",
+        "parameters": [
+          {
+            "name": "searcherName",
+            "in": "path",
+            "required": true,
+            "schema": {
+              "type": "string",
+              "nullable": true
+            },
+            "x-position": 1
+          },
+          {
+            "name": "query",
+            "in": "query",
+            "schema": {
+              "type": "string",
+              "nullable": true
+            },
+            "x-position": 2
+          },
+          {
+            "name": "skip",
+            "in": "query",
+            "schema": {
+              "type": "integer",
+              "format": "int32"
+            },
+            "x-position": 3
+          },
+          {
+            "name": "take",
+            "in": "query",
+            "schema": {
+              "type": "integer",
+              "format": "int32"
+            },
+            "x-position": 4
+          }
+        ],
+        "responses": {
+          "200": {
+            "description": "",
+            "content": {
+              "application/json": {
+                "schema": {
+                  "$ref": "#/components/schemas/PagedViewModelOfPagedViewModelOfSearchResultViewModel"
+                }
+              }
+            }
+          },
+          "404": {
+            "description": "",
+            "content": {
+              "application/json": {
+                "schema": {
+                  "$ref": "#/components/schemas/ProblemDetails"
+                }
+              }
+            }
+          }
+        }
+      }
+    },
+    "/umbraco/management/api/v1/tree/script/children": {
+      "get": {
+        "tags": [
+          "Script"
+        ],
+        "operationId": "ChildrenScriptTree_Children",
+        "parameters": [
+          {
+            "name": "path",
+            "in": "query",
+            "schema": {
+              "type": "string",
+              "nullable": true
+            },
+            "x-position": 1
+          },
+          {
+            "name": "skip",
+            "in": "query",
+            "schema": {
+              "type": "integer",
+              "format": "int32",
+              "default": 0
+            },
+            "x-position": 2
+          },
+          {
+            "name": "take",
+            "in": "query",
+            "schema": {
+              "type": "integer",
+              "format": "int32",
+              "default": 100
+            },
+            "x-position": 3
+          }
+        ],
+        "responses": {
+          "200": {
+            "description": "",
+            "content": {
+              "application/json": {
+                "schema": {
+                  "$ref": "#/components/schemas/PagedViewModelOfFileSystemTreeItemViewModel"
+                }
+              }
+            }
+          }
+        }
+      }
+    },
+    "/umbraco/management/api/v1/tree/script/item": {
+      "get": {
+        "tags": [
+          "Script"
+        ],
+        "operationId": "ItemsScriptTree_Items",
+        "parameters": [
+          {
+            "name": "path",
+            "x-originalName": "paths",
+            "in": "query",
+            "style": "form",
+            "explode": true,
+            "schema": {
+              "type": "array",
+              "nullable": true,
+              "items": {
+                "type": "string"
+              }
+            },
+            "x-position": 1
+          }
+        ],
+        "responses": {
+          "200": {
+            "description": "",
+            "content": {
+              "application/json": {
+                "schema": {
+                  "type": "array",
+                  "items": {
+                    "$ref": "#/components/schemas/FileSystemTreeItemViewModel"
+                  }
+                }
+              }
+            }
+          }
+        }
+      }
+    },
+    "/umbraco/management/api/v1/tree/script/root": {
+      "get": {
+        "tags": [
+          "Script"
+        ],
+        "operationId": "RootScriptTree_Root",
+        "parameters": [
+          {
+            "name": "skip",
+            "in": "query",
+            "schema": {
+              "type": "integer",
+              "format": "int32",
+              "default": 0
+            },
+            "x-position": 1
+          },
+          {
+            "name": "take",
+            "in": "query",
+            "schema": {
+              "type": "integer",
+              "format": "int32",
+              "default": 100
+            },
+            "x-position": 2
+          }
+        ],
+        "responses": {
+          "200": {
+            "description": "",
+            "content": {
+              "application/json": {
+                "schema": {
+                  "$ref": "#/components/schemas/PagedViewModelOfFileSystemTreeItemViewModel"
+                }
+              }
+            }
+          }
+        }
+      }
+    },
+    "/umbraco/management/api/v1/relation/child-relation/{childId}": {
+      "get": {
+        "tags": [
+          "Relation"
+        ],
+        "operationId": "ByChildRelation_ByChild",
+        "parameters": [
+          {
+            "name": "childId",
+            "in": "path",
+            "required": true,
+            "schema": {
+              "type": "integer",
+              "format": "int32"
+            },
+            "x-position": 1
+          },
+          {
+            "name": "skip",
+            "in": "query",
+            "schema": {
+              "type": "integer",
+              "format": "int32"
+            },
+            "x-position": 2
+          },
+          {
+            "name": "take",
+            "in": "query",
+            "schema": {
+              "type": "integer",
+              "format": "int32"
+            },
+            "x-position": 3
+          },
+          {
+            "name": "relationTypeAlias",
+            "in": "query",
+            "schema": {
+              "type": "string",
+              "default": "",
+              "nullable": true
+            },
+            "x-position": 4
+          }
+        ],
+        "responses": {
+          "200": {
+            "description": "",
+            "content": {
+              "application/json": {
+                "schema": {
+                  "$ref": "#/components/schemas/PagedViewModelOfRelationViewModel"
+                }
+              }
+            }
+          }
+        }
+      }
+    },
+    "/umbraco/management/api/v1/relation/{id}": {
+      "get": {
+        "tags": [
+          "Relation"
+        ],
+        "operationId": "ByIdRelation_ById",
+        "parameters": [
+          {
+            "name": "id",
+            "in": "path",
+            "required": true,
+            "schema": {
+              "type": "integer",
+              "format": "int32"
+            },
+            "x-position": 1
+          }
+        ],
+        "responses": {
+          "200": {
+            "description": "",
+            "content": {
+              "application/json": {
+                "schema": {
+                  "$ref": "#/components/schemas/RelationViewModel"
+                }
+              }
+            }
+          },
+          "404": {
+            "description": "",
+            "content": {
+              "application/octet-stream": {
+                "schema": {
+                  "type": "string",
+                  "format": "binary"
+                }
+              }
+            }
+          }
+        }
+      }
+    },
+    "/umbraco/management/api/v1/tree/relation-type/item": {
+      "get": {
+        "tags": [
+          "Relation Type"
+        ],
+        "operationId": "ItemsRelationTypeTree_Items",
+        "parameters": [
+          {
+            "name": "key",
+            "x-originalName": "keys",
+            "in": "query",
+            "style": "form",
+            "explode": true,
+            "schema": {
+              "type": "array",
+              "nullable": true,
+              "items": {
+                "type": "string",
+                "format": "guid"
+              }
+            },
+            "x-position": 1
+          }
+        ],
+        "responses": {
+          "200": {
+            "description": "",
+            "content": {
+              "application/json": {
                 "schema": {
                   "type": "array",
                   "items": {
                     "$ref": "#/components/schemas/FolderTreeItemViewModel"
                   }
                 }
-              },
+              }
+            }
+          }
+        }
+      }
+    },
+    "/umbraco/management/api/v1/tree/relation-type/root": {
+      "get": {
+        "tags": [
+          "Relation Type"
+        ],
+        "operationId": "RootRelationTypeTree_Root",
+        "parameters": [
+          {
+            "name": "skip",
+            "in": "query",
+            "schema": {
+              "type": "integer",
+              "format": "int32",
+              "default": 0
+            },
+            "x-position": 1
+          },
+          {
+            "name": "take",
+            "in": "query",
+            "schema": {
+              "type": "integer",
+              "format": "int32",
+              "default": 100
+            },
+            "x-position": 2
+          }
+        ],
+        "responses": {
+          "200": {
+            "description": "",
+            "content": {
+              "application/json": {
+                "schema": {
+                  "$ref": "#/components/schemas/PagedViewModelOfEntityTreeItemViewModel"
+                }
+              }
+            }
+          }
+        }
+      }
+    },
+    "/umbraco/management/api/v1/published-cache/collect": {
+      "post": {
+        "tags": [
+          "Published Cache"
+        ],
+        "operationId": "CollectPublishedCache_Collect",
+        "responses": {
+          "200": {
+            "description": ""
+          }
+        }
+      }
+    },
+    "/umbraco/management/api/v1/published-cache/rebuild": {
+      "post": {
+        "tags": [
+          "Published Cache"
+        ],
+        "operationId": "RebuildPublishedCache_Collect",
+        "responses": {
+          "200": {
+            "description": ""
+          }
+        }
+      }
+    },
+    "/umbraco/management/api/v1/published-cache/reload": {
+      "post": {
+        "tags": [
+          "Published Cache"
+        ],
+        "operationId": "ReloadPublishedCache_Reload",
+        "responses": {
+          "200": {
+            "description": ""
+          }
+        }
+      }
+    },
+    "/umbraco/management/api/v1/published-cache/status": {
+      "get": {
+        "tags": [
+          "Published Cache"
+        ],
+        "operationId": "StatusPublishedCache_Status",
+        "responses": {
+          "200": {
+            "description": "",
+            "content": {
+              "application/json": {
+                "schema": {
+                  "type": "string"
+                }
+              }
+            }
+          }
+        }
+      }
+    },
+    "/umbraco/management/api/v1/profiling/status": {
+      "get": {
+        "tags": [
+          "Profiling"
+        ],
+        "operationId": "StatusProfiling_Status",
+        "responses": {
+          "200": {
+            "description": "",
+            "content": {
+              "application/json": {
+                "schema": {
+                  "$ref": "#/components/schemas/ProfilingStatusViewModel"
+                }
+              }
+            }
+          }
+        }
+      }
+    },
+    "/umbraco/management/api/v1/tree/partial-view/children": {
+      "get": {
+        "tags": [
+          "Partial View"
+        ],
+        "operationId": "ChildrenPartialViewTree_Children",
+        "parameters": [
+          {
+            "name": "path",
+            "in": "query",
+            "schema": {
+              "type": "string",
+              "nullable": true
+            },
+            "x-position": 1
+          },
+          {
+            "name": "skip",
+            "in": "query",
+            "schema": {
+              "type": "integer",
+              "format": "int32",
+              "default": 0
+            },
+            "x-position": 2
+          },
+          {
+            "name": "take",
+            "in": "query",
+            "schema": {
+              "type": "integer",
+              "format": "int32",
+              "default": 100
+            },
+            "x-position": 3
+          }
+        ],
+        "responses": {
+          "200": {
+            "description": "",
+            "content": {
+              "application/json": {
+                "schema": {
+                  "$ref": "#/components/schemas/PagedViewModelOfFileSystemTreeItemViewModel"
+                }
+              }
+            }
+          }
+        }
+      }
+    },
+    "/umbraco/management/api/v1/tree/partial-view/item": {
+      "get": {
+        "tags": [
+          "Partial View"
+        ],
+        "operationId": "ItemsPartialViewTree_Items",
+        "parameters": [
+          {
+            "name": "path",
+            "x-originalName": "paths",
+            "in": "query",
+            "style": "form",
+            "explode": true,
+            "schema": {
+              "type": "array",
+              "nullable": true,
+              "items": {
+                "type": "string"
+              }
+            },
+            "x-position": 1
+          }
+        ],
+        "responses": {
+          "200": {
+            "description": "",
+            "content": {
+              "application/json": {
+                "schema": {
+                  "type": "array",
+                  "items": {
+                    "$ref": "#/components/schemas/FileSystemTreeItemViewModel"
+                  }
+                }
+              }
+            }
+          }
+        }
+      }
+    },
+    "/umbraco/management/api/v1/tree/partial-view/root": {
+      "get": {
+        "tags": [
+          "Partial View"
+        ],
+        "operationId": "RootPartialViewTree_Root",
+        "parameters": [
+          {
+            "name": "skip",
+            "in": "query",
+            "schema": {
+              "type": "integer",
+              "format": "int32",
+              "default": 0
+            },
+            "x-position": 1
+          },
+          {
+            "name": "take",
+            "in": "query",
+            "schema": {
+              "type": "integer",
+              "format": "int32",
+              "default": 100
+            },
+            "x-position": 2
+          }
+        ],
+        "responses": {
+          "200": {
+            "description": "",
+            "content": {
+              "application/json": {
+                "schema": {
+                  "$ref": "#/components/schemas/PagedViewModelOfFileSystemTreeItemViewModel"
+                }
+              }
+            }
+          }
+        }
+      }
+    },
+    "/umbraco/management/api/v1/models-builder/build": {
+      "post": {
+        "tags": [
+          "Models Builder"
+        ],
+        "operationId": "BuildModelsBuilder_BuildModels",
+        "responses": {
+          "201": {
+            "description": "",
+            "content": {
+              "application/octet-stream": {
+                "schema": {
+                  "type": "string",
+                  "format": "binary"
+                }
+              }
+            }
+          },
+          "428": {
+            "description": "",
+            "content": {
+              "application/json": {
+                "schema": {
+                  "$ref": "#/components/schemas/ProblemDetails"
+                }
+              }
+            }
+          }
+        }
+      }
+    },
+    "/umbraco/management/api/v1/models-builder/dashboard": {
+      "get": {
+        "tags": [
+          "Models Builder"
+        ],
+        "operationId": "GetModelsBuilder_GetDashboard",
+        "responses": {
+          "200": {
+            "description": "",
+            "content": {
+              "application/octet-stream": {
+                "schema": {
+                  "type": "string",
+                  "format": "binary"
+                }
+              }
+            }
+          }
+        }
+      }
+    },
+    "/umbraco/management/api/v1/models-builder/status": {
+      "get": {
+        "tags": [
+          "Models Builder"
+        ],
+        "operationId": "StatusModelsBuilder_GetModelsOutOfDateStatus",
+        "responses": {
+          "200": {
+            "description": "",
+            "content": {
+              "application/json": {
+                "schema": {
+                  "$ref": "#/components/schemas/OutOfDateStatusViewModel"
+                }
+              }
+            }
+          }
+        }
+      }
+    },
+    "/umbraco/management/api/v1/tree/member-type/item": {
+      "get": {
+        "tags": [
+          "Member Type"
+        ],
+        "operationId": "ItemsMemberTypeTree_Items",
+        "parameters": [
+          {
+            "name": "key",
+            "x-originalName": "keys",
+            "in": "query",
+            "style": "form",
+            "explode": true,
+            "schema": {
+              "type": "array",
+              "nullable": true,
+              "items": {
+                "type": "string",
+                "format": "guid"
+              }
+            },
+            "x-position": 1
+          }
+        ],
+        "responses": {
+          "200": {
+            "description": "",
+            "content": {
+              "application/json": {
+                "schema": {
+                  "type": "array",
+                  "items": {
+                    "$ref": "#/components/schemas/EntityTreeItemViewModel"
+                  }
+                }
+              }
+            }
+          }
+        }
+      }
+    },
+    "/umbraco/management/api/v1/tree/member-type/root": {
+      "get": {
+        "tags": [
+          "Member Type"
+        ],
+        "operationId": "RootMemberTypeTree_Root",
+        "parameters": [
+          {
+            "name": "skip",
+            "in": "query",
+            "schema": {
+              "type": "integer",
+              "format": "int32",
+              "default": 0
+            },
+            "x-position": 1
+          },
+          {
+            "name": "take",
+            "in": "query",
+            "schema": {
+              "type": "integer",
+              "format": "int32",
+              "default": 100
+            },
+            "x-position": 2
+          }
+        ],
+        "responses": {
+          "200": {
+            "description": "",
+            "content": {
+              "application/json": {
+                "schema": {
+                  "$ref": "#/components/schemas/PagedViewModelOfEntityTreeItemViewModel"
+                }
+              }
+            }
+          }
+        }
+      }
+    },
+    "/umbraco/management/api/v1/tree/member-group/item": {
+      "get": {
+        "tags": [
+          "Member Group"
+        ],
+        "operationId": "ItemsMemberGroupTree_Items",
+        "parameters": [
+          {
+            "name": "key",
+            "x-originalName": "keys",
+            "in": "query",
+            "style": "form",
+            "explode": true,
+            "schema": {
+              "type": "array",
+              "nullable": true,
+              "items": {
+                "type": "string",
+                "format": "guid"
+              }
+            },
+            "x-position": 1
+          }
+        ],
+        "responses": {
+          "200": {
+            "description": "",
+            "content": {
+              "application/json": {
+                "schema": {
+                  "type": "array",
+                  "items": {
+                    "$ref": "#/components/schemas/EntityTreeItemViewModel"
+                  }
+                }
+              }
+            }
+          }
+        }
+      }
+    },
+    "/umbraco/management/api/v1/tree/member-group/root": {
+      "get": {
+        "tags": [
+          "Member Group"
+        ],
+        "operationId": "RootMemberGroupTree_Root",
+        "parameters": [
+          {
+            "name": "skip",
+            "in": "query",
+            "schema": {
+              "type": "integer",
+              "format": "int32",
+              "default": 0
+            },
+            "x-position": 1
+          },
+          {
+            "name": "take",
+            "in": "query",
+            "schema": {
+              "type": "integer",
+              "format": "int32",
+              "default": 100
+            },
+            "x-position": 2
+          }
+        ],
+        "responses": {
+          "200": {
+            "description": "",
+            "content": {
+              "application/json": {
+                "schema": {
+                  "$ref": "#/components/schemas/PagedViewModelOfEntityTreeItemViewModel"
+                }
+              }
+            }
+          }
+        }
+      }
+    },
+    "/umbraco/management/api/v1/tree/media/children": {
+      "get": {
+        "tags": [
+          "Media"
+        ],
+        "operationId": "ChildrenMediaTree_Children",
+        "parameters": [
+          {
+            "name": "parentKey",
+            "in": "query",
+            "schema": {
+              "type": "string",
+              "format": "guid"
+            },
+            "x-position": 1
+          },
+          {
+            "name": "skip",
+            "in": "query",
+            "schema": {
+              "type": "integer",
+              "format": "int32",
+              "default": 0
+            },
+            "x-position": 2
+          },
+          {
+            "name": "take",
+            "in": "query",
+            "schema": {
+              "type": "integer",
+              "format": "int32",
+              "default": 100
+            },
+            "x-position": 3
+          },
+          {
+            "name": "dataTypeKey",
+            "in": "query",
+            "schema": {
+              "type": "string",
+              "format": "guid",
+              "nullable": true
+            },
+            "x-position": 4
+          }
+        ],
+        "responses": {
+          "200": {
+            "description": "",
+            "content": {
+              "application/json": {
+                "schema": {
+                  "$ref": "#/components/schemas/PagedViewModelOfContentTreeItemViewModel"
+                }
+              }
+            }
+          }
+        }
+      }
+    },
+    "/umbraco/management/api/v1/tree/media/item": {
+      "get": {
+        "tags": [
+          "Media"
+        ],
+        "operationId": "ItemsMediaTree_Items",
+        "parameters": [
+          {
+            "name": "key",
+            "x-originalName": "keys",
+            "in": "query",
+            "style": "form",
+            "explode": true,
+            "schema": {
+              "type": "array",
+              "nullable": true,
+              "items": {
+                "type": "string",
+                "format": "guid"
+              }
+            },
+            "x-position": 1
+          },
+          {
+            "name": "dataTypeKey",
+            "in": "query",
+            "schema": {
+              "type": "string",
+              "format": "guid",
+              "nullable": true
+            },
+            "x-position": 2
+          }
+        ],
+        "responses": {
+          "200": {
+            "description": "",
+            "content": {
+              "application/json": {
+                "schema": {
+                  "type": "array",
+                  "items": {
+                    "$ref": "#/components/schemas/ContentTreeItemViewModel"
+                  }
+                }
+              }
+            }
+          }
+        }
+      }
+    },
+    "/umbraco/management/api/v1/tree/media/root": {
+      "get": {
+        "tags": [
+          "Media"
+        ],
+        "operationId": "RootMediaTree_Root",
+        "parameters": [
+          {
+            "name": "skip",
+            "in": "query",
+            "schema": {
+              "type": "integer",
+              "format": "int32",
+              "default": 0
+            },
+            "x-position": 1
+          },
+          {
+            "name": "take",
+            "in": "query",
+            "schema": {
+              "type": "integer",
+              "format": "int32",
+              "default": 100
+            },
+            "x-position": 2
+          },
+          {
+            "name": "dataTypeKey",
+            "in": "query",
+            "schema": {
+              "type": "string",
+              "format": "guid",
+              "nullable": true
+            },
+            "x-position": 3
+          }
+        ],
+        "responses": {
+          "200": {
+            "description": "",
+            "content": {
+              "application/json": {
+                "schema": {
+                  "$ref": "#/components/schemas/PagedViewModelOfContentTreeItemViewModel"
+                }
+              }
+            }
+          }
+        }
+      }
+    },
+    "/umbraco/management/api/v1/recycle-bin/media/children": {
+      "get": {
+        "tags": [
+          "Media"
+        ],
+        "operationId": "ChildrenMediaRecycleBin_Children",
+        "parameters": [
+          {
+            "name": "parentKey",
+            "in": "query",
+            "schema": {
+              "type": "string",
+              "format": "guid"
+            },
+            "x-position": 1
+          },
+          {
+            "name": "skip",
+            "in": "query",
+            "schema": {
+              "type": "integer",
+              "format": "int32",
+              "default": 0
+            },
+            "x-position": 2
+          },
+          {
+            "name": "take",
+            "in": "query",
+            "schema": {
+              "type": "integer",
+              "format": "int32",
+              "default": 100
+            },
+            "x-position": 3
+          }
+        ],
+        "responses": {
+          "401": {
+            "description": "",
+            "content": {
+              "application/json": {
+                "schema": {
+                  "$ref": "#/components/schemas/ProblemDetails"
+                }
+              }
+            }
+          },
+          "200": {
+            "description": "",
+            "content": {
+              "application/json": {
+                "schema": {
+                  "$ref": "#/components/schemas/PagedViewModelOfRecycleBinItemViewModel"
+                }
+              }
+            }
+          }
+        }
+      }
+    },
+    "/umbraco/management/api/v1/recycle-bin/media/root": {
+      "get": {
+        "tags": [
+          "Media"
+        ],
+        "operationId": "RootMediaRecycleBin_Root",
+        "parameters": [
+          {
+            "name": "skip",
+            "in": "query",
+            "schema": {
+              "type": "integer",
+              "format": "int32",
+              "default": 0
+            },
+            "x-position": 1
+          },
+          {
+            "name": "take",
+            "in": "query",
+            "schema": {
+              "type": "integer",
+              "format": "int32",
+              "default": 100
+            },
+            "x-position": 2
+          }
+        ],
+        "responses": {
+          "401": {
+            "description": "",
+            "content": {
+              "application/json": {
+                "schema": {
+                  "$ref": "#/components/schemas/ProblemDetails"
+                }
+              }
+            }
+          },
+          "200": {
+            "description": "",
+            "content": {
+              "application/json": {
+                "schema": {
+                  "$ref": "#/components/schemas/PagedViewModelOfRecycleBinItemViewModel"
+                }
+              }
+            }
+          }
+        }
+      }
+    },
+    "/umbraco/management/api/v1/tree/media-type/children": {
+      "get": {
+        "tags": [
+          "Media Type"
+        ],
+        "operationId": "ChildrenMediaTypeTree_Children",
+        "parameters": [
+          {
+            "name": "parentKey",
+            "in": "query",
+            "schema": {
+              "type": "string",
+              "format": "guid"
+            },
+            "x-position": 1
+          },
+          {
+            "name": "skip",
+            "in": "query",
+            "schema": {
+              "type": "integer",
+              "format": "int32",
+              "default": 0
+            },
+            "x-position": 2
+          },
+          {
+            "name": "take",
+            "in": "query",
+            "schema": {
+              "type": "integer",
+              "format": "int32",
+              "default": 100
+            },
+            "x-position": 3
+          },
+          {
+            "name": "foldersOnly",
+            "in": "query",
+            "schema": {
+              "type": "boolean",
+              "default": false
+            },
+            "x-position": 4
+          }
+        ],
+        "responses": {
+          "200": {
+            "description": "",
+            "content": {
+              "application/json": {
+                "schema": {
+                  "$ref": "#/components/schemas/PagedViewModelOfFolderTreeItemViewModel"
+                }
+              }
+            }
+          }
+        }
+      }
+    },
+    "/umbraco/management/api/v1/tree/media-type/item": {
+      "get": {
+        "tags": [
+          "Media Type"
+        ],
+        "operationId": "ItemsMediaTypeTree_Items",
+        "parameters": [
+          {
+            "name": "key",
+            "x-originalName": "keys",
+            "in": "query",
+            "style": "form",
+            "explode": true,
+            "schema": {
+              "type": "array",
+              "nullable": true,
+              "items": {
+                "type": "string",
+                "format": "guid"
+              }
+            },
+            "x-position": 1
+          }
+        ],
+        "responses": {
+          "200": {
+            "description": "",
+            "content": {
               "application/json": {
                 "schema": {
                   "type": "array",
@@ -155,25 +2236,18 @@
                     "$ref": "#/components/schemas/FolderTreeItemViewModel"
                   }
                 }
-              },
-              "text/json": {
-                "schema": {
-                  "type": "array",
-                  "items": {
-                    "$ref": "#/components/schemas/FolderTreeItemViewModel"
-                  }
-                }
-              }
-            }
-          }
-        }
-      }
-    },
-    "/umbraco/management/api/v1/tree/data-type/root": {
-      "get": {
-        "tags": [
-          "Data Type"
-        ],
+              }
+            }
+          }
+        }
+      }
+    },
+    "/umbraco/management/api/v1/tree/media-type/root": {
+      "get": {
+        "tags": [
+          "Media Type"
+        ],
+        "operationId": "RootMediaTypeTree_Root",
         "parameters": [
           {
             "name": "skip",
@@ -182,7 +2256,8 @@
               "type": "integer",
               "format": "int32",
               "default": 0
-            }
+            },
+            "x-position": 1
           },
           {
             "name": "take",
@@ -191,7 +2266,8 @@
               "type": "integer",
               "format": "int32",
               "default": 100
-            }
+            },
+            "x-position": 2
           },
           {
             "name": "foldersOnly",
@@ -199,38 +2275,31 @@
             "schema": {
               "type": "boolean",
               "default": false
-            }
-          }
-        ],
-        "responses": {
-          "200": {
-            "description": "Success",
-            "content": {
-              "text/plain": {
-                "schema": {
-                  "$ref": "#/components/schemas/FolderTreeItemViewModelPagedViewModel"
-                }
-              },
-              "application/json": {
-                "schema": {
-                  "$ref": "#/components/schemas/FolderTreeItemViewModelPagedViewModel"
-                }
-              },
-              "text/json": {
-                "schema": {
-                  "$ref": "#/components/schemas/FolderTreeItemViewModelPagedViewModel"
-                }
-              }
-            }
-          }
-        }
-      }
-    },
-    "/umbraco/management/api/v1/dictionary": {
-      "get": {
-        "tags": [
-          "Dictionary"
-        ],
+            },
+            "x-position": 3
+          }
+        ],
+        "responses": {
+          "200": {
+            "description": "",
+            "content": {
+              "application/json": {
+                "schema": {
+                  "$ref": "#/components/schemas/PagedViewModelOfFolderTreeItemViewModel"
+                }
+              }
+            }
+          }
+        }
+      }
+    },
+    "/umbraco/management/api/v1/language": {
+      "get": {
+        "tags": [
+          "Language"
+        ],
+        "summary": "1\n                Returns all currently configured languages.",
+        "operationId": "AllLanguage_GetAll",
         "parameters": [
           {
             "name": "skip",
@@ -238,7 +2307,8 @@
             "schema": {
               "type": "integer",
               "format": "int32"
-            }
+            },
+            "x-position": 1
           },
           {
             "name": "take",
@@ -246,50 +2316,1224 @@
             "schema": {
               "type": "integer",
               "format": "int32"
-            }
-          }
-        ],
-        "responses": {
-          "200": {
-            "description": "Success",
-            "content": {
-              "text/plain": {
-                "schema": {
-                  "$ref": "#/components/schemas/DictionaryOverviewViewModelPagedViewModel"
-                }
-              },
-              "application/json": {
-                "schema": {
-                  "$ref": "#/components/schemas/DictionaryOverviewViewModelPagedViewModel"
-                }
-              },
-              "text/json": {
-                "schema": {
-                  "$ref": "#/components/schemas/DictionaryOverviewViewModelPagedViewModel"
-                }
-              }
-            }
-          }
-        }
-      }
-    },
-    "/umbraco/management/api/v1/dictionary/{id}": {
-      "patch": {
-        "tags": [
-          "Dictionary"
-        ],
+            },
+            "x-position": 2
+          }
+        ],
+        "responses": {
+          "200": {
+            "description": "",
+            "content": {
+              "application/json": {
+                "schema": {
+                  "$ref": "#/components/schemas/PagedViewModelOfLanguageViewModel"
+                }
+              }
+            }
+          }
+        }
+      }
+    },
+    "/umbraco/management/api/v1/language/{id}": {
+      "get": {
+        "tags": [
+          "Language"
+        ],
+        "operationId": "ByIdLanguage_ById",
         "parameters": [
           {
             "name": "id",
             "in": "path",
             "required": true,
             "schema": {
+              "type": "integer",
+              "format": "int32"
+            },
+            "x-position": 1
+          }
+        ],
+        "responses": {
+          "404": {
+            "description": "",
+            "content": {
+              "application/octet-stream": {
+                "schema": {
+                  "type": "string",
+                  "format": "binary"
+                }
+              }
+            }
+          },
+          "200": {
+            "description": "",
+            "content": {
+              "application/json": {
+                "schema": {
+                  "$ref": "#/components/schemas/LanguageViewModel"
+                }
+              }
+            }
+          }
+        }
+      },
+      "delete": {
+        "tags": [
+          "Language"
+        ],
+        "summary": "Deletes a language with a given ID",
+        "operationId": "DeleteLanguage_Delete",
+        "parameters": [
+          {
+            "name": "id",
+            "in": "path",
+            "required": true,
+            "schema": {
+              "type": "integer",
+              "format": "int32"
+            },
+            "x-position": 1
+          }
+        ],
+        "responses": {
+          "400": {
+            "description": "",
+            "content": {
+              "application/json": {
+                "schema": {
+                  "$ref": "#/components/schemas/ProblemDetails"
+                }
+              }
+            }
+          },
+          "404": {
+            "description": "",
+            "content": {
+              "application/json": {
+                "schema": {
+                  "$ref": "#/components/schemas/ProblemDetails"
+                }
+              }
+            }
+          },
+          "200": {
+            "description": ""
+          }
+        }
+      }
+    },
+    "/umbraco/management/api/v1/language/create": {
+      "post": {
+        "tags": [
+          "Language"
+        ],
+        "summary": "Creates or saves a language",
+        "operationId": "CreateLanguage_Create",
+        "requestBody": {
+          "x-name": "language",
+          "content": {
+            "application/json": {
+              "schema": {
+                "$ref": "#/components/schemas/LanguageViewModel"
+              }
+            }
+          },
+          "required": true,
+          "x-position": 1
+        },
+        "responses": {
+          "400": {
+            "description": "",
+            "content": {
+              "application/json": {
+                "schema": {
+                  "$ref": "#/components/schemas/ProblemDetails"
+                }
+              }
+            }
+          },
+          "201": {
+            "description": ""
+          }
+        }
+      }
+    },
+    "/umbraco/management/api/v1/language/update": {
+      "put": {
+        "tags": [
+          "Language"
+        ],
+        "summary": "Updates a language",
+        "operationId": "UpdateLanguage_Update",
+        "requestBody": {
+          "x-name": "language",
+          "content": {
+            "application/json": {
+              "schema": {
+                "$ref": "#/components/schemas/LanguageViewModel"
+              }
+            }
+          },
+          "required": true,
+          "x-position": 1
+        },
+        "responses": {
+          "404": {
+            "description": "",
+            "content": {
+              "application/octet-stream": {
+                "schema": {
+                  "type": "string",
+                  "format": "binary"
+                }
+              }
+            }
+          },
+          "400": {
+            "description": "",
+            "content": {
+              "application/json": {
+                "schema": {
+                  "$ref": "#/components/schemas/ProblemDetails"
+                }
+              }
+            }
+          },
+          "200": {
+            "description": ""
+          }
+        }
+      }
+    },
+    "/umbraco/management/api/v1/install/settings": {
+      "get": {
+        "tags": [
+          "Install"
+        ],
+        "operationId": "SettingsInstall_Settings",
+        "responses": {
+          "400": {
+            "description": "",
+            "content": {
+              "application/json": {
+                "schema": {
+                  "$ref": "#/components/schemas/ProblemDetails"
+                }
+              }
+            }
+          },
+          "428": {
+            "description": "",
+            "content": {
+              "application/json": {
+                "schema": {
+                  "$ref": "#/components/schemas/ProblemDetails"
+                }
+              }
+            }
+          },
+          "200": {
+            "description": "",
+            "content": {
+              "application/json": {
+                "schema": {
+                  "$ref": "#/components/schemas/InstallSettingsViewModel"
+                }
+              }
+            }
+          }
+        }
+      }
+    },
+    "/umbraco/management/api/v1/install/setup": {
+      "post": {
+        "tags": [
+          "Install"
+        ],
+        "operationId": "SetupInstall_Setup",
+        "requestBody": {
+          "x-name": "installData",
+          "content": {
+            "application/json": {
+              "schema": {
+                "$ref": "#/components/schemas/InstallViewModel"
+              }
+            }
+          },
+          "required": true,
+          "x-position": 1
+        },
+        "responses": {
+          "400": {
+            "description": "",
+            "content": {
+              "application/json": {
+                "schema": {
+                  "$ref": "#/components/schemas/ProblemDetails"
+                }
+              }
+            }
+          },
+          "428": {
+            "description": "",
+            "content": {
+              "application/json": {
+                "schema": {
+                  "$ref": "#/components/schemas/ProblemDetails"
+                }
+              }
+            }
+          },
+          "200": {
+            "description": ""
+          }
+        }
+      }
+    },
+    "/umbraco/management/api/v1/install/validate-database": {
+      "post": {
+        "tags": [
+          "Install"
+        ],
+        "operationId": "ValidateDatabaseInstall_ValidateDatabase",
+        "requestBody": {
+          "x-name": "viewModel",
+          "content": {
+            "application/json": {
+              "schema": {
+                "$ref": "#/components/schemas/DatabaseInstallViewModel"
+              }
+            }
+          },
+          "required": true,
+          "x-position": 1
+        },
+        "responses": {
+          "400": {
+            "description": "",
+            "content": {
+              "application/json": {
+                "schema": {
+                  "$ref": "#/components/schemas/ProblemDetails"
+                }
+              }
+            }
+          },
+          "200": {
+            "description": ""
+          }
+        }
+      }
+    },
+    "/umbraco/management/api/v1/help": {
+      "get": {
+        "tags": [
+          "Help"
+        ],
+        "operationId": "GetHelp_Get",
+        "parameters": [
+          {
+            "name": "section",
+            "in": "query",
+            "schema": {
               "type": "string",
-              "format": "uuid"
-            }
-          }
-        ],
+              "nullable": true
+            },
+            "x-position": 1
+          },
+          {
+            "name": "tree",
+            "in": "query",
+            "schema": {
+              "type": "string",
+              "nullable": true
+            },
+            "x-position": 2
+          },
+          {
+            "name": "skip",
+            "in": "query",
+            "schema": {
+              "type": "integer",
+              "format": "int32"
+            },
+            "x-position": 3
+          },
+          {
+            "name": "take",
+            "in": "query",
+            "schema": {
+              "type": "integer",
+              "format": "int32"
+            },
+            "x-position": 4
+          },
+          {
+            "name": "baseUrl",
+            "in": "query",
+            "schema": {
+              "type": "string",
+              "default": "https://our.umbraco.com",
+              "nullable": true
+            },
+            "x-position": 5
+          }
+        ],
+        "responses": {
+          "400": {
+            "description": "",
+            "content": {
+              "application/json": {
+                "schema": {
+                  "$ref": "#/components/schemas/ProblemDetails"
+                }
+              }
+            }
+          },
+          "200": {
+            "description": "",
+            "content": {
+              "application/json": {
+                "schema": {
+                  "$ref": "#/components/schemas/PagedViewModelOfHelpPageViewModel"
+                }
+              }
+            }
+          }
+        }
+      }
+    },
+    "/umbraco/management/api/v1/tree/document/children": {
+      "get": {
+        "tags": [
+          "Document"
+        ],
+        "operationId": "ChildrenDocumentTree_Children",
+        "parameters": [
+          {
+            "name": "parentKey",
+            "in": "query",
+            "schema": {
+              "type": "string",
+              "format": "guid"
+            },
+            "x-position": 1
+          },
+          {
+            "name": "skip",
+            "in": "query",
+            "schema": {
+              "type": "integer",
+              "format": "int32",
+              "default": 0
+            },
+            "x-position": 2
+          },
+          {
+            "name": "take",
+            "in": "query",
+            "schema": {
+              "type": "integer",
+              "format": "int32",
+              "default": 100
+            },
+            "x-position": 3
+          },
+          {
+            "name": "dataTypeKey",
+            "in": "query",
+            "schema": {
+              "type": "string",
+              "format": "guid",
+              "nullable": true
+            },
+            "x-position": 4
+          },
+          {
+            "name": "culture",
+            "in": "query",
+            "schema": {
+              "type": "string",
+              "nullable": true
+            },
+            "x-position": 5
+          }
+        ],
+        "responses": {
+          "200": {
+            "description": "",
+            "content": {
+              "application/json": {
+                "schema": {
+                  "$ref": "#/components/schemas/PagedViewModelOfDocumentTreeItemViewModel"
+                }
+              }
+            }
+          }
+        }
+      }
+    },
+    "/umbraco/management/api/v1/tree/document/item": {
+      "get": {
+        "tags": [
+          "Document"
+        ],
+        "operationId": "ItemsDocumentTree_Items",
+        "parameters": [
+          {
+            "name": "key",
+            "x-originalName": "keys",
+            "in": "query",
+            "style": "form",
+            "explode": true,
+            "schema": {
+              "type": "array",
+              "nullable": true,
+              "items": {
+                "type": "string",
+                "format": "guid"
+              }
+            },
+            "x-position": 1
+          },
+          {
+            "name": "dataTypeKey",
+            "in": "query",
+            "schema": {
+              "type": "string",
+              "format": "guid",
+              "nullable": true
+            },
+            "x-position": 2
+          },
+          {
+            "name": "culture",
+            "in": "query",
+            "schema": {
+              "type": "string",
+              "nullable": true
+            },
+            "x-position": 3
+          }
+        ],
+        "responses": {
+          "200": {
+            "description": "",
+            "content": {
+              "application/json": {
+                "schema": {
+                  "type": "array",
+                  "items": {
+                    "$ref": "#/components/schemas/DocumentTreeItemViewModel"
+                  }
+                }
+              }
+            }
+          }
+        }
+      }
+    },
+    "/umbraco/management/api/v1/tree/document/root": {
+      "get": {
+        "tags": [
+          "Document"
+        ],
+        "operationId": "RootDocumentTree_Root",
+        "parameters": [
+          {
+            "name": "skip",
+            "in": "query",
+            "schema": {
+              "type": "integer",
+              "format": "int32",
+              "default": 0
+            },
+            "x-position": 1
+          },
+          {
+            "name": "take",
+            "in": "query",
+            "schema": {
+              "type": "integer",
+              "format": "int32",
+              "default": 100
+            },
+            "x-position": 2
+          },
+          {
+            "name": "dataTypeKey",
+            "in": "query",
+            "schema": {
+              "type": "string",
+              "format": "guid",
+              "nullable": true
+            },
+            "x-position": 3
+          },
+          {
+            "name": "culture",
+            "in": "query",
+            "schema": {
+              "type": "string",
+              "nullable": true
+            },
+            "x-position": 4
+          }
+        ],
+        "responses": {
+          "200": {
+            "description": "",
+            "content": {
+              "application/json": {
+                "schema": {
+                  "$ref": "#/components/schemas/PagedViewModelOfDocumentTreeItemViewModel"
+                }
+              }
+            }
+          }
+        }
+      }
+    },
+    "/umbraco/management/api/v1/recycle-bin/document/children": {
+      "get": {
+        "tags": [
+          "Document"
+        ],
+        "operationId": "ChildrenDocumentRecycleBin_Children",
+        "parameters": [
+          {
+            "name": "parentKey",
+            "in": "query",
+            "schema": {
+              "type": "string",
+              "format": "guid"
+            },
+            "x-position": 1
+          },
+          {
+            "name": "skip",
+            "in": "query",
+            "schema": {
+              "type": "integer",
+              "format": "int32",
+              "default": 0
+            },
+            "x-position": 2
+          },
+          {
+            "name": "take",
+            "in": "query",
+            "schema": {
+              "type": "integer",
+              "format": "int32",
+              "default": 100
+            },
+            "x-position": 3
+          }
+        ],
+        "responses": {
+          "401": {
+            "description": "",
+            "content": {
+              "application/json": {
+                "schema": {
+                  "$ref": "#/components/schemas/ProblemDetails"
+                }
+              }
+            }
+          },
+          "200": {
+            "description": "",
+            "content": {
+              "application/json": {
+                "schema": {
+                  "$ref": "#/components/schemas/PagedViewModelOfRecycleBinItemViewModel"
+                }
+              }
+            }
+          }
+        }
+      }
+    },
+    "/umbraco/management/api/v1/recycle-bin/document/root": {
+      "get": {
+        "tags": [
+          "Document"
+        ],
+        "operationId": "RootDocumentRecycleBin_Root",
+        "parameters": [
+          {
+            "name": "skip",
+            "in": "query",
+            "schema": {
+              "type": "integer",
+              "format": "int32",
+              "default": 0
+            },
+            "x-position": 1
+          },
+          {
+            "name": "take",
+            "in": "query",
+            "schema": {
+              "type": "integer",
+              "format": "int32",
+              "default": 100
+            },
+            "x-position": 2
+          }
+        ],
+        "responses": {
+          "401": {
+            "description": "",
+            "content": {
+              "application/json": {
+                "schema": {
+                  "$ref": "#/components/schemas/ProblemDetails"
+                }
+              }
+            }
+          },
+          "200": {
+            "description": "",
+            "content": {
+              "application/json": {
+                "schema": {
+                  "$ref": "#/components/schemas/PagedViewModelOfRecycleBinItemViewModel"
+                }
+              }
+            }
+          }
+        }
+      }
+    },
+    "/umbraco/management/api/v1/tree/document-type/children": {
+      "get": {
+        "tags": [
+          "Document Type"
+        ],
+        "operationId": "ChildrenDocumentTypeTree_Children",
+        "parameters": [
+          {
+            "name": "parentKey",
+            "in": "query",
+            "schema": {
+              "type": "string",
+              "format": "guid"
+            },
+            "x-position": 1
+          },
+          {
+            "name": "skip",
+            "in": "query",
+            "schema": {
+              "type": "integer",
+              "format": "int32",
+              "default": 0
+            },
+            "x-position": 2
+          },
+          {
+            "name": "take",
+            "in": "query",
+            "schema": {
+              "type": "integer",
+              "format": "int32",
+              "default": 100
+            },
+            "x-position": 3
+          },
+          {
+            "name": "foldersOnly",
+            "in": "query",
+            "schema": {
+              "type": "boolean",
+              "default": false
+            },
+            "x-position": 4
+          }
+        ],
+        "responses": {
+          "200": {
+            "description": "",
+            "content": {
+              "application/json": {
+                "schema": {
+                  "$ref": "#/components/schemas/PagedViewModelOfDocumentTypeTreeItemViewModel"
+                }
+              }
+            }
+          }
+        }
+      }
+    },
+    "/umbraco/management/api/v1/tree/document-type/item": {
+      "get": {
+        "tags": [
+          "Document Type"
+        ],
+        "operationId": "ItemsDocumentTypeTree_Items",
+        "parameters": [
+          {
+            "name": "key",
+            "x-originalName": "keys",
+            "in": "query",
+            "style": "form",
+            "explode": true,
+            "schema": {
+              "type": "array",
+              "nullable": true,
+              "items": {
+                "type": "string",
+                "format": "guid"
+              }
+            },
+            "x-position": 1
+          }
+        ],
+        "responses": {
+          "200": {
+            "description": "",
+            "content": {
+              "application/json": {
+                "schema": {
+                  "type": "array",
+                  "items": {
+                    "$ref": "#/components/schemas/DocumentTypeTreeItemViewModel"
+                  }
+                }
+              }
+            }
+          }
+        }
+      }
+    },
+    "/umbraco/management/api/v1/tree/document-type/root": {
+      "get": {
+        "tags": [
+          "Document Type"
+        ],
+        "operationId": "RootDocumentTypeTree_Root",
+        "parameters": [
+          {
+            "name": "skip",
+            "in": "query",
+            "schema": {
+              "type": "integer",
+              "format": "int32",
+              "default": 0
+            },
+            "x-position": 1
+          },
+          {
+            "name": "take",
+            "in": "query",
+            "schema": {
+              "type": "integer",
+              "format": "int32",
+              "default": 100
+            },
+            "x-position": 2
+          },
+          {
+            "name": "foldersOnly",
+            "in": "query",
+            "schema": {
+              "type": "boolean",
+              "default": false
+            },
+            "x-position": 3
+          }
+        ],
+        "responses": {
+          "200": {
+            "description": "",
+            "content": {
+              "application/json": {
+                "schema": {
+                  "$ref": "#/components/schemas/PagedViewModelOfDocumentTypeTreeItemViewModel"
+                }
+              }
+            }
+          }
+        }
+      }
+    },
+    "/umbraco/management/api/v1/tree/document-blueprint/item": {
+      "get": {
+        "tags": [
+          "Document Blueprint"
+        ],
+        "operationId": "ItemsDocumentBlueprintTree_Items",
+        "parameters": [
+          {
+            "name": "key",
+            "x-originalName": "keys",
+            "in": "query",
+            "style": "form",
+            "explode": true,
+            "schema": {
+              "type": "array",
+              "nullable": true,
+              "items": {
+                "type": "string",
+                "format": "guid"
+              }
+            },
+            "x-position": 1
+          }
+        ],
+        "responses": {
+          "200": {
+            "description": "",
+            "content": {
+              "application/json": {
+                "schema": {
+                  "type": "array",
+                  "items": {
+                    "$ref": "#/components/schemas/DocumentBlueprintTreeItemViewModel"
+                  }
+                }
+              }
+            }
+          }
+        }
+      }
+    },
+    "/umbraco/management/api/v1/tree/document-blueprint/root": {
+      "get": {
+        "tags": [
+          "Document Blueprint"
+        ],
+        "operationId": "RootDocumentBlueprintTree_Root",
+        "parameters": [
+          {
+            "name": "skip",
+            "in": "query",
+            "schema": {
+              "type": "integer",
+              "format": "int32",
+              "default": 0
+            },
+            "x-position": 1
+          },
+          {
+            "name": "take",
+            "in": "query",
+            "schema": {
+              "type": "integer",
+              "format": "int32",
+              "default": 100
+            },
+            "x-position": 2
+          }
+        ],
+        "responses": {
+          "200": {
+            "description": "",
+            "content": {
+              "application/json": {
+                "schema": {
+                  "$ref": "#/components/schemas/PagedViewModelOfDocumentBlueprintTreeItemViewModel"
+                }
+              }
+            }
+          }
+        }
+      }
+    },
+    "/umbraco/management/api/v1/dictionary": {
+      "get": {
+        "tags": [
+          "Dictionary"
+        ],
+        "summary": "Retrieves a list with all dictionary items",
+        "operationId": "AllDictionary_All",
+        "parameters": [
+          {
+            "name": "skip",
+            "in": "query",
+            "schema": {
+              "type": "integer",
+              "format": "int32"
+            },
+            "x-position": 1
+          },
+          {
+            "name": "take",
+            "in": "query",
+            "schema": {
+              "type": "integer",
+              "format": "int32"
+            },
+            "x-position": 2
+          }
+        ],
+        "responses": {
+          "200": {
+            "description": "The IEnumerable`1.\n            ",
+            "content": {
+              "application/json": {
+                "schema": {
+                  "$ref": "#/components/schemas/PagedViewModelOfDictionaryOverviewViewModel"
+                }
+              }
+            }
+          }
+        }
+      }
+    },
+    "/umbraco/management/api/v1/dictionary/{key}": {
+      "get": {
+        "tags": [
+          "Dictionary"
+        ],
+        "summary": "Gets a dictionary item by guid",
+        "operationId": "ByIdDictionary_ByKey",
+        "parameters": [
+          {
+            "name": "key",
+            "in": "path",
+            "required": true,
+            "description": "The id.\n            ",
+            "schema": {
+              "type": "string",
+              "format": "guid"
+            },
+            "x-position": 1
+          }
+        ],
+        "responses": {
+          "200": {
+            "description": "The DictionaryDisplay. Returns a not found response when dictionary item does not exist\n            ",
+            "content": {
+              "application/json": {
+                "schema": {
+                  "$ref": "#/components/schemas/DictionaryViewModel"
+                }
+              }
+            }
+          },
+          "404": {
+            "description": "",
+            "content": {
+              "application/octet-stream": {
+                "schema": {
+                  "type": "string",
+                  "format": "binary"
+                }
+              }
+            }
+          }
+        }
+      },
+      "delete": {
+        "tags": [
+          "Dictionary"
+        ],
+        "summary": "Deletes a data type with a given ID",
+        "operationId": "DeleteDictionary_Delete",
+        "parameters": [
+          {
+            "name": "key",
+            "in": "path",
+            "required": true,
+            "description": "The key of the dictionary item to delete",
+            "schema": {
+              "type": "string",
+              "format": "guid"
+            },
+            "x-position": 1
+          }
+        ],
+        "responses": {
+          "200": {
+            "description": "HttpResponseMessage\n            "
+          },
+          "404": {
+            "description": "",
+            "content": {
+              "application/octet-stream": {
+                "schema": {
+                  "type": "string",
+                  "format": "binary"
+                }
+              }
+            }
+          }
+        }
+      }
+    },
+    "/umbraco/management/api/v1/dictionary/create": {
+      "post": {
+        "tags": [
+          "Dictionary"
+        ],
+        "summary": "Creates a new dictionary item",
+        "operationId": "CreateDictionary_Create",
         "requestBody": {
+          "x-name": "dictionaryViewModel",
+          "description": "The viewmodel to pass to the action",
+          "content": {
+            "application/json": {
+              "schema": {
+                "$ref": "#/components/schemas/DictionaryItemViewModel"
+              }
+            }
+          },
+          "required": true,
+          "x-position": 1
+        },
+        "responses": {
+          "201": {
+            "description": "The HttpResponseMessage.\n            ",
+            "content": {
+              "application/octet-stream": {
+                "schema": {
+                  "type": "string",
+                  "format": "binary"
+                }
+              }
+            }
+          },
+          "400": {
+            "description": "",
+            "content": {
+              "application/json": {
+                "schema": {
+                  "$ref": "#/components/schemas/ProblemDetails"
+                }
+              }
+            }
+          }
+        }
+      }
+    },
+    "/umbraco/management/api/v1/dictionary/export/{key}": {
+      "get": {
+        "tags": [
+          "Dictionary"
+        ],
+        "operationId": "ExportDictionary_ExportDictionary",
+        "parameters": [
+          {
+            "name": "key",
+            "in": "path",
+            "required": true,
+            "schema": {
+              "type": "string",
+              "format": "guid"
+            },
+            "x-position": 1
+          },
+          {
+            "name": "includeChildren",
+            "in": "query",
+            "schema": {
+              "type": "boolean",
+              "default": false
+            },
+            "x-position": 2
+          }
+        ],
+        "responses": {
+          "200": {
+            "description": "",
+            "content": {
+              "application/octet-stream": {
+                "schema": {
+                  "type": "string",
+                  "format": "binary"
+                }
+              }
+            }
+          },
+          "404": {
+            "description": "",
+            "content": {
+              "application/octet-stream": {
+                "schema": {
+                  "type": "string",
+                  "format": "binary"
+                }
+              }
+            }
+          }
+        }
+      }
+    },
+    "/umbraco/management/api/v1/dictionary/import": {
+      "post": {
+        "tags": [
+          "Dictionary"
+        ],
+        "operationId": "ImportDictionary_ImportDictionary",
+        "parameters": [
+          {
+            "name": "file",
+            "in": "query",
+            "schema": {
+              "type": "string",
+              "nullable": true
+            },
+            "x-position": 1
+          },
+          {
+            "name": "parentId",
+            "in": "query",
+            "schema": {
+              "type": "integer",
+              "format": "int32",
+              "nullable": true
+            },
+            "x-position": 2
+          }
+        ],
+        "responses": {
+          "200": {
+            "description": "",
+            "content": {
+              "application/octet-stream": {
+                "schema": {
+                  "type": "string",
+                  "format": "binary"
+                }
+              }
+            }
+          },
+          "404": {
+            "description": "",
+            "content": {
+              "application/octet-stream": {
+                "schema": {
+                  "type": "string",
+                  "format": "binary"
+                }
+              }
+            }
+          }
+        }
+      }
+    },
+    "/umbraco/management/api/v1/dictionary/{id}": {
+      "patch": {
+        "tags": [
+          "Dictionary"
+        ],
+        "operationId": "UpdateDictionary_Update",
+        "parameters": [
+          {
+            "name": "id",
+            "in": "path",
+            "required": true,
+            "schema": {
+              "type": "string",
+              "format": "guid"
+            },
+            "x-position": 1
+          }
+        ],
+        "requestBody": {
+          "x-name": "updateViewModel",
           "content": {
             "application/json": {
               "schema": {
@@ -298,369 +3542,31 @@
                   "$ref": "#/components/schemas/JsonPatchViewModel"
                 }
               }
-            },
-            "text/json": {
-              "schema": {
-                "type": "array",
-                "items": {
-                  "$ref": "#/components/schemas/JsonPatchViewModel"
-                }
-              }
-            },
-            "application/*+json": {
-              "schema": {
-                "type": "array",
-                "items": {
-                  "$ref": "#/components/schemas/JsonPatchViewModel"
-                }
-              }
-            }
-          }
+            }
+          },
+          "required": true,
+          "x-position": 2
         },
         "responses": {
           "200": {
-            "description": "Success",
-            "content": {
-              "text/plain": {
-                "schema": {
-                  "$ref": "#/components/schemas/ContentResult"
-                }
-              },
-              "application/json": {
-                "schema": {
-                  "$ref": "#/components/schemas/ContentResult"
-                }
-              },
-              "text/json": {
-                "schema": {
-                  "$ref": "#/components/schemas/ContentResult"
-                }
-              }
-            }
-          },
-          "404": {
-            "description": "Not Found",
-            "content": {
-              "text/plain": {
-                "schema": {
-                  "$ref": "#/components/schemas/NotFoundResult"
-                }
-              },
-              "application/json": {
-                "schema": {
-                  "$ref": "#/components/schemas/NotFoundResult"
-                }
-              },
-              "text/json": {
-                "schema": {
-                  "$ref": "#/components/schemas/NotFoundResult"
-                }
-              }
-            }
-          }
-        }
-      }
-    },
-    "/umbraco/management/api/v1/dictionary/{key}": {
-      "get": {
-        "tags": [
-          "Dictionary"
-        ],
-        "parameters": [
-          {
-            "name": "key",
-            "in": "path",
-            "required": true,
-            "schema": {
-              "type": "string",
-              "format": "uuid"
-            }
-          }
-        ],
-        "responses": {
-          "200": {
-            "description": "Success",
-            "content": {
-              "text/plain": {
-                "schema": {
-                  "$ref": "#/components/schemas/DictionaryViewModel"
-                }
-              },
-              "application/json": {
-                "schema": {
-                  "$ref": "#/components/schemas/DictionaryViewModel"
-                }
-              },
-              "text/json": {
-                "schema": {
-                  "$ref": "#/components/schemas/DictionaryViewModel"
-                }
-              }
-            }
-          },
-          "404": {
-            "description": "Not Found",
-            "content": {
-              "text/plain": {
-                "schema": {
-                  "$ref": "#/components/schemas/NotFoundResult"
-                }
-              },
-              "application/json": {
-                "schema": {
-                  "$ref": "#/components/schemas/NotFoundResult"
-                }
-              },
-              "text/json": {
-                "schema": {
-                  "$ref": "#/components/schemas/NotFoundResult"
-                }
-              }
-            }
-          }
-        }
-      },
-      "delete": {
-        "tags": [
-          "Dictionary"
-        ],
-        "parameters": [
-          {
-            "name": "key",
-            "in": "path",
-            "required": true,
-            "schema": {
-              "type": "string",
-              "format": "uuid"
-            }
-          }
-        ],
-        "responses": {
-          "200": {
-            "description": "Success"
-          },
-          "404": {
-            "description": "Not Found",
-            "content": {
-              "text/plain": {
-                "schema": {
-                  "$ref": "#/components/schemas/NotFoundResult"
-                }
-              },
-              "application/json": {
-                "schema": {
-                  "$ref": "#/components/schemas/NotFoundResult"
-                }
-              },
-              "text/json": {
-                "schema": {
-                  "$ref": "#/components/schemas/NotFoundResult"
-                }
-              }
-            }
-          }
-        }
-      }
-    },
-    "/umbraco/management/api/v1/dictionary/create": {
-      "post": {
-        "tags": [
-          "Dictionary"
-        ],
-        "requestBody": {
-          "content": {
-            "application/json": {
-              "schema": {
-                "$ref": "#/components/schemas/DictionaryItemViewModel"
-              }
-            },
-            "text/json": {
-              "schema": {
-                "$ref": "#/components/schemas/DictionaryItemViewModel"
-              }
-            },
-            "application/*+json": {
-              "schema": {
-                "$ref": "#/components/schemas/DictionaryItemViewModel"
-              }
-            }
-          }
-        },
-        "responses": {
-          "201": {
-            "description": "Created",
-            "content": {
-              "text/plain": {
-                "schema": {
-                  "$ref": "#/components/schemas/CreatedResult"
-                }
-              },
-              "application/json": {
-                "schema": {
-                  "$ref": "#/components/schemas/CreatedResult"
-                }
-              },
-              "text/json": {
-                "schema": {
-                  "$ref": "#/components/schemas/CreatedResult"
-                }
-              }
-            }
-          },
-          "400": {
-            "description": "Bad Request",
-            "content": {
-              "text/plain": {
-                "schema": {
-                  "$ref": "#/components/schemas/ProblemDetails"
-                }
-              },
-              "application/json": {
-                "schema": {
-                  "$ref": "#/components/schemas/ProblemDetails"
-                }
-              },
-              "text/json": {
-                "schema": {
-                  "$ref": "#/components/schemas/ProblemDetails"
-                }
-              }
-            }
-          }
-        }
-      }
-    },
-    "/umbraco/management/api/v1/dictionary/export/{key}": {
-      "get": {
-        "tags": [
-          "Dictionary"
-        ],
-        "parameters": [
-          {
-            "name": "key",
-            "in": "path",
-            "required": true,
-            "schema": {
-              "type": "string",
-              "format": "uuid"
-            }
-          },
-          {
-            "name": "includeChildren",
-            "in": "query",
-            "schema": {
-              "type": "boolean",
-              "default": false
-            }
-          }
-        ],
-        "responses": {
-          "200": {
-            "description": "Success",
-            "content": {
-              "text/plain": {
+            "description": "",
+            "content": {
+              "application/octet-stream": {
                 "schema": {
                   "type": "string",
                   "format": "binary"
                 }
-              },
-              "application/json": {
+              }
+            }
+          },
+          "404": {
+            "description": "",
+            "content": {
+              "application/octet-stream": {
                 "schema": {
                   "type": "string",
                   "format": "binary"
                 }
-              },
-              "text/json": {
-                "schema": {
-                  "type": "string",
-                  "format": "binary"
-                }
-              }
-            }
-          },
-          "404": {
-            "description": "Not Found",
-            "content": {
-              "text/plain": {
-                "schema": {
-                  "$ref": "#/components/schemas/NotFoundObjectResult"
-                }
-              },
-              "application/json": {
-                "schema": {
-                  "$ref": "#/components/schemas/NotFoundObjectResult"
-                }
-              },
-              "text/json": {
-                "schema": {
-                  "$ref": "#/components/schemas/NotFoundObjectResult"
-                }
-              }
-            }
-          }
-        }
-      }
-    },
-    "/umbraco/management/api/v1/dictionary/import": {
-      "post": {
-        "tags": [
-          "Dictionary"
-        ],
-        "parameters": [
-          {
-            "name": "file",
-            "in": "query",
-            "schema": {
-              "type": "string"
-            }
-          },
-          {
-            "name": "parentId",
-            "in": "query",
-            "schema": {
-              "type": "integer",
-              "format": "int32"
-            }
-          }
-        ],
-        "responses": {
-          "200": {
-            "description": "Success",
-            "content": {
-              "text/plain": {
-                "schema": {
-                  "$ref": "#/components/schemas/ContentResult"
-                }
-              },
-              "application/json": {
-                "schema": {
-                  "$ref": "#/components/schemas/ContentResult"
-                }
-              },
-              "text/json": {
-                "schema": {
-                  "$ref": "#/components/schemas/ContentResult"
-                }
-              }
-            }
-          },
-          "404": {
-            "description": "Not Found",
-            "content": {
-              "text/plain": {
-                "schema": {
-                  "$ref": "#/components/schemas/NotFoundResult"
-                }
-              },
-              "application/json": {
-                "schema": {
-                  "$ref": "#/components/schemas/NotFoundResult"
-                }
-              },
-              "text/json": {
-                "schema": {
-                  "$ref": "#/components/schemas/NotFoundResult"
-                }
               }
             }
           }
@@ -672,6 +3578,7 @@
         "tags": [
           "Dictionary"
         ],
+        "operationId": "UploadDictionary_Upload",
         "requestBody": {
           "content": {
             "multipart/form-data": {
@@ -680,56 +3587,32 @@
                 "properties": {
                   "file": {
                     "type": "string",
-                    "format": "binary"
+                    "format": "binary",
+                    "nullable": true
                   }
                 }
-              },
-              "encoding": {
-                "file": {
-                  "style": "form"
-                }
               }
             }
           }
         },
         "responses": {
           "200": {
-            "description": "Success",
-            "content": {
-              "text/plain": {
+            "description": "",
+            "content": {
+              "application/json": {
                 "schema": {
                   "$ref": "#/components/schemas/DictionaryImportViewModel"
                 }
-              },
-              "application/json": {
-                "schema": {
-                  "$ref": "#/components/schemas/DictionaryImportViewModel"
-                }
-              },
-              "text/json": {
-                "schema": {
-                  "$ref": "#/components/schemas/DictionaryImportViewModel"
-                }
               }
             }
           },
           "400": {
-            "description": "Bad Request",
-            "content": {
-              "text/plain": {
+            "description": "",
+            "content": {
+              "application/json": {
                 "schema": {
                   "$ref": "#/components/schemas/ProblemDetails"
                 }
-              },
-              "application/json": {
-                "schema": {
-                  "$ref": "#/components/schemas/ProblemDetails"
-                }
-              },
-              "text/json": {
-                "schema": {
-                  "$ref": "#/components/schemas/ProblemDetails"
-                }
               }
             }
           }
@@ -741,14 +3624,16 @@
         "tags": [
           "Dictionary"
         ],
+        "operationId": "ChildrenDictionaryTree_Children",
         "parameters": [
           {
             "name": "parentKey",
             "in": "query",
             "schema": {
               "type": "string",
-              "format": "uuid"
-            }
+              "format": "guid"
+            },
+            "x-position": 1
           },
           {
             "name": "skip",
@@ -757,7 +3642,8 @@
               "type": "integer",
               "format": "int32",
               "default": 0
-            }
+            },
+            "x-position": 2
           },
           {
             "name": "take",
@@ -766,107 +3652,195 @@
               "type": "integer",
               "format": "int32",
               "default": 100
-            }
-          }
-        ],
-        "responses": {
-          "200": {
-            "description": "Success",
-            "content": {
-              "text/plain": {
-                "schema": {
-                  "$ref": "#/components/schemas/EntityTreeItemViewModelPagedViewModel"
-                }
-              },
-              "application/json": {
-                "schema": {
-                  "$ref": "#/components/schemas/EntityTreeItemViewModelPagedViewModel"
-                }
-              },
-              "text/json": {
-                "schema": {
-                  "$ref": "#/components/schemas/EntityTreeItemViewModelPagedViewModel"
-                }
-              }
-            }
-          }
-        }
-      }
-    },
-<<<<<<< HEAD
+            },
+            "x-position": 3
+          }
+        ],
+        "responses": {
+          "200": {
+            "description": "",
+            "content": {
+              "application/json": {
+                "schema": {
+                  "$ref": "#/components/schemas/PagedViewModelOfEntityTreeItemViewModel"
+                }
+              }
+            }
+          }
+        }
+      }
+    },
     "/umbraco/management/api/v1/tree/dictionary/item": {
-=======
-    "/umbraco/management/api/v1/security/back-office/authorize": {
-      "get": {
-        "tags": [
-          "Security"
-        ],
-        "operationId": "BackOffice_AuthorizeGET",
-        "responses": {
-          "200": {
-            "description": "",
-            "content": {
-              "application/octet-stream": {
-                "schema": {
-                  "type": "string",
-                  "format": "binary"
-                }
-              }
-            }
-          }
-        }
-      },
-      "post": {
-        "tags": [
-          "Security"
-        ],
-        "operationId": "BackOffice_AuthorizePOST",
-        "responses": {
-          "200": {
-            "description": "",
-            "content": {
-              "application/octet-stream": {
-                "schema": {
-                  "type": "string",
-                  "format": "binary"
-                }
-              }
-            }
-          }
-        }
-      }
-    },
-    "/umbraco/management/api/v1/search/index/{indexName}": {
->>>>>>> dc9d4155
       "get": {
         "tags": [
           "Dictionary"
         ],
+        "operationId": "ItemsDictionaryTree_Items",
         "parameters": [
           {
             "name": "key",
-            "in": "query",
+            "x-originalName": "keys",
+            "in": "query",
+            "style": "form",
+            "explode": true,
             "schema": {
               "type": "array",
+              "nullable": true,
               "items": {
                 "type": "string",
-                "format": "uuid"
-              }
-            }
-          }
-        ],
-        "responses": {
-          "200": {
-            "description": "Success",
-            "content": {
-              "text/plain": {
+                "format": "guid"
+              }
+            },
+            "x-position": 1
+          }
+        ],
+        "responses": {
+          "200": {
+            "description": "",
+            "content": {
+              "application/json": {
                 "schema": {
                   "type": "array",
                   "items": {
                     "$ref": "#/components/schemas/FolderTreeItemViewModel"
                   }
                 }
-              },
+              }
+            }
+          }
+        }
+      }
+    },
+    "/umbraco/management/api/v1/tree/dictionary/root": {
+      "get": {
+        "tags": [
+          "Dictionary"
+        ],
+        "operationId": "RootDictionaryTree_Root",
+        "parameters": [
+          {
+            "name": "skip",
+            "in": "query",
+            "schema": {
+              "type": "integer",
+              "format": "int32",
+              "default": 0
+            },
+            "x-position": 1
+          },
+          {
+            "name": "take",
+            "in": "query",
+            "schema": {
+              "type": "integer",
+              "format": "int32",
+              "default": 100
+            },
+            "x-position": 2
+          }
+        ],
+        "responses": {
+          "200": {
+            "description": "",
+            "content": {
+              "application/json": {
+                "schema": {
+                  "$ref": "#/components/schemas/PagedViewModelOfEntityTreeItemViewModel"
+                }
+              }
+            }
+          }
+        }
+      }
+    },
+    "/umbraco/management/api/v1/tree/data-type/children": {
+      "get": {
+        "tags": [
+          "Data Type"
+        ],
+        "operationId": "ChildrenDataTypeTree_Children",
+        "parameters": [
+          {
+            "name": "parentKey",
+            "in": "query",
+            "schema": {
+              "type": "string",
+              "format": "guid"
+            },
+            "x-position": 1
+          },
+          {
+            "name": "skip",
+            "in": "query",
+            "schema": {
+              "type": "integer",
+              "format": "int32",
+              "default": 0
+            },
+            "x-position": 2
+          },
+          {
+            "name": "take",
+            "in": "query",
+            "schema": {
+              "type": "integer",
+              "format": "int32",
+              "default": 100
+            },
+            "x-position": 3
+          },
+          {
+            "name": "foldersOnly",
+            "in": "query",
+            "schema": {
+              "type": "boolean",
+              "default": false
+            },
+            "x-position": 4
+          }
+        ],
+        "responses": {
+          "200": {
+            "description": "",
+            "content": {
+              "application/json": {
+                "schema": {
+                  "$ref": "#/components/schemas/PagedViewModelOfFolderTreeItemViewModel"
+                }
+              }
+            }
+          }
+        }
+      }
+    },
+    "/umbraco/management/api/v1/tree/data-type/item": {
+      "get": {
+        "tags": [
+          "Data Type"
+        ],
+        "operationId": "ItemsDataTypeTree_Items",
+        "parameters": [
+          {
+            "name": "key",
+            "x-originalName": "keys",
+            "in": "query",
+            "style": "form",
+            "explode": true,
+            "schema": {
+              "type": "array",
+              "nullable": true,
+              "items": {
+                "type": "string",
+                "format": "guid"
+              }
+            },
+            "x-position": 1
+          }
+        ],
+        "responses": {
+          "200": {
+            "description": "",
+            "content": {
               "application/json": {
                 "schema": {
                   "type": "array",
@@ -874,25 +3848,18 @@
                     "$ref": "#/components/schemas/FolderTreeItemViewModel"
                   }
                 }
-              },
-              "text/json": {
-                "schema": {
-                  "type": "array",
-                  "items": {
-                    "$ref": "#/components/schemas/FolderTreeItemViewModel"
-                  }
-                }
-              }
-            }
-          }
-        }
-      }
-    },
-    "/umbraco/management/api/v1/tree/dictionary/root": {
-      "get": {
-        "tags": [
-          "Dictionary"
-        ],
+              }
+            }
+          }
+        }
+      }
+    },
+    "/umbraco/management/api/v1/tree/data-type/root": {
+      "get": {
+        "tags": [
+          "Data Type"
+        ],
+        "operationId": "RootDataTypeTree_Root",
         "parameters": [
           {
             "name": "skip",
@@ -901,7 +3868,8 @@
               "type": "integer",
               "format": "int32",
               "default": 0
-            }
+            },
+            "x-position": 1
           },
           {
             "name": "take",
@@ -910,164 +3878,8 @@
               "type": "integer",
               "format": "int32",
               "default": 100
-            }
-          }
-        ],
-        "responses": {
-          "200": {
-            "description": "Success",
-            "content": {
-              "text/plain": {
-                "schema": {
-                  "$ref": "#/components/schemas/EntityTreeItemViewModelPagedViewModel"
-                }
-              },
-              "application/json": {
-                "schema": {
-                  "$ref": "#/components/schemas/EntityTreeItemViewModelPagedViewModel"
-                }
-              },
-              "text/json": {
-                "schema": {
-                  "$ref": "#/components/schemas/EntityTreeItemViewModelPagedViewModel"
-                }
-              }
-            }
-          }
-        }
-      }
-    },
-    "/umbraco/management/api/v1/tree/document-blueprint/item": {
-      "get": {
-        "tags": [
-          "Document Blueprint"
-        ],
-        "parameters": [
-          {
-            "name": "key",
-            "in": "query",
-            "schema": {
-              "type": "array",
-              "items": {
-                "type": "string",
-                "format": "uuid"
-              }
-            }
-          }
-        ],
-        "responses": {
-          "200": {
-            "description": "Success",
-            "content": {
-              "text/plain": {
-                "schema": {
-                  "type": "array",
-                  "items": {
-                    "$ref": "#/components/schemas/DocumentBlueprintTreeItemViewModel"
-                  }
-                }
-              },
-              "application/json": {
-                "schema": {
-                  "type": "array",
-                  "items": {
-                    "$ref": "#/components/schemas/DocumentBlueprintTreeItemViewModel"
-                  }
-                }
-              },
-              "text/json": {
-                "schema": {
-                  "type": "array",
-                  "items": {
-                    "$ref": "#/components/schemas/DocumentBlueprintTreeItemViewModel"
-                  }
-                }
-              }
-            }
-          }
-        }
-      }
-    },
-    "/umbraco/management/api/v1/tree/document-blueprint/root": {
-      "get": {
-        "tags": [
-          "Document Blueprint"
-        ],
-        "parameters": [
-          {
-            "name": "skip",
-            "in": "query",
-            "schema": {
-              "type": "integer",
-              "format": "int32",
-              "default": 0
-            }
-          },
-          {
-            "name": "take",
-            "in": "query",
-            "schema": {
-              "type": "integer",
-              "format": "int32",
-              "default": 100
-            }
-          }
-        ],
-        "responses": {
-          "200": {
-            "description": "Success",
-            "content": {
-              "text/plain": {
-                "schema": {
-                  "$ref": "#/components/schemas/DocumentBlueprintTreeItemViewModelPagedViewModel"
-                }
-              },
-              "application/json": {
-                "schema": {
-                  "$ref": "#/components/schemas/DocumentBlueprintTreeItemViewModelPagedViewModel"
-                }
-              },
-              "text/json": {
-                "schema": {
-                  "$ref": "#/components/schemas/DocumentBlueprintTreeItemViewModelPagedViewModel"
-                }
-              }
-            }
-          }
-        }
-      }
-    },
-    "/umbraco/management/api/v1/tree/document-type/children": {
-      "get": {
-        "tags": [
-          "Document Type"
-        ],
-        "parameters": [
-          {
-            "name": "parentKey",
-            "in": "query",
-            "schema": {
-              "type": "string",
-              "format": "uuid"
-            }
-          },
-          {
-            "name": "skip",
-            "in": "query",
-            "schema": {
-              "type": "integer",
-              "format": "int32",
-              "default": 0
-            }
-          },
-          {
-            "name": "take",
-            "in": "query",
-            "schema": {
-              "type": "integer",
-              "format": "int32",
-              "default": 100
-            }
+            },
+            "x-position": 2
           },
           {
             "name": "foldersOnly",
@@ -1075,3785 +3887,58 @@
             "schema": {
               "type": "boolean",
               "default": false
-            }
-          }
-        ],
-        "responses": {
-          "200": {
-            "description": "Success",
-            "content": {
-              "text/plain": {
-                "schema": {
-                  "$ref": "#/components/schemas/DocumentTypeTreeItemViewModelPagedViewModel"
-                }
-              },
-              "application/json": {
-                "schema": {
-                  "$ref": "#/components/schemas/DocumentTypeTreeItemViewModelPagedViewModel"
-                }
-              },
-              "text/json": {
-                "schema": {
-                  "$ref": "#/components/schemas/DocumentTypeTreeItemViewModelPagedViewModel"
-                }
-              }
-            }
-          }
-        }
-      }
-    },
-    "/umbraco/management/api/v1/tree/document-type/item": {
-      "get": {
-        "tags": [
-          "Document Type"
-        ],
-        "parameters": [
-          {
-            "name": "key",
-            "in": "query",
-            "schema": {
-              "type": "array",
-              "items": {
-                "type": "string",
-                "format": "uuid"
-              }
-            }
-          }
-        ],
-        "responses": {
-          "200": {
-            "description": "Success",
-            "content": {
-              "text/plain": {
-                "schema": {
-                  "type": "array",
-                  "items": {
-                    "$ref": "#/components/schemas/DocumentTypeTreeItemViewModel"
-                  }
-                }
-              },
-              "application/json": {
-                "schema": {
-                  "type": "array",
-                  "items": {
-                    "$ref": "#/components/schemas/DocumentTypeTreeItemViewModel"
-                  }
-                }
-              },
-              "text/json": {
-                "schema": {
-                  "type": "array",
-                  "items": {
-                    "$ref": "#/components/schemas/DocumentTypeTreeItemViewModel"
-                  }
-                }
-              }
-            }
-          }
-        }
-      }
-    },
-    "/umbraco/management/api/v1/tree/document-type/root": {
-      "get": {
-        "tags": [
-          "Document Type"
-        ],
+            },
+            "x-position": 3
+          }
+        ],
+        "responses": {
+          "200": {
+            "description": "",
+            "content": {
+              "application/json": {
+                "schema": {
+                  "$ref": "#/components/schemas/PagedViewModelOfFolderTreeItemViewModel"
+                }
+              }
+            }
+          }
+        }
+      }
+    },
+    "/umbraco/management/api/v1/culture": {
+      "get": {
+        "tags": [
+          "Culture"
+        ],
+        "summary": "Returns all cultures available for creating languages.",
+        "operationId": "AllCulture_GetAll",
         "parameters": [
           {
             "name": "skip",
             "in": "query",
             "schema": {
               "type": "integer",
-              "format": "int32",
-              "default": 0
-            }
+              "format": "int32"
+            },
+            "x-position": 1
           },
           {
             "name": "take",
             "in": "query",
             "schema": {
               "type": "integer",
-              "format": "int32",
-              "default": 100
-            }
-          },
-          {
-            "name": "foldersOnly",
-            "in": "query",
-            "schema": {
-              "type": "boolean",
-              "default": false
-            }
-          }
-        ],
-        "responses": {
-          "200": {
-            "description": "Success",
-            "content": {
-              "text/plain": {
-                "schema": {
-                  "$ref": "#/components/schemas/DocumentTypeTreeItemViewModelPagedViewModel"
-                }
-              },
-              "application/json": {
-                "schema": {
-                  "$ref": "#/components/schemas/DocumentTypeTreeItemViewModelPagedViewModel"
-                }
-              },
-              "text/json": {
-                "schema": {
-                  "$ref": "#/components/schemas/DocumentTypeTreeItemViewModelPagedViewModel"
-                }
-              }
-            }
-          }
-        }
-      }
-    },
-    "/umbraco/management/api/v1/recycle-bin/document/children": {
-      "get": {
-        "tags": [
-          "Document"
-        ],
-        "parameters": [
-          {
-            "name": "parentKey",
-            "in": "query",
-            "schema": {
-              "type": "string",
-              "format": "uuid"
-            }
-          },
-          {
-            "name": "skip",
-            "in": "query",
-            "schema": {
-              "type": "integer",
-              "format": "int32",
-              "default": 0
-            }
-          },
-          {
-            "name": "take",
-            "in": "query",
-            "schema": {
-              "type": "integer",
-              "format": "int32",
-              "default": 100
-            }
-          }
-        ],
-        "responses": {
-          "401": {
-            "description": "Unauthorized",
-            "content": {
-              "text/plain": {
-                "schema": {
-                  "$ref": "#/components/schemas/ProblemDetails"
-                }
-              },
-              "application/json": {
-                "schema": {
-                  "$ref": "#/components/schemas/ProblemDetails"
-                }
-              },
-              "text/json": {
-                "schema": {
-                  "$ref": "#/components/schemas/ProblemDetails"
-                }
-              }
-            }
-          },
-          "200": {
-            "description": "Success",
-            "content": {
-              "text/plain": {
-                "schema": {
-                  "$ref": "#/components/schemas/RecycleBinItemViewModelPagedViewModel"
-                }
-              },
-              "application/json": {
-                "schema": {
-                  "$ref": "#/components/schemas/RecycleBinItemViewModelPagedViewModel"
-                }
-              },
-              "text/json": {
-                "schema": {
-                  "$ref": "#/components/schemas/RecycleBinItemViewModelPagedViewModel"
-                }
-              }
-            }
-          }
-        }
-      }
-    },
-    "/umbraco/management/api/v1/recycle-bin/document/root": {
-      "get": {
-        "tags": [
-          "Document"
-        ],
-        "parameters": [
-          {
-            "name": "skip",
-            "in": "query",
-            "schema": {
-              "type": "integer",
-              "format": "int32",
-              "default": 0
-            }
-          },
-          {
-            "name": "take",
-            "in": "query",
-            "schema": {
-              "type": "integer",
-              "format": "int32",
-              "default": 100
-            }
-          }
-        ],
-        "responses": {
-          "401": {
-            "description": "Unauthorized",
-            "content": {
-              "text/plain": {
-                "schema": {
-                  "$ref": "#/components/schemas/ProblemDetails"
-                }
-              },
-              "application/json": {
-                "schema": {
-                  "$ref": "#/components/schemas/ProblemDetails"
-                }
-              },
-              "text/json": {
-                "schema": {
-                  "$ref": "#/components/schemas/ProblemDetails"
-                }
-              }
-            }
-          },
-          "200": {
-            "description": "Success",
-            "content": {
-              "text/plain": {
-                "schema": {
-                  "$ref": "#/components/schemas/RecycleBinItemViewModelPagedViewModel"
-                }
-              },
-              "application/json": {
-                "schema": {
-                  "$ref": "#/components/schemas/RecycleBinItemViewModelPagedViewModel"
-                }
-              },
-              "text/json": {
-                "schema": {
-                  "$ref": "#/components/schemas/RecycleBinItemViewModelPagedViewModel"
-                }
-              }
-            }
-          }
-        }
-      }
-    },
-    "/umbraco/management/api/v1/tree/document/children": {
-      "get": {
-        "tags": [
-          "Document"
-        ],
-        "parameters": [
-          {
-            "name": "parentKey",
-            "in": "query",
-            "schema": {
-              "type": "string",
-              "format": "uuid"
-            }
-          },
-          {
-            "name": "skip",
-            "in": "query",
-            "schema": {
-              "type": "integer",
-              "format": "int32",
-              "default": 0
-            }
-          },
-          {
-            "name": "take",
-            "in": "query",
-            "schema": {
-              "type": "integer",
-              "format": "int32",
-              "default": 100
-            }
-          },
-          {
-            "name": "dataTypeKey",
-            "in": "query",
-            "schema": {
-              "type": "string",
-              "format": "uuid"
-            }
-          },
-          {
-            "name": "culture",
-            "in": "query",
-            "schema": {
-              "type": "string"
-            }
-          }
-        ],
-        "responses": {
-          "200": {
-            "description": "Success",
-            "content": {
-              "text/plain": {
-                "schema": {
-                  "$ref": "#/components/schemas/DocumentTreeItemViewModelPagedViewModel"
-                }
-              },
-              "application/json": {
-                "schema": {
-                  "$ref": "#/components/schemas/DocumentTreeItemViewModelPagedViewModel"
-                }
-              },
-              "text/json": {
-                "schema": {
-                  "$ref": "#/components/schemas/DocumentTreeItemViewModelPagedViewModel"
-                }
-              }
-            }
-          }
-        }
-      }
-    },
-    "/umbraco/management/api/v1/tree/document/item": {
-      "get": {
-        "tags": [
-          "Document"
-        ],
-        "parameters": [
-          {
-            "name": "key",
-            "in": "query",
-            "schema": {
-              "type": "array",
-              "items": {
-                "type": "string",
-                "format": "uuid"
-              }
-            }
-          },
-          {
-            "name": "dataTypeKey",
-            "in": "query",
-            "schema": {
-              "type": "string",
-              "format": "uuid"
-            }
-          },
-          {
-            "name": "culture",
-            "in": "query",
-            "schema": {
-              "type": "string"
-            }
-          }
-        ],
-        "responses": {
-          "200": {
-            "description": "Success",
-            "content": {
-              "text/plain": {
-                "schema": {
-                  "type": "array",
-                  "items": {
-                    "$ref": "#/components/schemas/DocumentTreeItemViewModel"
-                  }
-                }
-              },
-              "application/json": {
-                "schema": {
-                  "type": "array",
-                  "items": {
-                    "$ref": "#/components/schemas/DocumentTreeItemViewModel"
-                  }
-                }
-              },
-              "text/json": {
-                "schema": {
-                  "type": "array",
-                  "items": {
-                    "$ref": "#/components/schemas/DocumentTreeItemViewModel"
-                  }
-                }
-              }
-            }
-          }
-        }
-      }
-    },
-    "/umbraco/management/api/v1/tree/document/root": {
-      "get": {
-        "tags": [
-          "Document"
-        ],
-        "parameters": [
-          {
-            "name": "skip",
-            "in": "query",
-            "schema": {
-              "type": "integer",
-              "format": "int32",
-              "default": 0
-            }
-          },
-          {
-            "name": "take",
-            "in": "query",
-            "schema": {
-              "type": "integer",
-              "format": "int32",
-              "default": 100
-            }
-          },
-          {
-            "name": "dataTypeKey",
-            "in": "query",
-            "schema": {
-              "type": "string",
-              "format": "uuid"
-            }
-          },
-          {
-            "name": "culture",
-            "in": "query",
-            "schema": {
-              "type": "string"
-            }
-          }
-        ],
-        "responses": {
-          "200": {
-            "description": "Success",
-            "content": {
-              "text/plain": {
-                "schema": {
-                  "$ref": "#/components/schemas/DocumentTreeItemViewModelPagedViewModel"
-                }
-              },
-              "application/json": {
-                "schema": {
-                  "$ref": "#/components/schemas/DocumentTreeItemViewModelPagedViewModel"
-                }
-              },
-              "text/json": {
-                "schema": {
-                  "$ref": "#/components/schemas/DocumentTreeItemViewModelPagedViewModel"
-                }
-              }
-            }
-          }
-        }
-      }
-    },
-    "/umbraco/management/api/v1/help": {
-      "get": {
-        "tags": [
-          "Help"
-        ],
-        "parameters": [
-          {
-            "name": "section",
-            "in": "query",
-            "schema": {
-              "type": "string"
-            }
-          },
-          {
-            "name": "tree",
-            "in": "query",
-            "schema": {
-              "type": "string"
-            }
-          },
-          {
-            "name": "skip",
-            "in": "query",
-            "schema": {
-              "type": "integer",
               "format": "int32"
-            }
-          },
-          {
-            "name": "take",
-            "in": "query",
-            "schema": {
-              "type": "integer",
-              "format": "int32"
-            }
-          },
-          {
-            "name": "baseUrl",
-            "in": "query",
-            "schema": {
-              "type": "string",
-              "default": "https://our.umbraco.com"
-            }
-          }
-        ],
-        "responses": {
-          "400": {
-            "description": "Bad Request",
-            "content": {
-              "text/plain": {
-                "schema": {
-                  "$ref": "#/components/schemas/ProblemDetails"
-                }
-              },
-              "application/json": {
-                "schema": {
-                  "$ref": "#/components/schemas/ProblemDetails"
-                }
-              },
-              "text/json": {
-                "schema": {
-                  "$ref": "#/components/schemas/ProblemDetails"
-                }
-              }
-            }
-          },
-          "200": {
-            "description": "Success",
-            "content": {
-              "text/plain": {
-                "schema": {
-                  "$ref": "#/components/schemas/HelpPageViewModelPagedViewModel"
-                }
-              },
-              "application/json": {
-                "schema": {
-                  "$ref": "#/components/schemas/HelpPageViewModelPagedViewModel"
-                }
-              },
-              "text/json": {
-                "schema": {
-                  "$ref": "#/components/schemas/HelpPageViewModelPagedViewModel"
-                }
-              }
-            }
-          }
-        }
-      }
-    },
-    "/umbraco/management/api/v1/install/settings": {
-      "get": {
-        "tags": [
-          "Install"
-        ],
-        "responses": {
-          "400": {
-            "description": "Bad Request",
-            "content": {
-              "text/plain": {
-                "schema": {
-                  "$ref": "#/components/schemas/ProblemDetails"
-                }
-              },
-              "application/json": {
-                "schema": {
-                  "$ref": "#/components/schemas/ProblemDetails"
-                }
-              },
-              "text/json": {
-                "schema": {
-                  "$ref": "#/components/schemas/ProblemDetails"
-                }
-              }
-            }
-          },
-          "428": {
-            "description": "Client Error",
-            "content": {
-              "text/plain": {
-                "schema": {
-                  "$ref": "#/components/schemas/ProblemDetails"
-                }
-              },
-              "application/json": {
-                "schema": {
-                  "$ref": "#/components/schemas/ProblemDetails"
-                }
-              },
-              "text/json": {
-                "schema": {
-                  "$ref": "#/components/schemas/ProblemDetails"
-                }
-              }
-            }
-          },
-          "200": {
-            "description": "Success",
-            "content": {
-              "text/plain": {
-                "schema": {
-                  "$ref": "#/components/schemas/InstallSettingsViewModel"
-                }
-              },
-              "application/json": {
-                "schema": {
-                  "$ref": "#/components/schemas/InstallSettingsViewModel"
-                }
-              },
-              "text/json": {
-                "schema": {
-                  "$ref": "#/components/schemas/InstallSettingsViewModel"
-                }
-              }
-            }
-          }
-        }
-      }
-    },
-    "/umbraco/management/api/v1/install/setup": {
-      "post": {
-        "tags": [
-          "Install"
-        ],
-        "requestBody": {
-          "content": {
-            "application/json": {
-              "schema": {
-                "$ref": "#/components/schemas/InstallViewModel"
-              }
-            },
-            "text/json": {
-              "schema": {
-                "$ref": "#/components/schemas/InstallViewModel"
-              }
-            },
-            "application/*+json": {
-              "schema": {
-                "$ref": "#/components/schemas/InstallViewModel"
-              }
-            }
-          }
-        },
-        "responses": {
-          "400": {
-            "description": "Bad Request",
-            "content": {
-              "text/plain": {
-                "schema": {
-                  "$ref": "#/components/schemas/ProblemDetails"
-                }
-              },
-              "application/json": {
-                "schema": {
-                  "$ref": "#/components/schemas/ProblemDetails"
-                }
-              },
-              "text/json": {
-                "schema": {
-                  "$ref": "#/components/schemas/ProblemDetails"
-                }
-              }
-            }
-          },
-          "428": {
-            "description": "Client Error",
-            "content": {
-              "text/plain": {
-                "schema": {
-                  "$ref": "#/components/schemas/ProblemDetails"
-                }
-              },
-              "application/json": {
-                "schema": {
-                  "$ref": "#/components/schemas/ProblemDetails"
-                }
-              },
-              "text/json": {
-                "schema": {
-                  "$ref": "#/components/schemas/ProblemDetails"
-                }
-              }
-            }
-          },
-          "200": {
-            "description": "Success"
-          }
-        }
-      }
-    },
-    "/umbraco/management/api/v1/install/validate-database": {
-      "post": {
-        "tags": [
-          "Install"
-        ],
-        "requestBody": {
-          "content": {
-            "application/json": {
-              "schema": {
-                "$ref": "#/components/schemas/DatabaseInstallViewModel"
-              }
-            },
-            "text/json": {
-              "schema": {
-                "$ref": "#/components/schemas/DatabaseInstallViewModel"
-              }
-            },
-            "application/*+json": {
-              "schema": {
-                "$ref": "#/components/schemas/DatabaseInstallViewModel"
-              }
-            }
-          }
-        },
-        "responses": {
-          "400": {
-            "description": "Bad Request",
-            "content": {
-              "text/plain": {
-                "schema": {
-                  "$ref": "#/components/schemas/ProblemDetails"
-                }
-              },
-              "application/json": {
-                "schema": {
-                  "$ref": "#/components/schemas/ProblemDetails"
-                }
-              },
-              "text/json": {
-                "schema": {
-                  "$ref": "#/components/schemas/ProblemDetails"
-                }
-              }
-            }
-          },
-          "200": {
-            "description": "Success"
-          }
-        }
-      }
-    },
-    "/umbraco/management/api/v1/language": {
-      "get": {
-        "tags": [
-          "Language"
-        ],
-        "parameters": [
-          {
-            "name": "skip",
-            "in": "query",
-            "schema": {
-              "type": "integer",
-              "format": "int32"
-            }
-          },
-          {
-            "name": "take",
-            "in": "query",
-            "schema": {
-              "type": "integer",
-              "format": "int32"
-            }
-          }
-        ],
-        "responses": {
-          "200": {
-            "description": "Success",
-            "content": {
-              "text/plain": {
-                "schema": {
-                  "$ref": "#/components/schemas/LanguageViewModelPagedViewModel"
-                }
-              },
-              "application/json": {
-                "schema": {
-                  "$ref": "#/components/schemas/LanguageViewModelPagedViewModel"
-                }
-              },
-              "text/json": {
-                "schema": {
-                  "$ref": "#/components/schemas/LanguageViewModelPagedViewModel"
-                }
-              }
-            }
-          }
-        }
-      }
-    },
-    "/umbraco/management/api/v1/language/{id}": {
-      "get": {
-        "tags": [
-          "Language"
-        ],
-        "parameters": [
-          {
-            "name": "id",
-            "in": "path",
-            "required": true,
-            "schema": {
-              "type": "integer",
-              "format": "int32"
-            }
-          }
-        ],
-        "responses": {
-          "404": {
-            "description": "Not Found",
-            "content": {
-              "text/plain": {
-                "schema": {
-                  "$ref": "#/components/schemas/NotFoundResult"
-                }
-              },
-              "application/json": {
-                "schema": {
-                  "$ref": "#/components/schemas/NotFoundResult"
-                }
-              },
-              "text/json": {
-                "schema": {
-                  "$ref": "#/components/schemas/NotFoundResult"
-                }
-              }
-            }
-          },
-          "200": {
-            "description": "Success",
-            "content": {
-              "text/plain": {
-                "schema": {
-                  "$ref": "#/components/schemas/LanguageViewModel"
-                }
-              },
-              "application/json": {
-                "schema": {
-                  "$ref": "#/components/schemas/LanguageViewModel"
-                }
-              },
-              "text/json": {
-                "schema": {
-                  "$ref": "#/components/schemas/LanguageViewModel"
-                }
-              }
-            }
-          }
-        }
-      },
-      "delete": {
-        "tags": [
-          "Language"
-        ],
-        "parameters": [
-          {
-            "name": "id",
-            "in": "path",
-            "required": true,
-            "schema": {
-              "type": "integer",
-              "format": "int32"
-            }
-          }
-        ],
-        "responses": {
-          "400": {
-            "description": "Bad Request",
-            "content": {
-              "text/plain": {
-                "schema": {
-                  "$ref": "#/components/schemas/ProblemDetails"
-                }
-              },
-              "application/json": {
-                "schema": {
-                  "$ref": "#/components/schemas/ProblemDetails"
-                }
-              },
-              "text/json": {
-                "schema": {
-                  "$ref": "#/components/schemas/ProblemDetails"
-                }
-              }
-            }
-          },
-          "404": {
-            "description": "Not Found",
-            "content": {
-              "text/plain": {
-                "schema": {
-                  "$ref": "#/components/schemas/ProblemDetails"
-                }
-              },
-              "application/json": {
-                "schema": {
-                  "$ref": "#/components/schemas/ProblemDetails"
-                }
-              },
-              "text/json": {
-                "schema": {
-                  "$ref": "#/components/schemas/ProblemDetails"
-                }
-              }
-            }
-          },
-          "200": {
-            "description": "Success"
-          }
-        }
-      }
-    },
-    "/umbraco/management/api/v1/language/create": {
-      "post": {
-        "tags": [
-          "Language"
-        ],
-        "requestBody": {
-          "content": {
-            "application/json": {
-              "schema": {
-                "$ref": "#/components/schemas/LanguageViewModel"
-              }
-            },
-            "text/json": {
-              "schema": {
-                "$ref": "#/components/schemas/LanguageViewModel"
-              }
-            },
-            "application/*+json": {
-              "schema": {
-                "$ref": "#/components/schemas/LanguageViewModel"
-              }
-            }
-          }
-        },
-        "responses": {
-          "400": {
-            "description": "Bad Request",
-            "content": {
-              "text/plain": {
-                "schema": {
-                  "$ref": "#/components/schemas/ProblemDetails"
-                }
-              },
-              "application/json": {
-                "schema": {
-                  "$ref": "#/components/schemas/ProblemDetails"
-                }
-              },
-              "text/json": {
-                "schema": {
-                  "$ref": "#/components/schemas/ProblemDetails"
-                }
-              }
-            }
-          },
-          "201": {
-            "description": "Created"
-          }
-        }
-      }
-    },
-    "/umbraco/management/api/v1/language/update": {
-      "put": {
-        "tags": [
-          "Language"
-        ],
-        "requestBody": {
-          "content": {
-            "application/json": {
-              "schema": {
-                "$ref": "#/components/schemas/LanguageViewModel"
-              }
-            },
-            "text/json": {
-              "schema": {
-                "$ref": "#/components/schemas/LanguageViewModel"
-              }
-            },
-            "application/*+json": {
-              "schema": {
-                "$ref": "#/components/schemas/LanguageViewModel"
-              }
-            }
-          }
-        },
-        "responses": {
-          "404": {
-            "description": "Not Found",
-            "content": {
-              "text/plain": {
-                "schema": {
-                  "$ref": "#/components/schemas/NotFoundResult"
-                }
-              },
-              "application/json": {
-                "schema": {
-                  "$ref": "#/components/schemas/NotFoundResult"
-                }
-              },
-              "text/json": {
-                "schema": {
-                  "$ref": "#/components/schemas/NotFoundResult"
-                }
-              }
-            }
-          },
-          "400": {
-            "description": "Bad Request",
-            "content": {
-              "text/plain": {
-                "schema": {
-                  "$ref": "#/components/schemas/ProblemDetails"
-                }
-              },
-              "application/json": {
-                "schema": {
-                  "$ref": "#/components/schemas/ProblemDetails"
-                }
-              },
-              "text/json": {
-                "schema": {
-                  "$ref": "#/components/schemas/ProblemDetails"
-                }
-              }
-            }
-          },
-          "200": {
-            "description": "Success"
-          }
-        }
-      }
-    },
-    "/umbraco/management/api/v1/tree/media-type/children": {
-      "get": {
-        "tags": [
-          "Media Type"
-        ],
-        "parameters": [
-          {
-            "name": "parentKey",
-            "in": "query",
-            "schema": {
-              "type": "string",
-              "format": "uuid"
-            }
-          },
-          {
-            "name": "skip",
-            "in": "query",
-            "schema": {
-              "type": "integer",
-              "format": "int32",
-              "default": 0
-            }
-          },
-          {
-            "name": "take",
-            "in": "query",
-            "schema": {
-              "type": "integer",
-              "format": "int32",
-              "default": 100
-            }
-          },
-          {
-            "name": "foldersOnly",
-            "in": "query",
-            "schema": {
-              "type": "boolean",
-              "default": false
-            }
-          }
-        ],
-        "responses": {
-          "200": {
-            "description": "Success",
-            "content": {
-              "text/plain": {
-                "schema": {
-                  "$ref": "#/components/schemas/FolderTreeItemViewModelPagedViewModel"
-                }
-              },
-              "application/json": {
-                "schema": {
-                  "$ref": "#/components/schemas/FolderTreeItemViewModelPagedViewModel"
-                }
-              },
-              "text/json": {
-                "schema": {
-                  "$ref": "#/components/schemas/FolderTreeItemViewModelPagedViewModel"
-                }
-              }
-            }
-          }
-        }
-      }
-    },
-    "/umbraco/management/api/v1/tree/media-type/item": {
-      "get": {
-        "tags": [
-          "Media Type"
-        ],
-        "parameters": [
-          {
-            "name": "key",
-            "in": "query",
-            "schema": {
-              "type": "array",
-              "items": {
-                "type": "string",
-                "format": "uuid"
-              }
-            }
-          }
-        ],
-        "responses": {
-          "200": {
-            "description": "Success",
-            "content": {
-              "text/plain": {
-                "schema": {
-                  "type": "array",
-                  "items": {
-                    "$ref": "#/components/schemas/FolderTreeItemViewModel"
-                  }
-                }
-              },
-              "application/json": {
-                "schema": {
-                  "type": "array",
-                  "items": {
-                    "$ref": "#/components/schemas/FolderTreeItemViewModel"
-                  }
-                }
-              },
-              "text/json": {
-                "schema": {
-                  "type": "array",
-                  "items": {
-                    "$ref": "#/components/schemas/FolderTreeItemViewModel"
-                  }
-                }
-              }
-            }
-          }
-        }
-      }
-    },
-    "/umbraco/management/api/v1/tree/media-type/root": {
-      "get": {
-        "tags": [
-          "Media Type"
-        ],
-        "parameters": [
-          {
-            "name": "skip",
-            "in": "query",
-            "schema": {
-              "type": "integer",
-              "format": "int32",
-              "default": 0
-            }
-          },
-          {
-            "name": "take",
-            "in": "query",
-            "schema": {
-              "type": "integer",
-              "format": "int32",
-              "default": 100
-            }
-          },
-          {
-            "name": "foldersOnly",
-            "in": "query",
-            "schema": {
-              "type": "boolean",
-              "default": false
-            }
-          }
-        ],
-        "responses": {
-          "200": {
-            "description": "Success",
-            "content": {
-              "text/plain": {
-                "schema": {
-                  "$ref": "#/components/schemas/FolderTreeItemViewModelPagedViewModel"
-                }
-              },
-              "application/json": {
-                "schema": {
-                  "$ref": "#/components/schemas/FolderTreeItemViewModelPagedViewModel"
-                }
-              },
-              "text/json": {
-                "schema": {
-                  "$ref": "#/components/schemas/FolderTreeItemViewModelPagedViewModel"
-                }
-              }
-            }
-          }
-        }
-      }
-    },
-    "/umbraco/management/api/v1/recycle-bin/media/children": {
-      "get": {
-        "tags": [
-          "Media"
-        ],
-        "parameters": [
-          {
-            "name": "parentKey",
-            "in": "query",
-            "schema": {
-              "type": "string",
-              "format": "uuid"
-            }
-          },
-          {
-            "name": "skip",
-            "in": "query",
-            "schema": {
-              "type": "integer",
-              "format": "int32",
-              "default": 0
-            }
-          },
-          {
-            "name": "take",
-            "in": "query",
-            "schema": {
-              "type": "integer",
-              "format": "int32",
-              "default": 100
-            }
-          }
-        ],
-        "responses": {
-          "401": {
-            "description": "Unauthorized",
-            "content": {
-              "text/plain": {
-                "schema": {
-                  "$ref": "#/components/schemas/ProblemDetails"
-                }
-              },
-              "application/json": {
-                "schema": {
-                  "$ref": "#/components/schemas/ProblemDetails"
-                }
-              },
-              "text/json": {
-                "schema": {
-                  "$ref": "#/components/schemas/ProblemDetails"
-                }
-              }
-            }
-          },
-          "200": {
-            "description": "Success",
-            "content": {
-              "text/plain": {
-                "schema": {
-                  "$ref": "#/components/schemas/RecycleBinItemViewModelPagedViewModel"
-                }
-              },
-              "application/json": {
-                "schema": {
-                  "$ref": "#/components/schemas/RecycleBinItemViewModelPagedViewModel"
-                }
-              },
-              "text/json": {
-                "schema": {
-                  "$ref": "#/components/schemas/RecycleBinItemViewModelPagedViewModel"
-                }
-              }
-            }
-          }
-        }
-      }
-    },
-    "/umbraco/management/api/v1/recycle-bin/media/root": {
-      "get": {
-        "tags": [
-          "Media"
-        ],
-        "parameters": [
-          {
-            "name": "skip",
-            "in": "query",
-            "schema": {
-              "type": "integer",
-              "format": "int32",
-              "default": 0
-            }
-          },
-          {
-            "name": "take",
-            "in": "query",
-            "schema": {
-              "type": "integer",
-              "format": "int32",
-              "default": 100
-            }
-          }
-        ],
-        "responses": {
-          "401": {
-            "description": "Unauthorized",
-            "content": {
-              "text/plain": {
-                "schema": {
-                  "$ref": "#/components/schemas/ProblemDetails"
-                }
-              },
-              "application/json": {
-                "schema": {
-                  "$ref": "#/components/schemas/ProblemDetails"
-                }
-              },
-              "text/json": {
-                "schema": {
-                  "$ref": "#/components/schemas/ProblemDetails"
-                }
-              }
-            }
-          },
-          "200": {
-            "description": "Success",
-            "content": {
-              "text/plain": {
-                "schema": {
-                  "$ref": "#/components/schemas/RecycleBinItemViewModelPagedViewModel"
-                }
-              },
-              "application/json": {
-                "schema": {
-                  "$ref": "#/components/schemas/RecycleBinItemViewModelPagedViewModel"
-                }
-              },
-              "text/json": {
-                "schema": {
-                  "$ref": "#/components/schemas/RecycleBinItemViewModelPagedViewModel"
-                }
-              }
-            }
-          }
-        }
-      }
-    },
-    "/umbraco/management/api/v1/tree/media/children": {
-      "get": {
-        "tags": [
-          "Media"
-        ],
-        "parameters": [
-          {
-            "name": "parentKey",
-            "in": "query",
-            "schema": {
-              "type": "string",
-              "format": "uuid"
-            }
-          },
-          {
-            "name": "skip",
-            "in": "query",
-            "schema": {
-              "type": "integer",
-              "format": "int32",
-              "default": 0
-            }
-          },
-          {
-            "name": "take",
-            "in": "query",
-            "schema": {
-              "type": "integer",
-              "format": "int32",
-              "default": 100
-            }
-          },
-          {
-            "name": "dataTypeKey",
-            "in": "query",
-            "schema": {
-              "type": "string",
-              "format": "uuid"
-            }
-          }
-        ],
-        "responses": {
-          "200": {
-            "description": "Success",
-            "content": {
-              "text/plain": {
-                "schema": {
-                  "$ref": "#/components/schemas/ContentTreeItemViewModelPagedViewModel"
-                }
-              },
-              "application/json": {
-                "schema": {
-                  "$ref": "#/components/schemas/ContentTreeItemViewModelPagedViewModel"
-                }
-              },
-              "text/json": {
-                "schema": {
-                  "$ref": "#/components/schemas/ContentTreeItemViewModelPagedViewModel"
-                }
-              }
-            }
-          }
-        }
-      }
-    },
-    "/umbraco/management/api/v1/tree/media/item": {
-      "get": {
-        "tags": [
-          "Media"
-        ],
-        "parameters": [
-          {
-            "name": "key",
-            "in": "query",
-            "schema": {
-              "type": "array",
-              "items": {
-                "type": "string",
-                "format": "uuid"
-              }
-            }
-          },
-          {
-            "name": "dataTypeKey",
-            "in": "query",
-            "schema": {
-              "type": "string",
-              "format": "uuid"
-            }
-          }
-        ],
-        "responses": {
-          "200": {
-            "description": "Success",
-            "content": {
-              "text/plain": {
-                "schema": {
-                  "type": "array",
-                  "items": {
-                    "$ref": "#/components/schemas/ContentTreeItemViewModel"
-                  }
-                }
-              },
-              "application/json": {
-                "schema": {
-                  "type": "array",
-                  "items": {
-                    "$ref": "#/components/schemas/ContentTreeItemViewModel"
-                  }
-                }
-              },
-              "text/json": {
-                "schema": {
-                  "type": "array",
-                  "items": {
-                    "$ref": "#/components/schemas/ContentTreeItemViewModel"
-                  }
-                }
-              }
-            }
-          }
-        }
-      }
-    },
-    "/umbraco/management/api/v1/tree/media/root": {
-      "get": {
-        "tags": [
-          "Media"
-        ],
-        "parameters": [
-          {
-            "name": "skip",
-            "in": "query",
-            "schema": {
-              "type": "integer",
-              "format": "int32",
-              "default": 0
-            }
-          },
-          {
-            "name": "take",
-            "in": "query",
-            "schema": {
-              "type": "integer",
-              "format": "int32",
-              "default": 100
-            }
-          },
-          {
-            "name": "dataTypeKey",
-            "in": "query",
-            "schema": {
-              "type": "string",
-              "format": "uuid"
-            }
-          }
-        ],
-        "responses": {
-          "200": {
-            "description": "Success",
-            "content": {
-              "text/plain": {
-                "schema": {
-                  "$ref": "#/components/schemas/ContentTreeItemViewModelPagedViewModel"
-                }
-              },
-              "application/json": {
-                "schema": {
-                  "$ref": "#/components/schemas/ContentTreeItemViewModelPagedViewModel"
-                }
-              },
-              "text/json": {
-                "schema": {
-                  "$ref": "#/components/schemas/ContentTreeItemViewModelPagedViewModel"
-                }
-              }
-            }
-          }
-        }
-      }
-    },
-    "/umbraco/management/api/v1/tree/member-group/item": {
-      "get": {
-        "tags": [
-          "Member Group"
-        ],
-        "parameters": [
-          {
-            "name": "key",
-            "in": "query",
-            "schema": {
-              "type": "array",
-              "items": {
-                "type": "string",
-                "format": "uuid"
-              }
-            }
-          }
-        ],
-        "responses": {
-          "200": {
-            "description": "Success",
-            "content": {
-              "text/plain": {
-                "schema": {
-                  "type": "array",
-                  "items": {
-                    "$ref": "#/components/schemas/EntityTreeItemViewModel"
-                  }
-                }
-              },
-              "application/json": {
-                "schema": {
-                  "type": "array",
-                  "items": {
-                    "$ref": "#/components/schemas/EntityTreeItemViewModel"
-                  }
-                }
-              },
-              "text/json": {
-                "schema": {
-                  "type": "array",
-                  "items": {
-                    "$ref": "#/components/schemas/EntityTreeItemViewModel"
-                  }
-                }
-              }
-            }
-          }
-        }
-      }
-    },
-    "/umbraco/management/api/v1/tree/member-group/root": {
-      "get": {
-        "tags": [
-          "Member Group"
-        ],
-        "parameters": [
-          {
-            "name": "skip",
-            "in": "query",
-            "schema": {
-              "type": "integer",
-              "format": "int32",
-              "default": 0
-            }
-          },
-          {
-            "name": "take",
-            "in": "query",
-            "schema": {
-              "type": "integer",
-              "format": "int32",
-              "default": 100
-            }
-          }
-        ],
-        "responses": {
-          "200": {
-            "description": "Success",
-            "content": {
-              "text/plain": {
-                "schema": {
-                  "$ref": "#/components/schemas/EntityTreeItemViewModelPagedViewModel"
-                }
-              },
-              "application/json": {
-                "schema": {
-                  "$ref": "#/components/schemas/EntityTreeItemViewModelPagedViewModel"
-                }
-              },
-              "text/json": {
-                "schema": {
-                  "$ref": "#/components/schemas/EntityTreeItemViewModelPagedViewModel"
-                }
-              }
-            }
-          }
-        }
-      }
-    },
-    "/umbraco/management/api/v1/tree/member-type/item": {
-      "get": {
-        "tags": [
-          "Member Type"
-        ],
-        "parameters": [
-          {
-            "name": "key",
-            "in": "query",
-            "schema": {
-              "type": "array",
-              "items": {
-                "type": "string",
-                "format": "uuid"
-              }
-            }
-          }
-        ],
-        "responses": {
-          "200": {
-            "description": "Success",
-            "content": {
-              "text/plain": {
-                "schema": {
-                  "type": "array",
-                  "items": {
-                    "$ref": "#/components/schemas/EntityTreeItemViewModel"
-                  }
-                }
-              },
-              "application/json": {
-                "schema": {
-                  "type": "array",
-                  "items": {
-                    "$ref": "#/components/schemas/EntityTreeItemViewModel"
-                  }
-                }
-              },
-              "text/json": {
-                "schema": {
-                  "type": "array",
-                  "items": {
-                    "$ref": "#/components/schemas/EntityTreeItemViewModel"
-                  }
-                }
-              }
-            }
-          }
-        }
-      }
-    },
-    "/umbraco/management/api/v1/tree/member-type/root": {
-      "get": {
-        "tags": [
-          "Member Type"
-        ],
-        "parameters": [
-          {
-            "name": "skip",
-            "in": "query",
-            "schema": {
-              "type": "integer",
-              "format": "int32",
-              "default": 0
-            }
-          },
-          {
-            "name": "take",
-            "in": "query",
-            "schema": {
-              "type": "integer",
-              "format": "int32",
-              "default": 100
-            }
-          }
-        ],
-        "responses": {
-          "200": {
-            "description": "Success",
-            "content": {
-              "text/plain": {
-                "schema": {
-                  "$ref": "#/components/schemas/EntityTreeItemViewModelPagedViewModel"
-                }
-              },
-              "application/json": {
-                "schema": {
-                  "$ref": "#/components/schemas/EntityTreeItemViewModelPagedViewModel"
-                }
-              },
-              "text/json": {
-                "schema": {
-                  "$ref": "#/components/schemas/EntityTreeItemViewModelPagedViewModel"
-                }
-              }
-            }
-          }
-        }
-      }
-    },
-    "/umbraco/management/api/v1/models-builder/build": {
-      "post": {
-        "tags": [
-          "Models Builder"
-        ],
-        "responses": {
-          "201": {
-            "description": "Created",
-            "content": {
-              "text/plain": {
-                "schema": {
-                  "$ref": "#/components/schemas/CreatedResult"
-                }
-              },
-              "application/json": {
-                "schema": {
-                  "$ref": "#/components/schemas/CreatedResult"
-                }
-              },
-              "text/json": {
-                "schema": {
-                  "$ref": "#/components/schemas/CreatedResult"
-                }
-              }
-            }
-          },
-          "428": {
-            "description": "Client Error",
-            "content": {
-              "text/plain": {
-                "schema": {
-                  "$ref": "#/components/schemas/ProblemDetails"
-                }
-              },
-              "application/json": {
-                "schema": {
-                  "$ref": "#/components/schemas/ProblemDetails"
-                }
-              },
-              "text/json": {
-                "schema": {
-                  "$ref": "#/components/schemas/ProblemDetails"
-                }
-              }
-            }
-          }
-        }
-      }
-    },
-    "/umbraco/management/api/v1/models-builder/dashboard": {
-      "get": {
-        "tags": [
-          "Models Builder"
-        ],
-        "responses": {
-          "200": {
-            "description": "Success",
-            "content": {
-              "text/plain": {
-                "schema": {
-                  "$ref": "#/components/schemas/CreatedResult"
-                }
-              },
-              "application/json": {
-                "schema": {
-                  "$ref": "#/components/schemas/CreatedResult"
-                }
-              },
-              "text/json": {
-                "schema": {
-                  "$ref": "#/components/schemas/CreatedResult"
-                }
-              }
-            }
-          }
-        }
-      }
-    },
-    "/umbraco/management/api/v1/models-builder/status": {
-      "get": {
-        "tags": [
-          "Models Builder"
-        ],
-        "responses": {
-          "200": {
-            "description": "Success",
-            "content": {
-              "text/plain": {
-                "schema": {
-                  "$ref": "#/components/schemas/OutOfDateStatusViewModel"
-                }
-              },
-              "application/json": {
-                "schema": {
-                  "$ref": "#/components/schemas/OutOfDateStatusViewModel"
-                }
-              },
-              "text/json": {
-                "schema": {
-                  "$ref": "#/components/schemas/OutOfDateStatusViewModel"
-                }
-              }
-            }
-          }
-        }
-      }
-    },
-    "/umbraco/management/api/v1/tree/partial-view/children": {
-      "get": {
-        "tags": [
-          "Partial View"
-        ],
-        "parameters": [
-          {
-            "name": "path",
-            "in": "query",
-            "schema": {
-              "type": "string"
-            }
-          },
-          {
-            "name": "skip",
-            "in": "query",
-            "schema": {
-              "type": "integer",
-              "format": "int32",
-              "default": 0
-            }
-          },
-          {
-            "name": "take",
-            "in": "query",
-            "schema": {
-              "type": "integer",
-              "format": "int32",
-              "default": 100
-            }
-          }
-        ],
-        "responses": {
-          "200": {
-            "description": "Success",
-            "content": {
-              "text/plain": {
-                "schema": {
-                  "$ref": "#/components/schemas/FileSystemTreeItemViewModelPagedViewModel"
-                }
-              },
-              "application/json": {
-                "schema": {
-                  "$ref": "#/components/schemas/FileSystemTreeItemViewModelPagedViewModel"
-                }
-              },
-              "text/json": {
-                "schema": {
-                  "$ref": "#/components/schemas/FileSystemTreeItemViewModelPagedViewModel"
-                }
-              }
-            }
-          }
-        }
-      }
-    },
-    "/umbraco/management/api/v1/tree/partial-view/item": {
-      "get": {
-        "tags": [
-          "Partial View"
-        ],
-        "parameters": [
-          {
-            "name": "path",
-            "in": "query",
-            "schema": {
-              "type": "array",
-              "items": {
-                "type": "string"
-              }
-            }
-          }
-        ],
-        "responses": {
-          "200": {
-            "description": "Success",
-            "content": {
-              "text/plain": {
-                "schema": {
-                  "type": "array",
-                  "items": {
-                    "$ref": "#/components/schemas/FileSystemTreeItemViewModel"
-                  }
-                }
-              },
-              "application/json": {
-                "schema": {
-                  "type": "array",
-                  "items": {
-                    "$ref": "#/components/schemas/FileSystemTreeItemViewModel"
-                  }
-                }
-              },
-              "text/json": {
-                "schema": {
-                  "type": "array",
-                  "items": {
-                    "$ref": "#/components/schemas/FileSystemTreeItemViewModel"
-                  }
-                }
-              }
-            }
-          }
-        }
-      }
-    },
-    "/umbraco/management/api/v1/tree/partial-view/root": {
-      "get": {
-        "tags": [
-          "Partial View"
-        ],
-        "parameters": [
-          {
-            "name": "skip",
-            "in": "query",
-            "schema": {
-              "type": "integer",
-              "format": "int32",
-              "default": 0
-            }
-          },
-          {
-            "name": "take",
-            "in": "query",
-            "schema": {
-              "type": "integer",
-              "format": "int32",
-              "default": 100
-            }
-          }
-        ],
-        "responses": {
-          "200": {
-            "description": "Success",
-            "content": {
-              "text/plain": {
-                "schema": {
-                  "$ref": "#/components/schemas/FileSystemTreeItemViewModelPagedViewModel"
-                }
-              },
-              "application/json": {
-                "schema": {
-                  "$ref": "#/components/schemas/FileSystemTreeItemViewModelPagedViewModel"
-                }
-              },
-              "text/json": {
-                "schema": {
-                  "$ref": "#/components/schemas/FileSystemTreeItemViewModelPagedViewModel"
-                }
-              }
-            }
-          }
-        }
-      }
-    },
-    "/umbraco/management/api/v1/profiling/status": {
-      "get": {
-        "tags": [
-          "Profiling"
-        ],
-        "responses": {
-          "200": {
-            "description": "Success",
-            "content": {
-              "text/plain": {
-                "schema": {
-                  "$ref": "#/components/schemas/ProfilingStatusViewModel"
-                }
-              },
-              "application/json": {
-                "schema": {
-                  "$ref": "#/components/schemas/ProfilingStatusViewModel"
-                }
-              },
-              "text/json": {
-                "schema": {
-                  "$ref": "#/components/schemas/ProfilingStatusViewModel"
-                }
-              }
-            }
-          }
-        }
-      }
-    },
-    "/umbraco/management/api/v1/published-cache/collect": {
-      "post": {
-        "tags": [
-          "Published Cache"
-        ],
-        "responses": {
-          "200": {
-            "description": "Success"
-          }
-        }
-      }
-    },
-    "/umbraco/management/api/v1/published-cache/rebuild": {
-      "post": {
-        "tags": [
-          "Published Cache"
-        ],
-        "responses": {
-          "200": {
-            "description": "Success"
-          }
-        }
-      }
-    },
-    "/umbraco/management/api/v1/published-cache/reload": {
-      "post": {
-        "tags": [
-          "Published Cache"
-        ],
-        "responses": {
-          "200": {
-            "description": "Success"
-          }
-        }
-      }
-    },
-    "/umbraco/management/api/v1/published-cache/status": {
-      "get": {
-        "tags": [
-          "Published Cache"
-        ],
-        "responses": {
-          "200": {
-            "description": "Success",
-            "content": {
-              "text/plain": {
-                "schema": {
-                  "type": "string"
-                }
-              },
-              "application/json": {
-                "schema": {
-                  "type": "string"
-                }
-              },
-              "text/json": {
-                "schema": {
-                  "type": "string"
-                }
-              }
-            }
-          }
-        }
-      }
-    },
-    "/umbraco/management/api/v1/tree/relation-type/item": {
-      "get": {
-        "tags": [
-          "Relation Type"
-        ],
-        "parameters": [
-          {
-            "name": "key",
-            "in": "query",
-            "schema": {
-              "type": "array",
-              "items": {
-                "type": "string",
-                "format": "uuid"
-              }
-            }
-          }
-        ],
-        "responses": {
-          "200": {
-            "description": "Success",
-            "content": {
-              "text/plain": {
-                "schema": {
-                  "type": "array",
-                  "items": {
-                    "$ref": "#/components/schemas/FolderTreeItemViewModel"
-                  }
-                }
-              },
-              "application/json": {
-                "schema": {
-                  "type": "array",
-                  "items": {
-                    "$ref": "#/components/schemas/FolderTreeItemViewModel"
-                  }
-                }
-              },
-              "text/json": {
-                "schema": {
-                  "type": "array",
-                  "items": {
-                    "$ref": "#/components/schemas/FolderTreeItemViewModel"
-                  }
-                }
-              }
-            }
-          }
-        }
-      }
-    },
-    "/umbraco/management/api/v1/tree/relation-type/root": {
-      "get": {
-        "tags": [
-          "Relation Type"
-        ],
-        "parameters": [
-          {
-            "name": "skip",
-            "in": "query",
-            "schema": {
-              "type": "integer",
-              "format": "int32",
-              "default": 0
-            }
-          },
-          {
-            "name": "take",
-            "in": "query",
-            "schema": {
-              "type": "integer",
-              "format": "int32",
-              "default": 100
-            }
-          }
-        ],
-        "responses": {
-          "200": {
-            "description": "Success",
-            "content": {
-              "text/plain": {
-                "schema": {
-                  "$ref": "#/components/schemas/EntityTreeItemViewModelPagedViewModel"
-                }
-              },
-              "application/json": {
-                "schema": {
-                  "$ref": "#/components/schemas/EntityTreeItemViewModelPagedViewModel"
-                }
-              },
-              "text/json": {
-                "schema": {
-                  "$ref": "#/components/schemas/EntityTreeItemViewModelPagedViewModel"
-                }
-              }
-            }
-          }
-        }
-      }
-    },
-    "/umbraco/management/api/v1/relation/{id}": {
-      "get": {
-        "tags": [
-          "Relation"
-        ],
-        "parameters": [
-          {
-            "name": "id",
-            "in": "path",
-            "required": true,
-            "schema": {
-              "type": "integer",
-              "format": "int32"
-            }
-          }
-        ],
-        "responses": {
-          "200": {
-            "description": "Success",
-            "content": {
-              "text/plain": {
-                "schema": {
-                  "$ref": "#/components/schemas/RelationViewModel"
-                }
-              },
-              "application/json": {
-                "schema": {
-                  "$ref": "#/components/schemas/RelationViewModel"
-                }
-              },
-              "text/json": {
-                "schema": {
-                  "$ref": "#/components/schemas/RelationViewModel"
-                }
-              }
-            }
-          },
-          "404": {
-            "description": "Not Found",
-            "content": {
-              "text/plain": {
-                "schema": {
-                  "$ref": "#/components/schemas/NotFoundResult"
-                }
-              },
-              "application/json": {
-                "schema": {
-                  "$ref": "#/components/schemas/NotFoundResult"
-                }
-              },
-              "text/json": {
-                "schema": {
-                  "$ref": "#/components/schemas/NotFoundResult"
-                }
-              }
-            }
-          }
-        }
-      }
-    },
-    "/umbraco/management/api/v1/relation/child-relation/{childId}": {
-      "get": {
-        "tags": [
-          "Relation"
-        ],
-        "parameters": [
-          {
-            "name": "childId",
-            "in": "path",
-            "required": true,
-            "schema": {
-              "type": "integer",
-              "format": "int32"
-            }
-          },
-          {
-            "name": "skip",
-            "in": "query",
-            "schema": {
-              "type": "integer",
-              "format": "int32"
-            }
-          },
-          {
-            "name": "take",
-            "in": "query",
-            "schema": {
-              "type": "integer",
-              "format": "int32"
-            }
-          },
-          {
-            "name": "relationTypeAlias",
-            "in": "query",
-            "schema": {
-              "type": "string",
-              "default": ""
-            }
-          }
-        ],
-        "responses": {
-          "200": {
-            "description": "Success",
-            "content": {
-              "text/plain": {
-                "schema": {
-                  "$ref": "#/components/schemas/RelationViewModelPagedViewModel"
-                }
-              },
-              "application/json": {
-                "schema": {
-                  "$ref": "#/components/schemas/RelationViewModelPagedViewModel"
-                }
-              },
-              "text/json": {
-                "schema": {
-                  "$ref": "#/components/schemas/RelationViewModelPagedViewModel"
-                }
-              }
-            }
-          }
-        }
-      }
-    },
-    "/umbraco/management/api/v1/tree/script/children": {
-      "get": {
-        "tags": [
-          "Script"
-        ],
-        "parameters": [
-          {
-            "name": "path",
-            "in": "query",
-            "schema": {
-              "type": "string"
-            }
-          },
-          {
-            "name": "skip",
-            "in": "query",
-            "schema": {
-              "type": "integer",
-              "format": "int32",
-              "default": 0
-            }
-          },
-          {
-            "name": "take",
-            "in": "query",
-            "schema": {
-              "type": "integer",
-              "format": "int32",
-              "default": 100
-            }
-          }
-        ],
-        "responses": {
-          "200": {
-            "description": "Success",
-            "content": {
-              "text/plain": {
-                "schema": {
-                  "$ref": "#/components/schemas/FileSystemTreeItemViewModelPagedViewModel"
-                }
-              },
-              "application/json": {
-                "schema": {
-                  "$ref": "#/components/schemas/FileSystemTreeItemViewModelPagedViewModel"
-                }
-              },
-              "text/json": {
-                "schema": {
-                  "$ref": "#/components/schemas/FileSystemTreeItemViewModelPagedViewModel"
-                }
-              }
-            }
-          }
-        }
-      }
-    },
-    "/umbraco/management/api/v1/tree/script/item": {
-      "get": {
-        "tags": [
-          "Script"
-        ],
-        "parameters": [
-          {
-            "name": "path",
-            "in": "query",
-            "schema": {
-              "type": "array",
-              "items": {
-                "type": "string"
-              }
-            }
-          }
-        ],
-        "responses": {
-          "200": {
-            "description": "Success",
-            "content": {
-              "text/plain": {
-                "schema": {
-                  "type": "array",
-                  "items": {
-                    "$ref": "#/components/schemas/FileSystemTreeItemViewModel"
-                  }
-                }
-              },
-              "application/json": {
-                "schema": {
-                  "type": "array",
-                  "items": {
-                    "$ref": "#/components/schemas/FileSystemTreeItemViewModel"
-                  }
-                }
-              },
-              "text/json": {
-                "schema": {
-                  "type": "array",
-                  "items": {
-                    "$ref": "#/components/schemas/FileSystemTreeItemViewModel"
-                  }
-                }
-              }
-            }
-          }
-        }
-      }
-    },
-    "/umbraco/management/api/v1/tree/script/root": {
-      "get": {
-        "tags": [
-          "Script"
-        ],
-        "parameters": [
-          {
-            "name": "skip",
-            "in": "query",
-            "schema": {
-              "type": "integer",
-              "format": "int32",
-              "default": 0
-            }
-          },
-          {
-            "name": "take",
-            "in": "query",
-            "schema": {
-              "type": "integer",
-              "format": "int32",
-              "default": 100
-            }
-          }
-        ],
-        "responses": {
-          "200": {
-            "description": "Success",
-            "content": {
-              "text/plain": {
-                "schema": {
-                  "$ref": "#/components/schemas/FileSystemTreeItemViewModelPagedViewModel"
-                }
-              },
-              "application/json": {
-                "schema": {
-                  "$ref": "#/components/schemas/FileSystemTreeItemViewModelPagedViewModel"
-                }
-              },
-              "text/json": {
-                "schema": {
-                  "$ref": "#/components/schemas/FileSystemTreeItemViewModelPagedViewModel"
-                }
-              }
-            }
-          }
-        }
-      }
-    },
-    "/umbraco/management/api/v1/search/index": {
-      "get": {
-        "tags": [
-          "Search"
-        ],
-        "parameters": [
-          {
-            "name": "skip",
-            "in": "query",
-            "schema": {
-              "type": "integer",
-              "format": "int32"
-            }
-          },
-          {
-            "name": "take",
-            "in": "query",
-            "schema": {
-              "type": "integer",
-              "format": "int32"
-            }
-          }
-        ],
-        "responses": {
-          "200": {
-            "description": "Success",
-            "content": {
-              "text/plain": {
-                "schema": {
-                  "$ref": "#/components/schemas/IndexViewModelPagedViewModel"
-                }
-              },
-              "application/json": {
-                "schema": {
-                  "$ref": "#/components/schemas/IndexViewModelPagedViewModel"
-                }
-              },
-              "text/json": {
-                "schema": {
-                  "$ref": "#/components/schemas/IndexViewModelPagedViewModel"
-                }
-              }
-            }
-          }
-        }
-      }
-    },
-    "/umbraco/management/api/v1/search/index/{indexName}": {
-      "get": {
-        "tags": [
-          "Search"
-        ],
-        "parameters": [
-          {
-            "name": "indexName",
-            "in": "path",
-            "required": true,
-            "schema": {
-              "type": "string"
-            }
-          }
-        ],
-        "responses": {
-          "400": {
-            "description": "Bad Request",
-            "content": {
-              "text/plain": {
-                "schema": {
-                  "$ref": "#/components/schemas/ProblemDetails"
-                }
-              },
-              "application/json": {
-                "schema": {
-                  "$ref": "#/components/schemas/ProblemDetails"
-                }
-              },
-              "text/json": {
-                "schema": {
-                  "$ref": "#/components/schemas/ProblemDetails"
-                }
-              }
-            }
-          },
-          "200": {
-            "description": "Success",
-            "content": {
-              "text/plain": {
-                "schema": {
-                  "$ref": "#/components/schemas/IndexViewModel"
-                }
-              },
-              "application/json": {
-                "schema": {
-                  "$ref": "#/components/schemas/IndexViewModel"
-                }
-              },
-              "text/json": {
-                "schema": {
-                  "$ref": "#/components/schemas/IndexViewModel"
-                }
-              }
-            }
-          }
-        }
-      }
-    },
-    "/umbraco/management/api/v1/search/index/{indexName}/rebuild": {
-      "post": {
-        "tags": [
-          "Search"
-        ],
-        "parameters": [
-          {
-            "name": "indexName",
-            "in": "path",
-            "required": true,
-            "schema": {
-              "type": "string"
-            }
-          }
-        ],
-        "responses": {
-          "400": {
-            "description": "Bad Request",
-            "content": {
-              "text/plain": {
-                "schema": {
-                  "$ref": "#/components/schemas/ProblemDetails"
-                }
-              },
-              "application/json": {
-                "schema": {
-                  "$ref": "#/components/schemas/ProblemDetails"
-                }
-              },
-              "text/json": {
-                "schema": {
-                  "$ref": "#/components/schemas/ProblemDetails"
-                }
-              }
-            }
-          },
-          "200": {
-            "description": "Success",
-            "content": {
-              "text/plain": {
-                "schema": {
-                  "$ref": "#/components/schemas/OkResult"
-                }
-              },
-              "application/json": {
-                "schema": {
-                  "$ref": "#/components/schemas/OkResult"
-                }
-              },
-              "text/json": {
-                "schema": {
-                  "$ref": "#/components/schemas/OkResult"
-                }
-              }
-            }
-          }
-        }
-      }
-    },
-    "/umbraco/management/api/v1/search/searcher": {
-      "get": {
-        "tags": [
-          "Search"
-        ],
-        "parameters": [
-          {
-            "name": "skip",
-            "in": "query",
-            "schema": {
-              "type": "integer",
-              "format": "int32"
-            }
-          },
-          {
-            "name": "take",
-            "in": "query",
-            "schema": {
-              "type": "integer",
-              "format": "int32"
-            }
-          }
-        ],
-        "responses": {
-          "200": {
-            "description": "Success",
-            "content": {
-              "text/plain": {
-                "schema": {
-                  "$ref": "#/components/schemas/SearcherViewModelPagedViewModel"
-                }
-              },
-              "application/json": {
-                "schema": {
-                  "$ref": "#/components/schemas/SearcherViewModelPagedViewModel"
-                }
-              },
-              "text/json": {
-                "schema": {
-                  "$ref": "#/components/schemas/SearcherViewModelPagedViewModel"
-                }
-              }
-            }
-          }
-        }
-      }
-    },
-    "/umbraco/management/api/v1/search/searcher/{searcherName}/search": {
-      "get": {
-        "tags": [
-          "Search"
-        ],
-        "parameters": [
-          {
-            "name": "searcherName",
-            "in": "path",
-            "required": true,
-            "schema": {
-              "type": "string"
-            }
-          },
-          {
-            "name": "query",
-            "in": "query",
-            "schema": {
-              "type": "string"
-            }
-          },
-          {
-            "name": "skip",
-            "in": "query",
-            "schema": {
-              "type": "integer",
-              "format": "int32"
-            }
-          },
-          {
-            "name": "take",
-            "in": "query",
-            "schema": {
-              "type": "integer",
-              "format": "int32"
-            }
-          }
-        ],
-        "responses": {
-          "200": {
-            "description": "Success",
-            "content": {
-              "text/plain": {
-                "schema": {
-                  "$ref": "#/components/schemas/SearchResultViewModelPagedViewModelPagedViewModel"
-                }
-              },
-              "application/json": {
-                "schema": {
-                  "$ref": "#/components/schemas/SearchResultViewModelPagedViewModelPagedViewModel"
-                }
-              },
-              "text/json": {
-                "schema": {
-                  "$ref": "#/components/schemas/SearchResultViewModelPagedViewModelPagedViewModel"
-                }
-              }
-            }
-          },
-          "404": {
-            "description": "Not Found",
-            "content": {
-              "text/plain": {
-                "schema": {
-                  "$ref": "#/components/schemas/ProblemDetails"
-                }
-              },
-              "application/json": {
-                "schema": {
-                  "$ref": "#/components/schemas/ProblemDetails"
-                }
-              },
-              "text/json": {
-                "schema": {
-                  "$ref": "#/components/schemas/ProblemDetails"
-                }
-              }
-            }
-          }
-        }
-      }
-    },
-    "/umbraco/management/api/v1/security/back-office/authorize": {
-      "get": {
-        "tags": [
-          "Security"
-        ],
-        "responses": {
-          "200": {
-            "description": "Success"
-          }
-        }
-      },
-      "post": {
-        "tags": [
-          "Security"
-        ],
-        "responses": {
-          "200": {
-            "description": "Success"
-          }
-        }
-      }
-    },
-    "/umbraco/management/api/v1/server/status": {
-      "get": {
-        "tags": [
-          "Server"
-        ],
-        "responses": {
-          "400": {
-            "description": "Bad Request",
-            "content": {
-              "text/plain": {
-                "schema": {
-                  "$ref": "#/components/schemas/ProblemDetails"
-                }
-              },
-              "application/json": {
-                "schema": {
-                  "$ref": "#/components/schemas/ProblemDetails"
-                }
-              },
-              "text/json": {
-                "schema": {
-                  "$ref": "#/components/schemas/ProblemDetails"
-                }
-              }
-            }
-          },
-          "200": {
-            "description": "Success",
-            "content": {
-              "text/plain": {
-                "schema": {
-                  "$ref": "#/components/schemas/ServerStatusViewModel"
-                }
-              },
-              "application/json": {
-                "schema": {
-                  "$ref": "#/components/schemas/ServerStatusViewModel"
-                }
-              },
-              "text/json": {
-                "schema": {
-                  "$ref": "#/components/schemas/ServerStatusViewModel"
-                }
-              }
-            }
-          }
-        }
-      }
-    },
-    "/umbraco/management/api/v1/server/version": {
-      "get": {
-        "tags": [
-          "Server"
-        ],
-        "responses": {
-          "400": {
-            "description": "Bad Request",
-            "content": {
-              "text/plain": {
-                "schema": {
-                  "$ref": "#/components/schemas/ProblemDetails"
-                }
-              },
-              "application/json": {
-                "schema": {
-                  "$ref": "#/components/schemas/ProblemDetails"
-                }
-              },
-              "text/json": {
-                "schema": {
-                  "$ref": "#/components/schemas/ProblemDetails"
-                }
-              }
-            }
-          },
-          "200": {
-            "description": "Success",
-            "content": {
-              "text/plain": {
-                "schema": {
-                  "$ref": "#/components/schemas/VersionViewModel"
-                }
-              },
-              "application/json": {
-                "schema": {
-                  "$ref": "#/components/schemas/VersionViewModel"
-                }
-              },
-              "text/json": {
-                "schema": {
-                  "$ref": "#/components/schemas/VersionViewModel"
-                }
-              }
-            }
-          }
-        }
-      }
-    },
-    "/umbraco/management/api/v1/tree/static-file/children": {
-      "get": {
-        "tags": [
-          "Static File"
-        ],
-        "parameters": [
-          {
-            "name": "path",
-            "in": "query",
-            "schema": {
-              "type": "string"
-            }
-          },
-          {
-            "name": "skip",
-            "in": "query",
-            "schema": {
-              "type": "integer",
-              "format": "int32",
-              "default": 0
-            }
-          },
-          {
-            "name": "take",
-            "in": "query",
-            "schema": {
-              "type": "integer",
-              "format": "int32",
-              "default": 100
-            }
-          }
-        ],
-        "responses": {
-          "200": {
-            "description": "Success",
-            "content": {
-              "text/plain": {
-                "schema": {
-                  "$ref": "#/components/schemas/FileSystemTreeItemViewModelPagedViewModel"
-                }
-              },
-              "application/json": {
-                "schema": {
-                  "$ref": "#/components/schemas/FileSystemTreeItemViewModelPagedViewModel"
-                }
-              },
-              "text/json": {
-                "schema": {
-                  "$ref": "#/components/schemas/FileSystemTreeItemViewModelPagedViewModel"
-                }
-              }
-            }
-          }
-        }
-      }
-    },
-    "/umbraco/management/api/v1/tree/static-file/item": {
-      "get": {
-        "tags": [
-          "Static File"
-        ],
-        "parameters": [
-          {
-            "name": "path",
-            "in": "query",
-            "schema": {
-              "type": "array",
-              "items": {
-                "type": "string"
-              }
-            }
-          }
-        ],
-        "responses": {
-          "200": {
-            "description": "Success",
-            "content": {
-              "text/plain": {
-                "schema": {
-                  "type": "array",
-                  "items": {
-                    "$ref": "#/components/schemas/FileSystemTreeItemViewModel"
-                  }
-                }
-              },
-              "application/json": {
-                "schema": {
-                  "type": "array",
-                  "items": {
-                    "$ref": "#/components/schemas/FileSystemTreeItemViewModel"
-                  }
-                }
-              },
-              "text/json": {
-                "schema": {
-                  "type": "array",
-                  "items": {
-                    "$ref": "#/components/schemas/FileSystemTreeItemViewModel"
-                  }
-                }
-              }
-            }
-          }
-        }
-      }
-    },
-    "/umbraco/management/api/v1/tree/static-file/root": {
-      "get": {
-        "tags": [
-          "Static File"
-        ],
-        "parameters": [
-          {
-            "name": "skip",
-            "in": "query",
-            "schema": {
-              "type": "integer",
-              "format": "int32",
-              "default": 0
-            }
-          },
-          {
-            "name": "take",
-            "in": "query",
-            "schema": {
-              "type": "integer",
-              "format": "int32",
-              "default": 100
-            }
-          }
-        ],
-        "responses": {
-          "200": {
-            "description": "Success",
-            "content": {
-              "text/plain": {
-                "schema": {
-                  "$ref": "#/components/schemas/FileSystemTreeItemViewModelPagedViewModel"
-                }
-              },
-              "application/json": {
-                "schema": {
-                  "$ref": "#/components/schemas/FileSystemTreeItemViewModelPagedViewModel"
-                }
-              },
-              "text/json": {
-                "schema": {
-                  "$ref": "#/components/schemas/FileSystemTreeItemViewModelPagedViewModel"
-                }
-              }
-            }
-          }
-        }
-      }
-    },
-    "/umbraco/management/api/v1/tree/stylesheet/children": {
-      "get": {
-        "tags": [
-          "Stylesheet"
-        ],
-        "parameters": [
-          {
-            "name": "path",
-            "in": "query",
-            "schema": {
-              "type": "string"
-            }
-          },
-          {
-            "name": "skip",
-            "in": "query",
-            "schema": {
-              "type": "integer",
-              "format": "int32",
-              "default": 0
-            }
-          },
-          {
-            "name": "take",
-            "in": "query",
-            "schema": {
-              "type": "integer",
-              "format": "int32",
-              "default": 100
-            }
-          }
-        ],
-        "responses": {
-          "200": {
-            "description": "Success",
-            "content": {
-              "text/plain": {
-                "schema": {
-                  "$ref": "#/components/schemas/FileSystemTreeItemViewModelPagedViewModel"
-                }
-              },
-              "application/json": {
-                "schema": {
-                  "$ref": "#/components/schemas/FileSystemTreeItemViewModelPagedViewModel"
-                }
-              },
-              "text/json": {
-                "schema": {
-                  "$ref": "#/components/schemas/FileSystemTreeItemViewModelPagedViewModel"
-                }
-              }
-            }
-          }
-        }
-      }
-    },
-    "/umbraco/management/api/v1/tree/stylesheet/item": {
-      "get": {
-        "tags": [
-          "Stylesheet"
-        ],
-        "parameters": [
-          {
-            "name": "path",
-            "in": "query",
-            "schema": {
-              "type": "array",
-              "items": {
-                "type": "string"
-              }
-            }
-          }
-        ],
-        "responses": {
-          "200": {
-            "description": "Success",
-            "content": {
-              "text/plain": {
-                "schema": {
-                  "type": "array",
-                  "items": {
-                    "$ref": "#/components/schemas/FileSystemTreeItemViewModel"
-                  }
-                }
-              },
-              "application/json": {
-                "schema": {
-                  "type": "array",
-                  "items": {
-                    "$ref": "#/components/schemas/FileSystemTreeItemViewModel"
-                  }
-                }
-              },
-              "text/json": {
-                "schema": {
-                  "type": "array",
-                  "items": {
-                    "$ref": "#/components/schemas/FileSystemTreeItemViewModel"
-                  }
-                }
-              }
-            }
-          }
-        }
-      }
-    },
-    "/umbraco/management/api/v1/tree/stylesheet/root": {
-      "get": {
-        "tags": [
-          "Stylesheet"
-        ],
-        "parameters": [
-          {
-            "name": "skip",
-            "in": "query",
-            "schema": {
-              "type": "integer",
-              "format": "int32",
-              "default": 0
-            }
-          },
-          {
-            "name": "take",
-            "in": "query",
-            "schema": {
-              "type": "integer",
-              "format": "int32",
-              "default": 100
-            }
-          }
-        ],
-        "responses": {
-          "200": {
-            "description": "Success",
-            "content": {
-              "text/plain": {
-                "schema": {
-                  "$ref": "#/components/schemas/FileSystemTreeItemViewModelPagedViewModel"
-                }
-              },
-              "application/json": {
-                "schema": {
-                  "$ref": "#/components/schemas/FileSystemTreeItemViewModelPagedViewModel"
-                }
-              },
-              "text/json": {
-                "schema": {
-                  "$ref": "#/components/schemas/FileSystemTreeItemViewModelPagedViewModel"
-                }
-              }
-            }
-          }
-        }
-      }
-    },
-    "/umbraco/management/api/v1/telemetry": {
-      "get": {
-        "tags": [
-          "Telemetry"
-        ],
-        "parameters": [
-          {
-            "name": "skip",
-            "in": "query",
-            "schema": {
-              "type": "integer",
-              "format": "int32"
-            }
-          },
-          {
-            "name": "take",
-            "in": "query",
-            "schema": {
-              "type": "integer",
-              "format": "int32"
-            }
-          }
-        ],
-        "responses": {
-          "200": {
-            "description": "Success",
-            "content": {
-              "text/plain": {
-                "schema": {
-                  "$ref": "#/components/schemas/TelemetryLevelViewModelPagedViewModel"
-                }
-              },
-              "application/json": {
-                "schema": {
-                  "$ref": "#/components/schemas/TelemetryLevelViewModelPagedViewModel"
-                }
-              },
-              "text/json": {
-                "schema": {
-                  "$ref": "#/components/schemas/TelemetryLevelViewModelPagedViewModel"
-                }
-              }
-            }
-          }
-        }
-      }
-    },
-    "/umbraco/management/api/v1/telemetry/level": {
-      "get": {
-        "tags": [
-          "Telemetry"
-        ],
-        "responses": {
-          "200": {
-            "description": "Success",
-            "content": {
-              "text/plain": {
-                "schema": {
-                  "$ref": "#/components/schemas/TelemetryLevelViewModel"
-                }
-              },
-              "application/json": {
-                "schema": {
-                  "$ref": "#/components/schemas/TelemetryLevelViewModel"
-                }
-              },
-              "text/json": {
-                "schema": {
-                  "$ref": "#/components/schemas/TelemetryLevelViewModel"
-                }
-              }
-            }
-          }
-        }
-      },
-      "post": {
-        "tags": [
-          "Telemetry"
-        ],
-        "requestBody": {
-          "content": {
-            "application/json": {
-              "schema": {
-                "$ref": "#/components/schemas/TelemetryLevelViewModel"
-              }
-            },
-            "text/json": {
-              "schema": {
-                "$ref": "#/components/schemas/TelemetryLevelViewModel"
-              }
-            },
-            "application/*+json": {
-              "schema": {
-                "$ref": "#/components/schemas/TelemetryLevelViewModel"
-              }
-            }
-          }
-        },
-        "responses": {
-          "400": {
-            "description": "Bad Request",
-            "content": {
-              "text/plain": {
-                "schema": {
-                  "$ref": "#/components/schemas/ProblemDetails"
-                }
-              },
-              "application/json": {
-                "schema": {
-                  "$ref": "#/components/schemas/ProblemDetails"
-                }
-              },
-              "text/json": {
-                "schema": {
-                  "$ref": "#/components/schemas/ProblemDetails"
-                }
-              }
-            }
-          },
-          "200": {
-            "description": "Success"
-          }
-        }
-      }
-    },
-    "/umbraco/management/api/v1/tree/template/children": {
-      "get": {
-        "tags": [
-          "Template"
-        ],
-        "parameters": [
-          {
-            "name": "parentKey",
-            "in": "query",
-            "schema": {
-              "type": "string",
-              "format": "uuid"
-            }
-          },
-          {
-            "name": "skip",
-            "in": "query",
-            "schema": {
-              "type": "integer",
-              "format": "int32",
-              "default": 0
-            }
-          },
-          {
-            "name": "take",
-            "in": "query",
-            "schema": {
-              "type": "integer",
-              "format": "int32",
-              "default": 100
-            }
-          }
-        ],
-        "responses": {
-          "200": {
-            "description": "Success",
-            "content": {
-              "text/plain": {
-                "schema": {
-                  "$ref": "#/components/schemas/EntityTreeItemViewModelPagedViewModel"
-                }
-              },
-              "application/json": {
-                "schema": {
-                  "$ref": "#/components/schemas/EntityTreeItemViewModelPagedViewModel"
-                }
-              },
-              "text/json": {
-                "schema": {
-                  "$ref": "#/components/schemas/EntityTreeItemViewModelPagedViewModel"
-                }
-              }
-            }
-          }
-        }
-      }
-    },
-    "/umbraco/management/api/v1/tree/template/item": {
-      "get": {
-        "tags": [
-          "Template"
-        ],
-        "parameters": [
-          {
-            "name": "key",
-            "in": "query",
-            "schema": {
-              "type": "array",
-              "items": {
-                "type": "string",
-                "format": "uuid"
-              }
-            }
-          }
-        ],
-        "responses": {
-          "200": {
-            "description": "Success",
-            "content": {
-              "text/plain": {
-                "schema": {
-                  "type": "array",
-                  "items": {
-                    "$ref": "#/components/schemas/EntityTreeItemViewModel"
-                  }
-                }
-              },
-              "application/json": {
-                "schema": {
-                  "type": "array",
-                  "items": {
-                    "$ref": "#/components/schemas/EntityTreeItemViewModel"
-                  }
-                }
-              },
-              "text/json": {
-                "schema": {
-                  "type": "array",
-                  "items": {
-                    "$ref": "#/components/schemas/EntityTreeItemViewModel"
-                  }
-                }
-              }
-            }
-          }
-        }
-      }
-    },
-    "/umbraco/management/api/v1/tree/template/root": {
-      "get": {
-        "tags": [
-          "Template"
-        ],
-        "parameters": [
-          {
-            "name": "skip",
-            "in": "query",
-            "schema": {
-              "type": "integer",
-              "format": "int32",
-              "default": 0
-            }
-          },
-          {
-            "name": "take",
-            "in": "query",
-            "schema": {
-              "type": "integer",
-              "format": "int32",
-              "default": 100
-            }
-          }
-        ],
-        "responses": {
-          "200": {
-            "description": "Success",
-            "content": {
-              "text/plain": {
-                "schema": {
-                  "$ref": "#/components/schemas/EntityTreeItemViewModelPagedViewModel"
-                }
-              },
-              "application/json": {
-                "schema": {
-                  "$ref": "#/components/schemas/EntityTreeItemViewModelPagedViewModel"
-                }
-              },
-              "text/json": {
-                "schema": {
-                  "$ref": "#/components/schemas/EntityTreeItemViewModelPagedViewModel"
-                }
-              }
-            }
-          }
-        }
-      }
-    },
-    "/umbraco/management/api/v1/tracked-reference/{id}": {
-      "get": {
-        "tags": [
-          "Tracked Reference"
-        ],
-        "parameters": [
-          {
-            "name": "id",
-            "in": "path",
-            "required": true,
-            "schema": {
-              "type": "integer",
-              "format": "int32"
-            }
-          },
-          {
-            "name": "skip",
-            "in": "query",
-            "schema": {
-              "type": "integer",
-              "format": "int64"
-            }
-          },
-          {
-            "name": "take",
-            "in": "query",
-            "schema": {
-              "type": "integer",
-              "format": "int64"
-            }
-          },
-          {
-            "name": "filterMustBeIsDependency",
-            "in": "query",
-            "schema": {
-              "type": "boolean"
-            }
-          }
-        ],
-        "responses": {
-          "200": {
-            "description": "Success",
-            "content": {
-              "text/plain": {
-                "schema": {
-                  "$ref": "#/components/schemas/RelationItemViewModelPagedViewModel"
-                }
-              },
-              "application/json": {
-                "schema": {
-                  "$ref": "#/components/schemas/RelationItemViewModelPagedViewModel"
-                }
-              },
-              "text/json": {
-                "schema": {
-                  "$ref": "#/components/schemas/RelationItemViewModelPagedViewModel"
-                }
-              }
-            }
-          }
-        }
-      }
-    },
-    "/umbraco/management/api/v1/tracked-reference/descendants/{parentId}": {
-      "get": {
-        "tags": [
-          "Tracked Reference"
-        ],
-        "parameters": [
-          {
-            "name": "parentId",
-            "in": "path",
-            "required": true,
-            "schema": {
-              "type": "integer",
-              "format": "int32"
-            }
-          },
-          {
-            "name": "skip",
-            "in": "query",
-            "schema": {
-              "type": "integer",
-              "format": "int64"
-            }
-          },
-          {
-            "name": "take",
-            "in": "query",
-            "schema": {
-              "type": "integer",
-              "format": "int64"
-            }
-          },
-          {
-            "name": "filterMustBeIsDependency",
-            "in": "query",
-            "schema": {
-              "type": "boolean"
-            }
-          }
-        ],
-        "responses": {
-          "200": {
-            "description": "Success",
-            "content": {
-              "text/plain": {
-                "schema": {
-                  "$ref": "#/components/schemas/RelationItemViewModelPagedViewModel"
-                }
-              },
-              "application/json": {
-                "schema": {
-                  "$ref": "#/components/schemas/RelationItemViewModelPagedViewModel"
-                }
-              },
-              "text/json": {
-                "schema": {
-                  "$ref": "#/components/schemas/RelationItemViewModelPagedViewModel"
-                }
-              }
-            }
-          }
-        }
-      }
-    },
-    "/umbraco/management/api/v1/tracked-reference/item": {
-      "get": {
-        "tags": [
-          "Tracked Reference"
-        ],
-        "parameters": [
-          {
-            "name": "ids",
-            "in": "query",
-            "schema": {
-              "type": "array",
-              "items": {
-                "type": "integer",
-                "format": "int32"
-              }
-            }
-          },
-          {
-            "name": "skip",
-            "in": "query",
-            "schema": {
-              "type": "integer",
-              "format": "int64"
-            }
-          },
-          {
-            "name": "take",
-            "in": "query",
-            "schema": {
-              "type": "integer",
-              "format": "int64"
-            }
-          },
-          {
-            "name": "filterMustBeIsDependency",
-            "in": "query",
-            "schema": {
-              "type": "boolean"
-            }
-          }
-        ],
-        "responses": {
-          "200": {
-            "description": "Success",
-            "content": {
-              "text/plain": {
-                "schema": {
-                  "$ref": "#/components/schemas/RelationItemViewModelPagedViewModel"
-                }
-              },
-              "application/json": {
-                "schema": {
-                  "$ref": "#/components/schemas/RelationItemViewModelPagedViewModel"
-                }
-              },
-              "text/json": {
-                "schema": {
-                  "$ref": "#/components/schemas/RelationItemViewModelPagedViewModel"
-                }
-              }
-            }
-          }
-        }
-      }
-    },
-    "/umbraco/management/api/v1/upgrade/authorize": {
-      "post": {
-        "tags": [
-          "Upgrade"
-        ],
-        "responses": {
-          "200": {
-            "description": "Success"
-          },
-          "428": {
-            "description": "Client Error",
-            "content": {
-              "text/plain": {
-                "schema": {
-                  "$ref": "#/components/schemas/ProblemDetails"
-                }
-              },
-              "application/json": {
-                "schema": {
-                  "$ref": "#/components/schemas/ProblemDetails"
-                }
-              },
-              "text/json": {
-                "schema": {
-                  "$ref": "#/components/schemas/ProblemDetails"
-                }
-              }
-            }
-          },
-          "500": {
-            "description": "Server Error",
-            "content": {
-              "text/plain": {
-                "schema": {
-                  "$ref": "#/components/schemas/ProblemDetails"
-                }
-              },
-              "application/json": {
-                "schema": {
-                  "$ref": "#/components/schemas/ProblemDetails"
-                }
-              },
-              "text/json": {
-                "schema": {
-                  "$ref": "#/components/schemas/ProblemDetails"
-                }
-              }
-            }
-          }
-        }
-      }
-    },
-    "/umbraco/management/api/v1/upgrade/settings": {
-      "get": {
-        "tags": [
-          "Upgrade"
-        ],
-        "responses": {
-          "200": {
-            "description": "Success",
-            "content": {
-              "text/plain": {
-                "schema": {
-                  "$ref": "#/components/schemas/UpgradeSettingsViewModel"
-                }
-              },
-              "application/json": {
-                "schema": {
-                  "$ref": "#/components/schemas/UpgradeSettingsViewModel"
-                }
-              },
-              "text/json": {
-                "schema": {
-                  "$ref": "#/components/schemas/UpgradeSettingsViewModel"
-                }
-              }
-            }
-          },
-          "428": {
-            "description": "Client Error",
-            "content": {
-              "text/plain": {
-                "schema": {
-                  "$ref": "#/components/schemas/ProblemDetails"
-                }
-              },
-              "application/json": {
-                "schema": {
-                  "$ref": "#/components/schemas/ProblemDetails"
-                }
-              },
-              "text/json": {
-                "schema": {
-                  "$ref": "#/components/schemas/ProblemDetails"
+            },
+            "x-position": 2
+          }
+        ],
+        "responses": {
+          "200": {
+            "description": "",
+            "content": {
+              "application/json": {
+                "schema": {
+                  "$ref": "#/components/schemas/PagedViewModelOfCultureViewModel"
                 }
               }
             }
@@ -4864,2330 +3949,1318 @@
   },
   "components": {
     "schemas": {
-      "Assembly": {
-        "type": "object",
-        "properties": {
-          "definedTypes": {
+      "ProblemDetails": {
+        "type": "object",
+        "additionalProperties": {
+          "nullable": true
+        },
+        "properties": {
+          "type": {
+            "type": "string",
+            "nullable": true
+          },
+          "title": {
+            "type": "string",
+            "nullable": true
+          },
+          "status": {
+            "type": "integer",
+            "format": "int32",
+            "nullable": true
+          },
+          "detail": {
+            "type": "string",
+            "nullable": true
+          },
+          "instance": {
+            "type": "string",
+            "nullable": true
+          }
+        }
+      },
+      "UpgradeSettingsViewModel": {
+        "type": "object",
+        "additionalProperties": false,
+        "properties": {
+          "currentState": {
+            "type": "string"
+          },
+          "newState": {
+            "type": "string"
+          },
+          "newVersion": {
+            "type": "string"
+          },
+          "oldVersion": {
+            "type": "string"
+          },
+          "reportUrl": {
+            "type": "string"
+          }
+        }
+      },
+      "PagedViewModelOfRelationItemViewModel": {
+        "type": "object",
+        "additionalProperties": false,
+        "properties": {
+          "total": {
+            "type": "integer",
+            "format": "int64"
+          },
+          "items": {
             "type": "array",
             "items": {
-              "$ref": "#/components/schemas/TypeInfo"
-            },
-            "nullable": true,
-            "readOnly": true
-          },
-          "exportedTypes": {
+              "$ref": "#/components/schemas/RelationItemViewModel"
+            }
+          }
+        }
+      },
+      "RelationItemViewModel": {
+        "type": "object",
+        "additionalProperties": false,
+        "properties": {
+          "nodeKey": {
+            "type": "string",
+            "format": "guid"
+          },
+          "nodeName": {
+            "type": "string",
+            "nullable": true
+          },
+          "nodeType": {
+            "type": "string",
+            "nullable": true
+          },
+          "contentTypeIcon": {
+            "type": "string",
+            "nullable": true
+          },
+          "contentTypeAlias": {
+            "type": "string",
+            "nullable": true
+          },
+          "contentTypeName": {
+            "type": "string",
+            "nullable": true
+          },
+          "relationTypeName": {
+            "type": "string",
+            "nullable": true
+          },
+          "relationTypeIsBidirectional": {
+            "type": "boolean"
+          },
+          "relationTypeIsDependency": {
+            "type": "boolean"
+          }
+        }
+      },
+      "PagedViewModelOfEntityTreeItemViewModel": {
+        "type": "object",
+        "additionalProperties": false,
+        "properties": {
+          "total": {
+            "type": "integer",
+            "format": "int64"
+          },
+          "items": {
             "type": "array",
             "items": {
-              "$ref": "#/components/schemas/Type"
-            },
-            "nullable": true,
-            "readOnly": true
-          },
-          "codeBase": {
-            "type": "string",
-            "nullable": true,
-            "readOnly": true,
-            "deprecated": true
-          },
-          "entryPoint": {
-            "$ref": "#/components/schemas/MethodInfo"
-          },
-          "fullName": {
-            "type": "string",
-            "nullable": true,
-            "readOnly": true
-          },
-          "imageRuntimeVersion": {
-            "type": "string",
-            "nullable": true,
-            "readOnly": true
-          },
-          "isDynamic": {
-            "type": "boolean",
-            "readOnly": true
-          },
-          "location": {
-            "type": "string",
-            "nullable": true,
-            "readOnly": true
-          },
-          "reflectionOnly": {
-            "type": "boolean",
-            "readOnly": true
-          },
-          "isCollectible": {
-            "type": "boolean",
-            "readOnly": true
-          },
-          "isFullyTrusted": {
-            "type": "boolean",
-            "readOnly": true
-          },
-          "customAttributes": {
+              "$ref": "#/components/schemas/EntityTreeItemViewModel"
+            }
+          }
+        }
+      },
+      "EntityTreeItemViewModel": {
+        "allOf": [
+          {
+            "$ref": "#/components/schemas/TreeItemViewModel"
+          },
+          {
+            "type": "object",
+            "additionalProperties": false,
+            "properties": {
+              "key": {
+                "type": "string",
+                "format": "guid"
+              },
+              "isContainer": {
+                "type": "boolean"
+              },
+              "parentKey": {
+                "type": "string",
+                "format": "guid",
+                "nullable": true
+              }
+            }
+          }
+        ]
+      },
+      "TreeItemViewModel": {
+        "type": "object",
+        "additionalProperties": false,
+        "properties": {
+          "name": {
+            "type": "string"
+          },
+          "type": {
+            "type": "string"
+          },
+          "icon": {
+            "type": "string"
+          },
+          "hasChildren": {
+            "type": "boolean"
+          }
+        }
+      },
+      "PagedViewModelOfTelemetryLevelViewModel": {
+        "type": "object",
+        "additionalProperties": false,
+        "properties": {
+          "total": {
+            "type": "integer",
+            "format": "int64"
+          },
+          "items": {
             "type": "array",
             "items": {
-              "$ref": "#/components/schemas/CustomAttributeData"
-            },
-            "nullable": true,
-            "readOnly": true
-          },
-          "escapedCodeBase": {
-            "type": "string",
-            "nullable": true,
-            "readOnly": true,
-            "deprecated": true
-          },
-          "manifestModule": {
-            "$ref": "#/components/schemas/Module"
-          },
-          "modules": {
+              "$ref": "#/components/schemas/TelemetryLevelViewModel"
+            }
+          }
+        }
+      },
+      "TelemetryLevelViewModel": {
+        "type": "object",
+        "additionalProperties": false,
+        "properties": {
+          "telemetryLevel": {
+            "$ref": "#/components/schemas/TelemetryLevel"
+          }
+        }
+      },
+      "TelemetryLevel": {
+        "type": "string",
+        "description": "",
+        "x-enumNames": [
+          "Minimal",
+          "Basic",
+          "Detailed"
+        ],
+        "enum": [
+          "Minimal",
+          "Basic",
+          "Detailed"
+        ]
+      },
+      "PagedViewModelOfFileSystemTreeItemViewModel": {
+        "type": "object",
+        "additionalProperties": false,
+        "properties": {
+          "total": {
+            "type": "integer",
+            "format": "int64"
+          },
+          "items": {
             "type": "array",
             "items": {
-              "$ref": "#/components/schemas/Module"
-            },
-            "nullable": true,
-            "readOnly": true
-          },
-          "globalAssemblyCache": {
-            "type": "boolean",
+              "$ref": "#/components/schemas/FileSystemTreeItemViewModel"
+            }
+          }
+        }
+      },
+      "FileSystemTreeItemViewModel": {
+        "allOf": [
+          {
+            "$ref": "#/components/schemas/TreeItemViewModel"
+          },
+          {
+            "type": "object",
+            "additionalProperties": false,
+            "properties": {
+              "path": {
+                "type": "string"
+              },
+              "isFolder": {
+                "type": "boolean"
+              }
+            }
+          }
+        ]
+      },
+      "ServerStatusViewModel": {
+        "type": "object",
+        "additionalProperties": false,
+        "properties": {
+          "serverStatus": {
+            "$ref": "#/components/schemas/RuntimeLevel"
+          }
+        }
+      },
+      "RuntimeLevel": {
+        "type": "string",
+        "description": "Describes the levels in which the runtime can run.\n            ",
+        "x-enumNames": [
+          "Unknown",
+          "Boot",
+          "Install",
+          "Upgrade",
+          "Run",
+          "BootFailed"
+        ],
+        "enum": [
+          "Unknown",
+          "Boot",
+          "Install",
+          "Upgrade",
+          "Run",
+          "BootFailed"
+        ]
+      },
+      "VersionViewModel": {
+        "type": "object",
+        "additionalProperties": false,
+        "properties": {
+          "version": {
+            "type": "string"
+          }
+        }
+      },
+      "IndexViewModel": {
+        "type": "object",
+        "additionalProperties": false,
+        "properties": {
+          "name": {
+            "type": "string"
+          },
+          "healthStatus": {
+            "type": "string",
+            "nullable": true
+          },
+          "isHealthy": {
+            "type": "boolean"
+          },
+          "canRebuild": {
+            "type": "boolean"
+          },
+          "searcherName": {
+            "type": "string"
+          },
+          "documentCount": {
+            "type": "integer",
+            "format": "int64"
+          },
+          "fieldCount": {
+            "type": "integer",
+            "format": "int32"
+          }
+        }
+      },
+      "PagedViewModelOfIndexViewModel": {
+        "type": "object",
+        "additionalProperties": false,
+        "properties": {
+          "total": {
+            "type": "integer",
+            "format": "int64"
+          },
+          "items": {
+            "type": "array",
+            "items": {
+              "$ref": "#/components/schemas/IndexViewModel"
+            }
+          }
+        }
+      },
+      "PagedViewModelOfSearcherViewModel": {
+        "type": "object",
+        "additionalProperties": false,
+        "properties": {
+          "total": {
+            "type": "integer",
+            "format": "int64"
+          },
+          "items": {
+            "type": "array",
+            "items": {
+              "$ref": "#/components/schemas/SearcherViewModel"
+            }
+          }
+        }
+      },
+      "SearcherViewModel": {
+        "type": "object",
+        "additionalProperties": false,
+        "properties": {
+          "name": {
+            "type": "string"
+          }
+        }
+      },
+      "PagedViewModelOfPagedViewModelOfSearchResultViewModel": {
+        "type": "object",
+        "additionalProperties": false,
+        "properties": {
+          "total": {
+            "type": "integer",
+            "format": "int64"
+          },
+          "items": {
+            "type": "array",
+            "items": {
+              "$ref": "#/components/schemas/PagedViewModelOfSearchResultViewModel"
+            }
+          }
+        }
+      },
+      "PagedViewModelOfSearchResultViewModel": {
+        "type": "object",
+        "additionalProperties": false,
+        "properties": {
+          "total": {
+            "type": "integer",
+            "format": "int64"
+          },
+          "items": {
+            "type": "array",
+            "items": {
+              "$ref": "#/components/schemas/SearchResultViewModel"
+            }
+          }
+        }
+      },
+      "SearchResultViewModel": {
+        "type": "object",
+        "additionalProperties": false,
+        "properties": {
+          "id": {
+            "type": "string"
+          },
+          "score": {
+            "type": "number",
+            "format": "float"
+          },
+          "fieldCount": {
+            "type": "integer",
+            "format": "int32"
+          },
+          "fields": {
+            "type": "array",
+            "items": {
+              "$ref": "#/components/schemas/FieldViewModel"
+            }
+          }
+        }
+      },
+      "FieldViewModel": {
+        "type": "object",
+        "additionalProperties": false,
+        "properties": {
+          "name": {
+            "type": "string"
+          },
+          "values": {
+            "type": "array",
+            "items": {
+              "type": "string"
+            }
+          }
+        }
+      },
+      "PagedViewModelOfRelationViewModel": {
+        "type": "object",
+        "additionalProperties": false,
+        "properties": {
+          "total": {
+            "type": "integer",
+            "format": "int64"
+          },
+          "items": {
+            "type": "array",
+            "items": {
+              "$ref": "#/components/schemas/RelationViewModel"
+            }
+          }
+        }
+      },
+      "RelationViewModel": {
+        "type": "object",
+        "additionalProperties": false,
+        "properties": {
+          "parentId": {
+            "type": "integer",
             "readOnly": true,
-            "deprecated": true
-          },
-          "hostContext": {
+            "description": "Gets or sets the Parent Id of the Relation (Source).\n            ",
+            "format": "int32"
+          },
+          "parentName": {
+            "type": "string",
+            "readOnly": true,
+            "description": "Gets or sets the Parent Name of the relation (Source).\n            ",
+            "nullable": true
+          },
+          "childId": {
             "type": "integer",
-            "format": "int64",
-            "readOnly": true
-          },
-          "securityRuleSet": {
-            "$ref": "#/components/schemas/SecurityRuleSet"
-          }
-        },
-        "additionalProperties": false
-      },
-      "BackOfficeNotification": {
-        "type": "object",
-        "properties": {
-          "header": {
-            "type": "string",
+            "readOnly": true,
+            "description": "Gets or sets the Child Id of the Relation (Destination).\n            ",
+            "format": "int32"
+          },
+          "childName": {
+            "type": "string",
+            "readOnly": true,
+            "description": "Gets or sets the Child Name of the relation (Destination).\n            ",
             "nullable": true
           },
-          "message": {
-            "type": "string",
+          "createDate": {
+            "type": "string",
+            "readOnly": true,
+            "description": "Gets or sets the date when the Relation was created.\n            ",
+            "format": "date-time"
+          },
+          "comment": {
+            "type": "string",
+            "readOnly": true,
+            "description": "Gets or sets a comment for the Relation.\n            ",
             "nullable": true
-          },
-          "notificationType": {
-            "$ref": "#/components/schemas/NotificationStyle"
-          }
-        },
-        "additionalProperties": false
-      },
-      "CallingConventions": {
+          }
+        }
+      },
+      "FolderTreeItemViewModel": {
+        "allOf": [
+          {
+            "$ref": "#/components/schemas/EntityTreeItemViewModel"
+          },
+          {
+            "type": "object",
+            "additionalProperties": false,
+            "properties": {
+              "isFolder": {
+                "type": "boolean"
+              }
+            }
+          }
+        ]
+      },
+      "ProfilingStatusViewModel": {
+        "type": "object",
+        "additionalProperties": false,
+        "properties": {
+          "enabled": {
+            "type": "boolean"
+          }
+        }
+      },
+      "OutOfDateStatusViewModel": {
+        "type": "object",
+        "additionalProperties": false,
+        "properties": {
+          "status": {
+            "$ref": "#/components/schemas/OutOfDateType"
+          }
+        }
+      },
+      "OutOfDateType": {
+        "type": "integer",
+        "description": "",
+        "x-enumNames": [
+          "OutOfDate",
+          "Current",
+          "Unknown"
+        ],
         "enum": [
+          0,
           1,
-          2,
-          3,
-          32,
-          64
-        ],
-        "type": "integer",
-        "format": "int32"
+          100
+        ]
+      },
+      "PagedViewModelOfContentTreeItemViewModel": {
+        "type": "object",
+        "additionalProperties": false,
+        "properties": {
+          "total": {
+            "type": "integer",
+            "format": "int64"
+          },
+          "items": {
+            "type": "array",
+            "items": {
+              "$ref": "#/components/schemas/ContentTreeItemViewModel"
+            }
+          }
+        }
+      },
+      "ContentTreeItemViewModel": {
+        "allOf": [
+          {
+            "$ref": "#/components/schemas/EntityTreeItemViewModel"
+          },
+          {
+            "type": "object",
+            "additionalProperties": false,
+            "properties": {
+              "noAccess": {
+                "type": "boolean"
+              }
+            }
+          }
+        ]
+      },
+      "PagedViewModelOfRecycleBinItemViewModel": {
+        "type": "object",
+        "additionalProperties": false,
+        "properties": {
+          "total": {
+            "type": "integer",
+            "format": "int64"
+          },
+          "items": {
+            "type": "array",
+            "items": {
+              "$ref": "#/components/schemas/RecycleBinItemViewModel"
+            }
+          }
+        }
+      },
+      "RecycleBinItemViewModel": {
+        "type": "object",
+        "additionalProperties": false,
+        "properties": {
+          "key": {
+            "type": "string",
+            "format": "guid"
+          },
+          "name": {
+            "type": "string"
+          },
+          "type": {
+            "type": "string"
+          },
+          "icon": {
+            "type": "string"
+          },
+          "hasChildren": {
+            "type": "boolean"
+          },
+          "isContainer": {
+            "type": "boolean"
+          },
+          "parentKey": {
+            "type": "string",
+            "format": "guid",
+            "nullable": true
+          }
+        }
+      },
+      "PagedViewModelOfFolderTreeItemViewModel": {
+        "type": "object",
+        "additionalProperties": false,
+        "properties": {
+          "total": {
+            "type": "integer",
+            "format": "int64"
+          },
+          "items": {
+            "type": "array",
+            "items": {
+              "$ref": "#/components/schemas/FolderTreeItemViewModel"
+            }
+          }
+        }
+      },
+      "PagedViewModelOfLanguageViewModel": {
+        "type": "object",
+        "additionalProperties": false,
+        "properties": {
+          "total": {
+            "type": "integer",
+            "format": "int64"
+          },
+          "items": {
+            "type": "array",
+            "items": {
+              "$ref": "#/components/schemas/LanguageViewModel"
+            }
+          }
+        }
+      },
+      "LanguageViewModel": {
+        "type": "object",
+        "additionalProperties": false,
+        "required": [
+          "isoCode"
+        ],
+        "properties": {
+          "id": {
+            "type": "integer",
+            "format": "int32"
+          },
+          "isoCode": {
+            "type": "string",
+            "minLength": 1
+          },
+          "name": {
+            "type": "string",
+            "nullable": true
+          },
+          "isDefault": {
+            "type": "boolean"
+          },
+          "isMandatory": {
+            "type": "boolean"
+          },
+          "fallbackLanguageId": {
+            "type": "integer",
+            "format": "int32",
+            "nullable": true
+          }
+        }
+      },
+      "InstallSettingsViewModel": {
+        "type": "object",
+        "additionalProperties": false,
+        "properties": {
+          "user": {
+            "$ref": "#/components/schemas/UserSettingsViewModel"
+          },
+          "databases": {
+            "type": "array",
+            "items": {
+              "$ref": "#/components/schemas/DatabaseSettingsViewModel"
+            }
+          }
+        }
+      },
+      "UserSettingsViewModel": {
+        "type": "object",
+        "additionalProperties": false,
+        "properties": {
+          "minCharLength": {
+            "type": "integer",
+            "format": "int32"
+          },
+          "minNonAlphaNumericLength": {
+            "type": "integer",
+            "format": "int32"
+          },
+          "consentLevels": {
+            "type": "array",
+            "items": {
+              "$ref": "#/components/schemas/ConsentLevelViewModel"
+            }
+          }
+        }
       },
       "ConsentLevelViewModel": {
         "type": "object",
+        "additionalProperties": false,
         "properties": {
           "level": {
             "$ref": "#/components/schemas/TelemetryLevel"
           },
           "description": {
+            "type": "string"
+          }
+        }
+      },
+      "DatabaseSettingsViewModel": {
+        "type": "object",
+        "additionalProperties": false,
+        "properties": {
+          "id": {
+            "type": "string",
+            "format": "guid"
+          },
+          "sortOrder": {
+            "type": "integer",
+            "format": "int32"
+          },
+          "displayName": {
+            "type": "string"
+          },
+          "defaultDatabaseName": {
+            "type": "string"
+          },
+          "providerName": {
+            "type": "string"
+          },
+          "isConfigured": {
+            "type": "boolean"
+          },
+          "requiresServer": {
+            "type": "boolean"
+          },
+          "serverPlaceholder": {
+            "type": "string"
+          },
+          "requiresCredentials": {
+            "type": "boolean"
+          },
+          "supportsIntegratedAuthentication": {
+            "type": "boolean"
+          },
+          "requiresConnectionTest": {
+            "type": "boolean"
+          }
+        }
+      },
+      "InstallViewModel": {
+        "type": "object",
+        "additionalProperties": false,
+        "required": [
+          "user",
+          "database"
+        ],
+        "properties": {
+          "user": {
+            "$ref": "#/components/schemas/UserInstallViewModel"
+          },
+          "database": {
+            "$ref": "#/components/schemas/DatabaseInstallViewModel"
+          },
+          "telemetryLevel": {
+            "$ref": "#/components/schemas/TelemetryLevel"
+          }
+        }
+      },
+      "UserInstallViewModel": {
+        "type": "object",
+        "additionalProperties": false,
+        "required": [
+          "name",
+          "email",
+          "password"
+        ],
+        "properties": {
+          "name": {
+            "type": "string",
+            "maxLength": 255,
+            "minLength": 0
+          },
+          "email": {
+            "type": "string",
+            "format": "email",
+            "minLength": 1
+          },
+          "password": {
+            "type": "string",
+            "minLength": 1
+          },
+          "subscribeToNewsletter": {
+            "type": "boolean"
+          }
+        }
+      },
+      "DatabaseInstallViewModel": {
+        "type": "object",
+        "additionalProperties": false,
+        "required": [
+          "id",
+          "providerName"
+        ],
+        "properties": {
+          "id": {
+            "type": "string",
+            "format": "guid",
+            "minLength": 1
+          },
+          "providerName": {
+            "type": "string",
+            "minLength": 1
+          },
+          "server": {
             "type": "string",
             "nullable": true
-          }
-        },
-        "additionalProperties": false
-      },
-      "ConstructorInfo": {
-        "type": "object",
-        "properties": {
+          },
           "name": {
             "type": "string",
-            "nullable": true,
-            "readOnly": true
-          },
-          "declaringType": {
-            "$ref": "#/components/schemas/Type"
-          },
-          "reflectedType": {
-            "$ref": "#/components/schemas/Type"
-          },
-          "module": {
-            "$ref": "#/components/schemas/Module"
-          },
-          "customAttributes": {
+            "nullable": true
+          },
+          "username": {
+            "type": "string",
+            "nullable": true
+          },
+          "password": {
+            "type": "string",
+            "nullable": true
+          },
+          "useIntegratedAuthentication": {
+            "type": "boolean"
+          },
+          "connectionString": {
+            "type": "string",
+            "nullable": true
+          }
+        }
+      },
+      "PagedViewModelOfHelpPageViewModel": {
+        "type": "object",
+        "additionalProperties": false,
+        "properties": {
+          "total": {
+            "type": "integer",
+            "format": "int64"
+          },
+          "items": {
             "type": "array",
             "items": {
-              "$ref": "#/components/schemas/CustomAttributeData"
-            },
-            "nullable": true,
-            "readOnly": true
-          },
-          "isCollectible": {
+              "$ref": "#/components/schemas/HelpPageViewModel"
+            }
+          }
+        }
+      },
+      "HelpPageViewModel": {
+        "type": "object",
+        "additionalProperties": false,
+        "properties": {
+          "name": {
+            "type": "string",
+            "nullable": true
+          },
+          "description": {
+            "type": "string",
+            "nullable": true
+          },
+          "url": {
+            "type": "string",
+            "nullable": true
+          },
+          "type": {
+            "type": "string",
+            "nullable": true
+          }
+        }
+      },
+      "PagedViewModelOfDocumentTreeItemViewModel": {
+        "type": "object",
+        "additionalProperties": false,
+        "properties": {
+          "total": {
+            "type": "integer",
+            "format": "int64"
+          },
+          "items": {
+            "type": "array",
+            "items": {
+              "$ref": "#/components/schemas/DocumentTreeItemViewModel"
+            }
+          }
+        }
+      },
+      "DocumentTreeItemViewModel": {
+        "allOf": [
+          {
+            "$ref": "#/components/schemas/ContentTreeItemViewModel"
+          },
+          {
+            "type": "object",
+            "additionalProperties": false,
+            "properties": {
+              "isProtected": {
+                "type": "boolean"
+              },
+              "isPublished": {
+                "type": "boolean"
+              },
+              "isEdited": {
+                "type": "boolean"
+              }
+            }
+          }
+        ]
+      },
+      "PagedViewModelOfDocumentTypeTreeItemViewModel": {
+        "type": "object",
+        "additionalProperties": false,
+        "properties": {
+          "total": {
+            "type": "integer",
+            "format": "int64"
+          },
+          "items": {
+            "type": "array",
+            "items": {
+              "$ref": "#/components/schemas/DocumentTypeTreeItemViewModel"
+            }
+          }
+        }
+      },
+      "DocumentTypeTreeItemViewModel": {
+        "allOf": [
+          {
+            "$ref": "#/components/schemas/FolderTreeItemViewModel"
+          },
+          {
+            "type": "object",
+            "additionalProperties": false,
+            "properties": {
+              "isElement": {
+                "type": "boolean"
+              }
+            }
+          }
+        ]
+      },
+      "DocumentBlueprintTreeItemViewModel": {
+        "allOf": [
+          {
+            "$ref": "#/components/schemas/EntityTreeItemViewModel"
+          },
+          {
+            "type": "object",
+            "additionalProperties": false,
+            "properties": {
+              "documentTypeKey": {
+                "type": "string",
+                "format": "guid"
+              },
+              "documentTypeAlias": {
+                "type": "string"
+              },
+              "documentTypeName": {
+                "type": "string",
+                "nullable": true
+              }
+            }
+          }
+        ]
+      },
+      "PagedViewModelOfDocumentBlueprintTreeItemViewModel": {
+        "type": "object",
+        "additionalProperties": false,
+        "properties": {
+          "total": {
+            "type": "integer",
+            "format": "int64"
+          },
+          "items": {
+            "type": "array",
+            "items": {
+              "$ref": "#/components/schemas/DocumentBlueprintTreeItemViewModel"
+            }
+          }
+        }
+      },
+      "PagedViewModelOfDictionaryOverviewViewModel": {
+        "type": "object",
+        "additionalProperties": false,
+        "properties": {
+          "total": {
+            "type": "integer",
+            "format": "int64"
+          },
+          "items": {
+            "type": "array",
+            "items": {
+              "$ref": "#/components/schemas/DictionaryOverviewViewModel"
+            }
+          }
+        }
+      },
+      "DictionaryOverviewViewModel": {
+        "type": "object",
+        "additionalProperties": false,
+        "properties": {
+          "name": {
+            "type": "string",
+            "description": "Gets or sets the key.\n            ",
+            "nullable": true
+          },
+          "key": {
+            "type": "string",
+            "description": "Gets or sets the key.\n            ",
+            "format": "guid"
+          },
+          "level": {
+            "type": "integer",
+            "description": "Gets or sets the level.\n            ",
+            "format": "int32"
+          },
+          "translations": {
+            "type": "array",
+            "description": "Sets the translations.\n            ",
+            "items": {
+              "$ref": "#/components/schemas/DictionaryTranslationOverviewViewModel"
+            }
+          }
+        }
+      },
+      "DictionaryTranslationOverviewViewModel": {
+        "type": "object",
+        "additionalProperties": false,
+        "properties": {
+          "displayName": {
+            "type": "string",
+            "description": "Gets or sets the display name.\n            ",
+            "nullable": true
+          },
+          "hasTranslation": {
             "type": "boolean",
-            "readOnly": true
-          },
-          "metadataToken": {
+            "description": "Gets or sets a value indicating whether has translation.\n            "
+          }
+        }
+      },
+      "DictionaryViewModel": {
+        "type": "object",
+        "description": "The dictionary display model\n            ",
+        "additionalProperties": false,
+        "required": [
+          "name"
+        ],
+        "properties": {
+          "parentId": {
+            "type": "string",
+            "description": "Gets or sets the parent id.\n            ",
+            "format": "guid",
+            "nullable": true
+          },
+          "translations": {
+            "type": "array",
+            "description": "Gets or sets the translations.\n            ",
+            "items": {
+              "$ref": "#/components/schemas/DictionaryTranslationViewModel"
+            }
+          },
+          "contentApps": {
+            "type": "array",
+            "description": "Apps for the dictionary item\n            ",
+            "items": {
+              "$ref": "#/components/schemas/ContentApp"
+            }
+          },
+          "notifications": {
+            "type": "array",
+            "description": "This is used to add custom localized messages/strings to the response for the app to use for localized UI purposes.\n            ",
+            "items": {
+              "$ref": "#/components/schemas/BackOfficeNotification"
+            }
+          },
+          "name": {
+            "type": "string",
+            "minLength": 1
+          },
+          "key": {
+            "type": "string",
+            "description": "Gets or sets the Key for the object\n            ",
+            "format": "guid"
+          },
+          "path": {
+            "type": "string",
+            "description": "The path of the entity\n            "
+          }
+        }
+      },
+      "DictionaryTranslationViewModel": {
+        "type": "object",
+        "additionalProperties": false,
+        "properties": {
+          "id": {
             "type": "integer",
-            "format": "int32",
-            "readOnly": true
-          },
-          "attributes": {
-            "$ref": "#/components/schemas/MethodAttributes"
-          },
-          "methodImplementationFlags": {
-            "$ref": "#/components/schemas/MethodImplAttributes"
-          },
-          "callingConvention": {
-            "$ref": "#/components/schemas/CallingConventions"
-          },
-          "isAbstract": {
-            "type": "boolean",
-            "readOnly": true
-          },
-          "isConstructor": {
-            "type": "boolean",
-            "readOnly": true
-          },
-          "isFinal": {
-            "type": "boolean",
-            "readOnly": true
-          },
-          "isHideBySig": {
-            "type": "boolean",
-            "readOnly": true
-          },
-          "isSpecialName": {
-            "type": "boolean",
-            "readOnly": true
-          },
-          "isStatic": {
-            "type": "boolean",
-            "readOnly": true
-          },
-          "isVirtual": {
-            "type": "boolean",
-            "readOnly": true
-          },
-          "isAssembly": {
-            "type": "boolean",
-            "readOnly": true
-          },
-          "isFamily": {
-            "type": "boolean",
-            "readOnly": true
-          },
-          "isFamilyAndAssembly": {
-            "type": "boolean",
-            "readOnly": true
-          },
-          "isFamilyOrAssembly": {
-            "type": "boolean",
-            "readOnly": true
-          },
-          "isPrivate": {
-            "type": "boolean",
-            "readOnly": true
-          },
-          "isPublic": {
-            "type": "boolean",
-            "readOnly": true
-          },
-          "isConstructedGenericMethod": {
-            "type": "boolean",
-            "readOnly": true
-          },
-          "isGenericMethod": {
-            "type": "boolean",
-            "readOnly": true
-          },
-          "isGenericMethodDefinition": {
-            "type": "boolean",
-            "readOnly": true
-          },
-          "containsGenericParameters": {
-            "type": "boolean",
-            "readOnly": true
-          },
-          "methodHandle": {
-            "$ref": "#/components/schemas/RuntimeMethodHandle"
-          },
-          "isSecurityCritical": {
-            "type": "boolean",
-            "readOnly": true
-          },
-          "isSecuritySafeCritical": {
-            "type": "boolean",
-            "readOnly": true
-          },
-          "isSecurityTransparent": {
-            "type": "boolean",
-            "readOnly": true
-          },
-          "memberType": {
-            "$ref": "#/components/schemas/MemberTypes"
-          }
-        },
-        "additionalProperties": false
+            "format": "int32"
+          },
+          "key": {
+            "type": "string",
+            "format": "guid"
+          },
+          "displayName": {
+            "type": "string",
+            "description": "Gets or sets the display name.\n            ",
+            "nullable": true
+          },
+          "isoCode": {
+            "type": "string",
+            "description": "Gets or sets the ISO code.\n            ",
+            "nullable": true
+          },
+          "translation": {
+            "type": "string",
+            "description": "Gets or sets the translation.\n            "
+          },
+          "languageId": {
+            "type": "integer",
+            "description": "Gets or sets the language id.\n            ",
+            "format": "int32"
+          }
+        }
       },
       "ContentApp": {
         "type": "object",
+        "description": "Represents a content app.\n            ",
+        "additionalProperties": false,
         "properties": {
           "name": {
             "type": "string",
+            "description": "Gets the name of the content app.\n            ",
             "nullable": true
           },
           "alias": {
             "type": "string",
+            "description": "Gets the unique alias of the content app.\n            ",
             "nullable": true
           },
           "weight": {
             "type": "integer",
+            "description": "Gets or sets the weight of the content app.\n            ",
             "format": "int32"
           },
           "icon": {
             "type": "string",
+            "description": "Gets the icon of the content app.\n            ",
             "nullable": true
           },
           "view": {
             "type": "string",
+            "description": "Gets the view for rendering the content app.\n            ",
             "nullable": true
           },
           "viewModel": {
+            "description": "The view model specific to this app\n            ",
             "nullable": true
           },
           "active": {
-            "type": "boolean"
+            "type": "boolean",
+            "description": "Gets a value indicating whether the app is active.\n            "
           },
           "badge": {
-            "$ref": "#/components/schemas/ContentAppBadge"
-          }
-        },
-        "additionalProperties": false
+            "description": "Gets or sets the content app badge.\n            ",
+            "nullable": true,
+            "oneOf": [
+              {
+                "$ref": "#/components/schemas/ContentAppBadge"
+              }
+            ]
+          }
+        }
       },
       "ContentAppBadge": {
         "type": "object",
+        "description": "Represents a content app badge\n            ",
+        "additionalProperties": false,
         "properties": {
           "count": {
             "type": "integer",
+            "description": "Gets or sets the number displayed in the badge\n            ",
             "format": "int32"
           },
           "type": {
-            "$ref": "#/components/schemas/ContentAppBadgeType"
-          }
-        },
-        "additionalProperties": false
+            "description": "Gets or sets the type of badge to display\n            ",
+            "oneOf": [
+              {
+                "$ref": "#/components/schemas/ContentAppBadgeType"
+              }
+            ]
+          }
+        }
       },
       "ContentAppBadgeType": {
+        "type": "integer",
+        "description": "Represent the content app badge types\n            ",
+        "x-enumNames": [
+          "Default",
+          "Warning",
+          "Alert"
+        ],
         "enum": [
           0,
           1,
           2
-        ],
+        ]
+      },
+      "BackOfficeNotification": {
+        "type": "object",
+        "additionalProperties": false,
+        "properties": {
+          "header": {
+            "type": "string",
+            "nullable": true
+          },
+          "message": {
+            "type": "string",
+            "nullable": true
+          },
+          "notificationType": {
+            "$ref": "#/components/schemas/NotificationStyle"
+          }
+        }
+      },
+      "NotificationStyle": {
         "type": "integer",
-        "format": "int32"
-      },
-      "ContentResult": {
-        "type": "object",
-        "properties": {
-          "content": {
-            "type": "string",
-            "nullable": true
-          },
-          "contentType": {
-            "type": "string",
-            "nullable": true
-          },
-          "statusCode": {
-            "type": "integer",
-            "format": "int32",
-            "nullable": true
-          }
-        },
-        "additionalProperties": false
-      },
-      "ContentTreeItemViewModel": {
-        "type": "object",
-        "properties": {
-          "name": {
-            "type": "string",
-            "nullable": true
-          },
-          "type": {
-            "type": "string",
-            "nullable": true
-          },
-          "icon": {
-            "type": "string",
-            "nullable": true
-          },
-          "hasChildren": {
-            "type": "boolean"
-          },
-          "key": {
-            "type": "string",
-            "format": "uuid"
-          },
-          "isContainer": {
-            "type": "boolean"
-          },
-          "parentKey": {
-            "type": "string",
-            "format": "uuid",
-            "nullable": true
-          },
-          "noAccess": {
-            "type": "boolean"
-          }
-        },
-        "additionalProperties": false
-      },
-      "ContentTreeItemViewModelPagedViewModel": {
-        "type": "object",
-        "properties": {
-          "total": {
-            "type": "integer",
-            "format": "int64"
-          },
-          "items": {
-            "type": "array",
-            "items": {
-              "$ref": "#/components/schemas/ContentTreeItemViewModel"
-            },
-            "nullable": true
-          }
-        },
-        "additionalProperties": false
-      },
-      "CreatedResult": {
-        "type": "object",
-        "properties": {
-          "value": {
-            "nullable": true
-          },
-          "formatters": {
-            "type": "array",
-            "items": {
-              "$ref": "#/components/schemas/IOutputFormatter"
-            },
-            "nullable": true
-          },
-          "contentTypes": {
-            "type": "array",
-            "items": {
-              "type": "string"
-            },
-            "nullable": true
-          },
-          "declaredType": {
-            "$ref": "#/components/schemas/Type"
-          },
-          "statusCode": {
-            "type": "integer",
-            "format": "int32",
-            "nullable": true
-          },
-          "location": {
-            "type": "string",
-            "nullable": true
-          }
-        },
-        "additionalProperties": false
-      },
-      "CultureViewModel": {
-        "type": "object",
-        "properties": {
-          "name": {
-            "type": "string",
-            "nullable": true
-          },
-          "englishName": {
-            "type": "string",
-            "nullable": true
-          }
-        },
-        "additionalProperties": false
-      },
-      "CultureViewModelPagedViewModel": {
-        "type": "object",
-        "properties": {
-          "total": {
-            "type": "integer",
-            "format": "int64"
-          },
-          "items": {
-            "type": "array",
-            "items": {
-              "$ref": "#/components/schemas/CultureViewModel"
-            },
-            "nullable": true
-          }
-        },
-        "additionalProperties": false
-      },
-      "CustomAttributeData": {
-        "type": "object",
-        "properties": {
-          "attributeType": {
-            "$ref": "#/components/schemas/Type"
-          },
-          "constructor": {
-            "$ref": "#/components/schemas/ConstructorInfo"
-          },
-          "constructorArguments": {
-            "type": "array",
-            "items": {
-              "$ref": "#/components/schemas/CustomAttributeTypedArgument"
-            },
-            "nullable": true,
-            "readOnly": true
-          },
-          "namedArguments": {
-            "type": "array",
-            "items": {
-              "$ref": "#/components/schemas/CustomAttributeNamedArgument"
-            },
-            "nullable": true,
-            "readOnly": true
-          }
-        },
-        "additionalProperties": false
-      },
-      "CustomAttributeNamedArgument": {
-        "type": "object",
-        "properties": {
-          "memberInfo": {
-            "$ref": "#/components/schemas/MemberInfo"
-          },
-          "typedValue": {
-            "$ref": "#/components/schemas/CustomAttributeTypedArgument"
-          },
-          "memberName": {
-            "type": "string",
-            "nullable": true,
-            "readOnly": true
-          },
-          "isField": {
-            "type": "boolean",
-            "readOnly": true
-          }
-        },
-        "additionalProperties": false
-      },
-      "CustomAttributeTypedArgument": {
-        "type": "object",
-        "properties": {
-          "argumentType": {
-            "$ref": "#/components/schemas/Type"
-          },
-          "value": {
-            "nullable": true
-          }
-        },
-        "additionalProperties": false
-      },
-      "DatabaseInstallViewModel": {
-        "required": [
-          "id",
-          "providerName"
-        ],
-        "type": "object",
-        "properties": {
-          "id": {
-            "type": "string",
-            "format": "uuid"
-          },
-          "providerName": {
-            "minLength": 1,
-            "type": "string"
-          },
-          "server": {
-            "type": "string",
-            "nullable": true
-          },
-          "name": {
-            "type": "string",
-            "nullable": true
-          },
-          "username": {
-            "type": "string",
-            "nullable": true
-          },
-          "password": {
-            "type": "string",
-            "nullable": true
-          },
-          "useIntegratedAuthentication": {
-            "type": "boolean"
-          },
-          "connectionString": {
-            "type": "string",
-            "nullable": true
-          }
-        },
-        "additionalProperties": false
-      },
-      "DatabaseSettingsViewModel": {
-        "type": "object",
-        "properties": {
-          "id": {
-            "type": "string",
-            "format": "uuid"
-          },
-          "sortOrder": {
-            "type": "integer",
-            "format": "int32"
-          },
-          "displayName": {
-            "type": "string",
-            "nullable": true
-          },
-          "defaultDatabaseName": {
-            "type": "string",
-            "nullable": true
-          },
-          "providerName": {
-            "type": "string",
-            "nullable": true
-          },
-          "isConfigured": {
-            "type": "boolean"
-          },
-          "requiresServer": {
-            "type": "boolean"
-          },
-          "serverPlaceholder": {
-            "type": "string",
-            "nullable": true
-          },
-          "requiresCredentials": {
-            "type": "boolean"
-          },
-          "supportsIntegratedAuthentication": {
-            "type": "boolean"
-          },
-          "requiresConnectionTest": {
-            "type": "boolean"
-          }
-        },
-        "additionalProperties": false
-      },
-      "DictionaryImportViewModel": {
-        "type": "object",
-        "properties": {
-          "dictionaryItems": {
-            "type": "array",
-            "items": {
-              "$ref": "#/components/schemas/DictionaryItemsImportViewModel"
-            },
-            "nullable": true
-          },
-          "tempFileName": {
-            "type": "string",
-            "nullable": true
-          }
-        },
-        "additionalProperties": false
-      },
-      "DictionaryItemViewModel": {
-        "type": "object",
-        "properties": {
-          "parentId": {
-            "type": "string",
-            "format": "uuid",
-            "nullable": true
-          },
-          "key": {
-            "type": "string",
-            "format": "uuid"
-          }
-        },
-        "additionalProperties": false
-      },
-      "DictionaryItemsImportViewModel": {
-        "type": "object",
-        "properties": {
-          "name": {
-            "type": "string",
-            "nullable": true
-          },
-          "level": {
-            "type": "integer",
-            "format": "int32"
-          }
-        },
-        "additionalProperties": false
-      },
-      "DictionaryOverviewViewModel": {
-        "type": "object",
-        "properties": {
-          "name": {
-            "type": "string",
-            "nullable": true
-          },
-          "key": {
-            "type": "string",
-            "format": "uuid"
-          },
-          "level": {
-            "type": "integer",
-            "format": "int32"
-          },
-          "translations": {
-            "type": "array",
-            "items": {
-              "$ref": "#/components/schemas/DictionaryTranslationOverviewViewModel"
-            },
-            "nullable": true,
-            "readOnly": true
-          }
-        },
-        "additionalProperties": false
-      },
-      "DictionaryOverviewViewModelPagedViewModel": {
-        "type": "object",
-        "properties": {
-          "total": {
-            "type": "integer",
-            "format": "int64"
-          },
-          "items": {
-            "type": "array",
-            "items": {
-              "$ref": "#/components/schemas/DictionaryOverviewViewModel"
-            },
-            "nullable": true
-          }
-        },
-        "additionalProperties": false
-      },
-      "DictionaryTranslationOverviewViewModel": {
-        "type": "object",
-        "properties": {
-          "displayName": {
-            "type": "string",
-            "nullable": true
-          },
-          "hasTranslation": {
-            "type": "boolean"
-          }
-        },
-        "additionalProperties": false
-      },
-      "DictionaryTranslationViewModel": {
-        "type": "object",
-        "properties": {
-          "id": {
-            "type": "integer",
-            "format": "int32"
-          },
-          "key": {
-            "type": "string",
-            "format": "uuid"
-          },
-          "displayName": {
-            "type": "string",
-            "nullable": true
-          },
-          "isoCode": {
-            "type": "string",
-            "nullable": true
-          },
-          "translation": {
-            "type": "string",
-            "nullable": true
-          },
-          "languageId": {
-            "type": "integer",
-            "format": "int32"
-          }
-        },
-        "additionalProperties": false
-      },
-      "DictionaryViewModel": {
-        "required": [
-          "name"
-        ],
-        "type": "object",
-        "properties": {
-          "parentId": {
-            "type": "string",
-            "format": "uuid",
-            "nullable": true
-          },
-          "translations": {
-            "type": "array",
-            "items": {
-              "$ref": "#/components/schemas/DictionaryTranslationViewModel"
-            },
-            "nullable": true
-          },
-          "contentApps": {
-            "type": "array",
-            "items": {
-              "$ref": "#/components/schemas/ContentApp"
-            },
-            "nullable": true
-          },
-          "notifications": {
-            "type": "array",
-            "items": {
-              "$ref": "#/components/schemas/BackOfficeNotification"
-            },
-            "nullable": true,
-            "readOnly": true
-          },
-          "name": {
-            "minLength": 1,
-            "type": "string"
-          },
-          "key": {
-            "type": "string",
-            "format": "uuid"
-          },
-          "path": {
-            "type": "string",
-            "nullable": true
-          }
-        },
-        "additionalProperties": false
-      },
-      "DocumentBlueprintTreeItemViewModel": {
-        "type": "object",
-        "properties": {
-          "name": {
-            "type": "string",
-            "nullable": true
-          },
-          "type": {
-            "type": "string",
-            "nullable": true
-          },
-          "icon": {
-            "type": "string",
-            "nullable": true
-          },
-          "hasChildren": {
-            "type": "boolean"
-          },
-          "key": {
-            "type": "string",
-            "format": "uuid"
-          },
-          "isContainer": {
-            "type": "boolean"
-          },
-          "parentKey": {
-            "type": "string",
-            "format": "uuid",
-            "nullable": true
-          },
-          "documentTypeKey": {
-            "type": "string",
-            "format": "uuid"
-          },
-          "documentTypeAlias": {
-            "type": "string",
-            "nullable": true
-          },
-          "documentTypeName": {
-            "type": "string",
-            "nullable": true
-          }
-        },
-        "additionalProperties": false
-      },
-      "DocumentBlueprintTreeItemViewModelPagedViewModel": {
-        "type": "object",
-        "properties": {
-          "total": {
-            "type": "integer",
-            "format": "int64"
-          },
-          "items": {
-            "type": "array",
-            "items": {
-              "$ref": "#/components/schemas/DocumentBlueprintTreeItemViewModel"
-            },
-            "nullable": true
-          }
-        },
-        "additionalProperties": false
-      },
-      "DocumentTreeItemViewModel": {
-        "type": "object",
-        "properties": {
-          "name": {
-            "type": "string",
-            "nullable": true
-          },
-          "type": {
-            "type": "string",
-            "nullable": true
-          },
-          "icon": {
-            "type": "string",
-            "nullable": true
-          },
-          "hasChildren": {
-            "type": "boolean"
-          },
-          "key": {
-            "type": "string",
-            "format": "uuid"
-          },
-          "isContainer": {
-            "type": "boolean"
-          },
-          "parentKey": {
-            "type": "string",
-            "format": "uuid",
-            "nullable": true
-          },
-          "noAccess": {
-            "type": "boolean"
-          },
-          "isProtected": {
-            "type": "boolean"
-          },
-          "isPublished": {
-            "type": "boolean"
-          },
-          "isEdited": {
-            "type": "boolean"
-          }
-        },
-        "additionalProperties": false
-      },
-      "DocumentTreeItemViewModelPagedViewModel": {
-        "type": "object",
-        "properties": {
-          "total": {
-            "type": "integer",
-            "format": "int64"
-          },
-          "items": {
-            "type": "array",
-            "items": {
-              "$ref": "#/components/schemas/DocumentTreeItemViewModel"
-            },
-            "nullable": true
-          }
-        },
-        "additionalProperties": false
-      },
-      "DocumentTypeTreeItemViewModel": {
-        "type": "object",
-        "properties": {
-          "name": {
-            "type": "string",
-            "nullable": true
-          },
-          "type": {
-            "type": "string",
-            "nullable": true
-          },
-          "icon": {
-            "type": "string",
-            "nullable": true
-          },
-          "hasChildren": {
-            "type": "boolean"
-          },
-          "key": {
-            "type": "string",
-            "format": "uuid"
-          },
-          "isContainer": {
-            "type": "boolean"
-          },
-          "parentKey": {
-            "type": "string",
-            "format": "uuid",
-            "nullable": true
-          },
-          "isFolder": {
-            "type": "boolean"
-          },
-          "isElement": {
-            "type": "boolean"
-          }
-        },
-        "additionalProperties": false
-      },
-      "DocumentTypeTreeItemViewModelPagedViewModel": {
-        "type": "object",
-        "properties": {
-          "total": {
-            "type": "integer",
-            "format": "int64"
-          },
-          "items": {
-            "type": "array",
-            "items": {
-              "$ref": "#/components/schemas/DocumentTypeTreeItemViewModel"
-            },
-            "nullable": true
-          }
-        },
-        "additionalProperties": false
-      },
-      "EntityTreeItemViewModel": {
-        "type": "object",
-        "properties": {
-          "name": {
-            "type": "string",
-            "nullable": true
-          },
-          "type": {
-            "type": "string",
-            "nullable": true
-          },
-          "icon": {
-            "type": "string",
-            "nullable": true
-          },
-          "hasChildren": {
-            "type": "boolean"
-          },
-          "key": {
-            "type": "string",
-            "format": "uuid"
-          },
-          "isContainer": {
-            "type": "boolean"
-          },
-          "parentKey": {
-            "type": "string",
-            "format": "uuid",
-            "nullable": true
-          }
-        },
-        "additionalProperties": false
-      },
-      "EntityTreeItemViewModelPagedViewModel": {
-        "type": "object",
-        "properties": {
-          "total": {
-            "type": "integer",
-            "format": "int64"
-          },
-          "items": {
-            "type": "array",
-            "items": {
-              "$ref": "#/components/schemas/EntityTreeItemViewModel"
-            },
-            "nullable": true
-          }
-        },
-        "additionalProperties": false
-      },
-      "EventAttributes": {
-        "enum": [
-          0,
-          512,
-          1024
-        ],
-        "type": "integer",
-        "format": "int32"
-      },
-      "EventInfo": {
-        "type": "object",
-        "properties": {
-          "name": {
-            "type": "string",
-            "nullable": true,
-            "readOnly": true
-          },
-          "declaringType": {
-            "$ref": "#/components/schemas/Type"
-          },
-          "reflectedType": {
-            "$ref": "#/components/schemas/Type"
-          },
-          "module": {
-            "$ref": "#/components/schemas/Module"
-          },
-          "customAttributes": {
-            "type": "array",
-            "items": {
-              "$ref": "#/components/schemas/CustomAttributeData"
-            },
-            "nullable": true,
-            "readOnly": true
-          },
-          "isCollectible": {
-            "type": "boolean",
-            "readOnly": true
-          },
-          "metadataToken": {
-            "type": "integer",
-            "format": "int32",
-            "readOnly": true
-          },
-          "memberType": {
-            "$ref": "#/components/schemas/MemberTypes"
-          },
-          "attributes": {
-            "$ref": "#/components/schemas/EventAttributes"
-          },
-          "isSpecialName": {
-            "type": "boolean",
-            "readOnly": true
-          },
-          "addMethod": {
-            "$ref": "#/components/schemas/MethodInfo"
-          },
-          "removeMethod": {
-            "$ref": "#/components/schemas/MethodInfo"
-          },
-          "raiseMethod": {
-            "$ref": "#/components/schemas/MethodInfo"
-          },
-          "isMulticast": {
-            "type": "boolean",
-            "readOnly": true
-          },
-          "eventHandlerType": {
-            "$ref": "#/components/schemas/Type"
-          }
-        },
-        "additionalProperties": false
-      },
-      "FieldAttributes": {
-        "enum": [
-          0,
-          1,
-          2,
-          3,
-          4,
-          5,
-          6,
-          7,
-          16,
-          32,
-          64,
-          128,
-          256,
-          512,
-          1024,
-          4096,
-          8192,
-          32768,
-          38144
-        ],
-        "type": "integer",
-        "format": "int32"
-      },
-      "FieldInfo": {
-        "type": "object",
-        "properties": {
-          "name": {
-            "type": "string",
-            "nullable": true,
-            "readOnly": true
-          },
-          "declaringType": {
-            "$ref": "#/components/schemas/Type"
-          },
-          "reflectedType": {
-            "$ref": "#/components/schemas/Type"
-          },
-          "module": {
-            "$ref": "#/components/schemas/Module"
-          },
-          "customAttributes": {
-            "type": "array",
-            "items": {
-              "$ref": "#/components/schemas/CustomAttributeData"
-            },
-            "nullable": true,
-            "readOnly": true
-          },
-          "isCollectible": {
-            "type": "boolean",
-            "readOnly": true
-          },
-          "metadataToken": {
-            "type": "integer",
-            "format": "int32",
-            "readOnly": true
-          },
-          "memberType": {
-            "$ref": "#/components/schemas/MemberTypes"
-          },
-          "attributes": {
-            "$ref": "#/components/schemas/FieldAttributes"
-          },
-          "fieldType": {
-            "$ref": "#/components/schemas/Type"
-          },
-          "isInitOnly": {
-            "type": "boolean",
-            "readOnly": true
-          },
-          "isLiteral": {
-            "type": "boolean",
-            "readOnly": true
-          },
-          "isNotSerialized": {
-            "type": "boolean",
-            "readOnly": true
-          },
-          "isPinvokeImpl": {
-            "type": "boolean",
-            "readOnly": true
-          },
-          "isSpecialName": {
-            "type": "boolean",
-            "readOnly": true
-          },
-          "isStatic": {
-            "type": "boolean",
-            "readOnly": true
-          },
-          "isAssembly": {
-            "type": "boolean",
-            "readOnly": true
-          },
-          "isFamily": {
-            "type": "boolean",
-            "readOnly": true
-          },
-          "isFamilyAndAssembly": {
-            "type": "boolean",
-            "readOnly": true
-          },
-          "isFamilyOrAssembly": {
-            "type": "boolean",
-            "readOnly": true
-          },
-          "isPrivate": {
-            "type": "boolean",
-            "readOnly": true
-          },
-          "isPublic": {
-            "type": "boolean",
-            "readOnly": true
-          },
-          "isSecurityCritical": {
-            "type": "boolean",
-            "readOnly": true
-          },
-          "isSecuritySafeCritical": {
-            "type": "boolean",
-            "readOnly": true
-          },
-          "isSecurityTransparent": {
-            "type": "boolean",
-            "readOnly": true
-          },
-          "fieldHandle": {
-            "$ref": "#/components/schemas/RuntimeFieldHandle"
-          }
-        },
-        "additionalProperties": false
-      },
-      "FieldViewModel": {
-        "type": "object",
-        "properties": {
-          "name": {
-            "type": "string",
-            "nullable": true
-          },
-          "values": {
-            "type": "array",
-            "items": {
-              "type": "string"
-            },
-            "nullable": true
-          }
-        },
-        "additionalProperties": false
-      },
-      "FileSystemTreeItemViewModel": {
-        "type": "object",
-        "properties": {
-          "name": {
-            "type": "string",
-            "nullable": true
-          },
-          "type": {
-            "type": "string",
-            "nullable": true
-          },
-          "icon": {
-            "type": "string",
-            "nullable": true
-          },
-          "hasChildren": {
-            "type": "boolean"
-          },
-          "path": {
-            "type": "string",
-            "nullable": true
-          },
-          "isFolder": {
-            "type": "boolean"
-          }
-        },
-        "additionalProperties": false
-      },
-      "FileSystemTreeItemViewModelPagedViewModel": {
-        "type": "object",
-        "properties": {
-          "total": {
-            "type": "integer",
-            "format": "int64"
-          },
-          "items": {
-            "type": "array",
-            "items": {
-              "$ref": "#/components/schemas/FileSystemTreeItemViewModel"
-            },
-            "nullable": true
-          }
-        },
-        "additionalProperties": false
-      },
-      "FolderTreeItemViewModel": {
-        "type": "object",
-        "properties": {
-          "name": {
-            "type": "string",
-            "nullable": true
-          },
-          "type": {
-            "type": "string",
-            "nullable": true
-          },
-          "icon": {
-            "type": "string",
-            "nullable": true
-          },
-          "hasChildren": {
-            "type": "boolean"
-          },
-          "key": {
-            "type": "string",
-            "format": "uuid"
-          },
-          "isContainer": {
-            "type": "boolean"
-          },
-          "parentKey": {
-            "type": "string",
-            "format": "uuid",
-            "nullable": true
-          },
-          "isFolder": {
-            "type": "boolean"
-          }
-        },
-        "additionalProperties": false
-      },
-      "FolderTreeItemViewModelPagedViewModel": {
-        "type": "object",
-        "properties": {
-          "total": {
-            "type": "integer",
-            "format": "int64"
-          },
-          "items": {
-            "type": "array",
-            "items": {
-              "$ref": "#/components/schemas/FolderTreeItemViewModel"
-            },
-            "nullable": true
-          }
-        },
-        "additionalProperties": false
-      },
-      "GenericParameterAttributes": {
-        "enum": [
-          0,
-          1,
-          2,
-          3,
-          4,
-          8,
-          16,
-          28
-        ],
-        "type": "integer",
-        "format": "int32"
-      },
-      "HelpPageViewModel": {
-        "type": "object",
-        "properties": {
-          "name": {
-            "type": "string",
-            "nullable": true
-          },
-          "description": {
-            "type": "string",
-            "nullable": true
-          },
-          "url": {
-            "type": "string",
-            "nullable": true
-          },
-          "type": {
-            "type": "string",
-            "nullable": true
-          }
-        },
-        "additionalProperties": false
-      },
-      "HelpPageViewModelPagedViewModel": {
-        "type": "object",
-        "properties": {
-          "total": {
-            "type": "integer",
-            "format": "int64"
-          },
-          "items": {
-            "type": "array",
-            "items": {
-              "$ref": "#/components/schemas/HelpPageViewModel"
-            },
-            "nullable": true
-          }
-        },
-        "additionalProperties": false
-      },
-      "ICustomAttributeProvider": {
-        "type": "object",
-        "additionalProperties": false
-      },
-      "IOutputFormatter": {
-        "type": "object",
-        "additionalProperties": false
-      },
-      "IndexViewModel": {
-        "type": "object",
-        "properties": {
-          "name": {
-            "type": "string",
-            "nullable": true
-          },
-          "healthStatus": {
-            "type": "string",
-            "nullable": true
-          },
-          "isHealthy": {
-            "type": "boolean",
-            "readOnly": true
-          },
-          "canRebuild": {
-            "type": "boolean"
-          },
-          "searcherName": {
-            "type": "string",
-            "nullable": true
-          },
-          "documentCount": {
-            "type": "integer",
-            "format": "int64"
-          },
-          "fieldCount": {
-            "type": "integer",
-            "format": "int32"
-          }
-        },
-        "additionalProperties": false
-      },
-      "IndexViewModelPagedViewModel": {
-        "type": "object",
-        "properties": {
-          "total": {
-            "type": "integer",
-            "format": "int64"
-          },
-          "items": {
-            "type": "array",
-            "items": {
-              "$ref": "#/components/schemas/IndexViewModel"
-            },
-            "nullable": true
-          }
-        },
-        "additionalProperties": false
-      },
-      "InstallSettingsViewModel": {
-        "type": "object",
-        "properties": {
-          "user": {
-            "$ref": "#/components/schemas/UserSettingsViewModel"
-          },
-          "databases": {
-            "type": "array",
-            "items": {
-              "$ref": "#/components/schemas/DatabaseSettingsViewModel"
-            },
-            "nullable": true
-          }
-        },
-        "additionalProperties": false
-      },
-      "InstallViewModel": {
-        "required": [
-          "database",
-          "user"
-        ],
-        "type": "object",
-        "properties": {
-          "user": {
-            "$ref": "#/components/schemas/UserInstallViewModel"
-          },
-          "database": {
-            "$ref": "#/components/schemas/DatabaseInstallViewModel"
-          },
-          "telemetryLevel": {
-            "$ref": "#/components/schemas/TelemetryLevel"
-          }
-        },
-        "additionalProperties": false
-      },
-      "IntPtr": {
-        "type": "object",
-        "additionalProperties": false
-      },
-      "JsonPatchViewModel": {
-        "type": "object",
-        "properties": {
-          "op": {
-            "type": "string",
-            "nullable": true
-          },
-          "path": {
-            "type": "string",
-            "nullable": true
-          },
-          "value": {
-            "nullable": true
-          }
-        },
-        "additionalProperties": false
-      },
-      "LanguageViewModel": {
-        "required": [
-          "isoCode"
-        ],
-        "type": "object",
-        "properties": {
-          "id": {
-            "type": "integer",
-            "format": "int32"
-          },
-          "isoCode": {
-            "minLength": 1,
-            "type": "string"
-          },
-          "name": {
-            "type": "string",
-            "nullable": true
-          },
-          "isDefault": {
-            "type": "boolean"
-          },
-          "isMandatory": {
-            "type": "boolean"
-          },
-          "fallbackLanguageId": {
-            "type": "integer",
-            "format": "int32",
-            "nullable": true
-          }
-        },
-        "additionalProperties": false
-      },
-      "LanguageViewModelPagedViewModel": {
-        "type": "object",
-        "properties": {
-          "total": {
-            "type": "integer",
-            "format": "int64"
-          },
-          "items": {
-            "type": "array",
-            "items": {
-              "$ref": "#/components/schemas/LanguageViewModel"
-            },
-            "nullable": true
-          }
-        },
-        "additionalProperties": false
-      },
-      "LayoutKind": {
-        "enum": [
-          0,
-          2,
-          3
-        ],
-        "type": "integer",
-        "format": "int32"
-      },
-      "MemberInfo": {
-        "type": "object",
-        "properties": {
-          "memberType": {
-            "$ref": "#/components/schemas/MemberTypes"
-          },
-          "name": {
-            "type": "string",
-            "nullable": true,
-            "readOnly": true
-          },
-          "declaringType": {
-            "$ref": "#/components/schemas/Type"
-          },
-          "reflectedType": {
-            "$ref": "#/components/schemas/Type"
-          },
-          "module": {
-            "$ref": "#/components/schemas/Module"
-          },
-          "customAttributes": {
-            "type": "array",
-            "items": {
-              "$ref": "#/components/schemas/CustomAttributeData"
-            },
-            "nullable": true,
-            "readOnly": true
-          },
-          "isCollectible": {
-            "type": "boolean",
-            "readOnly": true
-          },
-          "metadataToken": {
-            "type": "integer",
-            "format": "int32",
-            "readOnly": true
-          }
-        },
-        "additionalProperties": false
-      },
-      "MemberTypes": {
-        "enum": [
-          1,
-          2,
-          4,
-          8,
-          16,
-          32,
-          64,
-          128,
-          191
-        ],
-        "type": "integer",
-        "format": "int32"
-      },
-      "MethodAttributes": {
-        "enum": [
-          0,
-          1,
-          2,
-          3,
-          4,
-          5,
-          6,
-          7,
-          8,
-          16,
-          32,
-          64,
-          128,
-          256,
-          512,
-          1024,
-          2048,
-          4096,
-          8192,
-          16384,
-          32768,
-          53248
-        ],
-        "type": "integer",
-        "format": "int32"
-      },
-      "MethodBase": {
-        "type": "object",
-        "properties": {
-          "memberType": {
-            "$ref": "#/components/schemas/MemberTypes"
-          },
-          "name": {
-            "type": "string",
-            "nullable": true,
-            "readOnly": true
-          },
-          "declaringType": {
-            "$ref": "#/components/schemas/Type"
-          },
-          "reflectedType": {
-            "$ref": "#/components/schemas/Type"
-          },
-          "module": {
-            "$ref": "#/components/schemas/Module"
-          },
-          "customAttributes": {
-            "type": "array",
-            "items": {
-              "$ref": "#/components/schemas/CustomAttributeData"
-            },
-            "nullable": true,
-            "readOnly": true
-          },
-          "isCollectible": {
-            "type": "boolean",
-            "readOnly": true
-          },
-          "metadataToken": {
-            "type": "integer",
-            "format": "int32",
-            "readOnly": true
-          },
-          "attributes": {
-            "$ref": "#/components/schemas/MethodAttributes"
-          },
-          "methodImplementationFlags": {
-            "$ref": "#/components/schemas/MethodImplAttributes"
-          },
-          "callingConvention": {
-            "$ref": "#/components/schemas/CallingConventions"
-          },
-          "isAbstract": {
-            "type": "boolean",
-            "readOnly": true
-          },
-          "isConstructor": {
-            "type": "boolean",
-            "readOnly": true
-          },
-          "isFinal": {
-            "type": "boolean",
-            "readOnly": true
-          },
-          "isHideBySig": {
-            "type": "boolean",
-            "readOnly": true
-          },
-          "isSpecialName": {
-            "type": "boolean",
-            "readOnly": true
-          },
-          "isStatic": {
-            "type": "boolean",
-            "readOnly": true
-          },
-          "isVirtual": {
-            "type": "boolean",
-            "readOnly": true
-          },
-          "isAssembly": {
-            "type": "boolean",
-            "readOnly": true
-          },
-          "isFamily": {
-            "type": "boolean",
-            "readOnly": true
-          },
-          "isFamilyAndAssembly": {
-            "type": "boolean",
-            "readOnly": true
-          },
-          "isFamilyOrAssembly": {
-            "type": "boolean",
-            "readOnly": true
-          },
-          "isPrivate": {
-            "type": "boolean",
-            "readOnly": true
-          },
-          "isPublic": {
-            "type": "boolean",
-            "readOnly": true
-          },
-          "isConstructedGenericMethod": {
-            "type": "boolean",
-            "readOnly": true
-          },
-          "isGenericMethod": {
-            "type": "boolean",
-            "readOnly": true
-          },
-          "isGenericMethodDefinition": {
-            "type": "boolean",
-            "readOnly": true
-          },
-          "containsGenericParameters": {
-            "type": "boolean",
-            "readOnly": true
-          },
-          "methodHandle": {
-            "$ref": "#/components/schemas/RuntimeMethodHandle"
-          },
-          "isSecurityCritical": {
-            "type": "boolean",
-            "readOnly": true
-          },
-          "isSecuritySafeCritical": {
-            "type": "boolean",
-            "readOnly": true
-          },
-          "isSecurityTransparent": {
-            "type": "boolean",
-            "readOnly": true
-          }
-        },
-        "additionalProperties": false
-      },
-      "MethodImplAttributes": {
-        "enum": [
-          0,
-          1,
-          2,
-          3,
-          4,
-          8,
-          16,
-          32,
-          64,
-          128,
-          256,
-          512,
-          4096,
-          65535
-        ],
-        "type": "integer",
-        "format": "int32"
-      },
-      "MethodInfo": {
-        "type": "object",
-        "properties": {
-          "name": {
-            "type": "string",
-            "nullable": true,
-            "readOnly": true
-          },
-          "declaringType": {
-            "$ref": "#/components/schemas/Type"
-          },
-          "reflectedType": {
-            "$ref": "#/components/schemas/Type"
-          },
-          "module": {
-            "$ref": "#/components/schemas/Module"
-          },
-          "customAttributes": {
-            "type": "array",
-            "items": {
-              "$ref": "#/components/schemas/CustomAttributeData"
-            },
-            "nullable": true,
-            "readOnly": true
-          },
-          "isCollectible": {
-            "type": "boolean",
-            "readOnly": true
-          },
-          "metadataToken": {
-            "type": "integer",
-            "format": "int32",
-            "readOnly": true
-          },
-          "attributes": {
-            "$ref": "#/components/schemas/MethodAttributes"
-          },
-          "methodImplementationFlags": {
-            "$ref": "#/components/schemas/MethodImplAttributes"
-          },
-          "callingConvention": {
-            "$ref": "#/components/schemas/CallingConventions"
-          },
-          "isAbstract": {
-            "type": "boolean",
-            "readOnly": true
-          },
-          "isConstructor": {
-            "type": "boolean",
-            "readOnly": true
-          },
-          "isFinal": {
-            "type": "boolean",
-            "readOnly": true
-          },
-          "isHideBySig": {
-            "type": "boolean",
-            "readOnly": true
-          },
-          "isSpecialName": {
-            "type": "boolean",
-            "readOnly": true
-          },
-          "isStatic": {
-            "type": "boolean",
-            "readOnly": true
-          },
-          "isVirtual": {
-            "type": "boolean",
-            "readOnly": true
-          },
-          "isAssembly": {
-            "type": "boolean",
-            "readOnly": true
-          },
-          "isFamily": {
-            "type": "boolean",
-            "readOnly": true
-          },
-          "isFamilyAndAssembly": {
-            "type": "boolean",
-            "readOnly": true
-          },
-          "isFamilyOrAssembly": {
-            "type": "boolean",
-            "readOnly": true
-          },
-          "isPrivate": {
-            "type": "boolean",
-            "readOnly": true
-          },
-          "isPublic": {
-            "type": "boolean",
-            "readOnly": true
-          },
-          "isConstructedGenericMethod": {
-            "type": "boolean",
-            "readOnly": true
-          },
-          "isGenericMethod": {
-            "type": "boolean",
-            "readOnly": true
-          },
-          "isGenericMethodDefinition": {
-            "type": "boolean",
-            "readOnly": true
-          },
-          "containsGenericParameters": {
-            "type": "boolean",
-            "readOnly": true
-          },
-          "methodHandle": {
-            "$ref": "#/components/schemas/RuntimeMethodHandle"
-          },
-          "isSecurityCritical": {
-            "type": "boolean",
-            "readOnly": true
-          },
-          "isSecuritySafeCritical": {
-            "type": "boolean",
-            "readOnly": true
-          },
-          "isSecurityTransparent": {
-            "type": "boolean",
-            "readOnly": true
-          },
-          "memberType": {
-            "$ref": "#/components/schemas/MemberTypes"
-          },
-          "returnParameter": {
-            "$ref": "#/components/schemas/ParameterInfo"
-          },
-          "returnType": {
-            "$ref": "#/components/schemas/Type"
-          },
-          "returnTypeCustomAttributes": {
-            "$ref": "#/components/schemas/ICustomAttributeProvider"
-          }
-        },
-        "additionalProperties": false
-      },
-      "Module": {
-        "type": "object",
-        "properties": {
-          "assembly": {
-            "$ref": "#/components/schemas/Assembly"
-          },
-          "fullyQualifiedName": {
-            "type": "string",
-            "nullable": true,
-            "readOnly": true
-          },
-          "name": {
-            "type": "string",
-            "nullable": true,
-            "readOnly": true
-          },
-          "mdStreamVersion": {
-            "type": "integer",
-            "format": "int32",
-            "readOnly": true
-          },
-          "moduleVersionId": {
-            "type": "string",
-            "format": "uuid",
-            "readOnly": true
-          },
-          "scopeName": {
-            "type": "string",
-            "nullable": true,
-            "readOnly": true
-          },
-          "moduleHandle": {
-            "$ref": "#/components/schemas/ModuleHandle"
-          },
-          "customAttributes": {
-            "type": "array",
-            "items": {
-              "$ref": "#/components/schemas/CustomAttributeData"
-            },
-            "nullable": true,
-            "readOnly": true
-          },
-          "metadataToken": {
-            "type": "integer",
-            "format": "int32",
-            "readOnly": true
-          }
-        },
-        "additionalProperties": false
-      },
-      "ModuleHandle": {
-        "type": "object",
-        "properties": {
-          "mdStreamVersion": {
-            "type": "integer",
-            "format": "int32",
-            "readOnly": true
-          }
-        },
-        "additionalProperties": false
-      },
-      "NotFoundObjectResult": {
-        "type": "object",
-        "properties": {
-          "value": {
-            "nullable": true
-          },
-          "formatters": {
-            "type": "array",
-            "items": {
-              "$ref": "#/components/schemas/IOutputFormatter"
-            },
-            "nullable": true
-          },
-          "contentTypes": {
-            "type": "array",
-            "items": {
-              "type": "string"
-            },
-            "nullable": true
-          },
-          "declaredType": {
-            "$ref": "#/components/schemas/Type"
-          },
-          "statusCode": {
-            "type": "integer",
-            "format": "int32",
-            "nullable": true
-          }
-        },
-        "additionalProperties": false
-      },
-      "NotFoundResult": {
-        "type": "object",
-        "properties": {
-          "statusCode": {
-            "type": "integer",
-            "format": "int32"
-          }
-        },
-        "additionalProperties": false
-      },
-      "NotificationStyle": {
+        "description": "",
+        "x-enumNames": [
+          "Save",
+          "Info",
+          "Error",
+          "Success",
+          "Warning"
+        ],
         "enum": [
           0,
           1,
           2,
           3,
           4
-        ],
-        "type": "integer",
-        "format": "int32"
-      },
-      "OkResult": {
-        "type": "object",
-        "properties": {
-          "statusCode": {
+        ]
+      },
+      "DictionaryItemViewModel": {
+        "type": "object",
+        "additionalProperties": false,
+        "properties": {
+          "parentId": {
+            "type": "string",
+            "format": "guid",
+            "nullable": true
+          },
+          "key": {
+            "type": "string",
+            "format": "guid"
+          }
+        }
+      },
+      "JsonPatchViewModel": {
+        "type": "object",
+        "additionalProperties": false,
+        "properties": {
+          "op": {
+            "type": "string"
+          },
+          "path": {
+            "type": "string"
+          },
+          "value": {}
+        }
+      },
+      "DictionaryImportViewModel": {
+        "type": "object",
+        "additionalProperties": false,
+        "properties": {
+          "dictionaryItems": {
+            "type": "array",
+            "items": {
+              "$ref": "#/components/schemas/DictionaryItemsImportViewModel"
+            }
+          },
+          "tempFileName": {
+            "type": "string",
+            "nullable": true
+          }
+        }
+      },
+      "DictionaryItemsImportViewModel": {
+        "type": "object",
+        "additionalProperties": false,
+        "properties": {
+          "name": {
+            "type": "string",
+            "nullable": true
+          },
+          "level": {
             "type": "integer",
             "format": "int32"
           }
-        },
-        "additionalProperties": false
-      },
-      "OutOfDateStatusViewModel": {
-        "type": "object",
-        "properties": {
-          "status": {
-            "$ref": "#/components/schemas/OutOfDateType"
-          }
-        },
-        "additionalProperties": false
-      },
-      "OutOfDateType": {
-        "enum": [
-          0,
-          1,
-          100
-        ],
-        "type": "integer",
-        "format": "int32"
-      },
-      "ParameterAttributes": {
-        "enum": [
-          0,
-          1,
-          2,
-          4,
-          8,
-          16,
-          4096,
-          8192,
-          16384,
-          32768,
-          61440
-        ],
-        "type": "integer",
-        "format": "int32"
-      },
-      "ParameterInfo": {
-        "type": "object",
-        "properties": {
-          "attributes": {
-            "$ref": "#/components/schemas/ParameterAttributes"
-          },
-          "member": {
-            "$ref": "#/components/schemas/MemberInfo"
-          },
-          "name": {
-            "type": "string",
-            "nullable": true,
-            "readOnly": true
-          },
-          "parameterType": {
-            "$ref": "#/components/schemas/Type"
-          },
-          "position": {
-            "type": "integer",
-            "format": "int32",
-            "readOnly": true
-          },
-          "isIn": {
-            "type": "boolean",
-            "readOnly": true
-          },
-          "isLcid": {
-            "type": "boolean",
-            "readOnly": true
-          },
-          "isOptional": {
-            "type": "boolean",
-            "readOnly": true
-          },
-          "isOut": {
-            "type": "boolean",
-            "readOnly": true
-          },
-          "isRetval": {
-            "type": "boolean",
-            "readOnly": true
-          },
-          "defaultValue": {
-            "nullable": true,
-            "readOnly": true
-          },
-          "rawDefaultValue": {
-            "nullable": true,
-            "readOnly": true
-          },
-          "hasDefaultValue": {
-            "type": "boolean",
-            "readOnly": true
-          },
-          "customAttributes": {
-            "type": "array",
-            "items": {
-              "$ref": "#/components/schemas/CustomAttributeData"
-            },
-            "nullable": true,
-            "readOnly": true
-          },
-          "metadataToken": {
-            "type": "integer",
-            "format": "int32",
-            "readOnly": true
-          }
-        },
-        "additionalProperties": false
-      },
-      "ProblemDetails": {
-        "type": "object",
-        "properties": {
-          "type": {
-            "type": "string",
-            "nullable": true
-          },
-          "title": {
-            "type": "string",
-            "nullable": true
-          },
-          "status": {
-            "type": "integer",
-            "format": "int32",
-            "nullable": true
-          },
-          "detail": {
-            "type": "string",
-            "nullable": true
-          },
-          "instance": {
-            "type": "string",
-            "nullable": true
-          }
-        },
-        "additionalProperties": { }
-      },
-      "ProfilingStatusViewModel": {
-        "type": "object",
-        "properties": {
-          "enabled": {
-            "type": "boolean"
-          }
-        },
-        "additionalProperties": false
-      },
-      "PropertyAttributes": {
-        "enum": [
-          0,
-          512,
-          1024,
-          4096,
-          8192,
-          16384,
-          32768,
-          62464
-        ],
-        "type": "integer",
-        "format": "int32"
-      },
-      "PropertyInfo": {
-        "type": "object",
-        "properties": {
-          "name": {
-            "type": "string",
-            "nullable": true,
-            "readOnly": true
-          },
-          "declaringType": {
-            "$ref": "#/components/schemas/Type"
-          },
-          "reflectedType": {
-            "$ref": "#/components/schemas/Type"
-          },
-          "module": {
-            "$ref": "#/components/schemas/Module"
-          },
-          "customAttributes": {
-            "type": "array",
-            "items": {
-              "$ref": "#/components/schemas/CustomAttributeData"
-            },
-            "nullable": true,
-            "readOnly": true
-          },
-          "isCollectible": {
-            "type": "boolean",
-            "readOnly": true
-          },
-          "metadataToken": {
-            "type": "integer",
-            "format": "int32",
-            "readOnly": true
-          },
-          "memberType": {
-            "$ref": "#/components/schemas/MemberTypes"
-          },
-          "propertyType": {
-            "$ref": "#/components/schemas/Type"
-          },
-          "attributes": {
-            "$ref": "#/components/schemas/PropertyAttributes"
-          },
-          "isSpecialName": {
-            "type": "boolean",
-            "readOnly": true
-          },
-          "canRead": {
-            "type": "boolean",
-            "readOnly": true
-          },
-          "canWrite": {
-            "type": "boolean",
-            "readOnly": true
-          },
-          "getMethod": {
-            "$ref": "#/components/schemas/MethodInfo"
-          },
-          "setMethod": {
-            "$ref": "#/components/schemas/MethodInfo"
-          }
-        },
-        "additionalProperties": false
-      },
-      "RecycleBinItemViewModel": {
-        "type": "object",
-        "properties": {
-          "key": {
-            "type": "string",
-            "format": "uuid"
-          },
-          "name": {
-            "type": "string",
-            "nullable": true
-          },
-          "type": {
-            "type": "string",
-            "nullable": true
-          },
-          "icon": {
-            "type": "string",
-            "nullable": true
-          },
-          "hasChildren": {
-            "type": "boolean"
-          },
-          "isContainer": {
-            "type": "boolean"
-          },
-          "parentKey": {
-            "type": "string",
-            "format": "uuid",
-            "nullable": true
-          }
-        },
-        "additionalProperties": false
-      },
-      "RecycleBinItemViewModelPagedViewModel": {
-        "type": "object",
+        }
+      },
+      "PagedViewModelOfCultureViewModel": {
+        "type": "object",
+        "additionalProperties": false,
         "properties": {
           "total": {
             "type": "integer",
@@ -7196,1094 +5269,20 @@
           "items": {
             "type": "array",
             "items": {
-              "$ref": "#/components/schemas/RecycleBinItemViewModel"
-            },
-            "nullable": true
-          }
-        },
-        "additionalProperties": false
-      },
-      "RelationItemViewModel": {
-        "type": "object",
-        "properties": {
-          "nodeKey": {
-            "type": "string",
-            "format": "uuid"
-          },
-          "nodeName": {
-            "type": "string",
-            "nullable": true
-          },
-          "nodeType": {
-            "type": "string",
-            "nullable": true
-          },
-          "contentTypeIcon": {
-            "type": "string",
-            "nullable": true
-          },
-          "contentTypeAlias": {
-            "type": "string",
-            "nullable": true
-          },
-          "contentTypeName": {
-            "type": "string",
-            "nullable": true
-          },
-          "relationTypeName": {
-            "type": "string",
-            "nullable": true
-          },
-          "relationTypeIsBidirectional": {
-            "type": "boolean"
-          },
-          "relationTypeIsDependency": {
-            "type": "boolean"
-          }
-        },
-        "additionalProperties": false
-      },
-      "RelationItemViewModelPagedViewModel": {
-        "type": "object",
-        "properties": {
-          "total": {
-            "type": "integer",
-            "format": "int64"
-          },
-          "items": {
-            "type": "array",
-            "items": {
-              "$ref": "#/components/schemas/RelationItemViewModel"
-            },
-            "nullable": true
-          }
-        },
-        "additionalProperties": false
-      },
-      "RelationViewModel": {
-        "type": "object",
-        "properties": {
-          "parentId": {
-            "type": "integer",
-            "format": "int32"
-          },
-          "parentName": {
-            "type": "string",
-            "nullable": true
-          },
-          "childId": {
-            "type": "integer",
-            "format": "int32"
-          },
-          "childName": {
-            "type": "string",
-            "nullable": true
-          },
-          "createDate": {
-            "type": "string",
-            "format": "date-time"
-          },
-          "comment": {
-            "type": "string",
-            "nullable": true
-          }
-        },
-        "additionalProperties": false
-      },
-      "RelationViewModelPagedViewModel": {
-        "type": "object",
-        "properties": {
-          "total": {
-            "type": "integer",
-            "format": "int64"
-          },
-          "items": {
-            "type": "array",
-            "items": {
-              "$ref": "#/components/schemas/RelationViewModel"
-            },
-            "nullable": true
-          }
-        },
-        "additionalProperties": false
-      },
-      "RuntimeFieldHandle": {
-        "type": "object",
-        "properties": {
-          "value": {
-            "$ref": "#/components/schemas/IntPtr"
-          }
-        },
-        "additionalProperties": false
-      },
-      "RuntimeLevel": {
-        "enum": [
-          0,
-          1,
-          2,
-          3,
-          100,
-          -1
-        ],
-        "type": "integer",
-        "format": "int32"
-      },
-      "RuntimeMethodHandle": {
-        "type": "object",
-        "properties": {
-          "value": {
-            "$ref": "#/components/schemas/IntPtr"
-          }
-        },
-        "additionalProperties": false
-      },
-      "RuntimeTypeHandle": {
-        "type": "object",
-        "properties": {
-          "value": {
-            "$ref": "#/components/schemas/IntPtr"
-          }
-        },
-        "additionalProperties": false
-      },
-      "SearchResultViewModel": {
-        "type": "object",
-        "properties": {
-          "id": {
-            "type": "string",
-            "nullable": true
-          },
-          "score": {
-            "type": "number",
-            "format": "float"
-          },
-          "fieldCount": {
-            "type": "integer",
-            "format": "int32",
-            "readOnly": true
-          },
-          "fields": {
-            "type": "array",
-            "items": {
-              "$ref": "#/components/schemas/FieldViewModel"
-            },
-            "nullable": true
-          }
-        },
-        "additionalProperties": false
-      },
-      "SearchResultViewModelPagedViewModel": {
-        "type": "object",
-        "properties": {
-          "total": {
-            "type": "integer",
-            "format": "int64"
-          },
-          "items": {
-            "type": "array",
-            "items": {
-              "$ref": "#/components/schemas/SearchResultViewModel"
-            },
-            "nullable": true
-          }
-        },
-        "additionalProperties": false
-      },
-      "SearchResultViewModelPagedViewModelPagedViewModel": {
-        "type": "object",
-        "properties": {
-          "total": {
-            "type": "integer",
-            "format": "int64"
-          },
-          "items": {
-            "type": "array",
-            "items": {
-              "$ref": "#/components/schemas/SearchResultViewModelPagedViewModel"
-            },
-            "nullable": true
-          }
-        },
-        "additionalProperties": false
-      },
-      "SearcherViewModel": {
-        "type": "object",
+              "$ref": "#/components/schemas/CultureViewModel"
+            }
+          }
+        }
+      },
+      "CultureViewModel": {
+        "type": "object",
+        "additionalProperties": false,
         "properties": {
           "name": {
-            "type": "string",
-            "nullable": true
-          }
-        },
-        "additionalProperties": false
-      },
-      "SearcherViewModelPagedViewModel": {
-        "type": "object",
-        "properties": {
-          "total": {
-            "type": "integer",
-            "format": "int64"
-          },
-          "items": {
-            "type": "array",
-            "items": {
-              "$ref": "#/components/schemas/SearcherViewModel"
-            },
-            "nullable": true
-          }
-        },
-        "additionalProperties": false
-      },
-      "SecurityRuleSet": {
-        "enum": [
-          0,
-          1,
-          2
-        ],
-        "type": "integer",
-        "format": "int32"
-      },
-      "ServerStatusViewModel": {
-        "type": "object",
-        "properties": {
-          "serverStatus": {
-            "$ref": "#/components/schemas/RuntimeLevel"
-          }
-        },
-        "additionalProperties": false
-      },
-      "StructLayoutAttribute": {
-        "type": "object",
-        "properties": {
-          "typeId": {
-            "nullable": true,
-            "readOnly": true
-          },
-          "value": {
-            "$ref": "#/components/schemas/LayoutKind"
-          }
-        },
-        "additionalProperties": false
-      },
-      "TelemetryLevel": {
-        "enum": [
-          0,
-          1,
-          2
-        ],
-        "type": "integer",
-        "format": "int32"
-      },
-      "TelemetryLevelViewModel": {
-        "type": "object",
-        "properties": {
-          "telemetryLevel": {
-            "$ref": "#/components/schemas/TelemetryLevel"
-          }
-        },
-        "additionalProperties": false
-      },
-      "TelemetryLevelViewModelPagedViewModel": {
-        "type": "object",
-        "properties": {
-          "total": {
-            "type": "integer",
-            "format": "int64"
-          },
-          "items": {
-            "type": "array",
-            "items": {
-              "$ref": "#/components/schemas/TelemetryLevelViewModel"
-            },
-            "nullable": true
-          }
-        },
-        "additionalProperties": false
-      },
-      "Type": {
-        "type": "object",
-        "properties": {
-          "name": {
-            "type": "string",
-            "nullable": true,
-            "readOnly": true
-          },
-          "customAttributes": {
-            "type": "array",
-            "items": {
-              "$ref": "#/components/schemas/CustomAttributeData"
-            },
-            "nullable": true,
-            "readOnly": true
-          },
-          "isCollectible": {
-            "type": "boolean",
-            "readOnly": true
-          },
-          "metadataToken": {
-            "type": "integer",
-            "format": "int32",
-            "readOnly": true
-          },
-          "isInterface": {
-            "type": "boolean",
-            "readOnly": true
-          },
-          "memberType": {
-            "$ref": "#/components/schemas/MemberTypes"
-          },
-          "namespace": {
-            "type": "string",
-            "nullable": true,
-            "readOnly": true
-          },
-          "assemblyQualifiedName": {
-            "type": "string",
-            "nullable": true,
-            "readOnly": true
-          },
-          "fullName": {
-            "type": "string",
-            "nullable": true,
-            "readOnly": true
-          },
-          "assembly": {
-            "$ref": "#/components/schemas/Assembly"
-          },
-          "module": {
-            "$ref": "#/components/schemas/Module"
-          },
-          "isNested": {
-            "type": "boolean",
-            "readOnly": true
-          },
-          "declaringType": {
-            "$ref": "#/components/schemas/Type"
-          },
-          "declaringMethod": {
-            "$ref": "#/components/schemas/MethodBase"
-          },
-          "reflectedType": {
-            "$ref": "#/components/schemas/Type"
-          },
-          "underlyingSystemType": {
-            "$ref": "#/components/schemas/Type"
-          },
-          "isTypeDefinition": {
-            "type": "boolean",
-            "readOnly": true
-          },
-          "isArray": {
-            "type": "boolean",
-            "readOnly": true
-          },
-          "isByRef": {
-            "type": "boolean",
-            "readOnly": true
-          },
-          "isPointer": {
-            "type": "boolean",
-            "readOnly": true
-          },
-          "isConstructedGenericType": {
-            "type": "boolean",
-            "readOnly": true
-          },
-          "isGenericParameter": {
-            "type": "boolean",
-            "readOnly": true
-          },
-          "isGenericTypeParameter": {
-            "type": "boolean",
-            "readOnly": true
-          },
-          "isGenericMethodParameter": {
-            "type": "boolean",
-            "readOnly": true
-          },
-          "isGenericType": {
-            "type": "boolean",
-            "readOnly": true
-          },
-          "isGenericTypeDefinition": {
-            "type": "boolean",
-            "readOnly": true
-          },
-          "isSZArray": {
-            "type": "boolean",
-            "readOnly": true
-          },
-          "isVariableBoundArray": {
-            "type": "boolean",
-            "readOnly": true
-          },
-          "isByRefLike": {
-            "type": "boolean",
-            "readOnly": true
-          },
-          "hasElementType": {
-            "type": "boolean",
-            "readOnly": true
-          },
-          "genericTypeArguments": {
-            "type": "array",
-            "items": {
-              "$ref": "#/components/schemas/Type"
-            },
-            "nullable": true,
-            "readOnly": true
-          },
-          "genericParameterPosition": {
-            "type": "integer",
-            "format": "int32",
-            "readOnly": true
-          },
-          "genericParameterAttributes": {
-            "$ref": "#/components/schemas/GenericParameterAttributes"
-          },
-          "attributes": {
-            "$ref": "#/components/schemas/TypeAttributes"
-          },
-          "isAbstract": {
-            "type": "boolean",
-            "readOnly": true
-          },
-          "isImport": {
-            "type": "boolean",
-            "readOnly": true
-          },
-          "isSealed": {
-            "type": "boolean",
-            "readOnly": true
-          },
-          "isSpecialName": {
-            "type": "boolean",
-            "readOnly": true
-          },
-          "isClass": {
-            "type": "boolean",
-            "readOnly": true
-          },
-          "isNestedAssembly": {
-            "type": "boolean",
-            "readOnly": true
-          },
-          "isNestedFamANDAssem": {
-            "type": "boolean",
-            "readOnly": true
-          },
-          "isNestedFamily": {
-            "type": "boolean",
-            "readOnly": true
-          },
-          "isNestedFamORAssem": {
-            "type": "boolean",
-            "readOnly": true
-          },
-          "isNestedPrivate": {
-            "type": "boolean",
-            "readOnly": true
-          },
-          "isNestedPublic": {
-            "type": "boolean",
-            "readOnly": true
-          },
-          "isNotPublic": {
-            "type": "boolean",
-            "readOnly": true
-          },
-          "isPublic": {
-            "type": "boolean",
-            "readOnly": true
-          },
-          "isAutoLayout": {
-            "type": "boolean",
-            "readOnly": true
-          },
-          "isExplicitLayout": {
-            "type": "boolean",
-            "readOnly": true
-          },
-          "isLayoutSequential": {
-            "type": "boolean",
-            "readOnly": true
-          },
-          "isAnsiClass": {
-            "type": "boolean",
-            "readOnly": true
-          },
-          "isAutoClass": {
-            "type": "boolean",
-            "readOnly": true
-          },
-          "isUnicodeClass": {
-            "type": "boolean",
-            "readOnly": true
-          },
-          "isCOMObject": {
-            "type": "boolean",
-            "readOnly": true
-          },
-          "isContextful": {
-            "type": "boolean",
-            "readOnly": true
-          },
-          "isEnum": {
-            "type": "boolean",
-            "readOnly": true
-          },
-          "isMarshalByRef": {
-            "type": "boolean",
-            "readOnly": true
-          },
-          "isPrimitive": {
-            "type": "boolean",
-            "readOnly": true
-          },
-          "isValueType": {
-            "type": "boolean",
-            "readOnly": true
-          },
-          "isSignatureType": {
-            "type": "boolean",
-            "readOnly": true
-          },
-          "isSecurityCritical": {
-            "type": "boolean",
-            "readOnly": true
-          },
-          "isSecuritySafeCritical": {
-            "type": "boolean",
-            "readOnly": true
-          },
-          "isSecurityTransparent": {
-            "type": "boolean",
-            "readOnly": true
-          },
-          "structLayoutAttribute": {
-            "$ref": "#/components/schemas/StructLayoutAttribute"
-          },
-          "typeInitializer": {
-            "$ref": "#/components/schemas/ConstructorInfo"
-          },
-          "typeHandle": {
-            "$ref": "#/components/schemas/RuntimeTypeHandle"
-          },
-          "guid": {
-            "type": "string",
-            "format": "uuid",
-            "readOnly": true
-          },
-          "baseType": {
-            "$ref": "#/components/schemas/Type"
-          },
-          "isSerializable": {
-            "type": "boolean",
-            "readOnly": true
-          },
-          "containsGenericParameters": {
-            "type": "boolean",
-            "readOnly": true
-          },
-          "isVisible": {
-            "type": "boolean",
-            "readOnly": true
-          }
-        },
-        "additionalProperties": false
-      },
-      "TypeAttributes": {
-        "enum": [
-          0,
-          1,
-          2,
-          3,
-          4,
-          5,
-          6,
-          7,
-          8,
-          16,
-          24,
-          32,
-          128,
-          256,
-          1024,
-          2048,
-          4096,
-          8192,
-          16384,
-          65536,
-          131072,
-          196608,
-          262144,
-          264192,
-          1048576,
-          12582912
-        ],
-        "type": "integer",
-        "format": "int32"
-      },
-      "TypeInfo": {
-        "type": "object",
-        "properties": {
-          "name": {
-            "type": "string",
-            "nullable": true,
-            "readOnly": true
-          },
-          "customAttributes": {
-            "type": "array",
-            "items": {
-              "$ref": "#/components/schemas/CustomAttributeData"
-            },
-            "nullable": true,
-            "readOnly": true
-          },
-          "isCollectible": {
-            "type": "boolean",
-            "readOnly": true
-          },
-          "metadataToken": {
-            "type": "integer",
-            "format": "int32",
-            "readOnly": true
-          },
-          "isInterface": {
-            "type": "boolean",
-            "readOnly": true
-          },
-          "memberType": {
-            "$ref": "#/components/schemas/MemberTypes"
-          },
-          "namespace": {
-            "type": "string",
-            "nullable": true,
-            "readOnly": true
-          },
-          "assemblyQualifiedName": {
-            "type": "string",
-            "nullable": true,
-            "readOnly": true
-          },
-          "fullName": {
-            "type": "string",
-            "nullable": true,
-            "readOnly": true
-          },
-          "assembly": {
-            "$ref": "#/components/schemas/Assembly"
-          },
-          "module": {
-            "$ref": "#/components/schemas/Module"
-          },
-          "isNested": {
-            "type": "boolean",
-            "readOnly": true
-          },
-          "declaringType": {
-            "$ref": "#/components/schemas/Type"
-          },
-          "declaringMethod": {
-            "$ref": "#/components/schemas/MethodBase"
-          },
-          "reflectedType": {
-            "$ref": "#/components/schemas/Type"
-          },
-          "underlyingSystemType": {
-            "$ref": "#/components/schemas/Type"
-          },
-          "isTypeDefinition": {
-            "type": "boolean",
-            "readOnly": true
-          },
-          "isArray": {
-            "type": "boolean",
-            "readOnly": true
-          },
-          "isByRef": {
-            "type": "boolean",
-            "readOnly": true
-          },
-          "isPointer": {
-            "type": "boolean",
-            "readOnly": true
-          },
-          "isConstructedGenericType": {
-            "type": "boolean",
-            "readOnly": true
-          },
-          "isGenericParameter": {
-            "type": "boolean",
-            "readOnly": true
-          },
-          "isGenericTypeParameter": {
-            "type": "boolean",
-            "readOnly": true
-          },
-          "isGenericMethodParameter": {
-            "type": "boolean",
-            "readOnly": true
-          },
-          "isGenericType": {
-            "type": "boolean",
-            "readOnly": true
-          },
-          "isGenericTypeDefinition": {
-            "type": "boolean",
-            "readOnly": true
-          },
-          "isSZArray": {
-            "type": "boolean",
-            "readOnly": true
-          },
-          "isVariableBoundArray": {
-            "type": "boolean",
-            "readOnly": true
-          },
-          "isByRefLike": {
-            "type": "boolean",
-            "readOnly": true
-          },
-          "hasElementType": {
-            "type": "boolean",
-            "readOnly": true
-          },
-          "genericTypeArguments": {
-            "type": "array",
-            "items": {
-              "$ref": "#/components/schemas/Type"
-            },
-            "nullable": true,
-            "readOnly": true
-          },
-          "genericParameterPosition": {
-            "type": "integer",
-            "format": "int32",
-            "readOnly": true
-          },
-          "genericParameterAttributes": {
-            "$ref": "#/components/schemas/GenericParameterAttributes"
-          },
-          "attributes": {
-            "$ref": "#/components/schemas/TypeAttributes"
-          },
-          "isAbstract": {
-            "type": "boolean",
-            "readOnly": true
-          },
-          "isImport": {
-            "type": "boolean",
-            "readOnly": true
-          },
-          "isSealed": {
-            "type": "boolean",
-            "readOnly": true
-          },
-          "isSpecialName": {
-            "type": "boolean",
-            "readOnly": true
-          },
-          "isClass": {
-            "type": "boolean",
-            "readOnly": true
-          },
-          "isNestedAssembly": {
-            "type": "boolean",
-            "readOnly": true
-          },
-          "isNestedFamANDAssem": {
-            "type": "boolean",
-            "readOnly": true
-          },
-          "isNestedFamily": {
-            "type": "boolean",
-            "readOnly": true
-          },
-          "isNestedFamORAssem": {
-            "type": "boolean",
-            "readOnly": true
-          },
-          "isNestedPrivate": {
-            "type": "boolean",
-            "readOnly": true
-          },
-          "isNestedPublic": {
-            "type": "boolean",
-            "readOnly": true
-          },
-          "isNotPublic": {
-            "type": "boolean",
-            "readOnly": true
-          },
-          "isPublic": {
-            "type": "boolean",
-            "readOnly": true
-          },
-          "isAutoLayout": {
-            "type": "boolean",
-            "readOnly": true
-          },
-          "isExplicitLayout": {
-            "type": "boolean",
-            "readOnly": true
-          },
-          "isLayoutSequential": {
-            "type": "boolean",
-            "readOnly": true
-          },
-          "isAnsiClass": {
-            "type": "boolean",
-            "readOnly": true
-          },
-          "isAutoClass": {
-            "type": "boolean",
-            "readOnly": true
-          },
-          "isUnicodeClass": {
-            "type": "boolean",
-            "readOnly": true
-          },
-          "isCOMObject": {
-            "type": "boolean",
-            "readOnly": true
-          },
-          "isContextful": {
-            "type": "boolean",
-            "readOnly": true
-          },
-          "isEnum": {
-            "type": "boolean",
-            "readOnly": true
-          },
-          "isMarshalByRef": {
-            "type": "boolean",
-            "readOnly": true
-          },
-          "isPrimitive": {
-            "type": "boolean",
-            "readOnly": true
-          },
-          "isValueType": {
-            "type": "boolean",
-            "readOnly": true
-          },
-          "isSignatureType": {
-            "type": "boolean",
-            "readOnly": true
-          },
-          "isSecurityCritical": {
-            "type": "boolean",
-            "readOnly": true
-          },
-          "isSecuritySafeCritical": {
-            "type": "boolean",
-            "readOnly": true
-          },
-          "isSecurityTransparent": {
-            "type": "boolean",
-            "readOnly": true
-          },
-          "structLayoutAttribute": {
-            "$ref": "#/components/schemas/StructLayoutAttribute"
-          },
-          "typeInitializer": {
-            "$ref": "#/components/schemas/ConstructorInfo"
-          },
-          "typeHandle": {
-            "$ref": "#/components/schemas/RuntimeTypeHandle"
-          },
-          "guid": {
-            "type": "string",
-            "format": "uuid",
-            "readOnly": true
-          },
-          "baseType": {
-            "$ref": "#/components/schemas/Type"
-          },
-          "isSerializable": {
-            "type": "boolean",
-            "readOnly": true
-          },
-          "containsGenericParameters": {
-            "type": "boolean",
-            "readOnly": true
-          },
-          "isVisible": {
-            "type": "boolean",
-            "readOnly": true
-          },
-          "genericTypeParameters": {
-            "type": "array",
-            "items": {
-              "$ref": "#/components/schemas/Type"
-            },
-            "nullable": true,
-            "readOnly": true
-          },
-          "declaredConstructors": {
-            "type": "array",
-            "items": {
-              "$ref": "#/components/schemas/ConstructorInfo"
-            },
-            "nullable": true,
-            "readOnly": true
-          },
-          "declaredEvents": {
-            "type": "array",
-            "items": {
-              "$ref": "#/components/schemas/EventInfo"
-            },
-            "nullable": true,
-            "readOnly": true
-          },
-          "declaredFields": {
-            "type": "array",
-            "items": {
-              "$ref": "#/components/schemas/FieldInfo"
-            },
-            "nullable": true,
-            "readOnly": true
-          },
-          "declaredMembers": {
-            "type": "array",
-            "items": {
-              "$ref": "#/components/schemas/MemberInfo"
-            },
-            "nullable": true,
-            "readOnly": true
-          },
-          "declaredMethods": {
-            "type": "array",
-            "items": {
-              "$ref": "#/components/schemas/MethodInfo"
-            },
-            "nullable": true,
-            "readOnly": true
-          },
-          "declaredNestedTypes": {
-            "type": "array",
-            "items": {
-              "$ref": "#/components/schemas/TypeInfo"
-            },
-            "nullable": true,
-            "readOnly": true
-          },
-          "declaredProperties": {
-            "type": "array",
-            "items": {
-              "$ref": "#/components/schemas/PropertyInfo"
-            },
-            "nullable": true,
-            "readOnly": true
-          },
-          "implementedInterfaces": {
-            "type": "array",
-            "items": {
-              "$ref": "#/components/schemas/Type"
-            },
-            "nullable": true,
-            "readOnly": true
-          }
-        },
-        "additionalProperties": false
-      },
-      "UpgradeSettingsViewModel": {
-        "type": "object",
-        "properties": {
-          "currentState": {
-            "type": "string",
-            "nullable": true
-          },
-          "newState": {
-            "type": "string",
-            "nullable": true
-          },
-          "newVersion": {
-            "type": "string",
-            "nullable": true
-          },
-          "oldVersion": {
-            "type": "string",
-            "nullable": true
-          },
-          "reportUrl": {
-            "type": "string",
-            "nullable": true,
-            "readOnly": true
-          }
-        },
-        "additionalProperties": false
-      },
-      "UserInstallViewModel": {
-        "required": [
-          "email",
-          "name",
-          "password"
-        ],
-        "type": "object",
-        "properties": {
-          "name": {
-            "maxLength": 255,
-            "minLength": 0,
             "type": "string"
           },
-          "email": {
-            "minLength": 1,
-            "type": "string",
-            "format": "email"
-          },
-          "password": {
-            "minLength": 1,
+          "englishName": {
             "type": "string"
-          },
-          "subscribeToNewsletter": {
-            "type": "boolean",
-            "readOnly": true
-          }
-        },
-        "additionalProperties": false
-      },
-      "UserSettingsViewModel": {
-        "type": "object",
-        "properties": {
-          "minCharLength": {
-            "type": "integer",
-            "format": "int32"
-          },
-          "minNonAlphaNumericLength": {
-            "type": "integer",
-            "format": "int32"
-          },
-          "consentLevels": {
-            "type": "array",
-            "items": {
-              "$ref": "#/components/schemas/ConsentLevelViewModel"
-            },
-            "nullable": true
-          }
-        },
-        "additionalProperties": false
-      },
-      "VersionViewModel": {
-        "type": "object",
-        "properties": {
-          "version": {
-            "type": "string",
-            "nullable": true
-          }
-        },
-        "additionalProperties": false
-      }
-    },
-    "securitySchemes": {
-      "OAuth": {
-        "type": "oauth2",
-        "description": "Umbraco Authentication",
-        "flows": {
-          "authorizationCode": {
-            "authorizationUrl": "/umbraco/management/api/v1.0/security/back-office/authorize",
-            "tokenUrl": "/umbraco/management/api/v1.0/security/back-office/token",
-            "scopes": { }
           }
         }
       }
@@ -8303,8 +5302,6 @@
     }
   },
   "security": [
-<<<<<<< HEAD
-=======
     {
       "Bearer": []
     }
@@ -8394,9 +5391,8 @@
     {
       "name": "Tracked Reference"
     },
->>>>>>> dc9d4155
     {
-      "OAuth": [ ]
+      "name": "Upgrade"
     }
   ]
 }