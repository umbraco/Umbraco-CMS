{
  "openapi": "3.0.0",
  "info": {
    "title": "Umbraco Backoffice API",
    "description": "This shows all APIs available in this version of Umbraco - Including all the legacy apis that is available for backward compatibility",
    "version": "All"
  },
  "servers": [
    {
      "url": "https://localhost:44331"
    }
  ],
  "paths": {
    "/umbraco/api/v1/install/settings": {
      "get": {
        "tags": [
          "Install"
        ],
        "operationId": "SettingsInstall_Settings",
        "responses": {
          "400": {
            "description": "",
            "content": {
              "application/json": {
                "schema": {
                  "$ref": "#/components/schemas/ProblemDetails"
                }
              }
            }
          },
          "428": {
            "description": "",
            "content": {
              "application/json": {
                "schema": {
                  "$ref": "#/components/schemas/ProblemDetails"
                }
              }
            }
          },
          "200": {
            "description": "",
            "content": {
              "application/json": {
                "schema": {
                  "$ref": "#/components/schemas/InstallSettingsViewModel"
                }
              }
            }
          }
        }
      }
    },
    "/umbraco/api/v1/install/setup": {
      "post": {
        "tags": [
          "Install"
        ],
        "operationId": "SetupInstall_Setup",
        "requestBody": {
          "x-name": "installData",
          "content": {
            "application/json": {
              "schema": {
                "$ref": "#/components/schemas/InstallViewModel"
              }
            }
          },
          "required": true,
          "x-position": 1
        },
        "responses": {
          "400": {
            "description": "",
            "content": {
              "application/json": {
                "schema": {
                  "$ref": "#/components/schemas/ProblemDetails"
                }
              }
            }
          },
          "428": {
            "description": "",
            "content": {
              "application/json": {
                "schema": {
                  "$ref": "#/components/schemas/ProblemDetails"
                }
              }
            }
          },
          "200": {
            "description": ""
          }
        }
      }
    },
    "/umbraco/api/v1/install/validateDatabase": {
      "post": {
        "tags": [
          "Install"
        ],
        "operationId": "ValidateDatabaseInstall_ValidateDatabase",
        "requestBody": {
          "x-name": "viewModel",
          "content": {
            "application/json": {
              "schema": {
                "$ref": "#/components/schemas/DatabaseInstallViewModel"
              }
            }
          },
          "required": true,
          "x-position": 1
        },
        "responses": {
          "400": {
            "description": "",
            "content": {
              "application/json": {
                "schema": {
                  "$ref": "#/components/schemas/ProblemDetails"
                }
              }
            }
          },
          "200": {
            "description": ""
          }
        }
      }
    },
    "/umbraco/api/v1/upgrade/authorize": {
      "post": {
        "tags": [
          "Upgrade"
        ],
        "operationId": "AuthorizeUpgrade_Authorize",
        "responses": {
          "200": {
            "description": ""
          },
          "428": {
            "description": "",
            "content": {
              "application/json": {
                "schema": {
                  "$ref": "#/components/schemas/ProblemDetails"
                }
              }
            }
          },
          "500": {
            "description": "",
            "content": {
              "application/json": {
                "schema": {
                  "$ref": "#/components/schemas/ProblemDetails"
                }
              }
            }
          }
        }
      }
    },
    "/umbraco/api/v1/upgrade/settings": {
      "get": {
        "tags": [
          "Upgrade"
        ],
        "operationId": "SettingsUpgrade_Settings",
        "responses": {
          "200": {
            "description": "",
            "content": {
              "application/json": {
                "schema": {
                  "$ref": "#/components/schemas/UpgradeSettingsViewModel"
                }
              }
            }
          },
          "428": {
            "description": "",
            "content": {
              "application/json": {
                "schema": {
                  "$ref": "#/components/schemas/ProblemDetails"
                }
              }
            }
          }
        }
      }
    },
    "/umbraco/api/v1/server/status": {
      "get": {
        "tags": [
          "Server"
        ],
        "operationId": "StatusServer_Get",
        "responses": {
          "400": {
            "description": "",
            "content": {
              "application/json": {
                "schema": {
                  "$ref": "#/components/schemas/ProblemDetails"
                }
              }
            }
          },
          "200": {
            "description": "",
            "content": {
              "application/json": {
                "schema": {
                  "$ref": "#/components/schemas/ServerStatusViewModel"
                }
              }
            }
          }
        }
      }
    },
    "/umbraco/api/v1/server/version": {
      "get": {
        "tags": [
          "Server"
        ],
        "operationId": "VersionServer_Get",
        "responses": {
          "400": {
            "description": "",
            "content": {
              "application/json": {
                "schema": {
                  "$ref": "#/components/schemas/ProblemDetails"
                }
              }
            }
          },
          "200": {
            "description": "",
            "content": {
              "application/json": {
                "schema": {
                  "$ref": "#/components/schemas/VersionViewModel"
                }
              }
            }
          }
        }
      }
    },
<<<<<<< HEAD
    "/umbraco/api/v1/published-cache/collect": {
      "post": {
        "tags": [
          "PublishedCache"
        ],
        "operationId": "CollectPublishedCache_Collect",
        "responses": {
          "200": {
            "description": ""
          }
        }
      }
    },
    "/umbraco/api/v1/published-cache/rebuild": {
      "post": {
        "tags": [
          "PublishedCache"
        ],
        "operationId": "RebuildPublishedCache_Collect",
        "responses": {
          "200": {
            "description": ""
          }
        }
      }
    },
    "/umbraco/api/v1/published-cache/reload": {
      "post": {
        "tags": [
          "PublishedCache"
        ],
        "operationId": "ReloadPublishedCache_Reload",
        "responses": {
          "200": {
            "description": ""
          }
        }
      }
    },
    "/umbraco/api/v1/published-cache/status": {
      "get": {
        "tags": [
          "PublishedCache"
        ],
        "operationId": "StatusPublishedCache_Status",
=======
    "/umbraco/api/v1/profiling/status": {
      "get": {
        "tags": [
          "Profiling"
        ],
        "operationId": "StatusProfiling_Status",
>>>>>>> 12a341f6
        "responses": {
          "200": {
            "description": "",
            "content": {
              "application/json": {
                "schema": {
<<<<<<< HEAD
                  "type": "string"
=======
                  "$ref": "#/components/schemas/ProfilingStatusViewModel"
>>>>>>> 12a341f6
                }
              }
            }
          }
        }
      }
    }
  },
  "components": {
    "schemas": {
      "ProblemDetails": {
        "type": "object",
        "additionalProperties": {
          "nullable": true
        },
        "properties": {
          "type": {
            "type": "string",
            "nullable": true
          },
          "title": {
            "type": "string",
            "nullable": true
          },
          "status": {
            "type": "integer",
            "format": "int32",
            "nullable": true
          },
          "detail": {
            "type": "string",
            "nullable": true
          },
          "instance": {
            "type": "string",
            "nullable": true
          }
        }
      },
      "InstallSettingsViewModel": {
        "type": "object",
        "additionalProperties": false,
        "properties": {
          "user": {
            "$ref": "#/components/schemas/UserSettingsViewModel"
          },
          "databases": {
            "type": "array",
            "items": {
              "$ref": "#/components/schemas/DatabaseSettingsViewModel"
            }
          }
        }
      },
      "UserSettingsViewModel": {
        "type": "object",
        "additionalProperties": false,
        "properties": {
          "minCharLength": {
            "type": "integer",
            "format": "int32"
          },
          "minNonAlphaNumericLength": {
            "type": "integer",
            "format": "int32"
          },
          "consentLevels": {
            "type": "array",
            "items": {
              "$ref": "#/components/schemas/ConsentLevelViewModel"
            }
          }
        }
      },
      "ConsentLevelViewModel": {
        "type": "object",
        "additionalProperties": false,
        "properties": {
          "level": {
            "$ref": "#/components/schemas/TelemetryLevel"
          },
          "description": {
            "type": "string"
          }
        }
      },
      "TelemetryLevel": {
        "type": "string",
        "description": "",
        "x-enumNames": [
          "Minimal",
          "Basic",
          "Detailed"
        ],
        "enum": [
          "Minimal",
          "Basic",
          "Detailed"
        ]
      },
      "DatabaseSettingsViewModel": {
        "type": "object",
        "additionalProperties": false,
        "properties": {
          "id": {
            "type": "string",
            "format": "guid"
          },
          "sortOrder": {
            "type": "integer",
            "format": "int32"
          },
          "displayName": {
            "type": "string"
          },
          "defaultDatabaseName": {
            "type": "string"
          },
          "providerName": {
            "type": "string"
          },
          "isConfigured": {
            "type": "boolean"
          },
          "requiresServer": {
            "type": "boolean"
          },
          "serverPlaceholder": {
            "type": "string"
          },
          "requiresCredentials": {
            "type": "boolean"
          },
          "supportsIntegratedAuthentication": {
            "type": "boolean"
          },
          "requiresConnectionTest": {
            "type": "boolean"
          }
        }
      },
      "InstallViewModel": {
        "type": "object",
        "additionalProperties": false,
        "required": [
          "user",
          "database"
        ],
        "properties": {
          "user": {
            "$ref": "#/components/schemas/UserInstallViewModel"
          },
          "database": {
            "$ref": "#/components/schemas/DatabaseInstallViewModel"
          },
          "telemetryLevel": {
            "$ref": "#/components/schemas/TelemetryLevel"
          }
        }
      },
      "UserInstallViewModel": {
        "type": "object",
        "additionalProperties": false,
        "required": [
          "name",
          "email",
          "password"
        ],
        "properties": {
          "name": {
            "type": "string",
            "maxLength": 255,
            "minLength": 0
          },
          "email": {
            "type": "string",
            "format": "email",
            "minLength": 1
          },
          "password": {
            "type": "string",
            "minLength": 1
          },
          "subscribeToNewsletter": {
            "type": "boolean"
          }
        }
      },
      "DatabaseInstallViewModel": {
        "type": "object",
        "additionalProperties": false,
        "required": [
          "id",
          "providerName"
        ],
        "properties": {
          "id": {
            "type": "string",
            "format": "guid",
            "minLength": 1
          },
          "providerName": {
            "type": "string",
            "minLength": 1
          },
          "server": {
            "type": "string",
            "nullable": true
          },
          "name": {
            "type": "string",
            "nullable": true
          },
          "username": {
            "type": "string",
            "nullable": true
          },
          "password": {
            "type": "string",
            "nullable": true
          },
          "useIntegratedAuthentication": {
            "type": "boolean"
          },
          "connectionString": {
            "type": "string",
            "nullable": true
          }
        }
      },
      "UpgradeSettingsViewModel": {
        "type": "object",
        "additionalProperties": false,
        "properties": {
          "currentState": {
            "type": "string"
          },
          "newState": {
            "type": "string"
          },
          "newVersion": {
            "type": "string"
          },
          "oldVersion": {
            "type": "string"
          },
          "reportUrl": {
            "type": "string"
          }
        }
      },
      "ServerStatusViewModel": {
        "type": "object",
        "additionalProperties": false,
        "properties": {
          "serverStatus": {
            "$ref": "#/components/schemas/RuntimeLevel"
          }
        }
      },
      "RuntimeLevel": {
        "type": "string",
        "description": "Describes the levels in which the runtime can run.\n            ",
        "x-enumNames": [
          "Unknown",
          "Boot",
          "Install",
          "Upgrade",
          "Run",
          "BootFailed"
        ],
        "enum": [
          "Unknown",
          "Boot",
          "Install",
          "Upgrade",
          "Run",
          "BootFailed"
        ]
      },
      "VersionViewModel": {
        "type": "object",
        "additionalProperties": false,
        "properties": {
          "version": {
            "type": "string"
          }
        }
      },
      "ProfilingStatusViewModel": {
        "type": "object",
        "additionalProperties": false,
        "properties": {
          "enabled": {
            "type": "boolean"
          }
        }
      }
    }
  },
  "tags": [
    {
      "name": "Upgrade"
    },
    {
      "name": "Server"
    },
    {
<<<<<<< HEAD
      "name": "PublishedCache"
=======
      "name": "Profiling"
>>>>>>> 12a341f6
    },
    {
      "name": "Install"
    }
  ]
}<|MERGE_RESOLUTION|>--- conflicted
+++ resolved
@@ -254,7 +254,26 @@
         }
       }
     },
-<<<<<<< HEAD
+    "/umbraco/api/v1/profiling/status": {
+      "get": {
+        "tags": [
+          "Profiling"
+        ],
+        "operationId": "StatusProfiling_Status",
+        "responses": {
+          "200": {
+            "description": "",
+            "content": {
+              "application/json": {
+                "schema": {
+                  "$ref": "#/components/schemas/ProfilingStatusViewModel"
+                }
+              }
+            }
+          }
+        }
+      }
+    },
     "/umbraco/api/v1/published-cache/collect": {
       "post": {
         "tags": [
@@ -300,25 +319,13 @@
           "PublishedCache"
         ],
         "operationId": "StatusPublishedCache_Status",
-=======
-    "/umbraco/api/v1/profiling/status": {
-      "get": {
-        "tags": [
-          "Profiling"
-        ],
-        "operationId": "StatusProfiling_Status",
->>>>>>> 12a341f6
-        "responses": {
-          "200": {
-            "description": "",
-            "content": {
-              "application/json": {
-                "schema": {
-<<<<<<< HEAD
+        "responses": {
+          "200": {
+            "description": "",
+            "content": {
+              "application/json": {
+                "schema": {
                   "type": "string"
-=======
-                  "$ref": "#/components/schemas/ProfilingStatusViewModel"
->>>>>>> 12a341f6
                 }
               }
             }
@@ -627,11 +634,10 @@
       "name": "Server"
     },
     {
-<<<<<<< HEAD
+      "name": "Profiling"
+    },
+    {
       "name": "PublishedCache"
-=======
-      "name": "Profiling"
->>>>>>> 12a341f6
     },
     {
       "name": "Install"
