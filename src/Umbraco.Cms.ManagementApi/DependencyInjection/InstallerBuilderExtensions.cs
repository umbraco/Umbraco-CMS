--- conflicted
+++ resolved
@@ -19,13 +19,10 @@
     {
         IServiceCollection services = builder.Services;
 
-<<<<<<< HEAD
-=======
         builder.WithCollectionBuilder<MapDefinitionCollectionBuilder>()
             .Add<InstallerViewModelsMapDefinition>()
             .Add<DictionaryViewModelMapDefinition>();
 
->>>>>>> 093fed84
         services.AddTransient<IUserSettingsFactory, UserSettingsFactory>();
         services.AddTransient<IInstallSettingsFactory, InstallSettingsFactory>();
         services.AddTransient<IDatabaseSettingsFactory, DatabaseSettingsFactory>();
