﻿using Microsoft.Extensions.Options;
using Umbraco.Cms.Core.Configuration.Models;
using Umbraco.Cms.Core.DeliveryApi;
using Umbraco.Cms.Core.Models;
using Umbraco.Cms.Core.Models.PublishedContent;
using Umbraco.Cms.Core.Notifications;
using Umbraco.Cms.Core.PublishedCache;
using Umbraco.Cms.Core.Services;
using Umbraco.Cms.Core.Sync;

namespace Umbraco.Cms.Core.Webhooks.Events;

[WebhookEvent("Media was saved", Constants.WebhookEvents.Types.Media)]
public class MediaSaveWebhookEvent : WebhookEventContentBase<MediaSavedNotification, IMedia>
{
    private readonly IPublishedSnapshotAccessor _publishedSnapshotAccessor;
    private readonly IApiMediaBuilder _apiMediaBuilder;

    public MediaSaveWebhookEvent(
        IWebhookFiringService webhookFiringService,
<<<<<<< HEAD
        IWebhookService webHookService,
=======
        IWebhookService webhookService,
>>>>>>> e143133b
        IOptionsMonitor<WebhookSettings> webhookSettings,
        IServerRoleAccessor serverRoleAccessor,
        IPublishedSnapshotAccessor publishedSnapshotAccessor,
        IApiMediaBuilder apiMediaBuilder)
        : base(
            webhookFiringService,
            webhookService,
            webhookSettings,
            serverRoleAccessor)
    {
        _publishedSnapshotAccessor = publishedSnapshotAccessor;
        _apiMediaBuilder = apiMediaBuilder;
    }

    public override string Alias => Constants.WebhookEvents.Aliases.MediaSave;

    protected override IEnumerable<IMedia> GetEntitiesFromNotification(MediaSavedNotification notification) => notification.SavedEntities;

    protected override object? ConvertEntityToRequestPayload(IMedia entity)
    {
        if (_publishedSnapshotAccessor.TryGetPublishedSnapshot(out IPublishedSnapshot? publishedSnapshot) is false || publishedSnapshot!.Content is null)
        {
            return null;
        }

        IPublishedContent? publishedContent = publishedSnapshot.Media?.GetById(entity.Key);
        return publishedContent is null ? null : _apiMediaBuilder.Build(publishedContent);
    }
}<|MERGE_RESOLUTION|>--- conflicted
+++ resolved
@@ -18,11 +18,7 @@
 
     public MediaSaveWebhookEvent(
         IWebhookFiringService webhookFiringService,
-<<<<<<< HEAD
-        IWebhookService webHookService,
-=======
         IWebhookService webhookService,
->>>>>>> e143133b
         IOptionsMonitor<WebhookSettings> webhookSettings,
         IServerRoleAccessor serverRoleAccessor,
         IPublishedSnapshotAccessor publishedSnapshotAccessor,
