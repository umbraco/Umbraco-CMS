--- conflicted
+++ resolved
@@ -21,26 +21,7 @@
 
     public override string Alias => Constants.WebhookEvents.Aliases.MemberDeleted;
 
-<<<<<<< HEAD
     public override object ConvertNotificationToRequestPayload(MemberDeletedNotification notification)
-    {
-        // TODO: Map more stuff here
-        var result = notification.DeletedEntities.Select(entity => new
-        {
-            entity.Id,
-            entity.Key,
-            entity.Name,
-            entity.ContentTypeAlias,
-            entity.Email,
-            entity.Username,
-            entity.FailedPasswordAttempts
-        });
-
-        return result;
-    }
-=======
-    public override object? ConvertNotificationToRequestPayload(MemberDeletedNotification notification)
         => notification.DeletedEntities.Select(entity
             => new DefaultPayloadModel { Id = entity.Key, });
->>>>>>> 0507d1a0
 }