using Microsoft.Extensions.Options;
using Umbraco.Cms.Core.Configuration.Models;
using Umbraco.Cms.Core.Notifications;
using Umbraco.Cms.Core.Services;
using Umbraco.Cms.Core.Sync;

namespace Umbraco.Cms.Core.Webhooks.Events;

[WebhookEvent("Media Type Moved")]
public class MediaTypeMovedWebhookEvent : WebhookEventBase<MediaTypeMovedNotification>
{
    public MediaTypeMovedWebhookEvent(
        IWebhookFiringService webhookFiringService,
        IWebhookService webHookService,
        IOptionsMonitor<WebhookSettings> webhookSettings,
        IServerRoleAccessor serverRoleAccessor)
        : base(webhookFiringService, webHookService, webhookSettings, serverRoleAccessor)
    {
    }

    public override string Alias => Constants.WebhookEvents.Aliases.MediaTypeMoved;

<<<<<<< HEAD
    public override object ConvertNotificationToRequestPayload(MediaTypeMovedNotification notification)
        => notification.MoveInfoCollection;
=======
    public override object? ConvertNotificationToRequestPayload(MediaTypeMovedNotification notification)
        => notification.MoveInfoCollection.Select(moveEvent => new
        {
            Id = moveEvent.Entity.Key,
            NewParentId = moveEvent.NewParentKey,
        });
>>>>>>> 0507d1a0
}<|MERGE_RESOLUTION|>--- conflicted
+++ resolved
@@ -20,15 +20,10 @@
 
     public override string Alias => Constants.WebhookEvents.Aliases.MediaTypeMoved;
 
-<<<<<<< HEAD
     public override object ConvertNotificationToRequestPayload(MediaTypeMovedNotification notification)
-        => notification.MoveInfoCollection;
-=======
-    public override object? ConvertNotificationToRequestPayload(MediaTypeMovedNotification notification)
         => notification.MoveInfoCollection.Select(moveEvent => new
         {
             Id = moveEvent.Entity.Key,
             NewParentId = moveEvent.NewParentKey,
         });
->>>>>>> 0507d1a0
 }