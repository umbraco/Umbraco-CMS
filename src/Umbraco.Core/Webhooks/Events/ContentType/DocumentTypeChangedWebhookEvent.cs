--- conflicted
+++ resolved
@@ -20,15 +20,10 @@
 
     public override string Alias => Constants.WebhookEvents.Aliases.DocumentTypeChanged;
 
-<<<<<<< HEAD
     public override object ConvertNotificationToRequestPayload(ContentTypeChangedNotification notification)
-        => notification.Changes;
-=======
-    public override object? ConvertNotificationToRequestPayload(ContentTypeChangedNotification notification)
         => notification.Changes.Select(contentTypeChange => new
         {
             Id = contentTypeChange.Item.Key,
             ContentTypeChange = contentTypeChange.ChangeTypes,
         });
->>>>>>> 0507d1a0
 }