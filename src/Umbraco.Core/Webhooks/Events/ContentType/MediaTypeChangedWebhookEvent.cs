--- conflicted
+++ resolved
@@ -20,15 +20,10 @@
 
     public override string Alias => Constants.WebhookEvents.Aliases.MediaTypeChanged;
 
-<<<<<<< HEAD
     public override object ConvertNotificationToRequestPayload(MediaTypeChangedNotification notification)
-        => notification.Changes;
-=======
-    public override object? ConvertNotificationToRequestPayload(MediaTypeChangedNotification notification)
         => notification.Changes.Select(contentTypeChange => new
         {
             Id = contentTypeChange.Item.Key,
             ContentTypeChange = contentTypeChange.ChangeTypes,
         });
->>>>>>> 0507d1a0
 }