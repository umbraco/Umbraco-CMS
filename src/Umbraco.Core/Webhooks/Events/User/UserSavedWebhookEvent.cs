--- conflicted
+++ resolved
@@ -21,25 +21,6 @@
 
     public override string Alias => Constants.WebhookEvents.Aliases.UserSaved;
 
-<<<<<<< HEAD
     public override object ConvertNotificationToRequestPayload(UserSavedNotification notification)
-    {
-        // TODO: Map more stuff here
-        var result = notification.SavedEntities.Select(entity => new
-        {
-            entity.Id,
-            entity.Key,
-            entity.Name,
-            entity.Language,
-            entity.Email,
-            entity.Username,
-            entity.FailedPasswordAttempts
-        });
-
-        return result;
-    }
-=======
-    public override object? ConvertNotificationToRequestPayload(UserSavedNotification notification)
     => notification.SavedEntities.Select(entity => new DefaultPayloadModel { Id = entity.Key });
->>>>>>> 0507d1a0
 }