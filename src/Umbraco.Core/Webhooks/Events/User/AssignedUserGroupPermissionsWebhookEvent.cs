--- conflicted
+++ resolved
@@ -25,15 +25,10 @@
 
     public override string Alias => Constants.WebhookEvents.Aliases.AssignedUserGroupPermissions;
 
-<<<<<<< HEAD
     public override object ConvertNotificationToRequestPayload(AssignedUserGroupPermissionsNotification notification)
-        => notification.EntityPermissions;
-=======
-    public override object? ConvertNotificationToRequestPayload(AssignedUserGroupPermissionsNotification notification)
         => notification.EntityPermissions.Select(permission =>
         new {
             UserId = _idKeyMap.GetKeyForId(permission.EntityId, UmbracoObjectTypes.Unknown).Result,
             UserGroupId = _idKeyMap.GetKeyForId(permission.UserGroupId, UmbracoObjectTypes.Unknown).Result,
         });
->>>>>>> 0507d1a0
 }