using Microsoft.Extensions.Options;
using Umbraco.Cms.Core.Configuration.Models;
using Umbraco.Cms.Core.Models;
using Umbraco.Cms.Core.Notifications;
using Umbraco.Cms.Core.Services;
using Umbraco.Cms.Core.Sync;

namespace Umbraco.Cms.Core.Webhooks.Events;

[WebhookEvent("Content Moved to Recycle Bin", Constants.WebhookEvents.Types.Content)]
public class ContentMovedToRecycleBinWebhookEvent : WebhookEventBase<ContentMovedToRecycleBinNotification>
{
    public ContentMovedToRecycleBinWebhookEvent(
        IWebhookFiringService webhookFiringService,
        IWebhookService webhookService,
        IOptionsMonitor<WebhookSettings> webhookSettings,
        IServerRoleAccessor serverRoleAccessor)
        : base(
            webhookFiringService,
            webhookService,
            webhookSettings,
            serverRoleAccessor)
    {
    }

    public override string Alias => Constants.WebhookEvents.Aliases.ContentMovedToRecycleBin;

<<<<<<< HEAD
    public override object ConvertNotificationToRequestPayload(ContentMovedToRecycleBinNotification notification)
        => notification.MoveInfoCollection;
=======
    public override object? ConvertNotificationToRequestPayload(ContentMovedToRecycleBinNotification notification)
        => notification.MoveInfoCollection.Select(moveInfo => new DefaultPayloadModel { Id = moveInfo.Entity.Key });
>>>>>>> 0507d1a0
}<|MERGE_RESOLUTION|>--- conflicted
+++ resolved
@@ -25,11 +25,6 @@
 
     public override string Alias => Constants.WebhookEvents.Aliases.ContentMovedToRecycleBin;
 
-<<<<<<< HEAD
     public override object ConvertNotificationToRequestPayload(ContentMovedToRecycleBinNotification notification)
-        => notification.MoveInfoCollection;
-=======
-    public override object? ConvertNotificationToRequestPayload(ContentMovedToRecycleBinNotification notification)
         => notification.MoveInfoCollection.Select(moveInfo => new DefaultPayloadModel { Id = moveInfo.Entity.Key });
->>>>>>> 0507d1a0
 }