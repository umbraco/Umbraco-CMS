using Microsoft.Extensions.Options;
using Umbraco.Cms.Core.Configuration.Models;
using Umbraco.Cms.Core.Models;
using Umbraco.Cms.Core.Notifications;
using Umbraco.Cms.Core.Services;
using Umbraco.Cms.Core.Sync;

namespace Umbraco.Cms.Core.Webhooks.Events;

[WebhookEvent("Partial View Saved")]
public class PartialViewSavedWebhookEvent : WebhookEventBase<PartialViewSavedNotification>
{
    public PartialViewSavedWebhookEvent(
        IWebhookFiringService webhookFiringService,
        IWebhookService webHookService,
        IOptionsMonitor<WebhookSettings> webhookSettings,
        IServerRoleAccessor serverRoleAccessor)
        : base(webhookFiringService, webHookService, webhookSettings, serverRoleAccessor)
    {
    }

    public override string Alias => Constants.WebhookEvents.Aliases.PartialViewSaved;

<<<<<<< HEAD
    public override object ConvertNotificationToRequestPayload(PartialViewSavedNotification notification) =>
        notification.SavedEntities;
=======
    public override object? ConvertNotificationToRequestPayload(PartialViewSavedNotification notification)
        => notification.SavedEntities.Select(entity => new DefaultPayloadModel { Id = entity.Key });
>>>>>>> 0507d1a0
}<|MERGE_RESOLUTION|>--- conflicted
+++ resolved
@@ -21,11 +21,6 @@
 
     public override string Alias => Constants.WebhookEvents.Aliases.PartialViewSaved;
 
-<<<<<<< HEAD
-    public override object ConvertNotificationToRequestPayload(PartialViewSavedNotification notification) =>
-        notification.SavedEntities;
-=======
-    public override object? ConvertNotificationToRequestPayload(PartialViewSavedNotification notification)
+    public override object ConvertNotificationToRequestPayload(PartialViewSavedNotification notification)
         => notification.SavedEntities.Select(entity => new DefaultPayloadModel { Id = entity.Key });
->>>>>>> 0507d1a0
 }