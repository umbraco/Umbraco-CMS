--- conflicted
+++ resolved
@@ -21,11 +21,6 @@
 
     public override string Alias => Constants.WebhookEvents.Aliases.LanguageSaved;
 
-<<<<<<< HEAD
     public override object ConvertNotificationToRequestPayload(LanguageSavedNotification notification)
-        => notification.SavedEntities;
-=======
-    public override object? ConvertNotificationToRequestPayload(LanguageSavedNotification notification)
         => notification.SavedEntities.Select(entity => new DefaultPayloadModel { Id = entity.Key });
->>>>>>> 0507d1a0
 }
