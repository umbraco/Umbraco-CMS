using Microsoft.Extensions.Options;

using Umbraco.Cms.Core.Configuration.Models;
using Umbraco.Cms.Core.Events;
using Umbraco.Cms.Core.Models;
using Umbraco.Cms.Core.Notifications;
using Umbraco.Cms.Core.Services;
using Umbraco.Cms.Core.Sync;
using Umbraco.Extensions;

namespace Umbraco.Cms.Core.Webhooks;

public abstract class WebhookEventBase<TNotification> : IWebhookEvent, INotificationAsyncHandler<TNotification>
    where TNotification : INotification
{
    private readonly IServerRoleAccessor _serverRoleAccessor;

    public abstract string Alias { get; }

    public string EventName { get; set; }

    public string EventType { get; }

    protected IWebhookFiringService WebhookFiringService { get; }

    protected IWebhookService WebhookService { get; }

    protected WebhookSettings WebhookSettings { get; private set; }



    protected WebhookEventBase(
        IWebhookFiringService webhookFiringService,
<<<<<<< HEAD
        IWebhookService webHookService,
=======
        IWebhookService webhookService,
>>>>>>> e143133b
        IOptionsMonitor<WebhookSettings> webhookSettings,
        IServerRoleAccessor serverRoleAccessor)
    {

        WebhookFiringService = webhookFiringService;
<<<<<<< HEAD
        WebhookService = webHookService;
=======
        WebhookService = webhookService;
>>>>>>> e143133b
        _serverRoleAccessor = serverRoleAccessor;

        // assign properties based on the attribute, if it is found
        WebhookEventAttribute? attribute = GetType().GetCustomAttribute<WebhookEventAttribute>(false);

        EventType = attribute?.EventType ?? "Others";
        EventName = attribute?.Name ?? Alias;

        WebhookSettings = webhookSettings.CurrentValue;
        webhookSettings.OnChange(x => WebhookSettings = x);
    }

    /// <summary>
    ///  Process the webhooks for the given notification.
    /// </summary>
    public virtual async Task ProcessWebhooks(TNotification notification, IEnumerable<Webhook> webhooks, CancellationToken cancellationToken)
    {
        foreach (Webhook webhook in webhooks)
        {
            if (webhook.Enabled is false)
            {
                continue;
            }

            await WebhookFiringService.FireAsync(webhook, Alias, notification, cancellationToken);
        }
    }

    /// <summary>
    ///  should webhooks fire for this notification.
    /// </summary>
    /// <returns>true if webhooks should be fired.</returns>
    public virtual bool ShouldFireWebhookForNotification(TNotification notificationObject)
        => true;

    public async Task HandleAsync(TNotification notification, CancellationToken cancellationToken)
    {
        if (WebhookSettings.Enabled is false)
        {
            return;
        }

        if (_serverRoleAccessor.CurrentServerRole is not ServerRole.Single
            && _serverRoleAccessor.CurrentServerRole is not ServerRole.SchedulingPublisher)
        {
            return;
        }

        if (ShouldFireWebhookForNotification(notification) is false)
        {
            return;
        }

        IEnumerable<Webhook> webhooks = await WebhookService.GetByAliasAsync(Alias);

        await ProcessWebhooks(notification, webhooks, cancellationToken);
    }
}<|MERGE_RESOLUTION|>--- conflicted
+++ resolved
@@ -31,21 +31,13 @@
 
     protected WebhookEventBase(
         IWebhookFiringService webhookFiringService,
-<<<<<<< HEAD
-        IWebhookService webHookService,
-=======
         IWebhookService webhookService,
->>>>>>> e143133b
         IOptionsMonitor<WebhookSettings> webhookSettings,
         IServerRoleAccessor serverRoleAccessor)
     {
 
         WebhookFiringService = webhookFiringService;
-<<<<<<< HEAD
-        WebhookService = webHookService;
-=======
         WebhookService = webhookService;
->>>>>>> e143133b
         _serverRoleAccessor = serverRoleAccessor;
 
         // assign properties based on the attribute, if it is found
