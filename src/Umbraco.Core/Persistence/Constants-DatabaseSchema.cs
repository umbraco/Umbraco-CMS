// ReSharper disable once CheckNamespace

namespace Umbraco.Cms.Core;

public static partial class Constants
{
    public static class DatabaseSchema
    {
        // TODO: Why aren't all table names with the same prefix?
        public const string TableNamePrefix = "umbraco";

        public static class Tables
        {
<<<<<<< HEAD
            //TODO: Why aren't all table names with the same prefix?
            public const string TableNamePrefix = "umbraco";

            public static class Tables
            {
                public const string Lock = TableNamePrefix + "Lock";
                public const string Log = TableNamePrefix + "Log";

                public const string Node = TableNamePrefix + "Node";
                public const string NodeData = /*TableNamePrefix*/ "cms" + "ContentNu";

                public const string ContentType = /*TableNamePrefix*/ "cms" + "ContentType";
                public const string ContentChildType = /*TableNamePrefix*/ "cms" + "ContentTypeAllowedContentType";
                public const string DocumentType = /*TableNamePrefix*/ "cms" + "DocumentType";
                public const string ElementTypeTree = /*TableNamePrefix*/ "cms" + "ContentType2ContentType";
                public const string DataType = TableNamePrefix + "DataType";
                public const string Template = /*TableNamePrefix*/ "cms" + "Template";

                public const string Content = TableNamePrefix + "Content";
                public const string ContentVersion = TableNamePrefix + "ContentVersion";
                public const string ContentVersionCultureVariation = TableNamePrefix + "ContentVersionCultureVariation";
                public const string ContentVersionCleanupPolicy = TableNamePrefix + "ContentVersionCleanupPolicy";

                public const string Document = TableNamePrefix + "Document";
                public const string DocumentCultureVariation = TableNamePrefix + "DocumentCultureVariation";
                public const string DocumentVersion = TableNamePrefix + "DocumentVersion";
                public const string MediaVersion = TableNamePrefix + "MediaVersion";
                public const string ContentSchedule = TableNamePrefix + "ContentSchedule";

                public const string PropertyType = /*TableNamePrefix*/ "cms" + "PropertyType";
                public const string PropertyTypeGroup = /*TableNamePrefix*/ "cms" + "PropertyTypeGroup";
                public const string PropertyData = TableNamePrefix + "PropertyData";

                public const string RelationType = TableNamePrefix + "RelationType";
                public const string Relation = TableNamePrefix + "Relation";

                public const string Domain = TableNamePrefix + "Domain";
                public const string Language = TableNamePrefix + "Language";
                public const string DictionaryEntry = /*TableNamePrefix*/ "cms" + "Dictionary";
                public const string DictionaryValue = /*TableNamePrefix*/ "cms" + "LanguageText";

                public const string User = TableNamePrefix + "User";
                public const string UserGroup = TableNamePrefix + "UserGroup";
                public const string UserStartNode = TableNamePrefix + "UserStartNode";
                public const string User2UserGroup = TableNamePrefix + "User2UserGroup";
                public const string User2NodeNotify = TableNamePrefix + "User2NodeNotify";
                public const string UserGroup2App = TableNamePrefix + "UserGroup2App";
                public const string UserGroup2Node = TableNamePrefix + "UserGroup2Node";
                public const string UserGroup2NodePermission = TableNamePrefix + "UserGroup2NodePermission";
                public const string UserGroup2Language = TableNamePrefix + "UserGroup2Language";
                public const string ExternalLogin = TableNamePrefix + "ExternalLogin";
                public const string TwoFactorLogin = TableNamePrefix + "TwoFactorLogin";
                public const string ExternalLoginToken = TableNamePrefix + "ExternalLoginToken";

                public const string Macro = /*TableNamePrefix*/ "cms" + "Macro";
                public const string MacroProperty = /*TableNamePrefix*/ "cms" + "MacroProperty";

                public const string Member = /*TableNamePrefix*/ "cms" + "Member";
                public const string MemberPropertyType = /*TableNamePrefix*/ "cms" + "MemberType";
                public const string Member2MemberGroup = /*TableNamePrefix*/ "cms" + "Member2MemberGroup";

                public const string Access = TableNamePrefix + "Access";
                public const string AccessRule = TableNamePrefix + "AccessRule";
                public const string RedirectUrl = TableNamePrefix + "RedirectUrl";

                public const string CacheInstruction = TableNamePrefix + "CacheInstruction";
                public const string Server = TableNamePrefix + "Server";

                public const string Tag = /*TableNamePrefix*/ "cms" + "Tags";
                public const string TagRelationship = /*TableNamePrefix*/ "cms" + "TagRelationship";

                public const string KeyValue = TableNamePrefix + "KeyValue";

                public const string AuditEntry = TableNamePrefix + "Audit";
                public const string Consent = TableNamePrefix + "Consent";
                public const string UserLogin = TableNamePrefix + "UserLogin";

                public const string LogViewerQuery = TableNamePrefix + "LogViewerQuery";

                public const string CreatedPackageSchema = TableNamePrefix + "CreatedPackageSchema";
            }
=======
            public const string Lock = TableNamePrefix + "Lock";
            public const string Log = TableNamePrefix + "Log";

            public const string Node = TableNamePrefix + "Node";
            public const string NodeData = /*TableNamePrefix*/ "cms" + "ContentNu";

            public const string ContentType = /*TableNamePrefix*/ "cms" + "ContentType";
            public const string ContentChildType = /*TableNamePrefix*/ "cms" + "ContentTypeAllowedContentType";
            public const string DocumentType = /*TableNamePrefix*/ "cms" + "DocumentType";
            public const string ElementTypeTree = /*TableNamePrefix*/ "cms" + "ContentType2ContentType";
            public const string DataType = TableNamePrefix + "DataType";
            public const string Template = /*TableNamePrefix*/ "cms" + "Template";

            public const string Content = TableNamePrefix + "Content";
            public const string ContentVersion = TableNamePrefix + "ContentVersion";
            public const string ContentVersionCultureVariation = TableNamePrefix + "ContentVersionCultureVariation";
            public const string ContentVersionCleanupPolicy = TableNamePrefix + "ContentVersionCleanupPolicy";

            public const string Document = TableNamePrefix + "Document";
            public const string DocumentCultureVariation = TableNamePrefix + "DocumentCultureVariation";
            public const string DocumentVersion = TableNamePrefix + "DocumentVersion";
            public const string MediaVersion = TableNamePrefix + "MediaVersion";
            public const string ContentSchedule = TableNamePrefix + "ContentSchedule";

            public const string PropertyType = /*TableNamePrefix*/ "cms" + "PropertyType";
            public const string PropertyTypeGroup = /*TableNamePrefix*/ "cms" + "PropertyTypeGroup";
            public const string PropertyData = TableNamePrefix + "PropertyData";

            public const string RelationType = TableNamePrefix + "RelationType";
            public const string Relation = TableNamePrefix + "Relation";

            public const string Domain = TableNamePrefix + "Domain";
            public const string Language = TableNamePrefix + "Language";
            public const string DictionaryEntry = /*TableNamePrefix*/ "cms" + "Dictionary";
            public const string DictionaryValue = /*TableNamePrefix*/ "cms" + "LanguageText";

            public const string User = TableNamePrefix + "User";
            public const string UserGroup = TableNamePrefix + "UserGroup";
            public const string UserStartNode = TableNamePrefix + "UserStartNode";
            public const string User2UserGroup = TableNamePrefix + "User2UserGroup";
            public const string User2NodeNotify = TableNamePrefix + "User2NodeNotify";
            public const string UserGroup2App = TableNamePrefix + "UserGroup2App";
            public const string UserGroup2Node = TableNamePrefix + "UserGroup2Node";
            public const string UserGroup2NodePermission = TableNamePrefix + "UserGroup2NodePermission";
            public const string ExternalLogin = TableNamePrefix + "ExternalLogin";
            public const string TwoFactorLogin = TableNamePrefix + "TwoFactorLogin";
            public const string ExternalLoginToken = TableNamePrefix + "ExternalLoginToken";

            public const string Macro = /*TableNamePrefix*/ "cms" + "Macro";
            public const string MacroProperty = /*TableNamePrefix*/ "cms" + "MacroProperty";

            public const string Member = /*TableNamePrefix*/ "cms" + "Member";
            public const string MemberPropertyType = /*TableNamePrefix*/ "cms" + "MemberType";
            public const string Member2MemberGroup = /*TableNamePrefix*/ "cms" + "Member2MemberGroup";

            public const string Access = TableNamePrefix + "Access";
            public const string AccessRule = TableNamePrefix + "AccessRule";
            public const string RedirectUrl = TableNamePrefix + "RedirectUrl";

            public const string CacheInstruction = TableNamePrefix + "CacheInstruction";
            public const string Server = TableNamePrefix + "Server";

            public const string Tag = /*TableNamePrefix*/ "cms" + "Tags";
            public const string TagRelationship = /*TableNamePrefix*/ "cms" + "TagRelationship";

            public const string KeyValue = TableNamePrefix + "KeyValue";

            public const string AuditEntry = TableNamePrefix + "Audit";
            public const string Consent = TableNamePrefix + "Consent";
            public const string UserLogin = TableNamePrefix + "UserLogin";

            public const string LogViewerQuery = TableNamePrefix + "LogViewerQuery";

            public const string CreatedPackageSchema = TableNamePrefix + "CreatedPackageSchema";
>>>>>>> 29961d40
        }
    }
}<|MERGE_RESOLUTION|>--- conflicted
+++ resolved
@@ -11,89 +11,6 @@
 
         public static class Tables
         {
-<<<<<<< HEAD
-            //TODO: Why aren't all table names with the same prefix?
-            public const string TableNamePrefix = "umbraco";
-
-            public static class Tables
-            {
-                public const string Lock = TableNamePrefix + "Lock";
-                public const string Log = TableNamePrefix + "Log";
-
-                public const string Node = TableNamePrefix + "Node";
-                public const string NodeData = /*TableNamePrefix*/ "cms" + "ContentNu";
-
-                public const string ContentType = /*TableNamePrefix*/ "cms" + "ContentType";
-                public const string ContentChildType = /*TableNamePrefix*/ "cms" + "ContentTypeAllowedContentType";
-                public const string DocumentType = /*TableNamePrefix*/ "cms" + "DocumentType";
-                public const string ElementTypeTree = /*TableNamePrefix*/ "cms" + "ContentType2ContentType";
-                public const string DataType = TableNamePrefix + "DataType";
-                public const string Template = /*TableNamePrefix*/ "cms" + "Template";
-
-                public const string Content = TableNamePrefix + "Content";
-                public const string ContentVersion = TableNamePrefix + "ContentVersion";
-                public const string ContentVersionCultureVariation = TableNamePrefix + "ContentVersionCultureVariation";
-                public const string ContentVersionCleanupPolicy = TableNamePrefix + "ContentVersionCleanupPolicy";
-
-                public const string Document = TableNamePrefix + "Document";
-                public const string DocumentCultureVariation = TableNamePrefix + "DocumentCultureVariation";
-                public const string DocumentVersion = TableNamePrefix + "DocumentVersion";
-                public const string MediaVersion = TableNamePrefix + "MediaVersion";
-                public const string ContentSchedule = TableNamePrefix + "ContentSchedule";
-
-                public const string PropertyType = /*TableNamePrefix*/ "cms" + "PropertyType";
-                public const string PropertyTypeGroup = /*TableNamePrefix*/ "cms" + "PropertyTypeGroup";
-                public const string PropertyData = TableNamePrefix + "PropertyData";
-
-                public const string RelationType = TableNamePrefix + "RelationType";
-                public const string Relation = TableNamePrefix + "Relation";
-
-                public const string Domain = TableNamePrefix + "Domain";
-                public const string Language = TableNamePrefix + "Language";
-                public const string DictionaryEntry = /*TableNamePrefix*/ "cms" + "Dictionary";
-                public const string DictionaryValue = /*TableNamePrefix*/ "cms" + "LanguageText";
-
-                public const string User = TableNamePrefix + "User";
-                public const string UserGroup = TableNamePrefix + "UserGroup";
-                public const string UserStartNode = TableNamePrefix + "UserStartNode";
-                public const string User2UserGroup = TableNamePrefix + "User2UserGroup";
-                public const string User2NodeNotify = TableNamePrefix + "User2NodeNotify";
-                public const string UserGroup2App = TableNamePrefix + "UserGroup2App";
-                public const string UserGroup2Node = TableNamePrefix + "UserGroup2Node";
-                public const string UserGroup2NodePermission = TableNamePrefix + "UserGroup2NodePermission";
-                public const string UserGroup2Language = TableNamePrefix + "UserGroup2Language";
-                public const string ExternalLogin = TableNamePrefix + "ExternalLogin";
-                public const string TwoFactorLogin = TableNamePrefix + "TwoFactorLogin";
-                public const string ExternalLoginToken = TableNamePrefix + "ExternalLoginToken";
-
-                public const string Macro = /*TableNamePrefix*/ "cms" + "Macro";
-                public const string MacroProperty = /*TableNamePrefix*/ "cms" + "MacroProperty";
-
-                public const string Member = /*TableNamePrefix*/ "cms" + "Member";
-                public const string MemberPropertyType = /*TableNamePrefix*/ "cms" + "MemberType";
-                public const string Member2MemberGroup = /*TableNamePrefix*/ "cms" + "Member2MemberGroup";
-
-                public const string Access = TableNamePrefix + "Access";
-                public const string AccessRule = TableNamePrefix + "AccessRule";
-                public const string RedirectUrl = TableNamePrefix + "RedirectUrl";
-
-                public const string CacheInstruction = TableNamePrefix + "CacheInstruction";
-                public const string Server = TableNamePrefix + "Server";
-
-                public const string Tag = /*TableNamePrefix*/ "cms" + "Tags";
-                public const string TagRelationship = /*TableNamePrefix*/ "cms" + "TagRelationship";
-
-                public const string KeyValue = TableNamePrefix + "KeyValue";
-
-                public const string AuditEntry = TableNamePrefix + "Audit";
-                public const string Consent = TableNamePrefix + "Consent";
-                public const string UserLogin = TableNamePrefix + "UserLogin";
-
-                public const string LogViewerQuery = TableNamePrefix + "LogViewerQuery";
-
-                public const string CreatedPackageSchema = TableNamePrefix + "CreatedPackageSchema";
-            }
-=======
             public const string Lock = TableNamePrefix + "Lock";
             public const string Log = TableNamePrefix + "Log";
 
@@ -138,7 +55,8 @@
             public const string UserGroup2App = TableNamePrefix + "UserGroup2App";
             public const string UserGroup2Node = TableNamePrefix + "UserGroup2Node";
             public const string UserGroup2NodePermission = TableNamePrefix + "UserGroup2NodePermission";
-            public const string ExternalLogin = TableNamePrefix + "ExternalLogin";
+            public const string UserGroup2Language = TableNamePrefix + "UserGroup2Language";
+                public const string ExternalLogin = TableNamePrefix + "ExternalLogin";
             public const string TwoFactorLogin = TableNamePrefix + "TwoFactorLogin";
             public const string ExternalLoginToken = TableNamePrefix + "ExternalLoginToken";
 
@@ -168,7 +86,6 @@
             public const string LogViewerQuery = TableNamePrefix + "LogViewerQuery";
 
             public const string CreatedPackageSchema = TableNamePrefix + "CreatedPackageSchema";
->>>>>>> 29961d40
         }
     }
 }