// ReSharper disable once CheckNamespace

namespace Umbraco.Cms.Core;

public static partial class Constants
{
    public static class DatabaseSchema
    {
        // TODO: Why aren't all table names with the same prefix?
        public const string TableNamePrefix = "umbraco";

        public static class Tables
        {
            public const string Lock = TableNamePrefix + "Lock";
            public const string Log = TableNamePrefix + "Log";

            public const string Node = TableNamePrefix + "Node";
            public const string NodeData = /*TableNamePrefix*/ "cms" + "ContentNu";

            public const string ContentType = /*TableNamePrefix*/ "cms" + "ContentType";
            public const string ContentChildType = /*TableNamePrefix*/ "cms" + "ContentTypeAllowedContentType";
            public const string DocumentType = /*TableNamePrefix*/ "cms" + "DocumentType";
            public const string ElementTypeTree = /*TableNamePrefix*/ "cms" + "ContentType2ContentType";
            public const string DataType = TableNamePrefix + "DataType";
            public const string Template = /*TableNamePrefix*/ "cms" + "Template";

            public const string Content = TableNamePrefix + "Content";
            public const string ContentVersion = TableNamePrefix + "ContentVersion";
            public const string ContentVersionCultureVariation = TableNamePrefix + "ContentVersionCultureVariation";
            public const string ContentVersionCleanupPolicy = TableNamePrefix + "ContentVersionCleanupPolicy";

            public const string Document = TableNamePrefix + "Document";
            public const string DocumentCultureVariation = TableNamePrefix + "DocumentCultureVariation";
            public const string DocumentVersion = TableNamePrefix + "DocumentVersion";
            public const string DocumentUrl = TableNamePrefix + "DocumentUrl";
            public const string MediaVersion = TableNamePrefix + "MediaVersion";
            public const string ContentSchedule = TableNamePrefix + "ContentSchedule";

            public const string PropertyType = /*TableNamePrefix*/ "cms" + "PropertyType";
            public const string PropertyTypeGroup = /*TableNamePrefix*/ "cms" + "PropertyTypeGroup";
            public const string PropertyData = TableNamePrefix + "PropertyData";

            public const string RelationType = TableNamePrefix + "RelationType";
            public const string Relation = TableNamePrefix + "Relation";

            public const string Domain = TableNamePrefix + "Domain";
            public const string Language = TableNamePrefix + "Language";
            public const string DictionaryEntry = /*TableNamePrefix*/ "cms" + "Dictionary";
            public const string DictionaryValue = /*TableNamePrefix*/ "cms" + "LanguageText";

            public const string User = TableNamePrefix + "User";
            public const string UserGroup = TableNamePrefix + "UserGroup";
            public const string UserStartNode = TableNamePrefix + "UserStartNode";
            public const string User2UserGroup = TableNamePrefix + "User2UserGroup";
            public const string User2NodeNotify = TableNamePrefix + "User2NodeNotify";
            public const string User2ClientId = TableNamePrefix + "User2ClientId";
            public const string UserGroup2App = TableNamePrefix + "UserGroup2App";
            public const string UserData = TableNamePrefix + "UserData";

            [Obsolete("Will be removed in Umbraco 18 as this table haven't existed since Umbraco 14.")]
            public const string UserGroup2Node = TableNamePrefix + "UserGroup2Node";
            [Obsolete("Will be removed in Umbraco 18 as this table haven't existed since Umbraco 14.")]
            public const string UserGroup2NodePermission = TableNamePrefix + "UserGroup2NodePermission";

            public const string UserGroup2Permission = TableNamePrefix + "UserGroup2Permission";
            public const string UserGroup2GranularPermission = TableNamePrefix + "UserGroup2GranularPermission";
            public const string UserGroup2Language = TableNamePrefix + "UserGroup2Language";
            public const string ExternalLogin = TableNamePrefix + "ExternalLogin";
            public const string TwoFactorLogin = TableNamePrefix + "TwoFactorLogin";
            public const string ExternalLoginToken = TableNamePrefix + "ExternalLoginToken";

            public const string Member = /*TableNamePrefix*/ "cms" + "Member";
            public const string MemberPropertyType = /*TableNamePrefix*/ "cms" + "MemberType";
            public const string Member2MemberGroup = /*TableNamePrefix*/ "cms" + "Member2MemberGroup";

            public const string Access = TableNamePrefix + "Access";
            public const string AccessRule = TableNamePrefix + "AccessRule";
            public const string RedirectUrl = TableNamePrefix + "RedirectUrl";

            public const string CacheInstruction = TableNamePrefix + "CacheInstruction";
            public const string Server = TableNamePrefix + "Server";

            public const string Tag = /*TableNamePrefix*/ "cms" + "Tags";
            public const string TagRelationship = /*TableNamePrefix*/ "cms" + "TagRelationship";

            public const string KeyValue = TableNamePrefix + "KeyValue";

            public const string AuditEntry = TableNamePrefix + "Audit";
            public const string Consent = TableNamePrefix + "Consent";
            public const string UserLogin = TableNamePrefix + "UserLogin";

            public const string LogViewerQuery = TableNamePrefix + "LogViewerQuery";

            public const string CreatedPackageSchema = TableNamePrefix + "CreatedPackageSchema";
            public const string Webhook = TableNamePrefix + "Webhook";
            public const string Webhook2ContentTypeKeys = Webhook + "2ContentTypeKeys";
            public const string Webhook2Events = Webhook + "2Events";
            public const string Webhook2Headers = Webhook + "2Headers";
            public const string WebhookLog = Webhook + "Log";
            public const string WebhookRequest = Webhook + "Request";

<<<<<<< HEAD
            public const string RepositoryCacheVersion = TableNamePrefix + "RepositoryCacheVersion";
=======
            public const string LongRunningOperation = TableNamePrefix + "LongRunningOperation";
>>>>>>> 44aa5dcf
        }
    }
}<|MERGE_RESOLUTION|>--- conflicted
+++ resolved
@@ -99,11 +99,9 @@
             public const string WebhookLog = Webhook + "Log";
             public const string WebhookRequest = Webhook + "Request";
 
-<<<<<<< HEAD
+            public const string LongRunningOperation = TableNamePrefix + "LongRunningOperation";
+
             public const string RepositoryCacheVersion = TableNamePrefix + "RepositoryCacheVersion";
-=======
-            public const string LongRunningOperation = TableNamePrefix + "LongRunningOperation";
->>>>>>> 44aa5dcf
         }
     }
 }