--- conflicted
+++ resolved
@@ -103,17 +103,13 @@
             public const string Webhook2Headers = Webhook + "2Headers";
             public const string WebhookLog = Webhook + "Log";
             public const string WebhookRequest = Webhook + "Request";
-<<<<<<< HEAD
 
 
             public const string RepositoryCacheVersion = TableNamePrefix + "RepositoryCacheVersion";
             public const string LongRunningOperation = TableNamePrefix + "LongRunningOperation";
 
             public const string LastSynced = TableNamePrefix + "LastSynced";
-=======
-            public const string LongRunningOperation = TableNamePrefix + "LongRunningOperation";
             public const string DistributedJob = TableNamePrefix + "DistributedJob";
->>>>>>> 17a54772
         }
     }
 }