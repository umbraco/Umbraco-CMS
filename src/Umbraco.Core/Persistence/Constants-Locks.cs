--- conflicted
+++ resolved
@@ -87,14 +87,13 @@
         public const int LongRunningOperations = -344;
 
         /// <summary>
-<<<<<<< HEAD
-        ///     The entire element tree, i.e. all element items.
-        /// </summary>
-        public const int ElementTree = -345;
-=======
         ///     All document URLs.
         /// </summary>
         public const int DocumentUrls = -345;
->>>>>>> 2def046e
+
+        /// <summary>
+        ///     The entire element tree, i.e. all element items.
+        /// </summary>
+        public const int ElementTree = -346;
     }
 }