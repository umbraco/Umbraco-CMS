--- conflicted
+++ resolved
@@ -1,68 +1,47 @@
-﻿using System;
-using System.Data;
-using System.Linq;
-using Umbraco.Core.Configuration;
-using Umbraco.Core.Persistence.DatabaseModelDefinitions;
-using Umbraco.Core.Persistence.SqlSyntax;
-
-namespace Umbraco.Core.Persistence.Migrations.Upgrades.TargetVersionSeven
-{
-    [Migration("7.0.0", 9, GlobalSettings.UmbracoMigrationName)]
-    public class AlterTagsTable : MigrationBase
-    {
-        public override void Up()
-        {
-            var dbIndexes = SqlSyntaxContext.SqlSyntaxProvider.GetDefinedIndexes(Context.Database)
-                .Select(x => new DbIndexDefinition()
-                {
-                    TableName = x.Item1,
-                    IndexName = x.Item2,
-                    ColumnName = x.Item3,
-                    IsUnique = x.Item4
-                }).ToArray();
-<<<<<<< HEAD
-
-            var constraints = SqlSyntaxContext.SqlSyntaxProvider.GetConstraintsPerColumn(Context.Database).DistinctBy(x => x.Item3).ToList();
-
-            //make sure it doesn't already exist
-            if (constraints.Any(x => x.Item3 == "FK_cmsTags_cmsTags") == false)
-            {
-                //add a foreign key to the parent id column too!
-                Create.ForeignKey("FK_cmsTags_cmsTags")
-                      .FromTable("cmsTags")
-                      .ForeignColumn("ParentId")
-                      .ToTable("cmsTags")
-                      .PrimaryColumn("id")
-                      .OnDelete(Rule.None)
-                      .OnUpdate(Rule.None);    
-            }
-
-            //make sure it doesn't already exist
-            if (dbIndexes.Any(x => x.IndexName == "IX_cmsTags") == false)
-=======
-            
-            //add a foreign key to the parent id column too!
-            Create.ForeignKey("FK_cmsTags_cmsTags")
-                  .FromTable("cmsTags")
-                  .ForeignColumn("ParentId")
-                  .ToTable("cmsTags")
-                  .PrimaryColumn("id")
-                  .OnDelete(Rule.None)
-                  .OnUpdate(Rule.None); 
-
-            //make sure it doesn't already exist
-            if (dbIndexes.Any(x => x.IndexName.InvariantEquals("IX_cmsTags")) == false)
->>>>>>> 8391c328
-            {
-                //add an index to tag/group since it's queried often
-                Create.Index("IX_cmsTags").OnTable("cmsTags").OnColumn("tag").Ascending().OnColumn("group").Ascending().WithOptions().NonClustered();
-            }
-            
-        }
-
-        public override void Down()
-        {
-            throw new DataLossException("Cannot downgrade from a version 7 database to a prior version, the database schema has already been modified");
-        }
-    }
+﻿using System;
+using System.Data;
+using System.Linq;
+using Umbraco.Core.Configuration;
+using Umbraco.Core.Persistence.DatabaseModelDefinitions;
+using Umbraco.Core.Persistence.SqlSyntax;
+
+namespace Umbraco.Core.Persistence.Migrations.Upgrades.TargetVersionSeven
+{
+    [Migration("7.0.0", 9, GlobalSettings.UmbracoMigrationName)]
+    public class AlterTagsTable : MigrationBase
+    {
+        public override void Up()
+        {
+            var dbIndexes = SqlSyntaxContext.SqlSyntaxProvider.GetDefinedIndexes(Context.Database)
+                .Select(x => new DbIndexDefinition()
+                {
+                    TableName = x.Item1,
+                    IndexName = x.Item2,
+                    ColumnName = x.Item3,
+                    IsUnique = x.Item4
+                }).ToArray();
+            
+            //add a foreign key to the parent id column too!
+            Create.ForeignKey("FK_cmsTags_cmsTags")
+                  .FromTable("cmsTags")
+                  .ForeignColumn("ParentId")
+                  .ToTable("cmsTags")
+                  .PrimaryColumn("id")
+                  .OnDelete(Rule.None)
+                  .OnUpdate(Rule.None); 
+
+            //make sure it doesn't already exist
+            if (dbIndexes.Any(x => x.IndexName.InvariantEquals("IX_cmsTags")) == false)
+            {
+                //add an index to tag/group since it's queried often
+                Create.Index("IX_cmsTags").OnTable("cmsTags").OnColumn("tag").Ascending().OnColumn("group").Ascending().WithOptions().NonClustered();
+            }
+            
+        }
+
+        public override void Down()
+        {
+            throw new DataLossException("Cannot downgrade from a version 7 database to a prior version, the database schema has already been modified");
+        }
+    }
 }