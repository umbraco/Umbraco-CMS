--- conflicted
+++ resolved
@@ -1,63 +1,52 @@
-﻿using System;
-<<<<<<< HEAD
-=======
-using System.CodeDom;
->>>>>>> 8391c328
-using System.Linq;
-using Umbraco.Core.Configuration;
-using Umbraco.Core.Persistence.DatabaseModelDefinitions;
-using Umbraco.Core.Persistence.SqlSyntax;
-
-namespace Umbraco.Core.Persistence.Migrations.Upgrades.TargetVersionSeven
-{
-    /// <summary>
-    /// Creates a unique index on the macro alias so we cannot have duplicates by alias
-    /// </summary>
-    [Migration("7.0.0", 4, GlobalSettings.UmbracoMigrationName)]
-    public class AddIndexToCmsMacroTable : MigrationBase
-    {
-        private readonly bool _skipIndexCheck;
-
-        internal AddIndexToCmsMacroTable(bool skipIndexCheck)
-        {
-            _skipIndexCheck = skipIndexCheck;
-        }
-
-        public AddIndexToCmsMacroTable()
-        {
-            
-        }
-
-        public override void Up()
-        {
-<<<<<<< HEAD
-            var dbIndexes = SqlSyntaxContext.SqlSyntaxProvider.GetDefinedIndexes(Context.Database)
-=======
-            var dbIndexes = _skipIndexCheck ? new DbIndexDefinition[] { } : SqlSyntaxContext.SqlSyntaxProvider.GetDefinedIndexes(Context.Database)
->>>>>>> 8391c328
-                .Select(x => new DbIndexDefinition()
-                {
-                    TableName = x.Item1,
-                    IndexName = x.Item2,
-                    ColumnName = x.Item3,
-                    IsUnique = x.Item4
-                }).ToArray();
-
-            //make sure it doesn't already exist
-<<<<<<< HEAD
-            if (dbIndexes.Any(x => x.IndexName == "IX_cmsMacro_Alias") == false)
-=======
-            if (dbIndexes.Any(x => x.IndexName.InvariantEquals("IX_cmsMacro_Alias")) == false)
->>>>>>> 8391c328
-            {
-                Create.Index("IX_cmsMacro_Alias").OnTable("cmsMacro").OnColumn("macroAlias").Unique();            
-            }
-            
-        }
-
-        public override void Down()
-        {
-            Delete.Index("IX_cmsMacro_Alias").OnTable("cmsMacro");
-        }
-    }
+﻿using System;
+using System.CodeDom;
+using System.Linq;
+using Umbraco.Core.Configuration;
+using Umbraco.Core.Persistence.DatabaseModelDefinitions;
+using Umbraco.Core.Persistence.SqlSyntax;
+
+namespace Umbraco.Core.Persistence.Migrations.Upgrades.TargetVersionSeven
+{
+    /// <summary>
+    /// Creates a unique index on the macro alias so we cannot have duplicates by alias
+    /// </summary>
+    [Migration("7.0.0", 4, GlobalSettings.UmbracoMigrationName)]
+    public class AddIndexToCmsMacroTable : MigrationBase
+    {
+        private readonly bool _skipIndexCheck;
+
+        internal AddIndexToCmsMacroTable(bool skipIndexCheck)
+        {
+            _skipIndexCheck = skipIndexCheck;
+        }
+
+        public AddIndexToCmsMacroTable()
+        {
+            
+        }
+
+        public override void Up()
+        {
+            var dbIndexes = _skipIndexCheck ? new DbIndexDefinition[] { } : SqlSyntaxContext.SqlSyntaxProvider.GetDefinedIndexes(Context.Database)
+                .Select(x => new DbIndexDefinition()
+                {
+                    TableName = x.Item1,
+                    IndexName = x.Item2,
+                    ColumnName = x.Item3,
+                    IsUnique = x.Item4
+                }).ToArray();
+
+            //make sure it doesn't already exist
+            if (dbIndexes.Any(x => x.IndexName.InvariantEquals("IX_cmsMacro_Alias")) == false)
+            {
+                Create.Index("IX_cmsMacro_Alias").OnTable("cmsMacro").OnColumn("macroAlias").Unique();            
+            }
+            
+        }
+
+        public override void Down()
+        {
+            Delete.Index("IX_cmsMacro_Alias").OnTable("cmsMacro");
+        }
+    }
 }