﻿using System;
using System.Globalization;
using System.Text.RegularExpressions;
using Umbraco.Core.IO;
using Umbraco.Core.Models;
using Umbraco.Core.Models.Rdbms;

namespace Umbraco.Core.Persistence.Factories
{
    internal class MediaFactory 
    {
        private readonly IMediaType _contentType;
        private readonly Guid _nodeObjectTypeId;
        private int _primaryKey;

        public MediaFactory(IMediaType contentType, Guid nodeObjectTypeId)
        {
            _contentType = contentType;
            _nodeObjectTypeId = nodeObjectTypeId;
        }

        public MediaFactory(Guid nodeObjectTypeId)
        {
            _nodeObjectTypeId = nodeObjectTypeId;
        }

        #region Implementation of IEntityFactory<IMedia,ContentVersionDto>

        public static IMedia BuildEntity(ContentVersionDto dto, IMediaType contentType)
        {
            var media = new Models.Media(dto.ContentDto.NodeDto.Text, dto.ContentDto.NodeDto.ParentId, contentType);

            try
            {
                media.DisableChangeTracking();

                media.Id = dto.NodeId;
                media.Key = dto.ContentDto.NodeDto.UniqueId;
                media.Path = dto.ContentDto.NodeDto.Path;
                media.CreatorId = dto.ContentDto.NodeDto.UserId.Value;
                media.Level = dto.ContentDto.NodeDto.Level;
                media.ParentId = dto.ContentDto.NodeDto.ParentId;
                media.SortOrder = dto.ContentDto.NodeDto.SortOrder;
                media.Trashed = dto.ContentDto.NodeDto.Trashed;
                media.CreateDate = dto.ContentDto.NodeDto.CreateDate;
                media.UpdateDate = dto.VersionDate;
                media.Version = dto.VersionId;
                //on initial construction we don't want to have dirty properties tracked
                // http://issues.umbraco.org/issue/U4-1946
                media.ResetDirtyProperties(false);
                return media;
            }
            finally
            {
                media.EnableChangeTracking();
            }

        }

        [Obsolete("Use the static BuildEntity instead so we don't have to allocate one of these objects everytime we want to map values")]
        public IMedia BuildEntity(ContentVersionDto dto)
        {
            return BuildEntity(dto, _contentType);
        }

        public MediaDto BuildDto(IMedia entity)
        {
            var versionDto = new ContentVersionDto
            {
                NodeId = entity.Id,
                VersionDate = entity.UpdateDate,
                VersionId = entity.Version,
                ContentDto = BuildContentDto(entity)
            };

            var dto = new MediaDto()
            {
                NodeId = entity.Id,
                ContentVersionDto = versionDto,
                MediaPath = GetMediaPath(entity),
                VersionId = entity.Version
            };
            return dto;
        }

        #endregion

        public void SetPrimaryKey(int primaryKey)
        {
            _primaryKey = primaryKey;
        }

        private ContentDto BuildContentDto(IMedia entity)
        {
            var contentDto = new ContentDto
                                 {
                                     NodeId = entity.Id,
                                     ContentTypeId = entity.ContentTypeId,
                                     NodeDto = BuildNodeDto(entity)
                                 };

            if (_primaryKey > 0)
            {
                contentDto.PrimaryKey = _primaryKey;
            }

            return contentDto;
        }

        private NodeDto BuildNodeDto(IMedia entity)
        {
            var nodeDto = new NodeDto
                              {
                                  CreateDate = entity.CreateDate,
                                  NodeId = entity.Id,
                                  Level = short.Parse(entity.Level.ToString(CultureInfo.InvariantCulture)),
                                  NodeObjectType = _nodeObjectTypeId,
                                  ParentId = entity.ParentId,
                                  Path = entity.Path,
                                  SortOrder = entity.SortOrder,
                                  Text = entity.Name,
                                  Trashed = entity.Trashed,
                                  UniqueId = entity.Key,
                                  UserId = entity.CreatorId
                              };

            return nodeDto;
        }

<<<<<<< HEAD
        private static readonly Regex SrcPathPattern = new Regex(@"['""{, ]src['""]?:\s*['""](.+?)['""]", RegexOptions.Compiled);
=======
        private static readonly Regex MediaPathPattern = new Regex($@"({SystemDirectories.Media.TrimStart("~")}/.+?)(?:['""]|$)", RegexOptions.Compiled);

        /// <summary>
        /// Try getting a media path out of the string being stored for media
        /// </summary>
        /// <param name="text"></param>
        /// <param name="mediaPath"></param>
        /// <returns></returns>
        internal static bool TryMatch(string text, out string mediaPath)
        {
            //TODO: In v8 we should allow exposing this via the property editor in a much nicer way so that the property editor
            // can tell us directly what any URL is for a given property if it contains an asset

            mediaPath = null;

            if (string.IsNullOrWhiteSpace(text))
                return false;
>>>>>>> 3f8dffee

        internal static string GetMediaPath(IMedia entity)
        {
            foreach( var property in entity.Properties)
            {
                if ( property.PropertyType.PropertyEditorAlias == Constants.PropertyEditors.UploadFieldAlias)
                {
                    return entity.GetValue<string>(property.Alias);
                }
                else if ( property.PropertyType.PropertyEditorAlias == Constants.PropertyEditors.ImageCropperAlias)
                {
                    string value = entity.GetValue<string>(property.Alias);
                    if (!string.IsNullOrWhiteSpace(value))
                    {
                        var match = SrcPathPattern.Match(value);
                        if (match.Success)
                            return match.Groups[1].Value;
                    }                    
                }
            }

            return null;
        }
    }
}
<|MERGE_RESOLUTION|>--- conflicted
+++ resolved
@@ -127,27 +127,7 @@
             return nodeDto;
         }
 
-<<<<<<< HEAD
         private static readonly Regex SrcPathPattern = new Regex(@"['""{, ]src['""]?:\s*['""](.+?)['""]", RegexOptions.Compiled);
-=======
-        private static readonly Regex MediaPathPattern = new Regex($@"({SystemDirectories.Media.TrimStart("~")}/.+?)(?:['""]|$)", RegexOptions.Compiled);
-
-        /// <summary>
-        /// Try getting a media path out of the string being stored for media
-        /// </summary>
-        /// <param name="text"></param>
-        /// <param name="mediaPath"></param>
-        /// <returns></returns>
-        internal static bool TryMatch(string text, out string mediaPath)
-        {
-            //TODO: In v8 we should allow exposing this via the property editor in a much nicer way so that the property editor
-            // can tell us directly what any URL is for a given property if it contains an asset
-
-            mediaPath = null;
-
-            if (string.IsNullOrWhiteSpace(text))
-                return false;
->>>>>>> 3f8dffee
 
         internal static string GetMediaPath(IMedia entity)
         {
@@ -172,4 +152,4 @@
             return null;
         }
     }
-}
+}