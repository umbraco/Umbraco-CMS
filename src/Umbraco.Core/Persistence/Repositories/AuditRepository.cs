--- conflicted
+++ resolved
@@ -48,13 +48,8 @@
             var sql = GetBaseQuery(false);
 
             if (query == null) query = new Query<IAuditItem>();
-<<<<<<< HEAD
             
-            var hasQuery = query.GetWhereClauses().ToArray().Length > 0;
-
-=======
             var queryHasWhereClause = query.GetWhereClauses().Any();
->>>>>>> 540e4f17
             var translatorIds = new SqlTranslator<IAuditItem>(sql, query);
             var translatedQuery = translatorIds.Translate();
 
@@ -64,17 +59,8 @@
             {
                 var filterSql = new Sql();
                 foreach (var filterClause in customFilterWheres)
-                {
-<<<<<<< HEAD
-                    if (first == false || hasQuery)
-                    {
-                        filterSql.Append(" AND ");
-                    }
-                    filterSql.Append(string.Format("({0})", filterClaus.Item1), filterClaus.Item2);
-                    first = false;
-=======
+                {                   
                     filterSql.Append($"AND ({filterClause.Item1})", filterClause.Item2);
->>>>>>> 540e4f17
                 }
 
                 translatedQuery = GetFilteredSqlForPagedResults(translatedQuery, filterSql, queryHasWhereClause);
@@ -84,17 +70,8 @@
             {
                 var filterSql = new Sql();
                 foreach (var filterClause in auditTypeFilter)
-                {
-<<<<<<< HEAD
-                    if (first == false || hasCustomFilter || hasQuery)
-                    {
-                        filterSql.Append("AND ");
-                    }
-                    filterSql.Append("(logHeader = @logHeader)", new {logHeader = filterClaus.ToString() });
-                    first = false;
-=======
+                {                   
                     filterSql.Append("AND (logHeader = @logHeader)", new { logHeader = filterClause.ToString() });
->>>>>>> 540e4f17
                 }
 
                 translatedQuery = GetFilteredSqlForPagedResults(translatedQuery, filterSql, queryHasWhereClause || hasCustomFilter);
@@ -189,21 +166,11 @@
 
             // Apply filter
             if (filterSql != null)
-<<<<<<< HEAD
-            {                
-                var sqlFilter = filterSql.SQL;
-
-                if (sql.SQL.Contains("WHERE") == false)
-                {
-                    sqlFilter = "WHERE " + sqlFilter.TrimStart("AND");
-                }
-=======
             {
-                //ensure we don't append a WHERE if there is already one
+               	//ensure we don't append a WHERE if there is already one
                 var sqlFilter = hasWhereClause
                     ? filterSql.SQL
                     : " WHERE " + filterSql.SQL.TrimStart("AND ");
->>>>>>> 540e4f17
 
                 //NOTE: this is certainly strange - NPoco handles this much better but we need to re-create the sql
                 // instance a couple of times to get the parameter order correct, for some reason the first
