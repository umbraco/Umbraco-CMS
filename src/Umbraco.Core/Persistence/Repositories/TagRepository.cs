﻿using System;
using System.Collections.Generic;
using System.Linq;
using System.Text;
using Umbraco.Core.Logging;
using Umbraco.Core.Models;
using Umbraco.Core.Models.EntityBase;
using Umbraco.Core.Models.Rdbms;

using Umbraco.Core.Persistence.Factories;
using Umbraco.Core.Persistence.Mappers;
using Umbraco.Core.Persistence.Querying;
using Umbraco.Core.Persistence.SqlSyntax;
using Umbraco.Core.Persistence.UnitOfWork;

namespace Umbraco.Core.Persistence.Repositories
{
    internal class TagRepository : PetaPocoRepositoryBase<int, ITag>, ITagRepository
    {
        internal TagRepository(IDatabaseUnitOfWork work, CacheHelper cache, ILogger logger, ISqlSyntaxProvider sqlSyntax, IMappingResolver mappingResolver)
            : base(work, cache, logger, sqlSyntax, mappingResolver)
        {
        }

        protected override ITag PerformGet(int id)
        {
            var sql = GetBaseQuery(false);
            sql.Where(GetBaseWhereClause(), new { Id = id });

            var tagDto = Database.Fetch<TagDto>(sql).FirstOrDefault();
            if (tagDto == null)
                return null;

            var factory = new TagFactory();
            var entity = factory.BuildEntity(tagDto);

            //on initial construction we don't want to have dirty properties tracked
            // http://issues.umbraco.org/issue/U4-1946
            ((TracksChangesEntityBase)entity).ResetDirtyProperties(false);

            return entity;
        }

        protected override IEnumerable<ITag> PerformGetAll(params int[] ids)
        {
            var sql = GetBaseQuery(false);

            if (ids.Any())
            {
                sql.Where("id in (@ids)", new {ids = ids});

                //return PerformGetAllOnIds(ids);
            }

            return ConvertFromDtos(Database.Fetch<TagDto>(sql))
                .ToArray();// we don't want to re-iterate again!
        }

        //private IEnumerable<ITag> PerformGetAllOnIds(params int[] ids)
        //{
        //    //TODO: Fix the n+1 query! This one is particularly bad!!!!!!!!

        //    if (ids.Any() == false) yield break;
        //    foreach (var id in ids)
        //    {
        //        yield return Get(id);
        //    }
        //}

        private IEnumerable<ITag> ConvertFromDtos(IEnumerable<TagDto> dtos)
        {
            var factory = new TagFactory();
            foreach (var entity in dtos.Select(factory.BuildEntity))
            {
                //on initial construction we don't want to have dirty properties tracked
                // http://issues.umbraco.org/issue/U4-1946
                ((TracksChangesEntityBase)entity).ResetDirtyProperties(false);
                yield return entity;
            }
        }

        protected override IEnumerable<ITag> PerformGetByQuery(IQuery<ITag> query)
        {
            var sqlClause = GetBaseQuery(false);
            var translator = new SqlTranslator<ITag>(sqlClause, query);
            var sql = translator.Translate();

            var dtos = Database.Fetch<TagDto>(sql);

            return ConvertFromDtos(dtos)
                .ToArray();// we don't want to re-iterate again!

        }

        protected override Sql GetBaseQuery(bool isCount)
        {
            var sql = new Sql();
            if (isCount)
            {
                sql.Select("COUNT(*)").From<TagDto>(SqlSyntax);
            }
            else
            {
                return GetBaseQuery();
            }
            return sql;
        }

        private Sql GetBaseQuery()
        {
            var sql = new Sql();
            sql.Select("*").From<TagDto>(SqlSyntax);
            return sql;
        }

        protected override string GetBaseWhereClause()
        {
            return "id = @Id";
        }

        protected override IEnumerable<string> GetDeleteClauses()
        {
            var list = new List<string>
                {
                    "DELETE FROM cmsTagRelationship WHERE tagId = @Id",
                    "DELETE FROM cmsTags WHERE id = @Id"
                };
            return list;
        }

        protected override Guid NodeObjectTypeId
        {
            get { throw new NotImplementedException(); }
        }

        protected override void PersistNewItem(ITag entity)
        {
            ((Entity)entity).AddingEntity();

            var factory = new TagFactory();
            var dto = factory.BuildDto(entity);

            var id = Convert.ToInt32(Database.Insert(dto));
            entity.Id = id;

            entity.ResetDirtyProperties();
        }

        protected override void PersistUpdatedItem(ITag entity)
        {
            ((Entity)entity).UpdatingEntity();

            var factory = new TagFactory();
            var dto = factory.BuildDto(entity);

            Database.Update(dto);

            entity.ResetDirtyProperties();
        }

        //TODO: Consider caching implications.

        //TODO: We need to add lookups for parentId or path! (i.e. get content in tag group that are descendants of x)


        public TaggedEntity GetTaggedEntityByKey(Guid key)
        {
            var sql = new Sql()
                .Select("cmsTagRelationship.nodeId, cmsPropertyType.Alias, cmsPropertyType.id as propertyTypeId, cmsTags.tag, cmsTags.id as tagId, cmsTags." + SqlSyntax.GetQuotedColumnName("group"))
                .From<TagDto>(SqlSyntax)
                .InnerJoin<TagRelationshipDto>(SqlSyntax)
                .On<TagRelationshipDto, TagDto>(SqlSyntax, left => left.TagId, right => right.Id)
                .InnerJoin<ContentDto>(SqlSyntax)
                .On<ContentDto, TagRelationshipDto>(SqlSyntax, left => left.NodeId, right => right.NodeId)
                .InnerJoin<PropertyTypeDto>(SqlSyntax)
                .On<PropertyTypeDto, TagRelationshipDto>(SqlSyntax, left => left.Id, right => right.PropertyTypeId)
                .InnerJoin<NodeDto>(SqlSyntax)
                .On<NodeDto, ContentDto>(SqlSyntax, left => left.NodeId, right => right.NodeId)
                .Where<NodeDto>(dto => dto.UniqueId == key);

            return CreateTaggedEntityCollection(Database.Fetch<dynamic>(sql)).FirstOrDefault();
        }

        public TaggedEntity GetTaggedEntityById(int id)
        {
            var sql = new Sql()
                .Select("cmsTagRelationship.nodeId, cmsPropertyType.Alias, cmsPropertyType.id as propertyTypeId, cmsTags.tag, cmsTags.id as tagId, cmsTags." + SqlSyntax.GetQuotedColumnName("group"))
                .From<TagDto>(SqlSyntax)
                .InnerJoin<TagRelationshipDto>(SqlSyntax)
                .On<TagRelationshipDto, TagDto>(SqlSyntax, left => left.TagId, right => right.Id)
                .InnerJoin<ContentDto>(SqlSyntax)
                .On<ContentDto, TagRelationshipDto>(SqlSyntax, left => left.NodeId, right => right.NodeId)
                .InnerJoin<PropertyTypeDto>(SqlSyntax)
                .On<PropertyTypeDto, TagRelationshipDto>(SqlSyntax, left => left.Id, right => right.PropertyTypeId)
                .InnerJoin<NodeDto>(SqlSyntax)
                .On<NodeDto, ContentDto>(SqlSyntax, left => left.NodeId, right => right.NodeId)
                .Where<NodeDto>(dto => dto.NodeId == id);

            return CreateTaggedEntityCollection(Database.Fetch<dynamic>(sql)).FirstOrDefault();
        }

        public IEnumerable<TaggedEntity> GetTaggedEntitiesByTagGroup(TaggableObjectTypes objectType, string tagGroup)
        {
            var sql = new Sql()
                .Select("cmsTagRelationship.nodeId, cmsPropertyType.Alias, cmsPropertyType.id as propertyTypeId, cmsTags.tag, cmsTags.id as tagId, cmsTags." + SqlSyntax.GetQuotedColumnName("group"))
                .From<TagDto>(SqlSyntax)
                .InnerJoin<TagRelationshipDto>(SqlSyntax)
                .On<TagRelationshipDto, TagDto>(SqlSyntax, left => left.TagId, right => right.Id)
                .InnerJoin<ContentDto>(SqlSyntax)
                .On<ContentDto, TagRelationshipDto>(SqlSyntax, left => left.NodeId, right => right.NodeId)
                .InnerJoin<PropertyTypeDto>(SqlSyntax)
                .On<PropertyTypeDto, TagRelationshipDto>(SqlSyntax, left => left.Id, right => right.PropertyTypeId)
                .InnerJoin<NodeDto>(SqlSyntax)
                .On<NodeDto, ContentDto>(SqlSyntax, left => left.NodeId, right => right.NodeId)
<<<<<<< HEAD
                .Where<TagDto>(SqlSyntax, dto => dto.Group == tagGroup);
=======
                .Where<TagDto>(dto => dto.Group == tagGroup);
>>>>>>> cdce2a11

            if (objectType != TaggableObjectTypes.All)
            {
                var nodeObjectType = GetNodeObjectType(objectType);
                sql = sql
                    .Where<NodeDto>(SqlSyntax, dto => dto.NodeObjectType == nodeObjectType);
            }

            return CreateTaggedEntityCollection(
                Database.Fetch<dynamic>(sql));
        }

        public IEnumerable<TaggedEntity> GetTaggedEntitiesByTag(TaggableObjectTypes objectType, string tag, string tagGroup = null)
        {
            var sql = new Sql()
                .Select("cmsTagRelationship.nodeId, cmsPropertyType.Alias, cmsPropertyType.id as propertyTypeId, cmsTags.tag, cmsTags.id as tagId, cmsTags." + SqlSyntax.GetQuotedColumnName("group"))
                .From<TagDto>(SqlSyntax)
                .InnerJoin<TagRelationshipDto>(SqlSyntax)
                .On<TagRelationshipDto, TagDto>(SqlSyntax, left => left.TagId, right => right.Id)
                .InnerJoin<ContentDto>(SqlSyntax)
                .On<ContentDto, TagRelationshipDto>(SqlSyntax, left => left.NodeId, right => right.NodeId)
                .InnerJoin<PropertyTypeDto>(SqlSyntax)
                .On<PropertyTypeDto, TagRelationshipDto>(SqlSyntax, left => left.Id, right => right.PropertyTypeId)
                .InnerJoin<NodeDto>(SqlSyntax)
                .On<NodeDto, ContentDto>(SqlSyntax, left => left.NodeId, right => right.NodeId)
<<<<<<< HEAD
                .Where<TagDto>(SqlSyntax, dto => dto.Tag == tag);
=======
                .Where<TagDto>(dto => dto.Tag == tag);
>>>>>>> cdce2a11

            if (objectType != TaggableObjectTypes.All)
            {
                var nodeObjectType = GetNodeObjectType(objectType);
                sql = sql
                    .Where<NodeDto>(SqlSyntax, dto => dto.NodeObjectType == nodeObjectType);
            }

            if (tagGroup.IsNullOrWhiteSpace() == false)
            {
                sql = sql.Where<TagDto>(SqlSyntax, dto => dto.Group == tagGroup);
            }

            return CreateTaggedEntityCollection(
                Database.Fetch<dynamic>(sql));
        }

        private IEnumerable<TaggedEntity> CreateTaggedEntityCollection(IEnumerable<dynamic> dbResult)
        {
            foreach (var node in dbResult.GroupBy(x => (int)x.nodeId))
            {
                var properties = new List<TaggedProperty>();
                foreach (var propertyType in node.GroupBy(x => new { id = (int)x.propertyTypeId, alias = (string)x.Alias }))
                {
                    var tags = propertyType.Select(x => new Tag((int)x.tagId, (string)x.tag, (string)x.group));
                    properties.Add(new TaggedProperty(propertyType.Key.id, propertyType.Key.alias, tags));
                }
                yield return new TaggedEntity(node.Key, properties);
            }
        }

        public IEnumerable<ITag> GetTagsForEntityType(TaggableObjectTypes objectType, string group = null)
        {
            var sql = GetTagsQuerySelect(true);

            sql = ApplyRelationshipJoinToTagsQuery(sql);
<<<<<<< HEAD

            sql = sql
                .InnerJoin<ContentDto>(SqlSyntax)
                .On<ContentDto, TagRelationshipDto>(SqlSyntax, left => left.NodeId, right => right.NodeId)
                .InnerJoin<NodeDto>(SqlSyntax)
                .On<NodeDto, ContentDto>(SqlSyntax, left => left.NodeId, right => right.NodeId);

=======
            
>>>>>>> cdce2a11
            if (objectType != TaggableObjectTypes.All)
            {
                var nodeObjectType = GetNodeObjectType(objectType);
                sql = sql
                    .Where<NodeDto>(SqlSyntax, dto => dto.NodeObjectType == nodeObjectType);
            }

            sql = ApplyGroupFilterToTagsQuery(sql, group);

            sql = ApplyGroupByToTagsQuery(sql);

            return ExecuteTagsQuery(sql);
        }

        public IEnumerable<ITag> GetTagsForEntity(int contentId, string group = null)
        {
            var sql = GetTagsQuerySelect();

            sql = ApplyRelationshipJoinToTagsQuery(sql);

            sql = sql
<<<<<<< HEAD
                .Where<TagRelationshipDto>(SqlSyntax, dto => dto.NodeId == contentId);
=======
                .Where<NodeDto>(dto => dto.NodeId == contentId);

            sql = ApplyGroupFilterToTagsQuery(sql, group);

            return ExecuteTagsQuery(sql);
        }

        public IEnumerable<ITag> GetTagsForEntity(Guid contentId, string group = null)
        {
            var sql = GetTagsQuerySelect();

            sql = ApplyRelationshipJoinToTagsQuery(sql);

            sql = sql
                .Where<NodeDto>(dto => dto.UniqueId == contentId);
>>>>>>> cdce2a11

            sql = ApplyGroupFilterToTagsQuery(sql, group);

            return ExecuteTagsQuery(sql);
        }

        public IEnumerable<ITag> GetTagsForProperty(int contentId, string propertyTypeAlias, string group = null)
        {
            var sql = GetTagsQuerySelect();

            sql = ApplyRelationshipJoinToTagsQuery(sql);

            sql = sql
                .InnerJoin<PropertyTypeDto>(SqlSyntax)
                .On<PropertyTypeDto, TagRelationshipDto>(SqlSyntax, left => left.Id, right => right.PropertyTypeId)
<<<<<<< HEAD
                .Where<TagRelationshipDto>(SqlSyntax, dto => dto.NodeId == contentId)
                .Where<PropertyTypeDto>(SqlSyntax, dto => dto.Alias == propertyTypeAlias);
=======
                .Where<NodeDto>(dto => dto.NodeId == contentId)
                .Where<PropertyTypeDto>(dto => dto.Alias == propertyTypeAlias);

            sql = ApplyGroupFilterToTagsQuery(sql, group);

            return ExecuteTagsQuery(sql);
        }

        public IEnumerable<ITag> GetTagsForProperty(Guid contentId, string propertyTypeAlias, string group = null)
        {
            var sql = GetTagsQuerySelect();

            sql = ApplyRelationshipJoinToTagsQuery(sql);

            sql = sql
                .InnerJoin<PropertyTypeDto>(SqlSyntax)
                .On<PropertyTypeDto, TagRelationshipDto>(SqlSyntax, left => left.Id, right => right.PropertyTypeId)
                .Where<NodeDto>(dto => dto.UniqueId == contentId)
                .Where<PropertyTypeDto>(dto => dto.Alias == propertyTypeAlias);
>>>>>>> cdce2a11

            sql = ApplyGroupFilterToTagsQuery(sql, group);

            return ExecuteTagsQuery(sql);
        }

        private Sql GetTagsQuerySelect(bool withGrouping = false)
        {
            var sql = new Sql();

            if (withGrouping)
            {
                sql = sql.Select("cmsTags.id, cmsTags.tag, cmsTags." + SqlSyntax.GetQuotedColumnName("group") + @", Count(*) NodeCount");
            }
            else
            {
                sql = sql.Select("DISTINCT cmsTags.*");
            }

            return sql;
        }

        private Sql ApplyRelationshipJoinToTagsQuery(Sql sql)
        {
            return sql
                .From<TagDto>(SqlSyntax)
                .InnerJoin<TagRelationshipDto>(SqlSyntax)
<<<<<<< HEAD
                .On<TagRelationshipDto, TagDto>(SqlSyntax, left => left.TagId, right => right.Id);
=======
                .On<TagRelationshipDto, TagDto>(SqlSyntax, left => left.TagId, right => right.Id)
                .InnerJoin<ContentDto>(SqlSyntax)
                .On<ContentDto, TagRelationshipDto>(SqlSyntax, left => left.NodeId, right => right.NodeId)
                .InnerJoin<NodeDto>(SqlSyntax)
                .On<NodeDto, ContentDto>(SqlSyntax, left => left.NodeId, right => right.NodeId);
>>>>>>> cdce2a11
        }

        private Sql ApplyGroupFilterToTagsQuery(Sql sql, string group)
        {
            if (@group.IsNullOrWhiteSpace() == false)
            {
                sql = sql.Where<TagDto>(SqlSyntax, dto => dto.Group == group);
            }

            return sql;
        }

        private Sql ApplyGroupByToTagsQuery(Sql sql)
        {
            return sql.GroupBy(new string[] { "cmsTags.id", "cmsTags.tag", "cmsTags." + SqlSyntax.GetQuotedColumnName("group") + @"" });
        }

        private IEnumerable<ITag> ExecuteTagsQuery(Sql sql)
        {
            var factory = new TagFactory();

            return Database.Fetch<TagDto>(sql).Select(factory.BuildEntity);
        }

        /// <summary>
        /// Assigns the given tags to a content item's property
        /// </summary>
        /// <param name="contentId"></param>
        /// <param name="propertyTypeId"></param>
        /// <param name="tags">The tags to assign</param>
        /// <param name="replaceTags">
        /// If set to true, this will replace all tags with the given tags, 
        /// if false this will append the tags that already exist for the content item
        /// </param>
        /// <returns></returns>
        /// <remarks>
        /// This can also be used to remove all tags from a property by specifying replaceTags = true and an empty tag list.
        /// </remarks>
        //public void AssignTagsToProperty(int contentId, string propertyTypeAlias, IEnumerable<ITag> tags, bool replaceTags)
        public void AssignTagsToProperty(int contentId, int propertyTypeId, IEnumerable<ITag> tags, bool replaceTags)
        {
            //First we need to ensure there are no duplicates
            var asArray = tags.Distinct(new TagComparer()).ToArray();

            //we don't have to do anything if there are no tags assigning and we're not replacing them
            if (asArray.Length == 0 && replaceTags == false)
            {
                return;
            }

            //next check if we're removing all of the tags
            if (asArray.Length == 0 && replaceTags)
            {
                Database.Execute("DELETE FROM cmsTagRelationship WHERE nodeId=" + contentId + " AND propertyTypeId=" + propertyTypeId);
                return;
            }

            //ok so now we're actually assigning tags...
            //NOTE: There's some very clever logic in the umbraco.cms.businesslogic.Tags.Tag to insert tags where they don't exist, 
            // and assign where they don't exist which we've borrowed here. The queries are pretty zany but work, otherwise we'll end up 
            // with quite a few additional queries.

            //do all this in one transaction
            using (var trans = Database.GetTransaction())
            {
                //var factory = new TagFactory();

                var tagSetSql = GetTagSet(asArray);

                //adds any tags found in the collection that aren't in cmsTag
                var insertTagsSql = string.Concat("insert into cmsTags (Tag,",
                                                  SqlSyntax.GetQuotedColumnName("group"),
                                                  ") ",
                                                  " select TagSet.Tag, TagSet.",
                                                  SqlSyntax.GetQuotedColumnName("group"),
                                                  " from ",
                                                  tagSetSql,
                                                  " left outer join cmsTags on (TagSet.Tag = cmsTags.Tag and TagSet.",
                                                  SqlSyntax.GetQuotedColumnName("group"),
                                                  " = cmsTags.",
                                                  SqlSyntax.GetQuotedColumnName("group"),
                                                  ")",
                                                  " where cmsTags.Id is null ");
                //insert the tags that don't exist
                Database.Execute(insertTagsSql);

                if (replaceTags)
                {
                    //if we are replacing the tags then remove them first
                    Database.Execute("DELETE FROM cmsTagRelationship WHERE nodeId=" + contentId + " AND propertyTypeId=" + propertyTypeId);
                }

                //adds any tags found in csv that aren't in tagrelationships
                var insertTagRelationsSql = string.Concat("insert into cmsTagRelationship (tagId,nodeId,propertyTypeId) ",
                                                          "select NewTagsSet.Id, " + contentId + ", " + propertyTypeId + " from  ",
                                                          "( ",
                                                          "select NewTags.Id from  ",
                                                          tagSetSql,
                                                          " inner join cmsTags as NewTags on (TagSet.Tag = NewTags.Tag and TagSet.",
                                                          SqlSyntax.GetQuotedColumnName("group"),
                                                          " = NewTags.",
                                                          SqlSyntax.GetQuotedColumnName("group"),
                                                          ") ",
                                                          ") as NewTagsSet ",
                                                          "left outer join cmsTagRelationship ",
                                                          "on (cmsTagRelationship.TagId = NewTagsSet.Id and cmsTagRelationship.nodeId = ",
                                                          contentId,
                                                          " and cmsTagRelationship.propertyTypeId = ",
                                                          propertyTypeId,
                                                          ") ",
                                                          "where cmsTagRelationship.tagId is null ");

                //insert the tags relations that don't exist
                Database.Execute(insertTagRelationsSql);

                //GO!
                trans.Complete();
            }
        }

        /// <summary>
        /// Removes any of the given tags from the property association
        /// </summary>
        /// <param name="contentId"></param>
        /// <param name="propertyTypeId"></param>
        /// <param name="tags">The tags to remove from the property</param>
        public void RemoveTagsFromProperty(int contentId, int propertyTypeId, IEnumerable<ITag> tags)
        {
            var tagSetSql = GetTagSet(tags);

            var deleteSql = string.Concat("DELETE FROM cmsTagRelationship WHERE nodeId = ",
                                          contentId,
                                          " AND propertyTypeId = ",
                                          propertyTypeId,
                                          " AND tagId IN ",
                                          "(SELECT id FROM cmsTags INNER JOIN ",
                                          tagSetSql,
                                          " ON (TagSet.Tag = cmsTags.Tag and TagSet." + SqlSyntax.GetQuotedColumnName("group") + @" = cmsTags." + SqlSyntax.GetQuotedColumnName("group") + @"))");

            Database.Execute(deleteSql);
        }

        public void ClearTagsFromProperty(int contentId, int propertyTypeId)
        {
            Database.Execute("DELETE FROM cmsTagRelationship WHERE nodeId = @nodeId AND propertyTypeId = @propertyTypeId", 
                new { nodeId = contentId, propertyTypeId = propertyTypeId });
        }

        public void ClearTagsFromEntity(int contentId)
        {
            Database.Execute("DELETE FROM cmsTagRelationship WHERE nodeId = @nodeId",
                new { nodeId = contentId });
        }

        private Guid GetNodeObjectType(TaggableObjectTypes type)
        {
            switch (type)
            {
                case TaggableObjectTypes.Content:
                    return new Guid(Constants.ObjectTypes.Document);
                case TaggableObjectTypes.Media:
                    return new Guid(Constants.ObjectTypes.Media);
                case TaggableObjectTypes.Member:
                    return new Guid(Constants.ObjectTypes.Member);
                default:
                    throw new ArgumentOutOfRangeException("type");
            }
        }

        /// <summary>
        /// This is a clever way to produce an SQL statement like this:
        /// 
        ///     (select 'Spacesdd' as Tag, 'default' as [Group] 
        ///     union 
        ///     select 'Cool' as Tag, 'default' as [Group]
        ///     ) as TagSet
        /// 
        /// This allows us to use the tags to be inserted as a temporary in memory table. 
        /// </summary>
        /// <param name="tagsToInsert"></param>
        /// <returns></returns>
        private string GetTagSet(IEnumerable<ITag> tagsToInsert)
        {
            //TODO: Fix this query, since this is going to be basically a unique query each time, this will cause some mem usage in peta poco,
            // and surely there's a nicer way!
            //TODO: When we fix, be sure to remove the @ symbol escape

            var array = tagsToInsert
                .Select(tag =>
                    string.Format("select '{0}' as Tag, '{1}' as " + SqlSyntax.GetQuotedColumnName("group") + @"",
                        PetaPocoExtensions.EscapeAtSymbols(tag.Text.Replace("'", "''")), tag.Group))
                .ToArray();
            return "(" + string.Join(" union ", array).Replace("  ", " ") + ") as TagSet";
        }

        private class TagComparer : IEqualityComparer<ITag>
        {
            public bool Equals(ITag x, ITag y)
            {
                return x.Text == y.Text && x.Group == y.Group;
            }

            public int GetHashCode(ITag obj)
            {
                unchecked
                {
                    return (obj.Text.GetHashCode() * 397) ^ obj.Group.GetHashCode();
                }
            }
        }

    }
}<|MERGE_RESOLUTION|>--- conflicted
+++ resolved
@@ -8,7 +8,6 @@
 using Umbraco.Core.Models.Rdbms;
 
 using Umbraco.Core.Persistence.Factories;
-using Umbraco.Core.Persistence.Mappers;
 using Umbraco.Core.Persistence.Querying;
 using Umbraco.Core.Persistence.SqlSyntax;
 using Umbraco.Core.Persistence.UnitOfWork;
@@ -17,8 +16,8 @@
 {
     internal class TagRepository : PetaPocoRepositoryBase<int, ITag>, ITagRepository
     {
-        internal TagRepository(IDatabaseUnitOfWork work, CacheHelper cache, ILogger logger, ISqlSyntaxProvider sqlSyntax, IMappingResolver mappingResolver)
-            : base(work, cache, logger, sqlSyntax, mappingResolver)
+        internal TagRepository(IDatabaseUnitOfWork work, CacheHelper cache, ILogger logger, ISqlSyntaxProvider sqlSyntax)
+            : base(work, cache, logger, sqlSyntax)
         {
         }
 
@@ -212,17 +211,13 @@
                 .On<PropertyTypeDto, TagRelationshipDto>(SqlSyntax, left => left.Id, right => right.PropertyTypeId)
                 .InnerJoin<NodeDto>(SqlSyntax)
                 .On<NodeDto, ContentDto>(SqlSyntax, left => left.NodeId, right => right.NodeId)
-<<<<<<< HEAD
-                .Where<TagDto>(SqlSyntax, dto => dto.Group == tagGroup);
-=======
                 .Where<TagDto>(dto => dto.Group == tagGroup);
->>>>>>> cdce2a11
 
             if (objectType != TaggableObjectTypes.All)
             {
                 var nodeObjectType = GetNodeObjectType(objectType);
                 sql = sql
-                    .Where<NodeDto>(SqlSyntax, dto => dto.NodeObjectType == nodeObjectType);
+                    .Where<NodeDto>(dto => dto.NodeObjectType == nodeObjectType);
             }
 
             return CreateTaggedEntityCollection(
@@ -242,22 +237,18 @@
                 .On<PropertyTypeDto, TagRelationshipDto>(SqlSyntax, left => left.Id, right => right.PropertyTypeId)
                 .InnerJoin<NodeDto>(SqlSyntax)
                 .On<NodeDto, ContentDto>(SqlSyntax, left => left.NodeId, right => right.NodeId)
-<<<<<<< HEAD
-                .Where<TagDto>(SqlSyntax, dto => dto.Tag == tag);
-=======
                 .Where<TagDto>(dto => dto.Tag == tag);
->>>>>>> cdce2a11
 
             if (objectType != TaggableObjectTypes.All)
             {
                 var nodeObjectType = GetNodeObjectType(objectType);
                 sql = sql
-                    .Where<NodeDto>(SqlSyntax, dto => dto.NodeObjectType == nodeObjectType);
+                    .Where<NodeDto>(dto => dto.NodeObjectType == nodeObjectType);
             }
 
             if (tagGroup.IsNullOrWhiteSpace() == false)
             {
-                sql = sql.Where<TagDto>(SqlSyntax, dto => dto.Group == tagGroup);
+                sql = sql.Where<TagDto>(dto => dto.Group == tagGroup);
             }
 
             return CreateTaggedEntityCollection(
@@ -283,22 +274,12 @@
             var sql = GetTagsQuerySelect(true);
 
             sql = ApplyRelationshipJoinToTagsQuery(sql);
-<<<<<<< HEAD
-
-            sql = sql
-                .InnerJoin<ContentDto>(SqlSyntax)
-                .On<ContentDto, TagRelationshipDto>(SqlSyntax, left => left.NodeId, right => right.NodeId)
-                .InnerJoin<NodeDto>(SqlSyntax)
-                .On<NodeDto, ContentDto>(SqlSyntax, left => left.NodeId, right => right.NodeId);
-
-=======
             
->>>>>>> cdce2a11
             if (objectType != TaggableObjectTypes.All)
             {
                 var nodeObjectType = GetNodeObjectType(objectType);
                 sql = sql
-                    .Where<NodeDto>(SqlSyntax, dto => dto.NodeObjectType == nodeObjectType);
+                    .Where<NodeDto>(dto => dto.NodeObjectType == nodeObjectType);
             }
 
             sql = ApplyGroupFilterToTagsQuery(sql, group);
@@ -315,9 +296,6 @@
             sql = ApplyRelationshipJoinToTagsQuery(sql);
 
             sql = sql
-<<<<<<< HEAD
-                .Where<TagRelationshipDto>(SqlSyntax, dto => dto.NodeId == contentId);
-=======
                 .Where<NodeDto>(dto => dto.NodeId == contentId);
 
             sql = ApplyGroupFilterToTagsQuery(sql, group);
@@ -333,7 +311,6 @@
 
             sql = sql
                 .Where<NodeDto>(dto => dto.UniqueId == contentId);
->>>>>>> cdce2a11
 
             sql = ApplyGroupFilterToTagsQuery(sql, group);
 
@@ -349,10 +326,6 @@
             sql = sql
                 .InnerJoin<PropertyTypeDto>(SqlSyntax)
                 .On<PropertyTypeDto, TagRelationshipDto>(SqlSyntax, left => left.Id, right => right.PropertyTypeId)
-<<<<<<< HEAD
-                .Where<TagRelationshipDto>(SqlSyntax, dto => dto.NodeId == contentId)
-                .Where<PropertyTypeDto>(SqlSyntax, dto => dto.Alias == propertyTypeAlias);
-=======
                 .Where<NodeDto>(dto => dto.NodeId == contentId)
                 .Where<PropertyTypeDto>(dto => dto.Alias == propertyTypeAlias);
 
@@ -372,7 +345,6 @@
                 .On<PropertyTypeDto, TagRelationshipDto>(SqlSyntax, left => left.Id, right => right.PropertyTypeId)
                 .Where<NodeDto>(dto => dto.UniqueId == contentId)
                 .Where<PropertyTypeDto>(dto => dto.Alias == propertyTypeAlias);
->>>>>>> cdce2a11
 
             sql = ApplyGroupFilterToTagsQuery(sql, group);
 
@@ -400,22 +372,18 @@
             return sql
                 .From<TagDto>(SqlSyntax)
                 .InnerJoin<TagRelationshipDto>(SqlSyntax)
-<<<<<<< HEAD
-                .On<TagRelationshipDto, TagDto>(SqlSyntax, left => left.TagId, right => right.Id);
-=======
                 .On<TagRelationshipDto, TagDto>(SqlSyntax, left => left.TagId, right => right.Id)
                 .InnerJoin<ContentDto>(SqlSyntax)
                 .On<ContentDto, TagRelationshipDto>(SqlSyntax, left => left.NodeId, right => right.NodeId)
                 .InnerJoin<NodeDto>(SqlSyntax)
                 .On<NodeDto, ContentDto>(SqlSyntax, left => left.NodeId, right => right.NodeId);
->>>>>>> cdce2a11
         }
 
         private Sql ApplyGroupFilterToTagsQuery(Sql sql, string group)
         {
             if (@group.IsNullOrWhiteSpace() == false)
             {
-                sql = sql.Where<TagDto>(SqlSyntax, dto => dto.Group == group);
+                sql = sql.Where<TagDto>(dto => dto.Group == group);
             }
 
             return sql;
