using Umbraco.Cms.Core.Models;

namespace Umbraco.Cms.Core.Persistence.Repositories;

public interface ITemplateRepository : IReadWriteQueryRepository<int, ITemplate>, IFileRepository
{
    ITemplate? Get(string? alias);

<<<<<<< HEAD
    IEnumerable<ITemplate>? GetAll(params string[] aliases);

    IEnumerable<ITemplate>? GetChildren(int masterTemplateId);
=======
        IEnumerable<ITemplate> GetAll(params string[] aliases);

        IEnumerable<ITemplate> GetChildren(int masterTemplateId);
>>>>>>> 9a4daa45

    IEnumerable<ITemplate> GetDescendants(int masterTemplateId);
}<|MERGE_RESOLUTION|>--- conflicted
+++ resolved
@@ -6,15 +6,9 @@
 {
     ITemplate? Get(string? alias);
 
-<<<<<<< HEAD
-    IEnumerable<ITemplate>? GetAll(params string[] aliases);
+    IEnumerable<ITemplate> GetAll(params string[] aliases);
 
-    IEnumerable<ITemplate>? GetChildren(int masterTemplateId);
-=======
-        IEnumerable<ITemplate> GetAll(params string[] aliases);
-
-        IEnumerable<ITemplate> GetChildren(int masterTemplateId);
->>>>>>> 9a4daa45
+    IEnumerable<ITemplate> GetChildren(int masterTemplateId);
 
     IEnumerable<ITemplate> GetDescendants(int masterTemplateId);
 }