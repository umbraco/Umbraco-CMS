--- conflicted
+++ resolved
@@ -24,8 +24,6 @@
         bool filterMustBeIsDependency,
         out long totalRecords);
 
-<<<<<<< HEAD
-=======
     /// <summary>
     ///     Gets a paged result of items which are in relation with an item in the recycle bin.
     /// </summary>
@@ -49,15 +47,6 @@
         return [];
     }
 
-    [Obsolete("Use overload that takes key instead of id. This will be removed in Umbraco 15.")]
-    IEnumerable<RelationItemModel> GetPagedRelationsForItem(
-        int id,
-        long skip,
-        long take,
-        bool filterMustBeIsDependency,
-        out long totalRecords);
-
->>>>>>> 86e7343f
     /// <summary>
     ///     Gets a page of items used in any kind of relation from selected integer ids.
     /// </summary>
