--- conflicted
+++ resolved
@@ -1,643 +1,595 @@
-﻿using System;
-using System.Collections.Generic;
-using System.Globalization;
-using System.Linq;
-using System.Text;
-using System.Text.RegularExpressions;
-using System.Xml.Linq;
-using Umbraco.Core.Configuration;
-using Umbraco.Core.Configuration.UmbracoSettings;
-using Umbraco.Core.Dynamics;
-using Umbraco.Core.IO;
-using Umbraco.Core.Logging;
-using Umbraco.Core.Models;
-using Umbraco.Core.Models.EntityBase;
-using Umbraco.Core.Models.Rdbms;
-
-using Umbraco.Core.Persistence.DatabaseModelDefinitions;
-using Umbraco.Core.Persistence.Factories;
-using Umbraco.Core.Persistence.Mappers;
-using Umbraco.Core.Persistence.Querying;
-using Umbraco.Core.Persistence.SqlSyntax;
-using Umbraco.Core.Persistence.UnitOfWork;
-using Umbraco.Core.Services;
-
-namespace Umbraco.Core.Persistence.Repositories
-{
-    /// <summary>
-    /// Represents a repository for doing CRUD operations for <see cref="IMedia"/>
-    /// </summary>
-    internal class MediaRepository : RecycleBinRepository<int, IMedia>, IMediaRepository
-    {
-        private readonly IMediaTypeRepository _mediaTypeRepository;
-        private readonly ITagRepository _tagRepository;
-        private readonly ContentXmlRepository<IMedia> _contentXmlRepository;
-        private readonly ContentPreviewRepository<IMedia> _contentPreviewRepository;
-
-<<<<<<< HEAD
-        public MediaRepository(IDatabaseUnitOfWork work, CacheHelper cache, ILogger logger, ISqlSyntaxProvider sqlSyntax, IMediaTypeRepository mediaTypeRepository, ITagRepository tagRepository, IMappingResolver mappingResolver)
-            : base(work, cache, logger, sqlSyntax, mappingResolver)
-=======
-        public MediaRepository(IDatabaseUnitOfWork work, CacheHelper cache, ILogger logger, ISqlSyntaxProvider sqlSyntax, IMediaTypeRepository mediaTypeRepository, ITagRepository tagRepository, IContentSection contentSection)
-            : base(work, cache, logger, sqlSyntax, contentSection)
->>>>>>> cdce2a11
-        {
-            if (mediaTypeRepository == null) throw new ArgumentNullException("mediaTypeRepository");
-            if (tagRepository == null) throw new ArgumentNullException("tagRepository");
-            _mediaTypeRepository = mediaTypeRepository;
-            _tagRepository = tagRepository;
-<<<<<<< HEAD
-            _contentXmlRepository = new ContentXmlRepository<IMedia>(work, CacheHelper.CreateDisabledCacheHelper(), logger, sqlSyntax, mappingResolver);
-            _contentPreviewRepository = new ContentPreviewRepository<IMedia>(work, CacheHelper.CreateDisabledCacheHelper(), logger, sqlSyntax, mappingResolver);
-            EnsureUniqueNaming = true;
-=======
-            _contentXmlRepository = new ContentXmlRepository<IMedia>(work, CacheHelper.CreateDisabledCacheHelper(), logger, sqlSyntax);
-            _contentPreviewRepository = new ContentPreviewRepository<IMedia>(work, CacheHelper.CreateDisabledCacheHelper(), logger, sqlSyntax);
-            EnsureUniqueNaming = contentSection.EnsureUniqueNaming;
->>>>>>> cdce2a11
-        }
-
-        public bool EnsureUniqueNaming { get; private set; }
-
-        #region Overrides of RepositoryBase<int,IMedia>
-
-        protected override IMedia PerformGet(int id)
-        {
-            var sql = GetBaseQuery(false);
-            sql.Where(GetBaseWhereClause(), new { Id = id });
-            sql.OrderByDescending<ContentVersionDto>(SqlSyntax, x => x.VersionDate);
-
-            var dto = Database.Fetch<ContentVersionDto, ContentDto, NodeDto>(sql).FirstOrDefault();
-
-            if (dto == null)
-                return null;
-
-            var content = CreateMediaFromDto(dto, dto.VersionId, sql);
-
-            return content;
-        }
-
-        protected override IEnumerable<IMedia> PerformGetAll(params int[] ids)
-        {
-            var sql = GetBaseQuery(false);
-            if (ids.Any())
-            {
-                sql.Where("umbracoNode.id in (@ids)", new { ids = ids });
-            }
-
-            return ProcessQuery(sql);
-        }
-
-        protected override IEnumerable<IMedia> PerformGetByQuery(IQuery<IMedia> query)
-        {
-            var sqlClause = GetBaseQuery(false);
-            var translator = new SqlTranslator<IMedia>(sqlClause, query);
-            var sql = translator.Translate()
-                                .OrderBy<NodeDto>(SqlSyntax, x => x.SortOrder);
-
-            return ProcessQuery(sql);
-        }
-
-        #endregion
-
-        #region Overrides of PetaPocoRepositoryBase<int,IMedia>
-
-        protected override Sql GetBaseQuery(bool isCount)
-        {
-            var sql = new Sql();
-            sql.Select(isCount ? "COUNT(*)" : "*")
-                .From<ContentVersionDto>(SqlSyntax)
-                .InnerJoin<ContentDto>(SqlSyntax)
-                .On<ContentVersionDto, ContentDto>(SqlSyntax, left => left.NodeId, right => right.NodeId)
-                .InnerJoin<NodeDto>(SqlSyntax)
-                .On<ContentDto, NodeDto>(SqlSyntax, left => left.NodeId, right => right.NodeId)
-                .Where<NodeDto>(SqlSyntax, x => x.NodeObjectType == NodeObjectTypeId);
-            return sql;
-        }
-
-        protected override string GetBaseWhereClause()
-        {
-            return "umbracoNode.id = @Id";
-        }
-
-        protected override IEnumerable<string> GetDeleteClauses()
-        {
-            var list = new List<string>
-                           {
-                               "DELETE FROM cmsTask WHERE nodeId = @Id",
-                               "DELETE FROM umbracoUser2NodeNotify WHERE nodeId = @Id",
-                               "DELETE FROM umbracoUser2NodePermission WHERE nodeId = @Id",
-                               "DELETE FROM umbracoRelation WHERE parentId = @Id",
-                               "DELETE FROM umbracoRelation WHERE childId = @Id",
-                               "DELETE FROM cmsTagRelationship WHERE nodeId = @Id",
-                               "DELETE FROM cmsDocument WHERE nodeId = @Id",
-                               "DELETE FROM cmsPropertyData WHERE contentNodeId = @Id",
-                               "DELETE FROM cmsPreviewXml WHERE nodeId = @Id",
-                               "DELETE FROM cmsContentVersion WHERE ContentId = @Id",
-                               "DELETE FROM cmsContentXml WHERE nodeId = @Id",
-                               "DELETE FROM cmsContent WHERE nodeId = @Id",
-                               "DELETE FROM umbracoNode WHERE id = @Id"
-                           };
-            return list;
-        }
-
-        protected override Guid NodeObjectTypeId
-        {
-            get { return new Guid(Constants.ObjectTypes.Media); }
-        }
-
-        #endregion
-
-        #region Overrides of VersionableRepositoryBase<IContent>
-
-        public override IMedia GetByVersion(Guid versionId)
-        {
-            var sql = GetBaseQuery(false);
-            sql.Where("cmsContentVersion.VersionId = @VersionId", new { VersionId = versionId });
-            sql.OrderByDescending<ContentVersionDto>(SqlSyntax, x => x.VersionDate);
-
-            var dto = Database.Fetch<ContentVersionDto, ContentDto, NodeDto>(sql).FirstOrDefault();
-
-            if (dto == null)
-                return null;
-
-            var mediaType = _mediaTypeRepository.Get(dto.ContentDto.ContentTypeId);
-
-            var factory = new MediaFactory(mediaType, NodeObjectTypeId, dto.NodeId);
-            var media = factory.BuildEntity(dto);
-
-            var properties = GetPropertyCollection(sql, new[] { new DocumentDefinition(dto.NodeId, dto.VersionId, media.UpdateDate, media.CreateDate, mediaType) });
-
-            media.Properties = properties[dto.NodeId];
-
-            //on initial construction we don't want to have dirty properties tracked
-            // http://issues.umbraco.org/issue/U4-1946
-            ((Entity)media).ResetDirtyProperties(false);
-            return media;
-        }
-
-        public void RebuildXmlStructures(Func<IMedia, XElement> serializer, int groupSize = 5000, IEnumerable<int> contentTypeIds = null)
-        {
-
-            //Ok, now we need to remove the data and re-insert it, we'll do this all in one transaction too.
-            using (var tr = Database.GetTransaction())
-            {
-                //Remove all the data first, if anything fails after this it's no problem the transaction will be reverted
-                if (contentTypeIds == null)
-                {
-                    var mediaObjectType = Guid.Parse(Constants.ObjectTypes.Media);
-                    var subQuery = new Sql()
-                        .Select("DISTINCT cmsContentXml.nodeId")
-                        .From<ContentXmlDto>(SqlSyntax)
-                        .InnerJoin<NodeDto>(SqlSyntax)
-                        .On<ContentXmlDto, NodeDto>(SqlSyntax, left => left.NodeId, right => right.NodeId)
-                        .Where<NodeDto>(SqlSyntax, dto => dto.NodeObjectType == mediaObjectType);
-
-                    var deleteSql = SqlSyntax.GetDeleteSubquery("cmsContentXml", "nodeId", subQuery);
-                    Database.Execute(deleteSql);
-                }
-                else
-                {
-                    foreach (var id in contentTypeIds)
-                    {
-                        var id1 = id;
-                        var mediaObjectType = Guid.Parse(Constants.ObjectTypes.Media);
-                        var subQuery = new Sql()
-                            .Select("DISTINCT cmsContentXml.nodeId")
-                            .From<ContentXmlDto>(SqlSyntax)
-                            .InnerJoin<NodeDto>(SqlSyntax)
-                            .On<ContentXmlDto, NodeDto>(SqlSyntax, left => left.NodeId, right => right.NodeId)
-                            .InnerJoin<ContentDto>(SqlSyntax)
-                            .On<ContentDto, NodeDto>(SqlSyntax, left => left.NodeId, right => right.NodeId)
-                            .Where<NodeDto>(SqlSyntax, dto => dto.NodeObjectType == mediaObjectType)
-                            .Where<ContentDto>(SqlSyntax, dto => dto.ContentTypeId == id1);
-
-                        var deleteSql = SqlSyntax.GetDeleteSubquery("cmsContentXml", "nodeId", subQuery);
-                        Database.Execute(deleteSql);
-                    }
-                }
-
-                //now insert the data, again if something fails here, the whole transaction is reversed
-                if (contentTypeIds == null)
-                {
-                    RebuildXmlStructuresProcessQuery(serializer, Query, tr, groupSize);
-                }
-                else
-                {
-                    foreach (var contentTypeId in contentTypeIds)
-                    {
-                        //copy local
-                        var id = contentTypeId;
-                        var query = Query.Where(x => x.ContentTypeId == id && x.Trashed == false);
-                        RebuildXmlStructuresProcessQuery(serializer, query, tr, groupSize);
-                    }
-                }
-
-                tr.Complete();
-            }
-        }
-
-        private void RebuildXmlStructuresProcessQuery(Func<IMedia, XElement> serializer, IQuery<IMedia> query, Transaction tr, int pageSize)
-        {
-            var pageIndex = 0;
-            var total = long.MinValue;
-            var processed = 0;
-            do
-            {
-                var descendants = GetPagedResultsByQuery(query, pageIndex, pageSize, out total, "Path", Direction.Ascending);
-
-                var xmlItems = (from descendant in descendants
-                                let xml = serializer(descendant)
-                                select new ContentXmlDto { NodeId = descendant.Id, Xml = xml.ToDataString() }).ToArray();
-
-                //bulk insert it into the database
-                Database.BulkInsertRecords(SqlSyntax, xmlItems, tr);
-
-                processed += xmlItems.Length;
-
-                pageIndex++;
-            } while (processed < total);
-        }
-
-        public IMedia GetMediaByPath(string mediaPath)
-        {
-            var umbracoFileValue = mediaPath;
-            const string pattern = ".*[_][0-9]+[x][0-9]+[.].*";
-            var isResized = Regex.IsMatch(mediaPath, pattern);
-
-            // If the image has been resized we strip the "_403x328" of the original "/media/1024/koala_403x328.jpg" url.
-            if (isResized)
-            {
-                var underscoreIndex = mediaPath.LastIndexOf('_');
-                var dotIndex = mediaPath.LastIndexOf('.');
-                umbracoFileValue = string.Concat(mediaPath.Substring(0, underscoreIndex), mediaPath.Substring(dotIndex));
-            }
-
-            Func<string, Sql> createSql = url => new Sql().Select("*")
-                                                  .From<PropertyDataDto>(SqlSyntax)
-                                                  .InnerJoin<PropertyTypeDto>(SqlSyntax)
-                                                  .On<PropertyDataDto, PropertyTypeDto>(SqlSyntax, left => left.PropertyTypeId, right => right.Id)
-                                                  .Where<PropertyTypeDto>(SqlSyntax, x => x.Alias == "umbracoFile")
-                                                  .Where<PropertyDataDto>(SqlSyntax, x => x.VarChar == url);
-
-            var sql = createSql(umbracoFileValue);
-
-            var propertyDataDto = UnitOfWork.Database.Fetch<PropertyDataDto, PropertyTypeDto>(sql).FirstOrDefault();
-
-            // If the stripped-down url returns null, we try again with the original url. 
-            // Previously, the function would fail on e.g. "my_x_image.jpg"
-            if (propertyDataDto == null)
-            {
-                sql = createSql(mediaPath);
-                propertyDataDto = UnitOfWork.Database.Fetch<PropertyDataDto, PropertyTypeDto>(sql).FirstOrDefault();
-            }
-
-            return propertyDataDto == null ? null : Get(propertyDataDto.NodeId);
-        }
-
-        public void AddOrUpdateContentXml(IMedia content, Func<IMedia, XElement> xml)
-        {
-            _contentXmlRepository.AddOrUpdate(new ContentXmlEntity<IMedia>(content, xml));
-        }
-
-        public void AddOrUpdatePreviewXml(IMedia content, Func<IMedia, XElement> xml)
-        {
-            _contentPreviewRepository.AddOrUpdate(new ContentPreviewEntity<IMedia>(content, xml));
-        }
-
-        protected override void PerformDeleteVersion(int id, Guid versionId)
-        {
-            Database.Delete<PreviewXmlDto>("WHERE nodeId = @Id AND versionId = @VersionId", new { Id = id, VersionId = versionId });
-            Database.Delete<PropertyDataDto>("WHERE contentNodeId = @Id AND versionId = @VersionId", new { Id = id, VersionId = versionId });
-            Database.Delete<ContentVersionDto>("WHERE ContentId = @Id AND VersionId = @VersionId", new { Id = id, VersionId = versionId });
-        }
-
-        #endregion
-
-        #region Unit of Work Implementation
-
-        protected override void PersistNewItem(IMedia entity)
-        {
-            ((Models.Media)entity).AddingEntity();
-
-            //Ensure unique name on the same level
-            entity.Name = EnsureUniqueNodeName(entity.ParentId, entity.Name);
-
-            //Ensure that strings don't contain characters that are invalid in XML
-            entity.SanitizeEntityPropertiesForXmlStorage();
-
-            var factory = new MediaFactory(NodeObjectTypeId, entity.Id);
-            var dto = factory.BuildDto(entity);
-
-            //NOTE Should the logic below have some kind of fallback for empty parent ids ?
-            //Logic for setting Path, Level and SortOrder
-            var parent = Database.First<NodeDto>("WHERE id = @ParentId", new { ParentId = entity.ParentId });
-            var level = parent.Level + 1;
-            var maxSortOrder = Database.ExecuteScalar<int>(
-                "SELECT coalesce(max(sortOrder),-1) FROM umbracoNode WHERE parentid = @ParentId AND nodeObjectType = @NodeObjectType",
-                new { /*ParentId =*/ entity.ParentId, NodeObjectType = NodeObjectTypeId });
-            var sortOrder = maxSortOrder + 1;
-
-            //Create the (base) node data - umbracoNode
-            var nodeDto = dto.ContentDto.NodeDto;
-            nodeDto.Path = parent.Path;
-            nodeDto.Level = short.Parse(level.ToString(CultureInfo.InvariantCulture));
-            nodeDto.SortOrder = sortOrder;
-            var o = Database.IsNew(nodeDto) ? Convert.ToInt32(Database.Insert(nodeDto)) : Database.Update(nodeDto);
-
-            //Update with new correct path
-            nodeDto.Path = string.Concat(parent.Path, ",", nodeDto.NodeId);
-            Database.Update(nodeDto);
-
-            //Update entity with correct values
-            entity.Id = nodeDto.NodeId; //Set Id on entity to ensure an Id is set
-            entity.Path = nodeDto.Path;
-            entity.SortOrder = sortOrder;
-            entity.Level = level;
-
-            //Create the Content specific data - cmsContent
-            var contentDto = dto.ContentDto;
-            contentDto.NodeId = nodeDto.NodeId;
-            Database.Insert(contentDto);
-
-            //Create the first version - cmsContentVersion
-            //Assumes a new Version guid and Version date (modified date) has been set
-            dto.NodeId = nodeDto.NodeId;
-            Database.Insert(dto);
-
-            //Create the PropertyData for this version - cmsPropertyData
-            var propertyFactory = new PropertyFactory(entity.ContentType.CompositionPropertyTypes.ToArray(), entity.Version, entity.Id);
-            var propertyDataDtos = propertyFactory.BuildDto(entity.Properties);
-            var keyDictionary = new Dictionary<int, int>();
-
-            //Add Properties
-            foreach (var propertyDataDto in propertyDataDtos)
-            {
-                var primaryKey = Convert.ToInt32(Database.Insert(propertyDataDto));
-                keyDictionary.Add(propertyDataDto.PropertyTypeId, primaryKey);
-            }
-
-            //Update Properties with its newly set Id
-            foreach (var property in entity.Properties)
-            {
-                property.Id = keyDictionary[property.PropertyTypeId];
-            }
-
-            UpdatePropertyTags(entity, _tagRepository);
-
-            entity.ResetDirtyProperties();
-        }
-
-        protected override void PersistUpdatedItem(IMedia entity)
-        {
-            //Updates Modified date
-            ((Models.Media)entity).UpdatingEntity();
-
-            //Ensure unique name on the same level
-            entity.Name = EnsureUniqueNodeName(entity.ParentId, entity.Name, entity.Id);
-
-            //Ensure that strings don't contain characters that are invalid in XML
-            entity.SanitizeEntityPropertiesForXmlStorage();
-
-            //Look up parent to get and set the correct Path and update SortOrder if ParentId has changed
-            if (entity.IsPropertyDirty("ParentId"))
-            {
-                var parent = Database.First<NodeDto>("WHERE id = @ParentId", new { ParentId = entity.ParentId });
-                entity.Path = string.Concat(parent.Path, ",", entity.Id);
-                entity.Level = parent.Level + 1;
-                var maxSortOrder =
-                    Database.ExecuteScalar<int>(
-                        "SELECT coalesce(max(sortOrder),0) FROM umbracoNode WHERE parentid = @ParentId AND nodeObjectType = @NodeObjectType",
-                        new { ParentId = entity.ParentId, NodeObjectType = NodeObjectTypeId });
-                entity.SortOrder = maxSortOrder + 1;
-            }
-
-            var factory = new MediaFactory(NodeObjectTypeId, entity.Id);
-            //Look up Content entry to get Primary for updating the DTO
-            var contentDto = Database.SingleOrDefault<ContentDto>("WHERE nodeId = @Id", new { Id = entity.Id });
-            factory.SetPrimaryKey(contentDto.PrimaryKey);
-            var dto = factory.BuildDto(entity);
-
-            //Updates the (base) node data - umbracoNode
-            var nodeDto = dto.ContentDto.NodeDto;
-            var o = Database.Update(nodeDto);
-
-            //Only update this DTO if the contentType has actually changed
-            if (contentDto.ContentTypeId != entity.ContentTypeId)
-            {
-                //Create the Content specific data - cmsContent
-                var newContentDto = dto.ContentDto;
-                Database.Update(newContentDto);
-            }
-
-            //In order to update the ContentVersion we need to retrieve its primary key id
-            var contentVerDto = Database.SingleOrDefault<ContentVersionDto>("WHERE VersionId = @Version", new { Version = entity.Version });
-            dto.Id = contentVerDto.Id;
-            //Updates the current version - cmsContentVersion
-            //Assumes a Version guid exists and Version date (modified date) has been set/updated
-            Database.Update(dto);
-
-            //Create the PropertyData for this version - cmsPropertyData
-            var propertyFactory = new PropertyFactory(entity.ContentType.CompositionPropertyTypes.ToArray(), entity.Version, entity.Id);
-            var propertyDataDtos = propertyFactory.BuildDto(entity.Properties);
-            var keyDictionary = new Dictionary<int, int>();
-
-            //Add Properties
-            foreach (var propertyDataDto in propertyDataDtos)
-            {
-                if (propertyDataDto.Id > 0)
-                {
-                    Database.Update(propertyDataDto);
-                }
-                else
-                {
-                    int primaryKey = Convert.ToInt32(Database.Insert(propertyDataDto));
-                    keyDictionary.Add(propertyDataDto.PropertyTypeId, primaryKey);
-                }
-            }
-
-            //Update Properties with its newly set Id
-            if (keyDictionary.Any())
-            {
-                foreach (var property in entity.Properties)
-                {
-                    property.Id = keyDictionary[property.PropertyTypeId];
-                }
-            }
-
-            UpdatePropertyTags(entity, _tagRepository);
-
-            entity.ResetDirtyProperties();
-        }
-
-        #endregion
-
-        #region IRecycleBinRepository members
-
-        protected override int RecycleBinId
-        {
-            get { return Constants.System.RecycleBinMedia; }
-        }
-
-        #endregion
-
-        /// <summary>
-        /// Gets paged media results
-        /// </summary>
-        /// <param name="query">Query to excute</param>
-        /// <param name="pageIndex">Page number</param>
-        /// <param name="pageSize">Page size</param>
-        /// <param name="totalRecords">Total records query would return without paging</param>
-        /// <param name="orderBy">Field to order by</param>
-        /// <param name="orderDirection">Direction to order by</param>
-        /// <param name="filter">Search text filter</param>
-        /// <returns>An Enumerable list of <see cref="IMedia"/> objects</returns>
-        public IEnumerable<IMedia> GetPagedResultsByQuery(IQuery<IMedia> query, long pageIndex, int pageSize, out long totalRecords,
-            string orderBy, Direction orderDirection, string filter = "")
-        {
-            var args = new List<object>();
-            var sbWhere = new StringBuilder();
-            Func<Tuple<string, object[]>> filterCallback = null;
-            if (filter.IsNullOrWhiteSpace() == false)
-            {
-                sbWhere.Append("AND (umbracoNode." + SqlSyntax.GetQuotedColumnName("text") + " LIKE @" + args.Count + ")");
-                args.Add("%" + filter + "%");
-                filterCallback = () => new Tuple<string, object[]>(sbWhere.ToString().Trim(), args.ToArray());
-            }
-
-            return GetPagedResultsByQuery<ContentVersionDto, Models.Media>(query, pageIndex, pageSize, out totalRecords,
-                new Tuple<string, string>("cmsContentVersion", "contentId"),
-                ProcessQuery, orderBy, orderDirection,
-                filterCallback);
-
-        }
-
-        private IEnumerable<IMedia> ProcessQuery(Sql sql)
-        {
-            //NOTE: This doesn't allow properties to be part of the query
-            var dtos = Database.Fetch<ContentVersionDto, ContentDto, NodeDto>(sql);
-            
-            var ids = dtos.Select(x => x.ContentDto.ContentTypeId).ToArray();
-
-            //content types
-            var contentTypes = ids.Length == 0 ? Enumerable.Empty<IMediaType>() : _mediaTypeRepository.GetAll(ids).ToArray();
-
-            var dtosWithContentTypes = dtos
-                //This select into and null check are required because we don't have a foreign damn key on the contentType column
-                // http://issues.umbraco.org/issue/U4-5503
-                .Select(x => new { dto = x, contentType = contentTypes.FirstOrDefault(ct => ct.Id == x.ContentDto.ContentTypeId) })
-                .Where(x => x.contentType != null)
-                .ToArray();
-
-            //Go get the property data for each document
-            var docDefs = dtosWithContentTypes.Select(d => new DocumentDefinition(
-                d.dto.NodeId,
-                d.dto.VersionId,
-                d.dto.VersionDate,
-                d.dto.ContentDto.NodeDto.CreateDate,
-                d.contentType))
-                .ToArray();
-
-            var propertyData = GetPropertyCollection(sql, docDefs);
-
-            return dtosWithContentTypes.Select(d => CreateMediaFromDto(
-                d.dto,
-                contentTypes.First(ct => ct.Id == d.dto.ContentDto.ContentTypeId),
-                propertyData[d.dto.NodeId]));
-        }
-
-        /// <summary>
-        /// Private method to create a media object from a ContentDto
-        /// </summary>
-        /// <param name="d"></param>
-        /// <param name="contentType"></param>
-        /// <param name="propCollection"></param>
-        /// <returns></returns>
-        private IMedia CreateMediaFromDto(ContentVersionDto dto,
-            IMediaType contentType,
-            PropertyCollection propCollection)
-        {
-            var factory = new MediaFactory(contentType, NodeObjectTypeId, dto.NodeId);
-            var media = factory.BuildEntity(dto);
-
-            media.Properties = propCollection;
-
-            //on initial construction we don't want to have dirty properties tracked
-            // http://issues.umbraco.org/issue/U4-1946
-            ((Entity)media).ResetDirtyProperties(false);
-            return media;
-        }
-
-        /// <summary>
-        /// Private method to create a media object from a ContentDto
-        /// </summary>
-        /// <param name="d"></param>
-        /// <param name="versionId"></param>
-        /// <param name="docSql"></param>
-        /// <returns></returns>
-        private IMedia CreateMediaFromDto(ContentVersionDto dto, Guid versionId, Sql docSql)
-        {
-            var contentType = _mediaTypeRepository.Get(dto.ContentDto.ContentTypeId);
-
-            var factory = new MediaFactory(contentType, NodeObjectTypeId, dto.NodeId);
-            var media = factory.BuildEntity(dto);
-
-            var docDef = new DocumentDefinition(dto.NodeId, versionId, media.UpdateDate, media.CreateDate, contentType);
-
-            var properties = GetPropertyCollection(docSql, new[] { docDef });
-
-            media.Properties = properties[dto.NodeId];
-
-            //on initial construction we don't want to have dirty properties tracked
-            // http://issues.umbraco.org/issue/U4-1946
-            ((Entity)media).ResetDirtyProperties(false);
-            return media;
-        }
-
-        private string EnsureUniqueNodeName(int parentId, string nodeName, int id = 0)
-        {
-            if (EnsureUniqueNaming == false)
-                return nodeName;
-
-            var sql = new Sql();
-            sql.Select("*")
-               .From<NodeDto>(SqlSyntax)
-               .Where<NodeDto>(SqlSyntax, x => x.NodeObjectType == NodeObjectTypeId && x.ParentId == parentId && x.Text.StartsWith(nodeName));
-
-            int uniqueNumber = 1;
-            var currentName = nodeName;
-
-            var dtos = Database.Fetch<NodeDto>(sql);
-            if (dtos.Any())
-            {
-                var results = dtos.OrderBy(x => x.Text, new SimilarNodeNameComparer());
-                foreach (var dto in results)
-                {
-                    if (id != 0 && id == dto.NodeId) continue;
-
-                    if (dto.Text.ToLowerInvariant().Equals(currentName.ToLowerInvariant()))
-                    {
-                        currentName = nodeName + string.Format(" ({0})", uniqueNumber);
-                        uniqueNumber++;
-                    }
-                }
-            }
-
-            return currentName;
-        }
-
-        /// <summary>
-        /// Dispose disposable properties
-        /// </summary>
-        /// <remarks>
-        /// Ensure the unit of work is disposed
-        /// </remarks>
-        protected override void DisposeResources()
-        {
-            _mediaTypeRepository.Dispose();
-            _tagRepository.Dispose();
-            _contentXmlRepository.Dispose();
-            _contentPreviewRepository.Dispose();
-        }
-    }
-}
+﻿using System;
+using System.Collections.Generic;
+using System.Globalization;
+using System.Linq;
+using System.Text;
+using System.Xml.Linq;
+using Umbraco.Core.Configuration;
+using Umbraco.Core.Configuration.UmbracoSettings;
+using Umbraco.Core.Dynamics;
+using Umbraco.Core.IO;
+using Umbraco.Core.Logging;
+using Umbraco.Core.Models;
+using Umbraco.Core.Models.EntityBase;
+using Umbraco.Core.Models.Rdbms;
+
+using Umbraco.Core.Persistence.DatabaseModelDefinitions;
+using Umbraco.Core.Persistence.Factories;
+using Umbraco.Core.Persistence.Querying;
+using Umbraco.Core.Persistence.SqlSyntax;
+using Umbraco.Core.Persistence.UnitOfWork;
+using Umbraco.Core.Services;
+
+namespace Umbraco.Core.Persistence.Repositories
+{
+    /// <summary>
+    /// Represents a repository for doing CRUD operations for <see cref="IMedia"/>
+    /// </summary>
+    internal class MediaRepository : RecycleBinRepository<int, IMedia>, IMediaRepository
+    {
+        private readonly IMediaTypeRepository _mediaTypeRepository;
+        private readonly ITagRepository _tagRepository;
+        private readonly ContentXmlRepository<IMedia> _contentXmlRepository;
+        private readonly ContentPreviewRepository<IMedia> _contentPreviewRepository;
+
+        public MediaRepository(IDatabaseUnitOfWork work, CacheHelper cache, ILogger logger, ISqlSyntaxProvider sqlSyntax, IMediaTypeRepository mediaTypeRepository, ITagRepository tagRepository, IContentSection contentSection)
+            : base(work, cache, logger, sqlSyntax, contentSection)
+        {
+            if (mediaTypeRepository == null) throw new ArgumentNullException("mediaTypeRepository");
+            if (tagRepository == null) throw new ArgumentNullException("tagRepository");
+            _mediaTypeRepository = mediaTypeRepository;
+            _tagRepository = tagRepository;
+            _contentXmlRepository = new ContentXmlRepository<IMedia>(work, CacheHelper.CreateDisabledCacheHelper(), logger, sqlSyntax);
+            _contentPreviewRepository = new ContentPreviewRepository<IMedia>(work, CacheHelper.CreateDisabledCacheHelper(), logger, sqlSyntax);
+            EnsureUniqueNaming = contentSection.EnsureUniqueNaming;
+        }
+
+        public bool EnsureUniqueNaming { get; private set; }
+
+        #region Overrides of RepositoryBase<int,IMedia>
+
+        protected override IMedia PerformGet(int id)
+        {
+            var sql = GetBaseQuery(false);
+            sql.Where(GetBaseWhereClause(), new { Id = id });
+            sql.OrderByDescending<ContentVersionDto>(x => x.VersionDate);
+
+            var dto = Database.Fetch<ContentVersionDto, ContentDto, NodeDto>(sql).FirstOrDefault();
+
+            if (dto == null)
+                return null;
+
+            var content = CreateMediaFromDto(dto, dto.VersionId, sql);
+
+            return content;
+        }
+
+        protected override IEnumerable<IMedia> PerformGetAll(params int[] ids)
+        {
+            var sql = GetBaseQuery(false);
+            if (ids.Any())
+            {
+                sql.Where("umbracoNode.id in (@ids)", new { ids = ids });
+            }
+
+            return ProcessQuery(sql);
+        }
+
+        protected override IEnumerable<IMedia> PerformGetByQuery(IQuery<IMedia> query)
+        {
+            var sqlClause = GetBaseQuery(false);
+            var translator = new SqlTranslator<IMedia>(sqlClause, query);
+            var sql = translator.Translate()
+                                .OrderBy<NodeDto>(x => x.SortOrder);
+
+            return ProcessQuery(sql);
+        }
+
+        #endregion
+
+        #region Overrides of PetaPocoRepositoryBase<int,IMedia>
+
+        protected override Sql GetBaseQuery(bool isCount)
+        {
+            var sql = new Sql();
+            sql.Select(isCount ? "COUNT(*)" : "*")
+                .From<ContentVersionDto>()
+                .InnerJoin<ContentDto>()
+                .On<ContentVersionDto, ContentDto>(left => left.NodeId, right => right.NodeId)
+                .InnerJoin<NodeDto>()
+                .On<ContentDto, NodeDto>(left => left.NodeId, right => right.NodeId)
+                .Where<NodeDto>(x => x.NodeObjectType == NodeObjectTypeId);
+            return sql;
+        }
+
+        protected override string GetBaseWhereClause()
+        {
+            return "umbracoNode.id = @Id";
+        }
+
+        protected override IEnumerable<string> GetDeleteClauses()
+        {
+            var list = new List<string>
+                           {
+                               "DELETE FROM cmsTask WHERE nodeId = @Id",
+                               "DELETE FROM umbracoUser2NodeNotify WHERE nodeId = @Id",
+                               "DELETE FROM umbracoUser2NodePermission WHERE nodeId = @Id",
+                               "DELETE FROM umbracoRelation WHERE parentId = @Id",
+                               "DELETE FROM umbracoRelation WHERE childId = @Id",
+                               "DELETE FROM cmsTagRelationship WHERE nodeId = @Id",
+                               "DELETE FROM cmsDocument WHERE nodeId = @Id",
+                               "DELETE FROM cmsPropertyData WHERE contentNodeId = @Id",
+                               "DELETE FROM cmsPreviewXml WHERE nodeId = @Id",
+                               "DELETE FROM cmsContentVersion WHERE ContentId = @Id",
+                               "DELETE FROM cmsContentXml WHERE nodeId = @Id",
+                               "DELETE FROM cmsContent WHERE nodeId = @Id",
+                               "DELETE FROM umbracoNode WHERE id = @Id"
+                           };
+            return list;
+        }
+
+        protected override Guid NodeObjectTypeId
+        {
+            get { return new Guid(Constants.ObjectTypes.Media); }
+        }
+
+        #endregion
+
+        #region Overrides of VersionableRepositoryBase<IContent>
+
+        public override IMedia GetByVersion(Guid versionId)
+        {
+            var sql = GetBaseQuery(false);
+            sql.Where("cmsContentVersion.VersionId = @VersionId", new { VersionId = versionId });
+            sql.OrderByDescending<ContentVersionDto>(x => x.VersionDate);
+
+            var dto = Database.Fetch<ContentVersionDto, ContentDto, NodeDto>(sql).FirstOrDefault();
+
+            if (dto == null)
+                return null;
+
+            var mediaType = _mediaTypeRepository.Get(dto.ContentDto.ContentTypeId);
+
+            var factory = new MediaFactory(mediaType, NodeObjectTypeId, dto.NodeId);
+            var media = factory.BuildEntity(dto);
+
+            var properties = GetPropertyCollection(sql, new[] { new DocumentDefinition(dto.NodeId, dto.VersionId, media.UpdateDate, media.CreateDate, mediaType) });
+
+            media.Properties = properties[dto.NodeId];
+
+            //on initial construction we don't want to have dirty properties tracked
+            // http://issues.umbraco.org/issue/U4-1946
+            ((Entity)media).ResetDirtyProperties(false);
+            return media;
+        }
+
+        public void RebuildXmlStructures(Func<IMedia, XElement> serializer, int groupSize = 5000, IEnumerable<int> contentTypeIds = null)
+        {
+
+            //Ok, now we need to remove the data and re-insert it, we'll do this all in one transaction too.
+            using (var tr = Database.GetTransaction())
+            {
+                //Remove all the data first, if anything fails after this it's no problem the transaction will be reverted
+                if (contentTypeIds == null)
+                {
+                    var mediaObjectType = Guid.Parse(Constants.ObjectTypes.Media);
+                    var subQuery = new Sql()
+                        .Select("DISTINCT cmsContentXml.nodeId")
+                        .From<ContentXmlDto>()
+                        .InnerJoin<NodeDto>()
+                        .On<ContentXmlDto, NodeDto>(left => left.NodeId, right => right.NodeId)
+                        .Where<NodeDto>(dto => dto.NodeObjectType == mediaObjectType);
+
+                    var deleteSql = SqlSyntax.GetDeleteSubquery("cmsContentXml", "nodeId", subQuery);
+                    Database.Execute(deleteSql);
+                }
+                else
+                {
+                    foreach (var id in contentTypeIds)
+                    {
+                        var id1 = id;
+                        var mediaObjectType = Guid.Parse(Constants.ObjectTypes.Media);
+                        var subQuery = new Sql()
+                            .Select("DISTINCT cmsContentXml.nodeId")
+                            .From<ContentXmlDto>()
+                            .InnerJoin<NodeDto>()
+                            .On<ContentXmlDto, NodeDto>(left => left.NodeId, right => right.NodeId)
+                            .InnerJoin<ContentDto>()
+                            .On<ContentDto, NodeDto>(left => left.NodeId, right => right.NodeId)
+                            .Where<NodeDto>(dto => dto.NodeObjectType == mediaObjectType)
+                            .Where<ContentDto>(dto => dto.ContentTypeId == id1);
+
+                        var deleteSql = SqlSyntax.GetDeleteSubquery("cmsContentXml", "nodeId", subQuery);
+                        Database.Execute(deleteSql);
+                    }
+                }
+
+                //now insert the data, again if something fails here, the whole transaction is reversed
+                if (contentTypeIds == null)
+                {
+                    var query = Query<IMedia>.Builder;
+                    RebuildXmlStructuresProcessQuery(serializer, query, tr, groupSize);
+                }
+                else
+                {
+                    foreach (var contentTypeId in contentTypeIds)
+                    {
+                        //copy local
+                        var id = contentTypeId;
+                        var query = Query<IMedia>.Builder.Where(x => x.ContentTypeId == id && x.Trashed == false);
+                        RebuildXmlStructuresProcessQuery(serializer, query, tr, groupSize);
+                    }
+                }
+
+                tr.Complete();
+            }
+        }
+
+        private void RebuildXmlStructuresProcessQuery(Func<IMedia, XElement> serializer, IQuery<IMedia> query, Transaction tr, int pageSize)
+        {
+            var pageIndex = 0;
+            var total = long.MinValue;
+            var processed = 0;
+            do
+            {
+                var descendants = GetPagedResultsByQuery(query, pageIndex, pageSize, out total, "Path", Direction.Ascending);
+
+                var xmlItems = (from descendant in descendants
+                                let xml = serializer(descendant)
+                                select new ContentXmlDto { NodeId = descendant.Id, Xml = xml.ToDataString() }).ToArray();
+
+                //bulk insert it into the database
+                Database.BulkInsertRecords(xmlItems, tr);
+
+                processed += xmlItems.Length;
+
+                pageIndex++;
+            } while (processed < total);
+        }
+
+        public void AddOrUpdateContentXml(IMedia content, Func<IMedia, XElement> xml)
+        {
+            _contentXmlRepository.AddOrUpdate(new ContentXmlEntity<IMedia>(content, xml));
+        }
+
+        public void AddOrUpdatePreviewXml(IMedia content, Func<IMedia, XElement> xml)
+        {
+            _contentPreviewRepository.AddOrUpdate(new ContentPreviewEntity<IMedia>(content, xml));
+        }
+
+        protected override void PerformDeleteVersion(int id, Guid versionId)
+        {
+            Database.Delete<PreviewXmlDto>("WHERE nodeId = @Id AND versionId = @VersionId", new { Id = id, VersionId = versionId });
+            Database.Delete<PropertyDataDto>("WHERE contentNodeId = @Id AND versionId = @VersionId", new { Id = id, VersionId = versionId });
+            Database.Delete<ContentVersionDto>("WHERE ContentId = @Id AND VersionId = @VersionId", new { Id = id, VersionId = versionId });
+        }
+
+        #endregion
+
+        #region Unit of Work Implementation
+
+        protected override void PersistNewItem(IMedia entity)
+        {
+            ((Models.Media)entity).AddingEntity();
+
+            //Ensure unique name on the same level
+            entity.Name = EnsureUniqueNodeName(entity.ParentId, entity.Name);
+
+            //Ensure that strings don't contain characters that are invalid in XML
+            entity.SanitizeEntityPropertiesForXmlStorage();
+
+            var factory = new MediaFactory(NodeObjectTypeId, entity.Id);
+            var dto = factory.BuildDto(entity);
+
+            //NOTE Should the logic below have some kind of fallback for empty parent ids ?
+            //Logic for setting Path, Level and SortOrder
+            var parent = Database.First<NodeDto>("WHERE id = @ParentId", new { ParentId = entity.ParentId });
+            var level = parent.Level + 1;
+            var maxSortOrder = Database.ExecuteScalar<int>(
+                "SELECT coalesce(max(sortOrder),-1) FROM umbracoNode WHERE parentid = @ParentId AND nodeObjectType = @NodeObjectType",
+                new { /*ParentId =*/ entity.ParentId, NodeObjectType = NodeObjectTypeId });
+            var sortOrder = maxSortOrder + 1;
+
+            //Create the (base) node data - umbracoNode
+            var nodeDto = dto.ContentDto.NodeDto;
+            nodeDto.Path = parent.Path;
+            nodeDto.Level = short.Parse(level.ToString(CultureInfo.InvariantCulture));
+            nodeDto.SortOrder = sortOrder;
+            var o = Database.IsNew(nodeDto) ? Convert.ToInt32(Database.Insert(nodeDto)) : Database.Update(nodeDto);
+
+            //Update with new correct path
+            nodeDto.Path = string.Concat(parent.Path, ",", nodeDto.NodeId);
+            Database.Update(nodeDto);
+
+            //Update entity with correct values
+            entity.Id = nodeDto.NodeId; //Set Id on entity to ensure an Id is set
+            entity.Path = nodeDto.Path;
+            entity.SortOrder = sortOrder;
+            entity.Level = level;
+
+            //Create the Content specific data - cmsContent
+            var contentDto = dto.ContentDto;
+            contentDto.NodeId = nodeDto.NodeId;
+            Database.Insert(contentDto);
+
+            //Create the first version - cmsContentVersion
+            //Assumes a new Version guid and Version date (modified date) has been set
+            dto.NodeId = nodeDto.NodeId;
+            Database.Insert(dto);
+
+            //Create the PropertyData for this version - cmsPropertyData
+            var propertyFactory = new PropertyFactory(entity.ContentType.CompositionPropertyTypes.ToArray(), entity.Version, entity.Id);
+            var propertyDataDtos = propertyFactory.BuildDto(entity.Properties);
+            var keyDictionary = new Dictionary<int, int>();
+
+            //Add Properties
+            foreach (var propertyDataDto in propertyDataDtos)
+            {
+                var primaryKey = Convert.ToInt32(Database.Insert(propertyDataDto));
+                keyDictionary.Add(propertyDataDto.PropertyTypeId, primaryKey);
+            }
+
+            //Update Properties with its newly set Id
+            foreach (var property in entity.Properties)
+            {
+                property.Id = keyDictionary[property.PropertyTypeId];
+            }
+
+            UpdatePropertyTags(entity, _tagRepository);
+
+            entity.ResetDirtyProperties();
+        }
+
+        protected override void PersistUpdatedItem(IMedia entity)
+        {
+            //Updates Modified date
+            ((Models.Media)entity).UpdatingEntity();
+
+            //Ensure unique name on the same level
+            entity.Name = EnsureUniqueNodeName(entity.ParentId, entity.Name, entity.Id);
+
+            //Ensure that strings don't contain characters that are invalid in XML
+            entity.SanitizeEntityPropertiesForXmlStorage();
+
+            //Look up parent to get and set the correct Path and update SortOrder if ParentId has changed
+            if (entity.IsPropertyDirty("ParentId"))
+            {
+                var parent = Database.First<NodeDto>("WHERE id = @ParentId", new { ParentId = entity.ParentId });
+                entity.Path = string.Concat(parent.Path, ",", entity.Id);
+                entity.Level = parent.Level + 1;
+                var maxSortOrder =
+                    Database.ExecuteScalar<int>(
+                        "SELECT coalesce(max(sortOrder),0) FROM umbracoNode WHERE parentid = @ParentId AND nodeObjectType = @NodeObjectType",
+                        new { ParentId = entity.ParentId, NodeObjectType = NodeObjectTypeId });
+                entity.SortOrder = maxSortOrder + 1;
+            }
+
+            var factory = new MediaFactory(NodeObjectTypeId, entity.Id);
+            //Look up Content entry to get Primary for updating the DTO
+            var contentDto = Database.SingleOrDefault<ContentDto>("WHERE nodeId = @Id", new { Id = entity.Id });
+            factory.SetPrimaryKey(contentDto.PrimaryKey);
+            var dto = factory.BuildDto(entity);
+
+            //Updates the (base) node data - umbracoNode
+            var nodeDto = dto.ContentDto.NodeDto;
+            var o = Database.Update(nodeDto);
+
+            //Only update this DTO if the contentType has actually changed
+            if (contentDto.ContentTypeId != entity.ContentTypeId)
+            {
+                //Create the Content specific data - cmsContent
+                var newContentDto = dto.ContentDto;
+                Database.Update(newContentDto);
+            }
+
+            //In order to update the ContentVersion we need to retrieve its primary key id
+            var contentVerDto = Database.SingleOrDefault<ContentVersionDto>("WHERE VersionId = @Version", new { Version = entity.Version });
+            dto.Id = contentVerDto.Id;
+            //Updates the current version - cmsContentVersion
+            //Assumes a Version guid exists and Version date (modified date) has been set/updated
+            Database.Update(dto);
+
+            //Create the PropertyData for this version - cmsPropertyData
+            var propertyFactory = new PropertyFactory(entity.ContentType.CompositionPropertyTypes.ToArray(), entity.Version, entity.Id);
+            var propertyDataDtos = propertyFactory.BuildDto(entity.Properties);
+            var keyDictionary = new Dictionary<int, int>();
+
+            //Add Properties
+            foreach (var propertyDataDto in propertyDataDtos)
+            {
+                if (propertyDataDto.Id > 0)
+                {
+                    Database.Update(propertyDataDto);
+                }
+                else
+                {
+                    int primaryKey = Convert.ToInt32(Database.Insert(propertyDataDto));
+                    keyDictionary.Add(propertyDataDto.PropertyTypeId, primaryKey);
+                }
+            }
+
+            //Update Properties with its newly set Id
+            if (keyDictionary.Any())
+            {
+                foreach (var property in entity.Properties)
+                {
+                    property.Id = keyDictionary[property.PropertyTypeId];
+                }
+            }
+
+            UpdatePropertyTags(entity, _tagRepository);
+
+            entity.ResetDirtyProperties();
+        }
+
+        #endregion
+
+        #region IRecycleBinRepository members
+
+        protected override int RecycleBinId
+        {
+            get { return Constants.System.RecycleBinMedia; }
+        }
+
+        #endregion
+
+        /// <summary>
+        /// Gets paged media results
+        /// </summary>
+        /// <param name="query">Query to excute</param>
+        /// <param name="pageIndex">Page number</param>
+        /// <param name="pageSize">Page size</param>
+        /// <param name="totalRecords">Total records query would return without paging</param>
+        /// <param name="orderBy">Field to order by</param>
+        /// <param name="orderDirection">Direction to order by</param>
+        /// <param name="filter">Search text filter</param>
+        /// <returns>An Enumerable list of <see cref="IMedia"/> objects</returns>
+        public IEnumerable<IMedia> GetPagedResultsByQuery(IQuery<IMedia> query, long pageIndex, int pageSize, out long totalRecords,
+            string orderBy, Direction orderDirection, string filter = "")
+        {
+            var args = new List<object>();
+            var sbWhere = new StringBuilder();
+            Func<Tuple<string, object[]>> filterCallback = null;
+            if (filter.IsNullOrWhiteSpace() == false)
+            {
+                sbWhere.Append("AND (umbracoNode." + SqlSyntax.GetQuotedColumnName("text") + " LIKE @" + args.Count + ")");
+                args.Add("%" + filter + "%");
+                filterCallback = () => new Tuple<string, object[]>(sbWhere.ToString().Trim(), args.ToArray());
+            }
+
+            return GetPagedResultsByQuery<ContentVersionDto, Models.Media>(query, pageIndex, pageSize, out totalRecords,
+                new Tuple<string, string>("cmsContentVersion", "contentId"),
+                ProcessQuery, orderBy, orderDirection,
+                filterCallback);
+
+        }
+
+        private IEnumerable<IMedia> ProcessQuery(Sql sql)
+        {
+            //NOTE: This doesn't allow properties to be part of the query
+            var dtos = Database.Fetch<ContentVersionDto, ContentDto, NodeDto>(sql);
+            
+            var ids = dtos.Select(x => x.ContentDto.ContentTypeId).ToArray();
+
+            //content types
+            var contentTypes = ids.Length == 0 ? Enumerable.Empty<IMediaType>() : _mediaTypeRepository.GetAll(ids).ToArray();
+
+            var dtosWithContentTypes = dtos
+                //This select into and null check are required because we don't have a foreign damn key on the contentType column
+                // http://issues.umbraco.org/issue/U4-5503
+                .Select(x => new { dto = x, contentType = contentTypes.FirstOrDefault(ct => ct.Id == x.ContentDto.ContentTypeId) })
+                .Where(x => x.contentType != null)
+                .ToArray();
+
+            //Go get the property data for each document
+            var docDefs = dtosWithContentTypes.Select(d => new DocumentDefinition(
+                d.dto.NodeId,
+                d.dto.VersionId,
+                d.dto.VersionDate,
+                d.dto.ContentDto.NodeDto.CreateDate,
+                d.contentType))
+                .ToArray();
+
+            var propertyData = GetPropertyCollection(sql, docDefs);
+
+            return dtosWithContentTypes.Select(d => CreateMediaFromDto(
+                d.dto,
+                contentTypes.First(ct => ct.Id == d.dto.ContentDto.ContentTypeId),
+                propertyData[d.dto.NodeId]));
+        }
+
+        /// <summary>
+        /// Private method to create a media object from a ContentDto
+        /// </summary>
+        /// <param name="d"></param>
+        /// <param name="contentType"></param>
+        /// <param name="propCollection"></param>
+        /// <returns></returns>
+        private IMedia CreateMediaFromDto(ContentVersionDto dto,
+            IMediaType contentType,
+            PropertyCollection propCollection)
+        {
+            var factory = new MediaFactory(contentType, NodeObjectTypeId, dto.NodeId);
+            var media = factory.BuildEntity(dto);
+
+            media.Properties = propCollection;
+
+            //on initial construction we don't want to have dirty properties tracked
+            // http://issues.umbraco.org/issue/U4-1946
+            ((Entity)media).ResetDirtyProperties(false);
+            return media;
+        }
+
+        /// <summary>
+        /// Private method to create a media object from a ContentDto
+        /// </summary>
+        /// <param name="d"></param>
+        /// <param name="versionId"></param>
+        /// <param name="docSql"></param>
+        /// <returns></returns>
+        private IMedia CreateMediaFromDto(ContentVersionDto dto, Guid versionId, Sql docSql)
+        {
+            var contentType = _mediaTypeRepository.Get(dto.ContentDto.ContentTypeId);
+
+            var factory = new MediaFactory(contentType, NodeObjectTypeId, dto.NodeId);
+            var media = factory.BuildEntity(dto);
+
+            var docDef = new DocumentDefinition(dto.NodeId, versionId, media.UpdateDate, media.CreateDate, contentType);
+
+            var properties = GetPropertyCollection(docSql, new[] { docDef });
+
+            media.Properties = properties[dto.NodeId];
+
+            //on initial construction we don't want to have dirty properties tracked
+            // http://issues.umbraco.org/issue/U4-1946
+            ((Entity)media).ResetDirtyProperties(false);
+            return media;
+        }
+
+        private string EnsureUniqueNodeName(int parentId, string nodeName, int id = 0)
+        {
+            if (EnsureUniqueNaming == false)
+                return nodeName;
+
+            var sql = new Sql();
+            sql.Select("*")
+               .From<NodeDto>()
+               .Where<NodeDto>(x => x.NodeObjectType == NodeObjectTypeId && x.ParentId == parentId && x.Text.StartsWith(nodeName));
+
+            int uniqueNumber = 1;
+            var currentName = nodeName;
+
+            var dtos = Database.Fetch<NodeDto>(sql);
+            if (dtos.Any())
+            {
+                var results = dtos.OrderBy(x => x.Text, new SimilarNodeNameComparer());
+                foreach (var dto in results)
+                {
+                    if (id != 0 && id == dto.NodeId) continue;
+
+                    if (dto.Text.ToLowerInvariant().Equals(currentName.ToLowerInvariant()))
+                    {
+                        currentName = nodeName + string.Format(" ({0})", uniqueNumber);
+                        uniqueNumber++;
+                    }
+                }
+            }
+
+            return currentName;
+        }
+
+        /// <summary>
+        /// Dispose disposable properties
+        /// </summary>
+        /// <remarks>
+        /// Ensure the unit of work is disposed
+        /// </remarks>
+        protected override void DisposeResources()
+        {
+            _mediaTypeRepository.Dispose();
+            _tagRepository.Dispose();
+            _contentXmlRepository.Dispose();
+            _contentPreviewRepository.Dispose();
+        }
+    }
+}