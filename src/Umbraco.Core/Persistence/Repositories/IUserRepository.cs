--- conflicted
+++ resolved
@@ -119,17 +119,16 @@
     IEnumerable<IUser> GetNextUsers(int id, int count);
 
     /// <summary>
-<<<<<<< HEAD
     ///    Gets a page of approved users, ordered by Id and starting from the provided Id.
     /// </summary>
     /// <param name="id">The user Id to start retrieving users from.</param>
     /// <param name="count">The number of users to return.</param>
     /// <returns>A page of <see cref="IUser"/> instances.</returns>
     IEnumerable<IUser> GetNextApprovedUsers(int id, int count) => Enumerable.Empty<IUser>();
-=======
+
+    /// <summary>
     ///     Invalidates sessions for users that aren't associated with the current collection of providers.
     /// </summary>
     /// <param name="currentProviderKeys">The keys for the currently configured providers.</param>
     void InvalidateSessionsForRemovedProviders(IEnumerable<string> currentProviderKeys) { }
->>>>>>> c0a0a34c
 }