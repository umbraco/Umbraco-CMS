using System.Linq.Expressions;
using Umbraco.Cms.Core.Models.Membership;
using Umbraco.Cms.Core.Persistence.Querying;

namespace Umbraco.Cms.Core.Persistence.Repositories;

public interface IUserRepository : IReadWriteQueryRepository<int, IUser>
{
<<<<<<< HEAD
    public interface IUserRepository : IReadWriteQueryRepository<int, IUser>
    {
        /// <summary>
        /// Gets the count of items based on a complex query
        /// </summary>
        /// <param name="query"></param>
        /// <returns></returns>
        int GetCountByQuery(IQuery<IUser>? query);

        /// <summary>
        /// Checks if a user with the username exists
        /// </summary>
        /// <param name="username"></param>
        /// <returns></returns>
        bool ExistsByUserName(string username);


        /// <summary>
        /// Checks if a user with the login exists
        /// </summary>
        /// <param name="username"></param>
        /// <returns></returns>
        bool ExistsByLogin(string login);

        /// <summary>
        /// Gets a list of <see cref="IUser"/> objects associated with a given group
        /// </summary>
        /// <param name="groupId">Id of group</param>
        IEnumerable<IUser> GetAllInGroup(int groupId);

        /// <summary>
        /// Gets a list of <see cref="IUser"/> objects not associated with a given group
        /// </summary>
        /// <param name="groupId">Id of group</param>
        IEnumerable<IUser> GetAllNotInGroup(int groupId);

        /// <summary>
        /// Gets paged user results
        /// </summary>
        /// <param name="query"></param>
        /// <param name="pageIndex"></param>
        /// <param name="pageSize"></param>
        /// <param name="totalRecords"></param>
        /// <param name="orderBy"></param>
        /// <param name="orderDirection"></param>
        /// <param name="includeUserGroups">
        /// A filter to only include user that belong to these user groups
        /// </param>
        /// <param name="excludeUserGroups">
        /// A filter to only include users that do not belong to these user groups
        /// </param>
        /// <param name="userState">Optional parameter to filter by specified user state</param>
        /// <param name="filter"></param>
        /// <returns></returns>
        IEnumerable<IUser> GetPagedResultsByQuery(IQuery<IUser>? query, long pageIndex, int pageSize, out long totalRecords,
            Expression<Func<IUser, object?>> orderBy, Direction orderDirection = Direction.Ascending,
            string[]? includeUserGroups = null, string[]? excludeUserGroups = null, UserState[]? userState = null,
            IQuery<IUser>? filter = null);

        /// <summary>
        /// Returns a user by username
        /// </summary>
        /// <param name="username"></param>
        /// <param name="includeSecurityData">
        /// This is only used for a shim in order to upgrade to 7.7
        /// </param>
        /// <returns>
        /// A non cached <see cref="IUser"/> instance
        /// </returns>
        IUser? GetByUsername(string username, bool includeSecurityData);

        /// <summary>
        /// Returns a user by id
        /// </summary>
        /// <param name="id"></param>
        /// <param name="includeSecurityData">
        /// This is only used for a shim in order to upgrade to 7.7
        /// </param>
        /// <returns>
        /// A non cached <see cref="IUser"/> instance
        /// </returns>
        IUser? Get(int? id, bool includeSecurityData);

        IProfile? GetProfile(string username);
        IProfile? GetProfile(int id);
        IDictionary<UserState, int> GetUserStates();

        Guid CreateLoginSession(int? userId, string requestingIpAddress, bool cleanStaleSessions = true);
        bool ValidateLoginSession(int userId, Guid sessionId);
        int ClearLoginSessions(int userId);
        int ClearLoginSessions(TimeSpan timespan);
        void ClearLoginSession(Guid sessionId);

        IEnumerable<IUser> GetNextUsers(int id, int count);
    }
=======
    /// <summary>
    ///     Gets the count of items based on a complex query
    /// </summary>
    /// <param name="query"></param>
    /// <returns></returns>
    int GetCountByQuery(IQuery<IUser>? query);

    /// <summary>
    ///     Checks if a user with the username exists
    /// </summary>
    /// <param name="username"></param>
    /// <returns></returns>
    [Obsolete("This method will be removed in future versions.  Please use ExistsByUserName instead.")]
    bool Exists(string username);

    /// <summary>
    ///     Checks if a user with the username exists
    /// </summary>
    /// <param name="username"></param>
    /// <returns></returns>
    bool ExistsByUserName(string username);

    /// <summary>
    ///     Checks if a user with the login exists
    /// </summary>
    /// <param name="login"></param>
    /// <returns></returns>
    bool ExistsByLogin(string login);

    /// <summary>
    ///     Gets a list of <see cref="IUser" /> objects associated with a given group
    /// </summary>
    /// <param name="groupId">Id of group</param>
    IEnumerable<IUser> GetAllInGroup(int groupId);

    /// <summary>
    ///     Gets a list of <see cref="IUser" /> objects not associated with a given group
    /// </summary>
    /// <param name="groupId">Id of group</param>
    IEnumerable<IUser> GetAllNotInGroup(int groupId);

    /// <summary>
    ///     Gets paged user results
    /// </summary>
    /// <param name="query"></param>
    /// <param name="pageIndex"></param>
    /// <param name="pageSize"></param>
    /// <param name="totalRecords"></param>
    /// <param name="orderBy"></param>
    /// <param name="orderDirection"></param>
    /// <param name="includeUserGroups">
    ///     A filter to only include user that belong to these user groups
    /// </param>
    /// <param name="excludeUserGroups">
    ///     A filter to only include users that do not belong to these user groups
    /// </param>
    /// <param name="userState">Optional parameter to filter by specified user state</param>
    /// <param name="filter"></param>
    /// <returns></returns>
    IEnumerable<IUser> GetPagedResultsByQuery(
        IQuery<IUser>? query,
        long pageIndex,
        int pageSize,
        out long totalRecords,
        Expression<Func<IUser, object?>> orderBy,
        Direction orderDirection = Direction.Ascending,
        string[]? includeUserGroups = null,
        string[]? excludeUserGroups = null,
        UserState[]? userState = null,
        IQuery<IUser>? filter = null);

    /// <summary>
    ///     Returns a user by username
    /// </summary>
    /// <param name="username"></param>
    /// <param name="includeSecurityData">
    ///     This is only used for a shim in order to upgrade to 7.7
    /// </param>
    /// <returns>
    ///     A non cached <see cref="IUser" /> instance
    /// </returns>
    IUser? GetByUsername(string username, bool includeSecurityData);

    /// <summary>
    ///     Returns a user by id
    /// </summary>
    /// <param name="id"></param>
    /// <param name="includeSecurityData">
    ///     This is only used for a shim in order to upgrade to 7.7
    /// </param>
    /// <returns>
    ///     A non cached <see cref="IUser" /> instance
    /// </returns>
    IUser? Get(int? id, bool includeSecurityData);

    IProfile? GetProfile(string username);

    IProfile? GetProfile(int id);

    IDictionary<UserState, int> GetUserStates();

    Guid CreateLoginSession(int? userId, string requestingIpAddress, bool cleanStaleSessions = true);

    bool ValidateLoginSession(int userId, Guid sessionId);

    int ClearLoginSessions(int userId);

    int ClearLoginSessions(TimeSpan timespan);

    void ClearLoginSession(Guid sessionId);

    IEnumerable<IUser> GetNextUsers(int id, int count);
>>>>>>> ac4fb6ac
}<|MERGE_RESOLUTION|>--- conflicted
+++ resolved
@@ -1,4 +1,4 @@
-using System.Linq.Expressions;
+﻿using System.Linq.Expressions;
 using Umbraco.Cms.Core.Models.Membership;
 using Umbraco.Cms.Core.Persistence.Querying;
 
@@ -6,117 +6,12 @@
 
 public interface IUserRepository : IReadWriteQueryRepository<int, IUser>
 {
-<<<<<<< HEAD
-    public interface IUserRepository : IReadWriteQueryRepository<int, IUser>
-    {
-        /// <summary>
-        /// Gets the count of items based on a complex query
-        /// </summary>
-        /// <param name="query"></param>
-        /// <returns></returns>
-        int GetCountByQuery(IQuery<IUser>? query);
-
-        /// <summary>
-        /// Checks if a user with the username exists
-        /// </summary>
-        /// <param name="username"></param>
-        /// <returns></returns>
-        bool ExistsByUserName(string username);
-
-
-        /// <summary>
-        /// Checks if a user with the login exists
-        /// </summary>
-        /// <param name="username"></param>
-        /// <returns></returns>
-        bool ExistsByLogin(string login);
-
-        /// <summary>
-        /// Gets a list of <see cref="IUser"/> objects associated with a given group
-        /// </summary>
-        /// <param name="groupId">Id of group</param>
-        IEnumerable<IUser> GetAllInGroup(int groupId);
-
-        /// <summary>
-        /// Gets a list of <see cref="IUser"/> objects not associated with a given group
-        /// </summary>
-        /// <param name="groupId">Id of group</param>
-        IEnumerable<IUser> GetAllNotInGroup(int groupId);
-
-        /// <summary>
-        /// Gets paged user results
-        /// </summary>
-        /// <param name="query"></param>
-        /// <param name="pageIndex"></param>
-        /// <param name="pageSize"></param>
-        /// <param name="totalRecords"></param>
-        /// <param name="orderBy"></param>
-        /// <param name="orderDirection"></param>
-        /// <param name="includeUserGroups">
-        /// A filter to only include user that belong to these user groups
-        /// </param>
-        /// <param name="excludeUserGroups">
-        /// A filter to only include users that do not belong to these user groups
-        /// </param>
-        /// <param name="userState">Optional parameter to filter by specified user state</param>
-        /// <param name="filter"></param>
-        /// <returns></returns>
-        IEnumerable<IUser> GetPagedResultsByQuery(IQuery<IUser>? query, long pageIndex, int pageSize, out long totalRecords,
-            Expression<Func<IUser, object?>> orderBy, Direction orderDirection = Direction.Ascending,
-            string[]? includeUserGroups = null, string[]? excludeUserGroups = null, UserState[]? userState = null,
-            IQuery<IUser>? filter = null);
-
-        /// <summary>
-        /// Returns a user by username
-        /// </summary>
-        /// <param name="username"></param>
-        /// <param name="includeSecurityData">
-        /// This is only used for a shim in order to upgrade to 7.7
-        /// </param>
-        /// <returns>
-        /// A non cached <see cref="IUser"/> instance
-        /// </returns>
-        IUser? GetByUsername(string username, bool includeSecurityData);
-
-        /// <summary>
-        /// Returns a user by id
-        /// </summary>
-        /// <param name="id"></param>
-        /// <param name="includeSecurityData">
-        /// This is only used for a shim in order to upgrade to 7.7
-        /// </param>
-        /// <returns>
-        /// A non cached <see cref="IUser"/> instance
-        /// </returns>
-        IUser? Get(int? id, bool includeSecurityData);
-
-        IProfile? GetProfile(string username);
-        IProfile? GetProfile(int id);
-        IDictionary<UserState, int> GetUserStates();
-
-        Guid CreateLoginSession(int? userId, string requestingIpAddress, bool cleanStaleSessions = true);
-        bool ValidateLoginSession(int userId, Guid sessionId);
-        int ClearLoginSessions(int userId);
-        int ClearLoginSessions(TimeSpan timespan);
-        void ClearLoginSession(Guid sessionId);
-
-        IEnumerable<IUser> GetNextUsers(int id, int count);
-    }
-=======
     /// <summary>
     ///     Gets the count of items based on a complex query
     /// </summary>
     /// <param name="query"></param>
     /// <returns></returns>
     int GetCountByQuery(IQuery<IUser>? query);
-
-    /// <summary>
-    ///     Checks if a user with the username exists
-    /// </summary>
-    /// <param name="username"></param>
-    /// <returns></returns>
-    [Obsolete("This method will be removed in future versions.  Please use ExistsByUserName instead.")]
-    bool Exists(string username);
 
     /// <summary>
     ///     Checks if a user with the username exists
@@ -215,5 +110,4 @@
     void ClearLoginSession(Guid sessionId);
 
     IEnumerable<IUser> GetNextUsers(int id, int count);
->>>>>>> ac4fb6ac
 }