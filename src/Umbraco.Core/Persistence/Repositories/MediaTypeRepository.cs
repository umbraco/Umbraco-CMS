--- conflicted
+++ resolved
@@ -1,193 +1,185 @@
-﻿using System;
-using System.Collections.Generic;
-using System.Linq;
-using Umbraco.Core.Logging;
-using Umbraco.Core.Models;
-using Umbraco.Core.Models.EntityBase;
-using Umbraco.Core.Models.Rdbms;
-
-using Umbraco.Core.Persistence.Factories;
-using Umbraco.Core.Persistence.Querying;
-using Umbraco.Core.Persistence.SqlSyntax;
-using Umbraco.Core.Persistence.UnitOfWork;
-
-namespace Umbraco.Core.Persistence.Repositories
-{
-    /// <summary>
-    /// Represents a repository for doing CRUD operations for <see cref="IMediaType"/>
-    /// </summary>
-    internal class MediaTypeRepository : ContentTypeBaseRepository<IMediaType>, IMediaTypeRepository
-    {
-
-        public MediaTypeRepository(IDatabaseUnitOfWork work, CacheHelper cache, ILogger logger, ISqlSyntaxProvider sqlSyntax)
-            : base(work, cache, logger, sqlSyntax)
-        {
-        }
-
-        #region Overrides of RepositoryBase<int,IMedia>
-
-        protected override IMediaType PerformGet(int id)
-        {
-            var contentTypeSql = GetBaseQuery(false);
-            contentTypeSql.Where(GetBaseWhereClause(), new { Id = id});
-
-            var dto = Database.Fetch<ContentTypeDto, NodeDto>(contentTypeSql).FirstOrDefault();
-
-            if (dto == null)
-                return null;
-
-            var factory = new MediaTypeFactory(NodeObjectTypeId);
-            var contentType = factory.BuildEntity(dto);
-            
-            contentType.AllowedContentTypes = GetAllowedContentTypeIds(id);
-            contentType.PropertyGroups = GetPropertyGroupCollection(id, contentType.CreateDate, contentType.UpdateDate);
-            ((MediaType)contentType).PropertyTypes = GetPropertyTypeCollection(id, contentType.CreateDate, contentType.UpdateDate);
-
-            var list = Database.Fetch<ContentType2ContentTypeDto>("WHERE childContentTypeId = @Id", new{ Id = id});
-            foreach (var contentTypeDto in list)
-            {
-                bool result = contentType.AddContentType(Get(contentTypeDto.ParentId));
-                //Do something if adding fails? (Should hopefully not be possible unless someone create a circular reference)
-            }
-
-            //on initial construction we don't want to have dirty properties tracked
-            // http://issues.umbraco.org/issue/U4-1946
-            ((Entity)contentType).ResetDirtyProperties(false);
-            return contentType;
-        }
-
-        protected override IEnumerable<IMediaType> PerformGetAll(params int[] ids)
-        {
-            if (ids.Any())
-            {
-<<<<<<< HEAD
-                return ContentTypeQueryMapper.GetMediaTypes(ids, Database, SqlSyntaxProvider, this);
-=======
-                return ContentTypeQueryMapper.GetMediaTypes(ids, Database, SqlSyntax, this);
->>>>>>> e94b6fa3
-            }
-            else
-            {
-                var sql = new Sql().Select("id").From<NodeDto>().Where<NodeDto>(dto => dto.NodeObjectType == NodeObjectTypeId);
-                var allIds = Database.Fetch<int>(sql).ToArray();
-<<<<<<< HEAD
-                return ContentTypeQueryMapper.GetMediaTypes(allIds, Database, SqlSyntaxProvider, this);
-=======
-                return ContentTypeQueryMapper.GetMediaTypes(allIds, Database, SqlSyntax, this);
->>>>>>> e94b6fa3
-            }
-        }
-
-        protected override IEnumerable<IMediaType> PerformGetByQuery(IQuery<IMediaType> query)
-        {
-            var sqlClause = GetBaseQuery(false);
-            var translator = new SqlTranslator<IMediaType>(sqlClause, query);
-            var sql = translator.Translate()
-                .OrderBy<NodeDto>(x => x.Text);
-
-            var dtos = Database.Fetch<ContentTypeDto, NodeDto>(sql);
-            return dtos.Any()
-                ? GetAll(dtos.DistinctBy(x => x.NodeId).Select(x => x.NodeId).ToArray())
-                : Enumerable.Empty<IMediaType>();
-        }
-
-        #endregion
-
-        public IEnumerable<IMediaType> GetByQuery(IQuery<PropertyType> query)
-        {
-            var ints = PerformGetByQuery(query);
-            foreach (var i in ints)
-            {
-                yield return Get(i);
-            }
-        }
-
-        #region Overrides of PetaPocoRepositoryBase<int,IMedia>
-
-        protected override Sql GetBaseQuery(bool isCount)
-        {
-            var sql = new Sql();
-            sql.Select(isCount ? "COUNT(*)" : "*")
-                .From<ContentTypeDto>()
-                .InnerJoin<NodeDto>()
-                .On<ContentTypeDto, NodeDto>(left => left.NodeId, right => right.NodeId)
-                .Where<NodeDto>(x => x.NodeObjectType == NodeObjectTypeId);
-            return sql;
-        }
-
-        protected override string GetBaseWhereClause()
-        {
-            return "umbracoNode.id = @Id";
-        }
-
-        protected override IEnumerable<string> GetDeleteClauses()
-        {
-            var list = new List<string>
-                           {
-                               "DELETE FROM umbracoUser2NodeNotify WHERE nodeId = @Id",
-                               "DELETE FROM umbracoUser2NodePermission WHERE nodeId = @Id",
-                               "DELETE FROM cmsTagRelationship WHERE nodeId = @Id",
-                               "DELETE FROM cmsContentTypeAllowedContentType WHERE Id = @Id",
-                               "DELETE FROM cmsContentTypeAllowedContentType WHERE AllowedId = @Id",
-                               "DELETE FROM cmsContentType2ContentType WHERE parentContentTypeId = @Id",
-                               "DELETE FROM cmsContentType2ContentType WHERE childContentTypeId = @Id",
-                               "DELETE FROM cmsPropertyType WHERE contentTypeId = @Id",
-                               "DELETE FROM cmsPropertyTypeGroup WHERE contenttypeNodeId = @Id",
-                               "DELETE FROM cmsContentType WHERE nodeId = @Id",
-                               "DELETE FROM umbracoNode WHERE id = @Id"
-                           };
-            return list;
-        }
-
-        protected override Guid NodeObjectTypeId
-        {
-            get { return new Guid(Constants.ObjectTypes.MediaType); }
-        }
-
-        #endregion
-
-        #region Unit of Work Implementation
-
-        protected override void PersistNewItem(IMediaType entity)
-        {
-            ((MediaType)entity).AddingEntity();
-
-            var factory = new MediaTypeFactory(NodeObjectTypeId);
-            var dto = factory.BuildDto(entity);
-
-            PersistNewBaseContentType(dto, entity);
-
-            entity.ResetDirtyProperties();
-        }
-
-        protected override void PersistUpdatedItem(IMediaType entity)
-        {
-            ValidateAlias(entity);
-
-            //Updates Modified date
-            ((MediaType)entity).UpdatingEntity();
-
-            //Look up parent to get and set the correct Path if ParentId has changed
-            if (entity.IsPropertyDirty("ParentId"))
-            {
-                var parent = Database.First<NodeDto>("WHERE id = @ParentId", new { ParentId = entity.ParentId });
-                entity.Path = string.Concat(parent.Path, ",", entity.Id);
-                entity.Level = parent.Level + 1;
-                var maxSortOrder =
-                    Database.ExecuteScalar<int>(
-                        "SELECT coalesce(max(sortOrder),0) FROM umbracoNode WHERE parentid = @ParentId AND nodeObjectType = @NodeObjectType",
-                        new { ParentId = entity.ParentId, NodeObjectType = NodeObjectTypeId });
-                entity.SortOrder = maxSortOrder + 1;
-            }
-
-            var factory = new MediaTypeFactory(NodeObjectTypeId);
-            var dto = factory.BuildDto(entity);
-            
-            PersistUpdatedBaseContentType(dto, entity);
-
-            entity.ResetDirtyProperties();
-        }
-
-        #endregion
-    }
+﻿using System;
+using System.Collections.Generic;
+using System.Linq;
+using Umbraco.Core.Logging;
+using Umbraco.Core.Models;
+using Umbraco.Core.Models.EntityBase;
+using Umbraco.Core.Models.Rdbms;
+
+using Umbraco.Core.Persistence.Factories;
+using Umbraco.Core.Persistence.Querying;
+using Umbraco.Core.Persistence.SqlSyntax;
+using Umbraco.Core.Persistence.UnitOfWork;
+
+namespace Umbraco.Core.Persistence.Repositories
+{
+    /// <summary>
+    /// Represents a repository for doing CRUD operations for <see cref="IMediaType"/>
+    /// </summary>
+    internal class MediaTypeRepository : ContentTypeBaseRepository<IMediaType>, IMediaTypeRepository
+    {
+
+        public MediaTypeRepository(IDatabaseUnitOfWork work, CacheHelper cache, ILogger logger, ISqlSyntaxProvider sqlSyntax)
+            : base(work, cache, logger, sqlSyntax)
+        {
+        }
+
+        #region Overrides of RepositoryBase<int,IMedia>
+
+        protected override IMediaType PerformGet(int id)
+        {
+            var contentTypeSql = GetBaseQuery(false);
+            contentTypeSql.Where(GetBaseWhereClause(), new { Id = id});
+
+            var dto = Database.Fetch<ContentTypeDto, NodeDto>(contentTypeSql).FirstOrDefault();
+
+            if (dto == null)
+                return null;
+
+            var factory = new MediaTypeFactory(NodeObjectTypeId);
+            var contentType = factory.BuildEntity(dto);
+            
+            contentType.AllowedContentTypes = GetAllowedContentTypeIds(id);
+            contentType.PropertyGroups = GetPropertyGroupCollection(id, contentType.CreateDate, contentType.UpdateDate);
+            ((MediaType)contentType).PropertyTypes = GetPropertyTypeCollection(id, contentType.CreateDate, contentType.UpdateDate);
+
+            var list = Database.Fetch<ContentType2ContentTypeDto>("WHERE childContentTypeId = @Id", new{ Id = id});
+            foreach (var contentTypeDto in list)
+            {
+                bool result = contentType.AddContentType(Get(contentTypeDto.ParentId));
+                //Do something if adding fails? (Should hopefully not be possible unless someone create a circular reference)
+            }
+
+            //on initial construction we don't want to have dirty properties tracked
+            // http://issues.umbraco.org/issue/U4-1946
+            ((Entity)contentType).ResetDirtyProperties(false);
+            return contentType;
+        }
+
+        protected override IEnumerable<IMediaType> PerformGetAll(params int[] ids)
+        {
+            if (ids.Any())
+            {
+                return ContentTypeQueryMapper.GetMediaTypes(ids, Database, SqlSyntax, this);
+            }
+            else
+            {
+                var sql = new Sql().Select("id").From<NodeDto>().Where<NodeDto>(dto => dto.NodeObjectType == NodeObjectTypeId);
+                var allIds = Database.Fetch<int>(sql).ToArray();
+                return ContentTypeQueryMapper.GetMediaTypes(allIds, Database, SqlSyntax, this);
+            }
+        }
+
+        protected override IEnumerable<IMediaType> PerformGetByQuery(IQuery<IMediaType> query)
+        {
+            var sqlClause = GetBaseQuery(false);
+            var translator = new SqlTranslator<IMediaType>(sqlClause, query);
+            var sql = translator.Translate()
+                .OrderBy<NodeDto>(x => x.Text);
+
+            var dtos = Database.Fetch<ContentTypeDto, NodeDto>(sql);
+            return dtos.Any()
+                ? GetAll(dtos.DistinctBy(x => x.NodeId).Select(x => x.NodeId).ToArray())
+                : Enumerable.Empty<IMediaType>();
+        }
+
+        #endregion
+
+        public IEnumerable<IMediaType> GetByQuery(IQuery<PropertyType> query)
+        {
+            var ints = PerformGetByQuery(query);
+            foreach (var i in ints)
+            {
+                yield return Get(i);
+            }
+        }
+
+        #region Overrides of PetaPocoRepositoryBase<int,IMedia>
+
+        protected override Sql GetBaseQuery(bool isCount)
+        {
+            var sql = new Sql();
+            sql.Select(isCount ? "COUNT(*)" : "*")
+                .From<ContentTypeDto>()
+                .InnerJoin<NodeDto>()
+                .On<ContentTypeDto, NodeDto>(left => left.NodeId, right => right.NodeId)
+                .Where<NodeDto>(x => x.NodeObjectType == NodeObjectTypeId);
+            return sql;
+        }
+
+        protected override string GetBaseWhereClause()
+        {
+            return "umbracoNode.id = @Id";
+        }
+
+        protected override IEnumerable<string> GetDeleteClauses()
+        {
+            var list = new List<string>
+                           {
+                               "DELETE FROM umbracoUser2NodeNotify WHERE nodeId = @Id",
+                               "DELETE FROM umbracoUser2NodePermission WHERE nodeId = @Id",
+                               "DELETE FROM cmsTagRelationship WHERE nodeId = @Id",
+                               "DELETE FROM cmsContentTypeAllowedContentType WHERE Id = @Id",
+                               "DELETE FROM cmsContentTypeAllowedContentType WHERE AllowedId = @Id",
+                               "DELETE FROM cmsContentType2ContentType WHERE parentContentTypeId = @Id",
+                               "DELETE FROM cmsContentType2ContentType WHERE childContentTypeId = @Id",
+                               "DELETE FROM cmsPropertyType WHERE contentTypeId = @Id",
+                               "DELETE FROM cmsPropertyTypeGroup WHERE contenttypeNodeId = @Id",
+                               "DELETE FROM cmsContentType WHERE nodeId = @Id",
+                               "DELETE FROM umbracoNode WHERE id = @Id"
+                           };
+            return list;
+        }
+
+        protected override Guid NodeObjectTypeId
+        {
+            get { return new Guid(Constants.ObjectTypes.MediaType); }
+        }
+
+        #endregion
+
+        #region Unit of Work Implementation
+
+        protected override void PersistNewItem(IMediaType entity)
+        {
+            ((MediaType)entity).AddingEntity();
+
+            var factory = new MediaTypeFactory(NodeObjectTypeId);
+            var dto = factory.BuildDto(entity);
+
+            PersistNewBaseContentType(dto, entity);
+
+            entity.ResetDirtyProperties();
+        }
+
+        protected override void PersistUpdatedItem(IMediaType entity)
+        {
+            ValidateAlias(entity);
+
+            //Updates Modified date
+            ((MediaType)entity).UpdatingEntity();
+
+            //Look up parent to get and set the correct Path if ParentId has changed
+            if (entity.IsPropertyDirty("ParentId"))
+            {
+                var parent = Database.First<NodeDto>("WHERE id = @ParentId", new { ParentId = entity.ParentId });
+                entity.Path = string.Concat(parent.Path, ",", entity.Id);
+                entity.Level = parent.Level + 1;
+                var maxSortOrder =
+                    Database.ExecuteScalar<int>(
+                        "SELECT coalesce(max(sortOrder),0) FROM umbracoNode WHERE parentid = @ParentId AND nodeObjectType = @NodeObjectType",
+                        new { ParentId = entity.ParentId, NodeObjectType = NodeObjectTypeId });
+                entity.SortOrder = maxSortOrder + 1;
+            }
+
+            var factory = new MediaTypeFactory(NodeObjectTypeId);
+            var dto = factory.BuildDto(entity);
+            
+            PersistUpdatedBaseContentType(dto, entity);
+
+            entity.ResetDirtyProperties();
+        }
+
+        #endregion
+    }
 }