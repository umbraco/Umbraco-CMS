--- conflicted
+++ resolved
@@ -980,56 +980,6 @@
 
         }
 
-<<<<<<< HEAD
-        public abstract int Count(IQuery<TEntity> query, IQuery<TEntity> filter = null);
-        protected IEnumerable<TEntity> GetPage<TDto>(IQuery<TEntity> query,
-           long pageIndex, int pageSize,
-           Func<List<TDto>, IEnumerable<TEntity>> mapDtos,
-           Sql<ISqlContext> filter,
-           Ordering ordering)
-        {
-            if (ordering == null) throw new ArgumentNullException(nameof(ordering));
-
-            // start with base query, and apply the supplied IQuery
-            if (query == null) query = Query<TEntity>();
-            var sql = new SqlTranslator<TEntity>(GetBaseQuery(QueryType.Many), query).Translate();
-
-            // sort and filter
-            sql = PreparePageSql(sql, filter, ordering);
-
-            // get a page of DTOs and the total count
-            var pagedResult = Database.SkipTake<TDto>((pageIndex)*pageSize, pageSize, sql);
-
-            // map the DTOs and return
-            return mapDtos(pagedResult);
-        }
-        protected int Count(IQuery<TEntity> query, Sql<ISqlContext> filter = null)
-        {
-            
-            // start with base query, and apply the supplied IQuery
-            if (query == null) query = Query<TEntity>();
-            var sql = new SqlTranslator<TEntity>(GetBaseQuery(QueryType.Many), query).Translate();
-
-            // non-filtering, non-ordering = nothing to do
-            if (filter != null)
-            {
-                // preserve original
-                var psql = new Sql<ISqlContext>(sql.SqlContext, sql.SQL, sql.Arguments);
-
-                // apply filter
-                if (filter != null)
-                    psql.Append(filter);
-                sql = psql;
-            }
-
-           
-
-            // get a page of DTOs and the total count
-            return Database.ExecuteScalar<int>(sql);
-        }
-
-        public abstract IEnumerable<TEntity> GetPage(IQuery<TEntity> query, long pageIndex, int pageSize, Ordering ordering, IQuery<TEntity> filter = null);
-=======
         /// <summary>
         /// Inserts property values for the content entity
         /// </summary>
@@ -1104,7 +1054,55 @@
             }
 
         }
->>>>>>> d60f1470
+
+        public abstract int Count(IQuery<TEntity> query, IQuery<TEntity> filter = null);
+        protected IEnumerable<TEntity> GetPage<TDto>(IQuery<TEntity> query,
+           long pageIndex, int pageSize,
+           Func<List<TDto>, IEnumerable<TEntity>> mapDtos,
+           Sql<ISqlContext> filter,
+           Ordering ordering)
+        {
+            if (ordering == null) throw new ArgumentNullException(nameof(ordering));
+
+            // start with base query, and apply the supplied IQuery
+            if (query == null) query = Query<TEntity>();
+            var sql = new SqlTranslator<TEntity>(GetBaseQuery(QueryType.Many), query).Translate();
+
+            // sort and filter
+            sql = PreparePageSql(sql, filter, ordering);
+
+            // get a page of DTOs and the total count
+            var pagedResult = Database.SkipTake<TDto>((pageIndex)*pageSize, pageSize, sql);
+
+            // map the DTOs and return
+            return mapDtos(pagedResult);
+        }
+        protected int Count(IQuery<TEntity> query, Sql<ISqlContext> filter = null)
+        {
+            
+            // start with base query, and apply the supplied IQuery
+            if (query == null) query = Query<TEntity>();
+            var sql = new SqlTranslator<TEntity>(GetBaseQuery(QueryType.Many), query).Translate();
+
+            // non-filtering, non-ordering = nothing to do
+            if (filter != null)
+            {
+                // preserve original
+                var psql = new Sql<ISqlContext>(sql.SqlContext, sql.SQL, sql.Arguments);
+
+                // apply filter
+                if (filter != null)
+                    psql.Append(filter);
+                sql = psql;
+            }
+
+           
+
+            // get a page of DTOs and the total count
+            return Database.ExecuteScalar<int>(sql);
+        }
+
+        public abstract IEnumerable<TEntity> GetPage(IQuery<TEntity> query, long pageIndex, int pageSize, Ordering ordering, IQuery<TEntity> filter = null);
 
         private class NodeIdKey
         {
