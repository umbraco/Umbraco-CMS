﻿using System;
using System.Collections.Generic;
using System.Linq;
using Umbraco.Core.Persistence.DatabaseModelDefinitions;
using Umbraco.Core.Persistence.Querying;

namespace Umbraco.Core.Persistence.SqlSyntax
{
    /// <summary>
    /// Represents an SqlSyntaxProvider for Sql Server
    /// </summary>
    [SqlSyntaxProviderAttribute("System.Data.SqlClient")]
    public class SqlServerSyntaxProvider : SqlSyntaxProviderBase<SqlServerSyntaxProvider>
    {
        public SqlServerSyntaxProvider()
        {
            StringLengthColumnDefinitionFormat = StringLengthUnicodeColumnDefinitionFormat;
            StringColumnDefinition = string.Format(StringLengthColumnDefinitionFormat, DefaultStringLength);

            AutoIncrementDefinition = "IDENTITY(1,1)";
            StringColumnDefinition = "VARCHAR(8000)";
            GuidColumnDefinition = "UniqueIdentifier";
            RealColumnDefinition = "FLOAT";
            BoolColumnDefinition = "BIT";
            DecimalColumnDefinition = "DECIMAL(38,6)";
            TimeColumnDefinition = "TIME"; //SQLSERVER 2008+
            BlobColumnDefinition = "VARBINARY(MAX)";

            InitColumnTypeMap();
        }

        /// <summary>
        /// Gets/sets the version of the current SQL server instance
        /// </summary>
        internal Lazy<SqlServerVersionName> VersionName { get; set; }

        public override string GetStringColumnEqualComparison(string column, string value, TextColumnType columnType)
        {
            switch (columnType)
            {
                case TextColumnType.NVarchar:
                    return base.GetStringColumnEqualComparison(column, value, columnType);
                case TextColumnType.NText:
                    //MSSQL doesn't allow for = comparison with NText columns but allows this syntax
                    return string.Format("{0} LIKE '{1}'", column, value);
                default:
                    throw new ArgumentOutOfRangeException("columnType");
            }
        }

        public override string GetStringColumnStartsWithComparison(string column, string value, TextColumnType columnType)
        {
            switch (columnType)
            {
                case TextColumnType.NVarchar:
                    return base.GetStringColumnStartsWithComparison(column, value, columnType);
                case TextColumnType.NText:
                    //MSSQL doesn't allow for upper methods with NText columns
                    return string.Format("{0} LIKE '{1}%'", column, value);
                default:
                    throw new ArgumentOutOfRangeException("columnType");
            }
        }

        public override string GetStringColumnEndsWithComparison(string column, string value, TextColumnType columnType)
        {
            switch (columnType)
            {
                case TextColumnType.NVarchar:
                    return base.GetStringColumnEndsWithComparison(column, value, columnType);
                case TextColumnType.NText:
                    //MSSQL doesn't allow for upper methods with NText columns
                    return string.Format("{0} LIKE '%{1}'", column, value);
                default:
                    throw new ArgumentOutOfRangeException("columnType");
            }
        }

        public override string GetStringColumnContainsComparison(string column, string value, TextColumnType columnType)
        {
            switch (columnType)
            {
                case TextColumnType.NVarchar:
                    return base.GetStringColumnContainsComparison(column, value, columnType);
                case TextColumnType.NText:
                    //MSSQL doesn't allow for upper methods with NText columns
                    return string.Format("{0} LIKE '%{1}%'", column, value);
                default:
                    throw new ArgumentOutOfRangeException("columnType");
            }
        }

        public override string GetStringColumnWildcardComparison(string column, string value, TextColumnType columnType)
        {
            switch (columnType)
            {
                case TextColumnType.NVarchar:
                    return base.GetStringColumnContainsComparison(column, value, columnType);
                case TextColumnType.NText:
                    //MSSQL doesn't allow for upper methods with NText columns
                    return string.Format("{0} LIKE '{1}'", column, value);
                default:
                    throw new ArgumentOutOfRangeException("columnType");
            }
        }

        public override string GetQuotedTableName(string tableName)
        {
            return string.Format("[{0}]", tableName);
        }

        public override string GetQuotedColumnName(string columnName)
        {
            return string.Format("[{0}]", columnName);
        }

        public override string GetQuotedName(string name)
        {
            return string.Format("[{0}]", name);
        }

        public override IEnumerable<string> GetTablesInSchema(Database db)
        {
            var items = db.Fetch<dynamic>("SELECT TABLE_NAME FROM INFORMATION_SCHEMA.TABLES");
            return items.Select(x => x.TABLE_NAME).Cast<string>().ToList();
        }

        public override IEnumerable<ColumnInfo> GetColumnsInSchema(Database db)
        {
            var items = db.Fetch<dynamic>("SELECT TABLE_NAME, COLUMN_NAME, ORDINAL_POSITION, COLUMN_DEFAULT, IS_NULLABLE, DATA_TYPE FROM INFORMATION_SCHEMA.COLUMNS");
            return
                items.Select(
                    item =>
                    new ColumnInfo(item.TABLE_NAME, item.COLUMN_NAME, item.ORDINAL_POSITION, item.COLUMN_DEFAULT,
                                   item.IS_NULLABLE, item.DATA_TYPE)).ToList();
        }

        public override IEnumerable<Tuple<string, string>> GetConstraintsPerTable(Database db)
        {
            var items =
                db.Fetch<dynamic>(
                    "SELECT TABLE_NAME, CONSTRAINT_NAME FROM INFORMATION_SCHEMA.CONSTRAINT_TABLE_USAGE");
            return items.Select(item => new Tuple<string, string>(item.TABLE_NAME, item.CONSTRAINT_NAME)).ToList();
        }

        public override IEnumerable<Tuple<string, string, string>> GetConstraintsPerColumn(Database db)
        {
            var items =
                db.Fetch<dynamic>(
                    "SELECT TABLE_NAME, COLUMN_NAME, CONSTRAINT_NAME FROM INFORMATION_SCHEMA.CONSTRAINT_COLUMN_USAGE");
            return items.Select(item => new Tuple<string, string, string>(item.TABLE_NAME, item.COLUMN_NAME, item.CONSTRAINT_NAME)).ToList();
        }

        public override IEnumerable<Tuple<string, string, string, bool>> GetDefinedIndexes(Database db)
        {
            var items =
                db.Fetch<dynamic>(
                    @"select T.name as TABLE_NAME, I.name as INDEX_NAME, AC.Name as COLUMN_NAME,
CASE WHEN I.is_unique_constraint = 1 OR  I.is_unique = 1 THEN 1 ELSE 0 END AS [UNIQUE]
from sys.tables as T inner join sys.indexes as I on T.[object_id] = I.[object_id] 
   inner join sys.index_columns as IC on IC.[object_id] = I.[object_id] and IC.[index_id] = I.[index_id] 
   inner join sys.all_columns as AC on IC.[object_id] = AC.[object_id] and IC.[column_id] = AC.[column_id] 
<<<<<<< HEAD
=======
WHERE I.name NOT LIKE 'PK_%'
>>>>>>> 8391c328
order by T.name, I.name");
            return items.Select(item => new Tuple<string, string, string, bool>(item.TABLE_NAME, item.INDEX_NAME, item.COLUMN_NAME, 
                item.UNIQUE == 1)).ToList();
            
        }

        public override bool DoesTableExist(Database db, string tableName)
        {
            var result =
                db.ExecuteScalar<long>("SELECT COUNT(*) FROM INFORMATION_SCHEMA.TABLES WHERE TABLE_NAME = @TableName",
                                       new { TableName = tableName });

            return result > 0;
        }

        public override string FormatColumnRename(string tableName, string oldName, string newName)
        {
            return string.Format(RenameColumn, tableName, oldName, newName);
        }

        public override string FormatTableRename(string oldName, string newName)
        {
            return string.Format(RenameTable, oldName, newName);
        }

        protected override string FormatIdentity(ColumnDefinition column)
        {
            return column.IsIdentity ? GetIdentityString(column) : string.Empty;
        }

        private static string GetIdentityString(ColumnDefinition column)
        {
            return "IDENTITY(1,1)";
        }

        protected override string FormatSystemMethods(SystemMethods systemMethod)
        {
            switch (systemMethod)
            {
                case SystemMethods.NewGuid:
                    return "NEWID()";
                case SystemMethods.NewSequentialId:
                    return "NEWSEQUENTIALID()";
                case SystemMethods.CurrentDateTime:
                    return "GETDATE()";
                case SystemMethods.CurrentUTCDateTime:
                    return "GETUTCDATE()";
            }

            return null;
        }

        public override string DeleteDefaultConstraint
        {
            get { return "ALTER TABLE [{0}] DROP CONSTRAINT [DF_{0}_{1}]"; }
        }

        public override string AddColumn { get { return "ALTER TABLE {0} ADD {1}"; } }

        public override string DropIndex { get { return "DROP INDEX {0} ON {1}"; } }

        public override string RenameColumn { get { return "sp_rename '{0}.{1}', '{2}', 'COLUMN'"; } }

        public override string RenameTable { get { return "sp_rename '{0}', '{1}'"; } }
    }
}<|MERGE_RESOLUTION|>--- conflicted
+++ resolved
@@ -1,232 +1,229 @@
-﻿using System;
-using System.Collections.Generic;
-using System.Linq;
-using Umbraco.Core.Persistence.DatabaseModelDefinitions;
-using Umbraco.Core.Persistence.Querying;
-
-namespace Umbraco.Core.Persistence.SqlSyntax
-{
-    /// <summary>
-    /// Represents an SqlSyntaxProvider for Sql Server
-    /// </summary>
-    [SqlSyntaxProviderAttribute("System.Data.SqlClient")]
-    public class SqlServerSyntaxProvider : SqlSyntaxProviderBase<SqlServerSyntaxProvider>
-    {
-        public SqlServerSyntaxProvider()
-        {
-            StringLengthColumnDefinitionFormat = StringLengthUnicodeColumnDefinitionFormat;
-            StringColumnDefinition = string.Format(StringLengthColumnDefinitionFormat, DefaultStringLength);
-
-            AutoIncrementDefinition = "IDENTITY(1,1)";
-            StringColumnDefinition = "VARCHAR(8000)";
-            GuidColumnDefinition = "UniqueIdentifier";
-            RealColumnDefinition = "FLOAT";
-            BoolColumnDefinition = "BIT";
-            DecimalColumnDefinition = "DECIMAL(38,6)";
-            TimeColumnDefinition = "TIME"; //SQLSERVER 2008+
-            BlobColumnDefinition = "VARBINARY(MAX)";
-
-            InitColumnTypeMap();
-        }
-
-        /// <summary>
-        /// Gets/sets the version of the current SQL server instance
-        /// </summary>
-        internal Lazy<SqlServerVersionName> VersionName { get; set; }
-
-        public override string GetStringColumnEqualComparison(string column, string value, TextColumnType columnType)
-        {
-            switch (columnType)
-            {
-                case TextColumnType.NVarchar:
-                    return base.GetStringColumnEqualComparison(column, value, columnType);
-                case TextColumnType.NText:
-                    //MSSQL doesn't allow for = comparison with NText columns but allows this syntax
-                    return string.Format("{0} LIKE '{1}'", column, value);
-                default:
-                    throw new ArgumentOutOfRangeException("columnType");
-            }
-        }
-
-        public override string GetStringColumnStartsWithComparison(string column, string value, TextColumnType columnType)
-        {
-            switch (columnType)
-            {
-                case TextColumnType.NVarchar:
-                    return base.GetStringColumnStartsWithComparison(column, value, columnType);
-                case TextColumnType.NText:
-                    //MSSQL doesn't allow for upper methods with NText columns
-                    return string.Format("{0} LIKE '{1}%'", column, value);
-                default:
-                    throw new ArgumentOutOfRangeException("columnType");
-            }
-        }
-
-        public override string GetStringColumnEndsWithComparison(string column, string value, TextColumnType columnType)
-        {
-            switch (columnType)
-            {
-                case TextColumnType.NVarchar:
-                    return base.GetStringColumnEndsWithComparison(column, value, columnType);
-                case TextColumnType.NText:
-                    //MSSQL doesn't allow for upper methods with NText columns
-                    return string.Format("{0} LIKE '%{1}'", column, value);
-                default:
-                    throw new ArgumentOutOfRangeException("columnType");
-            }
-        }
-
-        public override string GetStringColumnContainsComparison(string column, string value, TextColumnType columnType)
-        {
-            switch (columnType)
-            {
-                case TextColumnType.NVarchar:
-                    return base.GetStringColumnContainsComparison(column, value, columnType);
-                case TextColumnType.NText:
-                    //MSSQL doesn't allow for upper methods with NText columns
-                    return string.Format("{0} LIKE '%{1}%'", column, value);
-                default:
-                    throw new ArgumentOutOfRangeException("columnType");
-            }
-        }
-
-        public override string GetStringColumnWildcardComparison(string column, string value, TextColumnType columnType)
-        {
-            switch (columnType)
-            {
-                case TextColumnType.NVarchar:
-                    return base.GetStringColumnContainsComparison(column, value, columnType);
-                case TextColumnType.NText:
-                    //MSSQL doesn't allow for upper methods with NText columns
-                    return string.Format("{0} LIKE '{1}'", column, value);
-                default:
-                    throw new ArgumentOutOfRangeException("columnType");
-            }
-        }
-
-        public override string GetQuotedTableName(string tableName)
-        {
-            return string.Format("[{0}]", tableName);
-        }
-
-        public override string GetQuotedColumnName(string columnName)
-        {
-            return string.Format("[{0}]", columnName);
-        }
-
-        public override string GetQuotedName(string name)
-        {
-            return string.Format("[{0}]", name);
-        }
-
-        public override IEnumerable<string> GetTablesInSchema(Database db)
-        {
-            var items = db.Fetch<dynamic>("SELECT TABLE_NAME FROM INFORMATION_SCHEMA.TABLES");
-            return items.Select(x => x.TABLE_NAME).Cast<string>().ToList();
-        }
-
-        public override IEnumerable<ColumnInfo> GetColumnsInSchema(Database db)
-        {
-            var items = db.Fetch<dynamic>("SELECT TABLE_NAME, COLUMN_NAME, ORDINAL_POSITION, COLUMN_DEFAULT, IS_NULLABLE, DATA_TYPE FROM INFORMATION_SCHEMA.COLUMNS");
-            return
-                items.Select(
-                    item =>
-                    new ColumnInfo(item.TABLE_NAME, item.COLUMN_NAME, item.ORDINAL_POSITION, item.COLUMN_DEFAULT,
-                                   item.IS_NULLABLE, item.DATA_TYPE)).ToList();
-        }
-
-        public override IEnumerable<Tuple<string, string>> GetConstraintsPerTable(Database db)
-        {
-            var items =
-                db.Fetch<dynamic>(
-                    "SELECT TABLE_NAME, CONSTRAINT_NAME FROM INFORMATION_SCHEMA.CONSTRAINT_TABLE_USAGE");
-            return items.Select(item => new Tuple<string, string>(item.TABLE_NAME, item.CONSTRAINT_NAME)).ToList();
-        }
-
-        public override IEnumerable<Tuple<string, string, string>> GetConstraintsPerColumn(Database db)
-        {
-            var items =
-                db.Fetch<dynamic>(
-                    "SELECT TABLE_NAME, COLUMN_NAME, CONSTRAINT_NAME FROM INFORMATION_SCHEMA.CONSTRAINT_COLUMN_USAGE");
-            return items.Select(item => new Tuple<string, string, string>(item.TABLE_NAME, item.COLUMN_NAME, item.CONSTRAINT_NAME)).ToList();
-        }
-
-        public override IEnumerable<Tuple<string, string, string, bool>> GetDefinedIndexes(Database db)
-        {
-            var items =
-                db.Fetch<dynamic>(
-                    @"select T.name as TABLE_NAME, I.name as INDEX_NAME, AC.Name as COLUMN_NAME,
-CASE WHEN I.is_unique_constraint = 1 OR  I.is_unique = 1 THEN 1 ELSE 0 END AS [UNIQUE]
-from sys.tables as T inner join sys.indexes as I on T.[object_id] = I.[object_id] 
-   inner join sys.index_columns as IC on IC.[object_id] = I.[object_id] and IC.[index_id] = I.[index_id] 
-   inner join sys.all_columns as AC on IC.[object_id] = AC.[object_id] and IC.[column_id] = AC.[column_id] 
-<<<<<<< HEAD
-=======
-WHERE I.name NOT LIKE 'PK_%'
->>>>>>> 8391c328
-order by T.name, I.name");
-            return items.Select(item => new Tuple<string, string, string, bool>(item.TABLE_NAME, item.INDEX_NAME, item.COLUMN_NAME, 
-                item.UNIQUE == 1)).ToList();
-            
-        }
-
-        public override bool DoesTableExist(Database db, string tableName)
-        {
-            var result =
-                db.ExecuteScalar<long>("SELECT COUNT(*) FROM INFORMATION_SCHEMA.TABLES WHERE TABLE_NAME = @TableName",
-                                       new { TableName = tableName });
-
-            return result > 0;
-        }
-
-        public override string FormatColumnRename(string tableName, string oldName, string newName)
-        {
-            return string.Format(RenameColumn, tableName, oldName, newName);
-        }
-
-        public override string FormatTableRename(string oldName, string newName)
-        {
-            return string.Format(RenameTable, oldName, newName);
-        }
-
-        protected override string FormatIdentity(ColumnDefinition column)
-        {
-            return column.IsIdentity ? GetIdentityString(column) : string.Empty;
-        }
-
-        private static string GetIdentityString(ColumnDefinition column)
-        {
-            return "IDENTITY(1,1)";
-        }
-
-        protected override string FormatSystemMethods(SystemMethods systemMethod)
-        {
-            switch (systemMethod)
-            {
-                case SystemMethods.NewGuid:
-                    return "NEWID()";
-                case SystemMethods.NewSequentialId:
-                    return "NEWSEQUENTIALID()";
-                case SystemMethods.CurrentDateTime:
-                    return "GETDATE()";
-                case SystemMethods.CurrentUTCDateTime:
-                    return "GETUTCDATE()";
-            }
-
-            return null;
-        }
-
-        public override string DeleteDefaultConstraint
-        {
-            get { return "ALTER TABLE [{0}] DROP CONSTRAINT [DF_{0}_{1}]"; }
-        }
-
-        public override string AddColumn { get { return "ALTER TABLE {0} ADD {1}"; } }
-
-        public override string DropIndex { get { return "DROP INDEX {0} ON {1}"; } }
-
-        public override string RenameColumn { get { return "sp_rename '{0}.{1}', '{2}', 'COLUMN'"; } }
-
-        public override string RenameTable { get { return "sp_rename '{0}', '{1}'"; } }
-    }
+﻿using System;
+using System.Collections.Generic;
+using System.Linq;
+using Umbraco.Core.Persistence.DatabaseModelDefinitions;
+using Umbraco.Core.Persistence.Querying;
+
+namespace Umbraco.Core.Persistence.SqlSyntax
+{
+    /// <summary>
+    /// Represents an SqlSyntaxProvider for Sql Server
+    /// </summary>
+    [SqlSyntaxProviderAttribute("System.Data.SqlClient")]
+    public class SqlServerSyntaxProvider : SqlSyntaxProviderBase<SqlServerSyntaxProvider>
+    {
+        public SqlServerSyntaxProvider()
+        {
+            StringLengthColumnDefinitionFormat = StringLengthUnicodeColumnDefinitionFormat;
+            StringColumnDefinition = string.Format(StringLengthColumnDefinitionFormat, DefaultStringLength);
+
+            AutoIncrementDefinition = "IDENTITY(1,1)";
+            StringColumnDefinition = "VARCHAR(8000)";
+            GuidColumnDefinition = "UniqueIdentifier";
+            RealColumnDefinition = "FLOAT";
+            BoolColumnDefinition = "BIT";
+            DecimalColumnDefinition = "DECIMAL(38,6)";
+            TimeColumnDefinition = "TIME"; //SQLSERVER 2008+
+            BlobColumnDefinition = "VARBINARY(MAX)";
+
+            InitColumnTypeMap();
+        }
+
+        /// <summary>
+        /// Gets/sets the version of the current SQL server instance
+        /// </summary>
+        internal Lazy<SqlServerVersionName> VersionName { get; set; }
+
+        public override string GetStringColumnEqualComparison(string column, string value, TextColumnType columnType)
+        {
+            switch (columnType)
+            {
+                case TextColumnType.NVarchar:
+                    return base.GetStringColumnEqualComparison(column, value, columnType);
+                case TextColumnType.NText:
+                    //MSSQL doesn't allow for = comparison with NText columns but allows this syntax
+                    return string.Format("{0} LIKE '{1}'", column, value);
+                default:
+                    throw new ArgumentOutOfRangeException("columnType");
+            }
+        }
+
+        public override string GetStringColumnStartsWithComparison(string column, string value, TextColumnType columnType)
+        {
+            switch (columnType)
+            {
+                case TextColumnType.NVarchar:
+                    return base.GetStringColumnStartsWithComparison(column, value, columnType);
+                case TextColumnType.NText:
+                    //MSSQL doesn't allow for upper methods with NText columns
+                    return string.Format("{0} LIKE '{1}%'", column, value);
+                default:
+                    throw new ArgumentOutOfRangeException("columnType");
+            }
+        }
+
+        public override string GetStringColumnEndsWithComparison(string column, string value, TextColumnType columnType)
+        {
+            switch (columnType)
+            {
+                case TextColumnType.NVarchar:
+                    return base.GetStringColumnEndsWithComparison(column, value, columnType);
+                case TextColumnType.NText:
+                    //MSSQL doesn't allow for upper methods with NText columns
+                    return string.Format("{0} LIKE '%{1}'", column, value);
+                default:
+                    throw new ArgumentOutOfRangeException("columnType");
+            }
+        }
+
+        public override string GetStringColumnContainsComparison(string column, string value, TextColumnType columnType)
+        {
+            switch (columnType)
+            {
+                case TextColumnType.NVarchar:
+                    return base.GetStringColumnContainsComparison(column, value, columnType);
+                case TextColumnType.NText:
+                    //MSSQL doesn't allow for upper methods with NText columns
+                    return string.Format("{0} LIKE '%{1}%'", column, value);
+                default:
+                    throw new ArgumentOutOfRangeException("columnType");
+            }
+        }
+
+        public override string GetStringColumnWildcardComparison(string column, string value, TextColumnType columnType)
+        {
+            switch (columnType)
+            {
+                case TextColumnType.NVarchar:
+                    return base.GetStringColumnContainsComparison(column, value, columnType);
+                case TextColumnType.NText:
+                    //MSSQL doesn't allow for upper methods with NText columns
+                    return string.Format("{0} LIKE '{1}'", column, value);
+                default:
+                    throw new ArgumentOutOfRangeException("columnType");
+            }
+        }
+
+        public override string GetQuotedTableName(string tableName)
+        {
+            return string.Format("[{0}]", tableName);
+        }
+
+        public override string GetQuotedColumnName(string columnName)
+        {
+            return string.Format("[{0}]", columnName);
+        }
+
+        public override string GetQuotedName(string name)
+        {
+            return string.Format("[{0}]", name);
+        }
+
+        public override IEnumerable<string> GetTablesInSchema(Database db)
+        {
+            var items = db.Fetch<dynamic>("SELECT TABLE_NAME FROM INFORMATION_SCHEMA.TABLES");
+            return items.Select(x => x.TABLE_NAME).Cast<string>().ToList();
+        }
+
+        public override IEnumerable<ColumnInfo> GetColumnsInSchema(Database db)
+        {
+            var items = db.Fetch<dynamic>("SELECT TABLE_NAME, COLUMN_NAME, ORDINAL_POSITION, COLUMN_DEFAULT, IS_NULLABLE, DATA_TYPE FROM INFORMATION_SCHEMA.COLUMNS");
+            return
+                items.Select(
+                    item =>
+                    new ColumnInfo(item.TABLE_NAME, item.COLUMN_NAME, item.ORDINAL_POSITION, item.COLUMN_DEFAULT,
+                                   item.IS_NULLABLE, item.DATA_TYPE)).ToList();
+        }
+
+        public override IEnumerable<Tuple<string, string>> GetConstraintsPerTable(Database db)
+        {
+            var items =
+                db.Fetch<dynamic>(
+                    "SELECT TABLE_NAME, CONSTRAINT_NAME FROM INFORMATION_SCHEMA.CONSTRAINT_TABLE_USAGE");
+            return items.Select(item => new Tuple<string, string>(item.TABLE_NAME, item.CONSTRAINT_NAME)).ToList();
+        }
+
+        public override IEnumerable<Tuple<string, string, string>> GetConstraintsPerColumn(Database db)
+        {
+            var items =
+                db.Fetch<dynamic>(
+                    "SELECT TABLE_NAME, COLUMN_NAME, CONSTRAINT_NAME FROM INFORMATION_SCHEMA.CONSTRAINT_COLUMN_USAGE");
+            return items.Select(item => new Tuple<string, string, string>(item.TABLE_NAME, item.COLUMN_NAME, item.CONSTRAINT_NAME)).ToList();
+        }
+
+        public override IEnumerable<Tuple<string, string, string, bool>> GetDefinedIndexes(Database db)
+        {
+            var items =
+                db.Fetch<dynamic>(
+                    @"select T.name as TABLE_NAME, I.name as INDEX_NAME, AC.Name as COLUMN_NAME,
+CASE WHEN I.is_unique_constraint = 1 OR  I.is_unique = 1 THEN 1 ELSE 0 END AS [UNIQUE]
+from sys.tables as T inner join sys.indexes as I on T.[object_id] = I.[object_id] 
+   inner join sys.index_columns as IC on IC.[object_id] = I.[object_id] and IC.[index_id] = I.[index_id] 
+   inner join sys.all_columns as AC on IC.[object_id] = AC.[object_id] and IC.[column_id] = AC.[column_id] 
+WHERE I.name NOT LIKE 'PK_%'
+order by T.name, I.name");
+            return items.Select(item => new Tuple<string, string, string, bool>(item.TABLE_NAME, item.INDEX_NAME, item.COLUMN_NAME, 
+                item.UNIQUE == 1)).ToList();
+            
+        }
+
+        public override bool DoesTableExist(Database db, string tableName)
+        {
+            var result =
+                db.ExecuteScalar<long>("SELECT COUNT(*) FROM INFORMATION_SCHEMA.TABLES WHERE TABLE_NAME = @TableName",
+                                       new { TableName = tableName });
+
+            return result > 0;
+        }
+
+        public override string FormatColumnRename(string tableName, string oldName, string newName)
+        {
+            return string.Format(RenameColumn, tableName, oldName, newName);
+        }
+
+        public override string FormatTableRename(string oldName, string newName)
+        {
+            return string.Format(RenameTable, oldName, newName);
+        }
+
+        protected override string FormatIdentity(ColumnDefinition column)
+        {
+            return column.IsIdentity ? GetIdentityString(column) : string.Empty;
+        }
+
+        private static string GetIdentityString(ColumnDefinition column)
+        {
+            return "IDENTITY(1,1)";
+        }
+
+        protected override string FormatSystemMethods(SystemMethods systemMethod)
+        {
+            switch (systemMethod)
+            {
+                case SystemMethods.NewGuid:
+                    return "NEWID()";
+                case SystemMethods.NewSequentialId:
+                    return "NEWSEQUENTIALID()";
+                case SystemMethods.CurrentDateTime:
+                    return "GETDATE()";
+                case SystemMethods.CurrentUTCDateTime:
+                    return "GETUTCDATE()";
+            }
+
+            return null;
+        }
+
+        public override string DeleteDefaultConstraint
+        {
+            get { return "ALTER TABLE [{0}] DROP CONSTRAINT [DF_{0}_{1}]"; }
+        }
+
+        public override string AddColumn { get { return "ALTER TABLE {0} ADD {1}"; } }
+
+        public override string DropIndex { get { return "DROP INDEX {0} ON {1}"; } }
+
+        public override string RenameColumn { get { return "sp_rename '{0}.{1}', '{2}', 'COLUMN'"; } }
+
+        public override string RenameTable { get { return "sp_rename '{0}', '{1}'"; } }
+    }
 }