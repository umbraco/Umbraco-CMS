--- conflicted
+++ resolved
@@ -85,25 +85,20 @@
             {
                 // no! IsInstanceOfType is not ok here
                 // ReSharper disable once UseMethodIsInstanceOfType
-<<<<<<< HEAD
-                var arg = args?.FirstOrDefault(a => parameter.ParameterType.IsAssignableFrom(a?.GetType()));
-                ctorArgs[i++] = arg ?? factory.TryGetInstance(parameter.ParameterType);
-=======
-                var idx = availableArgs.FindIndex(a => parameter.ParameterType.IsAssignableFrom(a.GetType()));
+                var idx = availableArgs.FindIndex(a => parameter.ParameterType.IsAssignableFrom(a?.GetType()));
                 if(idx >= 0)
                 {
                     // Found a suitable supplied argument
                     ctorArgs[i++] = availableArgs[idx];
 
                     // A supplied argument can be used at most once
-                    availableArgs.RemoveAt(idx);                    
+                    availableArgs.RemoveAt(idx);
                 }
                 else
                 {
                     // None of the provided arguments is suitable: get an instance from the factory
-                    ctorArgs[i++] = factory.GetInstance(parameter.ParameterType);
-                }                
->>>>>>> 4aef0d09
+                    ctorArgs[i++] = factory.TryGetInstance(parameter.ParameterType);
+                }
             }
 
             return ctor.Invoke(ctorArgs);
