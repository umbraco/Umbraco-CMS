using Umbraco.Cms.Core.Models.Entities;

namespace Umbraco.Cms.Core.Models.Membership;

public interface IUserGroup : IEntity, IRememberBeingDirty
{
    string Alias { get; set; }

    int? StartContentId { get; set; }

    int? StartMediaId { get; set; }

    /// <summary>
    ///     The icon
    /// </summary>
    string? Icon { get; set; }

    /// <summary>
    ///     The name
    /// </summary>
    string? Name { get; set; }

    /// <summary>
    ///     The set of default permissions
    /// </summary>
    /// <remarks>
    ///     By default each permission is simply a single char but we've made this an enumerable{string} to support a more
    ///     flexible permissions structure in the future.
    /// </remarks>
    IEnumerable<string>? Permissions { get; set; }

    IEnumerable<string> AllowedSections { get; }

    /// <summary>
    ///     Specifies the number of users assigned to this group
    /// </summary>
    int UserCount { get; }

    void RemoveAllowedSection(string sectionAlias);

    void AddAllowedSection(string sectionAlias);

<<<<<<< HEAD
        IEnumerable<int> AllowedLanguages { get; }

        void RemoveAllowedLanguage(int languageId);

        void AddAllowedLanguage(int languageId);

        void ClearAllowedLanguages();

        /// <summary>
        /// Specifies the number of users assigned to this group
        /// </summary>
        int UserCount { get; }
    }
=======
    void ClearAllowedSections();
>>>>>>> 29961d40
}<|MERGE_RESOLUTION|>--- conflicted
+++ resolved
@@ -31,6 +31,20 @@
 
     IEnumerable<string> AllowedSections { get; }
 
+    void RemoveAllowedSection(string sectionAlias);
+
+    void AddAllowedSection(string sectionAlias);
+
+    void ClearAllowedSections();
+
+    IEnumerable<int> AllowedLanguages { get; }
+
+    void RemoveAllowedLanguage(int languageId);
+
+    void AddAllowedLanguage(int languageId);
+
+    void ClearAllowedLanguages();
+
     /// <summary>
     ///     Specifies the number of users assigned to this group
     /// </summary>
@@ -40,21 +54,5 @@
 
     void AddAllowedSection(string sectionAlias);
 
-<<<<<<< HEAD
-        IEnumerable<int> AllowedLanguages { get; }
-
-        void RemoveAllowedLanguage(int languageId);
-
-        void AddAllowedLanguage(int languageId);
-
-        void ClearAllowedLanguages();
-
-        /// <summary>
-        /// Specifies the number of users assigned to this group
-        /// </summary>
-        int UserCount { get; }
-    }
-=======
     void ClearAllowedSections();
->>>>>>> 29961d40
 }