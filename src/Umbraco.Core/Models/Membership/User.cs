using System.Runtime.Serialization;
using Umbraco.Cms.Core.Configuration.Models;
using Umbraco.Cms.Core.Models.Entities;
using Umbraco.Extensions;

namespace Umbraco.Cms.Core.Models.Membership;

/// <summary>
///     Represents a backoffice user
/// </summary>
[Serializable]
[DataContract(IsReference = true)]
public class User : EntityBase, IUser, IProfile
{
    // Custom comparer for enumerable
    private static readonly DelegateEqualityComparer<IEnumerable<int>> IntegerEnumerableComparer =
        new(
            (enum1, enum2) => enum1.UnsortedSequenceEqual(enum2),
            enum1 => enum1.GetHashCode());

    private IEnumerable<string>? _allowedSections;
    private string? _avatar;
    private string _email;
    private DateTime? _emailConfirmedDate;
    private int _failedLoginAttempts;
    private DateTime? _invitedDate;
    private bool _isApproved;
    private bool _isLockedOut;
    private string? _language;
    private DateTime? _lastLockoutDate;
    private DateTime? _lastLoginDate;
    private DateTime? _lastPasswordChangedDate;

    private string _name;
    private string? _passwordConfig;
    private string? _rawPasswordValue;
    private string? _securityStamp;
    private int _sessionTimeout;
    private int[]? _startContentIds;
    private int[]? _startMediaIds;
    private HashSet<IReadOnlyUserGroup> _userGroups;

    private string _username;
<<<<<<< HEAD
    private UserType _type;
=======
    private UserKind _kind;
>>>>>>> 5a7d563b

    /// <summary>
    ///     Constructor for creating a new/empty user
    /// </summary>
    public User(GlobalSettings globalSettings)
    {
        SessionTimeout = 60;
        _userGroups = new HashSet<IReadOnlyUserGroup>();
        _language = globalSettings.DefaultUILanguage;
        _isApproved = true;
        _isLockedOut = false;
        _startContentIds = new int[] { };
        _startMediaIds = new int[] { };

        // cannot be null
        _rawPasswordValue = string.Empty;
        _username = string.Empty;
        _email = string.Empty;
        _name = string.Empty;
    }

    /// <summary>
    ///     Constructor for creating a new/empty user
    /// </summary>
    /// <param name="name"></param>
    /// <param name="email"></param>
    /// <param name="username"></param>
    /// <param name="rawPasswordValue"></param>
    /// <param name="globalSettings"></param>
    public User(GlobalSettings globalSettings, string? name, string email, string username, string rawPasswordValue)
        : this(globalSettings)
    {
        if (string.IsNullOrWhiteSpace(name))
        {
            throw new ArgumentException("Value cannot be null or whitespace.", nameof(name));
        }

        if (string.IsNullOrWhiteSpace(email))
        {
            throw new ArgumentException("Value cannot be null or whitespace.", nameof(email));
        }

        if (string.IsNullOrWhiteSpace(username))
        {
            throw new ArgumentException("Value cannot be null or whitespace.", nameof(username));
        }

        if (string.IsNullOrEmpty(rawPasswordValue))
        {
            throw new ArgumentException("Value cannot be null or empty.", nameof(rawPasswordValue));
        }

        _name = name;
        _email = email;
        _username = username;
        _rawPasswordValue = rawPasswordValue;
        _userGroups = new HashSet<IReadOnlyUserGroup>();
        _isApproved = true;
        _isLockedOut = false;
        _startContentIds = new int[] { };
        _startMediaIds = new int[] { };
    }

    /// <summary>
    ///     Constructor for creating a new User instance for an existing user
    /// </summary>
    /// <param name="id"></param>
    /// <param name="name"></param>
    /// <param name="email"></param>
    /// <param name="username"></param>
    /// <param name="rawPasswordValue"></param>
    /// <param name="passwordConfig"></param>
    /// <param name="userGroups"></param>
    /// <param name="startContentIds"></param>
    /// <param name="startMediaIds"></param>
    /// <param name="globalSettings"></param>
    public User(
        GlobalSettings globalSettings,
        int id,
        string? name,
        string email,
        string? username,
        string? rawPasswordValue,
        string? passwordConfig,
        IEnumerable<IReadOnlyUserGroup> userGroups,
        int[] startContentIds,
        int[] startMediaIds)
        : this(globalSettings)
    {
        // we allow whitespace for this value so just check null
        if (rawPasswordValue == null)
        {
            throw new ArgumentNullException(nameof(rawPasswordValue));
        }

        if (userGroups == null)
        {
            throw new ArgumentNullException(nameof(userGroups));
        }

        if (string.IsNullOrWhiteSpace(name))
        {
            throw new ArgumentException("Value cannot be null or whitespace.", nameof(name));
        }

        if (string.IsNullOrWhiteSpace(username))
        {
            throw new ArgumentException("Value cannot be null or whitespace.", nameof(username));
        }

        Id = id;
        _name = name;
        _email = email;
        _username = username;
        _rawPasswordValue = rawPasswordValue;
        _passwordConfig = passwordConfig;
        _userGroups = new HashSet<IReadOnlyUserGroup>(userGroups);
        _isApproved = true;
        _isLockedOut = false;
        _startContentIds = startContentIds ?? throw new ArgumentNullException(nameof(startContentIds));
        _startMediaIds = startMediaIds ?? throw new ArgumentNullException(nameof(startMediaIds));
    }

    [DataMember]
    public DateTime? EmailConfirmedDate
    {
        get => _emailConfirmedDate;
        set => SetPropertyValueAndDetectChanges(value, ref _emailConfirmedDate, nameof(EmailConfirmedDate));
    }

    [DataMember]
    public DateTime? InvitedDate
    {
        get => _invitedDate;
        set => SetPropertyValueAndDetectChanges(value, ref _invitedDate, nameof(InvitedDate));
    }

    [DataMember]
    public string Username
    {
        get => _username;
        set => SetPropertyValueAndDetectChanges(value, ref _username!, nameof(Username));
    }

    [DataMember]
    public string Email
    {
        get => _email;
        set => SetPropertyValueAndDetectChanges(value, ref _email!, nameof(Email));
    }

    [IgnoreDataMember]
    public string? RawPasswordValue
    {
        get => _rawPasswordValue;
        set => SetPropertyValueAndDetectChanges(value, ref _rawPasswordValue, nameof(RawPasswordValue));
    }

    [IgnoreDataMember]
    public string? PasswordConfiguration
    {
        get => _passwordConfig;
        set => SetPropertyValueAndDetectChanges(value, ref _passwordConfig, nameof(PasswordConfiguration));
    }

    [DataMember]
    public bool IsApproved
    {
        get => _isApproved;
        set => SetPropertyValueAndDetectChanges(value, ref _isApproved, nameof(IsApproved));
    }

    [IgnoreDataMember]
    public bool IsLockedOut
    {
        get => _isLockedOut;
        set => SetPropertyValueAndDetectChanges(value, ref _isLockedOut, nameof(IsLockedOut));
    }

    [IgnoreDataMember]
    public DateTime? LastLoginDate
    {
        get => _lastLoginDate;
        set => SetPropertyValueAndDetectChanges(value, ref _lastLoginDate, nameof(LastLoginDate));
    }

    [IgnoreDataMember]
    public DateTime? LastPasswordChangeDate
    {
        get => _lastPasswordChangedDate;
        set => SetPropertyValueAndDetectChanges(value, ref _lastPasswordChangedDate, nameof(LastPasswordChangeDate));
    }

    [IgnoreDataMember]
    public DateTime? LastLockoutDate
    {
        get => _lastLockoutDate;
        set => SetPropertyValueAndDetectChanges(value, ref _lastLockoutDate, nameof(LastLockoutDate));
    }

    [IgnoreDataMember]
    public int FailedPasswordAttempts
    {
        get => _failedLoginAttempts;
        set => SetPropertyValueAndDetectChanges(value, ref _failedLoginAttempts, nameof(FailedPasswordAttempts));
    }

    [IgnoreDataMember]
    public string? Comments { get; set; }

    public UserState UserState
    {
        get
        {
            if (LastLoginDate == default && IsApproved == false && InvitedDate != null)
            {
                return UserState.Invited;
            }

            if (IsLockedOut)
            {
                return UserState.LockedOut;
            }

            if (IsApproved == false)
            {
                return UserState.Disabled;
            }

            // User is not disabled or locked and has never logged in before
            if (LastLoginDate == default && IsApproved && IsLockedOut == false)
            {
                return UserState.Inactive;
            }

            return UserState.Active;
        }
    }

    [DataMember]
    public string? Name
    {
        get => _name;
        set => SetPropertyValueAndDetectChanges(value, ref _name!, nameof(Name));
    }

    public IEnumerable<string> AllowedSections => _allowedSections ??= new List<string>(_userGroups
                                                      .SelectMany(x => x.AllowedSections).Distinct());

    public IProfile ProfileData => new WrappedUserProfile(this);

    /// <summary>
    ///     The security stamp used by ASP.Net identity
    /// </summary>
    [IgnoreDataMember]
    public string? SecurityStamp
    {
        get => _securityStamp;
        set => SetPropertyValueAndDetectChanges(value, ref _securityStamp, nameof(SecurityStamp));
    }

    [DataMember]
    public string? Avatar
    {
        get => _avatar;
        set => SetPropertyValueAndDetectChanges(value, ref _avatar, nameof(Avatar));
    }

    /// <summary>
    ///     Gets or sets the session timeout.
    /// </summary>
    /// <value>
    ///     The session timeout.
    /// </value>
    [DataMember]
    public int SessionTimeout
    {
        get => _sessionTimeout;
        set => SetPropertyValueAndDetectChanges(value, ref _sessionTimeout, nameof(SessionTimeout));
    }

    /// <summary>
    ///     Gets or sets the start content id.
    /// </summary>
    /// <value>
    ///     The start content id.
    /// </value>
    [DataMember]
    [DoNotClone]
    public int[]? StartContentIds
    {
        get => _startContentIds;
        set => SetPropertyValueAndDetectChanges(value, ref _startContentIds, nameof(StartContentIds), IntegerEnumerableComparer);
    }

    /// <summary>
    ///     Gets or sets the start media id.
    /// </summary>
    /// <value>
    ///     The start media id.
    /// </value>
    [DataMember]
    [DoNotClone]
    public int[]? StartMediaIds
    {
        get => _startMediaIds;
        set => SetPropertyValueAndDetectChanges(value, ref _startMediaIds, nameof(StartMediaIds), IntegerEnumerableComparer);
    }

    [DataMember]
    public string? Language
    {
        get => _language;
        set => SetPropertyValueAndDetectChanges(value, ref _language, nameof(Language));
    }

    [DataMember]
<<<<<<< HEAD
    public UserType Type
    {
        get => _type;
        set => SetPropertyValueAndDetectChanges(value, ref _type, nameof(Type));
=======
    public UserKind Kind
    {
        get => _kind;
        set => SetPropertyValueAndDetectChanges(value, ref _kind, nameof(Kind));
>>>>>>> 5a7d563b
    }

    /// <summary>
    ///     Gets the groups that user is part of
    /// </summary>
    [DataMember]
    public IEnumerable<IReadOnlyUserGroup> Groups => _userGroups;

    public void RemoveGroup(string group)
    {
        foreach (IReadOnlyUserGroup userGroup in _userGroups.ToArray())
        {
            if (userGroup.Alias == group)
            {
                _userGroups.Remove(userGroup);

                // reset this flag so it's rebuilt with the assigned groups
                _allowedSections = null;
                OnPropertyChanged(nameof(Groups));
            }
        }
    }

    public void ClearGroups()
    {
        if (_userGroups.Count > 0)
        {
            _userGroups.Clear();

            // reset this flag so it's rebuilt with the assigned groups
            _allowedSections = null;
            OnPropertyChanged(nameof(Groups));
        }
    }

    public void AddGroup(IReadOnlyUserGroup group)
    {
        if (_userGroups.Add(group))
        {
            // reset this flag so it's rebuilt with the assigned groups
            _allowedSections = null;
            OnPropertyChanged(nameof(Groups));
        }
    }

    protected override void PerformDeepClone(object clone)
    {
        base.PerformDeepClone(clone);

        var clonedEntity = (User)clone;

        // manually clone the start node props
        clonedEntity._startContentIds = _startContentIds?.ToArray();
        clonedEntity._startMediaIds = _startMediaIds?.ToArray();

        // need to create new collections otherwise they'll get copied by ref
        clonedEntity._userGroups = new HashSet<IReadOnlyUserGroup>(_userGroups);
        clonedEntity._allowedSections = _allowedSections != null ? new List<string>(_allowedSections) : null;
    }

    /// <summary>
    ///     Internal class used to wrap the user in a profile
    /// </summary>
    private class WrappedUserProfile : IProfile
    {
        private readonly IUser _user;

        public WrappedUserProfile(IUser user) => _user = user;

        public int Id => _user.Id;

        public string? Name => _user.Name;

        public override bool Equals(object? obj)
        {
            if (ReferenceEquals(null, obj))
            {
                return false;
            }

            if (ReferenceEquals(this, obj))
            {
                return true;
            }

            if (obj.GetType() != GetType())
            {
                return false;
            }

            return Equals((WrappedUserProfile)obj);
        }

        private bool Equals(WrappedUserProfile other) => _user.Equals(other._user);

        public override int GetHashCode() => _user.GetHashCode();
    }
}<|MERGE_RESOLUTION|>--- conflicted
+++ resolved
@@ -41,11 +41,7 @@
     private HashSet<IReadOnlyUserGroup> _userGroups;
 
     private string _username;
-<<<<<<< HEAD
-    private UserType _type;
-=======
     private UserKind _kind;
->>>>>>> 5a7d563b
 
     /// <summary>
     ///     Constructor for creating a new/empty user
@@ -363,17 +359,10 @@
     }
 
     [DataMember]
-<<<<<<< HEAD
-    public UserType Type
-    {
-        get => _type;
-        set => SetPropertyValueAndDetectChanges(value, ref _type, nameof(Type));
-=======
     public UserKind Kind
     {
         get => _kind;
         set => SetPropertyValueAndDetectChanges(value, ref _kind, nameof(Kind));
->>>>>>> 5a7d563b
     }
 
     /// <summary>
