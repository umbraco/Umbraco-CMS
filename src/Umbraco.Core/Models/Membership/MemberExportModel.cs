--- conflicted
+++ resolved
@@ -1,28 +1,3 @@
-<<<<<<< HEAD
-namespace Umbraco.Cms.Core.Models.Membership;
-
-public class MemberExportModel
-{
-    public int Id { get; set; }
-
-    public Guid Key { get; set; }
-
-    public string? Name { get; set; }
-
-    public string? Username { get; set; }
-
-    public string? Email { get; set; }
-
-    public List<string?>? Groups { get; set; }
-
-    public string? ContentTypeAlias { get; set; }
-
-    public DateTime CreateDate { get; set; }
-
-    public DateTime UpdateDate { get; set; }
-
-    public List<MemberExportProperty>? Properties { get; set; }
-=======
 namespace Umbraco.Cms.Core.Models.Membership
 {
     public class MemberExportModel
@@ -38,5 +13,4 @@
         public DateTime UpdateDate { get; set; }
         public List<MemberExportProperty> Properties { get; set; } = new ();
     }
->>>>>>> 9a4daa45
 }