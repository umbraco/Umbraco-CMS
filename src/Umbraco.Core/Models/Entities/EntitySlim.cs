--- conflicted
+++ resolved
@@ -82,20 +82,6 @@
     [DataMember]
     public bool Trashed { get; set; }
 
-<<<<<<< HEAD
-    // implement IUmbracoEntity
-
-    /// <inheritdoc />
-    [DataMember]
-    public IDictionary<string, object?> AdditionalData =>
-_additionalData ??= new Dictionary<string, object?>();
-
-    /// <inheritdoc />
-    [IgnoreDataMember]
-    public bool HasAdditionalData => _additionalData != null;
-
-=======
->>>>>>> 53060e1e
     // implement IEntitySlim
 
     /// <inheritdoc />
