--- conflicted
+++ resolved
@@ -13,16 +13,12 @@
     public interface IContent : IContentBase
     {
         /// <summary>
-<<<<<<< HEAD
-        /// Gets or sets the template id used to render the content.
-=======
         /// Gets or sets the content schedule
         /// </summary>
         ContentScheduleCollection ContentSchedule { get; set; }
 
         /// <summary>
-        /// Gets or sets the template used to render the content.
->>>>>>> 57074d35
+        /// Gets or sets the template id used to render the content.
         /// </summary>
         int? TemplateId { get; set; }
 
@@ -71,25 +67,9 @@
         DateTime? PublishDate { get; }
 
         /// <summary>
-<<<<<<< HEAD
-        /// Gets or sets the date and time the content item should be published.
-        /// </summary>
-        DateTime? ReleaseDate { get; set; }
-
-        /// <summary>
-        /// Gets or sets the date and time the content should be unpublished.
-        /// </summary>
-        DateTime? ExpireDate { get; set; }
-
-        /// <summary>
-        /// Gets the current status of the content.
-        /// </summary>
-        ContentStatus Status { get; }
-=======
         /// Gets the content type of this content.
         /// </summary>
         IContentType ContentType { get; }
->>>>>>> 57074d35
 
         /// <summary>
         /// Gets a value indicating whether a culture is published.
@@ -180,10 +160,8 @@
         /// <returns></returns>
         IContent DeepCloneWithResetIdentities();
 
-<<<<<<< HEAD
         void SetPublishInfo(string culture, string name, DateTime now);
         ContentCultureInfosCollection PublishInfos  { get; set; }
-=======
         /// <summary>
         /// Registers a culture to be published.
         /// </summary>
@@ -201,6 +179,5 @@
         /// <para>Unpublishing must be finalized via the content service SavePublishing method.</para>
         /// </remarks>
         void UnpublishCulture(string culture = "*");
->>>>>>> 57074d35
     }
 }