using Umbraco.Cms.Core.Models.Entities;

namespace Umbraco.Cms.Core.Models;

/// <summary>
///     Represents a folder for organizing entities such as content types and data types.
/// </summary>
public sealed class EntityContainer : TreeEntityBase, IUmbracoEntity
{
    private static readonly Dictionary<Guid, Guid> ObjectTypeMap = new()
    {
        { Constants.ObjectTypes.DataType, Constants.ObjectTypes.DataTypeContainer },
        { Constants.ObjectTypes.DocumentBlueprint, Constants.ObjectTypes.DocumentBlueprintContainer },
        { Constants.ObjectTypes.DocumentType, Constants.ObjectTypes.DocumentTypeContainer },
        { Constants.ObjectTypes.MediaType, Constants.ObjectTypes.MediaTypeContainer },
        { Constants.ObjectTypes.MemberType, Constants.ObjectTypes.MemberTypeContainer },
<<<<<<< HEAD
        { Constants.ObjectTypes.DocumentBlueprint, Constants.ObjectTypes.DocumentBlueprintContainer },
        { Constants.ObjectTypes.Element, Constants.ObjectTypes.ElementContainer },
=======
>>>>>>> 12611942
    };

    /// <summary>
    ///     Initializes a new instance of an <see cref="EntityContainer" /> class.
    /// </summary>
    public EntityContainer(Guid containedObjectType)
    {
        if (ObjectTypeMap.ContainsKey(containedObjectType) == false)
        {
            throw new ArgumentException("Not a contained object type.", nameof(containedObjectType));
        }

        ContainedObjectType = containedObjectType;

        ParentId = -1;
        Path = "-1";
        Level = 0;
        SortOrder = 0;
    }

    /// <summary>
    ///     Initializes a new instance of an <see cref="EntityContainer" /> class.
    /// </summary>
    public EntityContainer(int id, Guid uniqueId, int parentId, string path, int level, int sortOrder, Guid containedObjectType, string? name, int userId)
        : this(containedObjectType)
    {
        Id = id;
        Key = uniqueId;
        ParentId = parentId;
        Name = name;
        Path = path;
        Level = level;
        SortOrder = sortOrder;
        CreatorId = userId;
    }

    /// <summary>
    ///     Gets or sets the node object type of the contained objects.
    /// </summary>
    public Guid ContainedObjectType { get; }

    /// <summary>
    ///     Gets the node object type of the container objects.
    /// </summary>
    public Guid ContainerObjectType => ObjectTypeMap[ContainedObjectType];

    /// <summary>
    ///     Gets the container object type corresponding to a contained object type.
    /// </summary>
    /// <param name="containedObjectType">The contained object type.</param>
    /// <returns>The object type of containers containing objects of the contained object type.</returns>
    public static Guid GetContainerObjectType(Guid containedObjectType)
    {
        if (ObjectTypeMap.TryGetValue(containedObjectType, out Guid containerObjectType) == false)
        {
            throw new ArgumentException("Not a contained object type.", nameof(containedObjectType));
        }

        return containerObjectType;
    }

    /// <summary>
    ///     Gets the contained object type corresponding to a container object type.
    /// </summary>
    /// <param name="containerObjectType">The container object type.</param>
    /// <returns>The object type of objects that containers of the container object type can contain.</returns>
    public static Guid GetContainedObjectType(Guid containerObjectType)
    {
        Guid contained = ObjectTypeMap.FirstOrDefault(x => x.Value == containerObjectType).Key;
        if (contained == default)
        {
            throw new ArgumentException("Not a container object type.", nameof(containerObjectType));
        }

        return contained;
    }
}<|MERGE_RESOLUTION|>--- conflicted
+++ resolved
@@ -14,11 +14,7 @@
         { Constants.ObjectTypes.DocumentType, Constants.ObjectTypes.DocumentTypeContainer },
         { Constants.ObjectTypes.MediaType, Constants.ObjectTypes.MediaTypeContainer },
         { Constants.ObjectTypes.MemberType, Constants.ObjectTypes.MemberTypeContainer },
-<<<<<<< HEAD
-        { Constants.ObjectTypes.DocumentBlueprint, Constants.ObjectTypes.DocumentBlueprintContainer },
         { Constants.ObjectTypes.Element, Constants.ObjectTypes.ElementContainer },
-=======
->>>>>>> 12611942
     };
 
     /// <summary>
