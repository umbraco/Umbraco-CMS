namespace Umbraco.Cms.Core.Models.PublishedContent;

/// <inheritdoc />
/// <summary>
///     Represents a published content item.
/// </summary>
/// <remarks>
///     <para>Can be a published document, media or member.</para>
/// </remarks>
public interface IPublishedContent : IPublishedElement
{
    // TODO: IPublishedContent properties colliding with models
    // we need to find a way to remove as much clutter as possible from IPublishedContent,
    // since this is preventing someone from creating a property named 'Path' and have it
    // in a model, for instance. we could move them all under one unique property eg
    // Infos, so we would do .Infos.SortOrder - just an idea - not going to do it in v8

    /// <summary>
    ///     Gets the unique identifier of the content item.
    /// </summary>
    int Id { get; }

    /// <summary>
    ///     Gets the name of the content item for the current culture.
    /// </summary>
    string? Name { get; }

    /// <summary>
    ///     Gets the URL segment of the content item for the current culture.
    /// </summary>
    string? UrlSegment { get; }

    /// <summary>
    ///     Gets the sort order of the content item.
    /// </summary>
    int SortOrder { get; }

    /// <summary>
    ///     Gets the tree level of the content item.
    /// </summary>
    int Level { get; }

    /// <summary>
    ///     Gets the tree path of the content item.
    /// </summary>
    string Path { get; }

    /// <summary>
    ///     Gets the identifier of the template to use to render the content item.
    /// </summary>
    int? TemplateId { get; }

    /// <summary>
    ///     Gets the identifier of the user who created the content item.
    /// </summary>
    int CreatorId { get; }

    /// <summary>
    ///     Gets the date the content item was created.
    /// </summary>
    DateTime CreateDate { get; }

    /// <summary>
    ///     Gets the identifier of the user who last updated the content item.
    /// </summary>
    int WriterId { get; }

    /// <summary>
    ///     Gets the date the content item was last updated.
    /// </summary>
    /// <remarks>
    ///     <para>For published content items, this is also the date the item was published.</para>
    ///     <para>
    ///         This date is always global to the content item, see CultureDate() for the
    ///         date each culture was published.
    ///     </para>
    /// </remarks>
    DateTime UpdateDate { get; }

    /// <summary>
    ///     Gets available culture infos.
    /// </summary>
    /// <remarks>
    ///     <para>
    ///         Contains only those culture that are available. For a published content, these are
    ///         the cultures that are published. For a draft content, those that are 'available' ie
    ///         have a non-empty content name.
    ///     </para>
    ///     <para>Does not contain the invariant culture.</para>
    ///     // fixme?
    /// </remarks>
<<<<<<< HEAD
    public interface IPublishedContent : IPublishedElement
    {
        #region Content

        // TODO: IPublishedContent properties colliding with models
        // we need to find a way to remove as much clutter as possible from IPublishedContent,
        // since this is preventing someone from creating a property named 'Path' and have it
        // in a model, for instance. we could move them all under one unique property eg
        // Infos, so we would do .Infos.SortOrder - just an idea - not going to do it in v8

        /// <summary>
        /// Gets the unique identifier of the content item.
        /// </summary>
        int Id { get; }

        /// <summary>
        /// Gets the name of the content item for the current culture.
        /// </summary>
        string Name { get; }

        /// <summary>
        /// Gets the URL segment of the content item for the current culture.
        /// </summary>
        string? UrlSegment { get; }

        /// <summary>
        /// Gets the sort order of the content item.
        /// </summary>
        int SortOrder { get; }

        /// <summary>
        /// Gets the tree level of the content item.
        /// </summary>
        int Level { get; }

        /// <summary>
        /// Gets the tree path of the content item.
        /// </summary>
        string Path { get; }

        /// <summary>
        /// Gets the identifier of the template to use to render the content item.
        /// </summary>
        int? TemplateId { get; }

        /// <summary>
        /// Gets the identifier of the user who created the content item.
        /// </summary>
        int CreatorId { get; }

        /// <summary>
        /// Gets the date the content item was created.
        /// </summary>
        DateTime CreateDate { get; }

        /// <summary>
        /// Gets the identifier of the user who last updated the content item.
        /// </summary>
        int WriterId { get; }

        /// <summary>
        /// Gets the date the content item was last updated.
        /// </summary>
        /// <remarks>
        /// <para>For published content items, this is also the date the item was published.</para>
        /// <para>This date is always global to the content item, see CultureDate() for the
        /// date each culture was published.</para>
        /// </remarks>
        DateTime UpdateDate { get; }

        /// <summary>
        /// Gets available culture infos.
        /// </summary>
        /// <remarks>
        /// <para>Contains only those culture that are available. For a published content, these are
        /// the cultures that are published. For a draft content, those that are 'available' ie
        /// have a non-empty content name.</para>
        /// <para>Does not contain the invariant culture.</para> // fixme?
        /// </remarks>
        IReadOnlyDictionary<string, PublishedCultureInfo> Cultures { get; }

        /// <summary>
        /// Gets the type of the content item (document, media...).
        /// </summary>
        PublishedItemType ItemType { get; }

        /// <summary>
        /// Gets a value indicating whether the content is draft.
        /// </summary>
        /// <remarks>
        /// <para>A content is draft when it is the unpublished version of a content, which may
        /// have a published version, or not.</para>
        /// <para>When retrieving documents from cache in non-preview mode, IsDraft is always false,
        /// as only published documents are returned. When retrieving in preview mode, IsDraft can
        /// either be true (document is not published, or has been edited, and what is returned
        /// is the edited version) or false (document is published, and has not been edited, and
        /// what is returned is the published version).</para>
        /// </remarks>
        bool IsDraft(string? culture = null);

        /// <summary>
        /// Gets a value indicating whether the content is published.
        /// </summary>
        /// <remarks>
        /// <para>A content is published when it has a published version.</para>
        /// <para>When retrieving documents from cache in non-preview mode, IsPublished is always
        /// true, as only published documents are returned. When retrieving in draft mode, IsPublished
        /// can either be true (document has a published version) or false (document has no
        /// published version).</para>
        /// <para>It is therefore possible for both IsDraft and IsPublished to be true at the same
        /// time, meaning that the content is the draft version, and a published version exists.</para>
        /// </remarks>
        bool IsPublished(string? culture = null);

        #endregion

        #region Tree

        /// <summary>
        /// Gets the parent of the content item.
        /// </summary>
        /// <remarks>The parent of root content is <c>null</c>.</remarks>
        IPublishedContent? Parent { get; }

        /// <summary>
        /// Gets the children of the content item that are available for the current culture.
        /// </summary>
        IEnumerable<IPublishedContent> Children { get; }

        /// <summary>
        /// Gets all the children of the content item, regardless of whether they are available for the current culture.
        /// </summary>
        IEnumerable<IPublishedContent> ChildrenForAllCultures { get; }

        #endregion
    }
=======
    IReadOnlyDictionary<string, PublishedCultureInfo> Cultures { get; }

    /// <summary>
    ///     Gets the type of the content item (document, media...).
    /// </summary>
    PublishedItemType ItemType { get; }

    /// <summary>
    ///     Gets the parent of the content item.
    /// </summary>
    /// <remarks>The parent of root content is <c>null</c>.</remarks>
    IPublishedContent? Parent { get; }

    /// <summary>
    ///     Gets a value indicating whether the content is draft.
    /// </summary>
    /// <remarks>
    ///     <para>
    ///         A content is draft when it is the unpublished version of a content, which may
    ///         have a published version, or not.
    ///     </para>
    ///     <para>
    ///         When retrieving documents from cache in non-preview mode, IsDraft is always false,
    ///         as only published documents are returned. When retrieving in preview mode, IsDraft can
    ///         either be true (document is not published, or has been edited, and what is returned
    ///         is the edited version) or false (document is published, and has not been edited, and
    ///         what is returned is the published version).
    ///     </para>
    /// </remarks>
    bool IsDraft(string? culture = null);

    /// <summary>
    ///     Gets a value indicating whether the content is published.
    /// </summary>
    /// <remarks>
    ///     <para>A content is published when it has a published version.</para>
    ///     <para>
    ///         When retrieving documents from cache in non-preview mode, IsPublished is always
    ///         true, as only published documents are returned. When retrieving in draft mode, IsPublished
    ///         can either be true (document has a published version) or false (document has no
    ///         published version).
    ///     </para>
    ///     <para>
    ///         It is therefore possible for both IsDraft and IsPublished to be true at the same
    ///         time, meaning that the content is the draft version, and a published version exists.
    ///     </para>
    /// </remarks>
    bool IsPublished(string? culture = null);

    /// <summary>
    ///     Gets the children of the content item that are available for the current culture.
    /// </summary>
    IEnumerable<IPublishedContent>? Children { get; }

    /// <summary>
    ///     Gets all the children of the content item, regardless of whether they are available for the current culture.
    /// </summary>
    IEnumerable<IPublishedContent>? ChildrenForAllCultures { get; }
>>>>>>> b69afe81
}<|MERGE_RESOLUTION|>--- conflicted
+++ resolved
@@ -23,7 +23,7 @@
     /// <summary>
     ///     Gets the name of the content item for the current culture.
     /// </summary>
-    string? Name { get; }
+    string Name { get; }
 
     /// <summary>
     ///     Gets the URL segment of the content item for the current culture.
@@ -89,144 +89,6 @@
     ///     <para>Does not contain the invariant culture.</para>
     ///     // fixme?
     /// </remarks>
-<<<<<<< HEAD
-    public interface IPublishedContent : IPublishedElement
-    {
-        #region Content
-
-        // TODO: IPublishedContent properties colliding with models
-        // we need to find a way to remove as much clutter as possible from IPublishedContent,
-        // since this is preventing someone from creating a property named 'Path' and have it
-        // in a model, for instance. we could move them all under one unique property eg
-        // Infos, so we would do .Infos.SortOrder - just an idea - not going to do it in v8
-
-        /// <summary>
-        /// Gets the unique identifier of the content item.
-        /// </summary>
-        int Id { get; }
-
-        /// <summary>
-        /// Gets the name of the content item for the current culture.
-        /// </summary>
-        string Name { get; }
-
-        /// <summary>
-        /// Gets the URL segment of the content item for the current culture.
-        /// </summary>
-        string? UrlSegment { get; }
-
-        /// <summary>
-        /// Gets the sort order of the content item.
-        /// </summary>
-        int SortOrder { get; }
-
-        /// <summary>
-        /// Gets the tree level of the content item.
-        /// </summary>
-        int Level { get; }
-
-        /// <summary>
-        /// Gets the tree path of the content item.
-        /// </summary>
-        string Path { get; }
-
-        /// <summary>
-        /// Gets the identifier of the template to use to render the content item.
-        /// </summary>
-        int? TemplateId { get; }
-
-        /// <summary>
-        /// Gets the identifier of the user who created the content item.
-        /// </summary>
-        int CreatorId { get; }
-
-        /// <summary>
-        /// Gets the date the content item was created.
-        /// </summary>
-        DateTime CreateDate { get; }
-
-        /// <summary>
-        /// Gets the identifier of the user who last updated the content item.
-        /// </summary>
-        int WriterId { get; }
-
-        /// <summary>
-        /// Gets the date the content item was last updated.
-        /// </summary>
-        /// <remarks>
-        /// <para>For published content items, this is also the date the item was published.</para>
-        /// <para>This date is always global to the content item, see CultureDate() for the
-        /// date each culture was published.</para>
-        /// </remarks>
-        DateTime UpdateDate { get; }
-
-        /// <summary>
-        /// Gets available culture infos.
-        /// </summary>
-        /// <remarks>
-        /// <para>Contains only those culture that are available. For a published content, these are
-        /// the cultures that are published. For a draft content, those that are 'available' ie
-        /// have a non-empty content name.</para>
-        /// <para>Does not contain the invariant culture.</para> // fixme?
-        /// </remarks>
-        IReadOnlyDictionary<string, PublishedCultureInfo> Cultures { get; }
-
-        /// <summary>
-        /// Gets the type of the content item (document, media...).
-        /// </summary>
-        PublishedItemType ItemType { get; }
-
-        /// <summary>
-        /// Gets a value indicating whether the content is draft.
-        /// </summary>
-        /// <remarks>
-        /// <para>A content is draft when it is the unpublished version of a content, which may
-        /// have a published version, or not.</para>
-        /// <para>When retrieving documents from cache in non-preview mode, IsDraft is always false,
-        /// as only published documents are returned. When retrieving in preview mode, IsDraft can
-        /// either be true (document is not published, or has been edited, and what is returned
-        /// is the edited version) or false (document is published, and has not been edited, and
-        /// what is returned is the published version).</para>
-        /// </remarks>
-        bool IsDraft(string? culture = null);
-
-        /// <summary>
-        /// Gets a value indicating whether the content is published.
-        /// </summary>
-        /// <remarks>
-        /// <para>A content is published when it has a published version.</para>
-        /// <para>When retrieving documents from cache in non-preview mode, IsPublished is always
-        /// true, as only published documents are returned. When retrieving in draft mode, IsPublished
-        /// can either be true (document has a published version) or false (document has no
-        /// published version).</para>
-        /// <para>It is therefore possible for both IsDraft and IsPublished to be true at the same
-        /// time, meaning that the content is the draft version, and a published version exists.</para>
-        /// </remarks>
-        bool IsPublished(string? culture = null);
-
-        #endregion
-
-        #region Tree
-
-        /// <summary>
-        /// Gets the parent of the content item.
-        /// </summary>
-        /// <remarks>The parent of root content is <c>null</c>.</remarks>
-        IPublishedContent? Parent { get; }
-
-        /// <summary>
-        /// Gets the children of the content item that are available for the current culture.
-        /// </summary>
-        IEnumerable<IPublishedContent> Children { get; }
-
-        /// <summary>
-        /// Gets all the children of the content item, regardless of whether they are available for the current culture.
-        /// </summary>
-        IEnumerable<IPublishedContent> ChildrenForAllCultures { get; }
-
-        #endregion
-    }
-=======
     IReadOnlyDictionary<string, PublishedCultureInfo> Cultures { get; }
 
     /// <summary>
@@ -279,11 +141,10 @@
     /// <summary>
     ///     Gets the children of the content item that are available for the current culture.
     /// </summary>
-    IEnumerable<IPublishedContent>? Children { get; }
+    IEnumerable<IPublishedContent> Children { get; }
 
     /// <summary>
     ///     Gets all the children of the content item, regardless of whether they are available for the current culture.
     /// </summary>
-    IEnumerable<IPublishedContent>? ChildrenForAllCultures { get; }
->>>>>>> b69afe81
+    IEnumerable<IPublishedContent> ChildrenForAllCultures { get; }
 }