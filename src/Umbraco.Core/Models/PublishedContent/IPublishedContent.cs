--- conflicted
+++ resolved
@@ -29,7 +29,7 @@
     /// <summary>
     ///     Gets the children of the content item that are available for the current culture.
     /// </summary>
-    [Obsolete("Please use either the IPublishedContent.Children() extension method in the Umbraco.Extensions namespace, or IDocumentNavigationQueryService if you only need keys. Scheduled for removal in V16.")]
+    [Obsolete("Please use either the IPublishedContent.Children() extension method in the Umbraco.Extensions namespace, or IDocumentNavigationQueryService if you only need keys. Scheduled for removal in Umbraco 18.")]
     IEnumerable<IPublishedContent> Children { get; }
 
     /// <summary>
@@ -40,10 +40,5 @@
     /// <summary>
     ///     Gets the tree path of the content item.
     /// </summary>
-<<<<<<< HEAD
     string Path { get; }
-=======
-    [Obsolete("Please use either the IPublishedContent.Children() extension method in the Umbraco.Extensions namespace, or IDocumentNavigationQueryService if you only need keys. Scheduled for removal in Umbraco 18.")]
-    IEnumerable<IPublishedContent> Children { get; }
->>>>>>> 0d98527c
 }