--- conflicted
+++ resolved
@@ -192,14 +192,10 @@
             }
 
             _cacheLevel = _converter?.GetPropertyCacheLevel(this) ?? PropertyCacheLevel.Snapshot;
-<<<<<<< HEAD
             _contentApiCacheLevel = _converter is IContentApiPropertyValueConverter contentApiConverter
                 ? contentApiConverter.GetPropertyContentApiCacheLevel(this)
                 : _cacheLevel;
-            _modelClrType = _converter == null ? typeof (object) : _converter.GetPropertyValueType(this);
-=======
             _modelClrType = _converter?.GetPropertyValueType(this) ?? typeof(object);
->>>>>>> 8e7798b8
         }
 
         /// <inheritdoc />
