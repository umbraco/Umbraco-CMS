using System;
using System.Collections.Generic;
using System.Diagnostics;
using System.Linq;
using Umbraco.Extensions;

namespace Umbraco.Cms.Core.Models.PublishedContent
{
    /// <summary>
    /// Represents an <see cref="IPublishedElement"/> type.
    /// </summary>
    /// <remarks>Instances of the <see cref="PublishedContentType"/> class are immutable, ie
    /// if the content type changes, then a new class needs to be created.</remarks>
<<<<<<< HEAD
    public class PublishedContentType : IPublishedContentType
=======
    [DebuggerDisplay("{Alias}")]
    public class PublishedContentType : IPublishedContentType2
>>>>>>> 05d0a29e
    {
        private readonly IPublishedPropertyType[] _propertyTypes;

        // fast alias-to-index xref containing both the raw alias and its lowercase version
        private readonly Dictionary<string, int> _indexes = new Dictionary<string, int>();

        /// <summary>
        /// Initializes a new instance of the <see cref="PublishedContentType"/> class with a content type.
        /// </summary>
        public PublishedContentType(IContentTypeComposition contentType, IPublishedContentTypeFactory factory)
            : this(contentType.Key, contentType.Id, contentType.Alias, contentType.GetItemType(), contentType.CompositionAliases(), contentType.Variations, contentType.IsElement)
        {
            var propertyTypes = contentType.CompositionPropertyTypes
                .Select(x => factory.CreatePropertyType(this, x))
                .ToList();

            if (ItemType == PublishedItemType.Member)
                EnsureMemberProperties(propertyTypes, factory);

            _propertyTypes = propertyTypes.ToArray();

            InitializeIndexes();
        }

        /// <summary>
        /// This constructor is for tests and is not intended to be used directly from application code.
        /// </summary>
        /// <remarks>
        /// <para>Values are assumed to be consistent and are not checked.</para>
        /// </remarks>
        public PublishedContentType(Guid key, int id, string alias, PublishedItemType itemType, IEnumerable<string> compositionAliases, IEnumerable<PublishedPropertyType> propertyTypes, ContentVariation variations, bool isElement = false)
            : this(key, id, alias, itemType, compositionAliases, variations, isElement)
        {
            var propertyTypesA = propertyTypes.ToArray();
            foreach (var propertyType in propertyTypesA)
                propertyType.ContentType = this;
            _propertyTypes = propertyTypesA;

            InitializeIndexes();
        }

        [Obsolete("Use the overload specifying a key instead")]
        public PublishedContentType(int id, string alias, PublishedItemType itemType, IEnumerable<string> compositionAliases, IEnumerable<PublishedPropertyType> propertyTypes, ContentVariation variations, bool isElement = false)
            : this (Guid.Empty, id, alias, itemType, compositionAliases, variations, isElement)
        {
            var propertyTypesA = propertyTypes.ToArray();
            foreach (var propertyType in propertyTypesA)
                propertyType.ContentType = this;
            _propertyTypes = propertyTypesA;

            InitializeIndexes();
        }

        /// <summary>
        /// This constructor is for tests and is not intended to be used directly from application code.
        /// </summary>
        /// <remarks>
        /// <para>Values are assumed to be consistent and are not checked.</para>
        /// </remarks>
        public PublishedContentType(Guid key, int id, string alias, PublishedItemType itemType, IEnumerable<string> compositionAliases, Func<IPublishedContentType, IEnumerable<IPublishedPropertyType>> propertyTypes, ContentVariation variations, bool isElement = false)
            : this(key, id, alias, itemType, compositionAliases, variations, isElement)
        {
            _propertyTypes = propertyTypes(this).ToArray();

            InitializeIndexes();
        }

        [Obsolete("Use the overload specifying a key instead")]
        public PublishedContentType(int id, string alias, PublishedItemType itemType, IEnumerable<string> compositionAliases, Func<IPublishedContentType, IEnumerable<IPublishedPropertyType>> propertyTypes, ContentVariation variations, bool isElement = false)
            : this(Guid.Empty, id, alias, itemType, compositionAliases, variations, isElement)
        {
            _propertyTypes = propertyTypes(this).ToArray();

            InitializeIndexes();
        }

        private PublishedContentType(Guid key, int id, string alias, PublishedItemType itemType, IEnumerable<string> compositionAliases, ContentVariation variations, bool isElement)
        {
            Key = key;
            Id = id;
            Alias = alias;
            ItemType = itemType;
            CompositionAliases = new HashSet<string>(compositionAliases, StringComparer.InvariantCultureIgnoreCase);
            Variations = variations;
            IsElement = isElement;
        }

        private void InitializeIndexes()
        {
            for (var i = 0; i < _propertyTypes.Length; i++)
            {
                var propertyType = _propertyTypes[i];
                _indexes[propertyType.Alias] = i;
                _indexes[propertyType.Alias.ToLowerInvariant()] = i;
            }
        }

        // Members have properties such as IMember LastLoginDate which are plain C# properties and not content
        // properties; they are exposed as pseudo content properties, as long as a content property with the
        // same alias does not exist already.
        private void EnsureMemberProperties(List<IPublishedPropertyType> propertyTypes, IPublishedContentTypeFactory factory)
        {
            var aliases = new HashSet<string>(propertyTypes.Select(x => x.Alias), StringComparer.OrdinalIgnoreCase);

            foreach (var (alias, dataTypeId) in BuiltinMemberProperties)
            {
                if (aliases.Contains(alias)) continue;
                propertyTypes.Add(factory.CreateCorePropertyType(this, alias, dataTypeId, ContentVariation.Nothing));
            }
        }

        // TODO: this list somehow also exists in constants, see memberTypeRepository => remove duplicate!
        private static readonly Dictionary<string, int> BuiltinMemberProperties = new Dictionary<string, int>
        {
            { nameof(IMember.Email), Constants.DataTypes.Textbox },
            { nameof(IMember.Username), Constants.DataTypes.Textbox },
            { nameof(IMember.Comments), Constants.DataTypes.Textbox },
            { nameof(IMember.IsApproved), Constants.DataTypes.Boolean },
            { nameof(IMember.IsLockedOut), Constants.DataTypes.Boolean },
            { nameof(IMember.LastLockoutDate), Constants.DataTypes.LabelDateTime },
            { nameof(IMember.CreateDate), Constants.DataTypes.LabelDateTime },
            { nameof(IMember.LastLoginDate), Constants.DataTypes.LabelDateTime },
            { nameof(IMember.LastPasswordChangeDate), Constants.DataTypes.LabelDateTime },
        };

        #region Content type

        /// <inheritdoc />
        public Guid Key { get; }

        /// <inheritdoc />
        public int Id { get; }

        /// <inheritdoc />
        public string Alias { get; }

        /// <inheritdoc />
        public PublishedItemType ItemType { get; }

        /// <inheritdoc />
        public HashSet<string> CompositionAliases { get; }

        /// <inheritdoc />
        public ContentVariation Variations { get; }

        #endregion

        #region Properties

        /// <inheritdoc />
        public IEnumerable<IPublishedPropertyType> PropertyTypes => _propertyTypes;

        /// <inheritdoc />
        public int GetPropertyIndex(string alias)
        {
            if (_indexes.TryGetValue(alias, out var index)) return index; // fastest
            if (_indexes.TryGetValue(alias.ToLowerInvariant(), out index)) return index; // slower
            return -1;
        }

        // virtual for unit tests
        // TODO: explain why
        /// <inheritdoc />
        public virtual IPublishedPropertyType GetPropertyType(string alias)
        {
            var index = GetPropertyIndex(alias);
            return GetPropertyType(index);
        }

        // virtual for unit tests
        // TODO: explain why
        /// <inheritdoc />
        public virtual IPublishedPropertyType GetPropertyType(int index)
        {
            return index >= 0 && index < _propertyTypes.Length ? _propertyTypes[index] : null;
        }

        /// <inheritdoc />
        public bool IsElement { get; }

        #endregion
    }
}<|MERGE_RESOLUTION|>--- conflicted
+++ resolved
@@ -11,12 +11,8 @@
     /// </summary>
     /// <remarks>Instances of the <see cref="PublishedContentType"/> class are immutable, ie
     /// if the content type changes, then a new class needs to be created.</remarks>
-<<<<<<< HEAD
+    [DebuggerDisplay("{Alias}")]
     public class PublishedContentType : IPublishedContentType
-=======
-    [DebuggerDisplay("{Alias}")]
-    public class PublishedContentType : IPublishedContentType2
->>>>>>> 05d0a29e
     {
         private readonly IPublishedPropertyType[] _propertyTypes;
 
