using System;
using System.Collections.Generic;
using System.Linq;
using Umbraco.Core.CodeAnnotations;

namespace Umbraco.Core.Models
{
<<<<<<< HEAD
    [UmbracoVolatile]
=======
    /// <summary>
    /// Extension methods used to manipulate content variations by the document repository
    /// </summary>
>>>>>>> 945d9b9a
    public static class ContentRepositoryExtensions
    {
        public static void SetCultureInfo(this IContentBase content, string culture, string name, DateTime date)
        {
            if (name == null) throw new ArgumentNullException(nameof(name));
            if (string.IsNullOrWhiteSpace(name)) throw new ArgumentException("Value can't be empty or consist only of white-space characters.", nameof(name));

            if (culture == null) throw new ArgumentNullException(nameof(culture));
            if (string.IsNullOrWhiteSpace(culture)) throw new ArgumentException("Value can't be empty or consist only of white-space characters.", nameof(culture));

            content.CultureInfos.AddOrUpdate(culture, name, date);
        }

        /// <summary>
        /// Updates a culture date, if the culture exists.
        /// </summary>
        public static void TouchCulture(this IContentBase content, string culture)
        {
            if (culture.IsNullOrWhiteSpace()) return;
            if (!content.CultureInfos.TryGetValue(culture, out var infos)) return;
            content.CultureInfos.AddOrUpdate(culture, infos.Name, DateTime.Now);
        }

        /// <summary>
        /// Used to synchronize all culture dates to the same date if they've been modified
        /// </summary>
        /// <param name="content"></param>
        /// <param name="date"></param>
        /// <remarks>
        /// This is so that in an operation where (for example) 2 languages are updates like french and english, it is possible that
        /// these dates assigned to them differ by a couple of Ticks, but we need to ensure they are persisted at the exact same time.
        /// </remarks>
        public static void AdjustDates(this IContent content, DateTime date)
        {
            foreach (var culture in content.PublishedCultures.ToList())
            {
                if (!content.PublishCultureInfos.TryGetValue(culture, out var publishInfos))
                    continue;

                // if it's not dirty, it means it hasn't changed so there's nothing to adjust
                if (!publishInfos.IsDirty())
                    continue;

                content.PublishCultureInfos.AddOrUpdate(culture, publishInfos.Name, date);

                if (content.CultureInfos.TryGetValue(culture, out var infos))
                    SetCultureInfo(content, culture, infos.Name, date);
            }
        }

        /// <summary>
        /// Gets the cultures that have been flagged for unpublishing.
        /// </summary>
        /// <remarks>Gets cultures for which content.UnpublishCulture() has been invoked.</remarks>
        public static IReadOnlyList<string> GetCulturesUnpublishing(this IContent content)
        {
            if (!content.Published || !content.ContentType.VariesByCulture() || !content.IsPropertyDirty("PublishCultureInfos"))
                return Array.Empty<string>();

            var culturesUnpublishing = content.CultureInfos.Values
                .Where(x => content.IsPropertyDirty(ContentBase.ChangeTrackingPrefix.UnpublishedCulture + x.Culture))
                .Select(x => x.Culture);

            return culturesUnpublishing.ToList();
        }

        /// <summary>
        /// Copies values from another document.
        /// </summary>
        public static void CopyFrom(this IContent content, IContent other, string culture = "*")
        {
            if (other.ContentTypeId != content.ContentTypeId)
                throw new InvalidOperationException("Cannot copy values from a different content type.");

            culture = culture?.ToLowerInvariant().NullOrWhiteSpaceAsNull();

            // the variation should be supported by the content type properties
            //  if the content type is invariant, only '*' and 'null' is ok
            //  if the content type varies, everything is ok because some properties may be invariant
            if (!content.ContentType.SupportsPropertyVariation(culture, "*", true))
                throw new NotSupportedException($"Culture \"{culture}\" is not supported by content type \"{content.ContentType.Alias}\" with variation \"{content.ContentType.Variations}\".");

            // copying from the same Id and VersionPk
            var copyingFromSelf = content.Id == other.Id && content.VersionId == other.VersionId;
            var published = copyingFromSelf;

            // note: use property.SetValue(), don't assign pvalue.EditValue, else change tracking fails

            // clear all existing properties for the specified culture
            foreach (var property in content.Properties)
            {
                // each property type may or may not support the variation
                if (!property.PropertyType.SupportsVariation(culture, "*", wildcards: true))
                    continue;

                foreach (var pvalue in property.Values)
                    if (property.PropertyType.SupportsVariation(pvalue.Culture, pvalue.Segment, wildcards: true) &&
                        (culture == "*" || pvalue.Culture.InvariantEquals(culture)))
                    {
                        property.SetValue(null, pvalue.Culture, pvalue.Segment);
                    }
            }

            // copy properties from 'other'
            var otherProperties = other.Properties;
            foreach (var otherProperty in otherProperties)
            {
                if (!otherProperty.PropertyType.SupportsVariation(culture, "*", wildcards: true))
                    continue;

                var alias = otherProperty.PropertyType.Alias;
                foreach (var pvalue in otherProperty.Values)
                {
                    if (otherProperty.PropertyType.SupportsVariation(pvalue.Culture, pvalue.Segment, wildcards: true) &&
                        (culture == "*" || pvalue.Culture.InvariantEquals(culture)))
                    {
                        var value = published ? pvalue.PublishedValue : pvalue.EditedValue;
                        content.SetValue(alias, value, pvalue.Culture, pvalue.Segment);
                    }
                }
            }

            // copy names, too

            if (culture == "*")
            {
                content.CultureInfos.Clear();
                content.CultureInfos = null;
            }

            if (culture == null || culture == "*")
                content.Name = other.Name;

            // ReSharper disable once UseDeconstruction
            foreach (var cultureInfo in other.CultureInfos)
            {
                if (culture == "*" || culture == cultureInfo.Culture)
                    content.SetCultureName(cultureInfo.Name, cultureInfo.Culture);
            }
        }

        public static void SetPublishInfo(this IContent content, string culture, string name, DateTime date)
        {
            if (name == null) throw new ArgumentNullException(nameof(name));
            if (string.IsNullOrWhiteSpace(name)) throw new ArgumentException("Value can't be empty or consist only of white-space characters.", nameof(name));

            if (culture == null) throw new ArgumentNullException(nameof(culture));
            if (string.IsNullOrWhiteSpace(culture)) throw new ArgumentException("Value can't be empty or consist only of white-space characters.", nameof(culture));

            content.PublishCultureInfos.AddOrUpdate(culture, name, date);
        }

        // sets the edited cultures on the content
        public static void SetCultureEdited(this IContent content, IEnumerable<string> cultures)
        {
            if (cultures == null)
                content.EditedCultures = null;
            else
            {
                var editedCultures = new HashSet<string>(cultures.Where(x => !x.IsNullOrWhiteSpace()), StringComparer.OrdinalIgnoreCase);
                content.EditedCultures = editedCultures.Count > 0 ? editedCultures : null;
            }
        }

        /// <summary>
        /// Sets the publishing values for names and properties.
        /// </summary>
        /// <param name="content"></param>
        /// <param name="impact"></param>
        /// <returns>A value indicating whether it was possible to publish the names and values for the specified
        /// culture(s). The method may fail if required names are not set, but it does NOT validate property data</returns>
        public static bool PublishCulture(this IContent content, CultureImpact impact)
        {
            if (impact == null) throw new ArgumentNullException(nameof(impact));

            // the variation should be supported by the content type properties
            //  if the content type is invariant, only '*' and 'null' is ok
            //  if the content type varies, everything is ok because some properties may be invariant
            if (!content.ContentType.SupportsPropertyVariation(impact.Culture, "*", true))
                throw new NotSupportedException($"Culture \"{impact.Culture}\" is not supported by content type \"{content.ContentType.Alias}\" with variation \"{content.ContentType.Variations}\".");

            // set names
            if (impact.ImpactsAllCultures)
            {
                foreach (var c in content.AvailableCultures) // does NOT contain the invariant culture
                {
                    var name = content.GetCultureName(c);
                    if (string.IsNullOrWhiteSpace(name))
                        return false;
                    content.SetPublishInfo(c, name, DateTime.Now);
                }
            }
            else if (impact.ImpactsOnlyInvariantCulture)
            {
                if (string.IsNullOrWhiteSpace(content.Name))
                    return false;
                // PublishName set by repository - nothing to do here
            }
            else if (impact.ImpactsExplicitCulture)
            {
                var name = content.GetCultureName(impact.Culture);
                if (string.IsNullOrWhiteSpace(name))
                    return false;
                content.SetPublishInfo(impact.Culture, name, DateTime.Now);
            }

            // set values
            // property.PublishValues only publishes what is valid, variation-wise,
            // but accepts any culture arg: null, all, specific
            foreach (var property in content.Properties)
            {
                // for the specified culture (null or all or specific)
                property.PublishValues(impact.Culture);

                // maybe the specified culture did not impact the invariant culture, so PublishValues
                // above would skip it, yet it *also* impacts invariant properties
                if (impact.ImpactsAlsoInvariantProperties)
                    property.PublishValues(null);
            }

            content.PublishedState = PublishedState.Publishing;
            return true;
        }

        /// <summary>
        /// Returns false if the culture is already unpublished
        /// </summary>
        /// <param name="content"></param>
        /// <param name="culture"></param>
        /// <returns></returns>
        public static bool UnpublishCulture(this IContent content, string culture = "*")
        {
            culture = culture.NullOrWhiteSpaceAsNull();

            // the variation should be supported by the content type properties
            if (!content.ContentType.SupportsPropertyVariation(culture, "*", true))
                throw new NotSupportedException($"Culture \"{culture}\" is not supported by content type \"{content.ContentType.Alias}\" with variation \"{content.ContentType.Variations}\".");

            var keepProcessing = true;

            if (culture == "*")
            {
                // all cultures
                content.ClearPublishInfos();
            }
            else
            {
                // one single culture
                keepProcessing = content.ClearPublishInfo(culture);
            }

            if (keepProcessing)
            {
                // property.PublishValues only publishes what is valid, variation-wise
                foreach (var property in content.Properties)
                    property.UnpublishValues(culture);

                content.PublishedState = PublishedState.Publishing;
            }

            return keepProcessing;
        }

        public static void ClearPublishInfos(this IContent content)
        {
            content.PublishCultureInfos = null;
        }

        /// <summary>
        /// Returns false if the culture is already unpublished
        /// </summary>
        /// <param name="content"></param>
        /// <param name="culture"></param>
        /// <returns></returns>
        public static bool ClearPublishInfo(this IContent content, string culture)
        {
            if (culture == null) throw new ArgumentNullException(nameof(culture));
            if (string.IsNullOrWhiteSpace(culture)) throw new ArgumentException("Value can't be empty or consist only of white-space characters.", nameof(culture));

            var removed = content.PublishCultureInfos.Remove(culture);
            if (removed)
            {
                // set the culture to be dirty - it's been modified
                content.TouchCulture(culture);
            }
            return removed;
        }
    }
}<|MERGE_RESOLUTION|>--- conflicted
+++ resolved
@@ -5,13 +5,10 @@
 
 namespace Umbraco.Core.Models
 {
-<<<<<<< HEAD
-    [UmbracoVolatile]
-=======
     /// <summary>
     /// Extension methods used to manipulate content variations by the document repository
     /// </summary>
->>>>>>> 945d9b9a
+    [UmbracoVolatile]
     public static class ContentRepositoryExtensions
     {
         public static void SetCultureInfo(this IContentBase content, string culture, string name, DateTime date)
