--- conflicted
+++ resolved
@@ -1,3 +1,4 @@
+using Umbraco.Cms.Core.DependencyInjection;
 using Umbraco.Cms.Core.Models;
 using Umbraco.Cms.Core.PropertyEditors;
 
@@ -298,16 +299,12 @@
     ///     A value indicating whether it was possible to publish the names and values for the specified
     ///     culture(s). The method may fail if required names are not set, but it does NOT validate property data
     /// </returns>
-<<<<<<< HEAD
-    public static bool PublishCulture(this IContent content, CultureImpact? impact, PropertyEditorCollection propertyEditorCollection)
-=======
-    ///
+    [Obsolete("TODO: KJA")]
     public static bool PublishCulture(this IContent content, CultureImpact? impact)
->>>>>>> 734b3cce
-    {
-        return PublishCulture(content, impact, DateTime.Now);
-    }
-    public static bool PublishCulture(this IContent content, CultureImpact? impact, DateTime publishTime)
+    {
+        return PublishCulture(content, impact, DateTime.Now, StaticServiceProvider.Instance.GetService<PropertyEditorCollection>());
+    }
+    public static bool PublishCulture(this IContent content, CultureImpact? impact, DateTime publishTime, PropertyEditorCollection propertyEditorCollection)
     {
         if (impact == null)
         {
