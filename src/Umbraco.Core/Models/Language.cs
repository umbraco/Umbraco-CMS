using System.Globalization;
using System.Runtime.Serialization;
using Umbraco.Cms.Core.Models.Entities;

namespace Umbraco.Cms.Core.Models;

/// <summary>
///     Represents a Language.
/// </summary>
[Serializable]
[DataContract(IsReference = true)]
public class Language : EntityBase, ILanguage
{
    private string _cultureName;
<<<<<<< HEAD
=======
    private int? _fallbackLanguageId;
>>>>>>> 28dae038
    private string? _fallbackLanguageIsoCode;
    private bool _isDefaultVariantLanguage;
    private string _isoCode;
    private bool _mandatory;

    /// <summary>
    ///     Initializes a new instance of the <see cref="Language" /> class.
    /// </summary>
    /// <param name="isoCode">The ISO code of the language.</param>
    /// <param name="cultureName">The name of the language.</param>
    public Language(string isoCode, string cultureName)
    {
        _isoCode = isoCode ?? throw new ArgumentNullException(nameof(isoCode));
        _cultureName = cultureName ?? throw new ArgumentNullException(nameof(cultureName));
    }

        /// <inheritdoc />
        [DataMember]
        public string IsoCode
        {
            get => _isoCode;
            set
            {
                ArgumentNullException.ThrowIfNull(value);

            SetPropertyValueAndDetectChanges(value, ref _isoCode!, nameof(IsoCode));
        }
    }

    /// <inheritdoc />
    [DataMember]
    public string CultureName
    {
        get => _cultureName;
        set
        {
            ArgumentNullException.ThrowIfNull(value);

            SetPropertyValueAndDetectChanges(value, ref _cultureName!, nameof(CultureName));
        }
    }

    /// <inheritdoc />
    [IgnoreDataMember]
    public CultureInfo? CultureInfo => IsoCode is not null ? CultureInfo.GetCultureInfo(IsoCode) : null;

    /// <inheritdoc />
    public bool IsDefault
    {
        get => _isDefaultVariantLanguage;
        set => SetPropertyValueAndDetectChanges(value, ref _isDefaultVariantLanguage, nameof(IsDefault));
    }

    /// <inheritdoc />
    public bool IsMandatory
    {
        get => _mandatory;
        set => SetPropertyValueAndDetectChanges(value, ref _mandatory, nameof(IsMandatory));
    }

    /// <inheritdoc />
<<<<<<< HEAD
    public string? FallbackIsoCode
=======
    [Obsolete("This will be replaced by fallback language ISO code in V14.")]
    public int? FallbackLanguageId
>>>>>>> 28dae038
    {
        get => _fallbackLanguageIsoCode;
        set => SetPropertyValueAndDetectChanges(value, ref _fallbackLanguageIsoCode, nameof(FallbackIsoCode));
    }

    /// <inheritdoc />
    public string? FallbackIsoCode
    {
        get => _fallbackLanguageIsoCode;
        set => SetPropertyValueAndDetectChanges(value, ref _fallbackLanguageIsoCode, nameof(FallbackIsoCode));
    }
}<|MERGE_RESOLUTION|>--- conflicted
+++ resolved
@@ -12,10 +12,6 @@
 public class Language : EntityBase, ILanguage
 {
     private string _cultureName;
-<<<<<<< HEAD
-=======
-    private int? _fallbackLanguageId;
->>>>>>> 28dae038
     private string? _fallbackLanguageIsoCode;
     private bool _isDefaultVariantLanguage;
     private string _isoCode;
@@ -77,18 +73,6 @@
     }
 
     /// <inheritdoc />
-<<<<<<< HEAD
-    public string? FallbackIsoCode
-=======
-    [Obsolete("This will be replaced by fallback language ISO code in V14.")]
-    public int? FallbackLanguageId
->>>>>>> 28dae038
-    {
-        get => _fallbackLanguageIsoCode;
-        set => SetPropertyValueAndDetectChanges(value, ref _fallbackLanguageIsoCode, nameof(FallbackIsoCode));
-    }
-
-    /// <inheritdoc />
     public string? FallbackIsoCode
     {
         get => _fallbackLanguageIsoCode;
