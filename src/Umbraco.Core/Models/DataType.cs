<<<<<<< HEAD
using System;
using System.Collections.Generic;
=======
>>>>>>> f4391272
using System.Runtime.Serialization;
using Umbraco.Cms.Core.Models.Entities;
using Umbraco.Cms.Core.PropertyEditors;
using Umbraco.Cms.Core.Serialization;

namespace Umbraco.Cms.Core.Models;

/// <summary>
///     Implements <see cref="IDataType" />.
/// </summary>
[Serializable]
[DataContract(IsReference = true)]
public class DataType : TreeEntityBase, IDataType
{
    private readonly IConfigurationEditorJsonSerializer _serializer;
    private object? _configuration;
    private string? _configurationJson;
    private ValueStorageType _databaseType;
    private IDataEditor? _editor;
    private bool _hasConfiguration;

    /// <summary>
    ///     Initializes a new instance of the <see cref="DataType" /> class.
    /// </summary>
    public DataType(IDataEditor? editor, IConfigurationEditorJsonSerializer serializer, int parentId = -1)
    {
        _editor = editor ?? throw new ArgumentNullException(nameof(editor));
        _serializer = serializer ?? throw new ArgumentNullException(nameof(editor));
        ParentId = parentId;

        // set a default configuration
        Configuration = _editor.GetConfigurationEditor().DefaultConfigurationObject;
    }

    /// <inheritdoc />
    [IgnoreDataMember]
    public IDataEditor? Editor
    {
        get => _editor;
        set
        {
            // ignore if no change
            if (_editor?.Alias == value?.Alias)
            {
                return;
            }

            OnPropertyChanged(nameof(Editor));

            // try to map the existing configuration to the new configuration
            // simulate saving to db and reloading (ie go via json)
            var configuration = Configuration;
            var json = _serializer.Serialize(configuration);
            _editor = value;

            try
            {
                Configuration = _editor?.GetConfigurationEditor().FromDatabase(json, _serializer);
            }
            catch (Exception e)
            {
                throw new InvalidOperationException(
                    $"The configuration for data type {Id} : {EditorAlias} is invalid (see inner exception)."
                    + " Please fix the configuration and ensure it is valid. The site may fail to start and / or load data types and run.",
                    e);
            }
        }
    }

    /// <inheritdoc />
    [DataMember]
    public string EditorAlias => _editor?.Alias ?? string.Empty;

    /// <inheritdoc />
    [DataMember]
    public ValueStorageType DatabaseType
    {
        get => _databaseType;
        set => SetPropertyValueAndDetectChanges(value, ref _databaseType, nameof(DatabaseType));
    }

    /// <inheritdoc />
    [DataMember]
    public object? Configuration
    {
        get
        {
            // if we know we have a configuration (which may be null), return it
            // if we don't have an editor, then we have no configuration, return null
            // else, use the editor to get the configuration object
            if (_hasConfiguration)
            {
                return _configuration;
            }

            try
            {
                _configuration = _editor?.GetConfigurationEditor().FromDatabase(_configurationJson, _serializer);
            }
            catch (Exception e)
            {
                throw new InvalidOperationException(
                    $"The configuration for data type {Id} : {EditorAlias} is invalid (see inner exception)."
                    + " Please fix the configuration and ensure it is valid. The site may fail to start and / or load data types and run.",
                    e);
            }

            _hasConfiguration = true;
            _configurationJson = null;

            return _configuration;
        }

        set
        {
            if (value == null)
            {
                throw new ArgumentNullException(nameof(value));
            }

            // we don't support re-assigning the same object
            // configurations are kinda non-mutable, mainly because detecting changes would be a pain
            // reference comparison
            if (_configuration == value)
            {
                throw new ArgumentException(
                    "Configurations are kinda non-mutable. Do not reassign the same object.",
                    nameof(value));
            }

            // validate configuration type
            if (!_editor?.GetConfigurationEditor().IsConfiguration(value) ?? true)
            {
                throw new ArgumentException(
                    $"Value of type {value.GetType().Name} cannot be a configuration for editor {_editor?.Alias}, expecting.",
                    nameof(value));
            }

            // extract database type from configuration object, if appropriate
            if (value is IConfigureValueType valueTypeConfiguration)
            {
                DatabaseType = ValueTypes.ToStorageType(valueTypeConfiguration.ValueType);
            }

            // extract database type from dictionary, if appropriate
            if (value is IDictionary<string, object> dictionaryConfiguration
                && dictionaryConfiguration.TryGetValue(
                    Constants.PropertyEditors.ConfigurationKeys.DataValueType,
                    out var valueTypeObject)
                && valueTypeObject is string valueTypeString
                && ValueTypes.IsValue(valueTypeString))
            {
                DatabaseType = ValueTypes.ToStorageType(valueTypeString);
            }

            _configuration = value;
            _hasConfiguration = true;
            _configurationJson = null;

            // it's always a change
            OnPropertyChanged(nameof(Configuration));
        }
    }

    /// <summary>
    ///     Lazily set the configuration as a serialized json string.
    /// </summary>
    /// <remarks>
    ///     <para>Will be de-serialized on-demand.</para>
    ///     <para>
    ///         This method is meant to be used when building entities from database, exclusively.
    ///         It does NOT register a property change to dirty. It ignores the fact that the configuration
    ///         may contain the database type, because the datatype DTO should also contain that database
    ///         type, and they should be the same.
    ///     </para>
    ///     <para>Think before using!</para>
    /// </remarks>
    public void SetLazyConfiguration(string? configurationJson)
    {
        _hasConfiguration = false;
        _configuration = null;
        _configurationJson = configurationJson;
    }

    /// <summary>
    ///     Gets a lazy configuration.
    /// </summary>
    /// <remarks>
    ///     <para>The configuration object will be lazily de-serialized.</para>
    ///     <para>This method is meant to be used when creating published datatypes, exclusively.</para>
    ///     <para>Think before using!</para>
    /// </remarks>
    internal Lazy<object?> GetLazyConfiguration()
    {
        // note: in both cases, make sure we capture what we need - we don't want
        // to capture a reference to this full, potentially heavy, DataType instance.
        if (_hasConfiguration)
        {
            // if configuration has already been de-serialized, return
            var capturedConfiguration = _configuration;
            return new Lazy<object?>(() => capturedConfiguration);
        }
        else
        {
            // else, create a Lazy de-serializer
            var capturedConfiguration = _configurationJson;
            IDataEditor? capturedEditor = _editor;
            return new Lazy<object?>(() =>
            {
                try
                {
                    return capturedEditor?.GetConfigurationEditor().FromDatabase(capturedConfiguration, _serializer);
                }
                catch (Exception e)
                {
                    throw new InvalidOperationException(
                        $"The configuration for data type {Id} : {EditorAlias} is invalid (see inner exception)."
                        + " Please fix the configuration and ensure it is valid. The site may fail to start and / or load data types and run.",
                        e);
                }
            });
        }

        public IDataType DeepCloneWithResetIdentities()
        {
            var clone = (DataType)DeepClone();
            clone.Key = Guid.Empty;
            clone.ResetIdentity();
            return clone;
        }
    }
}<|MERGE_RESOLUTION|>--- conflicted
+++ resolved
@@ -1,8 +1,3 @@
-<<<<<<< HEAD
-using System;
-using System.Collections.Generic;
-=======
->>>>>>> f4391272
 using System.Runtime.Serialization;
 using Umbraco.Cms.Core.Models.Entities;
 using Umbraco.Cms.Core.PropertyEditors;
@@ -225,13 +220,13 @@
                 }
             });
         }
-
-        public IDataType DeepCloneWithResetIdentities()
-        {
-            var clone = (DataType)DeepClone();
-            clone.Key = Guid.Empty;
-            clone.ResetIdentity();
-            return clone;
-        }
+    }
+
+    public IDataType DeepCloneWithResetIdentities()
+    {
+        var clone = (DataType)DeepClone();
+        clone.Key = Guid.Empty;
+        clone.ResetIdentity();
+        return clone;
     }
 }