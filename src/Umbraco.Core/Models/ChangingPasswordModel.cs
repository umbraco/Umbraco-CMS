--- conflicted
+++ resolved
@@ -10,18 +10,8 @@
     /// <summary>
     ///     The password value
     /// </summary>
-<<<<<<< HEAD
-    public class ChangingPasswordModel
-    {
-        /// <summary>
-        /// The password value
-        /// </summary>
-        [DataMember(Name = "newPassword")]
-        public required string NewPassword { get; set; }
-=======
     [DataMember(Name = "newPassword")]
-    public string? NewPassword { get; set; }
->>>>>>> 100ebf5c
+    public required string NewPassword { get; set; }
 
     /// <summary>
     ///     The old password - used to change a password when: EnablePasswordRetrieval = false
