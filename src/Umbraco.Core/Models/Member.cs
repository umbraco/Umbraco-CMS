using System;
using System.Collections.Generic;
using System.ComponentModel;
using System.Runtime.Serialization;
using Microsoft.Extensions.Logging;
using Umbraco.Extensions;

namespace Umbraco.Cms.Core.Models
{
    /// <summary>
    /// Represents a Member object
    /// </summary>
    [Serializable]
    [DataContract(IsReference = true)]
    public class Member : ContentBase, IMember
    {
        private IDictionary<string, object?>? _additionalData;
        private string _username;
        private string _email;
        private string? _rawPasswordValue;
        private string? _passwordConfig;
        private DateTime? _emailConfirmedDate;
<<<<<<< HEAD
        private string? _securityStamp;
=======
        private string _securityStamp;
        private int _failedPasswordAttempts;
        private bool _isApproved;
        private bool _isLockedOut;
        private DateTime? _lastLockoutDate;
        private DateTime? _lastLoginDate;
        private DateTime? _lastPasswordChangeDate;
>>>>>>> 379d2e3e

        /// <summary>
        /// Initializes a new instance of the <see cref="Member"/> class.
        /// Constructor for creating an empty Member object
        /// </summary>
        /// <param name="contentType">ContentType for the current Content object</param>
        public Member(IMemberType contentType)
            : base("", -1, contentType, new PropertyCollection())
        {
            IsApproved = true;

            // this cannot be null but can be empty
            _rawPasswordValue = "";
            _email = "";
            _username = "";
        }

        /// <summary>
        /// Initializes a new instance of the <see cref="Member"/> class.
        /// Constructor for creating a Member object
        /// </summary>
        /// <param name="name">Name of the content</param>
        /// <param name="contentType">ContentType for the current Content object</param>
        public Member(string name, IMemberType contentType)
            : base(name, -1, contentType, new PropertyCollection())
        {
            if (name == null)
                throw new ArgumentNullException(nameof(name));
            if (string.IsNullOrWhiteSpace(name))
                throw new ArgumentException("Value can't be empty or consist only of white-space characters.", nameof(name));

            IsApproved = true;

            // this cannot be null but can be empty
            _rawPasswordValue = "";
            _email = "";
            _username = "";
        }

        /// <summary>
        /// Initializes a new instance of the <see cref="Member"/> class.
        /// Constructor for creating a Member object
        /// </summary>
        /// <param name="name"></param>
        /// <param name="email"></param>
        /// <param name="username"></param>
        /// <param name="contentType"></param>
        public Member(string name, string email, string username, IMemberType contentType, bool isApproved = true)
            : base(name, -1, contentType, new PropertyCollection())
        {
            if (name == null)
                throw new ArgumentNullException(nameof(name));
            if (string.IsNullOrWhiteSpace(name))
                throw new ArgumentException("Value can't be empty or consist only of white-space characters.", nameof(name));
            if (email == null)
                throw new ArgumentNullException(nameof(email));
            if (string.IsNullOrWhiteSpace(email))
                throw new ArgumentException("Value can't be empty or consist only of white-space characters.", nameof(email));
            if (username == null)
                throw new ArgumentNullException(nameof(username));
            if (string.IsNullOrWhiteSpace(username))
                throw new ArgumentException("Value can't be empty or consist only of white-space characters.", nameof(username));

            _email = email;
            _username = username;
            IsApproved = isApproved;

            // this cannot be null but can be empty
            _rawPasswordValue = "";
        }

        /// <summary>
        /// Initializes a new instance of the <see cref="Member"/> class.
        /// Constructor for creating a Member object
        /// </summary>
        /// <param name="name"></param>
        /// <param name="email"></param>
        /// <param name="username"></param>
        /// <param name="contentType"></param>
        /// <param name="userId"></param>
        /// <param name="isApproved"></param>
        public Member(string name, string email, string username, IMemberType contentType, int userId, bool isApproved = true)
            : base(name, -1, contentType, new PropertyCollection())
        {
            if (name == null) throw new ArgumentNullException(nameof(name));
            if (string.IsNullOrWhiteSpace(name)) throw new ArgumentException("Value can't be empty or consist only of white-space characters.", nameof(name));
            if (email == null) throw new ArgumentNullException(nameof(email));
            if (string.IsNullOrWhiteSpace(email)) throw new ArgumentException("Value can't be empty or consist only of white-space characters.", nameof(email));
            if (username == null) throw new ArgumentNullException(nameof(username));
            if (string.IsNullOrWhiteSpace(username)) throw new ArgumentException("Value can't be empty or consist only of white-space characters.", nameof(username));

            _email = email;
            _username = username;
            CreatorId = userId;
            IsApproved = isApproved;

            //this cannot be null but can be empty
            _rawPasswordValue = "";
        }

        /// <summary>
        /// Constructor for creating a Member object
        /// </summary>
        /// <param name="name"></param>
        /// <param name="email"></param>
        /// <param name="username"></param>
        /// <param name="rawPasswordValue">
        /// The password value passed in to this parameter should be the encoded/encrypted/hashed format of the member's password
        /// </param>
        /// <param name="contentType"></param>
        public Member(string? name, string email, string username, string? rawPasswordValue, IMemberType? contentType)
            : base(name, -1, contentType, new PropertyCollection())
        {
            _email = email;
            _username = username;
            _rawPasswordValue = rawPasswordValue;
            IsApproved = true;
        }

        /// <summary>
        /// Initializes a new instance of the <see cref="Member"/> class.
        /// Constructor for creating a Member object
        /// </summary>
        /// <param name="name"></param>
        /// <param name="email"></param>
        /// <param name="username"></param>
        /// <param name="rawPasswordValue">
        /// The password value passed in to this parameter should be the encoded/encrypted/hashed format of the member's password
        /// </param>
        /// <param name="contentType"></param>
        /// <param name="isApproved"></param>
        public Member(string name, string email, string username, string rawPasswordValue, IMemberType contentType, bool isApproved)
            : base(name, -1, contentType, new PropertyCollection())
        {
            _email = email;
            _username = username;
            _rawPasswordValue = rawPasswordValue;
            IsApproved = isApproved;
        }

        /// <summary>
        /// Constructor for creating a Member object
        /// </summary>
        /// <param name="name"></param>
        /// <param name="email"></param>
        /// <param name="username"></param>
        /// <param name="rawPasswordValue">
        /// The password value passed in to this parameter should be the encoded/encrypted/hashed format of the member's password
        /// </param>
        /// <param name="contentType"></param>
        /// <param name="isApproved"></param>
        /// <param name="userId"></param>
        public Member(string name, string email, string username, string rawPasswordValue, IMemberType contentType, bool isApproved, int userId)
            : base(name, -1, contentType, new PropertyCollection())
        {
            _email = email;
            _username = username;
            _rawPasswordValue = rawPasswordValue;
            IsApproved = isApproved;
            CreatorId = userId;
        }

        /// <summary>
        /// Gets or sets the Username
        /// </summary>
        [DataMember]
        public string Username
        {
            get => _username;
            set => SetPropertyValueAndDetectChanges(value, ref _username!, nameof(Username));
        }

        /// <summary>
        /// Gets or sets the Email
        /// </summary>
        [DataMember]
        public string Email
        {
            get => _email;
            set => SetPropertyValueAndDetectChanges(value, ref _email!, nameof(Email));
        }

        [DataMember]
        public DateTime? EmailConfirmedDate
        {
            get => _emailConfirmedDate;
            set => SetPropertyValueAndDetectChanges(value, ref _emailConfirmedDate, nameof(EmailConfirmedDate));
        }

        /// <summary>
        /// Gets or sets the raw password value
        /// </summary>
        [IgnoreDataMember]
        public string? RawPasswordValue
        {
            get => _rawPasswordValue;
            set
            {
                if (value == null)
                {
                    //special case, this is used to ensure that the password is not updated when persisting, in this case
                    //we don't want to track changes either
                    _rawPasswordValue = null;
                }
                else
                {
                    SetPropertyValueAndDetectChanges(value, ref _rawPasswordValue, nameof(RawPasswordValue));
                }
            }
        }

        [IgnoreDataMember]
        public string? PasswordConfiguration
        {
            get => _passwordConfig;
            set => SetPropertyValueAndDetectChanges(value, ref _passwordConfig, nameof(PasswordConfiguration));
        }

        /// <summary>
        /// Gets or sets the Groups that Member is part of
        /// </summary>
        [DataMember]
        public IEnumerable<string>? Groups { get; set; }

        // TODO: When get/setting all of these properties we MUST:
        // * Check if we are using the umbraco membership provider, if so then we need to use the configured fields - not the explicit fields below
        // * If any of the fields don't exist, what should we do? Currently it will throw an exception!

        /// <summary>
        /// Gets or set the comments for the member
        /// </summary>
        /// <remarks>
        /// Alias: umbracoMemberComments
        /// Part of the standard properties collection.
        /// </remarks>
        [DataMember]
        public string? Comments
        {
            get
            {
                var a = WarnIfPropertyTypeNotFoundOnGet(Constants.Conventions.Member.Comments, nameof(Comments), default(string));
                if (a.Success == false)
                    return a.Result;

                return Properties[Constants.Conventions.Member.Comments]?.GetValue() == null
                    ? string.Empty
                    : Properties[Constants.Conventions.Member.Comments]?.GetValue()?.ToString();
            }
            set
            {
                if (WarnIfPropertyTypeNotFoundOnSet(
                    Constants.Conventions.Member.Comments,
                    nameof(Comments)) == false)
                    return;

                Properties[Constants.Conventions.Member.Comments]?.SetValue(value);
            }
        }

        /// <summary>
        /// Gets or sets a value indicating whether the Member is approved
        /// </summary>
        [DataMember]
        public bool IsApproved
        {
<<<<<<< HEAD
            get
            {
                var a = WarnIfPropertyTypeNotFoundOnGet(Constants.Conventions.Member.IsApproved, nameof(IsApproved),
                    //This is the default value if the prop is not found
                    true);
                if (a.Success == false)
                    return a.Result;
                if (Properties[Constants.Conventions.Member.IsApproved]?.GetValue() == null)
                    return true;
                var tryConvert = Properties[Constants.Conventions.Member.IsApproved]?.GetValue().TryConvertTo<bool>();
                if (tryConvert?.Success ?? false)
                {
                    return tryConvert?.Result ?? false;
                }
                //if the property exists but it cannot be converted, we will assume true
                return true;
            }
            set
            {
                if (WarnIfPropertyTypeNotFoundOnSet(
                    Constants.Conventions.Member.IsApproved,
                    nameof(IsApproved)) == false)
                    return;

                Properties[Constants.Conventions.Member.IsApproved]?.SetValue(value);
            }
=======
            get => _isApproved;
            set => SetPropertyValueAndDetectChanges(value, ref _isApproved, nameof(IsApproved));
>>>>>>> 379d2e3e
        }

        /// <summary>
        /// Gets or sets a boolean indicating whether the Member is locked out
        /// </summary>
        /// <remarks>
        /// Alias: umbracoMemberLockedOut
        /// Part of the standard properties collection.
        /// </remarks>
        [DataMember]
        public bool IsLockedOut
        {
<<<<<<< HEAD
            get
            {
                var a = WarnIfPropertyTypeNotFoundOnGet(Constants.Conventions.Member.IsLockedOut, nameof(IsLockedOut), false);
                if (a.Success == false)
                    return a.Result;
                if (Properties[Constants.Conventions.Member.IsLockedOut]?.GetValue() == null)
                    return false;
                var tryConvert = Properties[Constants.Conventions.Member.IsLockedOut]?.GetValue().TryConvertTo<bool>();
                if (tryConvert?.Success ?? false)
                {
                    return tryConvert?.Result ?? false;
                }
                return false;
                // TODO: Use TryConvertTo<T> instead
            }
            set
            {
                if (WarnIfPropertyTypeNotFoundOnSet(
                    Constants.Conventions.Member.IsLockedOut,
                    nameof(IsLockedOut)) == false)
                    return;

                Properties[Constants.Conventions.Member.IsLockedOut]?.SetValue(value);
            }
=======
            get => _isLockedOut;
            set => SetPropertyValueAndDetectChanges(value, ref _isLockedOut, nameof(IsLockedOut));
>>>>>>> 379d2e3e
        }

        /// <summary>
        /// Gets or sets the date for last login
        /// </summary>
        /// <remarks>
        /// Alias: umbracoMemberLastLogin
        /// Part of the standard properties collection.
        /// </remarks>
        [DataMember]
        public DateTime? LastLoginDate
        {
<<<<<<< HEAD
            get
            {
                var a = WarnIfPropertyTypeNotFoundOnGet(Constants.Conventions.Member.LastLoginDate, nameof(LastLoginDate), default(DateTime));
                if (a.Success == false)
                    return a.Result;
                if (Properties[Constants.Conventions.Member.LastLoginDate]?.GetValue() == null)
                    return default(DateTime);
                var tryConvert = Properties[Constants.Conventions.Member.LastLoginDate]?.GetValue().TryConvertTo<DateTime>();
                if (tryConvert?.Success ?? false)
                {
                    return tryConvert?.Result ?? default(DateTime);
                }
                return default(DateTime);
                // TODO: Use TryConvertTo<T> instead
            }
            set
            {
                if (WarnIfPropertyTypeNotFoundOnSet(
                    Constants.Conventions.Member.LastLoginDate,
                    nameof(LastLoginDate)) == false)
                    return;

                Properties[Constants.Conventions.Member.LastLoginDate]?.SetValue(value);
            }
=======
            get => _lastLoginDate;
            set => SetPropertyValueAndDetectChanges(value, ref _lastLoginDate, nameof(LastLoginDate));
>>>>>>> 379d2e3e
        }

        /// <summary>
        /// Gest or sets the date for last password change
        /// </summary>
        /// <remarks>
        /// Alias: umbracoMemberLastPasswordChangeDate
        /// Part of the standard properties collection.
        /// </remarks>
        [DataMember]
        public DateTime? LastPasswordChangeDate
        {
<<<<<<< HEAD
            get
            {
                var a = WarnIfPropertyTypeNotFoundOnGet(Constants.Conventions.Member.LastPasswordChangeDate, nameof(LastPasswordChangeDate), default(DateTime));
                if (a.Success == false)
                    return a.Result;
                if (Properties[Constants.Conventions.Member.LastPasswordChangeDate]?.GetValue() == null)
                    return default(DateTime);
                var tryConvert = Properties[Constants.Conventions.Member.LastPasswordChangeDate]?.GetValue().TryConvertTo<DateTime>();
                if (tryConvert?.Success ?? false)
                {
                    return tryConvert?.Result ?? default(DateTime);
                }
                return default(DateTime);
                // TODO: Use TryConvertTo<T> instead
            }
            set
            {
                if (WarnIfPropertyTypeNotFoundOnSet(
                    Constants.Conventions.Member.LastPasswordChangeDate,
                    nameof(LastPasswordChangeDate)) == false)
                    return;

                Properties[Constants.Conventions.Member.LastPasswordChangeDate]?.SetValue(value);
            }
=======
            get => _lastPasswordChangeDate;
            set => SetPropertyValueAndDetectChanges(value, ref _lastPasswordChangeDate, nameof(LastPasswordChangeDate));
>>>>>>> 379d2e3e
        }

        /// <summary>
        /// Gets or sets the date for when Member was locked out
        /// </summary>
        /// <remarks>
        /// Alias: umbracoMemberLastLockoutDate
        /// Part of the standard properties collection.
        /// </remarks>
        [DataMember]
        public DateTime? LastLockoutDate
        {
<<<<<<< HEAD
            get
            {
                var a = WarnIfPropertyTypeNotFoundOnGet(Constants.Conventions.Member.LastLockoutDate, nameof(LastLockoutDate), default(DateTime));
                if (a.Success == false)
                    return a.Result;
                if (Properties[Constants.Conventions.Member.LastLockoutDate]?.GetValue() == null)
                    return default(DateTime);
                var tryConvert = Properties[Constants.Conventions.Member.LastLockoutDate]?.GetValue().TryConvertTo<DateTime>();
                if (tryConvert?.Success ?? false)
                {
                    return tryConvert?.Result ?? default(DateTime);
                }
                return default(DateTime);
                // TODO: Use TryConvertTo<T> instead
            }
            set
            {
                if (WarnIfPropertyTypeNotFoundOnSet(
                    Constants.Conventions.Member.LastLockoutDate,
                    nameof(LastLockoutDate)) == false)
                    return;

                Properties[Constants.Conventions.Member.LastLockoutDate]?.SetValue(value);
            }
=======
            get => _lastLockoutDate;
            set => SetPropertyValueAndDetectChanges(value, ref _lastLockoutDate, nameof(LastLockoutDate));
>>>>>>> 379d2e3e
        }

        /// <summary>
        /// Gets or sets the number of failed password attempts.
        /// This is the number of times the password was entered incorrectly upon login.
        /// </summary>
        /// <remarks>
        /// Alias: umbracoMemberFailedPasswordAttempts
        /// Part of the standard properties collection.
        /// </remarks>
        [DataMember]
        public int FailedPasswordAttempts
        {
<<<<<<< HEAD
            get
            {
                var a = WarnIfPropertyTypeNotFoundOnGet(Constants.Conventions.Member.FailedPasswordAttempts, nameof(FailedPasswordAttempts), 0);
                if (a.Success == false)
                    return a.Result;
                if (Properties[Constants.Conventions.Member.FailedPasswordAttempts]?.GetValue() == null)
                    return default(int);
                var tryConvert = Properties[Constants.Conventions.Member.FailedPasswordAttempts]?.GetValue().TryConvertTo<int>();
                if (tryConvert?.Success ?? false)
                {
                    return tryConvert?.Result ?? default(int);
                }
                return default(int);
                // TODO: Use TryConvertTo<T> instead
            }
            set
            {
                if (WarnIfPropertyTypeNotFoundOnSet(
                    Constants.Conventions.Member.FailedPasswordAttempts,
                    nameof(FailedPasswordAttempts)) == false)
                    return;

                Properties[Constants.Conventions.Member.FailedPasswordAttempts]?.SetValue(value);
            }
=======
            get => _failedPasswordAttempts;
            set => SetPropertyValueAndDetectChanges(value, ref _failedPasswordAttempts, nameof(FailedPasswordAttempts));
>>>>>>> 379d2e3e
        }

        /// <summary>
        /// String alias of the default ContentType
        /// </summary>
        [DataMember]
        public virtual string ContentTypeAlias => ContentType.Alias;

        /// <summary>
        /// The security stamp used by ASP.Net identity
        /// </summary>
        [IgnoreDataMember]
        public string? SecurityStamp
        {
            get => _securityStamp;
            set => SetPropertyValueAndDetectChanges(value, ref _securityStamp, nameof(SecurityStamp));
        }


        /// <summary>
        /// Internal/Experimental - only used for mapping queries.
        /// </summary>
        /// <remarks>
        /// Adding these to have first level properties instead of the Properties collection.
        /// </remarks>
        [IgnoreDataMember]
        [EditorBrowsable(EditorBrowsableState.Never)]
        public string? LongStringPropertyValue { get; set; }
        /// <summary>
        /// Internal/Experimental - only used for mapping queries.
        /// </summary>
        /// <remarks>
        /// Adding these to have first level properties instead of the Properties collection.
        /// </remarks>
        [IgnoreDataMember]
        [EditorBrowsable(EditorBrowsableState.Never)]
        public string? ShortStringPropertyValue { get; set; }
        /// <summary>
        /// Internal/Experimental - only used for mapping queries.
        /// </summary>
        /// <remarks>
        /// Adding these to have first level properties instead of the Properties collection.
        /// </remarks>
        [IgnoreDataMember]
        [EditorBrowsable(EditorBrowsableState.Never)]
        public int IntegerPropertyValue { get; set; }
        /// <summary>
        /// Internal/Experimental - only used for mapping queries.
        /// </summary>
        /// <remarks>
        /// Adding these to have first level properties instead of the Properties collection.
        /// </remarks>
        [IgnoreDataMember]
        [EditorBrowsable(EditorBrowsableState.Never)]
        public bool BoolPropertyValue { get; set; }
        /// <summary>
        /// Internal/Experimental - only used for mapping queries.
        /// </summary>
        /// <remarks>
        /// Adding these to have first level properties instead of the Properties collection.
        /// </remarks>
        [IgnoreDataMember]
        [EditorBrowsable(EditorBrowsableState.Never)]
        public DateTime DateTimePropertyValue { get; set; }
        /// <summary>
        /// Internal/Experimental - only used for mapping queries.
        /// </summary>
        /// <remarks>
        /// Adding these to have first level properties instead of the Properties collection.
        /// </remarks>
        [IgnoreDataMember]
        [EditorBrowsable(EditorBrowsableState.Never)]
        public string? PropertyTypeAlias { get; set; }

        private Attempt<T> WarnIfPropertyTypeNotFoundOnGet<T>(string propertyAlias, string propertyName, T defaultVal)
        {
            void DoLog(string logPropertyAlias, string logPropertyName)
            {
                StaticApplicationLogging.Logger.LogWarning("Trying to access the '{PropertyName}' property on '{MemberType}' " +
                                            "but the {PropertyAlias} property does not exist on the member type so a default value is returned. " +
                                            "Ensure that you have a property type with alias:  {PropertyAlias} configured on your member type in order to use the '{PropertyName}' property on the model correctly.",
                                                logPropertyName,
                                                typeof(Member),
                                                logPropertyAlias);
            }

            // if the property doesn't exist,
            if (Properties.Contains(propertyAlias) == false)
            {
                // put a warn in the log if this entity has been persisted
                // then return a failure
                if (HasIdentity)
                    DoLog(propertyAlias, propertyName);
                return Attempt<T>.Fail(defaultVal);
            }

            return Attempt<T>.Succeed();
        }

        private bool WarnIfPropertyTypeNotFoundOnSet(string propertyAlias, string propertyName)
        {
            void DoLog(string logPropertyAlias, string logPropertyName)
            {
                StaticApplicationLogging.Logger.LogWarning("An attempt was made to set a value on the property '{PropertyName}' on type '{MemberType}' but the " +
                                            "property type {PropertyAlias} does not exist on the member type, ensure that this property type exists so that setting this property works correctly.",
                                                logPropertyName,
                                                typeof(Member),
                                                logPropertyAlias);
            }

            // if the property doesn't exist,
            if (Properties.Contains(propertyAlias) == false)
            {
                // put a warn in the log if this entity has been persisted
                // then return a failure
                if (HasIdentity)
                    DoLog(propertyAlias, propertyName);
                return false;
            }

            return true;
        }

        /// <inheritdoc />
        [DataMember]
        [DoNotClone]
        public IDictionary<string, object?>? AdditionalData => _additionalData ?? (_additionalData = new Dictionary<string, object?>());

        /// <inheritdoc />
        [IgnoreDataMember]
        public bool HasAdditionalData => _additionalData != null;
    }
}<|MERGE_RESOLUTION|>--- conflicted
+++ resolved
@@ -20,17 +20,13 @@
         private string? _rawPasswordValue;
         private string? _passwordConfig;
         private DateTime? _emailConfirmedDate;
-<<<<<<< HEAD
         private string? _securityStamp;
-=======
-        private string _securityStamp;
         private int _failedPasswordAttempts;
         private bool _isApproved;
         private bool _isLockedOut;
         private DateTime? _lastLockoutDate;
         private DateTime? _lastLoginDate;
         private DateTime? _lastPasswordChangeDate;
->>>>>>> 379d2e3e
 
         /// <summary>
         /// Initializes a new instance of the <see cref="Member"/> class.
@@ -296,37 +292,8 @@
         [DataMember]
         public bool IsApproved
         {
-<<<<<<< HEAD
-            get
-            {
-                var a = WarnIfPropertyTypeNotFoundOnGet(Constants.Conventions.Member.IsApproved, nameof(IsApproved),
-                    //This is the default value if the prop is not found
-                    true);
-                if (a.Success == false)
-                    return a.Result;
-                if (Properties[Constants.Conventions.Member.IsApproved]?.GetValue() == null)
-                    return true;
-                var tryConvert = Properties[Constants.Conventions.Member.IsApproved]?.GetValue().TryConvertTo<bool>();
-                if (tryConvert?.Success ?? false)
-                {
-                    return tryConvert?.Result ?? false;
-                }
-                //if the property exists but it cannot be converted, we will assume true
-                return true;
-            }
-            set
-            {
-                if (WarnIfPropertyTypeNotFoundOnSet(
-                    Constants.Conventions.Member.IsApproved,
-                    nameof(IsApproved)) == false)
-                    return;
-
-                Properties[Constants.Conventions.Member.IsApproved]?.SetValue(value);
-            }
-=======
             get => _isApproved;
             set => SetPropertyValueAndDetectChanges(value, ref _isApproved, nameof(IsApproved));
->>>>>>> 379d2e3e
         }
 
         /// <summary>
@@ -339,35 +306,8 @@
         [DataMember]
         public bool IsLockedOut
         {
-<<<<<<< HEAD
-            get
-            {
-                var a = WarnIfPropertyTypeNotFoundOnGet(Constants.Conventions.Member.IsLockedOut, nameof(IsLockedOut), false);
-                if (a.Success == false)
-                    return a.Result;
-                if (Properties[Constants.Conventions.Member.IsLockedOut]?.GetValue() == null)
-                    return false;
-                var tryConvert = Properties[Constants.Conventions.Member.IsLockedOut]?.GetValue().TryConvertTo<bool>();
-                if (tryConvert?.Success ?? false)
-                {
-                    return tryConvert?.Result ?? false;
-                }
-                return false;
-                // TODO: Use TryConvertTo<T> instead
-            }
-            set
-            {
-                if (WarnIfPropertyTypeNotFoundOnSet(
-                    Constants.Conventions.Member.IsLockedOut,
-                    nameof(IsLockedOut)) == false)
-                    return;
-
-                Properties[Constants.Conventions.Member.IsLockedOut]?.SetValue(value);
-            }
-=======
             get => _isLockedOut;
             set => SetPropertyValueAndDetectChanges(value, ref _isLockedOut, nameof(IsLockedOut));
->>>>>>> 379d2e3e
         }
 
         /// <summary>
@@ -380,35 +320,8 @@
         [DataMember]
         public DateTime? LastLoginDate
         {
-<<<<<<< HEAD
-            get
-            {
-                var a = WarnIfPropertyTypeNotFoundOnGet(Constants.Conventions.Member.LastLoginDate, nameof(LastLoginDate), default(DateTime));
-                if (a.Success == false)
-                    return a.Result;
-                if (Properties[Constants.Conventions.Member.LastLoginDate]?.GetValue() == null)
-                    return default(DateTime);
-                var tryConvert = Properties[Constants.Conventions.Member.LastLoginDate]?.GetValue().TryConvertTo<DateTime>();
-                if (tryConvert?.Success ?? false)
-                {
-                    return tryConvert?.Result ?? default(DateTime);
-                }
-                return default(DateTime);
-                // TODO: Use TryConvertTo<T> instead
-            }
-            set
-            {
-                if (WarnIfPropertyTypeNotFoundOnSet(
-                    Constants.Conventions.Member.LastLoginDate,
-                    nameof(LastLoginDate)) == false)
-                    return;
-
-                Properties[Constants.Conventions.Member.LastLoginDate]?.SetValue(value);
-            }
-=======
             get => _lastLoginDate;
             set => SetPropertyValueAndDetectChanges(value, ref _lastLoginDate, nameof(LastLoginDate));
->>>>>>> 379d2e3e
         }
 
         /// <summary>
@@ -421,35 +334,8 @@
         [DataMember]
         public DateTime? LastPasswordChangeDate
         {
-<<<<<<< HEAD
-            get
-            {
-                var a = WarnIfPropertyTypeNotFoundOnGet(Constants.Conventions.Member.LastPasswordChangeDate, nameof(LastPasswordChangeDate), default(DateTime));
-                if (a.Success == false)
-                    return a.Result;
-                if (Properties[Constants.Conventions.Member.LastPasswordChangeDate]?.GetValue() == null)
-                    return default(DateTime);
-                var tryConvert = Properties[Constants.Conventions.Member.LastPasswordChangeDate]?.GetValue().TryConvertTo<DateTime>();
-                if (tryConvert?.Success ?? false)
-                {
-                    return tryConvert?.Result ?? default(DateTime);
-                }
-                return default(DateTime);
-                // TODO: Use TryConvertTo<T> instead
-            }
-            set
-            {
-                if (WarnIfPropertyTypeNotFoundOnSet(
-                    Constants.Conventions.Member.LastPasswordChangeDate,
-                    nameof(LastPasswordChangeDate)) == false)
-                    return;
-
-                Properties[Constants.Conventions.Member.LastPasswordChangeDate]?.SetValue(value);
-            }
-=======
             get => _lastPasswordChangeDate;
             set => SetPropertyValueAndDetectChanges(value, ref _lastPasswordChangeDate, nameof(LastPasswordChangeDate));
->>>>>>> 379d2e3e
         }
 
         /// <summary>
@@ -462,35 +348,8 @@
         [DataMember]
         public DateTime? LastLockoutDate
         {
-<<<<<<< HEAD
-            get
-            {
-                var a = WarnIfPropertyTypeNotFoundOnGet(Constants.Conventions.Member.LastLockoutDate, nameof(LastLockoutDate), default(DateTime));
-                if (a.Success == false)
-                    return a.Result;
-                if (Properties[Constants.Conventions.Member.LastLockoutDate]?.GetValue() == null)
-                    return default(DateTime);
-                var tryConvert = Properties[Constants.Conventions.Member.LastLockoutDate]?.GetValue().TryConvertTo<DateTime>();
-                if (tryConvert?.Success ?? false)
-                {
-                    return tryConvert?.Result ?? default(DateTime);
-                }
-                return default(DateTime);
-                // TODO: Use TryConvertTo<T> instead
-            }
-            set
-            {
-                if (WarnIfPropertyTypeNotFoundOnSet(
-                    Constants.Conventions.Member.LastLockoutDate,
-                    nameof(LastLockoutDate)) == false)
-                    return;
-
-                Properties[Constants.Conventions.Member.LastLockoutDate]?.SetValue(value);
-            }
-=======
             get => _lastLockoutDate;
             set => SetPropertyValueAndDetectChanges(value, ref _lastLockoutDate, nameof(LastLockoutDate));
->>>>>>> 379d2e3e
         }
 
         /// <summary>
@@ -504,35 +363,8 @@
         [DataMember]
         public int FailedPasswordAttempts
         {
-<<<<<<< HEAD
-            get
-            {
-                var a = WarnIfPropertyTypeNotFoundOnGet(Constants.Conventions.Member.FailedPasswordAttempts, nameof(FailedPasswordAttempts), 0);
-                if (a.Success == false)
-                    return a.Result;
-                if (Properties[Constants.Conventions.Member.FailedPasswordAttempts]?.GetValue() == null)
-                    return default(int);
-                var tryConvert = Properties[Constants.Conventions.Member.FailedPasswordAttempts]?.GetValue().TryConvertTo<int>();
-                if (tryConvert?.Success ?? false)
-                {
-                    return tryConvert?.Result ?? default(int);
-                }
-                return default(int);
-                // TODO: Use TryConvertTo<T> instead
-            }
-            set
-            {
-                if (WarnIfPropertyTypeNotFoundOnSet(
-                    Constants.Conventions.Member.FailedPasswordAttempts,
-                    nameof(FailedPasswordAttempts)) == false)
-                    return;
-
-                Properties[Constants.Conventions.Member.FailedPasswordAttempts]?.SetValue(value);
-            }
-=======
             get => _failedPasswordAttempts;
             set => SetPropertyValueAndDetectChanges(value, ref _failedPasswordAttempts, nameof(FailedPasswordAttempts));
->>>>>>> 379d2e3e
         }
 
         /// <summary>
