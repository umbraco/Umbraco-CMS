﻿using System;
using System.Collections.Generic;
using System.Linq;
using System.Runtime.Serialization;
<<<<<<< HEAD
using Umbraco.Cms.Core.Strings;
using Umbraco.Extensions;
=======
using Umbraco.Core.Models.ContentEditing;
>>>>>>> 698e6b15

namespace Umbraco.Cms.Core.Models
{
    /// <summary>
    /// Represents the content type that a <see cref="Content"/> object is based on
    /// </summary>
    [Serializable]
    [DataContract(IsReference = true)]
    public class ContentType : ContentTypeCompositionBase, IContentType
    {
        public const bool SupportsPublishingConst = true;

        private int _defaultTemplate;
        private IEnumerable<ITemplate> _allowedTemplates;

        /// <summary>
        /// Constuctor for creating a ContentType with the parent's id.
        /// </summary>
        /// <remarks>Only use this for creating ContentTypes at the root (with ParentId -1).</remarks>
        /// <param name="parentId"></param>
        public ContentType(IShortStringHelper shortStringHelper, int parentId) : base(shortStringHelper, parentId)
        {
            _allowedTemplates = new List<ITemplate>();
        }


        /// <summary>
        /// Constuctor for creating a ContentType with the parent as an inherited type.
        /// </summary>
        /// <remarks>Use this to ensure inheritance from parent.</remarks>
        /// <param name="parent"></param>
        /// <param name="alias"></param>
        public ContentType(IShortStringHelper shortStringHelper, IContentType parent, string alias)
            : base(shortStringHelper, parent, alias)
        {
            _allowedTemplates = new List<ITemplate>();
        }

        /// <inheritdoc />
        public override ISimpleContentType ToSimple() => new SimpleContentType(this);

        /// <inheritdoc />
        public override bool SupportsPublishing => SupportsPublishingConst;



        //Custom comparer for enumerable
        private static readonly DelegateEqualityComparer<IEnumerable<ITemplate>> TemplateComparer = new DelegateEqualityComparer<IEnumerable<ITemplate>>(
            (templates, enumerable) => templates.UnsortedSequenceEqual(enumerable),
            templates => templates.GetHashCode());

        /// <summary>
        /// Gets or sets the alias of the default Template.
        /// TODO: This should be ignored from cloning!!!!!!!!!!!!!!
        ///  - but to do that we have to implement callback hacks, this needs to be fixed in v8,
        ///     we should not store direct entity
        /// </summary>
        [IgnoreDataMember]
        public ITemplate DefaultTemplate
        {
            get { return AllowedTemplates.FirstOrDefault(x => x != null && x.Id == DefaultTemplateId); }
        }


        [DataMember]
        public int DefaultTemplateId
        {
            get => _defaultTemplate;
            set => SetPropertyValueAndDetectChanges(value, ref _defaultTemplate, nameof(DefaultTemplateId));
        }

        /// <summary>
        /// Gets or Sets a list of Templates which are allowed for the ContentType
        /// TODO: This should be ignored from cloning!!!!!!!!!!!!!!
        ///  - but to do that we have to implement callback hacks, this needs to be fixed in v8,
        ///     we should not store direct entity
        /// </summary>
        [DataMember]
        public IEnumerable<ITemplate> AllowedTemplates
        {
            get => _allowedTemplates;
            set
            {
                SetPropertyValueAndDetectChanges(value, ref _allowedTemplates, nameof(AllowedTemplates), TemplateComparer);

                if (_allowedTemplates.Any(x => x.Id == _defaultTemplate) == false)
                    DefaultTemplateId = 0;
            }
        }

        public HistoryCleanup HistoryCleanup { get; set; }

        /// <summary>
        /// Determines if AllowedTemplates contains templateId
        /// </summary>
        /// <param name="templateId">The template id to check</param>
        /// <returns>True if AllowedTemplates contains the templateId else False</returns>
        public bool IsAllowedTemplate(int templateId)
        {
            return AllowedTemplates == null
                ? false
                : AllowedTemplates.Any(t => t.Id == templateId);
        }

        /// <summary>
        /// Determines if AllowedTemplates contains templateId
        /// </summary>
        /// <param name="templateAlias">The template alias to check</param>
        /// <returns>True if AllowedTemplates contains the templateAlias else False</returns>
        public bool IsAllowedTemplate(string templateAlias)
        {
            return AllowedTemplates == null
                ? false
                : AllowedTemplates.Any(t => t.Alias.Equals(templateAlias, StringComparison.InvariantCultureIgnoreCase));
        }

        /// <summary>
        /// Sets the default template for the ContentType
        /// </summary>
        /// <param name="template">Default <see cref="ITemplate"/></param>
        public void SetDefaultTemplate(ITemplate template)
        {
            if (template == null)
            {
                DefaultTemplateId = 0;
                return;
            }

            DefaultTemplateId = template.Id;
            if (_allowedTemplates.Any(x => x != null && x.Id == template.Id) == false)
            {
                var templates = AllowedTemplates.ToList();
                templates.Add(template);
                AllowedTemplates = templates;
            }
        }

        /// <summary>
        /// Removes a template from the list of allowed templates
        /// </summary>
        /// <param name="template"><see cref="ITemplate"/> to remove</param>
        /// <returns>True if template was removed, otherwise False</returns>
        public bool RemoveTemplate(ITemplate template)
        {
            if (DefaultTemplateId == template.Id)
                DefaultTemplateId = default(int);

            var templates = AllowedTemplates.ToList();
            var remove = templates.FirstOrDefault(x => x.Id == template.Id);
            var result = templates.Remove(remove);
            AllowedTemplates = templates;

            return result;
        }

        /// <inheritdoc />
        IContentType IContentType.DeepCloneWithResetIdentities(string newAlias) => (IContentType)DeepCloneWithResetIdentities(newAlias);
    }
}<|MERGE_RESOLUTION|>--- conflicted
+++ resolved
@@ -2,17 +2,14 @@
 using System.Collections.Generic;
 using System.Linq;
 using System.Runtime.Serialization;
-<<<<<<< HEAD
+using Umbraco.Cms.Core.Models.ContentEditing;
 using Umbraco.Cms.Core.Strings;
 using Umbraco.Extensions;
-=======
-using Umbraco.Core.Models.ContentEditing;
->>>>>>> 698e6b15
 
 namespace Umbraco.Cms.Core.Models
 {
     /// <summary>
-    /// Represents the content type that a <see cref="Content"/> object is based on
+    ///     Represents the content type that a <see cref="Content" /> object is based on
     /// </summary>
     [Serializable]
     [DataContract(IsReference = true)]
@@ -20,56 +17,50 @@
     {
         public const bool SupportsPublishingConst = true;
 
-        private int _defaultTemplate;
+
+        //Custom comparer for enumerable
+        private static readonly DelegateEqualityComparer<IEnumerable<ITemplate>> TemplateComparer = new(
+            (templates, enumerable) => templates.UnsortedSequenceEqual(enumerable),
+            templates => templates.GetHashCode());
+
         private IEnumerable<ITemplate> _allowedTemplates;
 
+        private int _defaultTemplate;
+
         /// <summary>
-        /// Constuctor for creating a ContentType with the parent's id.
+        ///     Constuctor for creating a ContentType with the parent's id.
         /// </summary>
         /// <remarks>Only use this for creating ContentTypes at the root (with ParentId -1).</remarks>
         /// <param name="parentId"></param>
-        public ContentType(IShortStringHelper shortStringHelper, int parentId) : base(shortStringHelper, parentId)
-        {
+        public ContentType(IShortStringHelper shortStringHelper, int parentId) : base(shortStringHelper, parentId) =>
             _allowedTemplates = new List<ITemplate>();
-        }
 
 
         /// <summary>
-        /// Constuctor for creating a ContentType with the parent as an inherited type.
+        ///     Constuctor for creating a ContentType with the parent as an inherited type.
         /// </summary>
         /// <remarks>Use this to ensure inheritance from parent.</remarks>
         /// <param name="parent"></param>
         /// <param name="alias"></param>
         public ContentType(IShortStringHelper shortStringHelper, IContentType parent, string alias)
-            : base(shortStringHelper, parent, alias)
-        {
+            : base(shortStringHelper, parent, alias) =>
             _allowedTemplates = new List<ITemplate>();
-        }
+
+        /// <inheritdoc />
+        public override bool SupportsPublishing => SupportsPublishingConst;
 
         /// <inheritdoc />
         public override ISimpleContentType ToSimple() => new SimpleContentType(this);
 
-        /// <inheritdoc />
-        public override bool SupportsPublishing => SupportsPublishingConst;
-
-
-
-        //Custom comparer for enumerable
-        private static readonly DelegateEqualityComparer<IEnumerable<ITemplate>> TemplateComparer = new DelegateEqualityComparer<IEnumerable<ITemplate>>(
-            (templates, enumerable) => templates.UnsortedSequenceEqual(enumerable),
-            templates => templates.GetHashCode());
-
         /// <summary>
-        /// Gets or sets the alias of the default Template.
-        /// TODO: This should be ignored from cloning!!!!!!!!!!!!!!
-        ///  - but to do that we have to implement callback hacks, this needs to be fixed in v8,
+        ///     Gets or sets the alias of the default Template.
+        ///     TODO: This should be ignored from cloning!!!!!!!!!!!!!!
+        ///     - but to do that we have to implement callback hacks, this needs to be fixed in v8,
         ///     we should not store direct entity
         /// </summary>
         [IgnoreDataMember]
-        public ITemplate DefaultTemplate
-        {
-            get { return AllowedTemplates.FirstOrDefault(x => x != null && x.Id == DefaultTemplateId); }
-        }
+        public ITemplate DefaultTemplate =>
+            AllowedTemplates.FirstOrDefault(x => x != null && x.Id == DefaultTemplateId);
 
 
         [DataMember]
@@ -80,9 +71,9 @@
         }
 
         /// <summary>
-        /// Gets or Sets a list of Templates which are allowed for the ContentType
-        /// TODO: This should be ignored from cloning!!!!!!!!!!!!!!
-        ///  - but to do that we have to implement callback hacks, this needs to be fixed in v8,
+        ///     Gets or Sets a list of Templates which are allowed for the ContentType
+        ///     TODO: This should be ignored from cloning!!!!!!!!!!!!!!
+        ///     - but to do that we have to implement callback hacks, this needs to be fixed in v8,
         ///     we should not store direct entity
         /// </summary>
         [DataMember]
@@ -91,43 +82,42 @@
             get => _allowedTemplates;
             set
             {
-                SetPropertyValueAndDetectChanges(value, ref _allowedTemplates, nameof(AllowedTemplates), TemplateComparer);
+                SetPropertyValueAndDetectChanges(value, ref _allowedTemplates, nameof(AllowedTemplates),
+                    TemplateComparer);
 
                 if (_allowedTemplates.Any(x => x.Id == _defaultTemplate) == false)
+                {
                     DefaultTemplateId = 0;
+                }
             }
         }
 
         public HistoryCleanup HistoryCleanup { get; set; }
 
         /// <summary>
-        /// Determines if AllowedTemplates contains templateId
+        ///     Determines if AllowedTemplates contains templateId
         /// </summary>
         /// <param name="templateId">The template id to check</param>
         /// <returns>True if AllowedTemplates contains the templateId else False</returns>
-        public bool IsAllowedTemplate(int templateId)
-        {
-            return AllowedTemplates == null
+        public bool IsAllowedTemplate(int templateId) =>
+            AllowedTemplates == null
                 ? false
                 : AllowedTemplates.Any(t => t.Id == templateId);
-        }
 
         /// <summary>
-        /// Determines if AllowedTemplates contains templateId
+        ///     Determines if AllowedTemplates contains templateId
         /// </summary>
         /// <param name="templateAlias">The template alias to check</param>
         /// <returns>True if AllowedTemplates contains the templateAlias else False</returns>
-        public bool IsAllowedTemplate(string templateAlias)
-        {
-            return AllowedTemplates == null
+        public bool IsAllowedTemplate(string templateAlias) =>
+            AllowedTemplates == null
                 ? false
                 : AllowedTemplates.Any(t => t.Alias.Equals(templateAlias, StringComparison.InvariantCultureIgnoreCase));
-        }
 
         /// <summary>
-        /// Sets the default template for the ContentType
+        ///     Sets the default template for the ContentType
         /// </summary>
-        /// <param name="template">Default <see cref="ITemplate"/></param>
+        /// <param name="template">Default <see cref="ITemplate" /></param>
         public void SetDefaultTemplate(ITemplate template)
         {
             if (template == null)
@@ -146,17 +136,19 @@
         }
 
         /// <summary>
-        /// Removes a template from the list of allowed templates
+        ///     Removes a template from the list of allowed templates
         /// </summary>
-        /// <param name="template"><see cref="ITemplate"/> to remove</param>
+        /// <param name="template"><see cref="ITemplate" /> to remove</param>
         /// <returns>True if template was removed, otherwise False</returns>
         public bool RemoveTemplate(ITemplate template)
         {
             if (DefaultTemplateId == template.Id)
-                DefaultTemplateId = default(int);
+            {
+                DefaultTemplateId = default;
+            }
 
             var templates = AllowedTemplates.ToList();
-            var remove = templates.FirstOrDefault(x => x.Id == template.Id);
+            ITemplate remove = templates.FirstOrDefault(x => x.Id == template.Id);
             var result = templates.Remove(remove);
             AllowedTemplates = templates;
 
@@ -164,6 +156,7 @@
         }
 
         /// <inheritdoc />
-        IContentType IContentType.DeepCloneWithResetIdentities(string newAlias) => (IContentType)DeepCloneWithResetIdentities(newAlias);
+        IContentType IContentType.DeepCloneWithResetIdentities(string newAlias) =>
+            (IContentType)DeepCloneWithResetIdentities(newAlias);
     }
 }