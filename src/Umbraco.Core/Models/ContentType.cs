using System;
using System.Collections.Generic;
using System.Linq;
using System.Runtime.Serialization;
using Umbraco.Cms.Core.Models.ContentEditing;
using Umbraco.Cms.Core.Strings;
using Umbraco.Extensions;

namespace Umbraco.Cms.Core.Models
{
    /// <summary>
    ///     Represents the content type that a <see cref="Content" /> object is based on
    /// </summary>
    [Serializable]
    [DataContract(IsReference = true)]
    public class ContentType : ContentTypeCompositionBase, IContentTypeWithHistoryCleanup
    {
        public const bool SupportsPublishingConst = true;

        // Custom comparer for enumerable
        private static readonly DelegateEqualityComparer<IEnumerable<ITemplate>> TemplateComparer = new (
            (templates, enumerable) => templates.UnsortedSequenceEqual(enumerable),
            templates => templates.GetHashCode());

        private IEnumerable<ITemplate>? _allowedTemplates;

        private int _defaultTemplate;

        /// <summary>
        ///     Constuctor for creating a ContentType with the parent's id.
        /// </summary>
        /// <remarks>Only use this for creating ContentTypes at the root (with ParentId -1).</remarks>
        /// <param name="parentId"></param>
        public ContentType(IShortStringHelper shortStringHelper, int parentId) : base(shortStringHelper, parentId)
        {
            _allowedTemplates = new List<ITemplate>();
            HistoryCleanup = new HistoryCleanup();
        }


        /// <summary>
        ///     Constuctor for creating a ContentType with the parent as an inherited type.
        /// </summary>
        /// <remarks>Use this to ensure inheritance from parent.</remarks>
        /// <param name="parent"></param>
        /// <param name="alias"></param>
        public ContentType(IShortStringHelper shortStringHelper, IContentType parent, string alias)
            : base(shortStringHelper, parent, alias)
        {
            _allowedTemplates = new List<ITemplate>();
            HistoryCleanup = new HistoryCleanup();
        }

        /// <inheritdoc />
        public override bool SupportsPublishing => SupportsPublishingConst;

        /// <inheritdoc />
        public override ISimpleContentType ToSimple() => new SimpleContentType(this);

        /// <summary>
        ///     Gets or sets the alias of the default Template.
        ///     TODO: This should be ignored from cloning!!!!!!!!!!!!!!
        ///     - but to do that we have to implement callback hacks, this needs to be fixed in v8,
        ///     we should not store direct entity
        /// </summary>
        [IgnoreDataMember]
        public ITemplate? DefaultTemplate =>
            AllowedTemplates?.FirstOrDefault(x => x != null && x.Id == DefaultTemplateId);


        [DataMember]
        public int DefaultTemplateId
        {
            get => _defaultTemplate;
            set => SetPropertyValueAndDetectChanges(value, ref _defaultTemplate, nameof(DefaultTemplateId));
        }

        /// <summary>
        ///     Gets or Sets a list of Templates which are allowed for the ContentType
        ///     TODO: This should be ignored from cloning!!!!!!!!!!!!!!
        ///     - but to do that we have to implement callback hacks, this needs to be fixed in v8,
        ///     we should not store direct entity
        /// </summary>
        [DataMember]
        public IEnumerable<ITemplate>? AllowedTemplates
        {
            get => _allowedTemplates;
            set
            {
                SetPropertyValueAndDetectChanges(value, ref _allowedTemplates, nameof(AllowedTemplates), TemplateComparer);

                if (_allowedTemplates?.Any(x => x.Id == _defaultTemplate) == false)
                {
                    DefaultTemplateId = 0;
                }
            }
        }

<<<<<<< HEAD
        public HistoryCleanup? HistoryCleanup { get; set; }
=======
        private HistoryCleanup _historyCleanup;

        public HistoryCleanup HistoryCleanup
        {
            get => _historyCleanup;
            set => SetPropertyValueAndDetectChanges(value, ref _historyCleanup, nameof(HistoryCleanup));
        }
>>>>>>> 3961c4c2

        /// <summary>
        ///     Determines if AllowedTemplates contains templateId
        /// </summary>
        /// <param name="templateId">The template id to check</param>
        /// <returns>True if AllowedTemplates contains the templateId else False</returns>
        public bool IsAllowedTemplate(int templateId) =>
            AllowedTemplates == null
                ? false
                : AllowedTemplates.Any(t => t.Id == templateId);

        /// <summary>
        ///     Determines if AllowedTemplates contains templateId
        /// </summary>
        /// <param name="templateAlias">The template alias to check</param>
        /// <returns>True if AllowedTemplates contains the templateAlias else False</returns>
        public bool IsAllowedTemplate(string templateAlias) =>
            AllowedTemplates == null
                ? false
                : AllowedTemplates.Any(t => t.Alias.Equals(templateAlias, StringComparison.InvariantCultureIgnoreCase));

        /// <summary>
        ///     Sets the default template for the ContentType
        /// </summary>
        /// <param name="template">Default <see cref="ITemplate" /></param>
        public void SetDefaultTemplate(ITemplate? template)
        {
            if (template == null)
            {
                DefaultTemplateId = 0;
                return;
            }

            DefaultTemplateId = template.Id;
            if (_allowedTemplates?.Any(x => x != null && x.Id == template.Id) == false)
            {
                var templates = AllowedTemplates?.ToList();
                templates?.Add(template);
                AllowedTemplates = templates;
            }
        }

        /// <summary>
        ///     Removes a template from the list of allowed templates
        /// </summary>
        /// <param name="template"><see cref="ITemplate" /> to remove</param>
        /// <returns>True if template was removed, otherwise False</returns>
        public bool RemoveTemplate(ITemplate template)
        {
            if (DefaultTemplateId == template.Id)
            {
                DefaultTemplateId = default;
            }

            var templates = AllowedTemplates?.ToList();
            ITemplate? remove = templates?.FirstOrDefault(x => x.Id == template.Id);
            var result = remove is not null && templates is not null && templates.Remove(remove);
            AllowedTemplates = templates;

            return result;
        }

        /// <inheritdoc />
        IContentType IContentType.DeepCloneWithResetIdentities(string newAlias) =>
            (IContentType)DeepCloneWithResetIdentities(newAlias);

        /// <inheritdoc/>
        public override bool IsDirty() => base.IsDirty() || HistoryCleanup.IsDirty();
    }
}<|MERGE_RESOLUTION|>--- conflicted
+++ resolved
@@ -64,8 +64,8 @@
         ///     we should not store direct entity
         /// </summary>
         [IgnoreDataMember]
-        public ITemplate? DefaultTemplate =>
-            AllowedTemplates?.FirstOrDefault(x => x != null && x.Id == DefaultTemplateId);
+        public ITemplate DefaultTemplate =>
+            AllowedTemplates.FirstOrDefault(x => x != null && x.Id == DefaultTemplateId);
 
 
         [DataMember]
@@ -82,31 +82,27 @@
         ///     we should not store direct entity
         /// </summary>
         [DataMember]
-        public IEnumerable<ITemplate>? AllowedTemplates
+        public IEnumerable<ITemplate> AllowedTemplates
         {
             get => _allowedTemplates;
             set
             {
                 SetPropertyValueAndDetectChanges(value, ref _allowedTemplates, nameof(AllowedTemplates), TemplateComparer);
 
-                if (_allowedTemplates?.Any(x => x.Id == _defaultTemplate) == false)
+                if (_allowedTemplates.Any(x => x.Id == _defaultTemplate) == false)
                 {
                     DefaultTemplateId = 0;
                 }
             }
         }
 
-<<<<<<< HEAD
-        public HistoryCleanup? HistoryCleanup { get; set; }
-=======
-        private HistoryCleanup _historyCleanup;
+        private HistoryCleanup? _historyCleanup;
 
-        public HistoryCleanup HistoryCleanup
+        public HistoryCleanup? HistoryCleanup
         {
             get => _historyCleanup;
             set => SetPropertyValueAndDetectChanges(value, ref _historyCleanup, nameof(HistoryCleanup));
         }
->>>>>>> 3961c4c2
 
         /// <summary>
         ///     Determines if AllowedTemplates contains templateId
