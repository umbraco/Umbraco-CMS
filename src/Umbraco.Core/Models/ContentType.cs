--- conflicted
+++ resolved
@@ -10,20 +10,9 @@
 /// </summary>
 [Serializable]
 [DataContract(IsReference = true)]
-public class ContentType : ContentTypeCompositionBase, IContentTypeWithHistoryCleanup
+public class ContentType : ContentTypeCompositionBase, IContentType
 {
-<<<<<<< HEAD
-    /// <summary>
-    ///     Represents the content type that a <see cref="Content" /> object is based on
-    /// </summary>
-    [Serializable]
-    [DataContract(IsReference = true)]
-    public class ContentType : ContentTypeCompositionBase, IContentType
-    {
-        public const bool SupportsPublishingConst = true;
-=======
     public const bool SupportsPublishingConst = true;
->>>>>>> ac4fb6ac
 
     // Custom comparer for enumerable
     private static readonly DelegateEqualityComparer<IEnumerable<ITemplate>> TemplateComparer = new(
