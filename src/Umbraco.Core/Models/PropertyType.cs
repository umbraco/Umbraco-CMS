--- conflicted
+++ resolved
@@ -2,6 +2,7 @@
 using System.Diagnostics;
 using System.Linq;
 using System.Runtime.Serialization;
+using Umbraco.Core.Composing;
 using Umbraco.Core.Models.Entities;
 using Umbraco.Core.Strings;
 
@@ -170,14 +171,7 @@
             set => SetPropertyValueAndDetectChanges(value, ref _propertyGroupId, nameof(PropertyGroupId));
         }
 
-<<<<<<< HEAD
-
-        /// <inheritdoc />
-=======
-        /// <summary>
-        /// Gets or sets a value indicating whether a value for this property type is required.
-        /// </summary>
->>>>>>> 938d5d20
+        /// <inheritdoc />
         [DataMember]
         public bool Mandatory
         {
@@ -185,13 +179,8 @@
             set => SetPropertyValueAndDetectChanges(value, ref _mandatory, nameof(Mandatory));
         }
 
-<<<<<<< HEAD
-
-        /// <inheritdoc />
-=======
-        /// <summary>
-        /// Gets or sets the custom validation message used when a value for this PropertyType is required
-        /// </summary>
+
+        /// <inheritdoc />
         [DataMember]
         public string MandatoryMessage
         {
@@ -199,10 +188,7 @@
             set => SetPropertyValueAndDetectChanges(value, ref _mandatoryMessage, nameof(MandatoryMessage));
         }
 
-        /// <summary>
-        /// Gets of sets the sort order of the property type.
-        /// </summary>
->>>>>>> 938d5d20
+        /// <inheritdoc />
         [DataMember]
         public int SortOrder
         {
@@ -218,9 +204,7 @@
             set => SetPropertyValueAndDetectChanges(value, ref _validationRegExp, nameof(ValidationRegExp));
         }
 
-<<<<<<< HEAD
-        /// <inheritdoc />
-=======
+
         /// <summary>
         /// Gets or sets the custom validation message used when a pattern for this PropertyType must be matched
         /// </summary>
@@ -231,10 +215,7 @@
             set => SetPropertyValueAndDetectChanges(value, ref _validationRegExpMessage, nameof(ValidationRegExpMessage));
         }
 
-        /// <summary>
-        /// Gets or sets the content variation of the property type.
-        /// </summary>
->>>>>>> 938d5d20
+        /// <inheritdoc />
         public ContentVariation Variations
         {
             get => _variations;
