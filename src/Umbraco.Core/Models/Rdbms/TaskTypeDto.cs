﻿using Umbraco.Core.Persistence;
using Umbraco.Core.Persistence.DatabaseAnnotations;

namespace Umbraco.Core.Models.Rdbms
{
    [TableName("cmsTaskType")]
    [PrimaryKey("id")]
    [ExplicitColumns]
    internal class TaskTypeDto
    {
        [Column("id")]
        [PrimaryKeyColumn(IdentitySeed = 2)]

<<<<<<< HEAD
        public int Id { get; set; } 
=======
        public int Id { get; set; }  // ss: nov 13 - it was - public byte Id { get; set; }  
>>>>>>> dbefa2bd

        [Column("alias")]
        [Index(IndexTypes.NonClustered)]
        public string Alias { get; set; }
    }
}<|MERGE_RESOLUTION|>--- conflicted
+++ resolved
@@ -1,24 +1,20 @@
-﻿using Umbraco.Core.Persistence;
-using Umbraco.Core.Persistence.DatabaseAnnotations;
-
-namespace Umbraco.Core.Models.Rdbms
-{
-    [TableName("cmsTaskType")]
-    [PrimaryKey("id")]
-    [ExplicitColumns]
-    internal class TaskTypeDto
-    {
-        [Column("id")]
-        [PrimaryKeyColumn(IdentitySeed = 2)]
-
-<<<<<<< HEAD
-        public int Id { get; set; } 
-=======
-        public int Id { get; set; }  // ss: nov 13 - it was - public byte Id { get; set; }  
->>>>>>> dbefa2bd
-
-        [Column("alias")]
-        [Index(IndexTypes.NonClustered)]
-        public string Alias { get; set; }
-    }
+﻿using Umbraco.Core.Persistence;
+using Umbraco.Core.Persistence.DatabaseAnnotations;
+
+namespace Umbraco.Core.Models.Rdbms
+{
+    [TableName("cmsTaskType")]
+    [PrimaryKey("id")]
+    [ExplicitColumns]
+    internal class TaskTypeDto
+    {
+        [Column("id")]
+        [PrimaryKeyColumn(IdentitySeed = 2)]
+
+        public int Id { get; set; }  // ss: nov 13 - it was - public byte Id { get; set; }  
+
+        [Column("alias")]
+        [Index(IndexTypes.NonClustered)]
+        public string Alias { get; set; }
+    }
 }