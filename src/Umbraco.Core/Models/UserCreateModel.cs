--- conflicted
+++ resolved
@@ -12,11 +12,7 @@
 
     public string Name { get; set; } = string.Empty;
 
-<<<<<<< HEAD
-    public UserType Type { get; set; }
-=======
     public UserKind Kind { get; set; }
->>>>>>> 5a7d563b
 
     public ISet<Guid> UserGroupKeys { get; set; } = new HashSet<Guid>();
 }