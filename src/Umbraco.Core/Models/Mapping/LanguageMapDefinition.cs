using System;
using System.Collections.Generic;
using System.Linq;
using Umbraco.Cms.Core.Mapping;
using Umbraco.Cms.Core.Models.ContentEditing;
using Umbraco.Extensions;

namespace Umbraco.Cms.Core.Models.Mapping
{
    public class LanguageMapDefinition : IMapDefinition
    {
        public void DefineMaps(IUmbracoMapper mapper)
        {
            mapper.Define<ILanguage, EntityBasic>((source, context) => new EntityBasic(), Map);
            mapper.Define<ILanguage, ContentEditing.Language>((source, context) => new ContentEditing.Language(), Map);
            mapper.Define<IEnumerable<ILanguage>, IEnumerable<ContentEditing.Language>>((source, context) => new List<ContentEditing.Language>(), Map);
        }

        // Umbraco.Code.MapAll -Udi -Path -Trashed -AdditionalData -Icon
        private static void Map(ILanguage source, EntityBasic target, MapperContext context)
        {
            target.Name = source.CultureName;
            target.Key = source.Key;
            target.ParentId = -1;
            target.Alias = source.IsoCode;
            target.Id = source.Id;
        }

        // Umbraco.Code.MapAll
        private static void Map(ILanguage source, ContentEditing.Language target, MapperContext context)
        {
            target.Id = source.Id;
            target.IsoCode = source.IsoCode;
<<<<<<< HEAD
            target.Name = source.CultureName;
=======
            target.Name = source.CultureInfo?.DisplayName;
>>>>>>> 96d33201
            target.IsDefault = source.IsDefault;
            target.IsMandatory = source.IsMandatory;
            target.FallbackLanguageId = source.FallbackLanguageId;
        }

        private static void Map(IEnumerable<ILanguage> source, IEnumerable<ContentEditing.Language> target, MapperContext context)
        {
            if (target == null)
                throw new ArgumentNullException(nameof(target));
            if (!(target is List<ContentEditing.Language> list))
                throw new NotSupportedException($"{nameof(target)} must be a List<Language>.");

            var temp = context.MapEnumerable<ILanguage, ContentEditing.Language>(source);

            //Put the default language first in the list & then sort rest by a-z
            var defaultLang = temp.SingleOrDefault(x => x!.IsDefault);

            // insert default lang first, then remaining language a-z
            if (defaultLang is not null)
            {
                list.Add(defaultLang);
                list.AddRange(temp.Where(x => x != defaultLang).OrderBy(x => x!.Name).WhereNotNull());
            }
        }
    }
}<|MERGE_RESOLUTION|>--- conflicted
+++ resolved
@@ -31,11 +31,7 @@
         {
             target.Id = source.Id;
             target.IsoCode = source.IsoCode;
-<<<<<<< HEAD
             target.Name = source.CultureName;
-=======
-            target.Name = source.CultureInfo?.DisplayName;
->>>>>>> 96d33201
             target.IsDefault = source.IsDefault;
             target.IsMandatory = source.IsMandatory;
             target.FallbackLanguageId = source.FallbackLanguageId;
