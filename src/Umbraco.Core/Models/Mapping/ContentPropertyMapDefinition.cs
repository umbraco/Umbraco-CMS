using Microsoft.Extensions.DependencyInjection;
using Microsoft.Extensions.Logging;
using Umbraco.Cms.Core.Cache;
using Umbraco.Cms.Core.DependencyInjection;
using Umbraco.Cms.Core.Dictionary;
using Umbraco.Cms.Core.Mapping;
using Umbraco.Cms.Core.Models.ContentEditing;
using Umbraco.Cms.Core.PropertyEditors;
using Umbraco.Cms.Core.Services;
using Umbraco.Extensions;

namespace Umbraco.Cms.Core.Models.Mapping;

/// <summary>
///     A mapper which declares how to map content properties. These mappings are shared among media (and probably members)
///     which is
///     why they are in their own mapper
/// </summary>
public class ContentPropertyMapDefinition : IMapDefinition
{
    private readonly ContentPropertyBasicMapper<ContentPropertyBasic> _contentPropertyBasicConverter;
    private readonly ContentPropertyDisplayMapper _contentPropertyDisplayMapper;
    private readonly ContentPropertyDtoMapper _contentPropertyDtoConverter;
    private readonly CommonMapper _commonMapper;
    private readonly ContentBasicSavedStateMapper<ContentPropertyBasic> _basicStateMapper;


    public ContentPropertyMapDefinition(
        ICultureDictionary cultureDictionary,
        IDataTypeService dataTypeService,
        IEntityService entityService,
        ILocalizedTextService textService,
        ILoggerFactory loggerFactory,
        PropertyEditorCollection propertyEditors,
<<<<<<< HEAD
        CommonMapper commonMapper)
=======
        IDataTypeConfigurationCache dataTypeConfigurationCache)
>>>>>>> 1a8797e6
    {
        _commonMapper = commonMapper;
        _basicStateMapper = new ContentBasicSavedStateMapper<ContentPropertyBasic>();;
        _contentPropertyBasicConverter = new ContentPropertyBasicMapper<ContentPropertyBasic>(
            dataTypeService,
            entityService,
            loggerFactory.CreateLogger<ContentPropertyBasicMapper<ContentPropertyBasic>>(),
            propertyEditors);
        _contentPropertyDtoConverter = new ContentPropertyDtoMapper(
            dataTypeService,
            entityService,
            loggerFactory.CreateLogger<ContentPropertyDtoMapper>(),
            propertyEditors);
        _contentPropertyDisplayMapper = new ContentPropertyDisplayMapper(
            cultureDictionary,
            dataTypeService,
            entityService,
            textService,
            loggerFactory.CreateLogger<ContentPropertyDisplayMapper>(),
            propertyEditors);
    }

    [Obsolete("Please use constructor that takes an IDataTypeConfigurationCache. Will be removed in V14.")]
    public ContentPropertyMapDefinition(
        ICultureDictionary cultureDictionary,
        IDataTypeService dataTypeService,
        IEntityService entityService,
        ILocalizedTextService textService,
        ILoggerFactory loggerFactory,
        PropertyEditorCollection propertyEditors)
        : this(
            cultureDictionary,
            dataTypeService,
            entityService,
            textService,
            loggerFactory,
            propertyEditors,
            StaticServiceProvider.Instance.GetRequiredService<IDataTypeConfigurationCache>())
    { }

    public void DefineMaps(IUmbracoMapper mapper)
    {
        mapper.Define<PropertyGroup, Tab<ContentPropertyDisplay>>(
            (source, context) => new Tab<ContentPropertyDisplay>(), Map);
        mapper.Define<IProperty, ContentPropertyBasic>((source, context) => new ContentPropertyBasic(), Map);
        mapper.Define<IProperty, ContentPropertyDto>((source, context) => new ContentPropertyDto(), Map);
        mapper.Define<IProperty, ContentPropertyDisplay>((source, context) => new ContentPropertyDisplay(), Map);
        mapper.Define<IContent, ContentItemBasic<ContentPropertyBasic>>((source, context) => new ContentItemBasic<ContentPropertyBasic>(), Map);
        mapper.Define<IContent, ContentPropertyCollectionDto>((source, context) => new ContentPropertyCollectionDto(), Map);
    }

    // Umbraco.Code.MapAll -Properties -Alias -Expanded
    private void Map(PropertyGroup source, Tab<ContentPropertyDisplay> target, MapperContext mapper)
    {
        target.Id = source.Id;
        target.Key = source.Key;
        target.Type = source.Type.ToString();
        target.Label = source.Name;
        target.Alias = source.Alias;
        target.IsActive = true;
    }

    private void Map(IProperty source, ContentPropertyBasic target, MapperContext context) =>

        // assume this is mapping everything and no MapAll is required
        _contentPropertyBasicConverter.Map(source, target, context);

    private void Map(IProperty source, ContentPropertyDto target, MapperContext context) =>

        // assume this is mapping everything and no MapAll is required
        _contentPropertyDtoConverter.Map(source, target, context);

    private void Map(IProperty source, ContentPropertyDisplay target, MapperContext context) =>

        // assume this is mapping everything and no MapAll is required
        _contentPropertyDisplayMapper.Map(source, target, context);

    // Umbraco.Code.MapAll -Alias
    private void Map(IContent source, ContentItemBasic<ContentPropertyBasic> target, MapperContext context)
    {
        target.ContentTypeId = source.ContentType.Id;
        target.ContentTypeAlias = source.ContentType.Alias;
        target.CreateDate = source.CreateDate;
        target.Edited = source.Edited;
        target.Icon = source.ContentType.Icon;
        target.Id = source.Id;
        target.Key = source.Key;
        target.Name = GetName(source, context);
        target.Owner = _commonMapper.GetOwner(source, context);
        target.ParentId = source.ParentId;
        target.Path = source.Path;
        target.Properties = context.MapEnumerable<IProperty, ContentPropertyBasic>(source.Properties).WhereNotNull();
        target.SortOrder = source.SortOrder;
        target.State = _basicStateMapper.Map(source, context);
        target.Trashed = source.Trashed;
        target.Udi =
            Udi.Create(source.Blueprint ? Constants.UdiEntityType.DocumentBlueprint : Constants.UdiEntityType.Document, source.Key);
        target.UpdateDate = GetUpdateDate(source, context);
        target.Updater = _commonMapper.GetCreator(source, context);
        target.VariesByCulture = source.ContentType.VariesByCulture();
    }

    // Umbraco.Code.MapAll
    private static void Map(IContent source, ContentPropertyCollectionDto target, MapperContext context) =>
        target.Properties = context.MapEnumerable<IProperty, ContentPropertyDto>(source.Properties).WhereNotNull();

    private string? GetName(IContent source, MapperContext context)
    {
        // invariant = only 1 name
        if (!source.ContentType.VariesByCulture())
        {
            return source.Name;
        }

        // variant = depends on culture
        var culture = context.GetCulture();

        // if there's no culture here, the issue is somewhere else (UI, whatever) - throw!
        if (culture == null)
        {
            throw new InvalidOperationException("Missing culture in mapping options.");
        }

        // if we don't have a name for a culture, it means the culture is not available, and
        // hey we should probably not be mapping it, but it's too late, return a fallback name
        return source.CultureInfos is not null &&
               source.CultureInfos.TryGetValue(culture, out ContentCultureInfos name) && !name.Name.IsNullOrWhiteSpace()
            ? name.Name
            : $"({source.Name})";
    }

    private DateTime GetUpdateDate(IContent source, MapperContext context)
    {
        // invariant = global date
        if (!source.ContentType.VariesByCulture())
        {
            return source.UpdateDate;
        }

        // variant = depends on culture
        var culture = context.GetCulture();

        // if there's no culture here, the issue is somewhere else (UI, whatever) - throw!
        if (culture == null)
        {
            throw new InvalidOperationException("Missing culture in mapping options.");
        }

        // if we don't have a date for a culture, it means the culture is not available, and
        // hey we should probably not be mapping it, but it's too late, return a fallback date
        DateTime? date = source.GetUpdateDate(culture);
        return date ?? source.UpdateDate;
    }
}<|MERGE_RESOLUTION|>--- conflicted
+++ resolved
@@ -32,11 +32,8 @@
         ILocalizedTextService textService,
         ILoggerFactory loggerFactory,
         PropertyEditorCollection propertyEditors,
-<<<<<<< HEAD
-        CommonMapper commonMapper)
-=======
+        CommonMapper commonMapper,
         IDataTypeConfigurationCache dataTypeConfigurationCache)
->>>>>>> 1a8797e6
     {
         _commonMapper = commonMapper;
         _basicStateMapper = new ContentBasicSavedStateMapper<ContentPropertyBasic>();;
