--- conflicted
+++ resolved
@@ -421,26 +421,7 @@
             return startNodes;
         }
 
-<<<<<<< HEAD
-        private static int GetIntId(object id)
-=======
-        private IEnumerable<EditorNavigation> CreateUserEditorNavigation()
-        {
-            return new[]
-            {
-                new EditorNavigation
-                {
-                    Active = true,
-                    Alias = "details",
-                    Icon = "icon-umb-users",
-                    Name = _textService.Localize("general","user"),
-                    View = "views/users/views/user/details.html"
-                }
-            };
-        }
-
         private static int GetIntId(object? id)
->>>>>>> ea264c79
         {
             if (id is string strId && int.TryParse(strId, NumberStyles.Integer, CultureInfo.InvariantCulture, out var asInt))
             {
