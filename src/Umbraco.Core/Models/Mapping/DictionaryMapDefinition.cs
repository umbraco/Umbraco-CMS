--- conflicted
+++ resolved
@@ -16,19 +16,6 @@
     private readonly IDictionaryService _dictionaryService;
     private readonly ILocalizationService _localizationService;
 
-<<<<<<< HEAD
-=======
-    [Obsolete("Use the constructor with the CommonMapper")]
-    public DictionaryMapDefinition(ILocalizationService localizationService)
-        : this(
-        localizationService,
-        StaticServiceProvider.Instance.GetRequiredService<CommonMapper>(),
-        StaticServiceProvider.Instance.GetRequiredService<IDictionaryService>())
-    {
-    }
-
-    [Obsolete("Use the constructor with the CommonMapper, and IDictionaryService")]
->>>>>>> 956559c8
     public DictionaryMapDefinition(ILocalizationService localizationService, CommonMapper commonMapper)
         : this(
         localizationService,
