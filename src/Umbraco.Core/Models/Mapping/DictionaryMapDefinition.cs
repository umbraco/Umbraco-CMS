--- conflicted
+++ resolved
@@ -15,14 +15,6 @@
     private readonly CommonMapper? _commonMapper;
     private readonly ILocalizationService _localizationService;
 
-<<<<<<< HEAD
-=======
-    [Obsolete("Use the constructor with the CommonMapper")]
-    public DictionaryMapDefinition(ILocalizationService localizationService) : this(localizationService, StaticServiceProvider.Instance.GetRequiredService<CommonMapper>())
-    {
-    }
-
->>>>>>> d5be2fb8
     public DictionaryMapDefinition(ILocalizationService localizationService, CommonMapper commonMapper)
     {
         _localizationService = localizationService;
