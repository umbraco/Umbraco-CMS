using Umbraco.Cms.Core.Mapping;
using Umbraco.Cms.Core.Models.ContentEditing;
using Umbraco.Cms.Core.Services;
using Umbraco.Extensions;

namespace Umbraco.Cms.Core.Models.Mapping;

public class ContentVariantMapper
{
    private readonly ILocalizationService _localizationService;
    private readonly ILocalizedTextService _localizedTextService;

    public ContentVariantMapper(ILocalizationService localizationService, ILocalizedTextService localizedTextService)
    {
        _localizationService = localizationService ?? throw new ArgumentNullException(nameof(localizationService));
        _localizedTextService = localizedTextService ?? throw new ArgumentNullException(nameof(localizedTextService));
    }

<<<<<<< HEAD
    public IEnumerable<TVariant>? Map<TVariant>(IContent source, MapperContext context)
        where TVariant : ContentVariantDisplay
    {
        var variesByCulture = source.ContentType.VariesByCulture();
        var variesBySegment = source.ContentType.VariesBySegment();

        IList<TVariant>? variants = new List<TVariant>();

        if (!variesByCulture && !variesBySegment)
        {
            // this is invariant so just map the IContent instance to ContentVariationDisplay
            TVariant? variantDisplay = context.Map<TVariant>(source);
            if (variantDisplay is not null)
            {
                variants.Add(variantDisplay);
=======
        public IEnumerable<TVariant> Map<TVariant>(IContent source, MapperContext context) where TVariant : ContentVariantDisplay
        {
            var variesByCulture = source.ContentType.VariesByCulture();
            var variesBySegment = source.ContentType.VariesBySegment();

            List<TVariant> variants = new ();

            if (!variesByCulture && !variesBySegment)
            {
                // this is invariant so just map the IContent instance to ContentVariationDisplay
                var variantDisplay = context.Map<TVariant>(source);
                if (variantDisplay is not null)
                {
                    variants.Add(variantDisplay);
                }
            }
            else if (variesByCulture && !variesBySegment)
            {
                var languages = GetLanguages(context);
                variants = languages
                    .Select(language => CreateVariantDisplay<TVariant>(context, source, language, null))
                    .WhereNotNull()
                    .ToList();
            }
            else if (variesBySegment && !variesByCulture)
            {
                // Segment only
                var segments = GetSegments(source);
                variants = segments
                    .Select(segment => CreateVariantDisplay<TVariant>(context, source, null, segment))
                    .WhereNotNull()
                    .ToList();
            }
            else
            {
                // Culture and segment
                var languages = GetLanguages(context).ToList();
                var segments = GetSegments(source).ToList();

                if (languages.Count == 0 || segments.Count == 0)
                {
                    // This should not happen
                    throw new InvalidOperationException("No languages or segments available");
                }

                variants = languages
                    .SelectMany(language => segments
                        .Select(segment => CreateVariantDisplay<TVariant>(context, source, language, segment)))
                    .WhereNotNull()
                    .ToList();
>>>>>>> 9a4daa45
            }
        }
<<<<<<< HEAD
        else if (variesByCulture && !variesBySegment)
        {
            IEnumerable<ContentEditing.Language> languages = GetLanguages(context);
            variants = languages?
                .Select(language => CreateVariantDisplay<TVariant>(context, source, language, null))
                .WhereNotNull()
                .ToList();
        }
        else if (variesBySegment && !variesByCulture)
        {
            // Segment only
            IEnumerable<string?> segments = GetSegments(source);
            variants = segments?
                .Select(segment => CreateVariantDisplay<TVariant>(context, source, null, segment))
                .WhereNotNull()
                .ToList();
        }
        else
        {
            // Culture and segment
            var languages = GetLanguages(context).ToList();
            var segments = GetSegments(source).ToList();

            if (languages.Count == 0 || segments.Count == 0)
=======

        private IList<TVariant> SortVariants<TVariant>(IList<TVariant> variants) where TVariant : ContentVariantDisplay
        {
            if (variants.Count <= 1)
>>>>>>> 9a4daa45
            {
                // This should not happen
                throw new InvalidOperationException("No languages or segments available");
            }

            variants = languages?
                .SelectMany(language => segments
                    .Select(segment => CreateVariantDisplay<TVariant>(context, source, language, segment)))
                .WhereNotNull()
                .ToList();
        }

        return SortVariants(variants);
    }

    private static bool IsDefaultSegment(ContentVariantDisplay variant) => variant.Segment == null;

    private IList<TVariant>? SortVariants<TVariant>(IList<TVariant>? variants)
        where TVariant : ContentVariantDisplay
    {
        if (variants == null || variants.Count <= 1)
        {
            return variants;
        }

        // Default variant first, then order by language, segment.
        return variants
            .OrderBy(v => IsDefaultLanguage(v) ? 0 : 1)
            .ThenBy(v => IsDefaultSegment(v) ? 0 : 1)
            .ThenBy(v => v?.Language?.Name)
            .ThenBy(v => v.Segment)
            .ToList();
    }

    private static bool IsDefaultLanguage(ContentVariantDisplay variant) =>
        variant.Language == null || variant.Language.IsDefault;

    private IEnumerable<ContentEditing.Language> GetLanguages(MapperContext context)
    {
        var allLanguages = _localizationService.GetAllLanguages().OrderBy(x => x.Id).ToList();
        if (allLanguages.Count == 0)
        {
            // This should never happen
            return Enumerable.Empty<ContentEditing.Language>();
        }

        return context.MapEnumerable<ILanguage, ContentEditing.Language>(allLanguages).WhereNotNull().ToList();
    }

    /// <summary>
    ///     Returns all segments assigned to the content
    /// </summary>
    /// <param name="content"></param>
    /// <returns>
    ///     Returns all segments assigned to the content including the default `null` segment.
    /// </returns>
    private IEnumerable<string?> GetSegments(IContent content)
    {
        // The default segment (null) is always there,
        // even when there is no property data at all yet
        var segments = new List<string?> { null };

        // Add actual segments based on the property values
        segments.AddRange(content.Properties.SelectMany(p => p.Values.Select(v => v.Segment)));

        // Do not return a segment more than once
        return segments.Distinct();
    }

    private TVariant? CreateVariantDisplay<TVariant>(MapperContext context, IContent content, ContentEditing.Language? language, string? segment)
        where TVariant : ContentVariantDisplay
    {
        context.SetCulture(language?.IsoCode);
        context.SetSegment(segment);

        TVariant? variantDisplay = context.Map<TVariant>(content);

        if (variantDisplay is null)
        {
            return null;
        }

        variantDisplay.Segment = segment;
        variantDisplay.Language = language;
        variantDisplay.Name = content.GetCultureName(language?.IsoCode);
        variantDisplay.DisplayName = GetDisplayName(language, segment);

        return variantDisplay;
    }

    private string GetDisplayName(ContentEditing.Language? language, string? segment)
    {
        var isCultureVariant = language is not null;
        var isSegmentVariant = !segment.IsNullOrWhiteSpace();

        if (!isCultureVariant && !isSegmentVariant)
        {
            return _localizedTextService.Localize("general", "default");
        }

        var parts = new List<string>();

        if (isSegmentVariant)
        {
            parts.Add(segment!);
        }

        if (isCultureVariant)
        {
            parts.Add(language?.Name!);
        }

        return string.Join(" — ", parts);
    }
}<|MERGE_RESOLUTION|>--- conflicted
+++ resolved
@@ -16,14 +16,13 @@
         _localizedTextService = localizedTextService ?? throw new ArgumentNullException(nameof(localizedTextService));
     }
 
-<<<<<<< HEAD
-    public IEnumerable<TVariant>? Map<TVariant>(IContent source, MapperContext context)
+    public IEnumerable<TVariant> Map<TVariant>(IContent source, MapperContext context)
         where TVariant : ContentVariantDisplay
     {
         var variesByCulture = source.ContentType.VariesByCulture();
         var variesBySegment = source.ContentType.VariesBySegment();
 
-        IList<TVariant>? variants = new List<TVariant>();
+        List<TVariant> variants = new ();
 
         if (!variesByCulture && !variesBySegment)
         {
@@ -32,65 +31,12 @@
             if (variantDisplay is not null)
             {
                 variants.Add(variantDisplay);
-=======
-        public IEnumerable<TVariant> Map<TVariant>(IContent source, MapperContext context) where TVariant : ContentVariantDisplay
-        {
-            var variesByCulture = source.ContentType.VariesByCulture();
-            var variesBySegment = source.ContentType.VariesBySegment();
-
-            List<TVariant> variants = new ();
-
-            if (!variesByCulture && !variesBySegment)
-            {
-                // this is invariant so just map the IContent instance to ContentVariationDisplay
-                var variantDisplay = context.Map<TVariant>(source);
-                if (variantDisplay is not null)
-                {
-                    variants.Add(variantDisplay);
-                }
-            }
-            else if (variesByCulture && !variesBySegment)
-            {
-                var languages = GetLanguages(context);
-                variants = languages
-                    .Select(language => CreateVariantDisplay<TVariant>(context, source, language, null))
-                    .WhereNotNull()
-                    .ToList();
-            }
-            else if (variesBySegment && !variesByCulture)
-            {
-                // Segment only
-                var segments = GetSegments(source);
-                variants = segments
-                    .Select(segment => CreateVariantDisplay<TVariant>(context, source, null, segment))
-                    .WhereNotNull()
-                    .ToList();
-            }
-            else
-            {
-                // Culture and segment
-                var languages = GetLanguages(context).ToList();
-                var segments = GetSegments(source).ToList();
-
-                if (languages.Count == 0 || segments.Count == 0)
-                {
-                    // This should not happen
-                    throw new InvalidOperationException("No languages or segments available");
-                }
-
-                variants = languages
-                    .SelectMany(language => segments
-                        .Select(segment => CreateVariantDisplay<TVariant>(context, source, language, segment)))
-                    .WhereNotNull()
-                    .ToList();
->>>>>>> 9a4daa45
             }
         }
-<<<<<<< HEAD
         else if (variesByCulture && !variesBySegment)
         {
             IEnumerable<ContentEditing.Language> languages = GetLanguages(context);
-            variants = languages?
+            variants = languages
                 .Select(language => CreateVariantDisplay<TVariant>(context, source, language, null))
                 .WhereNotNull()
                 .ToList();
@@ -99,7 +45,7 @@
         {
             // Segment only
             IEnumerable<string?> segments = GetSegments(source);
-            variants = segments?
+            variants = segments
                 .Select(segment => CreateVariantDisplay<TVariant>(context, source, null, segment))
                 .WhereNotNull()
                 .ToList();
@@ -111,18 +57,12 @@
             var segments = GetSegments(source).ToList();
 
             if (languages.Count == 0 || segments.Count == 0)
-=======
-
-        private IList<TVariant> SortVariants<TVariant>(IList<TVariant> variants) where TVariant : ContentVariantDisplay
-        {
-            if (variants.Count <= 1)
->>>>>>> 9a4daa45
             {
                 // This should not happen
                 throw new InvalidOperationException("No languages or segments available");
             }
 
-            variants = languages?
+            variants = languages
                 .SelectMany(language => segments
                     .Select(segment => CreateVariantDisplay<TVariant>(context, source, language, segment)))
                 .WhereNotNull()
@@ -134,10 +74,10 @@
 
     private static bool IsDefaultSegment(ContentVariantDisplay variant) => variant.Segment == null;
 
-    private IList<TVariant>? SortVariants<TVariant>(IList<TVariant>? variants)
+    private IList<TVariant> SortVariants<TVariant>(IList<TVariant> variants)
         where TVariant : ContentVariantDisplay
     {
-        if (variants == null || variants.Count <= 1)
+        if ( variants.Count <= 1)
         {
             return variants;
         }
