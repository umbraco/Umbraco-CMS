--- conflicted
+++ resolved
@@ -617,20 +617,11 @@
 
                 // ensure no duplicate alias, then assign the group properties collection
                 EnsureUniqueAliases(destProperties);
-<<<<<<< HEAD
-                if (destGroup is not null)
+                if (destGroup is not null && (destGroup.PropertyTypes.SupportsPublishing != isPublishing || destGroup.PropertyTypes.SequenceEqual(destProperties) is false))
                 {
                     destGroup.PropertyTypes = new PropertyTypeCollection(isPublishing, destProperties);
                     destGroups.Add(destGroup);
                 }
-=======
-                if (destGroup.PropertyTypes.SupportsPublishing != isPublishing || destGroup.PropertyTypes.SequenceEqual(destProperties) is false)
-                {
-                    destGroup.PropertyTypes = new PropertyTypeCollection(isPublishing, destProperties);
-                }
-
-                destGroups.Add(destGroup);
->>>>>>> 4ebd20bb
             }
 
             // ensure no duplicate name, then assign the groups collection
