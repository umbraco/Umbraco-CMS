--- conflicted
+++ resolved
@@ -1,4 +1,4 @@
-using System.Runtime.Serialization;
+﻿using System.Runtime.Serialization;
 
 namespace Umbraco.Cms.Core.Models;
 
@@ -14,16 +14,11 @@
     [DataMember(Name = "name")]
     public string? NodeName { get; set; }
 
-<<<<<<< HEAD
     [DataMember(Name = "type")]
     public string? NodeType { get; set; }
-=======
-        [DataMember(Name = "udi")]
-        public Udi? NodeUdi => NodeType == Constants.UdiEntityType.Unknown ? null : Udi.Create(NodeType, NodeKey);
->>>>>>> e3f4b86f
 
     [DataMember(Name = "udi")]
-    public Udi NodeUdi => Udi.Create(NodeType, NodeKey);
+    public Udi? NodeUdi => NodeType == Constants.UdiEntityType.Unknown ? null : Udi.Create(NodeType, NodeKey);
 
     [DataMember(Name = "icon")]
     public string? ContentTypeIcon { get; set; }
