using System.Runtime.Serialization;

namespace Umbraco.Cms.Core.Models.ContentEditing;

[DataContract(Name = "userGroup", Namespace = "")]
public class UserGroupBasic : EntityBasic, INotificationModel
{
    public UserGroupBasic()
    {
<<<<<<< HEAD
        public UserGroupBasic()
        {
            Notifications = new List<BackOfficeNotification>();
            Languages = Enumerable.Empty<Language>();
            Sections = Enumerable.Empty<Section>();
        }

        /// <summary>
        /// This is used to add custom localized messages/strings to the response for the app to use for localized UI purposes.
        /// </summary>
        [DataMember(Name = "notifications")]
        public List<BackOfficeNotification> Notifications { get; private set; }

        [DataMember(Name = "languages")]
        public IEnumerable<Language> Languages { get; set; }

        [DataMember(Name = "sections")]
        public IEnumerable<Section> Sections { get; set; }

        [DataMember(Name = "contentStartNode")]
        public EntityBasic? ContentStartNode { get; set; }

        [DataMember(Name = "mediaStartNode")]
        public EntityBasic? MediaStartNode { get; set; }

        /// <summary>
        /// The number of users assigned to this group
        /// </summary>
        [DataMember(Name = "userCount")]
        public int UserCount { get; set; }

        /// <summary>
        /// Is the user group a system group e.g. "Administrators", "Sensitive data" or "Translators"
        /// </summary>
        [DataMember(Name = "isSystemUserGroup")]
        public bool IsSystemUserGroup { get; set; }
=======
        Notifications = new List<BackOfficeNotification>();
        Sections = Enumerable.Empty<Section>();
>>>>>>> 29961d40
    }

    [DataMember(Name = "sections")]
    public IEnumerable<Section> Sections { get; set; }

    [DataMember(Name = "contentStartNode")]
    public EntityBasic? ContentStartNode { get; set; }

    [DataMember(Name = "mediaStartNode")]
    public EntityBasic? MediaStartNode { get; set; }

    /// <summary>
    ///     The number of users assigned to this group
    /// </summary>
    [DataMember(Name = "userCount")]
    public int UserCount { get; set; }

    /// <summary>
    ///     Is the user group a system group e.g. "Administrators", "Sensitive data" or "Translators"
    /// </summary>
    [DataMember(Name = "isSystemUserGroup")]
    public bool IsSystemUserGroup { get; set; }

    /// <summary>
    ///     This is used to add custom localized messages/strings to the response for the app to use for localized UI purposes.
    /// </summary>
    [DataMember(Name = "notifications")]
    public List<BackOfficeNotification> Notifications { get; private set; }
}<|MERGE_RESOLUTION|>--- conflicted
+++ resolved
@@ -7,48 +7,13 @@
 {
     public UserGroupBasic()
     {
-<<<<<<< HEAD
-        public UserGroupBasic()
-        {
-            Notifications = new List<BackOfficeNotification>();
-            Languages = Enumerable.Empty<Language>();
-            Sections = Enumerable.Empty<Section>();
-        }
+        Notifications = new List<BackOfficeNotification>();
+        Languages = Enumerable.Empty<Language>();
+        Sections = Enumerable.Empty<Section>();
+    }
 
-        /// <summary>
-        /// This is used to add custom localized messages/strings to the response for the app to use for localized UI purposes.
-        /// </summary>
-        [DataMember(Name = "notifications")]
-        public List<BackOfficeNotification> Notifications { get; private set; }
-
-        [DataMember(Name = "languages")]
-        public IEnumerable<Language> Languages { get; set; }
-
-        [DataMember(Name = "sections")]
-        public IEnumerable<Section> Sections { get; set; }
-
-        [DataMember(Name = "contentStartNode")]
-        public EntityBasic? ContentStartNode { get; set; }
-
-        [DataMember(Name = "mediaStartNode")]
-        public EntityBasic? MediaStartNode { get; set; }
-
-        /// <summary>
-        /// The number of users assigned to this group
-        /// </summary>
-        [DataMember(Name = "userCount")]
-        public int UserCount { get; set; }
-
-        /// <summary>
-        /// Is the user group a system group e.g. "Administrators", "Sensitive data" or "Translators"
-        /// </summary>
-        [DataMember(Name = "isSystemUserGroup")]
-        public bool IsSystemUserGroup { get; set; }
-=======
-        Notifications = new List<BackOfficeNotification>();
-        Sections = Enumerable.Empty<Section>();
->>>>>>> 29961d40
-    }
+    [DataMember(Name = "languages")]
+    public IEnumerable<Language> Languages { get; set; }
 
     [DataMember(Name = "sections")]
     public IEnumerable<Section> Sections { get; set; }
