using System.Diagnostics.CodeAnalysis;
using Umbraco.Cms.Core.Models;

namespace Umbraco.Cms.Core.Deploy;

/// <summary>
///     Defines methods that can convert data type configuration to / from an environment-agnostic string.
/// </summary>
/// <remarks>
///     Configuration may contain values such as content identifiers, that would be local
///     to one environment, and need to be converted in order to be deployed.
/// </remarks>
[SuppressMessage(
    "ReSharper",
    "UnusedMember.Global",
    Justification = "This is actual only used by Deploy, but we don't want third parties to have references on deploy, that's why this interface is part of core.")]
public interface IDataTypeConfigurationConnector
{
    /// <summary>
    ///     Gets the property editor aliases that the value converter supports by default.
    /// </summary>
    IEnumerable<string> PropertyEditorAliases { get; }

<<<<<<< HEAD
    /// <summary>
    ///     Gets the artifact datatype configuration corresponding to the actual datatype configuration.
    /// </summary>
    /// <param name="dataType">The datatype.</param>
    /// <param name="dependencies">The dependencies.</param>
    string ToArtifact(IDataType dataType, ICollection<ArtifactDependency> dependencies);

    /// <summary>
    ///     Gets the actual datatype configuration corresponding to the artifact configuration.
    /// </summary>
    /// <param name="dataType">The datatype.</param>
    /// <param name="configuration">The artifact configuration.</param>
    object FromArtifact(IDataType dataType, string configuration);
=======
        /// <summary>
        /// Gets the artifact datatype configuration corresponding to the actual datatype configuration.
        /// </summary>
        /// <param name="dataType">The datatype.</param>
        /// <param name="dependencies">The dependencies.</param>
        string? ToArtifact(IDataType dataType, ICollection<ArtifactDependency> dependencies);

        /// <summary>
        /// Gets the actual datatype configuration corresponding to the artifact configuration.
        /// </summary>
        /// <param name="dataType">The datatype.</param>
        /// <param name="configuration">The artifact configuration.</param>
        object? FromArtifact(IDataType dataType, string? configuration);
    }
>>>>>>> 9a4daa45
}<|MERGE_RESOLUTION|>--- conflicted
+++ resolved
@@ -21,34 +21,17 @@
     /// </summary>
     IEnumerable<string> PropertyEditorAliases { get; }
 
-<<<<<<< HEAD
     /// <summary>
     ///     Gets the artifact datatype configuration corresponding to the actual datatype configuration.
     /// </summary>
     /// <param name="dataType">The datatype.</param>
     /// <param name="dependencies">The dependencies.</param>
-    string ToArtifact(IDataType dataType, ICollection<ArtifactDependency> dependencies);
+    string? ToArtifact(IDataType dataType, ICollection<ArtifactDependency> dependencies);
 
     /// <summary>
     ///     Gets the actual datatype configuration corresponding to the artifact configuration.
     /// </summary>
     /// <param name="dataType">The datatype.</param>
     /// <param name="configuration">The artifact configuration.</param>
-    object FromArtifact(IDataType dataType, string configuration);
-=======
-        /// <summary>
-        /// Gets the artifact datatype configuration corresponding to the actual datatype configuration.
-        /// </summary>
-        /// <param name="dataType">The datatype.</param>
-        /// <param name="dependencies">The dependencies.</param>
-        string? ToArtifact(IDataType dataType, ICollection<ArtifactDependency> dependencies);
-
-        /// <summary>
-        /// Gets the actual datatype configuration corresponding to the artifact configuration.
-        /// </summary>
-        /// <param name="dataType">The datatype.</param>
-        /// <param name="configuration">The artifact configuration.</param>
-        object? FromArtifact(IDataType dataType, string? configuration);
-    }
->>>>>>> 9a4daa45
+    object? FromArtifact(IDataType dataType, string? configuration);
 }