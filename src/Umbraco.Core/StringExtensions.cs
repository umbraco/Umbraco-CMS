--- conflicted
+++ resolved
@@ -1,1507 +1,1502 @@
-﻿using System;
-using System.Collections.Generic;
-using System.ComponentModel;
-using System.Diagnostics.CodeAnalysis;
-using System.Globalization;
-using System.IO;
-using System.Linq;
-using System.Security.Cryptography;
-using System.Text;
-using System.Text.RegularExpressions;
-using System.Web;
-using System.Xml;
-using Newtonsoft.Json;
-using Umbraco.Core.Configuration;
-using System.Web.Security;
-using Umbraco.Core.Strings;
-using Umbraco.Core.CodeAnnotations;
-using Umbraco.Core.Composing;
-using Umbraco.Core.IO;
-
-namespace Umbraco.Core
-{
-
-    ///<summary>
-    /// String extension methods
-    ///</summary>
-    public static class StringExtensions
-    {
-
-        private static readonly char[] ToCSharpHexDigitLower = "0123456789abcdef".ToCharArray();
-        private static readonly char[] ToCSharpEscapeChars;
-
-        static StringExtensions()
-        {
-            var escapes = new[] { "\aa", "\bb", "\ff", "\nn", "\rr", "\tt", "\vv", "\"\"", "\\\\", "??", "\00" };
-            ToCSharpEscapeChars = new char[escapes.Max(e => e[0]) + 1];
-            foreach (var escape in escapes)
-                ToCSharpEscapeChars[escape[0]] = escape[1];
-        }
-
-        /// <summary>
-        /// Convert a path to node ids in the order from right to left (deepest to shallowest)
-        /// </summary>
-        /// <param name="path"></param>
-        /// <returns></returns>
-        internal static int[] GetIdsFromPathReversed(this string path)
-        {
-            var nodeIds = path.Split(new[] { ',' }, StringSplitOptions.RemoveEmptyEntries)
-                .Select(x => x.TryConvertTo<int>())
-                .Where(x => x.Success)
-                .Select(x => x.Result)
-                .Reverse()
-                .ToArray();
-            return nodeIds;
-        }
-
-        /// <summary>
-        /// Removes new lines and tabs
-        /// </summary>
-        /// <param name="txt"></param>
-        /// <returns></returns>
-        internal static string StripWhitespace(this string txt)
-        {
-            return Regex.Replace(txt, @"\s", string.Empty);
-        }
-
-        internal static string StripFileExtension(this string fileName)
-        {
-            //filenames cannot contain line breaks
-            if (fileName.Contains(Environment.NewLine) || fileName.Contains("\r") || fileName.Contains("\n")) return fileName;
-
-            var lastIndex = fileName.LastIndexOf('.');
-            if (lastIndex > 0)
-            {
-                var ext = fileName.Substring(lastIndex);
-                //file extensions cannot contain whitespace
-                if (ext.Contains(" ")) return fileName;
-
-                return string.Format("{0}", fileName.Substring(0, fileName.IndexOf(ext, StringComparison.Ordinal)));
-            }
-            return fileName;
-
-
-        }
-
-        /// <summary>
-        /// Based on the input string, this will detect if the strnig is a JS path or a JS snippet.
-        /// If a path cannot be determined, then it is assumed to be a snippet the original text is returned
-        /// with an invalid attempt, otherwise a valid attempt is returned with the resolved path
-        /// </summary>
-        /// <param name="input"></param>
-        /// <returns></returns>
-        /// <remarks>
-        /// This is only used for legacy purposes for the Action.JsSource stuff and shouldn't be needed in v8
-        /// </remarks>
-        internal static Attempt<string> DetectIsJavaScriptPath(this string input)
-        {
-            //validate that this is a url, if it is not, we'll assume that it is a text block and render it as a text
-            //block instead.
-            var isValid = true;
-
-            if (Uri.IsWellFormedUriString(input, UriKind.RelativeOrAbsolute))
-            {
-                //ok it validates, but so does alert('hello'); ! so we need to do more checks
-
-                //here are the valid chars in a url without escaping
-                if (Regex.IsMatch(input, @"[^a-zA-Z0-9-._~:/?#\[\]@!$&'\(\)*\+,%;=]"))
-                    isValid = false;
-
-                //we'll have to be smarter and just check for certain js patterns now too!
-                var jsPatterns = new[] { @"\+\s*\=", @"\);", @"function\s*\(", @"!=", @"==" };
-                if (jsPatterns.Any(p => Regex.IsMatch(input, p)))
-                    isValid = false;
-
-                if (isValid)
-                {
-                    var resolvedUrlResult = IOHelper.TryResolveUrl(input);
-                    //if the resolution was success, return it, otherwise just return the path, we've detected
-                    // it's a path but maybe it's relative and resolution has failed, etc... in which case we're just
-                    // returning what was given to us.
-                    return resolvedUrlResult.Success
-                        ? resolvedUrlResult
-                        : Attempt.Succeed(input);
-                }
-            }
-
-            return Attempt.Fail(input);
-        }
-
-        /// <summary>
-        /// This tries to detect a json string, this is not a fail safe way but it is quicker than doing
-        /// a try/catch when deserializing when it is not json.
-        /// </summary>
-        /// <param name="input"></param>
-        /// <returns></returns>
-        public static bool DetectIsJson(this string input)
-        {
-            if (input.IsNullOrWhiteSpace()) return false;
-            input = input.Trim();
-            return (input.StartsWith("{") && input.EndsWith("}"))
-                   || (input.StartsWith("[") && input.EndsWith("]"));
-        }
-
-        internal static readonly Lazy<Regex> Whitespace = new Lazy<Regex>(() => new Regex(@"\s+", RegexOptions.Compiled));
-        internal static readonly string[] JsonEmpties = { "[]", "{}" };
-        internal static bool DetectIsEmptyJson(this string input)
-        {
-            return JsonEmpties.Contains(Whitespace.Value.Replace(input, string.Empty));
-        }
-
-        /// <summary>
-        /// Returns a JObject/JArray instance if the string can be converted to json, otherwise returns the string
-        /// </summary>
-        /// <param name="input"></param>
-        /// <returns></returns>
-        internal static object ConvertToJsonIfPossible(this string input)
-        {
-            if (input.DetectIsJson() == false)
-            {
-                return input;
-            }
-            try
-            {
-                var obj = JsonConvert.DeserializeObject(input);
-                return obj;
-            }
-            catch (Exception ex)
-            {
-                return input;
-            }
-        }
-
-        internal static string ReplaceNonAlphanumericChars(this string input, string replacement)
-        {
-            //any character that is not alphanumeric, convert to a hyphen
-            var mName = input;
-            foreach (var c in mName.ToCharArray().Where(c => !char.IsLetterOrDigit(c)))
-            {
-                mName = mName.Replace(c.ToString(CultureInfo.InvariantCulture), replacement);
-            }
-            return mName;
-        }
-
-        internal static string ReplaceNonAlphanumericChars(this string input, char replacement)
-        {
-            var inputArray = input.ToCharArray();
-            var outputArray = new char[input.Length];
-            for (var i = 0; i < inputArray.Length; i++)
-                outputArray[i] = char.IsLetterOrDigit(inputArray[i]) ? inputArray[i] : replacement;
-            return new string(outputArray);
-        }
-
-        private static readonly char[] CleanForXssChars = "*?(){}[];:%<>/\\|&'\"".ToCharArray();
-
-        /// <summary>
-        /// Cleans string to aid in preventing xss attacks.
-        /// </summary>
-        /// <param name="input"></param>
-        /// <param name="ignoreFromClean"></param>
-        /// <returns></returns>
-        public static string CleanForXss(this string input, params char[] ignoreFromClean)
-        {
-            //remove any html
-            input = input.StripHtml();
-            //strip out any potential chars involved with XSS
-            return input.ExceptChars(new HashSet<char>(CleanForXssChars.Except(ignoreFromClean)));
-        }
-
-        public static string ExceptChars(this string str, HashSet<char> toExclude)
-        {
-            var sb = new StringBuilder(str.Length);
-            foreach (var c in str.Where(c => toExclude.Contains(c) == false))
-            {
-                sb.Append(c);
-            }
-            return sb.ToString();
-        }
-
-        /// <summary>
-        /// Returns a stream from a string
-        /// </summary>
-        /// <param name="s"></param>
-        /// <returns></returns>
-        internal static Stream GenerateStreamFromString(this string s)
-        {
-            var stream = new MemoryStream();
-            var writer = new StreamWriter(stream);
-            writer.Write(s);
-            writer.Flush();
-            stream.Position = 0;
-            return stream;
-        }
-
-        /// <summary>
-        /// This will append the query string to the URL
-        /// </summary>
-        /// <param name="url"></param>
-        /// <param name="queryStrings"></param>
-        /// <returns></returns>
-        /// <remarks>
-        /// This methods ensures that the resulting URL is structured correctly, that there's only one '?' and that things are
-        /// delimited properly with '&'
-        /// </remarks>
-        internal static string AppendQueryStringToUrl(this string url, params string[] queryStrings)
-        {
-            //remove any prefixed '&' or '?'
-            for (var i = 0; i < queryStrings.Length; i++)
-            {
-                queryStrings[i] = queryStrings[i].TrimStart('?', '&').TrimEnd('&');
-            }
-
-            var nonEmpty = queryStrings.Where(x => !x.IsNullOrWhiteSpace()).ToArray();
-
-            if (url.Contains("?"))
-            {
-                return url + string.Join("&", nonEmpty).EnsureStartsWith('&');
-            }
-            return url + string.Join("&", nonEmpty).EnsureStartsWith('?');
-        }
-
-        /// <summary>
-        /// Encrypt the string using the MachineKey in medium trust
-        /// </summary>
-        /// <param name="value">The string value to be encrypted.</param>
-        /// <returns>The encrypted string.</returns>
-        public static string EncryptWithMachineKey(this string value)
-        {
-            if (value == null)
-                return null;
-
-            string valueToEncrypt = value;
-            List<string> parts = new List<string>();
-
-            const int EncrpytBlockSize = 500;
-
-            while (valueToEncrypt.Length > EncrpytBlockSize)
-            {
-                parts.Add(valueToEncrypt.Substring(0, EncrpytBlockSize));
-                valueToEncrypt = valueToEncrypt.Remove(0, EncrpytBlockSize);
-            }
-
-            if (valueToEncrypt.Length > 0)
-            {
-                parts.Add(valueToEncrypt);
-            }
-
-            StringBuilder encrpytedValue = new StringBuilder();
-
-            foreach (var part in parts)
-            {
-                var encrpytedBlock = FormsAuthentication.Encrypt(new FormsAuthenticationTicket(0, string.Empty, DateTime.Now, DateTime.MaxValue, false, part));
-                encrpytedValue.AppendLine(encrpytedBlock);
-            }
-
-            return encrpytedValue.ToString().TrimEnd();
-        }
-
-        /// <summary>
-        /// Decrypt the encrypted string using the Machine key in medium trust
-        /// </summary>
-        /// <param name="value">The string value to be decrypted</param>
-        /// <returns>The decrypted string.</returns>
-        public static string DecryptWithMachineKey(this string value)
-        {
-            if (value == null)
-                return null;
-
-            string[] parts = value.Split('\n');
-
-            StringBuilder decryptedValue = new StringBuilder();
-
-            foreach (var part in parts)
-            {
-                decryptedValue.Append(FormsAuthentication.Decrypt(part.TrimEnd()).UserData);
-            }
-
-            return decryptedValue.ToString();
-        }
-
-        //this is from SqlMetal and just makes it a bit of fun to allow pluralisation
-        public static string MakePluralName(this string name)
-        {
-            if ((name.EndsWith("x", StringComparison.OrdinalIgnoreCase) || name.EndsWith("ch", StringComparison.OrdinalIgnoreCase)) || (name.EndsWith("s", StringComparison.OrdinalIgnoreCase) || name.EndsWith("sh", StringComparison.OrdinalIgnoreCase)))
-            {
-                name = name + "es";
-                return name;
-            }
-            if ((name.EndsWith("y", StringComparison.OrdinalIgnoreCase) && (name.Length > 1)) && !IsVowel(name[name.Length - 2]))
-            {
-                name = name.Remove(name.Length - 1, 1);
-                name = name + "ies";
-                return name;
-            }
-            if (!name.EndsWith("s", StringComparison.OrdinalIgnoreCase))
-            {
-                name = name + "s";
-            }
-            return name;
-        }
-
-        public static bool IsVowel(this char c)
-        {
-            switch (c)
-            {
-                case 'O':
-                case 'U':
-                case 'Y':
-                case 'A':
-                case 'E':
-                case 'I':
-                case 'o':
-                case 'u':
-                case 'y':
-                case 'a':
-                case 'e':
-                case 'i':
-                    return true;
-            }
-            return false;
-        }
-
-        /// <summary>
-        /// Trims the specified value from a string; accepts a string input whereas the in-built implementation only accepts char or char[].
-        /// </summary>
-        /// <param name="value">The value.</param>
-        /// <param name="forRemoving">For removing.</param>
-        /// <returns></returns>
-        public static string Trim(this string value, string forRemoving)
-        {
-            if (string.IsNullOrEmpty(value)) return value;
-            return value.TrimEnd(forRemoving).TrimStart(forRemoving);
-        }
-
-        public static string EncodeJsString(this string s)
-        {
-            var sb = new StringBuilder();
-            foreach (var c in s)
-            {
-                switch (c)
-                {
-                    case '\"':
-                        sb.Append("\\\"");
-                        break;
-                    case '\\':
-                        sb.Append("\\\\");
-                        break;
-                    case '\b':
-                        sb.Append("\\b");
-                        break;
-                    case '\f':
-                        sb.Append("\\f");
-                        break;
-                    case '\n':
-                        sb.Append("\\n");
-                        break;
-                    case '\r':
-                        sb.Append("\\r");
-                        break;
-                    case '\t':
-                        sb.Append("\\t");
-                        break;
-                    default:
-                        int i = (int)c;
-                        if (i < 32 || i > 127)
-                        {
-                            sb.AppendFormat("\\u{0:X04}", i);
-                        }
-                        else
-                        {
-                            sb.Append(c);
-                        }
-                        break;
-                }
-            }
-            return sb.ToString();
-        }
-
-        public static string TrimEnd(this string value, string forRemoving)
-        {
-            if (string.IsNullOrEmpty(value)) return value;
-            if (string.IsNullOrEmpty(forRemoving)) return value;
-
-            while (value.EndsWith(forRemoving, StringComparison.InvariantCultureIgnoreCase))
-            {
-                value = value.Remove(value.LastIndexOf(forRemoving, StringComparison.InvariantCultureIgnoreCase));
-            }
-            return value;
-        }
-
-        public static string TrimStart(this string value, string forRemoving)
-        {
-            if (string.IsNullOrEmpty(value)) return value;
-            if (string.IsNullOrEmpty(forRemoving)) return value;
-
-            while (value.StartsWith(forRemoving, StringComparison.InvariantCultureIgnoreCase))
-            {
-                value = value.Substring(forRemoving.Length);
-            }
-            return value;
-        }
-
-        public static string EnsureStartsWith(this string input, string toStartWith)
-        {
-            if (input.StartsWith(toStartWith)) return input;
-            return toStartWith + input.TrimStart(toStartWith);
-        }
-
-        public static string EnsureStartsWith(this string input, char value)
-        {
-            return input.StartsWith(value.ToString(CultureInfo.InvariantCulture)) ? input : value + input;
-        }
-
-        public static string EnsureEndsWith(this string input, char value)
-        {
-            return input.EndsWith(value.ToString(CultureInfo.InvariantCulture)) ? input : input + value;
-        }
-
-        public static string EnsureEndsWith(this string input, string toEndWith)
-        {
-            return input.EndsWith(toEndWith.ToString(CultureInfo.InvariantCulture)) ? input : input + toEndWith;
-        }
-
-        public static bool IsLowerCase(this char ch)
-        {
-            return ch.ToString(CultureInfo.InvariantCulture) == ch.ToString(CultureInfo.InvariantCulture).ToLowerInvariant();
-        }
-
-        public static bool IsUpperCase(this char ch)
-        {
-            return ch.ToString(CultureInfo.InvariantCulture) == ch.ToString(CultureInfo.InvariantCulture).ToUpperInvariant();
-        }
-
-        /// <summary>Is null or white space.</summary>
-        /// <param name="str">The str.</param>
-        /// <returns>The is null or white space.</returns>
-        public static bool IsNullOrWhiteSpace(this string str)
-        {
-            return string.IsNullOrWhiteSpace(str);
-        }
-
-        public static string IfNullOrWhiteSpace(this string str, string defaultValue)
-        {
-            return str.IsNullOrWhiteSpace() ? defaultValue : str;
-        }
-
-        /// <summary>The to delimited list.</summary>
-        /// <param name="list">The list.</param>
-        /// <param name="delimiter">The delimiter.</param>
-        /// <returns>the list</returns>
-        [SuppressMessage("Microsoft.Design", "CA1026:DefaultParametersShouldNotBeUsed", Justification = "By design")]
-        public static IList<string> ToDelimitedList(this string list, string delimiter = ",")
-        {
-            var delimiters = new[] { delimiter };
-            return !list.IsNullOrWhiteSpace()
-                       ? list.Split(delimiters, StringSplitOptions.RemoveEmptyEntries)
-                             .Select(i => i.Trim())
-                             .ToList()
-                       : new List<string>();
-        }
-
-        /// <summary>enum try parse.</summary>
-        /// <param name="strType">The str type.</param>
-        /// <param name="ignoreCase">The ignore case.</param>
-        /// <param name="result">The result.</param>
-        /// <typeparam name="T">The type</typeparam>
-        /// <returns>The enum try parse.</returns>
-        [SuppressMessage("Microsoft.Design", "CA1031:DoNotCatchGeneralExceptionTypes", Justification = "By Design")]
-        [SuppressMessage("Microsoft.Design", "CA1021:AvoidOutParameters", MessageId = "2#", Justification = "By Design")]
-        public static bool EnumTryParse<T>(this string strType, bool ignoreCase, out T result)
-        {
-            try
-            {
-                result = (T)Enum.Parse(typeof(T), strType, ignoreCase);
-                return true;
-            }
-            catch
-            {
-                result = default(T);
-                return false;
-            }
-        }
-
-        /// <summary>
-        /// Parse string to Enum
-        /// </summary>
-        /// <typeparam name="T">The enum type</typeparam>
-        /// <param name="strType">The string to parse</param>
-        /// <param name="ignoreCase">The ignore case</param>
-        /// <returns>The parsed enum</returns>
-        [SuppressMessage("Microsoft.Design", "CA1031:DoNotCatchGeneralExceptionTypes", Justification = "By Design")]
-        [SuppressMessage("Microsoft.Design", "CA1021:AvoidOutParameters", MessageId = "2#", Justification = "By Design")]
-        public static T EnumParse<T>(this string strType, bool ignoreCase)
-        {
-            return (T)Enum.Parse(typeof(T), strType, ignoreCase);
-        }
-
-        /// <summary>
-        /// Strips all html from a string.
-        /// </summary>
-        /// <param name="text">The text.</param>
-        /// <returns>Returns the string without any html tags.</returns>
-        public static string StripHtml(this string text)
-        {
-            const string pattern = @"<(.|\n)*?>";
-            return Regex.Replace(text, pattern, String.Empty);
-        }
-
-        /// <summary>
-        /// Encodes as GUID.
-        /// </summary>
-        /// <param name="input">The input.</param>
-        /// <returns></returns>
-        public static Guid EncodeAsGuid(this string input)
-        {
-            if (string.IsNullOrWhiteSpace(input)) throw new ArgumentNullException("input");
-
-            var convertToHex = input.ConvertToHex();
-            var hexLength = convertToHex.Length < 32 ? convertToHex.Length : 32;
-            var hex = convertToHex.Substring(0, hexLength).PadLeft(32, '0');
-            var output = Guid.Empty;
-            return Guid.TryParse(hex, out output) ? output : Guid.Empty;
-        }
-
-        /// <summary>
-        /// Converts to hex.
-        /// </summary>
-        /// <param name="input">The input.</param>
-        /// <returns></returns>
-        public static string ConvertToHex(this string input)
-        {
-            if (string.IsNullOrEmpty(input)) return string.Empty;
-
-            var sb = new StringBuilder(input.Length);
-            foreach (var c in input)
-            {
-                sb.AppendFormat("{0:x2}", Convert.ToUInt32(c));
-            }
-            return sb.ToString();
-        }
-
-        public static string DecodeFromHex(this string hexValue)
-        {
-            var strValue = "";
-            while (hexValue.Length > 0)
-            {
-                strValue += Convert.ToChar(Convert.ToUInt32(hexValue.Substring(0, 2), 16)).ToString();
-                hexValue = hexValue.Substring(2, hexValue.Length - 2);
-            }
-            return strValue;
-        }
-
-        ///<summary>
-        /// Encodes a string to a safe URL base64 string
-        ///</summary>
-        ///<param name="input"></param>
-        ///<returns></returns>
-        public static string ToUrlBase64(this string input)
-        {
-            if (input == null) throw new ArgumentNullException("input");
-
-            if (String.IsNullOrEmpty(input)) return String.Empty;
-
-            var bytes = Encoding.UTF8.GetBytes(input);
-            return UrlTokenEncode(bytes);
-            //return Convert.ToBase64String(bytes).Replace(".", "-").Replace("/", "_").Replace("=", ",");
-        }
-
-        /// <summary>
-        /// Decodes a URL safe base64 string back
-        /// </summary>
-        /// <param name="input"></param>
-        /// <returns></returns>
-        public static string FromUrlBase64(this string input)
-        {
-            if (input == null) throw new ArgumentNullException("input");
-
-            //if (input.IsInvalidBase64()) return null;
-
-            try
-            {
-                //var decodedBytes = Convert.FromBase64String(input.Replace("-", ".").Replace("_", "/").Replace(",", "="));
-                byte[] decodedBytes = UrlTokenDecode(input);
-                return decodedBytes != null ? Encoding.UTF8.GetString(decodedBytes) : null;
-            }
-            catch (FormatException ex)
-            {
-                return null;
-            }
-        }
-
-        /// <summary>
-        /// formats the string with invariant culture
-        /// </summary>
-        /// <param name="format">The format.</param>
-        /// <param name="args">The args.</param>
-        /// <returns></returns>
-        public static string InvariantFormat(this string format, params object[] args)
-        {
-            return String.Format(CultureInfo.InvariantCulture, format, args);
-        }
-
-        /// <summary>
-        /// Converts an integer to an invariant formatted string
-        /// </summary>
-        /// <param name="str"></param>
-        /// <returns></returns>
-        public static string ToInvariantString(this int str)
-        {
-            return str.ToString(CultureInfo.InvariantCulture);
-        }
-
-        public static string ToInvariantString(this long str)
-        {
-            return str.ToString(CultureInfo.InvariantCulture);
-        }
-
-        /// <summary>
-        /// Compares 2 strings with invariant culture and case ignored
-        /// </summary>
-        /// <param name="compare">The compare.</param>
-        /// <param name="compareTo">The compare to.</param>
-        /// <returns></returns>
-        public static bool InvariantEquals(this string compare, string compareTo)
-        {
-            return String.Equals(compare, compareTo, StringComparison.InvariantCultureIgnoreCase);
-        }
-
-        public static bool InvariantStartsWith(this string compare, string compareTo)
-        {
-            return compare.StartsWith(compareTo, StringComparison.InvariantCultureIgnoreCase);
-        }
-
-        public static bool InvariantEndsWith(this string compare, string compareTo)
-        {
-            return compare.EndsWith(compareTo, StringComparison.InvariantCultureIgnoreCase);
-        }
-
-        public static bool InvariantContains(this string compare, string compareTo)
-        {
-            return compare.IndexOf(compareTo, StringComparison.OrdinalIgnoreCase) >= 0;
-        }
-
-        public static bool InvariantContains(this IEnumerable<string> compare, string compareTo)
-        {
-            return compare.Contains(compareTo, StringComparer.InvariantCultureIgnoreCase);
-        }
-
-        public static int InvariantIndexOf(this string s, string value)
-        {
-            return s.IndexOf(value, StringComparison.OrdinalIgnoreCase);
-        }
-
-        public static int InvariantLastIndexOf(this string s, string value)
-        {
-            return s.LastIndexOf(value, StringComparison.OrdinalIgnoreCase);
-        }
-
-        [Obsolete("Use Guid.TryParse instead")]
-        [EditorBrowsable(EditorBrowsableState.Never)]
-        public static bool IsGuid(this string str, bool withHyphens)
-        {
-            Guid g;
-            return Guid.TryParse(str, out g);
-        }
-
-        /// <summary>
-        /// Tries to parse a string into the supplied type by finding and using the Type's "Parse" method
-        /// </summary>
-        /// <typeparam name="T"></typeparam>
-        /// <param name="val"></param>
-        /// <returns></returns>
-        public static T ParseInto<T>(this string val)
-        {
-            return (T)val.ParseInto(typeof(T));
-        }
-
-        /// <summary>
-        /// Tries to parse a string into the supplied type by finding and using the Type's "Parse" method
-        /// </summary>
-        /// <param name="val"></param>
-        /// <param name="type"></param>
-        /// <returns></returns>
-        public static object ParseInto(this string val, Type type)
-        {
-            if (string.IsNullOrEmpty(val) == false)
-            {
-                TypeConverter tc = TypeDescriptor.GetConverter(type);
-                return tc.ConvertFrom(val);
-            }
-            return val;
-        }
-
-        /// <summary>
-        /// Generates a hash of a string based on the FIPS compliance setting.
-        /// </summary>
-        /// <param name="str">Referrs to itself</param>
-        /// <returns>The hashed string</returns>
-        public static string GenerateHash(this string str)
-        {
-            return CryptoConfig.AllowOnlyFipsAlgorithms
-                ? str.ToSHA1()
-                : str.ToMd5();
-        }
-
-        /// <summary>
-        /// Converts the string to MD5
-        /// </summary>
-        /// <param name="stringToConvert">Referrs to itself</param>
-        /// <returns>The MD5 hashed string</returns>
-        public static string ToMd5(this string stringToConvert)
-        {
-            return stringToConvert.GenerateHash("MD5");
-        }
-
-        /// <summary>
-        /// Converts the string to SHA1
-        /// </summary>
-        /// <param name="stringToConvert">referrs to itself</param>
-        /// <returns>The SHA1 hashed string</returns>
-        public static string ToSHA1(this string stringToConvert)
-        {
-            return stringToConvert.GenerateHash("SHA1");
-        }
-
-        /// <summary>Generate a hash of a string based on the hashType passed in
-        /// </summary>
-        /// <param name="str">Referrs to itself</param>
-        /// <param name="hashType">String with the hash type.  See remarks section of the CryptoConfig Class in MSDN docs for a list of possible values.</param>
-        /// <returns>The hashed string</returns>
-        private static string GenerateHash(this string str, string hashType)
-        {
-            //create an instance of the correct hashing provider based on the type passed in
-            var hasher = HashAlgorithm.Create(hashType);
-            if (hasher == null) throw new InvalidOperationException("No hashing type found by name " + hashType);
-            using (hasher)
-            {
-                //convert our string into byte array
-                var byteArray = Encoding.UTF8.GetBytes(str);
-
-                //get the hashed values created by our selected provider
-                var hashedByteArray = hasher.ComputeHash(byteArray);
-
-                //create a StringBuilder object
-                var stringBuilder = new StringBuilder();
-
-                //loop to each each byte
-                foreach (var b in hashedByteArray)
-                {
-                    //append it to our StringBuilder
-                    stringBuilder.Append(b.ToString("x2"));
-                }
-
-                //return the hashed value
-                return stringBuilder.ToString();
-            }
-        }
-
-        /// <summary>
-        /// Decodes a string that was encoded with UrlTokenEncode
-        /// </summary>
-        /// <param name="input"></param>
-        /// <returns></returns>
-        internal static byte[] UrlTokenDecode(string input)
-        {
-            if (input == null)
-            {
-                throw new ArgumentNullException("input");
-            }
-            int length = input.Length;
-            if (length < 1)
-            {
-                return new byte[0];
-            }
-            int num2 = input[length - 1] - '0';
-            if ((num2 < 0) || (num2 > 10))
-            {
-                return null;
-            }
-            char[] inArray = new char[(length - 1) + num2];
-            for (int i = 0; i < (length - 1); i++)
-            {
-                char ch = input[i];
-                switch (ch)
-                {
-                    case '-':
-                        inArray[i] = '+';
-                        break;
-
-                    case '_':
-                        inArray[i] = '/';
-                        break;
-
-                    default:
-                        inArray[i] = ch;
-                        break;
-                }
-            }
-            for (int j = length - 1; j < inArray.Length; j++)
-            {
-                inArray[j] = '=';
-            }
-            return Convert.FromBase64CharArray(inArray, 0, inArray.Length);
-        }
-
-        /// <summary>
-        /// Encodes a string so that it is 'safe' for URLs, files, etc..
-        /// </summary>
-        /// <param name="input"></param>
-        /// <returns></returns>
-        internal static string UrlTokenEncode(byte[] input)
-        {
-            if (input == null)
-            {
-                throw new ArgumentNullException("input");
-            }
-            if (input.Length < 1)
-            {
-                return String.Empty;
-            }
-            string str = null;
-            int index = 0;
-            char[] chArray = null;
-            str = Convert.ToBase64String(input);
-            if (str == null)
-            {
-                return null;
-            }
-            index = str.Length;
-            while (index > 0)
-            {
-                if (str[index - 1] != '=')
-                {
-                    break;
-                }
-                index--;
-            }
-            chArray = new char[index + 1];
-            chArray[index] = (char)((0x30 + str.Length) - index);
-            for (int i = 0; i < index; i++)
-            {
-                char ch = str[i];
-                switch (ch)
-                {
-                    case '+':
-                        chArray[i] = '-';
-                        break;
-
-                    case '/':
-                        chArray[i] = '_';
-                        break;
-
-                    case '=':
-                        chArray[i] = ch;
-                        break;
-
-                    default:
-                        chArray[i] = ch;
-                        break;
-                }
-            }
-            return new string(chArray);
-        }
-
-        /// <summary>
-        /// Ensures that the folder path ends with a DirectorySeperatorChar
-        /// </summary>
-        /// <param name="currentFolder"></param>
-        /// <returns></returns>
-        public static string NormaliseDirectoryPath(this string currentFolder)
-        {
-            currentFolder = currentFolder
-                                .IfNull(x => String.Empty)
-                                .TrimEnd(Path.DirectorySeparatorChar) + Path.DirectorySeparatorChar;
-            return currentFolder;
-        }
-
-        /// <summary>
-        /// Truncates the specified text string.
-        /// </summary>
-        /// <param name="text">The text.</param>
-        /// <param name="maxLength">Length of the max.</param>
-        /// <param name="suffix">The suffix.</param>
-        /// <returns></returns>
-        public static string Truncate(this string text, int maxLength, string suffix = "...")
-        {
-            // replaces the truncated string to a ...
-            var truncatedString = text;
-
-            if (maxLength <= 0) return truncatedString;
-            var strLength = maxLength - suffix.Length;
-
-            if (strLength <= 0) return truncatedString;
-
-            if (text == null || text.Length <= maxLength) return truncatedString;
-
-            truncatedString = text.Substring(0, strLength);
-            truncatedString = truncatedString.TrimEnd();
-            truncatedString += suffix;
-
-            return truncatedString;
-        }
-
-        /// <summary>
-        /// Strips carrage returns and line feeds from the specified text.
-        /// </summary>
-        /// <param name="input">The input.</param>
-        /// <returns></returns>
-        public static string StripNewLines(this string input)
-        {
-            return input.Replace("\r", "").Replace("\n", "");
-        }
-
-        /// <summary>
-        /// Converts to single line by replacing line breaks with spaces.
-        /// </summary>
-        public static string ToSingleLine(this string text)
-        {
-            if (string.IsNullOrEmpty(text)) return text;
-            text = text.Replace("\r\n", " "); // remove CRLF
-            text = text.Replace("\r", " "); // remove CR
-            text = text.Replace("\n", " "); // remove LF
-            return text;
-        }
-
-        public static string OrIfNullOrWhiteSpace(this string input, string alternative)
-        {
-            return !string.IsNullOrWhiteSpace(input)
-                       ? input
-                       : alternative;
-        }
-
-        /// <summary>
-        /// Returns a copy of the string with the first character converted to uppercase.
-        /// </summary>
-        /// <param name="input">The string.</param>
-        /// <returns>The converted string.</returns>
-        public static string ToFirstUpper(this string input)
-        {
-            return string.IsNullOrWhiteSpace(input)
-                ? input
-                : input.Substring(0, 1).ToUpper() + input.Substring(1);
-        }
-
-        /// <summary>
-        /// Returns a copy of the string with the first character converted to lowercase.
-        /// </summary>
-        /// <param name="input">The string.</param>
-        /// <returns>The converted string.</returns>
-        public static string ToFirstLower(this string input)
-        {
-            return string.IsNullOrWhiteSpace(input)
-                ? input
-                : input.Substring(0, 1).ToLower() + input.Substring(1);
-        }
-
-        /// <summary>
-        /// Returns a copy of the string with the first character converted to uppercase using the casing rules of the specified culture.
-        /// </summary>
-        /// <param name="input">The string.</param>
-        /// <param name="culture">The culture.</param>
-        /// <returns>The converted string.</returns>
-        public static string ToFirstUpper(this string input, CultureInfo culture)
-        {
-            return string.IsNullOrWhiteSpace(input)
-                ? input
-                : input.Substring(0, 1).ToUpper(culture) + input.Substring(1);
-        }
-
-        /// <summary>
-        /// Returns a copy of the string with the first character converted to lowercase using the casing rules of the specified culture.
-        /// </summary>
-        /// <param name="input">The string.</param>
-        /// <param name="culture">The culture.</param>
-        /// <returns>The converted string.</returns>
-        public static string ToFirstLower(this string input, CultureInfo culture)
-        {
-            return string.IsNullOrWhiteSpace(input)
-                ? input
-                : input.Substring(0, 1).ToLower(culture) + input.Substring(1);
-        }
-
-        /// <summary>
-        /// Returns a copy of the string with the first character converted to uppercase using the casing rules of the invariant culture.
-        /// </summary>
-        /// <param name="input">The string.</param>
-        /// <returns>The converted string.</returns>
-        public static string ToFirstUpperInvariant(this string input)
-        {
-            return string.IsNullOrWhiteSpace(input)
-                ? input
-                : input.Substring(0, 1).ToUpperInvariant() + input.Substring(1);
-        }
-
-        /// <summary>
-        /// Returns a copy of the string with the first character converted to lowercase using the casing rules of the invariant culture.
-        /// </summary>
-        /// <param name="input">The string.</param>
-        /// <returns>The converted string.</returns>
-        public static string ToFirstLowerInvariant(this string input)
-        {
-            return string.IsNullOrWhiteSpace(input)
-                ? input
-                : input.Substring(0, 1).ToLowerInvariant() + input.Substring(1);
-        }
-
-        /// <summary>
-        /// Returns a new string in which all occurences of specified strings are replaced by other specified strings.
-        /// </summary>
-        /// <param name="text">The string to filter.</param>
-        /// <param name="replacements">The replacements definition.</param>
-        /// <returns>The filtered string.</returns>
-        public static string ReplaceMany(this string text, IDictionary<string, string> replacements)
-        {
-            if (text == null) throw new ArgumentNullException(nameof(text));
-            if (replacements == null) throw new ArgumentNullException(nameof(replacements));
-
-
-            foreach (KeyValuePair<string, string> item in replacements)
-                text = text.Replace(item.Key, item.Value);
-
-            return text;
-        }
-
-        /// <summary>
-        /// Returns a new string in which all occurences of specified characters are replaced by a specified character.
-        /// </summary>
-        /// <param name="text">The string to filter.</param>
-        /// <param name="chars">The characters to replace.</param>
-        /// <param name="replacement">The replacement character.</param>
-        /// <returns>The filtered string.</returns>
-        public static string ReplaceMany(this string text, char[] chars, char replacement)
-        {
-            if (text == null) throw new ArgumentNullException(nameof(text));
-            if (chars == null) throw new ArgumentNullException(nameof(chars));
-
-
-            for (int i = 0; i < chars.Length; i++)
-                text = text.Replace(chars[i], replacement);
-
-            return text;
-        }
-
-        // FORMAT STRINGS
-
-        /// <summary>
-        /// Cleans a string to produce a string that can safely be used in an alias.
-        /// </summary>
-        /// <param name="alias">The text to filter.</param>
-        /// <returns>The safe alias.</returns>
-        public static string ToSafeAlias(this string alias)
-        {
-            return Current.ShortStringHelper.CleanStringForSafeAlias(alias);
-        }
-
-        /// <summary>
-        /// Cleans a string to produce a string that can safely be used in an alias.
-        /// </summary>
-        /// <param name="alias">The text to filter.</param>
-        /// <param name="camel">A value indicating that we want to camel-case the alias.</param>
-        /// <returns>The safe alias.</returns>
-        public static string ToSafeAlias(this string alias, bool camel)
-        {
-            var a = Current.ShortStringHelper.CleanStringForSafeAlias(alias);
-            if (string.IsNullOrWhiteSpace(a) || camel == false) return a;
-            return char.ToLowerInvariant(a[0]) + a.Substring(1);
-        }
-
-        /// <summary>
-        /// Cleans a string, in the context of a specified culture, to produce a string that can safely be used in an alias.
-        /// </summary>
-        /// <param name="alias">The text to filter.</param>
-        /// <param name="culture">The culture.</param>
-        /// <returns>The safe alias.</returns>
-        public static string ToSafeAlias(this string alias, string culture)
-        {
-            return Current.ShortStringHelper.CleanStringForSafeAlias(alias, culture);
-        }
-
-        /// <summary>
-        /// Cleans (but only if required) a string to produce a string that can safely be used in an alias.
-        /// </summary>
-        /// <param name="alias">The text to filter.</param>
-        /// <returns>The safe alias.</returns>
-        /// <remarks>Checks <c>UmbracoSettings.ForceSafeAliases</c> to determine whether it should filter the text.</remarks>
-        public static string ToSafeAliasWithForcingCheck(this string alias)
-        {
-            return UmbracoConfig.For.UmbracoSettings().Content.ForceSafeAliases ? alias.ToSafeAlias() : alias;
-        }
-
-        /// <summary>
-        /// Cleans (but only if required) a string, in the context of a specified culture, to produce a string that can safely be used in an alias.
-        /// </summary>
-        /// <param name="alias">The text to filter.</param>
-        /// <param name="culture">The culture.</param>
-        /// <returns>The safe alias.</returns>
-        /// <remarks>Checks <c>UmbracoSettings.ForceSafeAliases</c> to determine whether it should filter the text.</remarks>
-        public static string ToSafeAliasWithForcingCheck(this string alias, string culture)
-        {
-            return UmbracoConfig.For.UmbracoSettings().Content.ForceSafeAliases ? alias.ToSafeAlias(culture) : alias;
-        }
-
-        // the new methods to get a url segment
-
-        /// <summary>
-        /// Cleans a string to produce a string that can safely be used in an url segment.
-        /// </summary>
-        /// <param name="text">The text to filter.</param>
-        /// <returns>The safe url segment.</returns>
-        public static string ToUrlSegment(this string text)
-        {
-            if (string.IsNullOrWhiteSpace(text)) throw new ArgumentException("message", nameof(text));
-            return Current.ShortStringHelper.CleanStringForUrlSegment(text);
-        }
-
-        /// <summary>
-        /// Cleans a string, in the context of a specified culture, to produce a string that can safely be used in an url segment.
-        /// </summary>
-        /// <param name="text">The text to filter.</param>
-        /// <param name="culture">The culture.</param>
-        /// <returns>The safe url segment.</returns>
-<<<<<<< HEAD
-        public static string ToUrlSegment(this string text, string culture)
-            => Current.ShortStringHelper.CleanStringForUrlSegment(text, culture);
-
-=======
-        public static string ToUrlSegment(this string text, CultureInfo culture)
-        {
-            if (string.IsNullOrWhiteSpace(text)) throw new ArgumentException("message", nameof(text));
-            if (culture == null) throw new ArgumentNullException(nameof(culture));
-
-            return Current.ShortStringHelper.CleanStringForUrlSegment(text, culture);
-        }
-
->>>>>>> 93adda2e
-        // the new methods to clean a string (to alias, url segment...)
-
-        /// <summary>
-        /// Cleans a string.
-        /// </summary>
-        /// <param name="text">The text to clean.</param>
-        /// <param name="stringType">A flag indicating the target casing and encoding of the string. By default,
-        /// strings are cleaned up to camelCase and Ascii.</param>
-        /// <returns>The clean string.</returns>
-        /// <remarks>The string is cleaned in the context of the ICurrent.ShortStringHelper default culture.</remarks>
-        public static string ToCleanString(this string text, CleanStringType stringType)
-        {
-            return Current.ShortStringHelper.CleanString(text, stringType);
-        }
-
-        /// <summary>
-        /// Cleans a string, using a specified separator.
-        /// </summary>
-        /// <param name="text">The text to clean.</param>
-        /// <param name="stringType">A flag indicating the target casing and encoding of the string. By default,
-        /// strings are cleaned up to camelCase and Ascii.</param>
-        /// <param name="separator">The separator.</param>
-        /// <returns>The clean string.</returns>
-        /// <remarks>The string is cleaned in the context of the ICurrent.ShortStringHelper default culture.</remarks>
-        public static string ToCleanString(this string text, CleanStringType stringType, char separator)
-        {
-            return Current.ShortStringHelper.CleanString(text, stringType, separator);
-        }
-
-        /// <summary>
-        /// Cleans a string in the context of a specified culture.
-        /// </summary>
-        /// <param name="text">The text to clean.</param>
-        /// <param name="stringType">A flag indicating the target casing and encoding of the string. By default,
-        /// strings are cleaned up to camelCase and Ascii.</param>
-        /// <param name="culture">The culture.</param>
-        /// <returns>The clean string.</returns>
-        public static string ToCleanString(this string text, CleanStringType stringType, string culture)
-        {
-            return Current.ShortStringHelper.CleanString(text, stringType, culture);
-        }
-
-        /// <summary>
-        /// Cleans a string in the context of a specified culture, using a specified separator.
-        /// </summary>
-        /// <param name="text">The text to clean.</param>
-        /// <param name="stringType">A flag indicating the target casing and encoding of the string. By default,
-        /// strings are cleaned up to camelCase and Ascii.</param>
-        /// <param name="separator">The separator.</param>
-        /// <param name="culture">The culture.</param>
-        /// <returns>The clean string.</returns>
-        public static string ToCleanString(this string text, CleanStringType stringType, char separator, string culture)
-        {
-            return Current.ShortStringHelper.CleanString(text, stringType, separator, culture);
-        }
-
-        // note: LegacyCurrent.ShortStringHelper will produce 100% backward-compatible output for SplitPascalCasing.
-        // other helpers may not. DefaultCurrent.ShortStringHelper produces better, but non-compatible, results.
-
-        /// <summary>
-        /// Splits a Pascal cased string into a phrase separated by spaces.
-        /// </summary>
-        /// <param name="phrase">The text to split.</param>
-        /// <returns>The splitted text.</returns>
-        public static string SplitPascalCasing(this string phrase)
-        {
-            return Current.ShortStringHelper.SplitPascalCasing(phrase, ' ');
-        }
-
-        //NOTE: Not sure what this actually does but is used a few places, need to figure it out and then move to StringExtensions and obsolete.
-        // it basically is yet another version of SplitPascalCasing
-        // plugging string extensions here to be 99% compatible
-        // the only diff. is with numbers, Number6Is was "Number6 Is", and the new string helper does it too,
-        // but the legacy one does "Number6Is"... assuming it is not a big deal.
-        internal static string SpaceCamelCasing(this string phrase)
-        {
-            return phrase.Length < 2 ? phrase : phrase.SplitPascalCasing().ToFirstUpperInvariant();
-        }
-
-        /// <summary>
-        /// Cleans a string, in the context of the invariant culture, to produce a string that can safely be used as a filename,
-        /// both internally (on disk) and externally (as a url).
-        /// </summary>
-        /// <param name="text">The text to filter.</param>
-        /// <returns>The safe filename.</returns>
-        public static string ToSafeFileName(this string text)
-        {
-            return Current.ShortStringHelper.CleanStringForSafeFileName(text);
-        }
-
-        /// <summary>
-        /// Cleans a string, in the context of the invariant culture, to produce a string that can safely be used as a filename,
-        /// both internally (on disk) and externally (as a url).
-        /// </summary>
-        /// <param name="text">The text to filter.</param>
-        /// <param name="culture">The culture.</param>
-        /// <returns>The safe filename.</returns>
-        public static string ToSafeFileName(this string text, string culture)
-        {
-            return Current.ShortStringHelper.CleanStringForSafeFileName(text, culture);
-        }
-
-        /// <summary>
-        /// An extension method that returns a new string in which all occurrences of a
-        /// specified string in the current instance are replaced with another specified string.
-        /// StringComparison specifies the type of search to use for the specified string.
-        /// </summary>
-        /// <param name="source">Current instance of the string</param>
-        /// <param name="oldString">Specified string to replace</param>
-        /// <param name="newString">Specified string to inject</param>
-        /// <param name="stringComparison">String Comparison object to specify search type</param>
-        /// <returns>Updated string</returns>
-        public static string Replace(this string source, string oldString, string newString, StringComparison stringComparison)
-        {
-            // This initialisation ensures the first check starts at index zero of the source. On successive checks for
-            // a match, the source is skipped to immediately after the last replaced occurrence for efficiency
-            // and to avoid infinite loops when oldString and newString compare equal.
-            int index = -1 * newString.Length;
-
-            // Determine if there are any matches left in source, starting from just after the result of replacing the last match.
-            while ((index = source.IndexOf(oldString, index + newString.Length, stringComparison)) >= 0)
-            {
-                // Remove the old text.
-                source = source.Remove(index, oldString.Length);
-
-                // Add the replacemenet text.
-                source = source.Insert(index, newString);
-            }
-
-            return source;
-        }
-
-        /// <summary>
-        /// Converts a literal string into a C# expression.
-        /// </summary>
-        /// <param name="s">Current instance of the string.</param>
-        /// <returns>The string in a C# format.</returns>
-        public static string ToCSharpString(this string s)
-        {
-            if (s == null) return "<null>";
-
-            // http://stackoverflow.com/questions/323640/can-i-convert-a-c-sharp-string-value-to-an-escaped-string-literal
-
-            var sb = new StringBuilder(s.Length + 2);
-            for (var rp = 0; rp < s.Length; rp++)
-            {
-                var c = s[rp];
-                if (c < ToCSharpEscapeChars.Length && '\0' != ToCSharpEscapeChars[c])
-                    sb.Append('\\').Append(ToCSharpEscapeChars[c]);
-                else if ('~' >= c && c >= ' ')
-                    sb.Append(c);
-                else
-                    sb.Append(@"\x")
-                      .Append(ToCSharpHexDigitLower[c >> 12 & 0x0F])
-                      .Append(ToCSharpHexDigitLower[c >> 8 & 0x0F])
-                      .Append(ToCSharpHexDigitLower[c >> 4 & 0x0F])
-                      .Append(ToCSharpHexDigitLower[c & 0x0F]);
-            }
-
-            return sb.ToString();
-
-            // requires full trust
-            /*
-            using (var writer = new StringWriter())
-            using (var provider = CodeDomProvider.CreateProvider("CSharp"))
-            {
-                provider.GenerateCodeFromExpression(new CodePrimitiveExpression(s), writer, null);
-                return writer.ToString().Replace(string.Format("\" +{0}\t\"", Environment.NewLine), "");
-            }
-            */
-        }
-
-        public static string EscapeRegexSpecialCharacters(this string text)
-        {
-            var regexSpecialCharacters = new Dictionary<string, string>
-            {
-                {".", @"\."},
-                {"(", @"\("},
-                {")", @"\)"},
-                {"]", @"\]"},
-                {"[", @"\["},
-                {"{", @"\{"},
-                {"}", @"\}"},
-                {"?", @"\?"},
-                {"!", @"\!"},
-                {"$", @"\$"},
-                {"^", @"\^"},
-                {"+", @"\+"},
-                {"*", @"\*"},
-                {"|", @"\|"},
-                {"<", @"\<"},
-                {">", @"\>"}
-            };
-            return ReplaceMany(text, regexSpecialCharacters);
-        }
-
-        public static bool ContainsAny(this string haystack, IEnumerable<string> needles, StringComparison comparison = StringComparison.CurrentCulture)
-        {
-            if (haystack == null) throw new ArgumentNullException("haystack");
-            if (string.IsNullOrEmpty(haystack) == false || needles.Any())
-            {
-                return needles.Any(value => haystack.IndexOf(value) >= 0);
-            }
-            return false;
-        }
-
-        public static bool CsvContains(this string csv, string value)
-        {
-            if (string.IsNullOrEmpty(csv))
-            {
-                return false;
-            }
-            var idCheckList = csv.Split(new[] { "," }, StringSplitOptions.RemoveEmptyEntries);
-            return idCheckList.Contains(value);
-        }
-
-        // From: http://stackoverflow.com/a/961504/5018
-        // filters control characters but allows only properly-formed surrogate sequences
-        private static readonly Lazy<Regex> InvalidXmlChars = new Lazy<Regex>(() =>
-            new Regex(
-                @"(?<![\uD800-\uDBFF])[\uDC00-\uDFFF]|[\uD800-\uDBFF](?![\uDC00-\uDFFF])|[\x00-\x08\x0B\x0C\x0E-\x1F\x7F-\x9F\uFEFF\uFFFE\uFFFF]",
-                RegexOptions.Compiled));
-
-
-        /// <summary>
-        /// An extension method that returns a new string in which all occurrences of an
-        /// unicode characters that are invalid in XML files are replaced with an empty string.
-        /// </summary>
-        /// <param name="text">Current instance of the string</param>
-        /// <returns>Updated string</returns>
-        ///
-        /// <summary>
-        /// removes any unusual unicode characters that can't be encoded into XML
-        /// </summary>
-        internal static string ToValidXmlString(this string text)
-        {
-            return string.IsNullOrEmpty(text) ? text : InvalidXmlChars.Value.Replace(text, "");
-        }
-
-        /// <summary>
-        /// Converts a string to a Guid - WARNING, depending on the string, this may not be unique
-        /// </summary>
-        /// <param name="text"></param>
-        /// <returns></returns>
-        internal static Guid ToGuid(this string text)
-        {
-            return CreateGuidFromHash(UrlNamespace,
-                                        text,
-                                        CryptoConfig.AllowOnlyFipsAlgorithms
-                                            ? 5     // SHA1
-                                            : 3);   // MD5
-        }
-
-        /// <summary>
-        /// The namespace for URLs (from RFC 4122, Appendix C).
-        ///
-        /// See <a href="http://www.ietf.org/rfc/rfc4122.txt">RFC 4122</a>
-        /// </summary>
-        internal static readonly Guid UrlNamespace = new Guid("6ba7b811-9dad-11d1-80b4-00c04fd430c8");
-
-        /// <summary>
-        /// Creates a name-based UUID using the algorithm from RFC 4122 §4.3.
-        ///
-        /// See <a href="https://github.com/LogosBible/Logos.Utility/blob/master/src/Logos.Utility/GuidUtility.cs#L34">GuidUtility.cs</a> for original implementation.
-        /// </summary>
-        /// <param name="namespaceId">The ID of the namespace.</param>
-        /// <param name="name">The name (within that namespace).</param>
-        /// <param name="version">The version number of the UUID to create; this value must be either
-        /// 3 (for MD5 hashing) or 5 (for SHA-1 hashing).</param>
-        /// <returns>A UUID derived from the namespace and name.</returns>
-        /// <remarks>See <a href="http://code.logos.com/blog/2011/04/generating_a_deterministic_guid.html">Generating a deterministic GUID</a>.</remarks>
-        internal static Guid CreateGuidFromHash(Guid namespaceId, string name, int version)
-        {
-            if (name == null)
-                throw new ArgumentNullException("name");
-            if (version != 3 && version != 5)
-                throw new ArgumentOutOfRangeException("version", "version must be either 3 or 5.");
-
-            // convert the name to a sequence of octets (as defined by the standard or conventions of its namespace) (step 3)
-            // ASSUME: UTF-8 encoding is always appropriate
-            byte[] nameBytes = Encoding.UTF8.GetBytes(name);
-
-            // convert the namespace UUID to network order (step 3)
-            byte[] namespaceBytes = namespaceId.ToByteArray();
-            SwapByteOrder(namespaceBytes);
-
-            // comput the hash of the name space ID concatenated with the name (step 4)
-            byte[] hash;
-            using (HashAlgorithm algorithm = version == 3 ? (HashAlgorithm)MD5.Create() : SHA1.Create())
-            {
-                algorithm.TransformBlock(namespaceBytes, 0, namespaceBytes.Length, null, 0);
-                algorithm.TransformFinalBlock(nameBytes, 0, nameBytes.Length);
-                hash = algorithm.Hash;
-            }
-
-            // most bytes from the hash are copied straight to the bytes of the new GUID (steps 5-7, 9, 11-12)
-            byte[] newGuid = new byte[16];
-            Array.Copy(hash, 0, newGuid, 0, 16);
-
-            // set the four most significant bits (bits 12 through 15) of the time_hi_and_version field to the appropriate 4-bit version number from Section 4.1.3 (step 8)
-            newGuid[6] = (byte)((newGuid[6] & 0x0F) | (version << 4));
-
-            // set the two most significant bits (bits 6 and 7) of the clock_seq_hi_and_reserved to zero and one, respectively (step 10)
-            newGuid[8] = (byte)((newGuid[8] & 0x3F) | 0x80);
-
-            // convert the resulting UUID to local byte order (step 13)
-            SwapByteOrder(newGuid);
-            return new Guid(newGuid);
-        }
-
-        // Converts a GUID (expressed as a byte array) to/from network order (MSB-first).
-        internal static void SwapByteOrder(byte[] guid)
-        {
-            SwapBytes(guid, 0, 3);
-            SwapBytes(guid, 1, 2);
-            SwapBytes(guid, 4, 5);
-            SwapBytes(guid, 6, 7);
-        }
-
-        private static void SwapBytes(byte[] guid, int left, int right)
-        {
-            byte temp = guid[left];
-            guid[left] = guid[right];
-            guid[right] = temp;
-        }
-
-        /// <summary>
-        /// Turns an null-or-whitespace string into a null string.
-        /// </summary>
-        public static string NullEmpty(this string text)
-            => string.IsNullOrWhiteSpace(text) ? null : text;
-    }
-}
+﻿using System;
+using System.Collections.Generic;
+using System.ComponentModel;
+using System.Diagnostics.CodeAnalysis;
+using System.Globalization;
+using System.IO;
+using System.Linq;
+using System.Security.Cryptography;
+using System.Text;
+using System.Text.RegularExpressions;
+using System.Web;
+using System.Xml;
+using Newtonsoft.Json;
+using Umbraco.Core.Configuration;
+using System.Web.Security;
+using Umbraco.Core.Strings;
+using Umbraco.Core.CodeAnnotations;
+using Umbraco.Core.Composing;
+using Umbraco.Core.IO;
+
+namespace Umbraco.Core
+{
+
+    ///<summary>
+    /// String extension methods
+    ///</summary>
+    public static class StringExtensions
+    {
+
+        private static readonly char[] ToCSharpHexDigitLower = "0123456789abcdef".ToCharArray();
+        private static readonly char[] ToCSharpEscapeChars;
+
+        static StringExtensions()
+        {
+            var escapes = new[] { "\aa", "\bb", "\ff", "\nn", "\rr", "\tt", "\vv", "\"\"", "\\\\", "??", "\00" };
+            ToCSharpEscapeChars = new char[escapes.Max(e => e[0]) + 1];
+            foreach (var escape in escapes)
+                ToCSharpEscapeChars[escape[0]] = escape[1];
+        }
+
+        /// <summary>
+        /// Convert a path to node ids in the order from right to left (deepest to shallowest)
+        /// </summary>
+        /// <param name="path"></param>
+        /// <returns></returns>
+        internal static int[] GetIdsFromPathReversed(this string path)
+        {
+            var nodeIds = path.Split(new[] { ',' }, StringSplitOptions.RemoveEmptyEntries)
+                .Select(x => x.TryConvertTo<int>())
+                .Where(x => x.Success)
+                .Select(x => x.Result)
+                .Reverse()
+                .ToArray();
+            return nodeIds;
+        }
+
+        /// <summary>
+        /// Removes new lines and tabs
+        /// </summary>
+        /// <param name="txt"></param>
+        /// <returns></returns>
+        internal static string StripWhitespace(this string txt)
+        {
+            return Regex.Replace(txt, @"\s", string.Empty);
+        }
+
+        internal static string StripFileExtension(this string fileName)
+        {
+            //filenames cannot contain line breaks
+            if (fileName.Contains(Environment.NewLine) || fileName.Contains("\r") || fileName.Contains("\n")) return fileName;
+
+            var lastIndex = fileName.LastIndexOf('.');
+            if (lastIndex > 0)
+            {
+                var ext = fileName.Substring(lastIndex);
+                //file extensions cannot contain whitespace
+                if (ext.Contains(" ")) return fileName;
+
+                return string.Format("{0}", fileName.Substring(0, fileName.IndexOf(ext, StringComparison.Ordinal)));
+            }
+            return fileName;
+
+
+        }
+
+        /// <summary>
+        /// Based on the input string, this will detect if the strnig is a JS path or a JS snippet.
+        /// If a path cannot be determined, then it is assumed to be a snippet the original text is returned
+        /// with an invalid attempt, otherwise a valid attempt is returned with the resolved path
+        /// </summary>
+        /// <param name="input"></param>
+        /// <returns></returns>
+        /// <remarks>
+        /// This is only used for legacy purposes for the Action.JsSource stuff and shouldn't be needed in v8
+        /// </remarks>
+        internal static Attempt<string> DetectIsJavaScriptPath(this string input)
+        {
+            //validate that this is a url, if it is not, we'll assume that it is a text block and render it as a text
+            //block instead.
+            var isValid = true;
+
+            if (Uri.IsWellFormedUriString(input, UriKind.RelativeOrAbsolute))
+            {
+                //ok it validates, but so does alert('hello'); ! so we need to do more checks
+
+                //here are the valid chars in a url without escaping
+                if (Regex.IsMatch(input, @"[^a-zA-Z0-9-._~:/?#\[\]@!$&'\(\)*\+,%;=]"))
+                    isValid = false;
+
+                //we'll have to be smarter and just check for certain js patterns now too!
+                var jsPatterns = new[] { @"\+\s*\=", @"\);", @"function\s*\(", @"!=", @"==" };
+                if (jsPatterns.Any(p => Regex.IsMatch(input, p)))
+                    isValid = false;
+
+                if (isValid)
+                {
+                    var resolvedUrlResult = IOHelper.TryResolveUrl(input);
+                    //if the resolution was success, return it, otherwise just return the path, we've detected
+                    // it's a path but maybe it's relative and resolution has failed, etc... in which case we're just
+                    // returning what was given to us.
+                    return resolvedUrlResult.Success
+                        ? resolvedUrlResult
+                        : Attempt.Succeed(input);
+                }
+            }
+
+            return Attempt.Fail(input);
+        }
+
+        /// <summary>
+        /// This tries to detect a json string, this is not a fail safe way but it is quicker than doing
+        /// a try/catch when deserializing when it is not json.
+        /// </summary>
+        /// <param name="input"></param>
+        /// <returns></returns>
+        public static bool DetectIsJson(this string input)
+        {
+            if (input.IsNullOrWhiteSpace()) return false;
+            input = input.Trim();
+            return (input.StartsWith("{") && input.EndsWith("}"))
+                   || (input.StartsWith("[") && input.EndsWith("]"));
+        }
+
+        internal static readonly Lazy<Regex> Whitespace = new Lazy<Regex>(() => new Regex(@"\s+", RegexOptions.Compiled));
+        internal static readonly string[] JsonEmpties = { "[]", "{}" };
+        internal static bool DetectIsEmptyJson(this string input)
+        {
+            return JsonEmpties.Contains(Whitespace.Value.Replace(input, string.Empty));
+        }
+
+        /// <summary>
+        /// Returns a JObject/JArray instance if the string can be converted to json, otherwise returns the string
+        /// </summary>
+        /// <param name="input"></param>
+        /// <returns></returns>
+        internal static object ConvertToJsonIfPossible(this string input)
+        {
+            if (input.DetectIsJson() == false)
+            {
+                return input;
+            }
+            try
+            {
+                var obj = JsonConvert.DeserializeObject(input);
+                return obj;
+            }
+            catch (Exception ex)
+            {
+                return input;
+            }
+        }
+
+        internal static string ReplaceNonAlphanumericChars(this string input, string replacement)
+        {
+            //any character that is not alphanumeric, convert to a hyphen
+            var mName = input;
+            foreach (var c in mName.ToCharArray().Where(c => !char.IsLetterOrDigit(c)))
+            {
+                mName = mName.Replace(c.ToString(CultureInfo.InvariantCulture), replacement);
+            }
+            return mName;
+        }
+
+        internal static string ReplaceNonAlphanumericChars(this string input, char replacement)
+        {
+            var inputArray = input.ToCharArray();
+            var outputArray = new char[input.Length];
+            for (var i = 0; i < inputArray.Length; i++)
+                outputArray[i] = char.IsLetterOrDigit(inputArray[i]) ? inputArray[i] : replacement;
+            return new string(outputArray);
+        }
+
+        private static readonly char[] CleanForXssChars = "*?(){}[];:%<>/\\|&'\"".ToCharArray();
+
+        /// <summary>
+        /// Cleans string to aid in preventing xss attacks.
+        /// </summary>
+        /// <param name="input"></param>
+        /// <param name="ignoreFromClean"></param>
+        /// <returns></returns>
+        public static string CleanForXss(this string input, params char[] ignoreFromClean)
+        {
+            //remove any html
+            input = input.StripHtml();
+            //strip out any potential chars involved with XSS
+            return input.ExceptChars(new HashSet<char>(CleanForXssChars.Except(ignoreFromClean)));
+        }
+
+        public static string ExceptChars(this string str, HashSet<char> toExclude)
+        {
+            var sb = new StringBuilder(str.Length);
+            foreach (var c in str.Where(c => toExclude.Contains(c) == false))
+            {
+                sb.Append(c);
+            }
+            return sb.ToString();
+        }
+
+        /// <summary>
+        /// Returns a stream from a string
+        /// </summary>
+        /// <param name="s"></param>
+        /// <returns></returns>
+        internal static Stream GenerateStreamFromString(this string s)
+        {
+            var stream = new MemoryStream();
+            var writer = new StreamWriter(stream);
+            writer.Write(s);
+            writer.Flush();
+            stream.Position = 0;
+            return stream;
+        }
+
+        /// <summary>
+        /// This will append the query string to the URL
+        /// </summary>
+        /// <param name="url"></param>
+        /// <param name="queryStrings"></param>
+        /// <returns></returns>
+        /// <remarks>
+        /// This methods ensures that the resulting URL is structured correctly, that there's only one '?' and that things are
+        /// delimited properly with '&'
+        /// </remarks>
+        internal static string AppendQueryStringToUrl(this string url, params string[] queryStrings)
+        {
+            //remove any prefixed '&' or '?'
+            for (var i = 0; i < queryStrings.Length; i++)
+            {
+                queryStrings[i] = queryStrings[i].TrimStart('?', '&').TrimEnd('&');
+            }
+
+            var nonEmpty = queryStrings.Where(x => !x.IsNullOrWhiteSpace()).ToArray();
+
+            if (url.Contains("?"))
+            {
+                return url + string.Join("&", nonEmpty).EnsureStartsWith('&');
+            }
+            return url + string.Join("&", nonEmpty).EnsureStartsWith('?');
+        }
+
+        /// <summary>
+        /// Encrypt the string using the MachineKey in medium trust
+        /// </summary>
+        /// <param name="value">The string value to be encrypted.</param>
+        /// <returns>The encrypted string.</returns>
+        public static string EncryptWithMachineKey(this string value)
+        {
+            if (value == null)
+                return null;
+
+            string valueToEncrypt = value;
+            List<string> parts = new List<string>();
+
+            const int EncrpytBlockSize = 500;
+
+            while (valueToEncrypt.Length > EncrpytBlockSize)
+            {
+                parts.Add(valueToEncrypt.Substring(0, EncrpytBlockSize));
+                valueToEncrypt = valueToEncrypt.Remove(0, EncrpytBlockSize);
+            }
+
+            if (valueToEncrypt.Length > 0)
+            {
+                parts.Add(valueToEncrypt);
+            }
+
+            StringBuilder encrpytedValue = new StringBuilder();
+
+            foreach (var part in parts)
+            {
+                var encrpytedBlock = FormsAuthentication.Encrypt(new FormsAuthenticationTicket(0, string.Empty, DateTime.Now, DateTime.MaxValue, false, part));
+                encrpytedValue.AppendLine(encrpytedBlock);
+            }
+
+            return encrpytedValue.ToString().TrimEnd();
+        }
+
+        /// <summary>
+        /// Decrypt the encrypted string using the Machine key in medium trust
+        /// </summary>
+        /// <param name="value">The string value to be decrypted</param>
+        /// <returns>The decrypted string.</returns>
+        public static string DecryptWithMachineKey(this string value)
+        {
+            if (value == null)
+                return null;
+
+            string[] parts = value.Split('\n');
+
+            StringBuilder decryptedValue = new StringBuilder();
+
+            foreach (var part in parts)
+            {
+                decryptedValue.Append(FormsAuthentication.Decrypt(part.TrimEnd()).UserData);
+            }
+
+            return decryptedValue.ToString();
+        }
+
+        //this is from SqlMetal and just makes it a bit of fun to allow pluralisation
+        public static string MakePluralName(this string name)
+        {
+            if ((name.EndsWith("x", StringComparison.OrdinalIgnoreCase) || name.EndsWith("ch", StringComparison.OrdinalIgnoreCase)) || (name.EndsWith("s", StringComparison.OrdinalIgnoreCase) || name.EndsWith("sh", StringComparison.OrdinalIgnoreCase)))
+            {
+                name = name + "es";
+                return name;
+            }
+            if ((name.EndsWith("y", StringComparison.OrdinalIgnoreCase) && (name.Length > 1)) && !IsVowel(name[name.Length - 2]))
+            {
+                name = name.Remove(name.Length - 1, 1);
+                name = name + "ies";
+                return name;
+            }
+            if (!name.EndsWith("s", StringComparison.OrdinalIgnoreCase))
+            {
+                name = name + "s";
+            }
+            return name;
+        }
+
+        public static bool IsVowel(this char c)
+        {
+            switch (c)
+            {
+                case 'O':
+                case 'U':
+                case 'Y':
+                case 'A':
+                case 'E':
+                case 'I':
+                case 'o':
+                case 'u':
+                case 'y':
+                case 'a':
+                case 'e':
+                case 'i':
+                    return true;
+            }
+            return false;
+        }
+
+        /// <summary>
+        /// Trims the specified value from a string; accepts a string input whereas the in-built implementation only accepts char or char[].
+        /// </summary>
+        /// <param name="value">The value.</param>
+        /// <param name="forRemoving">For removing.</param>
+        /// <returns></returns>
+        public static string Trim(this string value, string forRemoving)
+        {
+            if (string.IsNullOrEmpty(value)) return value;
+            return value.TrimEnd(forRemoving).TrimStart(forRemoving);
+        }
+
+        public static string EncodeJsString(this string s)
+        {
+            var sb = new StringBuilder();
+            foreach (var c in s)
+            {
+                switch (c)
+                {
+                    case '\"':
+                        sb.Append("\\\"");
+                        break;
+                    case '\\':
+                        sb.Append("\\\\");
+                        break;
+                    case '\b':
+                        sb.Append("\\b");
+                        break;
+                    case '\f':
+                        sb.Append("\\f");
+                        break;
+                    case '\n':
+                        sb.Append("\\n");
+                        break;
+                    case '\r':
+                        sb.Append("\\r");
+                        break;
+                    case '\t':
+                        sb.Append("\\t");
+                        break;
+                    default:
+                        int i = (int)c;
+                        if (i < 32 || i > 127)
+                        {
+                            sb.AppendFormat("\\u{0:X04}", i);
+                        }
+                        else
+                        {
+                            sb.Append(c);
+                        }
+                        break;
+                }
+            }
+            return sb.ToString();
+        }
+
+        public static string TrimEnd(this string value, string forRemoving)
+        {
+            if (string.IsNullOrEmpty(value)) return value;
+            if (string.IsNullOrEmpty(forRemoving)) return value;
+
+            while (value.EndsWith(forRemoving, StringComparison.InvariantCultureIgnoreCase))
+            {
+                value = value.Remove(value.LastIndexOf(forRemoving, StringComparison.InvariantCultureIgnoreCase));
+            }
+            return value;
+        }
+
+        public static string TrimStart(this string value, string forRemoving)
+        {
+            if (string.IsNullOrEmpty(value)) return value;
+            if (string.IsNullOrEmpty(forRemoving)) return value;
+
+            while (value.StartsWith(forRemoving, StringComparison.InvariantCultureIgnoreCase))
+            {
+                value = value.Substring(forRemoving.Length);
+            }
+            return value;
+        }
+
+        public static string EnsureStartsWith(this string input, string toStartWith)
+        {
+            if (input.StartsWith(toStartWith)) return input;
+            return toStartWith + input.TrimStart(toStartWith);
+        }
+
+        public static string EnsureStartsWith(this string input, char value)
+        {
+            return input.StartsWith(value.ToString(CultureInfo.InvariantCulture)) ? input : value + input;
+        }
+
+        public static string EnsureEndsWith(this string input, char value)
+        {
+            return input.EndsWith(value.ToString(CultureInfo.InvariantCulture)) ? input : input + value;
+        }
+
+        public static string EnsureEndsWith(this string input, string toEndWith)
+        {
+            return input.EndsWith(toEndWith.ToString(CultureInfo.InvariantCulture)) ? input : input + toEndWith;
+        }
+
+        public static bool IsLowerCase(this char ch)
+        {
+            return ch.ToString(CultureInfo.InvariantCulture) == ch.ToString(CultureInfo.InvariantCulture).ToLowerInvariant();
+        }
+
+        public static bool IsUpperCase(this char ch)
+        {
+            return ch.ToString(CultureInfo.InvariantCulture) == ch.ToString(CultureInfo.InvariantCulture).ToUpperInvariant();
+        }
+
+        /// <summary>Is null or white space.</summary>
+        /// <param name="str">The str.</param>
+        /// <returns>The is null or white space.</returns>
+        public static bool IsNullOrWhiteSpace(this string str)
+        {
+            return string.IsNullOrWhiteSpace(str);
+        }
+
+        public static string IfNullOrWhiteSpace(this string str, string defaultValue)
+        {
+            return str.IsNullOrWhiteSpace() ? defaultValue : str;
+        }
+
+        /// <summary>The to delimited list.</summary>
+        /// <param name="list">The list.</param>
+        /// <param name="delimiter">The delimiter.</param>
+        /// <returns>the list</returns>
+        [SuppressMessage("Microsoft.Design", "CA1026:DefaultParametersShouldNotBeUsed", Justification = "By design")]
+        public static IList<string> ToDelimitedList(this string list, string delimiter = ",")
+        {
+            var delimiters = new[] { delimiter };
+            return !list.IsNullOrWhiteSpace()
+                       ? list.Split(delimiters, StringSplitOptions.RemoveEmptyEntries)
+                             .Select(i => i.Trim())
+                             .ToList()
+                       : new List<string>();
+        }
+
+        /// <summary>enum try parse.</summary>
+        /// <param name="strType">The str type.</param>
+        /// <param name="ignoreCase">The ignore case.</param>
+        /// <param name="result">The result.</param>
+        /// <typeparam name="T">The type</typeparam>
+        /// <returns>The enum try parse.</returns>
+        [SuppressMessage("Microsoft.Design", "CA1031:DoNotCatchGeneralExceptionTypes", Justification = "By Design")]
+        [SuppressMessage("Microsoft.Design", "CA1021:AvoidOutParameters", MessageId = "2#", Justification = "By Design")]
+        public static bool EnumTryParse<T>(this string strType, bool ignoreCase, out T result)
+        {
+            try
+            {
+                result = (T)Enum.Parse(typeof(T), strType, ignoreCase);
+                return true;
+            }
+            catch
+            {
+                result = default(T);
+                return false;
+            }
+        }
+
+        /// <summary>
+        /// Parse string to Enum
+        /// </summary>
+        /// <typeparam name="T">The enum type</typeparam>
+        /// <param name="strType">The string to parse</param>
+        /// <param name="ignoreCase">The ignore case</param>
+        /// <returns>The parsed enum</returns>
+        [SuppressMessage("Microsoft.Design", "CA1031:DoNotCatchGeneralExceptionTypes", Justification = "By Design")]
+        [SuppressMessage("Microsoft.Design", "CA1021:AvoidOutParameters", MessageId = "2#", Justification = "By Design")]
+        public static T EnumParse<T>(this string strType, bool ignoreCase)
+        {
+            return (T)Enum.Parse(typeof(T), strType, ignoreCase);
+        }
+
+        /// <summary>
+        /// Strips all html from a string.
+        /// </summary>
+        /// <param name="text">The text.</param>
+        /// <returns>Returns the string without any html tags.</returns>
+        public static string StripHtml(this string text)
+        {
+            const string pattern = @"<(.|\n)*?>";
+            return Regex.Replace(text, pattern, String.Empty);
+        }
+
+        /// <summary>
+        /// Encodes as GUID.
+        /// </summary>
+        /// <param name="input">The input.</param>
+        /// <returns></returns>
+        public static Guid EncodeAsGuid(this string input)
+        {
+            if (string.IsNullOrWhiteSpace(input)) throw new ArgumentNullException("input");
+
+            var convertToHex = input.ConvertToHex();
+            var hexLength = convertToHex.Length < 32 ? convertToHex.Length : 32;
+            var hex = convertToHex.Substring(0, hexLength).PadLeft(32, '0');
+            var output = Guid.Empty;
+            return Guid.TryParse(hex, out output) ? output : Guid.Empty;
+        }
+
+        /// <summary>
+        /// Converts to hex.
+        /// </summary>
+        /// <param name="input">The input.</param>
+        /// <returns></returns>
+        public static string ConvertToHex(this string input)
+        {
+            if (string.IsNullOrEmpty(input)) return string.Empty;
+
+            var sb = new StringBuilder(input.Length);
+            foreach (var c in input)
+            {
+                sb.AppendFormat("{0:x2}", Convert.ToUInt32(c));
+            }
+            return sb.ToString();
+        }
+
+        public static string DecodeFromHex(this string hexValue)
+        {
+            var strValue = "";
+            while (hexValue.Length > 0)
+            {
+                strValue += Convert.ToChar(Convert.ToUInt32(hexValue.Substring(0, 2), 16)).ToString();
+                hexValue = hexValue.Substring(2, hexValue.Length - 2);
+            }
+            return strValue;
+        }
+
+        ///<summary>
+        /// Encodes a string to a safe URL base64 string
+        ///</summary>
+        ///<param name="input"></param>
+        ///<returns></returns>
+        public static string ToUrlBase64(this string input)
+        {
+            if (input == null) throw new ArgumentNullException("input");
+
+            if (String.IsNullOrEmpty(input)) return String.Empty;
+
+            var bytes = Encoding.UTF8.GetBytes(input);
+            return UrlTokenEncode(bytes);
+            //return Convert.ToBase64String(bytes).Replace(".", "-").Replace("/", "_").Replace("=", ",");
+        }
+
+        /// <summary>
+        /// Decodes a URL safe base64 string back
+        /// </summary>
+        /// <param name="input"></param>
+        /// <returns></returns>
+        public static string FromUrlBase64(this string input)
+        {
+            if (input == null) throw new ArgumentNullException("input");
+
+            //if (input.IsInvalidBase64()) return null;
+
+            try
+            {
+                //var decodedBytes = Convert.FromBase64String(input.Replace("-", ".").Replace("_", "/").Replace(",", "="));
+                byte[] decodedBytes = UrlTokenDecode(input);
+                return decodedBytes != null ? Encoding.UTF8.GetString(decodedBytes) : null;
+            }
+            catch (FormatException ex)
+            {
+                return null;
+            }
+        }
+
+        /// <summary>
+        /// formats the string with invariant culture
+        /// </summary>
+        /// <param name="format">The format.</param>
+        /// <param name="args">The args.</param>
+        /// <returns></returns>
+        public static string InvariantFormat(this string format, params object[] args)
+        {
+            return String.Format(CultureInfo.InvariantCulture, format, args);
+        }
+
+        /// <summary>
+        /// Converts an integer to an invariant formatted string
+        /// </summary>
+        /// <param name="str"></param>
+        /// <returns></returns>
+        public static string ToInvariantString(this int str)
+        {
+            return str.ToString(CultureInfo.InvariantCulture);
+        }
+
+        public static string ToInvariantString(this long str)
+        {
+            return str.ToString(CultureInfo.InvariantCulture);
+        }
+
+        /// <summary>
+        /// Compares 2 strings with invariant culture and case ignored
+        /// </summary>
+        /// <param name="compare">The compare.</param>
+        /// <param name="compareTo">The compare to.</param>
+        /// <returns></returns>
+        public static bool InvariantEquals(this string compare, string compareTo)
+        {
+            return String.Equals(compare, compareTo, StringComparison.InvariantCultureIgnoreCase);
+        }
+
+        public static bool InvariantStartsWith(this string compare, string compareTo)
+        {
+            return compare.StartsWith(compareTo, StringComparison.InvariantCultureIgnoreCase);
+        }
+
+        public static bool InvariantEndsWith(this string compare, string compareTo)
+        {
+            return compare.EndsWith(compareTo, StringComparison.InvariantCultureIgnoreCase);
+        }
+
+        public static bool InvariantContains(this string compare, string compareTo)
+        {
+            return compare.IndexOf(compareTo, StringComparison.OrdinalIgnoreCase) >= 0;
+        }
+
+        public static bool InvariantContains(this IEnumerable<string> compare, string compareTo)
+        {
+            return compare.Contains(compareTo, StringComparer.InvariantCultureIgnoreCase);
+        }
+
+        public static int InvariantIndexOf(this string s, string value)
+        {
+            return s.IndexOf(value, StringComparison.OrdinalIgnoreCase);
+        }
+
+        public static int InvariantLastIndexOf(this string s, string value)
+        {
+            return s.LastIndexOf(value, StringComparison.OrdinalIgnoreCase);
+        }
+
+        [Obsolete("Use Guid.TryParse instead")]
+        [EditorBrowsable(EditorBrowsableState.Never)]
+        public static bool IsGuid(this string str, bool withHyphens)
+        {
+            Guid g;
+            return Guid.TryParse(str, out g);
+        }
+
+        /// <summary>
+        /// Tries to parse a string into the supplied type by finding and using the Type's "Parse" method
+        /// </summary>
+        /// <typeparam name="T"></typeparam>
+        /// <param name="val"></param>
+        /// <returns></returns>
+        public static T ParseInto<T>(this string val)
+        {
+            return (T)val.ParseInto(typeof(T));
+        }
+
+        /// <summary>
+        /// Tries to parse a string into the supplied type by finding and using the Type's "Parse" method
+        /// </summary>
+        /// <param name="val"></param>
+        /// <param name="type"></param>
+        /// <returns></returns>
+        public static object ParseInto(this string val, Type type)
+        {
+            if (string.IsNullOrEmpty(val) == false)
+            {
+                TypeConverter tc = TypeDescriptor.GetConverter(type);
+                return tc.ConvertFrom(val);
+            }
+            return val;
+        }
+
+        /// <summary>
+        /// Generates a hash of a string based on the FIPS compliance setting.
+        /// </summary>
+        /// <param name="str">Referrs to itself</param>
+        /// <returns>The hashed string</returns>
+        public static string GenerateHash(this string str)
+        {
+            return CryptoConfig.AllowOnlyFipsAlgorithms
+                ? str.ToSHA1()
+                : str.ToMd5();
+        }
+
+        /// <summary>
+        /// Converts the string to MD5
+        /// </summary>
+        /// <param name="stringToConvert">Referrs to itself</param>
+        /// <returns>The MD5 hashed string</returns>
+        public static string ToMd5(this string stringToConvert)
+        {
+            return stringToConvert.GenerateHash("MD5");
+        }
+
+        /// <summary>
+        /// Converts the string to SHA1
+        /// </summary>
+        /// <param name="stringToConvert">referrs to itself</param>
+        /// <returns>The SHA1 hashed string</returns>
+        public static string ToSHA1(this string stringToConvert)
+        {
+            return stringToConvert.GenerateHash("SHA1");
+        }
+
+        /// <summary>Generate a hash of a string based on the hashType passed in
+        /// </summary>
+        /// <param name="str">Referrs to itself</param>
+        /// <param name="hashType">String with the hash type.  See remarks section of the CryptoConfig Class in MSDN docs for a list of possible values.</param>
+        /// <returns>The hashed string</returns>
+        private static string GenerateHash(this string str, string hashType)
+        {
+            //create an instance of the correct hashing provider based on the type passed in
+            var hasher = HashAlgorithm.Create(hashType);
+            if (hasher == null) throw new InvalidOperationException("No hashing type found by name " + hashType);
+            using (hasher)
+            {
+                //convert our string into byte array
+                var byteArray = Encoding.UTF8.GetBytes(str);
+
+                //get the hashed values created by our selected provider
+                var hashedByteArray = hasher.ComputeHash(byteArray);
+
+                //create a StringBuilder object
+                var stringBuilder = new StringBuilder();
+
+                //loop to each each byte
+                foreach (var b in hashedByteArray)
+                {
+                    //append it to our StringBuilder
+                    stringBuilder.Append(b.ToString("x2"));
+                }
+
+                //return the hashed value
+                return stringBuilder.ToString();
+            }
+        }
+
+        /// <summary>
+        /// Decodes a string that was encoded with UrlTokenEncode
+        /// </summary>
+        /// <param name="input"></param>
+        /// <returns></returns>
+        internal static byte[] UrlTokenDecode(string input)
+        {
+            if (input == null)
+            {
+                throw new ArgumentNullException("input");
+            }
+            int length = input.Length;
+            if (length < 1)
+            {
+                return new byte[0];
+            }
+            int num2 = input[length - 1] - '0';
+            if ((num2 < 0) || (num2 > 10))
+            {
+                return null;
+            }
+            char[] inArray = new char[(length - 1) + num2];
+            for (int i = 0; i < (length - 1); i++)
+            {
+                char ch = input[i];
+                switch (ch)
+                {
+                    case '-':
+                        inArray[i] = '+';
+                        break;
+
+                    case '_':
+                        inArray[i] = '/';
+                        break;
+
+                    default:
+                        inArray[i] = ch;
+                        break;
+                }
+            }
+            for (int j = length - 1; j < inArray.Length; j++)
+            {
+                inArray[j] = '=';
+            }
+            return Convert.FromBase64CharArray(inArray, 0, inArray.Length);
+        }
+
+        /// <summary>
+        /// Encodes a string so that it is 'safe' for URLs, files, etc..
+        /// </summary>
+        /// <param name="input"></param>
+        /// <returns></returns>
+        internal static string UrlTokenEncode(byte[] input)
+        {
+            if (input == null)
+            {
+                throw new ArgumentNullException("input");
+            }
+            if (input.Length < 1)
+            {
+                return String.Empty;
+            }
+            string str = null;
+            int index = 0;
+            char[] chArray = null;
+            str = Convert.ToBase64String(input);
+            if (str == null)
+            {
+                return null;
+            }
+            index = str.Length;
+            while (index > 0)
+            {
+                if (str[index - 1] != '=')
+                {
+                    break;
+                }
+                index--;
+            }
+            chArray = new char[index + 1];
+            chArray[index] = (char)((0x30 + str.Length) - index);
+            for (int i = 0; i < index; i++)
+            {
+                char ch = str[i];
+                switch (ch)
+                {
+                    case '+':
+                        chArray[i] = '-';
+                        break;
+
+                    case '/':
+                        chArray[i] = '_';
+                        break;
+
+                    case '=':
+                        chArray[i] = ch;
+                        break;
+
+                    default:
+                        chArray[i] = ch;
+                        break;
+                }
+            }
+            return new string(chArray);
+        }
+
+        /// <summary>
+        /// Ensures that the folder path ends with a DirectorySeperatorChar
+        /// </summary>
+        /// <param name="currentFolder"></param>
+        /// <returns></returns>
+        public static string NormaliseDirectoryPath(this string currentFolder)
+        {
+            currentFolder = currentFolder
+                                .IfNull(x => String.Empty)
+                                .TrimEnd(Path.DirectorySeparatorChar) + Path.DirectorySeparatorChar;
+            return currentFolder;
+        }
+
+        /// <summary>
+        /// Truncates the specified text string.
+        /// </summary>
+        /// <param name="text">The text.</param>
+        /// <param name="maxLength">Length of the max.</param>
+        /// <param name="suffix">The suffix.</param>
+        /// <returns></returns>
+        public static string Truncate(this string text, int maxLength, string suffix = "...")
+        {
+            // replaces the truncated string to a ...
+            var truncatedString = text;
+
+            if (maxLength <= 0) return truncatedString;
+            var strLength = maxLength - suffix.Length;
+
+            if (strLength <= 0) return truncatedString;
+
+            if (text == null || text.Length <= maxLength) return truncatedString;
+
+            truncatedString = text.Substring(0, strLength);
+            truncatedString = truncatedString.TrimEnd();
+            truncatedString += suffix;
+
+            return truncatedString;
+        }
+
+        /// <summary>
+        /// Strips carrage returns and line feeds from the specified text.
+        /// </summary>
+        /// <param name="input">The input.</param>
+        /// <returns></returns>
+        public static string StripNewLines(this string input)
+        {
+            return input.Replace("\r", "").Replace("\n", "");
+        }
+
+        /// <summary>
+        /// Converts to single line by replacing line breaks with spaces.
+        /// </summary>
+        public static string ToSingleLine(this string text)
+        {
+            if (string.IsNullOrEmpty(text)) return text;
+            text = text.Replace("\r\n", " "); // remove CRLF
+            text = text.Replace("\r", " "); // remove CR
+            text = text.Replace("\n", " "); // remove LF
+            return text;
+        }
+
+        public static string OrIfNullOrWhiteSpace(this string input, string alternative)
+        {
+            return !string.IsNullOrWhiteSpace(input)
+                       ? input
+                       : alternative;
+        }
+
+        /// <summary>
+        /// Returns a copy of the string with the first character converted to uppercase.
+        /// </summary>
+        /// <param name="input">The string.</param>
+        /// <returns>The converted string.</returns>
+        public static string ToFirstUpper(this string input)
+        {
+            return string.IsNullOrWhiteSpace(input)
+                ? input
+                : input.Substring(0, 1).ToUpper() + input.Substring(1);
+        }
+
+        /// <summary>
+        /// Returns a copy of the string with the first character converted to lowercase.
+        /// </summary>
+        /// <param name="input">The string.</param>
+        /// <returns>The converted string.</returns>
+        public static string ToFirstLower(this string input)
+        {
+            return string.IsNullOrWhiteSpace(input)
+                ? input
+                : input.Substring(0, 1).ToLower() + input.Substring(1);
+        }
+
+        /// <summary>
+        /// Returns a copy of the string with the first character converted to uppercase using the casing rules of the specified culture.
+        /// </summary>
+        /// <param name="input">The string.</param>
+        /// <param name="culture">The culture.</param>
+        /// <returns>The converted string.</returns>
+        public static string ToFirstUpper(this string input, CultureInfo culture)
+        {
+            return string.IsNullOrWhiteSpace(input)
+                ? input
+                : input.Substring(0, 1).ToUpper(culture) + input.Substring(1);
+        }
+
+        /// <summary>
+        /// Returns a copy of the string with the first character converted to lowercase using the casing rules of the specified culture.
+        /// </summary>
+        /// <param name="input">The string.</param>
+        /// <param name="culture">The culture.</param>
+        /// <returns>The converted string.</returns>
+        public static string ToFirstLower(this string input, CultureInfo culture)
+        {
+            return string.IsNullOrWhiteSpace(input)
+                ? input
+                : input.Substring(0, 1).ToLower(culture) + input.Substring(1);
+        }
+
+        /// <summary>
+        /// Returns a copy of the string with the first character converted to uppercase using the casing rules of the invariant culture.
+        /// </summary>
+        /// <param name="input">The string.</param>
+        /// <returns>The converted string.</returns>
+        public static string ToFirstUpperInvariant(this string input)
+        {
+            return string.IsNullOrWhiteSpace(input)
+                ? input
+                : input.Substring(0, 1).ToUpperInvariant() + input.Substring(1);
+        }
+
+        /// <summary>
+        /// Returns a copy of the string with the first character converted to lowercase using the casing rules of the invariant culture.
+        /// </summary>
+        /// <param name="input">The string.</param>
+        /// <returns>The converted string.</returns>
+        public static string ToFirstLowerInvariant(this string input)
+        {
+            return string.IsNullOrWhiteSpace(input)
+                ? input
+                : input.Substring(0, 1).ToLowerInvariant() + input.Substring(1);
+        }
+
+        /// <summary>
+        /// Returns a new string in which all occurences of specified strings are replaced by other specified strings.
+        /// </summary>
+        /// <param name="text">The string to filter.</param>
+        /// <param name="replacements">The replacements definition.</param>
+        /// <returns>The filtered string.</returns>
+        public static string ReplaceMany(this string text, IDictionary<string, string> replacements)
+        {
+            if (text == null) throw new ArgumentNullException(nameof(text));
+            if (replacements == null) throw new ArgumentNullException(nameof(replacements));
+
+
+            foreach (KeyValuePair<string, string> item in replacements)
+                text = text.Replace(item.Key, item.Value);
+
+            return text;
+        }
+
+        /// <summary>
+        /// Returns a new string in which all occurences of specified characters are replaced by a specified character.
+        /// </summary>
+        /// <param name="text">The string to filter.</param>
+        /// <param name="chars">The characters to replace.</param>
+        /// <param name="replacement">The replacement character.</param>
+        /// <returns>The filtered string.</returns>
+        public static string ReplaceMany(this string text, char[] chars, char replacement)
+        {
+            if (text == null) throw new ArgumentNullException(nameof(text));
+            if (chars == null) throw new ArgumentNullException(nameof(chars));
+
+
+            for (int i = 0; i < chars.Length; i++)
+                text = text.Replace(chars[i], replacement);
+
+            return text;
+        }
+
+        // FORMAT STRINGS
+
+        /// <summary>
+        /// Cleans a string to produce a string that can safely be used in an alias.
+        /// </summary>
+        /// <param name="alias">The text to filter.</param>
+        /// <returns>The safe alias.</returns>
+        public static string ToSafeAlias(this string alias)
+        {
+            return Current.ShortStringHelper.CleanStringForSafeAlias(alias);
+        }
+
+        /// <summary>
+        /// Cleans a string to produce a string that can safely be used in an alias.
+        /// </summary>
+        /// <param name="alias">The text to filter.</param>
+        /// <param name="camel">A value indicating that we want to camel-case the alias.</param>
+        /// <returns>The safe alias.</returns>
+        public static string ToSafeAlias(this string alias, bool camel)
+        {
+            var a = Current.ShortStringHelper.CleanStringForSafeAlias(alias);
+            if (string.IsNullOrWhiteSpace(a) || camel == false) return a;
+            return char.ToLowerInvariant(a[0]) + a.Substring(1);
+        }
+
+        /// <summary>
+        /// Cleans a string, in the context of a specified culture, to produce a string that can safely be used in an alias.
+        /// </summary>
+        /// <param name="alias">The text to filter.</param>
+        /// <param name="culture">The culture.</param>
+        /// <returns>The safe alias.</returns>
+        public static string ToSafeAlias(this string alias, string culture)
+        {
+            return Current.ShortStringHelper.CleanStringForSafeAlias(alias, culture);
+        }
+
+        /// <summary>
+        /// Cleans (but only if required) a string to produce a string that can safely be used in an alias.
+        /// </summary>
+        /// <param name="alias">The text to filter.</param>
+        /// <returns>The safe alias.</returns>
+        /// <remarks>Checks <c>UmbracoSettings.ForceSafeAliases</c> to determine whether it should filter the text.</remarks>
+        public static string ToSafeAliasWithForcingCheck(this string alias)
+        {
+            return UmbracoConfig.For.UmbracoSettings().Content.ForceSafeAliases ? alias.ToSafeAlias() : alias;
+        }
+
+        /// <summary>
+        /// Cleans (but only if required) a string, in the context of a specified culture, to produce a string that can safely be used in an alias.
+        /// </summary>
+        /// <param name="alias">The text to filter.</param>
+        /// <param name="culture">The culture.</param>
+        /// <returns>The safe alias.</returns>
+        /// <remarks>Checks <c>UmbracoSettings.ForceSafeAliases</c> to determine whether it should filter the text.</remarks>
+        public static string ToSafeAliasWithForcingCheck(this string alias, string culture)
+        {
+            return UmbracoConfig.For.UmbracoSettings().Content.ForceSafeAliases ? alias.ToSafeAlias(culture) : alias;
+        }
+
+        // the new methods to get a url segment
+
+        /// <summary>
+        /// Cleans a string to produce a string that can safely be used in an url segment.
+        /// </summary>
+        /// <param name="text">The text to filter.</param>
+        /// <returns>The safe url segment.</returns>
+        public static string ToUrlSegment(this string text)
+        {
+            if (string.IsNullOrWhiteSpace(text)) throw new ArgumentNullOrEmptyException(nameof(text));
+
+            return Current.ShortStringHelper.CleanStringForUrlSegment(text);
+        }
+
+        /// <summary>
+        /// Cleans a string, in the context of a specified culture, to produce a string that can safely be used in an url segment.
+        /// </summary>
+        /// <param name="text">The text to filter.</param>
+        /// <param name="culture">The culture.</param>
+        /// <returns>The safe url segment.</returns>
+        public static string ToUrlSegment(this string text, string culture)
+        {
+            if (string.IsNullOrWhiteSpace(text)) throw new ArgumentNullOrEmptyException(nameof(text));
+            if (culture == null) throw new ArgumentNullException(nameof(culture));
+
+            return Current.ShortStringHelper.CleanStringForUrlSegment(text, culture);
+        }
+
+        // the new methods to clean a string (to alias, url segment...)
+
+        /// <summary>
+        /// Cleans a string.
+        /// </summary>
+        /// <param name="text">The text to clean.</param>
+        /// <param name="stringType">A flag indicating the target casing and encoding of the string. By default,
+        /// strings are cleaned up to camelCase and Ascii.</param>
+        /// <returns>The clean string.</returns>
+        /// <remarks>The string is cleaned in the context of the ICurrent.ShortStringHelper default culture.</remarks>
+        public static string ToCleanString(this string text, CleanStringType stringType)
+        {
+            return Current.ShortStringHelper.CleanString(text, stringType);
+        }
+
+        /// <summary>
+        /// Cleans a string, using a specified separator.
+        /// </summary>
+        /// <param name="text">The text to clean.</param>
+        /// <param name="stringType">A flag indicating the target casing and encoding of the string. By default,
+        /// strings are cleaned up to camelCase and Ascii.</param>
+        /// <param name="separator">The separator.</param>
+        /// <returns>The clean string.</returns>
+        /// <remarks>The string is cleaned in the context of the ICurrent.ShortStringHelper default culture.</remarks>
+        public static string ToCleanString(this string text, CleanStringType stringType, char separator)
+        {
+            return Current.ShortStringHelper.CleanString(text, stringType, separator);
+        }
+
+        /// <summary>
+        /// Cleans a string in the context of a specified culture.
+        /// </summary>
+        /// <param name="text">The text to clean.</param>
+        /// <param name="stringType">A flag indicating the target casing and encoding of the string. By default,
+        /// strings are cleaned up to camelCase and Ascii.</param>
+        /// <param name="culture">The culture.</param>
+        /// <returns>The clean string.</returns>
+        public static string ToCleanString(this string text, CleanStringType stringType, string culture)
+        {
+            return Current.ShortStringHelper.CleanString(text, stringType, culture);
+        }
+
+        /// <summary>
+        /// Cleans a string in the context of a specified culture, using a specified separator.
+        /// </summary>
+        /// <param name="text">The text to clean.</param>
+        /// <param name="stringType">A flag indicating the target casing and encoding of the string. By default,
+        /// strings are cleaned up to camelCase and Ascii.</param>
+        /// <param name="separator">The separator.</param>
+        /// <param name="culture">The culture.</param>
+        /// <returns>The clean string.</returns>
+        public static string ToCleanString(this string text, CleanStringType stringType, char separator, string culture)
+        {
+            return Current.ShortStringHelper.CleanString(text, stringType, separator, culture);
+        }
+
+        // note: LegacyCurrent.ShortStringHelper will produce 100% backward-compatible output for SplitPascalCasing.
+        // other helpers may not. DefaultCurrent.ShortStringHelper produces better, but non-compatible, results.
+
+        /// <summary>
+        /// Splits a Pascal cased string into a phrase separated by spaces.
+        /// </summary>
+        /// <param name="phrase">The text to split.</param>
+        /// <returns>The splitted text.</returns>
+        public static string SplitPascalCasing(this string phrase)
+        {
+            return Current.ShortStringHelper.SplitPascalCasing(phrase, ' ');
+        }
+
+        //NOTE: Not sure what this actually does but is used a few places, need to figure it out and then move to StringExtensions and obsolete.
+        // it basically is yet another version of SplitPascalCasing
+        // plugging string extensions here to be 99% compatible
+        // the only diff. is with numbers, Number6Is was "Number6 Is", and the new string helper does it too,
+        // but the legacy one does "Number6Is"... assuming it is not a big deal.
+        internal static string SpaceCamelCasing(this string phrase)
+        {
+            return phrase.Length < 2 ? phrase : phrase.SplitPascalCasing().ToFirstUpperInvariant();
+        }
+
+        /// <summary>
+        /// Cleans a string, in the context of the invariant culture, to produce a string that can safely be used as a filename,
+        /// both internally (on disk) and externally (as a url).
+        /// </summary>
+        /// <param name="text">The text to filter.</param>
+        /// <returns>The safe filename.</returns>
+        public static string ToSafeFileName(this string text)
+        {
+            return Current.ShortStringHelper.CleanStringForSafeFileName(text);
+        }
+
+        /// <summary>
+        /// Cleans a string, in the context of the invariant culture, to produce a string that can safely be used as a filename,
+        /// both internally (on disk) and externally (as a url).
+        /// </summary>
+        /// <param name="text">The text to filter.</param>
+        /// <param name="culture">The culture.</param>
+        /// <returns>The safe filename.</returns>
+        public static string ToSafeFileName(this string text, string culture)
+        {
+            return Current.ShortStringHelper.CleanStringForSafeFileName(text, culture);
+        }
+
+        /// <summary>
+        /// An extension method that returns a new string in which all occurrences of a
+        /// specified string in the current instance are replaced with another specified string.
+        /// StringComparison specifies the type of search to use for the specified string.
+        /// </summary>
+        /// <param name="source">Current instance of the string</param>
+        /// <param name="oldString">Specified string to replace</param>
+        /// <param name="newString">Specified string to inject</param>
+        /// <param name="stringComparison">String Comparison object to specify search type</param>
+        /// <returns>Updated string</returns>
+        public static string Replace(this string source, string oldString, string newString, StringComparison stringComparison)
+        {
+            // This initialisation ensures the first check starts at index zero of the source. On successive checks for
+            // a match, the source is skipped to immediately after the last replaced occurrence for efficiency
+            // and to avoid infinite loops when oldString and newString compare equal.
+            int index = -1 * newString.Length;
+
+            // Determine if there are any matches left in source, starting from just after the result of replacing the last match.
+            while ((index = source.IndexOf(oldString, index + newString.Length, stringComparison)) >= 0)
+            {
+                // Remove the old text.
+                source = source.Remove(index, oldString.Length);
+
+                // Add the replacemenet text.
+                source = source.Insert(index, newString);
+            }
+
+            return source;
+        }
+
+        /// <summary>
+        /// Converts a literal string into a C# expression.
+        /// </summary>
+        /// <param name="s">Current instance of the string.</param>
+        /// <returns>The string in a C# format.</returns>
+        public static string ToCSharpString(this string s)
+        {
+            if (s == null) return "<null>";
+
+            // http://stackoverflow.com/questions/323640/can-i-convert-a-c-sharp-string-value-to-an-escaped-string-literal
+
+            var sb = new StringBuilder(s.Length + 2);
+            for (var rp = 0; rp < s.Length; rp++)
+            {
+                var c = s[rp];
+                if (c < ToCSharpEscapeChars.Length && '\0' != ToCSharpEscapeChars[c])
+                    sb.Append('\\').Append(ToCSharpEscapeChars[c]);
+                else if ('~' >= c && c >= ' ')
+                    sb.Append(c);
+                else
+                    sb.Append(@"\x")
+                      .Append(ToCSharpHexDigitLower[c >> 12 & 0x0F])
+                      .Append(ToCSharpHexDigitLower[c >> 8 & 0x0F])
+                      .Append(ToCSharpHexDigitLower[c >> 4 & 0x0F])
+                      .Append(ToCSharpHexDigitLower[c & 0x0F]);
+            }
+
+            return sb.ToString();
+
+            // requires full trust
+            /*
+            using (var writer = new StringWriter())
+            using (var provider = CodeDomProvider.CreateProvider("CSharp"))
+            {
+                provider.GenerateCodeFromExpression(new CodePrimitiveExpression(s), writer, null);
+                return writer.ToString().Replace(string.Format("\" +{0}\t\"", Environment.NewLine), "");
+            }
+            */
+        }
+
+        public static string EscapeRegexSpecialCharacters(this string text)
+        {
+            var regexSpecialCharacters = new Dictionary<string, string>
+            {
+                {".", @"\."},
+                {"(", @"\("},
+                {")", @"\)"},
+                {"]", @"\]"},
+                {"[", @"\["},
+                {"{", @"\{"},
+                {"}", @"\}"},
+                {"?", @"\?"},
+                {"!", @"\!"},
+                {"$", @"\$"},
+                {"^", @"\^"},
+                {"+", @"\+"},
+                {"*", @"\*"},
+                {"|", @"\|"},
+                {"<", @"\<"},
+                {">", @"\>"}
+            };
+            return ReplaceMany(text, regexSpecialCharacters);
+        }
+
+        public static bool ContainsAny(this string haystack, IEnumerable<string> needles, StringComparison comparison = StringComparison.CurrentCulture)
+        {
+            if (haystack == null) throw new ArgumentNullException("haystack");
+            if (string.IsNullOrEmpty(haystack) == false || needles.Any())
+            {
+                return needles.Any(value => haystack.IndexOf(value) >= 0);
+            }
+            return false;
+        }
+
+        public static bool CsvContains(this string csv, string value)
+        {
+            if (string.IsNullOrEmpty(csv))
+            {
+                return false;
+            }
+            var idCheckList = csv.Split(new[] { "," }, StringSplitOptions.RemoveEmptyEntries);
+            return idCheckList.Contains(value);
+        }
+
+        // From: http://stackoverflow.com/a/961504/5018
+        // filters control characters but allows only properly-formed surrogate sequences
+        private static readonly Lazy<Regex> InvalidXmlChars = new Lazy<Regex>(() =>
+            new Regex(
+                @"(?<![\uD800-\uDBFF])[\uDC00-\uDFFF]|[\uD800-\uDBFF](?![\uDC00-\uDFFF])|[\x00-\x08\x0B\x0C\x0E-\x1F\x7F-\x9F\uFEFF\uFFFE\uFFFF]",
+                RegexOptions.Compiled));
+
+
+        /// <summary>
+        /// An extension method that returns a new string in which all occurrences of an
+        /// unicode characters that are invalid in XML files are replaced with an empty string.
+        /// </summary>
+        /// <param name="text">Current instance of the string</param>
+        /// <returns>Updated string</returns>
+        ///
+        /// <summary>
+        /// removes any unusual unicode characters that can't be encoded into XML
+        /// </summary>
+        internal static string ToValidXmlString(this string text)
+        {
+            return string.IsNullOrEmpty(text) ? text : InvalidXmlChars.Value.Replace(text, "");
+        }
+
+        /// <summary>
+        /// Converts a string to a Guid - WARNING, depending on the string, this may not be unique
+        /// </summary>
+        /// <param name="text"></param>
+        /// <returns></returns>
+        internal static Guid ToGuid(this string text)
+        {
+            return CreateGuidFromHash(UrlNamespace,
+                                        text,
+                                        CryptoConfig.AllowOnlyFipsAlgorithms
+                                            ? 5     // SHA1
+                                            : 3);   // MD5
+        }
+
+        /// <summary>
+        /// The namespace for URLs (from RFC 4122, Appendix C).
+        ///
+        /// See <a href="http://www.ietf.org/rfc/rfc4122.txt">RFC 4122</a>
+        /// </summary>
+        internal static readonly Guid UrlNamespace = new Guid("6ba7b811-9dad-11d1-80b4-00c04fd430c8");
+
+        /// <summary>
+        /// Creates a name-based UUID using the algorithm from RFC 4122 §4.3.
+        ///
+        /// See <a href="https://github.com/LogosBible/Logos.Utility/blob/master/src/Logos.Utility/GuidUtility.cs#L34">GuidUtility.cs</a> for original implementation.
+        /// </summary>
+        /// <param name="namespaceId">The ID of the namespace.</param>
+        /// <param name="name">The name (within that namespace).</param>
+        /// <param name="version">The version number of the UUID to create; this value must be either
+        /// 3 (for MD5 hashing) or 5 (for SHA-1 hashing).</param>
+        /// <returns>A UUID derived from the namespace and name.</returns>
+        /// <remarks>See <a href="http://code.logos.com/blog/2011/04/generating_a_deterministic_guid.html">Generating a deterministic GUID</a>.</remarks>
+        internal static Guid CreateGuidFromHash(Guid namespaceId, string name, int version)
+        {
+            if (name == null)
+                throw new ArgumentNullException("name");
+            if (version != 3 && version != 5)
+                throw new ArgumentOutOfRangeException("version", "version must be either 3 or 5.");
+
+            // convert the name to a sequence of octets (as defined by the standard or conventions of its namespace) (step 3)
+            // ASSUME: UTF-8 encoding is always appropriate
+            byte[] nameBytes = Encoding.UTF8.GetBytes(name);
+
+            // convert the namespace UUID to network order (step 3)
+            byte[] namespaceBytes = namespaceId.ToByteArray();
+            SwapByteOrder(namespaceBytes);
+
+            // comput the hash of the name space ID concatenated with the name (step 4)
+            byte[] hash;
+            using (HashAlgorithm algorithm = version == 3 ? (HashAlgorithm)MD5.Create() : SHA1.Create())
+            {
+                algorithm.TransformBlock(namespaceBytes, 0, namespaceBytes.Length, null, 0);
+                algorithm.TransformFinalBlock(nameBytes, 0, nameBytes.Length);
+                hash = algorithm.Hash;
+            }
+
+            // most bytes from the hash are copied straight to the bytes of the new GUID (steps 5-7, 9, 11-12)
+            byte[] newGuid = new byte[16];
+            Array.Copy(hash, 0, newGuid, 0, 16);
+
+            // set the four most significant bits (bits 12 through 15) of the time_hi_and_version field to the appropriate 4-bit version number from Section 4.1.3 (step 8)
+            newGuid[6] = (byte)((newGuid[6] & 0x0F) | (version << 4));
+
+            // set the two most significant bits (bits 6 and 7) of the clock_seq_hi_and_reserved to zero and one, respectively (step 10)
+            newGuid[8] = (byte)((newGuid[8] & 0x3F) | 0x80);
+
+            // convert the resulting UUID to local byte order (step 13)
+            SwapByteOrder(newGuid);
+            return new Guid(newGuid);
+        }
+
+        // Converts a GUID (expressed as a byte array) to/from network order (MSB-first).
+        internal static void SwapByteOrder(byte[] guid)
+        {
+            SwapBytes(guid, 0, 3);
+            SwapBytes(guid, 1, 2);
+            SwapBytes(guid, 4, 5);
+            SwapBytes(guid, 6, 7);
+        }
+
+        private static void SwapBytes(byte[] guid, int left, int right)
+        {
+            byte temp = guid[left];
+            guid[left] = guid[right];
+            guid[right] = temp;
+        }
+
+        /// <summary>
+        /// Turns an null-or-whitespace string into a null string.
+        /// </summary>
+        public static string NullEmpty(this string text)
+            => string.IsNullOrWhiteSpace(text) ? null : text;
+    }
+}