--- conflicted
+++ resolved
@@ -1,27 +1,27 @@
 // Copyright (c) Umbraco.
 // See LICENSE for more details.
 
+using System;
 using System.ComponentModel;
+using System.Net;
 
-namespace Umbraco.Cms.Core.Configuration.Models;
+namespace Umbraco.Cms.Core.Configuration.Models
+{
+    /// <summary>
+    /// Typed configuration options for basic authentication settings.
+    /// </summary>
+    [UmbracoOptions(Constants.Configuration.ConfigBasicAuth)]
+    public class BasicAuthSettings
+    {
+        private const bool StaticEnabled = false;
 
-/// <summary>
-///     Typed configuration options for basic authentication settings.
-/// </summary>
-[UmbracoOptions(Constants.Configuration.ConfigBasicAuth)]
-public class BasicAuthSettings
-{
-    private const bool StaticEnabled = false;
+        /// <summary>
+        /// Gets or sets a value indicating whether to keep the user logged in.
+        /// </summary>
+        [DefaultValue(StaticEnabled)]
+        public bool Enabled { get; set; } = StaticEnabled;
 
-    /// <summary>
-    ///     Gets or sets a value indicating whether to keep the user logged in.
-    /// </summary>
-    [DefaultValue(StaticEnabled)]
-    public bool Enabled { get; set; } = StaticEnabled;
 
-<<<<<<< HEAD
-    public string[] AllowedIPs { get; set; } = Array.Empty<string>();
-=======
         public string[] AllowedIPs { get; set; } = Array.Empty<string>();
         public SharedSecret SharedSecret { get; set; } = new SharedSecret();
 
@@ -37,5 +37,4 @@
         public string? HeaderName { get; set; } = StaticHeaderName;
         public string? Value { get; set; }
     }
->>>>>>> 86e16302
 }