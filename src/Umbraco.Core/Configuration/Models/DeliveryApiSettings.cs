﻿using System.ComponentModel;

namespace Umbraco.Cms.Core.Configuration.Models;

/// <summary>
///     Typed configuration options for Delivery API settings.
/// </summary>
[UmbracoOptions(Constants.Configuration.ConfigDeliveryApi)]
public class DeliveryApiSettings
{
    private const bool StaticEnabled = false;

    private const bool StaticPublicAccess = true;

    private const bool StaticRichTextOutputAsJson = false;

    /// <summary>
    ///     Gets or sets a value indicating whether the Delivery API should be enabled.
    /// </summary>
    /// <value><c>true</c> if the Delivery API should be enabled; otherwise, <c>false</c>.</value>
    [DefaultValue(StaticEnabled)]
    public bool Enabled { get; set; } = StaticEnabled;

    /// <summary>
    ///     Gets or sets a value indicating whether the Delivery API (if enabled) should be
    ///     publicly available or should require an API key for access.
    /// </summary>
    /// <value><c>true</c> if the Delivery API should be publicly available; <c>false</c> if an API key should be required for access.</value>
    [DefaultValue(StaticPublicAccess)]
    public bool PublicAccess { get; set; } = StaticPublicAccess;

    /// <summary>
    ///     Gets or sets the API key used for authorizing API access (if the API is not publicly available) and preview access.
    /// </summary>
    /// <value>A <c>string</c> representing the API key.</value>
    public string? ApiKey { get; set; } = null;

    /// <summary>
    ///     Gets or sets the aliases of the content types that may never be exposed through the Delivery API. Content of these
    ///     types will never be returned from any Delivery API endpoint, nor added to the query index.
    /// </summary>
    /// <value>The content type aliases that are not to be exposed.</value>
    public string[] DisallowedContentTypeAliases { get; set; } = Array.Empty<string>();

    /// <summary>
    ///     Gets or sets a value indicating whether the Delivery API should output rich text values as JSON instead of HTML.
    /// </summary>
    /// <value><c>true</c> if the Delivery API should output rich text values as JSON; <c>false</c> they should be output as HTML (default).</value>
    [DefaultValue(StaticRichTextOutputAsJson)]
    public bool RichTextOutputAsJson { get; set; } = StaticRichTextOutputAsJson;

    /// <summary>
<<<<<<< HEAD
    ///     Gets or sets the member authorization settings for the Delivery API.
    /// </summary>
    public MemberAuthorizationSettings? MemberAuthorization { get; set; } = null;

    /// <summary>
    ///     Gets a value indicating if any member authorization type is enabled for the Delivery API.
    /// </summary>
    /// <remarks>
    ///     This method is intended for future extension - see remark in <see cref="MemberAuthorizationSettings"/>
    /// </remarks>
    public bool MemberAuthorizationIsEnabled() => MemberAuthorization?.AuthorizationCodeFlow?.Enabled is true;

    /// <summary>
    ///     Typed configuration options for member authorization settings for the Delivery API.
    /// </summary>
    /// <remarks>
    ///     This class is intended for future extension, if/when adding support for additional
    ///     authorization flows (i.e. non-interactive authorization flows).
    /// </remarks>
    public class MemberAuthorizationSettings
    {
        /// <summary>
        ///     Gets or sets the Authorization Code Flow configuration for the Delivery API.
        /// </summary>
        public AuthorizationCodeFlowSettings? AuthorizationCodeFlow { get; set; } = null;
    }

    /// <summary>
    ///     Typed configuration options for the Authorization Code Flow settings for the Delivery API.
    /// </summary>
    public class AuthorizationCodeFlowSettings
    {
        private const bool StaticEnabled = false;

        /// <summary>
        ///     Gets or sets a value indicating whether Authorization Code Flow should be enabled for the Delivery API.
        /// </summary>
        /// <value><c>true</c> if Authorization Code Flow should be enabled; otherwise, <c>false</c>.</value>
        [DefaultValue(StaticEnabled)]
        public bool Enabled { get; set; }

        /// <summary>
        ///     Gets or sets the URLs allowed to use as redirect targets after a successful login (session authorization).
        /// </summary>
        /// <value>The URLs allowed as redirect targets.</value>
        public Uri[] LoginRedirectUrls { get; set; } = Array.Empty<Uri>();

        /// <summary>
        ///     Gets or sets the URLs allowed to use as redirect targets after a successful logout (session termination).
        /// </summary>
        /// <value>The URLs allowed as redirect targets.</value>
        /// <remarks>These are only required if logout is to be used.</remarks>
        public Uri[] LogoutRedirectUrls { get; set; } = Array.Empty<Uri>();
=======
    ///     Gets or sets the settings for the Media APIs of the Delivery API.
    /// </summary>
    public MediaSettings Media { get; set; } = new ();

    /// <summary>
    ///     Typed configuration options for the Media APIs of the Delivery API.
    /// </summary>
    /// <remarks>
    ///     The Delivery API settings (as configured in <see cref="DeliveryApiSettings"/>) supersede these settings in levels of restriction.
    ///     I.e. the Media APIs cannot be enabled, if the Delivery API is disabled.
    /// </remarks>
    public class MediaSettings
    {
        /// <summary>
        ///     Gets or sets a value indicating whether the Media APIs of the Delivery API should be enabled.
        /// </summary>
        /// <value><c>true</c> if the Media APIs should be enabled; otherwise, <c>false</c>.</value>
        /// <remarks>
        ///     Setting this to <c>true</c> will have no effect if the Delivery API itself is disabled through <see cref="DeliveryApiSettings"/>
        /// </remarks>
        [DefaultValue(StaticEnabled)]
        public bool Enabled { get; set; } = StaticEnabled;

        /// <summary>
        ///     Gets or sets a value indicating whether the Media APIs of the Delivery API (if enabled) should be
        ///     publicly available or should require an API key for access.
        /// </summary>
        /// <value><c>true</c> if the Media APIs should be publicly available; <c>false</c> if an API key should be required for access.</value>
        /// <remarks>
        ///     Setting this to <c>true</c> will have no effect if the Delivery API itself has public access disabled through <see cref="DeliveryApiSettings"/>
        /// </remarks>
        [DefaultValue(StaticPublicAccess)]
        public bool PublicAccess { get; set; } = StaticPublicAccess;
>>>>>>> e4cc2a05
    }
}<|MERGE_RESOLUTION|>--- conflicted
+++ resolved
@@ -50,7 +50,11 @@
     public bool RichTextOutputAsJson { get; set; } = StaticRichTextOutputAsJson;
 
     /// <summary>
-<<<<<<< HEAD
+    ///     Gets or sets the settings for the Media APIs of the Delivery API.
+    /// </summary>
+    public MediaSettings Media { get; set; } = new ();
+
+    /// <summary>
     ///     Gets or sets the member authorization settings for the Delivery API.
     /// </summary>
     public MemberAuthorizationSettings? MemberAuthorization { get; set; } = null;
@@ -62,6 +66,37 @@
     ///     This method is intended for future extension - see remark in <see cref="MemberAuthorizationSettings"/>
     /// </remarks>
     public bool MemberAuthorizationIsEnabled() => MemberAuthorization?.AuthorizationCodeFlow?.Enabled is true;
+
+    /// <summary>
+    ///     Typed configuration options for the Media APIs of the Delivery API.
+    /// </summary>
+    /// <remarks>
+    ///     The Delivery API settings (as configured in <see cref="DeliveryApiSettings"/>) supersede these settings in levels of restriction.
+    ///     I.e. the Media APIs cannot be enabled, if the Delivery API is disabled.
+    /// </remarks>
+    public class MediaSettings
+    {
+        /// <summary>
+        ///     Gets or sets a value indicating whether the Media APIs of the Delivery API should be enabled.
+        /// </summary>
+        /// <value><c>true</c> if the Media APIs should be enabled; otherwise, <c>false</c>.</value>
+        /// <remarks>
+        ///     Setting this to <c>true</c> will have no effect if the Delivery API itself is disabled through <see cref="DeliveryApiSettings"/>
+        /// </remarks>
+        [DefaultValue(StaticEnabled)]
+        public bool Enabled { get; set; } = StaticEnabled;
+
+        /// <summary>
+        ///     Gets or sets a value indicating whether the Media APIs of the Delivery API (if enabled) should be
+        ///     publicly available or should require an API key for access.
+        /// </summary>
+        /// <value><c>true</c> if the Media APIs should be publicly available; <c>false</c> if an API key should be required for access.</value>
+        /// <remarks>
+        ///     Setting this to <c>true</c> will have no effect if the Delivery API itself has public access disabled through <see cref="DeliveryApiSettings"/>
+        /// </remarks>
+        [DefaultValue(StaticPublicAccess)]
+        public bool PublicAccess { get; set; } = StaticPublicAccess;
+    }
 
     /// <summary>
     ///     Typed configuration options for member authorization settings for the Delivery API.
@@ -104,40 +139,5 @@
         /// <value>The URLs allowed as redirect targets.</value>
         /// <remarks>These are only required if logout is to be used.</remarks>
         public Uri[] LogoutRedirectUrls { get; set; } = Array.Empty<Uri>();
-=======
-    ///     Gets or sets the settings for the Media APIs of the Delivery API.
-    /// </summary>
-    public MediaSettings Media { get; set; } = new ();
-
-    /// <summary>
-    ///     Typed configuration options for the Media APIs of the Delivery API.
-    /// </summary>
-    /// <remarks>
-    ///     The Delivery API settings (as configured in <see cref="DeliveryApiSettings"/>) supersede these settings in levels of restriction.
-    ///     I.e. the Media APIs cannot be enabled, if the Delivery API is disabled.
-    /// </remarks>
-    public class MediaSettings
-    {
-        /// <summary>
-        ///     Gets or sets a value indicating whether the Media APIs of the Delivery API should be enabled.
-        /// </summary>
-        /// <value><c>true</c> if the Media APIs should be enabled; otherwise, <c>false</c>.</value>
-        /// <remarks>
-        ///     Setting this to <c>true</c> will have no effect if the Delivery API itself is disabled through <see cref="DeliveryApiSettings"/>
-        /// </remarks>
-        [DefaultValue(StaticEnabled)]
-        public bool Enabled { get; set; } = StaticEnabled;
-
-        /// <summary>
-        ///     Gets or sets a value indicating whether the Media APIs of the Delivery API (if enabled) should be
-        ///     publicly available or should require an API key for access.
-        /// </summary>
-        /// <value><c>true</c> if the Media APIs should be publicly available; <c>false</c> if an API key should be required for access.</value>
-        /// <remarks>
-        ///     Setting this to <c>true</c> will have no effect if the Delivery API itself has public access disabled through <see cref="DeliveryApiSettings"/>
-        /// </remarks>
-        [DefaultValue(StaticPublicAccess)]
-        public bool PublicAccess { get; set; } = StaticPublicAccess;
->>>>>>> e4cc2a05
     }
 }