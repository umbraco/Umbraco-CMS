// Copyright (c) Umbraco.
// See LICENSE for more details.

namespace Umbraco.Cms.Core.Configuration.Models;

/// <summary>
///     Typed configuration options for imaging settings.
/// </summary>
[UmbracoOptions(Constants.Configuration.ConfigImaging)]
public class ImagingSettings
{
    /// <summary>
    ///     Gets or sets a value for imaging cache settings.
    /// </summary>
<<<<<<< HEAD
    [UmbracoOptions(Constants.Configuration.ConfigImaging)]
    public class ImagingSettings
    {
        /// <summary>
        /// Gets or sets a value for the Hash-based Message Authentication Code (HMAC) secret key for request authentication.
        /// </summary>
        public byte[]? HMACSecretKey { get; set; }

        /// <summary>
        /// Gets or sets a value for imaging cache settings.
        /// </summary>
        public ImagingCacheSettings Cache { get; set; } = new ImagingCacheSettings();
=======
    public ImagingCacheSettings Cache { get; set; } = new();
>>>>>>> 3cfeac94

    /// <summary>
    ///     Gets or sets a value for imaging resize settings.
    /// </summary>
    public ImagingResizeSettings Resize { get; set; } = new();
}<|MERGE_RESOLUTION|>--- conflicted
+++ resolved
@@ -4,30 +4,20 @@
 namespace Umbraco.Cms.Core.Configuration.Models;
 
 /// <summary>
-///     Typed configuration options for imaging settings.
+/// Typed configuration options for imaging settings.
 /// </summary>
 [UmbracoOptions(Constants.Configuration.ConfigImaging)]
 public class ImagingSettings
 {
     /// <summary>
-    ///     Gets or sets a value for imaging cache settings.
+    /// Gets or sets a value for the Hash-based Message Authentication Code (HMAC) secret key for request authentication.
     /// </summary>
-<<<<<<< HEAD
-    [UmbracoOptions(Constants.Configuration.ConfigImaging)]
-    public class ImagingSettings
-    {
-        /// <summary>
-        /// Gets or sets a value for the Hash-based Message Authentication Code (HMAC) secret key for request authentication.
-        /// </summary>
-        public byte[]? HMACSecretKey { get; set; }
+    public byte[]? HMACSecretKey { get; set; }
 
-        /// <summary>
-        /// Gets or sets a value for imaging cache settings.
-        /// </summary>
-        public ImagingCacheSettings Cache { get; set; } = new ImagingCacheSettings();
-=======
-    public ImagingCacheSettings Cache { get; set; } = new();
->>>>>>> 3cfeac94
+    /// <summary>
+    /// Gets or sets a value for imaging cache settings.
+    /// </summary>
+    public ImagingCacheSettings Cache { get; set; } = new ImagingCacheSettings();
 
     /// <summary>
     ///     Gets or sets a value for imaging resize settings.
