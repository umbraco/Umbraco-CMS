// Copyright (c) Umbraco.
// See LICENSE for more details.

using System.ComponentModel;

namespace Umbraco.Cms.Core.Configuration.Models;

/// <summary>
///     Typed configuration options for global settings.
/// </summary>
[UmbracoOptions(Constants.Configuration.ConfigGlobal)]
public class GlobalSettings
{
    internal const string
        StaticReservedPaths =
            "~/app_plugins/,~/install/,~/mini-profiler-resources/,~/umbraco/,"; // must end with a comma!

    internal const string StaticReservedUrls = "~/.well-known,"; // must end with a comma!
    internal const string StaticTimeOut = "00:20:00";
    internal const string StaticDefaultUILanguage = "en-US";
    internal const bool StaticHideTopLevelNodeFromPath = true;
    internal const bool StaticUseHttps = false;
    internal const int StaticVersionCheckPeriod = 7;
    internal const string StaticIconsPath = "umbraco/assets/icons";
    internal const string StaticUmbracoCssPath = "~/css";
    internal const string StaticUmbracoScriptsPath = "~/scripts";
    internal const string StaticUmbracoMediaPath = "~/media";
    internal const bool StaticInstallMissingDatabase = false;
    internal const bool StaticDisableElectionForSingleServer = false;
    internal const string StaticNoNodesViewPath = "~/umbraco/UmbracoWebsite/NoNodes.cshtml";
    internal const string StaticDistributedLockingReadLockDefaultTimeout = "00:01:00";
    internal const string StaticDistributedLockingWriteLockDefaultTimeout = "00:00:05";
    internal const int StaticMainDomReleaseSignalPollingInterval = 2000;
    private const bool StaticForceCombineUrlPathLeftToRight = true;
    private const bool StaticShowMaintenancePageWhenInUpgradeState = true;

    /// <summary>
    ///     Gets or sets a value for the reserved URLs (must end with a comma).
    /// </summary>
    [DefaultValue(StaticReservedUrls)]
    public string ReservedUrls { get; set; } = StaticReservedUrls;

    /// <summary>
    ///     Gets or sets a value for the reserved paths (must end with a comma).
    /// </summary>
    [DefaultValue(StaticReservedPaths)]
    public string ReservedPaths { get; set; } = StaticReservedPaths;

    /// <summary>
    ///     Gets or sets a value for the back-office login timeout.
    /// </summary>
    [DefaultValue(StaticTimeOut)]
    public TimeSpan TimeOut { get; set; } = TimeSpan.Parse(StaticTimeOut);

    /// <summary>
    ///     Gets or sets a value for the default UI language.
    /// </summary>
    [DefaultValue(StaticDefaultUILanguage)]
    public string DefaultUILanguage { get; set; } = StaticDefaultUILanguage;

    /// <summary>
    ///     Gets or sets a value indicating whether to hide the top level node from the path.
    /// </summary>
    [DefaultValue(StaticHideTopLevelNodeFromPath)]
    public bool HideTopLevelNodeFromPath { get; set; } = StaticHideTopLevelNodeFromPath;

    /// <summary>
    ///     Gets or sets a value indicating whether HTTPS should be used.
    /// </summary>
    [DefaultValue(StaticUseHttps)]
    public bool UseHttps { get; set; } = StaticUseHttps;

    /// <summary>
    ///     Gets or sets a value for the version check period in days.
    /// </summary>
    [DefaultValue(StaticVersionCheckPeriod)]
    public int VersionCheckPeriod { get; set; } = StaticVersionCheckPeriod;

    /// <summary>
<<<<<<< HEAD
=======
    /// Gets or sets a value for the Umbraco back-office path.
    /// </summary>
    [Obsolete($"UmbracoPath is no longer configurable, use Constants.System.DefaultUmbracoPath instead. This property is scheduled for removal in a future version.")]
    public string UmbracoPath
    {
        get => Constants.System.DefaultUmbracoPath;
        set { }
    }

    /// <summary>
>>>>>>> dcd6f1fb
    ///     Gets or sets a value for the Umbraco icons path.
    /// </summary>
    /// <remarks>
    ///     TODO: Umbraco cannot be hard coded here that is what UmbracoPath is for
    ///     so this should not be a normal get set it has to have dynamic ability to return the correct
    ///     path given UmbracoPath if this hasn't been explicitly set.
    /// </remarks>
    [DefaultValue(StaticIconsPath)]
    public string IconsPath { get; set; } = StaticIconsPath;

    /// <summary>
    ///     Gets or sets a value for the Umbraco CSS path.
    /// </summary>
    [DefaultValue(StaticUmbracoCssPath)]
    public string UmbracoCssPath { get; set; } = StaticUmbracoCssPath;

    /// <summary>
    ///     Gets or sets a value for the Umbraco scripts path.
    /// </summary>
    [DefaultValue(StaticUmbracoScriptsPath)]
    public string UmbracoScriptsPath { get; set; } = StaticUmbracoScriptsPath;

    /// <summary>
    ///     Gets or sets a value for the Umbraco media request path.
    /// </summary>
    [DefaultValue(StaticUmbracoMediaPath)]
    public string UmbracoMediaPath { get; set; } = StaticUmbracoMediaPath;

    /// <summary>
    ///     Gets or sets a value for the physical Umbraco media root path (falls back to <see cref="UmbracoMediaPath" /> when
    ///     empty).
    /// </summary>
    /// <remarks>
    ///     If the value is a virtual path, it's resolved relative to the webroot.
    /// </remarks>
    public string UmbracoMediaPhysicalRootPath { get; set; } = null!;

    /// <summary>
    ///     Gets or sets a value indicating whether to install the database when it is missing.
    /// </summary>
    [DefaultValue(StaticInstallMissingDatabase)]
    public bool InstallMissingDatabase { get; set; } = StaticInstallMissingDatabase;

    /// <summary>
    ///     Gets or sets a value indicating whether to disable the election for a single server.
    /// </summary>
    [DefaultValue(StaticDisableElectionForSingleServer)]
    public bool DisableElectionForSingleServer { get; set; } = StaticDisableElectionForSingleServer;

    /// <summary>
    ///     Gets or sets a value for the database factory server version.
    /// </summary>
    public string DatabaseFactoryServerVersion { get; set; } = string.Empty;

    /// <summary>
    ///     Gets or sets a value for the main dom lock.
    /// </summary>
    public string MainDomLock { get; set; } = string.Empty;

    /// <summary>
    ///     Gets or sets a value to discriminate MainDom boundaries.
    ///     <para>
    ///         Generally the default should suffice but useful for advanced scenarios e.g. azure deployment slot based zero
    ///         downtime deployments.
    ///     </para>
    /// </summary>
    public string MainDomKeyDiscriminator { get; set; } = string.Empty;

    /// <summary>
    ///     Gets or sets the duration (in milliseconds) for which the MainDomLock release signal polling task should sleep.
    /// </summary>
    /// <remarks>
    ///     Doesn't apply to MainDomSemaphoreLock.
    ///     <para>
    ///         The default value is 2000ms.
    ///     </para>
    /// </remarks>
    [DefaultValue(StaticMainDomReleaseSignalPollingInterval)]
    public int MainDomReleaseSignalPollingInterval { get; set; } = StaticMainDomReleaseSignalPollingInterval;

    /// <summary>
    ///     Gets or sets the telemetry ID.
    /// </summary>
    public string Id { get; set; } = string.Empty;

    /// <summary>
    ///     Gets or sets a value for the path to the no content view.
    /// </summary>
    [DefaultValue(StaticNoNodesViewPath)]
    public string NoNodesViewPath { get; set; } = StaticNoNodesViewPath;

    /// <summary>
    ///     Gets or sets a value for the database server registrar settings.
    /// </summary>
    public DatabaseServerRegistrarSettings DatabaseServerRegistrar { get; set; } = new();

    /// <summary>
    ///     Gets or sets a value for the database server messenger settings.
    /// </summary>
    public DatabaseServerMessengerSettings DatabaseServerMessenger { get; set; } = new();

    /// <summary>
    ///     Gets or sets a value for the SMTP settings.
    /// </summary>
    public SmtpSettings? Smtp { get; set; }

    /// <summary>
    ///     Gets a value indicating whether SMTP is configured.
    /// </summary>
    public bool IsSmtpServerConfigured => !string.IsNullOrWhiteSpace(Smtp?.Host);

    /// <summary>
    ///     Gets a value indicating whether there is a physical pickup directory configured.
    /// </summary>
    public bool IsPickupDirectoryLocationConfigured => !string.IsNullOrWhiteSpace(Smtp?.PickupDirectoryLocation);

    /// <summary>
    ///     Gets or sets a value representing the maximum time to wait whilst attempting to obtain a distributed read lock.
    /// </summary>
    /// <remarks>
    ///     The default value is 60 seconds.
    /// </remarks>
    [DefaultValue(StaticDistributedLockingReadLockDefaultTimeout)]
    public TimeSpan DistributedLockingReadLockDefaultTimeout { get; set; } =
        TimeSpan.Parse(StaticDistributedLockingReadLockDefaultTimeout);

    /// <summary>
    ///     Gets or sets a value representing the maximum time to wait whilst attempting to obtain a distributed write lock.
    /// </summary>
    /// <remarks>
    ///     The default value is 5 seconds.
    /// </remarks>
    [DefaultValue(StaticDistributedLockingWriteLockDefaultTimeout)]
    public TimeSpan DistributedLockingWriteLockDefaultTimeout { get; set; } =
        TimeSpan.Parse(StaticDistributedLockingWriteLockDefaultTimeout);

    /// <summary>
    /// Gets or sets a value representing the DistributedLockingMechanism to use.
    /// </summary>
    public string DistributedLockingMechanism { get; set; } = string.Empty;

    /// <summary>
    /// Force url paths to be left to right, even when the culture has right to left text
    /// </summary>
    /// <example>
    /// For the following hierarchy
    /// - Root (/ar)
    ///   - 1 (/ar/1)
    ///     - 2 (/ar/1/2)
    ///       - 3 (/ar/1/2/3)
    ///         - 3 (/ar/1/2/3/4)
    /// When forced
    /// - https://www.umbraco.com/ar/1/2/3/4
    /// when not
    /// - https://www.umbraco.com/ar/4/3/2/1
    /// </example>
    [DefaultValue(StaticForceCombineUrlPathLeftToRight)]
    public bool ForceCombineUrlPathLeftToRight { get; set; }  = StaticForceCombineUrlPathLeftToRight;

    [DefaultValue(StaticShowMaintenancePageWhenInUpgradeState)]
    public bool ShowMaintenancePageWhenInUpgradeState { get; set; } = StaticShowMaintenancePageWhenInUpgradeState;
}<|MERGE_RESOLUTION|>--- conflicted
+++ resolved
@@ -77,19 +77,6 @@
     public int VersionCheckPeriod { get; set; } = StaticVersionCheckPeriod;
 
     /// <summary>
-<<<<<<< HEAD
-=======
-    /// Gets or sets a value for the Umbraco back-office path.
-    /// </summary>
-    [Obsolete($"UmbracoPath is no longer configurable, use Constants.System.DefaultUmbracoPath instead. This property is scheduled for removal in a future version.")]
-    public string UmbracoPath
-    {
-        get => Constants.System.DefaultUmbracoPath;
-        set { }
-    }
-
-    /// <summary>
->>>>>>> dcd6f1fb
     ///     Gets or sets a value for the Umbraco icons path.
     /// </summary>
     /// <remarks>
