// Copyright (c) Umbraco.
// See LICENSE for more details.

using System;
using System.ComponentModel;

namespace Umbraco.Cms.Core.Configuration.Models
{
    /// <summary>
    /// Typed configuration options for global settings.
    /// </summary>
    [UmbracoOptions(Constants.Configuration.ConfigGlobal)]
    public class GlobalSettings
    {
        internal const string StaticReservedPaths = "~/app_plugins/,~/install/,~/mini-profiler-resources/,~/umbraco/,"; // must end with a comma!
        internal const string StaticReservedUrls = "~/.well-known,"; // must end with a comma!
        internal const string StaticTimeOut = "00:20:00";
        internal const string StaticDefaultUILanguage = "en-US";
        internal const bool StaticHideTopLevelNodeFromPath = true;
        internal const bool StaticUseHttps = false;
        internal const int StaticVersionCheckPeriod = 7;
        internal const string StaticUmbracoPath = "~/umbraco";
        internal const string StaticIconsPath = "~/umbraco/assets/icons";
        internal const string StaticUmbracoCssPath = "~/css";
        internal const string StaticUmbracoScriptsPath = "~/scripts";
        internal const string StaticUmbracoMediaPath = "~/media";
        internal const bool StaticInstallMissingDatabase = false;
        internal const bool StaticDisableElectionForSingleServer = false;
        internal const string StaticNoNodesViewPath = "~/umbraco/UmbracoWebsite/NoNodes.cshtml";
        internal const string StaticSqlWriteLockTimeOut = "00:00:05";
        internal const bool StaticSanitizeTinyMce = false;

        /// <summary>
        /// Gets or sets a value for the reserved URLs.
        /// It must end with a comma
        /// </summary>
        [DefaultValue(StaticReservedUrls)]
        public string ReservedUrls { get; set; } = StaticReservedUrls;

        /// <summary>
        /// Gets or sets a value for the reserved paths.
        /// It must end with a comma
        /// </summary>
        [DefaultValue(StaticReservedPaths)]
        public string ReservedPaths { get; set; } = StaticReservedPaths;

        /// <summary>
        /// Gets or sets a value for the timeout
        /// </summary>
        [DefaultValue(StaticTimeOut)]
        public TimeSpan TimeOut { get; set; } = TimeSpan.Parse(StaticTimeOut);

        /// <summary>
        /// Gets or sets a value for the default UI language.
        /// </summary>
        [DefaultValue(StaticDefaultUILanguage)]
        public string DefaultUILanguage { get; set; } = StaticDefaultUILanguage;

        /// <summary>
        /// Gets or sets a value indicating whether to hide the top level node from the path.
        /// </summary>
        [DefaultValue(StaticHideTopLevelNodeFromPath)]
        public bool HideTopLevelNodeFromPath { get; set; } = StaticHideTopLevelNodeFromPath;

        /// <summary>
        /// Gets or sets a value indicating whether HTTPS should be used.
        /// </summary>
        [DefaultValue(StaticUseHttps)]
        public bool UseHttps { get; set; } = StaticUseHttps;

        /// <summary>
        /// Gets or sets a value for the version check period in days.
        /// </summary>
        [DefaultValue(StaticVersionCheckPeriod)]
        public int VersionCheckPeriod { get; set; } = StaticVersionCheckPeriod;

        /// <summary>
        /// Gets or sets a value for the Umbraco back-office path.
        /// </summary>
        [DefaultValue(StaticUmbracoPath)]
        public string UmbracoPath { get; set; } = StaticUmbracoPath;

        /// <summary>
        /// Gets or sets a value for the Umbraco icons path.
        /// </summary>
        /// <remarks>
        /// TODO: Umbraco cannot be hard coded here that is what UmbracoPath is for
        ///       so this should not be a normal get set it has to have dynamic ability to return the correct
        ///       path given UmbracoPath if this hasn't been explicitly set.
        /// </remarks>
        [DefaultValue(StaticIconsPath)]
        public string IconsPath { get; set; } = StaticIconsPath;

        /// <summary>
        /// Gets or sets a value for the Umbraco CSS path.
        /// </summary>
        [DefaultValue(StaticUmbracoCssPath)]
        public string UmbracoCssPath { get; set; } = StaticUmbracoCssPath;

        /// <summary>
        /// Gets or sets a value for the Umbraco scripts path.
        /// </summary>
        [DefaultValue(StaticUmbracoScriptsPath)]
        public string UmbracoScriptsPath { get; set; } = StaticUmbracoScriptsPath;

        /// <summary>
        /// Gets or sets a value for the Umbraco media path.
        /// </summary>
        [DefaultValue(StaticUmbracoMediaPath)]
        public string UmbracoMediaPath { get; set; } = StaticUmbracoMediaPath;

        /// <summary>
        /// Gets or sets a value indicating whether to install the database when it is missing.
        /// </summary>
        [DefaultValue(StaticInstallMissingDatabase)]
        public bool InstallMissingDatabase { get; set; } = StaticInstallMissingDatabase;

        /// <summary>
        /// Gets or sets a value indicating whether to disable the election for a single server.
        /// </summary>
        [DefaultValue(StaticDisableElectionForSingleServer)]
        public bool DisableElectionForSingleServer { get; set; } = StaticDisableElectionForSingleServer;

        /// <summary>
        /// Gets or sets a value for the database factory server version.
        /// </summary>
        public string DatabaseFactoryServerVersion { get; set; } = string.Empty;

        /// <summary>
        /// Gets or sets a value for the main dom lock.
        /// </summary>
        public string MainDomLock { get; set; } = string.Empty;
        public string Id { get; set; } = string.Empty;

        /// <summary>
        /// Gets or sets a value for the path to the no content view.
        /// </summary>
        [DefaultValue(StaticNoNodesViewPath)]
        public string NoNodesViewPath { get; set; } = StaticNoNodesViewPath;

        /// <summary>
        /// Gets or sets a value for the database server registrar settings.
        /// </summary>
        public DatabaseServerRegistrarSettings DatabaseServerRegistrar { get; set; } = new DatabaseServerRegistrarSettings();

        /// <summary>
        /// Gets or sets a value for the database server messenger settings.
        /// </summary>
        public DatabaseServerMessengerSettings DatabaseServerMessenger { get; set; } = new DatabaseServerMessengerSettings();

        /// <summary>
        /// Gets or sets a value for the SMTP settings.
        /// </summary>
        public SmtpSettings Smtp { get; set; }

        /// <summary>
        /// Gets a value indicating whether SMTP is configured.
        /// </summary>
        public bool IsSmtpServerConfigured => !string.IsNullOrWhiteSpace(Smtp?.Host);

        /// <summary>
<<<<<<< HEAD
        /// Gets a value indicating whether there is a physical pickup directory configured.
        /// </summary>
        public bool IsPickupDirectoryLocationConfigured => !string.IsNullOrWhiteSpace(Smtp?.PickupDirectoryLocation);
=======
        /// Gets a value indicating whether TinyMCE scripting sanitization should be applied
        /// </summary>
        [DefaultValue(StaticSanitizeTinyMce)]
        public bool SanitizeTinyMce => StaticSanitizeTinyMce;
>>>>>>> ba7db3b8

        /// <summary>
        /// An int value representing the time in milliseconds to lock the database for a write operation
        /// </summary>
        /// <remarks>
        /// The default value is 5000 milliseconds
        /// </remarks>
        /// <value>The timeout in milliseconds.</value>
        [DefaultValue(StaticSqlWriteLockTimeOut)]
        public TimeSpan SqlWriteLockTimeOut { get; } = TimeSpan.Parse(StaticSqlWriteLockTimeOut);
    }
}<|MERGE_RESOLUTION|>--- conflicted
+++ resolved
@@ -159,16 +159,14 @@
         public bool IsSmtpServerConfigured => !string.IsNullOrWhiteSpace(Smtp?.Host);
 
         /// <summary>
-<<<<<<< HEAD
         /// Gets a value indicating whether there is a physical pickup directory configured.
         /// </summary>
         public bool IsPickupDirectoryLocationConfigured => !string.IsNullOrWhiteSpace(Smtp?.PickupDirectoryLocation);
-=======
+
         /// Gets a value indicating whether TinyMCE scripting sanitization should be applied
         /// </summary>
         [DefaultValue(StaticSanitizeTinyMce)]
         public bool SanitizeTinyMce => StaticSanitizeTinyMce;
->>>>>>> ba7db3b8
 
         /// <summary>
         /// An int value representing the time in milliseconds to lock the database for a write operation
