// Copyright (c) Umbraco.
// See LICENSE for more details.

using Microsoft.Extensions.Options;

namespace Umbraco.Cms.Core.Configuration.Models.Validation;

/// <summary>
///     Validator for configuration representated as <see cref="UnattendedSettings" />.
/// </summary>
public class UnattendedSettingsValidator
    : IValidateOptions<UnattendedSettings>
{
    /// <inheritdoc />
    public ValidateOptionsResult Validate(string name, UnattendedSettings options)
    {
<<<<<<< HEAD
        /// <inheritdoc/>
        public ValidateOptionsResult Validate(string? name, UnattendedSettings options)
=======
        if (options.InstallUnattended)
>>>>>>> 100ebf5c
        {
            var setValues = 0;
            if (!string.IsNullOrEmpty(options.UnattendedUserName))
            {
                setValues++;
            }

            if (!string.IsNullOrEmpty(options.UnattendedUserEmail))
            {
                setValues++;
            }

            if (!string.IsNullOrEmpty(options.UnattendedUserPassword))
            {
                setValues++;
            }

            if (setValues > 0 && setValues < 3)
            {
                return ValidateOptionsResult.Fail(
                    $"Configuration entry {Constants.Configuration.ConfigUnattended} contains invalid values.\nIf any of the {nameof(options.UnattendedUserName)}, {nameof(options.UnattendedUserEmail)}, {nameof(options.UnattendedUserPassword)} are set, all of them are required.");
            }
        }

        return ValidateOptionsResult.Success;
    }
}<|MERGE_RESOLUTION|>--- conflicted
+++ resolved
@@ -1,4 +1,4 @@
-// Copyright (c) Umbraco.
+﻿// Copyright (c) Umbraco.
 // See LICENSE for more details.
 
 using Microsoft.Extensions.Options;
@@ -12,14 +12,9 @@
     : IValidateOptions<UnattendedSettings>
 {
     /// <inheritdoc />
-    public ValidateOptionsResult Validate(string name, UnattendedSettings options)
+    public ValidateOptionsResult Validate(string? name, UnattendedSettings options)
     {
-<<<<<<< HEAD
-        /// <inheritdoc/>
-        public ValidateOptionsResult Validate(string? name, UnattendedSettings options)
-=======
         if (options.InstallUnattended)
->>>>>>> 100ebf5c
         {
             var setValues = 0;
             if (!string.IsNullOrEmpty(options.UnattendedUserName))
