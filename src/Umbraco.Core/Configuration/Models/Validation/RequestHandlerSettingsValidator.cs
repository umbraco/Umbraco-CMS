// Copyright (c) Umbraco.
// See LICENSE for more details.

using Microsoft.Extensions.Options;

namespace Umbraco.Cms.Core.Configuration.Models.Validation;

/// <summary>
///     Validator for configuration representated as <see cref="RequestHandlerSettings" />.
/// </summary>
public class RequestHandlerSettingsValidator : ConfigurationValidatorBase, IValidateOptions<RequestHandlerSettings>
{
    /// <inheritdoc />
    public ValidateOptionsResult Validate(string name, RequestHandlerSettings options)
    {
<<<<<<< HEAD
        /// <inheritdoc/>
        public ValidateOptionsResult Validate(string? name, RequestHandlerSettings options)
=======
        if (!ValidateConvertUrlsToAscii(options.ConvertUrlsToAscii, out var message))
>>>>>>> 100ebf5c
        {
            return ValidateOptionsResult.Fail(message);
        }

        return ValidateOptionsResult.Success;
    }

    private bool ValidateConvertUrlsToAscii(string value, out string message)
    {
        var validValues = new[] { "try", "true", "false" };
        return ValidateStringIsOneOfValidValues(
            $"{Constants.Configuration.ConfigRequestHandler}:{nameof(RequestHandlerSettings.ConvertUrlsToAscii)}", value, validValues, out message);
    }
}<|MERGE_RESOLUTION|>--- conflicted
+++ resolved
@@ -11,14 +11,9 @@
 public class RequestHandlerSettingsValidator : ConfigurationValidatorBase, IValidateOptions<RequestHandlerSettings>
 {
     /// <inheritdoc />
-    public ValidateOptionsResult Validate(string name, RequestHandlerSettings options)
+    public ValidateOptionsResult Validate(string? name, RequestHandlerSettings options)
     {
-<<<<<<< HEAD
-        /// <inheritdoc/>
-        public ValidateOptionsResult Validate(string? name, RequestHandlerSettings options)
-=======
         if (!ValidateConvertUrlsToAscii(options.ConvertUrlsToAscii, out var message))
->>>>>>> 100ebf5c
         {
             return ValidateOptionsResult.Fail(message);
         }
