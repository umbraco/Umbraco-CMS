using Umbraco.Extensions;

namespace Umbraco.Cms.Core.Configuration.Models;

/// <summary>
/// Represents a single connection string.
/// </summary>
public class ConnectionStrings // TODO: Rename to [Umbraco]ConnectionString (since v10 this only contains a single connection string)
{
    /// <summary>
    ///     The default provider name when not present in configuration.
    /// </summary>
    public const string DefaultProviderName = "Microsoft.Data.SqlClient";

    /// <summary>
    ///     The DataDirectory placeholder.
    /// </summary>
    public const string DataDirectoryPlaceholder = ConfigurationExtensions.DataDirectoryPlaceholder;

    /// <summary>
    ///     The postfix used to identify a connection strings provider setting.
    /// </summary>
    public const string ProviderNamePostfix = ConfigurationExtensions.ProviderNamePostfix;

<<<<<<< HEAD
    private string? _connectionString;

=======
    /// <summary>
    /// Gets or sets the name.
    /// </summary>
    /// <value>
    /// The name.
    /// </value>
    [Obsolete("This property will be removed in Umbraco 12, because this class is now using named options.")]
>>>>>>> 9a4daa45
    public string? Name { get; set; }

    /// <summary>
    /// Gets or sets the connection string.
    /// </summary>
    /// <value>
    /// The connection string.
    /// </value>
    /// <remarks>
    /// When set, the <see cref="DataDirectoryPlaceholder"/> will be replaced with the actual physical path.
    /// </remarks>
    public string? ConnectionString
    {
        get => _connectionString;
        set => _connectionString = ConfigurationExtensions.ReplaceDataDirectoryPlaceholder(value);
    }

    /// <summary>
    /// Gets or sets the name of the provider.
    /// </summary>
    /// <value>
    /// The name of the provider.
    /// </value>
    public string? ProviderName { get; set; }
}<|MERGE_RESOLUTION|>--- conflicted
+++ resolved
@@ -1,4 +1,4 @@
-using Umbraco.Extensions;
+using Microsoft.Extensions.Configuration;
 
 namespace Umbraco.Cms.Core.Configuration.Models;
 
@@ -7,6 +7,8 @@
 /// </summary>
 public class ConnectionStrings // TODO: Rename to [Umbraco]ConnectionString (since v10 this only contains a single connection string)
 {
+    private string? _connectionString;
+
     /// <summary>
     ///     The default provider name when not present in configuration.
     /// </summary>
@@ -22,10 +24,6 @@
     /// </summary>
     public const string ProviderNamePostfix = ConfigurationExtensions.ProviderNamePostfix;
 
-<<<<<<< HEAD
-    private string? _connectionString;
-
-=======
     /// <summary>
     /// Gets or sets the name.
     /// </summary>
@@ -33,7 +31,6 @@
     /// The name.
     /// </value>
     [Obsolete("This property will be removed in Umbraco 12, because this class is now using named options.")]
->>>>>>> 9a4daa45
     public string? Name { get; set; }
 
     /// <summary>
