--- conflicted
+++ resolved
@@ -41,34 +41,20 @@
     /// </remarks>
     public bool FlagOutOfDateModels
     {
-        get => _flagOutOfDateModels;
+        get
+        {
+            if (ModelsMode == ModelsMode.Nothing ||ModelsMode.IsAuto())
+            {
+                return false;
 
-        set
-        {
-<<<<<<< HEAD
-            if (!ModelsMode.IsAuto())
-            {
-                _flagOutOfDateModels = false;
-                return;
-            }
-=======
-            get
-            {
-                if (ModelsMode == ModelsMode.Nothing || ModelsMode.IsAuto())
-                {
-                    return false;
-                }
-
-                return _flagOutOfDateModels;
             }
 
-            set => _flagOutOfDateModels = value;
+            return _flagOutOfDateModels;
+            }
+
+            set =>_flagOutOfDateModels = value;
         }
->>>>>>> e3f4b86f
 
-            _flagOutOfDateModels = value;
-        }
-    }
 
     /// <summary>
     ///     Gets or sets a value for the models directory.
