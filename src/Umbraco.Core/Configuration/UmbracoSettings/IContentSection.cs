--- conflicted
+++ resolved
@@ -1,5 +1,4 @@
 ﻿using System.Collections.Generic;
-using Umbraco.Core.Macros;
 
 namespace Umbraco.Core.Configuration.UmbracoSettings
 {
@@ -29,6 +28,10 @@
 
         bool EnsureUniqueNaming { get; }
 
+        bool TidyEditorContent { get; }
+
+        string TidyCharEncoding { get; }
+
         bool XmlCacheEnabled { get; }
 
         bool ContinouslyUpdateXmlDiskCache { get; }
@@ -39,38 +42,18 @@
 
         string PropertyContextHelpOption { get; }
 
+        bool UseLegacyXmlSchema { get; }
+
         bool ForceSafeAliases { get; }
 
         string PreviewBadge { get; }
 
+        int UmbracoLibraryCacheDuration { get; }
+
         MacroErrorBehaviour MacroErrorBehaviour { get; }
-
+        
         IEnumerable<string> DisallowedUploadFiles { get; }
 
-<<<<<<< HEAD
-        IEnumerable<string> AllowedUploadFiles { get; }
-
-        bool CloneXmlContent { get; }
-
-        bool GlobalPreviewStorageEnabled { get; }
-
-        string DefaultDocumentTypeProperty { get; }
-
-        /// <summary>
-        /// Gets a value indicating whether to show deprecated property editors in
-        /// a datatype list of available editors.
-        /// </summary>
-        bool ShowDeprecatedPropertyEditors { get; }
-
-        bool EnableInheritedDocumentTypes { get; }
-
-        bool EnableInheritedMediaTypes { get; }
-
-        string LoginBackgroundImage { get; }
-        bool StripUdiAttributes { get; }
-        
-    }
-=======
         IEnumerable<string> AllowedUploadFiles { get; }
 
         bool CloneXmlContent { get; }
@@ -94,5 +77,4 @@
         string LoginBackgroundImage { get; }
         
     }
->>>>>>> 7a474c6f
 }