﻿using System;
using System.Configuration;
using System.Linq;
using System.Net.Configuration;
using System.Web;
using System.Web.Configuration;
using System.Web.Hosting;
using System.Xml.Linq;
using Umbraco.Core.Composing;
using Umbraco.Core.IO;
using Umbraco.Core.Logging;

namespace Umbraco.Core.Configuration
{
    // TODO:  Replace checking for if the app settings exist and returning an empty string, instead return the defaults!
    // TODO: need to massively cleanup these configuration classes

    /// <summary>
    /// The GlobalSettings Class contains general settings information for the entire Umbraco instance based on information from  web.config appsettings
    /// </summary>
    public class GlobalSettings : IGlobalSettings
    {
        private string _localTempPath;

        // TODO these should not be static
        private static string _reservedPaths;
        private static string _reservedUrls;
        private static int _sqlWriteLockTimeOut;

        //ensure the built on (non-changeable) reserved paths are there at all times
        internal const string StaticReservedPaths = "~/app_plugins/,~/install/,~/mini-profiler-resources/,"; //must end with a comma!
        internal const string StaticReservedUrls = "~/config/splashes/noNodes.aspx,~/.well-known,"; //must end with a comma!

        /// <summary>
        /// Used in unit testing to reset all config items that were set with property setters (i.e. did not come from config)
        /// </summary>
        private static void ResetInternal()
        {
            _reservedPaths = null;
            _reservedUrls = null;
            HasSmtpServer = null;
        }

        /// <summary>
        /// Resets settings that were set programmatically, to their initial values.
        /// </summary>
        /// <remarks>To be used in unit tests.</remarks>
        internal static void Reset()
        {
            ResetInternal();
        }

        public static bool HasSmtpServerConfigured(string appPath)
        {
            if (HasSmtpServer.HasValue) return HasSmtpServer.Value;

            var config = WebConfigurationManager.OpenWebConfiguration(appPath);
            var settings = (MailSettingsSectionGroup)config.GetSectionGroup("system.net/mailSettings");
            // note: "noreply@example.com" is/was the sample SMTP from email - we'll regard that as "not configured"
            if (settings == null || settings.Smtp == null || "noreply@example.com".Equals(settings.Smtp.From, StringComparison.OrdinalIgnoreCase)) return false;
            if (settings.Smtp.SpecifiedPickupDirectory != null && string.IsNullOrEmpty(settings.Smtp.SpecifiedPickupDirectory.PickupDirectoryLocation) == false)
                return true;
            if (settings.Smtp.Network != null && string.IsNullOrEmpty(settings.Smtp.Network.Host) == false)
                return true;
            return false;
        }

        /// <summary>
        /// For testing only
        /// </summary>
        internal static bool? HasSmtpServer { get; set; }

        /// <summary>
        /// Gets the reserved URLs from web.config.
        /// </summary>
        /// <value>The reserved URLs.</value>
        public string ReservedUrls
        {
            get
            {
                if (_reservedUrls != null) return _reservedUrls;

                var urls = ConfigurationManager.AppSettings.ContainsKey(Constants.AppSettings.ReservedUrls)
                    ? ConfigurationManager.AppSettings[Constants.AppSettings.ReservedUrls]
                    : string.Empty;

                //ensure the built on (non-changeable) reserved paths are there at all times
                _reservedUrls = StaticReservedUrls + urls;
                return _reservedUrls;
            }
            internal set => _reservedUrls = value;
        }

        /// <summary>
        /// Gets the reserved paths from web.config
        /// </summary>
        /// <value>The reserved paths.</value>
        public string ReservedPaths
        {
            get
            {
                if (_reservedPaths != null) return _reservedPaths;

                var reservedPaths = StaticReservedPaths;
                var umbPath = ConfigurationManager.AppSettings.ContainsKey(Constants.AppSettings.Path) && !ConfigurationManager.AppSettings[Constants.AppSettings.Path].IsNullOrWhiteSpace()
                    ? ConfigurationManager.AppSettings[Constants.AppSettings.Path]
                    : "~/umbraco";
                //always add the umbraco path to the list
                reservedPaths += umbPath.EnsureEndsWith(',');

                var allPaths = ConfigurationManager.AppSettings.ContainsKey(Constants.AppSettings.ReservedPaths)
                    ? ConfigurationManager.AppSettings[Constants.AppSettings.ReservedPaths]
                    : string.Empty;

                _reservedPaths = reservedPaths + allPaths;
                return _reservedPaths;
            }
        }

        /// <summary>
        /// Gets the name of the content XML file.
        /// </summary>
        /// <value>The content XML.</value>
        /// <remarks>
        /// Defaults to ~/App_Data/umbraco.config
        /// </remarks>
        public string ContentXmlFile
        {
            get
            {
                return ConfigurationManager.AppSettings.ContainsKey(Constants.AppSettings.ContentXML)
                    ? ConfigurationManager.AppSettings[Constants.AppSettings.ContentXML]
                    : "~/App_Data/umbraco.config";
            }
        }

        /// <summary>
        /// Gets the path to umbraco's root directory (/umbraco by default).
        /// </summary>
        /// <value>The path.</value>
        public string Path
        {
            get
            {
                return ConfigurationManager.AppSettings.ContainsKey(Constants.AppSettings.Path)
                    ? IOHelper.ResolveUrl(ConfigurationManager.AppSettings[Constants.AppSettings.Path])
                    : string.Empty;
            }
        }

        /// <summary>
        /// Gets the path to folder containing the icons used in the umbraco backoffice (/umbraco/assets/icons by default).
        /// </summary>
        /// <value>The icons path.</value>
        public string IconsPath
        {
            get
            {
                return ConfigurationManager.AppSettings.ContainsKey(Constants.AppSettings.IconsPath)
                    ? IOHelper.ResolveUrl(Constants.AppSettings.IconsPath)
                    : $"{Path}/assets/icons";
            }
        }

        /// <summary>
        /// Gets or sets the configuration status. This will return the version number of the currently installed umbraco instance.
        /// </summary>
        /// <value>The configuration status.</value>
        public string ConfigurationStatus
        {
            get
            {
                return ConfigurationManager.AppSettings.ContainsKey(Constants.AppSettings.ConfigurationStatus)
                    ? ConfigurationManager.AppSettings[Constants.AppSettings.ConfigurationStatus]
                    : string.Empty;
            }
            set
            {
                SaveSetting(Constants.AppSettings.ConfigurationStatus, value);
            }
        }

        /// <summary>
        /// Saves a setting into the configuration file.
        /// </summary>
        /// <param name="key">Key of the setting to be saved.</param>
        /// <param name="value">Value of the setting to be saved.</param>
        internal static void SaveSetting(string key, string value)
        {
            var fileName = IOHelper.MapPath(string.Format("{0}/web.config", SystemDirectories.Root));
            var xml = XDocument.Load(fileName, LoadOptions.PreserveWhitespace);

            var appSettings = xml.Root.DescendantsAndSelf("appSettings").Single();

            // Update appSetting if it exists, or else create a new appSetting for the given key and value
            var setting = appSettings.Descendants("add").FirstOrDefault(s => s.Attribute("key").Value == key);
            if (setting == null)
                appSettings.Add(new XElement("add", new XAttribute("key", key), new XAttribute("value", value)));
            else
                setting.Attribute("value").Value = value;

            xml.Save(fileName, SaveOptions.DisableFormatting);
            ConfigurationManager.RefreshSection("appSettings");
        }

        /// <summary>
        /// Removes a setting from the configuration file.
        /// </summary>
        /// <param name="key">Key of the setting to be removed.</param>
        internal static void RemoveSetting(string key)
        {
            var fileName = IOHelper.MapPath(string.Format("{0}/web.config", SystemDirectories.Root));
            var xml = XDocument.Load(fileName, LoadOptions.PreserveWhitespace);

            var appSettings = xml.Root.DescendantsAndSelf("appSettings").Single();
            var setting = appSettings.Descendants("add").FirstOrDefault(s => s.Attribute("key").Value == key);

            if (setting != null)
            {
                setting.Remove();
                xml.Save(fileName, SaveOptions.DisableFormatting);
                ConfigurationManager.RefreshSection("appSettings");
            }
        }

        /// <summary>
        /// Gets a value indicating whether umbraco is running in [debug mode].
        /// </summary>
        /// <value><c>true</c> if [debug mode]; otherwise, <c>false</c>.</value>
        public static bool DebugMode
        {
            get
            {
                try
                {
                    if (HttpContext.Current != null)
                    {
                        return HttpContext.Current.IsDebuggingEnabled;
                    }
                    //go and get it from config directly
                    var section = ConfigurationManager.GetSection("system.web/compilation") as CompilationSection;
                    return section != null && section.Debug;
                }
                catch
                {
                    return false;
                }
            }
        }

        /// <summary>
        /// Gets the time out in minutes.
        /// </summary>
        /// <value>The time out in minutes.</value>
        public int TimeOutInMinutes
        {
            get
            {
                try
                {
                    return int.Parse(ConfigurationManager.AppSettings[Constants.AppSettings.TimeOutInMinutes]);
                }
                catch
                {
                    return 20;
                }
            }
        }

        /// <summary>
        /// Returns the number of days that should take place between version checks.
        /// </summary>
        /// <value>The version check period in days (0 = never).</value>
        public int VersionCheckPeriod
        {
            get
            {
                try
                {
                    return int.Parse(ConfigurationManager.AppSettings[Constants.AppSettings.VersionCheckPeriod]);
                }
                catch
                {
                    return 7;
                }
            }
        }

        /// <inheritdoc />
        public LocalTempStorage LocalTempStorageLocation
        {
            get
            {
                var setting = ConfigurationManager.AppSettings[Constants.AppSettings.LocalTempStorage];
                if (!string.IsNullOrWhiteSpace(setting))
                    return Enum<LocalTempStorage>.Parse(setting);

                return LocalTempStorage.Default;
            }
        }

        /// <inheritdoc />
        public string LocalTempPath
        {
            get
            {
                if (_localTempPath != null)
                    return _localTempPath;

                switch (LocalTempStorageLocation)
                {
                    case LocalTempStorage.AspNetTemp:
                        return _localTempPath = System.IO.Path.Combine(HttpRuntime.CodegenDir, "UmbracoData");

                    case LocalTempStorage.EnvironmentTemp:

                        // environment temp is unique, we need a folder per site

                        // use a hash
                        // combine site name and application id
                        //  site name is a Guid on Cloud
                        //  application id is eg /LM/W3SVC/123456/ROOT
                        // the combination is unique on one server
                        // and, if a site moves from worker A to B and then back to A...
                        //  hopefully it gets a new Guid or new application id?

                        var siteName = HostingEnvironment.SiteName;
                        var applicationId = HostingEnvironment.ApplicationID; // ie HttpRuntime.AppDomainAppId

                        var hashString = siteName + "::" + applicationId;
                        var hash = hashString.GenerateHash();
                        var siteTemp = System.IO.Path.Combine(Environment.ExpandEnvironmentVariables("%temp%"), "UmbracoData", hash);

                        return _localTempPath = siteTemp;

                    //case LocalTempStorage.Default:
                    //case LocalTempStorage.Unknown:
                    default:
                        return _localTempPath = IOHelper.MapPath("~/App_Data/TEMP");
                }
            }
        }

        /// <summary>
        /// Gets the default UI language.
        /// </summary>
        /// <value>The default UI language.</value>
        // ReSharper disable once InconsistentNaming
        public string DefaultUILanguage
        {
            get
            {
                return ConfigurationManager.AppSettings.ContainsKey(Constants.AppSettings.DefaultUILanguage)
                    ? ConfigurationManager.AppSettings[Constants.AppSettings.DefaultUILanguage]
                    : string.Empty;
            }
        }

        /// <summary>
        /// Gets a value indicating whether umbraco should hide top level nodes from generated URLs.
        /// </summary>
        /// <value>
        ///     <c>true</c> if umbraco hides top level nodes from URLs; otherwise, <c>false</c>.
        /// </value>
        public bool HideTopLevelNodeFromPath
        {
            get
            {
                try
                {
                    return bool.Parse(ConfigurationManager.AppSettings[Constants.AppSettings.HideTopLevelNodeFromPath]);
                }
                catch
                {
                    return false;
                }
            }
        }

        /// <summary>
        /// Gets a value indicating whether umbraco should force a secure (https) connection to the backoffice.
        /// </summary>
        public bool UseHttps
        {
            get
            {
                try
                {
                    return bool.Parse(ConfigurationManager.AppSettings[Constants.AppSettings.UseHttps]);
                }
                catch
                {
                    return false;
                }
            }
        }

<<<<<<< HEAD
=======

>>>>>>> 37402c5b
        /// <summary>
        /// An int value representing the time in milliseconds to lock the database for a write operation
        /// </summary>
        /// <remarks>
<<<<<<< HEAD
        /// The default value is 5000 milliseconds
=======
        /// The default value is 1800 milliseconds
>>>>>>> 37402c5b
        /// </remarks>
        /// <value>The timeout in milliseconds.</value>
        public int SqlWriteLockTimeOut
        {
            get
            {
<<<<<<< HEAD
                if (_sqlWriteLockTimeOut != default) return _sqlWriteLockTimeOut;

                var timeOut = 5000; // 5 seconds
                var appSettingSqlWriteLockTimeOut = ConfigurationManager.AppSettings[Constants.AppSettings.SqlWriteLockTimeOut];
                if(int.TryParse(appSettingSqlWriteLockTimeOut, out var configuredTimeOut))
                {
                    // Only apply this setting if it's not excessively high or low
                    const int minimumTimeOut = 100;
                    const int maximumTimeOut = 20000;
                    if (configuredTimeOut >= minimumTimeOut && configuredTimeOut <= maximumTimeOut) // between 0.1 and 20 seconds
                    {
                        timeOut = configuredTimeOut;
                    }
                    else
                    {
                      Current.Logger.Warn<GlobalSettings>($"The `Umbraco.Core.SqlWriteLockTimeOut` setting in web.config is not between the minimum of {minimumTimeOut} ms and maximum of {maximumTimeOut} ms, defaulting back to {timeOut}");
                    }
                }

                _sqlWriteLockTimeOut = timeOut;
                return _sqlWriteLockTimeOut;
=======
                try
                {
                    return int.Parse(ConfigurationManager.AppSettings[Constants.AppSettings.SqlWriteLockTimeOut]);
                }
                catch
                {
                    return 1800;
                }
>>>>>>> 37402c5b
            }
        }
    }
}<|MERGE_RESOLUTION|>--- conflicted
+++ resolved
@@ -395,26 +395,18 @@
             }
         }
 
-<<<<<<< HEAD
-=======
-
->>>>>>> 37402c5b
+
         /// <summary>
         /// An int value representing the time in milliseconds to lock the database for a write operation
         /// </summary>
         /// <remarks>
-<<<<<<< HEAD
         /// The default value is 5000 milliseconds
-=======
-        /// The default value is 1800 milliseconds
->>>>>>> 37402c5b
         /// </remarks>
         /// <value>The timeout in milliseconds.</value>
         public int SqlWriteLockTimeOut
         {
             get
             {
-<<<<<<< HEAD
                 if (_sqlWriteLockTimeOut != default) return _sqlWriteLockTimeOut;
 
                 var timeOut = 5000; // 5 seconds
@@ -436,16 +428,6 @@
 
                 _sqlWriteLockTimeOut = timeOut;
                 return _sqlWriteLockTimeOut;
-=======
-                try
-                {
-                    return int.Parse(ConfigurationManager.AppSettings[Constants.AppSettings.SqlWriteLockTimeOut]);
-                }
-                catch
-                {
-                    return 1800;
-                }
->>>>>>> 37402c5b
             }
         }
     }
