﻿using System;
using System.Reflection;
using Semver;

namespace Umbraco.Core.Configuration
{
    public class UmbracoVersion
    {
        private static readonly Version Version = new Version("7.6.0");

        /// <summary>
        /// Gets the current version of Umbraco.
        /// Version class with the specified major, minor, build (Patch), and revision numbers.
        /// </summary>
        /// <remarks>
        /// CURRENT UMBRACO VERSION ID.
        /// </remarks>
        public static Version Current
        {
            get { return Version; }
        }

        /// <summary>
        /// Gets the version comment (like beta or RC).
        /// </summary>
        /// <value>The version comment.</value>
<<<<<<< HEAD
        public static string CurrentComment { get { return "alpha060"; } }
=======
        public static string CurrentComment { get { return "alpha062"; } }
>>>>>>> f30d7fc6

        // Get the version of the umbraco.dll by looking at a class in that dll
        // Had to do it like this due to medium trust issues, see: http://haacked.com/archive/2010/11/04/assembly-location-and-medium-trust.aspx
        public static string AssemblyVersion { get { return new AssemblyName(typeof(ActionsResolver).Assembly.FullName).Version.ToString(); } }

        public static SemVersion GetSemanticVersion()
        {
            return new SemVersion(
                Current.Major, 
                Current.Minor,
                Current.Build, 
                CurrentComment.IsNullOrWhiteSpace() ? null : CurrentComment,
                Current.Revision > 0 ? Current.Revision.ToInvariantString() : null);
        }
    }
}<|MERGE_RESOLUTION|>--- conflicted
+++ resolved
@@ -1,47 +1,43 @@
-﻿using System;
-using System.Reflection;
-using Semver;
-
-namespace Umbraco.Core.Configuration
-{
-    public class UmbracoVersion
-    {
-        private static readonly Version Version = new Version("7.6.0");
-
-        /// <summary>
-        /// Gets the current version of Umbraco.
-        /// Version class with the specified major, minor, build (Patch), and revision numbers.
-        /// </summary>
-        /// <remarks>
-        /// CURRENT UMBRACO VERSION ID.
-        /// </remarks>
-        public static Version Current
-        {
-            get { return Version; }
-        }
-
-        /// <summary>
-        /// Gets the version comment (like beta or RC).
-        /// </summary>
-        /// <value>The version comment.</value>
-<<<<<<< HEAD
-        public static string CurrentComment { get { return "alpha060"; } }
-=======
-        public static string CurrentComment { get { return "alpha062"; } }
->>>>>>> f30d7fc6
-
-        // Get the version of the umbraco.dll by looking at a class in that dll
-        // Had to do it like this due to medium trust issues, see: http://haacked.com/archive/2010/11/04/assembly-location-and-medium-trust.aspx
-        public static string AssemblyVersion { get { return new AssemblyName(typeof(ActionsResolver).Assembly.FullName).Version.ToString(); } }
-
-        public static SemVersion GetSemanticVersion()
-        {
-            return new SemVersion(
-                Current.Major, 
-                Current.Minor,
-                Current.Build, 
-                CurrentComment.IsNullOrWhiteSpace() ? null : CurrentComment,
-                Current.Revision > 0 ? Current.Revision.ToInvariantString() : null);
-        }
-    }
+﻿using System;
+using System.Reflection;
+using Semver;
+
+namespace Umbraco.Core.Configuration
+{
+    public class UmbracoVersion
+    {
+        private static readonly Version Version = new Version("7.6.0");
+
+        /// <summary>
+        /// Gets the current version of Umbraco.
+        /// Version class with the specified major, minor, build (Patch), and revision numbers.
+        /// </summary>
+        /// <remarks>
+        /// CURRENT UMBRACO VERSION ID.
+        /// </remarks>
+        public static Version Current
+        {
+            get { return Version; }
+        }
+
+        /// <summary>
+        /// Gets the version comment (like beta or RC).
+        /// </summary>
+        /// <value>The version comment.</value>
+        public static string CurrentComment { get { return "alpha062"; } }
+
+        // Get the version of the umbraco.dll by looking at a class in that dll
+        // Had to do it like this due to medium trust issues, see: http://haacked.com/archive/2010/11/04/assembly-location-and-medium-trust.aspx
+        public static string AssemblyVersion { get { return new AssemblyName(typeof(ActionsResolver).Assembly.FullName).Version.ToString(); } }
+
+        public static SemVersion GetSemanticVersion()
+        {
+            return new SemVersion(
+                Current.Major, 
+                Current.Minor,
+                Current.Build, 
+                CurrentComment.IsNullOrWhiteSpace() ? null : CurrentComment,
+                Current.Revision > 0 ? Current.Revision.ToInvariantString() : null);
+        }
+    }
 }