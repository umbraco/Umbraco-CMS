using Microsoft.Extensions.Configuration;
using Microsoft.Extensions.Options;
using Umbraco.Cms.Core.Configuration.Models;
using Umbraco.Extensions;

namespace Umbraco.Cms.Core.Configuration;

/// <summary>
<<<<<<< HEAD
///     Configures ConnectionStrings.
=======
/// Configures the <see cref="ConnectionStrings" /> named option.
>>>>>>> 9a4daa45
/// </summary>
public class ConfigureConnectionStrings : IConfigureNamedOptions<ConnectionStrings>
{
    private readonly IConfiguration _configuration;

    /// <summary>
<<<<<<< HEAD
    ///     Initializes a new instance of the <see cref="ConfigureConnectionStrings" /> class.
=======
    /// Initializes a new instance of the <see cref="ConfigureConnectionStrings" /> class.
>>>>>>> 9a4daa45
    /// </summary>
    /// <param name="configuration">The configuration.</param>
    public ConfigureConnectionStrings(IConfiguration configuration)
        => _configuration = configuration;

    /// <inheritdoc />
    public void Configure(ConnectionStrings options) => Configure(Options.DefaultName, options);

    /// <inheritdoc />
    public void Configure(string name, ConnectionStrings options)
    {
        // Default to using UmbracoConnectionName
        if (name == Options.DefaultName)
        {
            name = Constants.System.UmbracoConnectionName;
        }

        if (options.IsConnectionStringConfigured())
        {
            return;
        }

        options.Name = name;
<<<<<<< HEAD
        options.ConnectionString = _configuration.GetConnectionString(name);
        options.ProviderName = _configuration.GetConnectionString($"{name}{ConnectionStrings.ProviderNamePostfix}") ??
                               ConnectionStrings.DefaultProviderName;
=======
        options.ConnectionString = _configuration.GetUmbracoConnectionString(name, out string? providerName);
        options.ProviderName = providerName ?? ConnectionStrings.DefaultProviderName;
>>>>>>> 9a4daa45
    }
}<|MERGE_RESOLUTION|>--- conflicted
+++ resolved
@@ -6,22 +6,14 @@
 namespace Umbraco.Cms.Core.Configuration;
 
 /// <summary>
-<<<<<<< HEAD
-///     Configures ConnectionStrings.
-=======
-/// Configures the <see cref="ConnectionStrings" /> named option.
->>>>>>> 9a4daa45
+///     Configures the <see cref="ConnectionStrings" /> named option.
 /// </summary>
 public class ConfigureConnectionStrings : IConfigureNamedOptions<ConnectionStrings>
 {
     private readonly IConfiguration _configuration;
 
     /// <summary>
-<<<<<<< HEAD
     ///     Initializes a new instance of the <see cref="ConfigureConnectionStrings" /> class.
-=======
-    /// Initializes a new instance of the <see cref="ConfigureConnectionStrings" /> class.
->>>>>>> 9a4daa45
     /// </summary>
     /// <param name="configuration">The configuration.</param>
     public ConfigureConnectionStrings(IConfiguration configuration)
@@ -45,13 +37,8 @@
         }
 
         options.Name = name;
-<<<<<<< HEAD
-        options.ConnectionString = _configuration.GetConnectionString(name);
-        options.ProviderName = _configuration.GetConnectionString($"{name}{ConnectionStrings.ProviderNamePostfix}") ??
+        options.ConnectionString = _configuration.GetUmbracoConnectionString(name, out string? providerName);
+        options.ProviderName = providerName ??
                                ConnectionStrings.DefaultProviderName;
-=======
-        options.ConnectionString = _configuration.GetUmbracoConnectionString(name, out string? providerName);
-        options.ProviderName = providerName ?? ConnectionStrings.DefaultProviderName;
->>>>>>> 9a4daa45
     }
 }