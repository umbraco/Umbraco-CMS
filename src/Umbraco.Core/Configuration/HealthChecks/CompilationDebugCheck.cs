--- conflicted
+++ resolved
@@ -1,13 +1,7 @@
 ﻿using System.Collections.Generic;
-<<<<<<< HEAD
+using Microsoft.Extensions.Logging;
 using Microsoft.Extensions.Options;
 using Umbraco.Core.Configuration.Models;
-using Umbraco.Core.Logging;
-=======
-using Microsoft.Extensions.Logging;
-using Umbraco.Core.Hosting;
-using Umbraco.Core.IO;
->>>>>>> b449ea24
 using Umbraco.Core.Services;
 
 namespace Umbraco.Core.HealthCheck.Checks.LiveEnvironment
@@ -17,16 +11,10 @@
         Group = "Live Environment")]
     public class CompilationDebugCheck : AbstractSettingsCheck
     {
-<<<<<<< HEAD
         private readonly HostingSettings _hostingSettings;
-=======
-        public CompilationDebugCheck(ILocalizedTextService textService, IHostingEnvironment hostingEnvironment, ILoggerFactory loggerFactory)
-            : base(textService, hostingEnvironment, loggerFactory)
-        { }
->>>>>>> b449ea24
 
-        public CompilationDebugCheck(ILocalizedTextService textService, ILogger logger,IConfigurationService configurationService, IOptions<HostingSettings> hostingSettings)
-            : base(textService, logger, configurationService)
+        public CompilationDebugCheck(ILocalizedTextService textService, ILoggerFactory loggerFactory,IConfigurationService configurationService, IOptions<HostingSettings> hostingSettings)
+            : base(textService, loggerFactory, configurationService)
         {
             _hostingSettings = hostingSettings.Value;
         }
