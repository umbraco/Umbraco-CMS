--- conflicted
+++ resolved
@@ -1,35 +1,21 @@
 ﻿using System;
-<<<<<<< HEAD
-using Umbraco.Core.Configuration;
-using Umbraco.Core.Logging;
-=======
-using System.IO;
-using System.Xml;
 using Microsoft.Extensions.Logging;
->>>>>>> b449ea24
+using Umbraco.Core.HealthCheck;
 using Umbraco.Core.Services;
 
-namespace Umbraco.Core.HealthCheck
+namespace Umbraco.Core.Configuration.HealthChecks
 {
     public class ConfigurationService : IConfigurationService
     {
         private readonly ILocalizedTextService _textService;
-<<<<<<< HEAD
-        private readonly ILogger _logger;
+        private readonly ILogger<ConfigurationService> _logger;
         private readonly IConfigManipulator _configManipulator;
-=======
-        private readonly ILogger<ConfigurationService> _logger;
->>>>>>> b449ea24
 
         /// <param name="textService"></param>
         /// <param name="logger"></param>
         /// <param name="configManipulator"></param>
         /// <returns></returns>
-<<<<<<< HEAD
-        public ConfigurationService(ILocalizedTextService textService, ILogger logger, IConfigManipulator configManipulator)
-=======
-        public ConfigurationService(string configFilePath, string xPath, ILocalizedTextService textService, ILogger<ConfigurationService> logger)
->>>>>>> b449ea24
+        public ConfigurationService(ILocalizedTextService textService, ILogger<ConfigurationService> logger, IConfigManipulator configManipulator)
         {
             if (textService == null) HandleNullParameter(nameof(textService));
             if (configManipulator == null) HandleNullParameter(nameof(configManipulator));
@@ -42,46 +28,8 @@
 
         private void HandleNullParameter(string parameter)
         {
-<<<<<<< HEAD
-            _logger.Error<ConfigurationService>("A required ConfigurationService parameter was null", parameter);
+            _logger.LogError("Error trying to get configuration value", parameter);
             throw new ArgumentNullException(parameter);
-=======
-            try
-            {
-                if (File.Exists(_configFilePath) == false)
-                    return new ConfigurationServiceResult
-                    {
-                        Success = false,
-                        Result = _textService.Localize("healthcheck/configurationServiceFileNotFound", new[] { _configFilePath })
-                    };
-
-                var xmlDocument = new XmlDocument();
-                xmlDocument.Load(_configFilePath);
-
-                var xmlNode = xmlDocument.SelectSingleNode(_xPath);
-                if (xmlNode == null)
-                    return new ConfigurationServiceResult
-                    {
-                        Success = false,
-                        Result = _textService.Localize("healthcheck/configurationServiceNodeNotFound", new[] { _xPath, _configFilePath })
-                    };
-
-                return new ConfigurationServiceResult
-                {
-                    Success = true,
-                    Result = string.Format(xmlNode.Value ?? xmlNode.InnerText)
-                };
-            }
-            catch (Exception ex)
-            {
-                _logger.LogError(ex, "Error trying to get configuration value");
-                return new ConfigurationServiceResult
-                {
-                    Success = false,
-                    Result = _textService.Localize("healthcheck/configurationServiceError", new[] { ex.Message })
-                };
-            }
->>>>>>> b449ea24
         }
 
         /// <summary>
@@ -111,11 +59,7 @@
             }
             catch (Exception ex)
             {
-<<<<<<< HEAD
-                _logger.Error<ConfigurationService>(ex, "Error trying to update configuration");
-=======
                _logger.LogError(ex, "Error trying to update configuration");
->>>>>>> b449ea24
                 return new ConfigurationServiceResult
                 {
                     Success = false,
