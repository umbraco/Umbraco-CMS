<?xml version="1.0" encoding="utf-8" standalone="yes"?>
<language alias="en" intName="English (UK)" localName="English (UK)" lcid="" culture="en-GB">
  <creator>
    <name>The Umbraco community</name>
    <link>https://docs.umbraco.com/umbraco-cms/extending/language-files</link>
  </creator>
  <area alias="actions">
    <key alias="assigndomain">Culture and Hostnames</key>
    <key alias="auditTrail">Audit Trail</key>
    <key alias="browse">Browse Node</key>
    <key alias="changeDocType">Change Document Type</key>
    <key alias="copy">Copy</key>
    <key alias="create">Create</key>
    <key alias="export">Export</key>
    <key alias="createPackage">Create Package</key>
    <key alias="createGroup">Create group</key>
    <key alias="delete">Delete</key>
    <key alias="disable">Disable</key>
    <key alias="editSettings">Edit settings</key>
    <key alias="emptyrecyclebin">Empty recycle bin</key>
    <key alias="enable">Enable</key>
    <key alias="exportDocumentType">Export Document Type</key>
    <key alias="importdocumenttype">Import Document Type</key>
    <key alias="importPackage">Import Package</key>
    <key alias="liveEdit">Edit in Canvas</key>
    <key alias="logout">Exit</key>
    <key alias="move">Move</key>
    <key alias="notify">Notifications</key>
    <key alias="protect">Restrict Public Access</key>
    <key alias="publish">Publish</key>
    <key alias="unpublish">Unpublish</key>
    <key alias="refreshNode">Reload</key>
    <key alias="republish">Republish entire site</key>
    <key alias="remove">Remove</key>
    <key alias="rename" version="7.3.0">Rename</key>
    <key alias="restore" version="7.3.0">Restore</key>
    <key alias="chooseWhereToCopy">Choose where to copy</key>
    <key alias="chooseWhereToMove">Choose where to move</key>
    <key alias="chooseWhereToImport">Choose where to import</key>
    <key alias="toInTheTreeStructureBelow">to in the tree structure below</key>
    <key alias="infiniteEditorChooseWhereToCopy">Choose where to copy the selected item(s)</key>
    <key alias="infiniteEditorChooseWhereToMove">Choose where to move the selected item(s)</key>
    <key alias="wasMovedTo">was moved to</key>
    <key alias="wasCopiedTo">was copied to</key>
    <key alias="wasDeleted">was deleted</key>
    <key alias="rights">Permissions</key>
    <key alias="rollback">Rollback</key>
    <key alias="sendtopublish">Send To Publish</key>
    <key alias="sendToTranslate">Send To Translation</key>
    <key alias="setGroup">Set group</key>
    <key alias="sort">Sort</key>
    <key alias="translate">Translate</key>
    <key alias="update">Update</key>
    <key alias="setPermissions">Set permissions</key>
    <key alias="unlock">Unlock</key>
    <key alias="createblueprint">Create Content Template</key>
    <key alias="resendInvite">Resend Invitation</key>
    <key alias="toggleHideUnavailable">Hide unavailable options</key>
    <key alias="changeDataType">Change Data Type</key>
    <key alias="editContent">Edit content</key>
  </area>
  <area alias="content">
    <key alias="itemNotPublished">This item is not published</key>
    <key alias="parentNotPublished">This document is published but is not visible because the parent '%0%' is
      unpublished
    </key>
    <key alias="parentCultureNotPublished">This culture is published but is not visible because it is unpublished on
      parent '%0%'
    </key>
    <key alias="parentNotPublishedAnomaly">This document is published but is not in the cache</key>
    <key alias="getUrlException">Could not get the URL</key>
    <key alias="routeError">This document is published but its URL would collide with content %0%</key>
    <key alias="routeErrorCannotRoute">This document is published but its URL cannot be routed</key>
  </area>
  <area alias="member">
    <key alias="duplicateMemberLogin">A member with this login already exists</key>
    <key alias="memberHasGroup">The member is already in group '%0%'</key>
    <key alias="memberHasPassword">The member already has a password set</key>
    <key alias="memberLockoutNotEnabled">Lockout is not enabled for this member</key>
    <key alias="memberNotInGroup">The member is not in group '%0%'</key>
  </area>
  <area alias="errors">
    <key alias="defaultError">An unknown failure has occurred</key>
    <key alias="concurrencyError">Optimistic concurrency failure, object has been modified</key>
  </area>
  <area alias="login">
    <key alias="resetCodeExpired">The link you have clicked on is invalid or has expired</key>
    <key alias="resetPasswordEmailCopySubject">Umbraco: Reset Password</key>
    <key alias="resetPasswordEmailCopyFormat"><![CDATA[
        <html>
			<head>
				<meta name='viewport' content='width=device-width'>
				<meta http-equiv='Content-Type' content='text/html; charset=UTF-8'>
			</head>
			<body class='' style='font-family: sans-serif; -webkit-font-smoothing: antialiased; font-size: 14px; color: #392F54; line-height: 22px; -ms-text-size-adjust: 100%; -webkit-text-size-adjust: 100%; background: #1d1333; margin: 0; padding: 0;' bgcolor='#1d1333'>
				<style type='text/css'> @media only screen and (max-width: 620px) {table[class=body] h1 {font-size: 28px !important; margin-bottom: 10px !important; } table[class=body] .wrapper {padding: 32px !important; } table[class=body] .article {padding: 32px !important; } table[class=body] .content {padding: 24px !important; } table[class=body] .container {padding: 0 !important; width: 100% !important; } table[class=body] .main {border-left-width: 0 !important; border-radius: 0 !important; border-right-width: 0 !important; } table[class=body] .btn table {width: 100% !important; } table[class=body] .btn a {width: 100% !important; } table[class=body] .img-responsive {height: auto !important; max-width: 100% !important; width: auto !important; } } .btn-primary table td:hover {background-color: #34495e !important; } .btn-primary a:hover {background-color: #34495e !important; border-color: #34495e !important; } .btn  a:visited {color:#FFFFFF;} </style>
				<table border="0" cellpadding="0" cellspacing="0" class="body" style="border-collapse: separate; mso-table-lspace: 0pt; mso-table-rspace: 0pt; width: 100%; background: #1d1333;" bgcolor="#1d1333">
					<tr>
						<td style="font-family: sans-serif; font-size: 14px; vertical-align: top; padding: 24px;" valign="top">
							<table style="border-collapse: separate; mso-table-lspace: 0pt; mso-table-rspace: 0pt; width: 100%;">
								<tr>
									<td background="https://umbraco.com/umbraco/assets/img/application/logo.png" bgcolor="#1d1333" width="28" height="28" valign="top" style="font-family: sans-serif; font-size: 14px; vertical-align: top;">
										<!--[if gte mso 9]> <v:rect xmlns:v="urn:schemas-microsoft-com:vml" fill="true" stroke="false" style="width:30px;height:30px;"> <v:fill type="tile" src="https://umbraco.com/umbraco/assets/img/application/logo.png" color="#1d1333" /> <v:textbox inset="0,0,0,0"> <![endif]-->
<div></div>
<!--[if gte mso 9]> </v:textbox> </v:rect> <![endif]-->
</td>
<td style="font-family: sans-serif; font-size: 14px; vertical-align: top;" valign="top"></td>
</tr>
</table>
</td>
</tr>
</table>
<table border='0' cellpadding='0' cellspacing='0' class='body' style='border-collapse: separate; mso-table-lspace: 0pt; mso-table-rspace: 0pt; width: 100%; background: #1d1333;' bgcolor='#1d1333'>
<tr>
<td style='font-family: sans-serif; font-size: 14px; vertical-align: top;' valign='top'></td>
<td class='container' style='font-family: sans-serif; font-size: 14px; vertical-align: top; display: block; max-width: 560px; width: 560px; margin: 0 auto; padding: 10px;' valign='top'>
<div class='content' style='box-sizing: border-box; display: block; max-width: 560px; margin: 0 auto; padding: 10px;'>
<br>
<table class='main' style='border-collapse: separate; mso-table-lspace: 0pt; mso-table-rspace: 0pt; width: 100%; border-radius: 3px; background: #FFFFFF;' bgcolor='#FFFFFF'>
<tr>
<td class='wrapper' style='font-family: sans-serif; font-size: 14px; vertical-align: top; box-sizing: border-box; padding: 50px;' valign='top'>
<table border='0' cellpadding='0' cellspacing='0' style='border-collapse: separate; mso-table-lspace: 0pt; mso-table-rspace: 0pt; width: 100%;'>
<tr>
<td style='line-height: 24px; font-family: sans-serif; font-size: 14px; vertical-align: top;' valign='top'>
<h1 style='color: #392F54; font-family: sans-serif; font-weight: bold; line-height: 1.4; font-size: 24px; text-align: left; text-transform: capitalize; margin: 0 0 30px;' align='left'>
															Password reset requested
														</h1>
<p style='color: #392F54; font-family: sans-serif; font-size: 14px; font-weight: normal; margin: 0 0 15px;'>
															Your username to login to the Umbraco backoffice is: <strong>%0%</strong>
</p>
<p style='color: #392F54; font-family: sans-serif; font-size: 14px; font-weight: normal; margin: 0 0 15px;'>
<table border='0' cellpadding='0' cellspacing='0' style='border-collapse: separate; mso-table-lspace: 0pt; mso-table-rspace: 0pt; width: auto;'>
<tbody>
<tr>
<td style='font-family: sans-serif; font-size: 14px; vertical-align: top; border-radius: 5px; text-align: center; background: #35C786;' align='center' bgcolor='#35C786' valign='top'>
<a href='%1%' target='_blank' rel='noopener' style='color: #FFFFFF; text-decoration: none; -ms-word-break: break-all; word-break: break-all; border-radius: 5px; box-sizing: border-box; cursor: pointer; display: inline-block; font-size: 14px; font-weight: bold; text-transform: capitalize; background: #35C786; margin: 0; padding: 12px 30px; border: 1px solid #35c786;'>
																				Click this link to reset your password
																			</a>
</td>
</tr>
</tbody>
</table>
</p>
<p style='max-width: 400px; display: block; color: #392F54; font-family: sans-serif; font-size: 14px; line-height: 20px; font-weight: normal; margin: 15px 0;'>If you cannot click on the link, copy and paste this URL into your browser window:</p>
<table border='0' cellpadding='0' cellspacing='0'>
<tr>
<td style='-ms-word-break: break-all; word-break: break-all; font-family: sans-serif; font-size: 11px; line-height:14px;'>
<font style="-ms-word-break: break-all; word-break: break-all; font-size: 11px; line-height:14px;">
<a style='-ms-word-break: break-all; word-break: break-all; color: #392F54; text-decoration: underline; font-size: 11px; line-height:15px;' href='%1%'>%1%</a>
</font>
</td>
</tr>
</table>
</p>
</td>
</tr>
</table>
</td>
</tr>
</table>
<br><br><br>
</div>
</td>
<td style='font-family: sans-serif; font-size: 14px; vertical-align: top;' valign='top'></td>
</tr>
</table>
</body>
</html>
	]]></key>
  </area>
  <area alias="notifications">
    <key alias="mailBody"><![CDATA[
      Hi %0%

      This is an automated mail to inform you that the task '%1%'
      has been performed on the page '%2%'
      by the user '%3%'

      Go to http://%4%/#/content/content/edit/%5% to edit.

      %6%

      Have a nice day!
      Cheers from the Umbraco robot
    ]]></key>
    <key alias="mailBodyVariantSummary">The following languages have been modified %0%</key>
    <key alias="mailBodyHtml"><![CDATA[
        <html>
			<head>
				<meta name='viewport' content='width=device-width'>
				<meta http-equiv='Content-Type' content='text/html; charset=UTF-8'>
			</head>
			<body class='' style='font-family: sans-serif; -webkit-font-smoothing: antialiased; font-size: 14px; color: #392F54; line-height: 22px; -ms-text-size-adjust: 100%; -webkit-text-size-adjust: 100%; background: #1d1333; margin: 0; padding: 0;' bgcolor='#1d1333'>
				<style type='text/css'> @media only screen and (max-width: 620px) {table[class=body] h1 {font-size: 28px !important; margin-bottom: 10px !important; } table[class=body] .wrapper {padding: 32px !important; } table[class=body] .article {padding: 32px !important; } table[class=body] .content {padding: 24px !important; } table[class=body] .container {padding: 0 !important; width: 100% !important; } table[class=body] .main {border-left-width: 0 !important; border-radius: 0 !important; border-right-width: 0 !important; } table[class=body] .btn table {width: 100% !important; } table[class=body] .btn a {width: 100% !important; } table[class=body] .img-responsive {height: auto !important; max-width: 100% !important; width: auto !important; } } .btn-primary table td:hover {background-color: #34495e !important; } .btn-primary a:hover {background-color: #34495e !important; border-color: #34495e !important; } .btn  a:visited {color:#FFFFFF;} </style>
				<table border="0" cellpadding="0" cellspacing="0" class="body" style="border-collapse: separate; mso-table-lspace: 0pt; mso-table-rspace: 0pt; width: 100%; background: #1d1333;" bgcolor="#1d1333">
					<tr>
						<td style="font-family: sans-serif; font-size: 14px; vertical-align: top; padding: 24px;" valign="top">
							<table style="border-collapse: separate; mso-table-lspace: 0pt; mso-table-rspace: 0pt; width: 100%;">
								<tr>
									<td background="https://umbraco.com/umbraco/assets/img/application/logo.png" bgcolor="#1d1333" width="28" height="28" valign="top" style="font-family: sans-serif; font-size: 14px; vertical-align: top;">
										<!--[if gte mso 9]> <v:rect xmlns:v="urn:schemas-microsoft-com:vml" fill="true" stroke="false" style="width:30px;height:30px;"> <v:fill type="tile" src="https://umbraco.com/umbraco/assets/img/application/logo.png" color="#1d1333" /> <v:textbox inset="0,0,0,0"> <![endif]-->
<div></div>
<!--[if gte mso 9]> </v:textbox> </v:rect> <![endif]-->
</td>
<td style="font-family: sans-serif; font-size: 14px; vertical-align: top;" valign="top"></td>
</tr>
</table>
</td>
</tr>
</table>
<table border='0' cellpadding='0' cellspacing='0' class='body' style='border-collapse: separate; mso-table-lspace: 0pt; mso-table-rspace: 0pt; width: 100%; background: #1d1333;' bgcolor='#1d1333'>
<tr>
<td style='font-family: sans-serif; font-size: 14px; vertical-align: top;' valign='top'></td>
<td class='container' style='font-family: sans-serif; font-size: 14px; vertical-align: top; display: block; max-width: 560px; width: 560px; margin: 0 auto; padding: 10px;' valign='top'>
<div class='content' style='box-sizing: border-box; display: block; max-width: 560px; margin: 0 auto; padding: 10px;'>
<br>
<table class='main' style='border-collapse: separate; mso-table-lspace: 0pt; mso-table-rspace: 0pt; width: 100%; border-radius: 3px; background: #FFFFFF;' bgcolor='#FFFFFF'>
<tr>
<td class='wrapper' style='font-family: sans-serif; font-size: 14px; vertical-align: top; box-sizing: border-box; padding: 50px;' valign='top'>
<table border='0' cellpadding='0' cellspacing='0' style='border-collapse: separate; mso-table-lspace: 0pt; mso-table-rspace: 0pt; width: 100%;'>
<tr>
<td style='line-height: 24px; font-family: sans-serif; font-size: 14px; vertical-align: top;' valign='top'>
<h1 style='color: #392F54; font-family: sans-serif; font-weight: bold; line-height: 1.4; font-size: 24px; text-align: left; text-transform: capitalize; margin: 0 0 30px;' align='left'>
															Hi %0%,
														</h1>
<p style='color: #392F54; font-family: sans-serif; font-size: 14px; font-weight: normal; margin: 0 0 15px;'>
															This is an automated mail to inform you that the task <strong>'%1%'</strong> has been performed on the page <a style="color: #392F54; text-decoration: none; -ms-word-break: break-all; word-break: break-all;" href="http://%4%/#/content/content/edit/%5%"><strong>'%2%'</strong></a> by the user <strong>'%3%'</strong>
</p>
<table border='0' cellpadding='0' cellspacing='0' class='btn btn-primary' style='border-collapse: separate; mso-table-lspace: 0pt; mso-table-rspace: 0pt; width: 100%; box-sizing: border-box;'>
<tbody>
<tr>
<td align='left' style='font-family: sans-serif; font-size: 14px; vertical-align: top; padding-bottom: 15px;' valign='top'>
<table border='0' cellpadding='0' cellspacing='0' style='border-collapse: separate; mso-table-lspace: 0pt; mso-table-rspace: 0pt; width: auto;'><tbody><tr>
<td style='font-family: sans-serif; font-size: 14px; vertical-align: top; border-radius: 5px; text-align: center; background: #35C786;' align='center' bgcolor='#35C786' valign='top'>
<a href='http://%4%/#/content/content/edit/%5%' target='_blank' rel='noopener' style='color: #FFFFFF; text-decoration: none; -ms-word-break: break-all; word-break: break-all; border-radius: 5px; box-sizing: border-box; cursor: pointer; display: inline-block; font-size: 14px; font-weight: bold; text-transform: capitalize; background: #35C786; margin: 0; padding: 12px 30px; border: 1px solid #35c786;'>EDIT</a></td></tr></tbody></table>
</td>
</tr>
</tbody>
</table>
<p style='color: #392F54; font-family: sans-serif; font-size: 14px; font-weight: normal; margin: 0 0 15px;'>
<h3>Update summary:</h3>
															%6%
														</p>
<p style='color: #392F54; font-family: sans-serif; font-size: 14px; font-weight: normal; margin: 0 0 15px;'>
															Have a nice day!<br /><br />
															Cheers from the Umbraco robot
														</p>
</td>
</tr>
</table>
</td>
</tr>
</table>
<br><br><br>
</div>
</td>
<td style='font-family: sans-serif; font-size: 14px; vertical-align: top;' valign='top'></td>
</tr>
</table>
</body>
</html>
	]]></key>
    <key alias="mailBodyVariantHtmlSummary"><![CDATA[<p>The following languages have been modified:</p>
        %0%
    ]]></key>
    <key alias="mailSubject">[%0%] Notification about %1% performed on %2%</key>
  </area>
  <area alias="user">
    <key alias="passwordMismatch">The confirmed password doesn't match the new password!</key>
    <key alias="inviteEmailCopySubject">Umbraco: Invitation</key>
    <key alias="inviteEmailCopyFormat"><![CDATA[
        <html>
			<head>
				<meta name='viewport' content='width=device-width'>
				<meta http-equiv='Content-Type' content='text/html; charset=UTF-8'>
			</head>
			<body class='' style='font-family: sans-serif; -webkit-font-smoothing: antialiased; font-size: 14px; color: #392F54; line-height: 22px; -ms-text-size-adjust: 100%; -webkit-text-size-adjust: 100%; background: #1d1333; margin: 0; padding: 0;' bgcolor='#1d1333'>
				<style type='text/css'> @media only screen and (max-width: 620px) {table[class=body] h1 {font-size: 28px !important; margin-bottom: 10px !important; } table[class=body] .wrapper {padding: 32px !important; } table[class=body] .article {padding: 32px !important; } table[class=body] .content {padding: 24px !important; } table[class=body] .container {padding: 0 !important; width: 100% !important; } table[class=body] .main {border-left-width: 0 !important; border-radius: 0 !important; border-right-width: 0 !important; } table[class=body] .btn table {width: 100% !important; } table[class=body] .btn a {width: 100% !important; } table[class=body] .img-responsive {height: auto !important; max-width: 100% !important; width: auto !important; } } .btn-primary table td:hover {background-color: #34495e !important; } .btn-primary a:hover {background-color: #34495e !important; border-color: #34495e !important; } .btn  a:visited {color:#FFFFFF;} </style>
				<table border="0" cellpadding="0" cellspacing="0" class="body" style="border-collapse: separate; mso-table-lspace: 0pt; mso-table-rspace: 0pt; width: 100%; background: #1d1333;" bgcolor="#1d1333">
					<tr>
						<td style="font-family: sans-serif; font-size: 14px; vertical-align: top; padding: 24px;" valign="top">
							<table style="border-collapse: separate; mso-table-lspace: 0pt; mso-table-rspace: 0pt; width: 100%;">
								<tr>
									<td background="https://umbraco.com/umbraco/assets/img/application/logo.png" bgcolor="#1d1333" width="28" height="28" valign="top" style="font-family: sans-serif; font-size: 14px; vertical-align: top;">
										<!--[if gte mso 9]> <v:rect xmlns:v="urn:schemas-microsoft-com:vml" fill="true" stroke="false" style="width:30px;height:30px;"> <v:fill type="tile" src="https://umbraco.com/umbraco/assets/img/application/logo.png" color="#1d1333" /> <v:textbox inset="0,0,0,0"> <![endif]-->
<div></div>
<!--[if gte mso 9]> </v:textbox> </v:rect> <![endif]-->
</td>
<td style="font-family: sans-serif; font-size: 14px; vertical-align: top;" valign="top"></td>
</tr>
</table>
</td>
</tr>
</table>
<table border='0' cellpadding='0' cellspacing='0' class='body' style='border-collapse: separate; mso-table-lspace: 0pt; mso-table-rspace: 0pt; width: 100%; background: #1d1333;' bgcolor='#1d1333'>
<tr>
<td style='font-family: sans-serif; font-size: 14px; vertical-align: top;' valign='top'></td>
<td class='container' style='font-family: sans-serif; font-size: 14px; vertical-align: top; display: block; max-width: 560px; width: 560px; margin: 0 auto; padding: 10px;' valign='top'>
<div class='content' style='box-sizing: border-box; display: block; max-width: 560px; margin: 0 auto; padding: 10px;'>
<br>
<table class='main' style='border-collapse: separate; mso-table-lspace: 0pt; mso-table-rspace: 0pt; width: 100%; border-radius: 3px; background: #FFFFFF;' bgcolor='#FFFFFF'>
<tr>
<td class='wrapper' style='font-family: sans-serif; font-size: 14px; vertical-align: top; box-sizing: border-box; padding: 50px;' valign='top'>
<table border='0' cellpadding='0' cellspacing='0' style='border-collapse: separate; mso-table-lspace: 0pt; mso-table-rspace: 0pt; width: 100%;'>
<tr>
<td style='line-height: 24px; font-family: sans-serif; font-size: 14px; vertical-align: top;' valign='top'>
<h1 style='color: #392F54; font-family: sans-serif; font-weight: bold; line-height: 1.4; font-size: 24px; text-align: left; text-transform: capitalize; margin: 0 0 30px;' align='left'>
															Hi %0%,
														</h1>
<p style='color: #392F54; font-family: sans-serif; font-size: 14px; font-weight: normal; margin: 0 0 15px;'>
															You have been invited by <a href="mailto:%4%" style="text-decoration: underline; color: #392F54; -ms-word-break: break-all; word-break: break-all;">%1%</a> to the Umbraco Back Office.
														</p>
<p style='color: #392F54; font-family: sans-serif; font-size: 14px; font-weight: normal; margin: 0 0 15px;'>
															Message from <a href="mailto:%1%" style="text-decoration: none; color: #392F54; -ms-word-break: break-all; word-break: break-all;">%1%</a>:
															<br/>
<em>%2%</em>
</p>
<table border='0' cellpadding='0' cellspacing='0' class='btn btn-primary' style='border-collapse: separate; mso-table-lspace: 0pt; mso-table-rspace: 0pt; width: 100%; box-sizing: border-box;'>
<tbody>
<tr>
<td align='left' style='font-family: sans-serif; font-size: 14px; vertical-align: top; padding-bottom: 15px;' valign='top'>
<table border='0' cellpadding='0' cellspacing='0' style='border-collapse: separate; mso-table-lspace: 0pt; mso-table-rspace: 0pt; width: auto;'>
<tbody>
<tr>
<td style='font-family: sans-serif; font-size: 14px; vertical-align: top; border-radius: 5px; text-align: center; background: #35C786;' align='center' bgcolor='#35C786' valign='top'>
<a href='%3%' target='_blank' rel='noopener' style='color: #FFFFFF; text-decoration: none; -ms-word-break: break-all; word-break: break-all; border-radius: 5px; box-sizing: border-box; cursor: pointer; display: inline-block; font-size: 14px; font-weight: bold; text-transform: capitalize; background: #35C786; margin: 0; padding: 12px 30px; border: 1px solid #35c786;'>
																							Click this link to accept the invite
																						</a>
</td>
</tr>
</tbody>
</table>
</td>
</tr>
</tbody>
</table>
<p style='max-width: 400px; display: block; color: #392F54; font-family: sans-serif; font-size: 14px; line-height: 20px; font-weight: normal; margin: 15px 0;'>If you cannot click on the link, copy and paste this URL into your browser window:</p>
<table border='0' cellpadding='0' cellspacing='0'>
<tr>
<td style='-ms-word-break: break-all; word-break: break-all; font-family: sans-serif; font-size: 11px; line-height:14px;'>
<font style="-ms-word-break: break-all; word-break: break-all; font-size: 11px; line-height:14px;">
<a style='-ms-word-break: break-all; word-break: break-all; color: #392F54; text-decoration: underline; font-size: 11px; line-height:15px;' href='%3%'>%3%</a>
</font>
</td>
</tr>
</table>
</p>
</td>
</tr>
</table>
</td>
</tr>
</table>
<br><br><br>
</div>
</td>
<td style='font-family: sans-serif; font-size: 14px; vertical-align: top;' valign='top'></td>
</tr>
</table>
</body>
</html>]]></key>
    <key alias="duplicateLogin">A user with this login already exists</key>
    <key alias="passwordRequiresDigit">The password must have at least one digit ('0'-'9')</key>
    <key alias="passwordRequiresLower">The password must have at least one lowercase ('a'-'z')</key>
    <key alias="passwordRequiresNonAlphanumeric">The password must have at least one non alphanumeric character</key>
    <key alias="passwordRequiresUniqueChars">The password must use at least %0% different characters</key>
    <key alias="passwordRequiresUpper">The password must have at least one uppercase ('A'-'Z')</key>
    <key alias="passwordTooShort">The password must be at least %0% characters long</key>
    <key alias="userHasPassword">The user already has a password set</key>
    <key alias="userHasGroup">The user is already in group '%0%'</key>
    <key alias="userLockoutNotEnabled">Lockout is not enabled for this user</key>
    <key alias="userNotInGroup">The user is not in group '%0%'</key>
  </area>
  <area alias="validation">
    <key alias="invalidEmail">Invalid email</key>
    <key alias="invalidNull">Value cannot be null</key>
    <key alias="invalidEmpty">Value cannot be empty</key>
    <key alias="invalidPattern">Value is invalid, it does not match the correct pattern</key>
    <key alias="entriesShort"><![CDATA[Minimum %0% entries, requires <strong>%1%</strong> more.]]></key>
    <key alias="entriesExceed"><![CDATA[Maximum %0% entries, <strong>%1%</strong> too many.]]></key>
    <key alias="entriesAreasMismatch">The content amount requirements are not met for one or more areas.</key>
    <key alias="invalidMemberGroupName">Invalid member group name</key>
    <key alias="invalidUserGroupName">Invalid user group name</key>
    <key alias="invalidToken">Invalid token</key>
    <key alias="invalidUsername">Invalid username</key>
    <key alias="duplicateEmail">Email '%0%' is already taken</key>
    <key alias="duplicateUserGroupName">User group name '%0%' is already taken</key>
    <key alias="duplicateMemberGroupName">Member group name '%0%' is already taken</key>
    <key alias="duplicateUsername">Username '%0%' is already taken</key>
<<<<<<< HEAD
    <key alias="outOfRangeMinimum">The value %0% is less than the allowed minimum value of %1%</key>
    <key alias="outOfRangeMaximum">The value %0% is greater than the allowed maximum value of %1%</key>
    <key alias="invalidStep">The value %0% does not correspond with the configured step value of %1% and minimum value of %2%</key>
    <key alias="unexpectedRange">The value %0% is not expected to contain a range</key>
    <key alias="invalidRange">The value %0% is not expected to have a to value less than the from value</key>
=======
    <key alias="invalidMediaType">The chosen media type is invalid.</key>
    <key alias="multipleMediaNotAllowed">Multiple selected media is not allowed.</key>
    <key alias="invalidStartNode">The selected media is from the wrong folder.</key>
>>>>>>> 74eb66ef
  </area>
  <area alias="healthcheck">
    <!-- The following keys get these tokens passed in:
	     0: Current value
		   1: Recommended value
		   2: XPath
		   3: Configuration file path
	  -->
    <key alias="checkSuccessMessage">Value is set to the recommended value: '%0%'.</key>
    <key alias="checkErrorMessageDifferentExpectedValue">Expected value '%1%' for '%2%' in configuration file '%3%', but
      found '%0%'.
    </key>
    <key alias="checkErrorMessageUnexpectedValue">Found unexpected value '%0%' for '%2%' in configuration file '%3%'.
    </key>
    <!-- The following keys get these tokens passed in:
	     0: Current value
		   1: Recommended value
	  -->
    <!-- The following keys get these tokens passed in:
	     0: Current value
		   1: Recommended value
		   2: Server version
	  -->
    <!-- The following keys get predefined tokens passed in that are not all the same, like above -->
    <key alias="httpsCheckValidCertificate">Your website's certificate is valid.</key>
    <key alias="httpsCheckInvalidCertificate">Certificate validation error: '%0%'</key>
    <key alias="httpsCheckExpiredCertificate">Your website's SSL certificate has expired.</key>
    <key alias="httpsCheckExpiringCertificate">Your website's SSL certificate is expiring in %0% days.</key>
    <key alias="healthCheckInvalidUrl">Error pinging the URL %0% - '%1%'</key>
    <key alias="httpsCheckIsCurrentSchemeHttps">You are currently %0% viewing the site using the HTTPS scheme.</key>
    <key alias="httpsCheckConfigurationRectifyNotPossible">The appSetting 'Umbraco:CMS:Global:UseHttps' is set to 'false' in
      your appSettings.json file. Once you access this site using the HTTPS scheme, that should be set to 'true'.
    </key>
    <key alias="httpsCheckConfigurationCheckResult">The appSetting 'Umbraco:CMS:Global:UseHttps' is set to '%0%' in your
      appSettings.json file, your cookies are %1% marked as secure.
    </key>
    <!-- The following keys don't get tokens passed in -->
    <key alias="compilationDebugCheckSuccessMessage">Debug compilation mode is disabled.</key>
    <key alias="compilationDebugCheckErrorMessage">Debug compilation mode is currently enabled. It is recommended to
      disable this setting before go live.
    </key>
    <key alias="runtimeModeCheckSuccessMessage">Runtime mode is set to production.</key>
    <key alias="runtimeModeCheckErrorMessage">Runtime mode is not set to Production. It is recommended to set the Runtime Mode to Production for live/production environments.</key>
    <!-- The following keys get these tokens passed in:
	    0: Path to the file not found
  	-->
    <!-- The following keys get these tokens passed in:
	    0: Comma delimitted list of failed folder paths
  	-->
    <!-- The following keys get these tokens passed in:
	    0: Comma delimitted list of failed folder paths
  	-->
    <key alias="umbracoApplicationUrlCheckResultTrue"><![CDATA[The appSetting 'Umbraco:CMS:WebRouting:UmbracoApplicationUrl' is set to <strong>%0%</strong>.]]></key>
    <key alias="umbracoApplicationUrlCheckResultFalse">The appSetting 'Umbraco:CMS:WebRouting:UmbracoApplicationUrl' is not set.</key>
    <!-- The following key get these tokens passed in:
	    0: Comma delimitted list of headers found
  	-->
    <key alias="clickJackingCheckHeaderFound">
      <![CDATA[The header or meta-tag <strong>X-Frame-Options</strong> used to control whether a site can be IFRAMEd by another was found.]]></key>
    <key alias="clickJackingCheckHeaderNotFound">
      <![CDATA[The header or meta-tag <strong>X-Frame-Options</strong> used to control whether a site can be IFRAMEd by another was not found.]]></key>
    <key alias="noSniffCheckHeaderFound">
      <![CDATA[The header or meta-tag <strong>X-Content-Type-Options</strong> used to protect against MIME sniffing vulnerabilities was found.]]></key>
    <key alias="noSniffCheckHeaderNotFound">
      <![CDATA[The header or meta-tag <strong>X-Content-Type-Options</strong> used to protect against MIME sniffing vulnerabilities was not found.]]></key>
    <key alias="hSTSCheckHeaderFound">
      <![CDATA[The header <strong>Strict-Transport-Security</strong>, also known as the HSTS-header, was found.]]></key>
    <key alias="hSTSCheckHeaderNotFound">
      <![CDATA[The header <strong>Strict-Transport-Security</strong> was not found.]]></key>
    <key alias="hSTSCheckHeaderFoundOnLocalhost">
      <![CDATA[The header <strong>Strict-Transport-Security</strong>, also known as the HSTS-header, was found. <strong>This header should not be present on localhost.</strong>]]>
    </key>
    <key alias="hSTSCheckHeaderNotFoundOnLocalhost">
      <![CDATA[The header <strong>Strict-Transport-Security</strong> was not found. This header should not be present on localhost.]]>
    </key>
    <key alias="xssProtectionCheckHeaderFound">
      <![CDATA[The header <strong>X-XSS-Protection</strong> was found. <strong>It is recommended not to add this header to your website</strong>.<br />
    You can read about this on the <a href="https://developer.mozilla.org/en-US/docs/Web/HTTP/Headers/X-XSS-Protection" target="_blank" rel="noopener" class="btn-link -underline">Mozilla</a> website ]]></key>
    <key alias="xssProtectionCheckHeaderNotFound">
      <![CDATA[The header <strong>X-XSS-Protection</strong> was not found.]]></key>
    <key alias="contentSecurityPolicyCheckHeaderFound">
      <![CDATA[The header <strong>Content-Security-Policy (CSP)</strong> was found. ]]>
    </key>
    <key alias="contentSecurityPolicyCheckHeaderNotFound">
      <![CDATA[The header <strong>Content-Security-Policy</strong> (CSP) used to prevent cross-site scripting (XSS) attacks and other code injection vulnerabilities was not found.]]>
    </key>
    <key alias="excessiveHeadersFound"><![CDATA[The following headers revealing information about the website technology were found: <strong>%0%</strong>.]]></key>
    <key alias="excessiveHeadersNotFound">No headers revealing information about the website technology were found.
    </key>
    <key alias="smtpMailSettingsNotFound">In the Web.config file, system.net/mailsettings could not be found.</key>
    <key alias="smtpMailSettingsHostNotConfigured">In the Web.config file system.net/mailsettings section, the host is
      not configured.
    </key>
    <key alias="smtpMailSettingsConnectionSuccess">SMTP settings are configured correctly and the service is operating
      as expected.
    </key>
    <key alias="smtpMailSettingsConnectionFail">The SMTP server configured with host '%0%' and port '%1%' could not be
      reached. Please check to ensure the SMTP settings in the Web.config file system.net/mailsettings are correct.
    </key>
    <key alias="notificationEmailsCheckSuccessMessage"><![CDATA[Notification email has been set to <strong>%0%</strong>.]]></key>
    <key alias="notificationEmailsCheckErrorMessage"><![CDATA[Notification email is still set to the default value of <strong>%0%</strong>.]]></key>
    <key alias="scheduledHealthCheckEmailBody"><![CDATA[<html><body><p>Results of the scheduled Umbraco Health Checks run on %0% at %1% are as follows:</p>%2%</body></html>]]></key>
    <key alias="scheduledHealthCheckEmailSubject">Umbraco Health Check Status: %0%</key>
  </area>
  <area alias="recycleBin">
    <key alias="contentTrashed">Trashed content with Id: {0} related to original parent content with Id: {1}</key>
    <key alias="mediaTrashed">Trashed media with Id: {0} related to original parent media item with Id: {1}</key>
  </area>
  <area alias="permissions">
    <key alias="FolderCreation">Folder creation</key>
    <key alias="FileWritingForPackages">File writing for packages</key>
    <key alias="FileWriting">File writing</key>
    <key alias="MediaFolderCreation">Media folder creation</key>
  </area>
  <area alias="analytics">
    <key alias="minimalLevelDescription">We will only send an anonymized site ID to let us know that the site exists.</key>
    <key alias="basicLevelDescription">We will send an anonymized site ID, Umbraco version, and packages installed</key>
    <key alias="detailedLevelDescription"><![CDATA[We will send:
<ul>
    <li>Anonymized site ID, Umbraco version, and packages installed.</li>
    <li>Number of: Root nodes, Content nodes, Macros, Media, Document Types, Property Types, Compositions, Templates, Languages, Domains, User Group, Users, Members, Backoffice external login providers, Webhooks, rich text datatypes, blocks used in rich text datatypes, and Property Editors in use.</li>
    <li>System information: Webserver, server OS, server framework, server OS language, and database provider.</li>
    <li>Configuration settings: Modelsbuilder mode, if custom Umbraco path exists, ASP environment, whether the delivery API is enabled, and allows public access, and if you are in debug mode.</li>
</ul>
<em>We might change what we send on the Detailed level in the future. If so, it will be listed above.
<br>By choosing "Detailed" you agree to current and future anonymized information being collected.</em>]]></key>
  </area>
</language><|MERGE_RESOLUTION|>--- conflicted
+++ resolved
@@ -387,17 +387,14 @@
     <key alias="duplicateUserGroupName">User group name '%0%' is already taken</key>
     <key alias="duplicateMemberGroupName">Member group name '%0%' is already taken</key>
     <key alias="duplicateUsername">Username '%0%' is already taken</key>
-<<<<<<< HEAD
     <key alias="outOfRangeMinimum">The value %0% is less than the allowed minimum value of %1%</key>
     <key alias="outOfRangeMaximum">The value %0% is greater than the allowed maximum value of %1%</key>
     <key alias="invalidStep">The value %0% does not correspond with the configured step value of %1% and minimum value of %2%</key>
     <key alias="unexpectedRange">The value %0% is not expected to contain a range</key>
     <key alias="invalidRange">The value %0% is not expected to have a to value less than the from value</key>
-=======
     <key alias="invalidMediaType">The chosen media type is invalid.</key>
     <key alias="multipleMediaNotAllowed">Multiple selected media is not allowed.</key>
     <key alias="invalidStartNode">The selected media is from the wrong folder.</key>
->>>>>>> 74eb66ef
   </area>
   <area alias="healthcheck">
     <!-- The following keys get these tokens passed in:
