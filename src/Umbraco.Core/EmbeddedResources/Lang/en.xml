<?xml version="1.0" encoding="utf-8" standalone="yes"?>
<language alias="en" intName="English (UK)" localName="English (UK)" lcid="" culture="en-GB">
  <creator>
    <name>The Umbraco community</name>
    <link>https://docs.umbraco.com/umbraco-cms/extending/language-files</link>
  </creator>
  <area alias="actions">
    <key alias="assigndomain">Culture and Hostnames</key>
    <key alias="auditTrail">Audit Trail</key>
    <key alias="browse">Browse Node</key>
    <key alias="changeDocType">Change Document Type</key>
    <key alias="copy">Copy</key>
    <key alias="create">Create</key>
    <key alias="export">Export</key>
    <key alias="createPackage">Create Package</key>
    <key alias="createGroup">Create group</key>
    <key alias="delete">Delete</key>
    <key alias="disable">Disable</key>
    <key alias="editSettings">Edit settings</key>
    <key alias="emptyrecyclebin">Empty recycle bin</key>
    <key alias="enable">Enable</key>
    <key alias="exportDocumentType">Export Document Type</key>
    <key alias="importdocumenttype">Import Document Type</key>
    <key alias="importPackage">Import Package</key>
    <key alias="liveEdit">Edit in Canvas</key>
    <key alias="logout">Exit</key>
    <key alias="move">Move</key>
    <key alias="notify">Notifications</key>
    <key alias="protect">Restrict Public Access</key>
    <key alias="publish">Publish</key>
    <key alias="unpublish">Unpublish</key>
    <key alias="refreshNode">Reload</key>
    <key alias="republish">Republish entire site</key>
    <key alias="remove">Remove</key>
    <key alias="rename" version="7.3.0">Rename</key>
    <key alias="restore" version="7.3.0">Restore</key>
    <key alias="chooseWhereToCopy">Choose where to copy</key>
    <key alias="chooseWhereToMove">Choose where to move</key>
    <key alias="chooseWhereToImport">Choose where to import</key>
    <key alias="toInTheTreeStructureBelow">to in the tree structure below</key>
    <key alias="infiniteEditorChooseWhereToCopy">Choose where to copy the selected item(s)</key>
    <key alias="infiniteEditorChooseWhereToMove">Choose where to move the selected item(s)</key>
    <key alias="wasMovedTo">was moved to</key>
    <key alias="wasCopiedTo">was copied to</key>
    <key alias="wasDeleted">was deleted</key>
    <key alias="rights">Permissions</key>
    <key alias="rollback">Rollback</key>
    <key alias="sendtopublish">Send To Publish</key>
    <key alias="sendToTranslate">Send To Translation</key>
    <key alias="setGroup">Set group</key>
    <key alias="sort">Sort</key>
    <key alias="translate">Translate</key>
    <key alias="update">Update</key>
    <key alias="setPermissions">Set permissions</key>
    <key alias="unlock">Unlock</key>
    <key alias="createblueprint">Create Content Template</key>
    <key alias="resendInvite">Resend Invitation</key>
    <key alias="toggleHideUnavailable">Hide unavailable options</key>
    <key alias="changeDataType">Change Data Type</key>
    <key alias="editContent">Edit content</key>
  </area>
  <area alias="content">
    <key alias="itemNotPublished">This item is not published</key>
    <key alias="parentNotPublished">This document is published but is not visible because the parent '%0%' is
      unpublished
    </key>
    <key alias="parentCultureNotPublished">This culture is published but is not visible because it is unpublished on
      parent '%0%'
    </key>
    <key alias="parentNotPublishedAnomaly">This document is published but is not in the cache</key>
    <key alias="getUrlException">Could not get the URL</key>
    <key alias="routeError">This document is published but its URL would collide with content %0%</key>
    <key alias="routeErrorCannotRoute">This document is published but its URL cannot be routed</key>
  </area>
  <area alias="member">
    <key alias="duplicateMemberLogin">A member with this login already exists</key>
    <key alias="memberHasGroup">The member is already in group '%0%'</key>
    <key alias="memberHasPassword">The member already has a password set</key>
    <key alias="memberLockoutNotEnabled">Lockout is not enabled for this member</key>
    <key alias="memberNotInGroup">The member is not in group '%0%'</key>
  </area>
  <area alias="errors">
    <key alias="defaultError">An unknown failure has occurred</key>
    <key alias="concurrencyError">Optimistic concurrency failure, object has been modified</key>
  </area>
  <area alias="login">
    <key alias="resetCodeExpired">The link you have clicked on is invalid or has expired</key>
    <key alias="resetPasswordEmailCopySubject">Umbraco: Reset Password</key>
    <key alias="resetPasswordEmailCopyFormat"><![CDATA[
        <html>
			<head>
				<meta name='viewport' content='width=device-width'>
				<meta http-equiv='Content-Type' content='text/html; charset=UTF-8'>
			</head>
			<body class='' style='font-family: sans-serif; -webkit-font-smoothing: antialiased; font-size: 14px; color: #392F54; line-height: 22px; -ms-text-size-adjust: 100%; -webkit-text-size-adjust: 100%; background: #1d1333; margin: 0; padding: 0;' bgcolor='#1d1333'>
				<style type='text/css'> @media only screen and (max-width: 620px) {table[class=body] h1 {font-size: 28px !important; margin-bottom: 10px !important; } table[class=body] .wrapper {padding: 32px !important; } table[class=body] .article {padding: 32px !important; } table[class=body] .content {padding: 24px !important; } table[class=body] .container {padding: 0 !important; width: 100% !important; } table[class=body] .main {border-left-width: 0 !important; border-radius: 0 !important; border-right-width: 0 !important; } table[class=body] .btn table {width: 100% !important; } table[class=body] .btn a {width: 100% !important; } table[class=body] .img-responsive {height: auto !important; max-width: 100% !important; width: auto !important; } } .btn-primary table td:hover {background-color: #34495e !important; } .btn-primary a:hover {background-color: #34495e !important; border-color: #34495e !important; } .btn  a:visited {color:#FFFFFF;} </style>
				<table border="0" cellpadding="0" cellspacing="0" class="body" style="border-collapse: separate; mso-table-lspace: 0pt; mso-table-rspace: 0pt; width: 100%; background: #1d1333;" bgcolor="#1d1333">
					<tr>
						<td style="font-family: sans-serif; font-size: 14px; vertical-align: top; padding: 24px;" valign="top">
							<table style="border-collapse: separate; mso-table-lspace: 0pt; mso-table-rspace: 0pt; width: 100%;">
								<tr>
									<td background="https://umbraco.com/umbraco/assets/img/application/logo.png" bgcolor="#1d1333" width="28" height="28" valign="top" style="font-family: sans-serif; font-size: 14px; vertical-align: top;">
										<!--[if gte mso 9]> <v:rect xmlns:v="urn:schemas-microsoft-com:vml" fill="true" stroke="false" style="width:30px;height:30px;"> <v:fill type="tile" src="https://umbraco.com/umbraco/assets/img/application/logo.png" color="#1d1333" /> <v:textbox inset="0,0,0,0"> <![endif]-->
<div></div>
<!--[if gte mso 9]> </v:textbox> </v:rect> <![endif]-->
</td>
<td style="font-family: sans-serif; font-size: 14px; vertical-align: top;" valign="top"></td>
</tr>
</table>
</td>
</tr>
</table>
<table border='0' cellpadding='0' cellspacing='0' class='body' style='border-collapse: separate; mso-table-lspace: 0pt; mso-table-rspace: 0pt; width: 100%; background: #1d1333;' bgcolor='#1d1333'>
<tr>
<td style='font-family: sans-serif; font-size: 14px; vertical-align: top;' valign='top'></td>
<td class='container' style='font-family: sans-serif; font-size: 14px; vertical-align: top; display: block; max-width: 560px; width: 560px; margin: 0 auto; padding: 10px;' valign='top'>
<div class='content' style='box-sizing: border-box; display: block; max-width: 560px; margin: 0 auto; padding: 10px;'>
<br>
<table class='main' style='border-collapse: separate; mso-table-lspace: 0pt; mso-table-rspace: 0pt; width: 100%; border-radius: 3px; background: #FFFFFF;' bgcolor='#FFFFFF'>
<tr>
<td class='wrapper' style='font-family: sans-serif; font-size: 14px; vertical-align: top; box-sizing: border-box; padding: 50px;' valign='top'>
<table border='0' cellpadding='0' cellspacing='0' style='border-collapse: separate; mso-table-lspace: 0pt; mso-table-rspace: 0pt; width: 100%;'>
<tr>
<td style='line-height: 24px; font-family: sans-serif; font-size: 14px; vertical-align: top;' valign='top'>
<h1 style='color: #392F54; font-family: sans-serif; font-weight: bold; line-height: 1.4; font-size: 24px; text-align: left; text-transform: capitalize; margin: 0 0 30px;' align='left'>
															Password reset requested
														</h1>
<p style='color: #392F54; font-family: sans-serif; font-size: 14px; font-weight: normal; margin: 0 0 15px;'>
															Your username to login to the Umbraco backoffice is: <strong>%0%</strong>
</p>
<p style='color: #392F54; font-family: sans-serif; font-size: 14px; font-weight: normal; margin: 0 0 15px;'>
<table border='0' cellpadding='0' cellspacing='0' style='border-collapse: separate; mso-table-lspace: 0pt; mso-table-rspace: 0pt; width: auto;'>
<tbody>
<tr>
<td style='font-family: sans-serif; font-size: 14px; vertical-align: top; border-radius: 5px; text-align: center; background: #35C786;' align='center' bgcolor='#35C786' valign='top'>
<a href='%1%' target='_blank' rel='noopener' style='color: #FFFFFF; text-decoration: none; -ms-word-break: break-all; word-break: break-all; border-radius: 5px; box-sizing: border-box; cursor: pointer; display: inline-block; font-size: 14px; font-weight: bold; text-transform: capitalize; background: #35C786; margin: 0; padding: 12px 30px; border: 1px solid #35c786;'>
																				Click this link to reset your password
																			</a>
</td>
</tr>
</tbody>
</table>
</p>
<p style='max-width: 400px; display: block; color: #392F54; font-family: sans-serif; font-size: 14px; line-height: 20px; font-weight: normal; margin: 15px 0;'>If you cannot click on the link, copy and paste this URL into your browser window:</p>
<table border='0' cellpadding='0' cellspacing='0'>
<tr>
<td style='-ms-word-break: break-all; word-break: break-all; font-family: sans-serif; font-size: 11px; line-height:14px;'>
<font style="-ms-word-break: break-all; word-break: break-all; font-size: 11px; line-height:14px;">
<a style='-ms-word-break: break-all; word-break: break-all; color: #392F54; text-decoration: underline; font-size: 11px; line-height:15px;' href='%1%'>%1%</a>
</font>
</td>
</tr>
</table>
</p>
</td>
</tr>
</table>
</td>
</tr>
</table>
<br><br><br>
</div>
</td>
<td style='font-family: sans-serif; font-size: 14px; vertical-align: top;' valign='top'></td>
</tr>
</table>
</body>
</html>
	]]></key>
  </area>
  <area alias="notifications">
    <key alias="mailBody"><![CDATA[
      Hi %0%

      This is an automated mail to inform you that the task '%1%'
      has been performed on the page '%2%'
      by the user '%3%'

      Go to http://%4%/#/content/content/edit/%5% to edit.

      %6%

      Have a nice day!
      Cheers from the Umbraco robot
    ]]></key>
    <key alias="mailBodyVariantSummary">The following languages have been modified %0%</key>
    <key alias="mailBodyHtml"><![CDATA[
        <html>
			<head>
				<meta name='viewport' content='width=device-width'>
				<meta http-equiv='Content-Type' content='text/html; charset=UTF-8'>
			</head>
			<body class='' style='font-family: sans-serif; -webkit-font-smoothing: antialiased; font-size: 14px; color: #392F54; line-height: 22px; -ms-text-size-adjust: 100%; -webkit-text-size-adjust: 100%; background: #1d1333; margin: 0; padding: 0;' bgcolor='#1d1333'>
				<style type='text/css'> @media only screen and (max-width: 620px) {table[class=body] h1 {font-size: 28px !important; margin-bottom: 10px !important; } table[class=body] .wrapper {padding: 32px !important; } table[class=body] .article {padding: 32px !important; } table[class=body] .content {padding: 24px !important; } table[class=body] .container {padding: 0 !important; width: 100% !important; } table[class=body] .main {border-left-width: 0 !important; border-radius: 0 !important; border-right-width: 0 !important; } table[class=body] .btn table {width: 100% !important; } table[class=body] .btn a {width: 100% !important; } table[class=body] .img-responsive {height: auto !important; max-width: 100% !important; width: auto !important; } } .btn-primary table td:hover {background-color: #34495e !important; } .btn-primary a:hover {background-color: #34495e !important; border-color: #34495e !important; } .btn  a:visited {color:#FFFFFF;} </style>
				<table border="0" cellpadding="0" cellspacing="0" class="body" style="border-collapse: separate; mso-table-lspace: 0pt; mso-table-rspace: 0pt; width: 100%; background: #1d1333;" bgcolor="#1d1333">
					<tr>
						<td style="font-family: sans-serif; font-size: 14px; vertical-align: top; padding: 24px;" valign="top">
							<table style="border-collapse: separate; mso-table-lspace: 0pt; mso-table-rspace: 0pt; width: 100%;">
								<tr>
									<td background="https://umbraco.com/umbraco/assets/img/application/logo.png" bgcolor="#1d1333" width="28" height="28" valign="top" style="font-family: sans-serif; font-size: 14px; vertical-align: top;">
										<!--[if gte mso 9]> <v:rect xmlns:v="urn:schemas-microsoft-com:vml" fill="true" stroke="false" style="width:30px;height:30px;"> <v:fill type="tile" src="https://umbraco.com/umbraco/assets/img/application/logo.png" color="#1d1333" /> <v:textbox inset="0,0,0,0"> <![endif]-->
<div></div>
<!--[if gte mso 9]> </v:textbox> </v:rect> <![endif]-->
</td>
<td style="font-family: sans-serif; font-size: 14px; vertical-align: top;" valign="top"></td>
</tr>
</table>
</td>
</tr>
</table>
<table border='0' cellpadding='0' cellspacing='0' class='body' style='border-collapse: separate; mso-table-lspace: 0pt; mso-table-rspace: 0pt; width: 100%; background: #1d1333;' bgcolor='#1d1333'>
<tr>
<td style='font-family: sans-serif; font-size: 14px; vertical-align: top;' valign='top'></td>
<td class='container' style='font-family: sans-serif; font-size: 14px; vertical-align: top; display: block; max-width: 560px; width: 560px; margin: 0 auto; padding: 10px;' valign='top'>
<div class='content' style='box-sizing: border-box; display: block; max-width: 560px; margin: 0 auto; padding: 10px;'>
<br>
<table class='main' style='border-collapse: separate; mso-table-lspace: 0pt; mso-table-rspace: 0pt; width: 100%; border-radius: 3px; background: #FFFFFF;' bgcolor='#FFFFFF'>
<tr>
<td class='wrapper' style='font-family: sans-serif; font-size: 14px; vertical-align: top; box-sizing: border-box; padding: 50px;' valign='top'>
<table border='0' cellpadding='0' cellspacing='0' style='border-collapse: separate; mso-table-lspace: 0pt; mso-table-rspace: 0pt; width: 100%;'>
<tr>
<td style='line-height: 24px; font-family: sans-serif; font-size: 14px; vertical-align: top;' valign='top'>
<h1 style='color: #392F54; font-family: sans-serif; font-weight: bold; line-height: 1.4; font-size: 24px; text-align: left; text-transform: capitalize; margin: 0 0 30px;' align='left'>
															Hi %0%,
														</h1>
<p style='color: #392F54; font-family: sans-serif; font-size: 14px; font-weight: normal; margin: 0 0 15px;'>
															This is an automated mail to inform you that the task <strong>'%1%'</strong> has been performed on the page <a style="color: #392F54; text-decoration: none; -ms-word-break: break-all; word-break: break-all;" href="http://%4%/#/content/content/edit/%5%"><strong>'%2%'</strong></a> by the user <strong>'%3%'</strong>
</p>
<table border='0' cellpadding='0' cellspacing='0' class='btn btn-primary' style='border-collapse: separate; mso-table-lspace: 0pt; mso-table-rspace: 0pt; width: 100%; box-sizing: border-box;'>
<tbody>
<tr>
<td align='left' style='font-family: sans-serif; font-size: 14px; vertical-align: top; padding-bottom: 15px;' valign='top'>
<table border='0' cellpadding='0' cellspacing='0' style='border-collapse: separate; mso-table-lspace: 0pt; mso-table-rspace: 0pt; width: auto;'><tbody><tr>
<td style='font-family: sans-serif; font-size: 14px; vertical-align: top; border-radius: 5px; text-align: center; background: #35C786;' align='center' bgcolor='#35C786' valign='top'>
<a href='http://%4%/#/content/content/edit/%5%' target='_blank' rel='noopener' style='color: #FFFFFF; text-decoration: none; -ms-word-break: break-all; word-break: break-all; border-radius: 5px; box-sizing: border-box; cursor: pointer; display: inline-block; font-size: 14px; font-weight: bold; text-transform: capitalize; background: #35C786; margin: 0; padding: 12px 30px; border: 1px solid #35c786;'>EDIT</a></td></tr></tbody></table>
</td>
</tr>
</tbody>
</table>
<p style='color: #392F54; font-family: sans-serif; font-size: 14px; font-weight: normal; margin: 0 0 15px;'>
<h3>Update summary:</h3>
															%6%
														</p>
<p style='color: #392F54; font-family: sans-serif; font-size: 14px; font-weight: normal; margin: 0 0 15px;'>
															Have a nice day!<br /><br />
															Cheers from the Umbraco robot
														</p>
</td>
</tr>
</table>
</td>
</tr>
</table>
<br><br><br>
</div>
</td>
<td style='font-family: sans-serif; font-size: 14px; vertical-align: top;' valign='top'></td>
</tr>
</table>
</body>
</html>
	]]></key>
    <key alias="mailBodyVariantHtmlSummary"><![CDATA[<p>The following languages have been modified:</p>
        %0%
    ]]></key>
    <key alias="mailSubject">[%0%] Notification about %1% performed on %2%</key>
  </area>
  <area alias="user">
    <key alias="passwordMismatch">The confirmed password doesn't match the new password!</key>
    <key alias="inviteEmailCopySubject">Umbraco: Invitation</key>
    <key alias="inviteEmailCopyFormat"><![CDATA[
        <html>
			<head>
				<meta name='viewport' content='width=device-width'>
				<meta http-equiv='Content-Type' content='text/html; charset=UTF-8'>
			</head>
			<body class='' style='font-family: sans-serif; -webkit-font-smoothing: antialiased; font-size: 14px; color: #392F54; line-height: 22px; -ms-text-size-adjust: 100%; -webkit-text-size-adjust: 100%; background: #1d1333; margin: 0; padding: 0;' bgcolor='#1d1333'>
				<style type='text/css'> @media only screen and (max-width: 620px) {table[class=body] h1 {font-size: 28px !important; margin-bottom: 10px !important; } table[class=body] .wrapper {padding: 32px !important; } table[class=body] .article {padding: 32px !important; } table[class=body] .content {padding: 24px !important; } table[class=body] .container {padding: 0 !important; width: 100% !important; } table[class=body] .main {border-left-width: 0 !important; border-radius: 0 !important; border-right-width: 0 !important; } table[class=body] .btn table {width: 100% !important; } table[class=body] .btn a {width: 100% !important; } table[class=body] .img-responsive {height: auto !important; max-width: 100% !important; width: auto !important; } } .btn-primary table td:hover {background-color: #34495e !important; } .btn-primary a:hover {background-color: #34495e !important; border-color: #34495e !important; } .btn  a:visited {color:#FFFFFF;} </style>
				<table border="0" cellpadding="0" cellspacing="0" class="body" style="border-collapse: separate; mso-table-lspace: 0pt; mso-table-rspace: 0pt; width: 100%; background: #1d1333;" bgcolor="#1d1333">
					<tr>
						<td style="font-family: sans-serif; font-size: 14px; vertical-align: top; padding: 24px;" valign="top">
							<table style="border-collapse: separate; mso-table-lspace: 0pt; mso-table-rspace: 0pt; width: 100%;">
								<tr>
									<td background="https://umbraco.com/umbraco/assets/img/application/logo.png" bgcolor="#1d1333" width="28" height="28" valign="top" style="font-family: sans-serif; font-size: 14px; vertical-align: top;">
										<!--[if gte mso 9]> <v:rect xmlns:v="urn:schemas-microsoft-com:vml" fill="true" stroke="false" style="width:30px;height:30px;"> <v:fill type="tile" src="https://umbraco.com/umbraco/assets/img/application/logo.png" color="#1d1333" /> <v:textbox inset="0,0,0,0"> <![endif]-->
<div></div>
<!--[if gte mso 9]> </v:textbox> </v:rect> <![endif]-->
</td>
<td style="font-family: sans-serif; font-size: 14px; vertical-align: top;" valign="top"></td>
</tr>
</table>
</td>
</tr>
</table>
<table border='0' cellpadding='0' cellspacing='0' class='body' style='border-collapse: separate; mso-table-lspace: 0pt; mso-table-rspace: 0pt; width: 100%; background: #1d1333;' bgcolor='#1d1333'>
<tr>
<td style='font-family: sans-serif; font-size: 14px; vertical-align: top;' valign='top'></td>
<td class='container' style='font-family: sans-serif; font-size: 14px; vertical-align: top; display: block; max-width: 560px; width: 560px; margin: 0 auto; padding: 10px;' valign='top'>
<div class='content' style='box-sizing: border-box; display: block; max-width: 560px; margin: 0 auto; padding: 10px;'>
<br>
<table class='main' style='border-collapse: separate; mso-table-lspace: 0pt; mso-table-rspace: 0pt; width: 100%; border-radius: 3px; background: #FFFFFF;' bgcolor='#FFFFFF'>
<tr>
<td class='wrapper' style='font-family: sans-serif; font-size: 14px; vertical-align: top; box-sizing: border-box; padding: 50px;' valign='top'>
<table border='0' cellpadding='0' cellspacing='0' style='border-collapse: separate; mso-table-lspace: 0pt; mso-table-rspace: 0pt; width: 100%;'>
<tr>
<td style='line-height: 24px; font-family: sans-serif; font-size: 14px; vertical-align: top;' valign='top'>
<h1 style='color: #392F54; font-family: sans-serif; font-weight: bold; line-height: 1.4; font-size: 24px; text-align: left; text-transform: capitalize; margin: 0 0 30px;' align='left'>
															Hi %0%,
														</h1>
<p style='color: #392F54; font-family: sans-serif; font-size: 14px; font-weight: normal; margin: 0 0 15px;'>
															You have been invited by <a href="mailto:%4%" style="text-decoration: underline; color: #392F54; -ms-word-break: break-all; word-break: break-all;">%1%</a> to the Umbraco Back Office.
														</p>
<p style='color: #392F54; font-family: sans-serif; font-size: 14px; font-weight: normal; margin: 0 0 15px;'>
															Message from <a href="mailto:%1%" style="text-decoration: none; color: #392F54; -ms-word-break: break-all; word-break: break-all;">%1%</a>:
															<br/>
<em>%2%</em>
</p>
<table border='0' cellpadding='0' cellspacing='0' class='btn btn-primary' style='border-collapse: separate; mso-table-lspace: 0pt; mso-table-rspace: 0pt; width: 100%; box-sizing: border-box;'>
<tbody>
<tr>
<td align='left' style='font-family: sans-serif; font-size: 14px; vertical-align: top; padding-bottom: 15px;' valign='top'>
<table border='0' cellpadding='0' cellspacing='0' style='border-collapse: separate; mso-table-lspace: 0pt; mso-table-rspace: 0pt; width: auto;'>
<tbody>
<tr>
<td style='font-family: sans-serif; font-size: 14px; vertical-align: top; border-radius: 5px; text-align: center; background: #35C786;' align='center' bgcolor='#35C786' valign='top'>
<a href='%3%' target='_blank' rel='noopener' style='color: #FFFFFF; text-decoration: none; -ms-word-break: break-all; word-break: break-all; border-radius: 5px; box-sizing: border-box; cursor: pointer; display: inline-block; font-size: 14px; font-weight: bold; text-transform: capitalize; background: #35C786; margin: 0; padding: 12px 30px; border: 1px solid #35c786;'>
																							Click this link to accept the invite
																						</a>
</td>
</tr>
</tbody>
</table>
</td>
</tr>
</tbody>
</table>
<p style='max-width: 400px; display: block; color: #392F54; font-family: sans-serif; font-size: 14px; line-height: 20px; font-weight: normal; margin: 15px 0;'>If you cannot click on the link, copy and paste this URL into your browser window:</p>
<table border='0' cellpadding='0' cellspacing='0'>
<tr>
<td style='-ms-word-break: break-all; word-break: break-all; font-family: sans-serif; font-size: 11px; line-height:14px;'>
<font style="-ms-word-break: break-all; word-break: break-all; font-size: 11px; line-height:14px;">
<a style='-ms-word-break: break-all; word-break: break-all; color: #392F54; text-decoration: underline; font-size: 11px; line-height:15px;' href='%3%'>%3%</a>
</font>
</td>
</tr>
</table>
</p>
</td>
</tr>
</table>
</td>
</tr>
</table>
<br><br><br>
</div>
</td>
<td style='font-family: sans-serif; font-size: 14px; vertical-align: top;' valign='top'></td>
</tr>
</table>
</body>
</html>]]></key>
    <key alias="duplicateLogin">A user with this login already exists</key>
    <key alias="passwordRequiresDigit">The password must have at least one digit ('0'-'9')</key>
    <key alias="passwordRequiresLower">The password must have at least one lowercase ('a'-'z')</key>
    <key alias="passwordRequiresNonAlphanumeric">The password must have at least one non alphanumeric character</key>
    <key alias="passwordRequiresUniqueChars">The password must use at least %0% different characters</key>
    <key alias="passwordRequiresUpper">The password must have at least one uppercase ('A'-'Z')</key>
    <key alias="passwordTooShort">The password must be at least %0% characters long</key>
    <key alias="userHasPassword">The user already has a password set</key>
    <key alias="userHasGroup">The user is already in group '%0%'</key>
    <key alias="userLockoutNotEnabled">Lockout is not enabled for this user</key>
    <key alias="userNotInGroup">The user is not in group '%0%'</key>
  </area>
  <area alias="validation">
    <key alias="invalidEmail">Invalid email</key>
    <key alias="invalidNull">Value cannot be null</key>
    <key alias="invalidEmpty">Value cannot be empty</key>
    <key alias="invalidPattern">Value is invalid, it does not match the correct pattern</key>
    <key alias="entriesShort"><![CDATA[Minimum %0% entries, requires <strong>%1%</strong> more.]]></key>
    <key alias="entriesExceed"><![CDATA[Maximum %0% entries, <strong>%1%</strong> too many.]]></key>
<<<<<<< HEAD
    <key alias="stringLengthExceeded">The string length exceeds the maximum length of %0% characters.</key>
=======
    <key alias="stringLengthExceeded">The string length exceeds the maximum length of %0% characters, %1% too many.</key>
>>>>>>> e999d397
    <key alias="entriesAreasMismatch">The content amount requirements are not met for one or more areas.</key>
    <key alias="invalidMemberGroupName">Invalid member group name</key>
    <key alias="invalidUserGroupName">Invalid user group name</key>
    <key alias="invalidToken">Invalid token</key>
    <key alias="invalidUsername">Invalid username</key>
    <key alias="duplicateEmail">Email '%0%' is already taken</key>
    <key alias="duplicateUserGroupName">User group name '%0%' is already taken</key>
    <key alias="duplicateMemberGroupName">Member group name '%0%' is already taken</key>
    <key alias="duplicateUsername">Username '%0%' is already taken</key>
    <key alias="outOfRangeMinimum">The value %0% is less than the allowed minimum value of %1%</key>
    <key alias="outOfRangeMaximum">The value %0% is greater than the allowed maximum value of %1%</key>
    <key alias="outOfRangeSingleItemMinimum">The 1 item provided is less than the allowed minimum of %1%</key>
    <key alias="outOfRangeMultipleItemsMinimum">The %0% items provided are less than the allowed minimum of %1%</key>
    <key alias="outOfRangeMultipleItemsMaximum">The %0% items provided are greater than the allowed maximum of %1%</key>
    <key alias="invalidStep">The value %0% does not correspond with the configured step value of %1% and minimum value of %2%</key>
    <key alias="unexpectedRange">The value %0% is not expected to contain a range</key>
    <key alias="invalidRange">The value %0% is not expected to have a to value less than the from value</key>
    <key alias="invalidMediaType">The chosen media type is invalid.</key>
    <key alias="invalidContentType">The chosen content is of invalid type.</key>
    <key alias="missingContent">The chosen content does not exist.</key>
    <key alias="multipleMediaNotAllowed">Multiple selected media is not allowed.</key>
    <key alias="notOneOfOptions">The value '%0%' is not one of the available options.</key>
    <key alias="multipleNotOneOfOptions">The values '%0%' are not found in the the available options.</key>
    <key alias="invalidColor">"The selected colour '%0%' is not one of the available options.</key>
    <key alias="invalidStartNode">The selected item is from the wrong folder.</key>
    <key alias="invalidObjectType">The selected item is of the wrong type.</key>
    <key alias="notOneOfOptions">"The value '%0%' is not one of the available options.</key>
  </area>
  <area alias="healthcheck">
    <!-- The following keys get these tokens passed in:
	     0: Current value
		   1: Recommended value
		   2: XPath
		   3: Configuration file path
	  -->
    <key alias="checkSuccessMessage">Value is set to the recommended value: '%0%'.</key>
    <key alias="checkErrorMessageDifferentExpectedValue">Expected value '%1%' for '%2%' in configuration file '%3%', but
      found '%0%'.
    </key>
    <key alias="checkErrorMessageUnexpectedValue">Found unexpected value '%0%' for '%2%' in configuration file '%3%'.
    </key>
    <!-- The following keys get these tokens passed in:
	     0: Current value
		   1: Recommended value
	  -->
    <!-- The following keys get these tokens passed in:
	     0: Current value
		   1: Recommended value
		   2: Server version
	  -->
    <!-- The following keys get predefined tokens passed in that are not all the same, like above -->
    <key alias="httpsCheckValidCertificate">Your website's certificate is valid.</key>
    <key alias="httpsCheckInvalidCertificate">Certificate validation error: '%0%'</key>
    <key alias="httpsCheckExpiredCertificate">Your website's SSL certificate has expired.</key>
    <key alias="httpsCheckExpiringCertificate">Your website's SSL certificate is expiring in %0% days.</key>
    <key alias="healthCheckInvalidUrl">Error pinging the URL %0% - '%1%'</key>
    <key alias="httpsCheckIsCurrentSchemeHttps">You are currently %0% viewing the site using the HTTPS scheme.</key>
    <key alias="httpsCheckConfigurationRectifyNotPossible">The appSetting 'Umbraco:CMS:Global:UseHttps' is set to 'false' in
      your appSettings.json file. Once you access this site using the HTTPS scheme, that should be set to 'true'.
    </key>
    <key alias="httpsCheckConfigurationCheckResult">The appSetting 'Umbraco:CMS:Global:UseHttps' is set to '%0%' in your
      appSettings.json file, your cookies are %1% marked as secure.
    </key>
    <!-- The following keys don't get tokens passed in -->
    <key alias="compilationDebugCheckSuccessMessage">Debug compilation mode is disabled.</key>
    <key alias="compilationDebugCheckErrorMessage">Debug compilation mode is currently enabled. It is recommended to
      disable this setting before go live.
    </key>
    <key alias="runtimeModeCheckSuccessMessage">Runtime mode is set to production.</key>
    <key alias="runtimeModeCheckErrorMessage">Runtime mode is not set to Production. It is recommended to set the Runtime Mode to Production for live/production environments.</key>
    <!-- The following keys get these tokens passed in:
	    0: Path to the file not found
  	-->
    <!-- The following keys get these tokens passed in:
	    0: Comma delimitted list of failed folder paths
  	-->
    <!-- The following keys get these tokens passed in:
	    0: Comma delimitted list of failed folder paths
  	-->
    <key alias="umbracoApplicationUrlCheckResultTrue"><![CDATA[The appSetting 'Umbraco:CMS:WebRouting:UmbracoApplicationUrl' is set to <strong>%0%</strong>.]]></key>
    <key alias="umbracoApplicationUrlCheckResultFalse">The appSetting 'Umbraco:CMS:WebRouting:UmbracoApplicationUrl' is not set.</key>
    <!-- The following key get these tokens passed in:
	    0: Comma delimitted list of headers found
  	-->
    <key alias="clickJackingCheckHeaderFound">
      <![CDATA[The header or meta-tag <strong>X-Frame-Options</strong> used to control whether a site can be IFRAMEd by another was found.]]></key>
    <key alias="clickJackingCheckHeaderNotFound">
      <![CDATA[The header or meta-tag <strong>X-Frame-Options</strong> used to control whether a site can be IFRAMEd by another was not found.]]></key>
    <key alias="noSniffCheckHeaderFound">
      <![CDATA[The header or meta-tag <strong>X-Content-Type-Options</strong> used to protect against MIME sniffing vulnerabilities was found.]]></key>
    <key alias="noSniffCheckHeaderNotFound">
      <![CDATA[The header or meta-tag <strong>X-Content-Type-Options</strong> used to protect against MIME sniffing vulnerabilities was not found.]]></key>
    <key alias="hSTSCheckHeaderFound">
      <![CDATA[The header <strong>Strict-Transport-Security</strong>, also known as the HSTS-header, was found.]]></key>
    <key alias="hSTSCheckHeaderNotFound">
      <![CDATA[The header <strong>Strict-Transport-Security</strong> was not found.]]></key>
    <key alias="hSTSCheckHeaderFoundOnLocalhost">
      <![CDATA[The header <strong>Strict-Transport-Security</strong>, also known as the HSTS-header, was found. <strong>This header should not be present on localhost.</strong>]]>
    </key>
    <key alias="hSTSCheckHeaderNotFoundOnLocalhost">
      <![CDATA[The header <strong>Strict-Transport-Security</strong> was not found. This header should not be present on localhost.]]>
    </key>
    <key alias="xssProtectionCheckHeaderFound">
      <![CDATA[The header <strong>X-XSS-Protection</strong> was found. <strong>It is recommended not to add this header to your website</strong>.<br />
    You can read about this on the <a href="https://developer.mozilla.org/en-US/docs/Web/HTTP/Headers/X-XSS-Protection" target="_blank" rel="noopener" class="btn-link -underline">Mozilla</a> website ]]></key>
    <key alias="xssProtectionCheckHeaderNotFound">
      <![CDATA[The header <strong>X-XSS-Protection</strong> was not found.]]></key>
    <key alias="contentSecurityPolicyCheckHeaderFound">
      <![CDATA[The header <strong>Content-Security-Policy (CSP)</strong> was found. ]]>
    </key>
    <key alias="contentSecurityPolicyCheckHeaderNotFound">
      <![CDATA[The header <strong>Content-Security-Policy</strong> (CSP) used to prevent cross-site scripting (XSS) attacks and other code injection vulnerabilities was not found.]]>
    </key>
    <key alias="excessiveHeadersFound"><![CDATA[The following headers revealing information about the website technology were found: <strong>%0%</strong>.]]></key>
    <key alias="excessiveHeadersNotFound">No headers revealing information about the website technology were found.
    </key>
    <key alias="smtpMailSettingsNotFound">In the Web.config file, system.net/mailsettings could not be found.</key>
    <key alias="smtpMailSettingsHostNotConfigured">In the Web.config file system.net/mailsettings section, the host is
      not configured.
    </key>
    <key alias="smtpMailSettingsConnectionSuccess">SMTP settings are configured correctly and the service is operating
      as expected.
    </key>
    <key alias="smtpMailSettingsConnectionFail">The SMTP server configured with host '%0%' and port '%1%' could not be
      reached. Please check to ensure the SMTP settings in the Web.config file system.net/mailsettings are correct.
    </key>
    <key alias="notificationEmailsCheckSuccessMessage"><![CDATA[Notification email has been set to <strong>%0%</strong>.]]></key>
    <key alias="notificationEmailsCheckErrorMessage"><![CDATA[Notification email is still set to the default value of <strong>%0%</strong>.]]></key>
    <key alias="scheduledHealthCheckEmailBody"><![CDATA[<html><body><p>Results of the scheduled Umbraco Health Checks run on %0% at %1% are as follows:</p>%2%</body></html>]]></key>
    <key alias="scheduledHealthCheckEmailSubject">Umbraco Health Check Status: %0%</key>
  </area>
  <area alias="recycleBin">
    <key alias="contentTrashed">Trashed content with Id: {0} related to original parent content with Id: {1}</key>
    <key alias="mediaTrashed">Trashed media with Id: {0} related to original parent media item with Id: {1}</key>
  </area>
  <area alias="permissions">
    <key alias="FolderCreation">Folder creation</key>
    <key alias="FileWritingForPackages">File writing for packages</key>
    <key alias="FileWriting">File writing</key>
    <key alias="MediaFolderCreation">Media folder creation</key>
  </area>
  <area alias="analytics">
    <key alias="minimalLevelDescription">We will only send an anonymized site ID to let us know that the site exists.</key>
    <key alias="basicLevelDescription">We will send an anonymized site ID, Umbraco version, and packages installed</key>
    <key alias="detailedLevelDescription"><![CDATA[We will send:
<ul>
    <li>Anonymized site ID, Umbraco version, and packages installed.</li>
    <li>Number of: Root nodes, Content nodes, Macros, Media, Document Types, Property Types, Compositions, Templates, Languages, Domains, User Group, Users, Members, Backoffice external login providers, Webhooks, rich text datatypes, blocks used in rich text datatypes, and Property Editors in use.</li>
    <li>System information: Webserver, server OS, server framework, server OS language, and database provider.</li>
    <li>Configuration settings: Modelsbuilder mode, if custom Umbraco path exists, ASP environment, whether the delivery API is enabled, and allows public access, and if you are in debug mode.</li>
</ul>
<em>We might change what we send on the Detailed level in the future. If so, it will be listed above.
<br>By choosing "Detailed" you agree to current and future anonymized information being collected.</em>]]></key>
  </area>
</language><|MERGE_RESOLUTION|>--- conflicted
+++ resolved
@@ -378,11 +378,7 @@
     <key alias="invalidPattern">Value is invalid, it does not match the correct pattern</key>
     <key alias="entriesShort"><![CDATA[Minimum %0% entries, requires <strong>%1%</strong> more.]]></key>
     <key alias="entriesExceed"><![CDATA[Maximum %0% entries, <strong>%1%</strong> too many.]]></key>
-<<<<<<< HEAD
-    <key alias="stringLengthExceeded">The string length exceeds the maximum length of %0% characters.</key>
-=======
     <key alias="stringLengthExceeded">The string length exceeds the maximum length of %0% characters, %1% too many.</key>
->>>>>>> e999d397
     <key alias="entriesAreasMismatch">The content amount requirements are not met for one or more areas.</key>
     <key alias="invalidMemberGroupName">Invalid member group name</key>
     <key alias="invalidUserGroupName">Invalid user group name</key>
