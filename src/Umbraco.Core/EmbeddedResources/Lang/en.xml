--- conflicted
+++ resolved
@@ -368,7 +368,6 @@
     <key alias="allMembers">All Members</key>
     <key alias="memberGroupNoProperties">Member groups have no additional properties for editing.</key>
     <key alias="2fa">Two-Factor Authentication</key>
-<<<<<<< HEAD
     <key alias="resetPasswordEmailCopySubject">Umbraco: Password reset</key>
     <key alias="resetPasswordEmailCopyFormat">
       <![CDATA[
@@ -462,14 +461,12 @@
 </table>
 </body>
 </html>]]>
-    </key>
-=======
+    </key>    
     <key alias="duplicateMemberLogin">A member with this login already exists</key>
     <key alias="memberHasGroup">The member is already in group '%0%'</key>
     <key alias="memberHasPassword">The member already has a password set</key>
     <key alias="memberLockoutNotEnabled">Lockout is not enabled for this member</key>
     <key alias="memberNotInGroup">The member is not in group '%0%'</key>
->>>>>>> 8145a900
   </area>
   <area alias="contentType">
     <key alias="copyFailed">Failed to copy content type</key>
