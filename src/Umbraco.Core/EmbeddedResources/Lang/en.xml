<?xml version="1.0" encoding="utf-8" standalone="yes"?>
<language alias="en" intName="English (UK)" localName="English (UK)" lcid="" culture="en-GB">
  <creator>
    <name>The Umbraco community</name>
    <link>https://docs.umbraco.com/umbraco-cms/extending/language-files</link>
  </creator>
  <area alias="actions">
    <key alias="assigndomain">Culture and Hostnames</key>
    <key alias="auditTrail">Audit Trail</key>
    <key alias="browse">Browse Node</key>
    <key alias="changeDocType">Change Document Type</key>
    <key alias="copy">Copy</key>
    <key alias="create">Create</key>
    <key alias="export">Export</key>
    <key alias="createPackage">Create Package</key>
    <key alias="createGroup">Create group</key>
    <key alias="delete">Delete</key>
    <key alias="disable">Disable</key>
    <key alias="editSettings">Edit settings</key>
    <key alias="emptyrecyclebin">Empty recycle bin</key>
    <key alias="enable">Enable</key>
    <key alias="exportDocumentType">Export Document Type</key>
    <key alias="importdocumenttype">Import Document Type</key>
    <key alias="importPackage">Import Package</key>
    <key alias="liveEdit">Edit in Canvas</key>
    <key alias="logout">Exit</key>
    <key alias="move">Move</key>
    <key alias="notify">Notifications</key>
    <key alias="protect">Restrict Public Access</key>
    <key alias="publish">Publish</key>
    <key alias="unpublish">Unpublish</key>
    <key alias="refreshNode">Reload</key>
    <key alias="republish">Republish entire site</key>
    <key alias="remove">Remove</key>
    <key alias="rename" version="7.3.0">Rename</key>
    <key alias="restore" version="7.3.0">Restore</key>
    <key alias="chooseWhereToCopy">Choose where to copy</key>
    <key alias="chooseWhereToMove">Choose where to move</key>
    <key alias="chooseWhereToImport">Choose where to import</key>
    <key alias="toInTheTreeStructureBelow">to in the tree structure below</key>
    <key alias="infiniteEditorChooseWhereToCopy">Choose where to copy the selected item(s)</key>
    <key alias="infiniteEditorChooseWhereToMove">Choose where to move the selected item(s)</key>
    <key alias="wasMovedTo">was moved to</key>
    <key alias="wasCopiedTo">was copied to</key>
    <key alias="wasDeleted">was deleted</key>
    <key alias="rights">Permissions</key>
    <key alias="rollback">Rollback</key>
    <key alias="sendtopublish">Send To Publish</key>
    <key alias="sendToTranslate">Send To Translation</key>
    <key alias="setGroup">Set group</key>
    <key alias="sort">Sort</key>
    <key alias="translate">Translate</key>
    <key alias="update">Update</key>
    <key alias="setPermissions">Set permissions</key>
    <key alias="unlock">Unlock</key>
    <key alias="createblueprint">Create Content Template</key>
    <key alias="resendInvite">Resend Invitation</key>
    <key alias="toggleHideUnavailable">Hide unavailable options</key>
  </area>
  <area alias="actionCategories">
    <key alias="content">Content</key>
    <key alias="administration">Administration</key>
    <key alias="structure">Structure</key>
    <key alias="other">Other</key>
  </area>
  <area alias="actionDescriptions">
    <key alias="assignDomain">Allow access to assign culture and hostnames</key>
    <key alias="auditTrail">Allow access to view a node's history log</key>
    <key alias="browse">Allow access to view a node</key>
    <key alias="changeDocType">Allow access to change Document Type for a node</key>
    <key alias="copy">Allow access to copy a node</key>
    <key alias="create">Allow access to create nodes</key>
    <key alias="delete">Allow access to delete nodes</key>
    <key alias="move">Allow access to move a node</key>
    <key alias="protect">Allow access to set and change access restrictions for a node</key>
    <key alias="publish">Allow access to publish a node</key>
    <key alias="unpublish">Allow access to unpublish a node</key>
    <key alias="rights">Allow access to change permissions for a node</key>
    <key alias="rollback">Allow access to roll back a node to a previous state</key>
    <key alias="sendtopublish">Allow access to send a node for approval before publishing</key>
    <key alias="sendToTranslate">Allow access to send a node for translation</key>
    <key alias="sort">Allow access to change the sort order for nodes</key>
    <key alias="translate">Allow access to translate a node</key>
    <key alias="update">Allow access to save a node</key>
    <key alias="createblueprint">Allow access to create a Content Template</key>
    <key alias="notify">Allow access to setup notifications for content nodes</key>
  </area>
  <area alias="apps">
    <key alias="umbContent">Content</key>
    <key alias="umbInfo">Info</key>
  </area>
  <area alias="assignDomain">
    <key alias="permissionDenied">Permission denied.</key>
    <key alias="addNew">Add new domain</key>
    <key alias="addCurrent">Add current domain</key>
    <key alias="remove">remove</key>
    <key alias="invalidNode">Invalid node.</key>
    <key alias="invalidDomain">One or more domains have an invalid format.</key>
    <key alias="duplicateDomain">Domain has already been assigned.</key>
    <key alias="language">Language</key>
    <key alias="domain">Domain</key>
    <key alias="domainCreated">New domain '%0%' has been created</key>
    <key alias="domainDeleted">Domain '%0%' is deleted</key>
    <key alias="domainExists">Domain '%0%' has already been assigned</key>
    <key alias="domainUpdated">Domain '%0%' has been updated</key>
    <key alias="orEdit">Edit Current Domains</key>
    <key alias="domainHelpWithVariants">
      <![CDATA[Valid domain names are: "example.com", "www.example.com", "example.com:8080", or "https://www.example.com/".
     Furthermore also one-level paths in domains are supported, eg. "example.com/en" or "/en".]]></key>
    <key alias="inherit">Inherit</key>
    <key alias="setLanguage">Culture</key>
    <key alias="setLanguageHelp">
      <![CDATA[Set the culture for nodes below the current node,<br /> or inherit culture from parent nodes. Will also apply<br />
      to the current node, unless a domain below applies too.]]>
    </key>
    <key alias="setDomains">Domains</key>
  </area>
  <area alias="buttons">
    <key alias="clearSelection">Clear selection</key>
    <key alias="select">Select</key>
    <key alias="somethingElse">Do something else</key>
    <key alias="bold">Bold</key>
    <key alias="deindent">Cancel Paragraph Indent</key>
    <key alias="formFieldInsert">Insert form field</key>
    <key alias="graphicHeadline">Insert graphic headline</key>
    <key alias="htmlEdit">Edit Html</key>
    <key alias="indent">Indent Paragraph</key>
    <key alias="italic">Italic</key>
    <key alias="justifyCenter">Center</key>
    <key alias="justifyLeft">Justify Left</key>
    <key alias="justifyRight">Justify Right</key>
    <key alias="linkInsert">Insert Link</key>
    <key alias="linkLocal">Insert local link (anchor)</key>
    <key alias="listBullet">Bullet List</key>
    <key alias="listNumeric">Numeric List</key>
    <key alias="macroInsert">Insert macro</key>
    <key alias="pictureInsert">Insert picture</key>
    <key alias="publishAndClose">Publish and close</key>
    <key alias="publishDescendants">Publish with descendants</key>
    <key alias="relations">Edit relations</key>
    <key alias="returnToList">Return to list</key>
    <key alias="save">Save</key>
    <key alias="saveAndClose">Save and close</key>
    <key alias="saveAndPublish">Save and publish</key>
    <key alias="saveToPublish">Save and send for approval</key>
    <key alias="saveListView">Save list view</key>
    <key alias="schedulePublish">Schedule</key>
    <key alias="saveAndPreview">Save and preview</key>
    <key alias="showPageDisabled">Preview is disabled because there's no template assigned</key>
    <key alias="styleChoose">Choose style</key>
    <key alias="styleShow">Show styles</key>
    <key alias="tableInsert">Insert table</key>
    <key alias="saveAndGenerateModels">Save and generate models</key>
    <key alias="undo">Undo</key>
    <key alias="redo">Redo</key>
    <key alias="deleteTag">Delete tag</key>
    <key alias="confirmActionCancel">Cancel</key>
    <key alias="confirmActionConfirm">Confirm</key>
    <key alias="morePublishingOptions">More publishing options</key>
    <key alias="submitChanges">Submit</key>
  </area>
  <area alias="auditTrailsMedia">
    <key alias="delete">Media deleted</key>
    <key alias="move">Media moved</key>
    <key alias="copy">Media copied</key>
    <key alias="save">Media saved</key>
  </area>
  <area alias="auditTrails">
    <key alias="atViewingFor">Viewing for</key>
    <key alias="delete">Content deleted</key>
    <key alias="unpublish">Content unpublished</key>
    <key alias="publish">Content saved and Published</key>
    <key alias="publishvariant">Content saved and published for languages: %0%</key>
    <key alias="save">Content saved</key>
    <key alias="savevariant">Content saved for languages: %0%</key>
    <key alias="move">Content moved</key>
    <key alias="copy">Content copied</key>
    <key alias="rollback">Content rolled back</key>
    <key alias="sendtopublish">Content sent for publishing</key>
    <key alias="sendtopublishvariant">Content sent for publishing for languages: %0%</key>
    <key alias="sort">Sort child items performed by user</key>
    <key alias="custom">%0%</key>
    <key alias="contentversionpreventcleanup">Cleanup disabled for version: %0%</key>
    <key alias="contentversionenablecleanup">Cleanup enabled for version: %0%</key>
    <key alias="smallCopy">Copy</key>
    <key alias="smallPublish">Publish</key>
    <key alias="smallPublishVariant">Publish</key>
    <key alias="smallMove">Move</key>
    <key alias="smallSave">Save</key>
    <key alias="smallSaveVariant">Save</key>
    <key alias="smallDelete">Delete</key>
    <key alias="smallUnpublish">Unpublish</key>
    <key alias="smallRollBack">Rollback</key>
    <key alias="smallSendToPublish">Send To Publish</key>
    <key alias="smallSendToPublishVariant">Send To Publish</key>
    <key alias="smallSort">Sort</key>
    <key alias="smallCustom">Custom</key>
    <key alias="smallContentVersionPreventCleanup">Save</key>
    <key alias="smallContentVersionEnableCleanup">Save</key>
    <key alias="historyIncludingVariants">History (all variants)</key>
  </area>
  <area alias="codefile">
    <key alias="createFolderIllegalChars">The folder name cannot contain illegal characters.</key>
    <key alias="deleteItemFailed">Failed to delete item: %0%</key>
  </area>
  <area alias="content">
    <key alias="isPublished" version="7.2">Is Published</key>
    <key alias="about">About this page</key>
    <key alias="alias">Alias</key>
    <key alias="alternativeTextHelp">(how would you describe the picture over the phone)</key>
    <key alias="alternativeUrls">Alternative Links</key>
    <key alias="clickToEdit">Click to edit this item</key>
    <key alias="createBy">Created by</key>
    <key alias="createByDesc" version="7.0">Original author</key>
    <key alias="updatedBy" version="7.0">Updated by</key>
    <key alias="createDate">Created</key>
    <key alias="createDateDesc" version="7.0">Date/time this document was created</key>
    <key alias="documentType">Document Type</key>
    <key alias="editing">Editing</key>
    <key alias="expireDate">Remove at</key>
    <key alias="itemChanged">This item has been changed after publication</key>
    <key alias="itemNotPublished">This item is not published</key>
    <key alias="lastPublished">Last published</key>
    <key alias="noItemsToShow">There are no items to show</key>
    <key alias="listViewNoItems" version="7.1.5">There are no items to show in the list.</key>
    <key alias="listViewNoContent">No content has been added</key>
    <key alias="listViewNoMembers">No members have been added</key>
    <key alias="mediatype">Media Type</key>
    <key alias="mediaLinks">Link to media item(s)</key>
    <key alias="membergroup">Member Group</key>
    <key alias="memberrole">Role</key>
    <key alias="membertype">Member Type</key>
    <key alias="noChanges">No changes have been made</key>
    <key alias="noDate">No date chosen</key>
    <key alias="nodeName">Page title</key>
    <key alias="noMediaLink">This media item has no link</key>
    <key alias="otherElements">Properties</key>
    <key alias="parentNotPublished">This document is published but is not visible because the parent '%0%' is
      unpublished
    </key>
    <key alias="parentCultureNotPublished">This culture is published but is not visible because it is unpublished on
      parent '%0%'
    </key>
    <key alias="parentNotPublishedAnomaly">This document is published but is not in the cache</key>
    <key alias="getUrlException">Could not get the URL</key>
    <key alias="routeError">This document is published but its URL would collide with content %0%</key>
    <key alias="routeErrorCannotRoute">This document is published but its URL cannot be routed</key>
    <key alias="publish">Publish</key>
    <key alias="published">Published</key>
    <key alias="publishedPendingChanges">Published (pending changes)</key>
    <key alias="publishStatus">Publication Status</key>
    <key alias="publishDescendantsHelp">
      <![CDATA[Publish <strong>%0%</strong> and all content items underneath and thereby making their content publicly available.]]></key>
    <key alias="publishDescendantsWithVariantsHelp">
      <![CDATA[Publish variants and variants of same type underneath and thereby making their content publicly available.]]></key>
    <key alias="releaseDate">Publish at</key>
    <key alias="unpublishDate">Unpublish at</key>
    <key alias="removeDate">Clear Date</key>
    <key alias="setDate">Set date</key>
    <key alias="sortDone">Sortorder is updated</key>
    <key alias="sortHelp">To sort the nodes, simply drag the nodes or click one of the column headers. You can select
      multiple nodes by holding the "shift" or "control" key while selecting
    </key>
    <key alias="statistics">Statistics</key>
    <key alias="titleOptional">Title (optional)</key>
    <key alias="altTextOptional">Alternative text (optional)</key>
    <key alias="captionTextOptional">Caption (optional)</key>
    <key alias="type">Type</key>
    <key alias="unpublish">Unpublish</key>
    <key alias="unpublished">Unpublished</key>
    <key alias="notCreated">Not created</key>
    <key alias="updateDate">Last edited</key>
    <key alias="updateDateDesc" version="7.0">Date/time this document was edited</key>
    <key alias="uploadClear">Remove file(s)</key>
    <key alias="uploadClearImageContext">Click here to remove the image from the media item</key>
    <key alias="uploadClearFileContext">Click here to remove the file from the media item</key>
    <key alias="urls">Link to document</key>
    <key alias="memberof">Member of group(s)</key>
    <key alias="notmemberof">Not a member of group(s)</key>
    <key alias="childItems" version="7.0">Child items</key>
    <key alias="target" version="7.0">Target</key>
    <key alias="scheduledPublishServerTime">This translates to the following time on the server:</key>
    <key alias="scheduledPublishDocumentation">
      <![CDATA[<a href="https://docs.umbraco.com/umbraco-cms/fundamentals/data/scheduled-publishing#timezones" target="_blank" rel="noopener">What does this mean?</a>]]></key>
    <key alias="nestedContentDeleteItem">Are you sure you want to delete this item?</key>
    <key alias="nestedContentEditorNotSupported">Property %0% uses editor %1% which is not supported by Nested
      Content.
    </key>
    <key alias="nestedContentDeleteAllItems">Are you sure you want to delete all items?</key>
    <key alias="nestedContentNoContentTypes">No Content Types are configured for this property.</key>
    <key alias="nestedContentAddElementType">Add Element Type</key>
    <key alias="nestedContentSelectElementTypeModalTitle">Select Element Type</key>
    <key alias="nestedContentGroupHelpText">Select the group whose properties should be displayed. If left blank, the
      first group on the Element Type will be used.
    </key>
    <key alias="nestedContentTemplateHelpTextPart1">Enter an angular expression to evaluate against each item for its
      name. Use
    </key>
    <key alias="nestedContentTemplateHelpTextPart2">to display the item index</key>
    <key alias="nestedContentNoGroups">The selected element type does not contain any supported groups (tabs are not supported by this editor, either change them to groups or use the Block List editor).</key>
    <key alias="addTextBox">Add another text box</key>
    <key alias="removeTextBox">Remove this text box</key>
    <key alias="contentRoot">Content root</key>
    <key alias="includeUnpublished">Include unpublished content items.</key>
    <key alias="isSensitiveValue">This value is hidden. If you need access to view this value please contact your
      website administrator.
    </key>
    <key alias="isSensitiveValue_short">This value is hidden.</key>
    <key alias="languagesToPublish">What languages would you like to publish?</key>
    <key alias="languagesToSendForApproval">What languages would you like to send for approval?</key>
    <key alias="languagesToSchedule">What languages would you like to schedule?</key>
    <key alias="languagesToUnpublish">Select the languages to unpublish. Unpublishing a mandatory language will
      unpublish all languages.
    </key>
    <key alias="variantsWillBeSaved">All new variants will be saved.</key>
    <key alias="variantsToPublish">Which variants would you like to publish?</key>
    <key alias="variantsToSave">Choose which variants to be saved.</key>
    <key alias="publishRequiresVariants">The following variants is required for publishing to take place:</key>
    <key alias="notReadyToPublish">We are not ready to Publish</key>
    <key alias="readyToPublish">Ready to publish?</key>
    <key alias="readyToSave">Ready to Save?</key>
    <key alias="resetFocalPoint">Reset focal point</key>
    <key alias="sendForApproval">Send for approval</key>
    <key alias="schedulePublishHelp">Select the date and time to publish and/or unpublish the content item.</key>
    <key alias="createEmpty">Create new</key>
    <key alias="createFromClipboard">Paste from clipboard</key>
    <key alias="nodeIsInTrash">This item is in the Recycle Bin</key>
  </area>
  <area alias="blueprints">
    <key alias="createBlueprintFrom"><![CDATA[Create a new Content Template from <em>%0%</em>]]></key>
    <key alias="blankBlueprint">Blank</key>
    <key alias="selectBlueprint">Select a Content Template</key>
    <key alias="createdBlueprintHeading">Content Template created</key>
    <key alias="createdBlueprintMessage">A Content Template was created from '%0%'</key>
    <key alias="duplicateBlueprintMessage">Another Content Template with the same name already exists</key>
    <key alias="blueprintDescription">A Content Template is predefined content that an editor can select to use as the
      basis for creating new content
    </key>
  </area>
  <area alias="media">
    <key alias="clickToUpload">Click to upload</key>
    <key alias="orClickHereToUpload">or click here to choose files</key>
    <key alias="disallowedFileType">Cannot upload this file, it does not have an approved file type</key>
    <key alias="disallowedMediaType">Cannot upload this file, the media type with alias '%0%' is not allowed here</key>
    <key alias="invalidFileName">Cannot upload this file, it does not have a valid file name</key>
    <key alias="maxFileSize">Max file size is</key>
    <key alias="mediaRoot">Media root</key>
    <key alias="createFolderFailed">Failed to create a folder under parent id %0%</key>
    <key alias="renameFolderFailed">Failed to rename the folder with id %0%</key>
    <key alias="dragAndDropYourFilesIntoTheArea">Drag and drop your file(s) into the area</key>
    <key alias="fileSecurityValidationFailure">One or more file security validations have failed</key>
  </area>
  <area alias="member">
    <key alias="createNewMember">Create a new member</key>
    <key alias="allMembers">All Members</key>
    <key alias="memberGroupNoProperties">Member groups have no additional properties for editing.</key>
    <key alias="2fa">Two-Factor Authentication</key>
  </area>
  <area alias="contentType">
    <key alias="copyFailed">Failed to copy content type</key>
    <key alias="moveFailed">Failed to move content type</key>
  </area>
  <area alias="mediaType">
    <key alias="copyFailed">Failed to copy media type</key>
    <key alias="moveFailed">Failed to move media type</key>
    <key alias="autoPickMediaType">Auto pick</key>
  </area>
  <area alias="memberType">
    <key alias="copyFailed">Failed to copy member type</key>
  </area>
  <area alias="create">
    <key alias="chooseNode">Where do you want to create the new %0%</key>
    <key alias="createUnder">Create an item under</key>
    <key alias="createContentBlueprint">Select the Document Type you want to make a content template for</key>
    <key alias="enterFolderName">Enter a folder name</key>
    <key alias="updateData">Choose a type and a title</key>
    <key alias="noDocumentTypes" version="7.0">
      <![CDATA[There are no allowed Document Types available for creating content here. You must enable these in <strong>Document Types</strong> within the <strong>Settings</strong> section, by editing the <strong>Allowed child node types</strong> under <strong>Permissions</strong>.]]></key>
    <key alias="noDocumentTypesAtRoot">
      <![CDATA[There are no Document Types available for creating content here. You must create these in <strong>Document Types</strong> within the <strong>Settings</strong> section.]]></key>
    <key alias="noDocumentTypesWithNoSettingsAccess">The selected page in the content tree doesn't allow for any pages
      to be created below it.
    </key>
    <key alias="noDocumentTypesEditPermissions">Edit permissions for this Document Type</key>
    <key alias="noDocumentTypesCreateNew">Create a new Document Type</key>
    <key alias="noDocumentTypesAllowedAtRoot">
      <![CDATA[There are no allowed Document Types available for creating content here. You must enable these in <strong>Document Types</strong> within the <strong>Settings</strong> section, by changing the <strong>Allow as root</strong> option under <strong>Permissions</strong>.]]></key>
    <key alias="noMediaTypes" version="7.0">
      <![CDATA[There are no allowed Media Types available for creating media here. You must enable these in <strong>Media Types</strong> within the <strong>Settings</strong> section, by editing the <strong>Allowed child node types</strong> under <strong>Permissions</strong>.]]></key>
    <key alias="noMediaTypesWithNoSettingsAccess">The selected media in the tree doesn't allow for any other media to be
      created below it.
    </key>
    <key alias="noMediaTypesEditPermissions">Edit permissions for this Media Types</key>
    <key alias="documentTypeWithoutTemplate">Document Type without a template</key>
    <key alias="documentTypeWithTemplate">Document Type with Template</key>
    <key alias="documentTypeWithTemplateDescription">The data definition for a content page that can be created by
      editors in the content tree and is directly accessible via a URL.
    </key>
    <key alias="documentType">Document Type</key>
    <key alias="documentTypeDescription">The data definition for a content component that can be created by editors in
      the content tree and be picked on other pages but has no direct URL.
    </key>
    <key alias="elementType">Element Type</key>
    <key alias="elementTypeDescription">Defines the schema for a repeating set of properties, for example, in a 'Block
      List' or 'Block Grid' property editor.
    </key>
    <key alias="composition">Composition</key>
    <key alias="compositionDescription">Defines a re-usable set of properties that can be included in the definition of
      multiple other Document Types. For example, a set of 'Common Page Settings'.
    </key>
    <key alias="folder">Folder</key>
    <key alias="folderDescription">Used to organise the Document Types, Compositions and Element Types created in this
      Document Type tree.
    </key>
    <key alias="newFolder">New folder</key>
    <key alias="newDataType">New Data Type</key>
    <key alias="newJavascriptFile">New JavaScript file</key>
    <key alias="newEmptyPartialView">New empty partial view</key>
    <key alias="newPartialViewMacro">New partial view macro</key>
    <key alias="newPartialViewFromSnippet">New partial view from snippet</key>
    <key alias="newPartialViewMacroFromSnippet">New partial view macro from snippet</key>
    <key alias="newPartialViewMacroNoMacro">New partial view macro (without macro)</key>
    <key alias="newStyleSheetFile">New style sheet file</key>
    <key alias="newRteStyleSheetFile">New Rich Text Editor style sheet file</key>
  </area>
  <area alias="dashboard">
    <key alias="browser">Browse your website</key>
    <key alias="dontShowAgain">- Hide</key>
    <key alias="nothinghappens">If Umbraco isn't opening, you might need to allow popups from this site</key>
    <key alias="openinnew">has opened in a new window</key>
    <key alias="restart">Restart</key>
    <key alias="visit">Visit</key>
    <key alias="welcome">Welcome</key>
  </area>
  <area alias="prompt">
    <key alias="stay">Stay</key>
    <key alias="discardChanges">Discard changes</key>
    <key alias="unsavedChanges">You have unsaved changes</key>
    <key alias="unsavedChangesWarning">Are you sure you want to navigate away from this page? - you have unsaved
      changes
    </key>
    <key alias="confirmListViewPublish">Publishing will make the selected items visible on the site.</key>
    <key alias="confirmListViewUnpublish">Unpublishing will remove the selected items and all their descendants from the
      site.
    </key>
    <key alias="confirmUnpublish">Unpublishing will remove this page and all its descendants from the site.</key>
    <key alias="doctypeChangeWarning">You have unsaved changes. Making changes to the Document Type will discard the
      changes.
    </key>
  </area>
  <area alias="bulk">
    <key alias="done">Done</key>
    <key alias="deletedItem">Deleted %0% item</key>
    <key alias="deletedItems">Deleted %0% items</key>
    <key alias="deletedItemOfItem">Deleted %0% out of %1% item</key>
    <key alias="deletedItemOfItems">Deleted %0% out of %1% items</key>
    <key alias="publishedItem">Published %0% item</key>
    <key alias="publishedItems">Published %0% items</key>
    <key alias="publishedItemOfItem">Published %0% out of %1% item</key>
    <key alias="publishedItemOfItems">Published %0% out of %1% items</key>
    <key alias="unpublishedItem">Unpublished %0% item</key>
    <key alias="unpublishedItems">Unpublished %0% items</key>
    <key alias="unpublishedItemOfItem">Unpublished %0% out of %1% item</key>
    <key alias="unpublishedItemOfItems">Unpublished %0% out of %1% items</key>
    <key alias="movedItem">Moved %0% item</key>
    <key alias="movedItems">Moved %0% items</key>
    <key alias="movedItemOfItem">Moved %0% out of %1% item</key>
    <key alias="movedItemOfItems">Moved %0% out of %1% items</key>
    <key alias="copiedItem">Copied %0% item</key>
    <key alias="copiedItems">Copied %0% items</key>
    <key alias="copiedItemOfItem">Copied %0% out of %1% item</key>
    <key alias="copiedItemOfItems">Copied %0% out of %1% items</key>
  </area>
  <area alias="defaultdialogs">
    <key alias="nodeNameLinkPicker">Link title</key>
    <key alias="urlLinkPicker">Link</key>
    <key alias="anchorLinkPicker">Anchor / querystring</key>
    <key alias="anchorInsert">Name</key>
    <key alias="assignDomain">Manage hostnames</key>
    <key alias="closeThisWindow">Close this window</key>
    <key alias="confirmdelete">Are you sure you want to delete</key>
    <key alias="confirmdeleteNumberOfItems"><![CDATA[Are you sure you want to delete <strong>%0%</strong> of <strong>%1%</strong> items]]></key>
    <key alias="confirmdisable">Are you sure you want to disable</key>
    <key alias="confirmremove">Are you sure you want to remove</key>
    <key alias="confirmremoveusageof"><![CDATA[Are you sure you want to remove the usage of <strong>%0%</strong>]]></key>
    <key alias="confirmlogout">Are you sure?</key>
    <key alias="confirmSure">Are you sure?</key>
    <key alias="cut">Cut</key>
    <key alias="editDictionary">Edit dictionary item</key>
    <key alias="editLanguage">Edit language</key>
    <key alias="editSelectedMedia">Edit selected media</key>
    <key alias="editWebhook">Edit webhook</key>
    <key alias="insertAnchor">Insert local link</key>
    <key alias="insertCharacter">Insert character</key>
    <key alias="insertgraphicheadline">Insert graphic headline</key>
    <key alias="insertimage">Insert picture</key>
    <key alias="insertlink">Insert link</key>
    <key alias="insertMacro">Click to add a Macro</key>
    <key alias="inserttable">Insert table</key>
    <key alias="languagedeletewarning">This will delete the language and all content related to the language</key>
    <key alias="languageChangeWarning">Changing the culture for a language may be an expensive operation and will result
      in the content cache and indexes being rebuilt
    </key>
    <key alias="lastEdited">Last Edited</key>
    <key alias="link">Link</key>
    <key alias="linkinternal">Internal link:</key>
    <key alias="linklocaltip">When using local links, insert "#" in front of link</key>
    <key alias="linknewwindow">Open in new window?</key>
    <key alias="macroDoesNotHaveProperties">This macro does not contain any properties you can edit</key>
    <key alias="paste">Paste</key>
    <key alias="permissionsEdit">Edit permissions for</key>
    <key alias="permissionsSet">Set permissions for</key>
    <key alias="permissionsSetForGroup">Set permissions for %0% for user group %1%</key>
    <key alias="permissionsHelp">Select the users groups you want to set permissions for</key>
    <key alias="recycleBinDeleting">The items in the recycle bin are now being deleted. Please do not close this window
      while this operation takes place
    </key>
    <key alias="recycleBinIsEmpty">The recycle bin is now empty</key>
    <key alias="recycleBinWarning">When items are deleted from the recycle bin, they will be gone forever</key>
    <key alias="regexSearchError">
      <![CDATA[<a target='_blank' rel='noopener' href='http://regexlib.com'>regexlib.com</a>'s webservice is currently experiencing some problems, which we have no control over. We are very sorry for this inconvenience.]]></key>
    <key alias="regexSearchHelp">Search for a regular expression to add validation to a form field. Example: 'email,
      'zip-code', 'URL'.
    </key>
    <key alias="removeMacro">Remove Macro</key>
    <key alias="requiredField">Required Field</key>
    <key alias="sitereindexed">Site is reindexed</key>
    <key alias="siterepublished">The website cache has been refreshed. All publish content is now up to date. While all
      unpublished content is still unpublished
    </key>
    <key alias="siterepublishHelp">The website cache will be refreshed. All published content will be updated, while
      unpublished content will stay unpublished.
    </key>
    <key alias="tableColumns">Number of columns</key>
    <key alias="tableRows">Number of rows</key>
    <key alias="thumbnailimageclickfororiginal">Click on the image to see full size</key>
    <key alias="treepicker">Pick item</key>
    <key alias="viewCacheItem">View Cache Item</key>
    <key alias="relateToOriginalLabel">Relate to original</key>
    <key alias="includeDescendants">Include descendants</key>
    <key alias="theFriendliestCommunity">The friendliest community</key>
    <key alias="linkToPage">Link to page</key>
    <key alias="openInNewWindow">Opens the linked document in a new window or tab</key>
    <key alias="linkToMedia">Link to media</key>
    <key alias="selectContentStartNode">Select content start node</key>
    <key alias="selectEvent">Select event</key>
    <key alias="selectMedia">Select media</key>
    <key alias="selectMediaType">Select media type</key>
    <key alias="selectIcon">Select icon</key>
    <key alias="selectItem">Select item</key>
    <key alias="selectLink">Select link</key>
    <key alias="selectMacro">Select macro</key>
    <key alias="selectContent">Select content</key>
    <key alias="selectContentType">Select content type</key>
    <key alias="selectMediaStartNode">Select media start node</key>
    <key alias="selectMember">Select member</key>
    <key alias="selectMemberGroup">Select member group</key>
    <key alias="selectMemberType">Select member type</key>
    <key alias="selectNode">Select node</key>
    <key alias="selectLanguages">Select languages</key>
    <key alias="selectSections">Select sections</key>
    <key alias="selectUser">Select user</key>
    <key alias="selectUsers">Select users</key>
    <key alias="noIconsFound">No icons were found</key>
    <key alias="noMacroParams">There are no parameters for this macro</key>
    <key alias="noMacros">There are no macros available to insert</key>
    <key alias="externalLoginProviders">External login providers</key>
    <key alias="exceptionDetail">Exception Details</key>
    <key alias="stacktrace">Stacktrace</key>
    <key alias="innerException">Inner Exception</key>
    <key alias="linkYour">Link your</key>
    <key alias="unLinkYour">Un-link your</key>
    <key alias="account">account</key>
    <key alias="selectEditor">Select editor</key>
    <key alias="selectSnippet">Select snippet</key>
    <key alias="variantdeletewarning">This will delete the node and all its languages. If you only want to delete one
      language, you should unpublish the node in that language instead.
    </key>
    <key alias="propertyuserpickerremovewarning"><![CDATA[This will remove the user <strong>%0%</strong>.]]></key>
    <key alias="userremovewarning"><![CDATA[This will remove the user <strong>%0%</strong> from the <strong>%1%</strong> group]]></key>
    <key alias="yesRemove">Yes, remove</key>
    <key alias="deleteLayout">You are deleting the layout</key>
    <key alias="deletingALayout">Modifying layout will result in loss of data for any existing content that is based on this configuration.</key>
  </area>
  <area alias="dictionary">
    <key alias="importDictionaryItemHelp">
      To import a dictionary item, find the ".udt" file on your computer by clicking the
      "Import" button (you'll be asked for confirmation on the next screen)
    </key>
    <key alias="itemDoesNotExists">Dictionary item does not exist.</key>
    <key alias="parentDoesNotExists">Parent item does not exist.</key>
    <key alias="noItems">There are no dictionary items.</key>
    <key alias="noItemsInFile">There are no dictionary items in this file.</key>
    <key alias="noItemsFound">There were no dictionary items found.</key>
    <key alias="createNew">Create dictionary item</key>
  </area>
  <area alias="dictionaryItem">
    <key alias="description"><![CDATA[
      Edit the different language versions for the dictionary item '<em>%0%</em>' below
   ]]>    </key>
    <key alias="displayName">Culture Name</key>
    <key alias="changeKeyError"><![CDATA[
      The key '%0%' already exists.
   ]]>    </key>
    <key alias="overviewTitle">Dictionary overview</key>
  </area>
  <area alias="examineManagement">
    <key alias="configuredSearchers">Configured Searchers</key>
    <key alias="configuredSearchersDescription">Shows properties and tools for any configured Searcher (i.e. such as a
      multi-index searcher)
    </key>
    <key alias="fieldValues">Field values</key>
    <key alias="healthStatus">Health status</key>
    <key alias="healthStatusDescription">The health status of the index and if it can be read</key>
    <key alias="indexers">Indexers</key>
    <key alias="indexInfo">Index info</key>
    <key alias="contentInIndex">Content in index</key>
    <key alias="indexInfoDescription">Lists the properties of the index</key>
    <key alias="manageIndexes">Manage Examine's indexes</key>
    <key alias="manageIndexesDescription">Allows you to view the details of each index and provides some tools for
      managing the indexes
    </key>
    <key alias="rebuildIndex">Rebuild index</key>
    <key alias="rebuildIndexWarning"><![CDATA[
      This will cause the index to be rebuilt.<br />
      Depending on how much content there is in your site this could take a while.<br />
      It is not recommended to rebuild an index during times of high website traffic or when editors are editing content.
     ]]>
    </key>
    <key alias="searchers">Searchers</key>
    <key alias="searchDescription">Search the index and view the results</key>
    <key alias="tools">Tools</key>
    <key alias="toolsDescription">Tools to manage the index</key>
    <key alias="fields">fields</key>
    <key alias="indexCannotRead">The index cannot be read and will need to be rebuilt</key>
    <key alias="processIsTakingLonger">The process is taking longer than expected, check the Umbraco log to see if there
      have been any errors during this operation
    </key>
    <key alias="indexCannotRebuild">This index cannot be rebuilt because it has no assigned</key>
    <key alias="iIndexPopulator">IIndexPopulator</key>
    <key alias="noResults">No results were found</key>
    <key alias="searchResultsFound">Showing %0% - %1% of %2% result(s) - Page %3% of %4%</key>
  </area>
  <area alias="placeholders">
    <key alias="username">Enter your username</key>
    <key alias="password">Enter your password</key>
    <key alias="confirmPassword">Confirm your password</key>
    <key alias="nameentity">Name the %0%...</key>
    <key alias="entername">Enter a name...</key>
    <key alias="enteremail">Enter an email...</key>
    <key alias="enterusername">Enter a username...</key>
    <key alias="label">Label...</key>
    <key alias="enterDescription">Enter a description...</key>
    <key alias="search">Type to search...</key>
    <key alias="filter">Type to filter...</key>
    <key alias="enterTags">Type to add tags (press enter after each tag)...</key>
    <key alias="email">Enter your email</key>
    <key alias="enterMessage">Enter a message...</key>
    <key alias="usernameHint">Your username is usually your email</key>
    <key alias="anchor">#value or ?key=value</key>
    <key alias="enterAlias">Enter alias...</key>
    <key alias="generatingAlias">Generating alias...</key>
    <key alias="a11yCreateItem">Create item</key>
    <key alias="a11yEdit">Edit</key>
    <key alias="a11yName">Name</key>
  </area>
  <area alias="editcontenttype">
    <key alias="createListView" version="7.2">Create custom list view</key>
    <key alias="removeListView" version="7.2">Remove custom list view</key>
    <key alias="aliasAlreadyExists">A Content Type, Media Type or Member Type with this alias already exists</key>
  </area>
  <area alias="renamecontainer">
    <key alias="renamed">Renamed</key>
    <key alias="enterNewFolderName">Enter a new folder name here</key>
    <key alias="folderWasRenamed">%0% was renamed to %1%</key>
  </area>
  <area alias="editdatatype">
    <key alias="addPrevalue">Add prevalue</key>
    <key alias="dataBaseDatatype">Database datatype</key>
    <key alias="guid">Property editor GUID</key>
    <key alias="renderControl">Property editor</key>
    <key alias="rteButtons">Buttons</key>
    <key alias="rteEnableAdvancedSettings">Enable advanced settings for</key>
    <key alias="rteEnableContextMenu">Enable context menu</key>
    <key alias="rteMaximumDefaultImgSize">Maximum default size of inserted images</key>
    <key alias="rteRelatedStylesheets">Related stylesheets</key>
    <key alias="rteShowLabel">Show label</key>
    <key alias="rteWidthAndHeight">Width and height</key>
    <key alias="selectFolder">Select the folder to move</key>
    <key alias="inTheTree">to in the tree structure below</key>
    <key alias="wasMoved">was moved underneath</key>
  </area>
  <area alias="errorHandling">
    <key alias="errorButDataWasSaved">Your data has been saved, but before you can publish this page there are some
      errors you need to fix first:
    </key>
    <key alias="errorChangingProviderPassword">The current membership provider does not support changing password
      (EnablePasswordRetrieval need to be true)
    </key>
    <key alias="errorExistsWithoutTab">%0% already exists</key>
    <key alias="errorHeader">There were errors:</key>
    <key alias="errorHeaderWithoutTab">There were errors:</key>
    <key alias="errorInPasswordFormat">The password should be a minimum of %0% characters long and contain at least %1%
      non-alpha numeric character(s)
    </key>
    <key alias="errorIntegerWithoutTab">%0% must be an integer</key>
    <key alias="errorMandatory">The %0% field in the %1% tab is mandatory</key>
    <key alias="errorMandatoryWithoutTab">%0% is a mandatory field</key>
    <key alias="errorRegExp">%0% at %1% is not in a correct format</key>
    <key alias="errorRegExpWithoutTab">%0% is not in a correct format</key>
  </area>
  <area alias="errors">
    <key alias="receivedErrorFromServer">Received an error from the server</key>
    <key alias="dissallowedMediaType">The specified file type has been disallowed by the administrator</key>
    <key alias="codemirroriewarning">NOTE! Even though CodeMirror is enabled by configuration, it is disabled in
      Internet Explorer because it's not stable enough.
    </key>
    <key alias="contentTypeAliasAndNameNotNull">Please fill both alias and name on the new property type!</key>
    <key alias="filePermissionsError">There is a problem with read/write access to a specific file or folder</key>
    <key alias="macroErrorLoadingPartialView">Error loading Partial View script (file: %0%)</key>
    <key alias="missingTitle">Please enter a title</key>
    <key alias="missingType">Please choose a type</key>
    <key alias="pictureResizeBiggerThanOrg">You're about to make the picture larger than the original size. Are you sure
      that you want to proceed?
    </key>
    <key alias="startNodeDoesNotExists">Startnode deleted, please contact your administrator</key>
    <key alias="stylesMustMarkBeforeSelect">Please mark content before changing style</key>
    <key alias="stylesNoStylesOnPage">No active styles available</key>
    <key alias="tableColMergeLeft">Please place cursor at the left of the two cells you wish to merge</key>
    <key alias="tableSplitNotSplittable">You cannot split a cell that hasn't been merged.</key>
    <key alias="propertyHasErrors">This property is invalid</key>
  </area>
  <area alias="general">
    <key alias="about">About</key>
    <key alias="action">Action</key>
    <key alias="actions">Actions</key>
    <key alias="add">Add</key>
    <key alias="alias">Alias</key>
    <key alias="all">All</key>
    <key alias="areyousure">Are you sure?</key>
    <key alias="back">Back</key>
    <key alias="backToOverview">Back to overview</key>
    <key alias="border">Border</key>
    <key alias="by">by</key>
    <key alias="cancel">Cancel</key>
    <key alias="cellMargin">Cell margin</key>
    <key alias="choose">Choose</key>
    <key alias="clear">Clear</key>
    <key alias="close">Close</key>
    <key alias="closewindow">Close Window</key>
    <key alias="closepane">Close Pane</key>
    <key alias="comment">Comment</key>
    <key alias="confirm">Confirm</key>
    <key alias="constrain">Constrain</key>
    <key alias="constrainProportions">Constrain proportions</key>
    <key alias="content">Content</key>
    <key alias="continue">Continue</key>
    <key alias="copy">Copy</key>
    <key alias="create">Create</key>
    <key alias="database">Database</key>
    <key alias="date">Date</key>
    <key alias="default">Default</key>
    <key alias="delete">Delete</key>
    <key alias="deleted">Deleted</key>
    <key alias="deleting">Deleting...</key>
    <key alias="design">Design</key>
    <key alias="dictionary">Dictionary</key>
    <key alias="dimensions">Dimensions</key>
    <key alias="discard">Discard</key>
    <key alias="down">Down</key>
    <key alias="download">Download</key>
    <key alias="edit">Edit</key>
    <key alias="edited">Edited</key>
    <key alias="elements">Elements</key>
    <key alias="email">Email</key>
    <key alias="error">Error</key>
    <key alias="field">Field</key>
    <key alias="findDocument">Find</key>
    <key alias="first">First</key>
    <key alias="focalPoint">Focal point</key>
    <key alias="general">General</key>
    <key alias="groups">Groups</key>
    <key alias="group">Group</key>
    <key alias="height">Height</key>
    <key alias="help">Help</key>
    <key alias="hide">Hide</key>
    <key alias="history">History</key>
    <key alias="icon">Icon</key>
    <key alias="id">Id</key>
    <key alias="import">Import</key>
    <key alias="excludeFromSubFolders">Search only this folder</key>
    <key alias="info">Info</key>
    <key alias="innerMargin">Inner margin</key>
    <key alias="insert">Insert</key>
    <key alias="install">Install</key>
    <key alias="invalid">Invalid</key>
    <key alias="justify">Justify</key>
    <key alias="label">Label</key>
    <key alias="language">Language</key>
    <key alias="last">Last</key>
    <key alias="layout">Layout</key>
    <key alias="links">Links</key>
    <key alias="loading">Loading</key>
    <key alias="locked">Locked</key>
    <key alias="login">Login</key>
    <key alias="logoff">Log off</key>
    <key alias="logout">Logout</key>
    <key alias="macro">Macro</key>
    <key alias="mandatory">Mandatory</key>
    <key alias="message">Message</key>
    <key alias="move">Move</key>
    <key alias="name">Name</key>
    <key alias="new">New</key>
    <key alias="next">Next</key>
    <key alias="no">No</key>
    <key alias="nodeName">Node Name</key>
    <key alias="of">of</key>
    <key alias="off">Off</key>
    <key alias="ok">OK</key>
    <key alias="open">Open</key>
    <key alias="options">Options</key>
    <key alias="on">On</key>
    <key alias="or">or</key>
    <key alias="orderBy">Order by</key>
    <key alias="password">Password</key>
    <key alias="path">Path</key>
    <key alias="pleasewait">One moment please...</key>
    <key alias="previous">Previous</key>
    <key alias="properties">Properties</key>
    <key alias="readMore">Read more</key>
    <key alias="rebuild">Rebuild</key>
    <key alias="reciept">Email to receive form data</key>
    <key alias="recycleBin">Recycle Bin</key>
    <key alias="recycleBinEmpty">Your recycle bin is empty</key>
    <key alias="reload">Reload</key>
    <key alias="remaining">Remaining</key>
    <key alias="remove">Remove</key>
    <key alias="rename">Rename</key>
    <key alias="renew">Renew</key>
    <key alias="required" version="7.0">Required</key>
    <key alias="retrieve">Retrieve</key>
    <key alias="retry">Retry</key>
    <key alias="rights">Permissions</key>
    <key alias="scheduledPublishing">Scheduled Publishing</key>
    <key alias="umbracoInfo">Umbraco info</key>
    <key alias="search">Search</key>
    <key alias="searchNoResult">Sorry, we can not find what you are looking for.</key>
    <key alias="noItemsInList">No items have been added</key>
    <key alias="server">Server</key>
    <key alias="settings">Settings</key>
    <key alias="shared">Shared</key>
    <key alias="show">Show</key>
    <key alias="showPageOnSend">Show page on Send</key>
    <key alias="size">Size</key>
    <key alias="sort">Sort</key>
    <key alias="status">Status</key>
    <key alias="submit">Submit</key>
    <key alias="success">Success</key>
    <key alias="type">Type</key>
    <key alias="typeName">Type Name</key>
    <key alias="typeToSearch">Type to search...</key>
    <key alias="under">under</key>
    <key alias="up">Up</key>
    <key alias="update">Update</key>
    <key alias="upgrade">Upgrade</key>
    <key alias="upload">Upload</key>
    <key alias="url">URL</key>
    <key alias="user">User</key>
    <key alias="username">Username</key>
    <key alias="value">Value</key>
    <key alias="view">View</key>
    <key alias="welcome">Welcome...</key>
    <key alias="width">Width</key>
    <key alias="yes">Yes</key>
    <key alias="folder">Folder</key>
    <key alias="searchResults">Search results</key>
    <key alias="reorder">Reorder</key>
    <key alias="reorderDone">I am done reordering</key>
    <key alias="preview">Preview</key>
    <key alias="changePassword">Change password</key>
    <key alias="to">to</key>
    <key alias="listView">List view</key>
    <key alias="saving">Saving...</key>
    <key alias="current">current</key>
    <key alias="embed">Embed</key>
    <key alias="selected">selected</key>
    <key alias="other">Other</key>
    <key alias="articles">Articles</key>
    <key alias="videos">Videos</key>
    <key alias="avatar">Avatar for</key>
    <key alias="header">Header</key>
    <key alias="systemField">system field</key>
    <key alias="lastUpdated">Last Updated</key>
    <key alias="skipToMenu">Skip to menu</key>
    <key alias="skipToContent">Skip to content</key>
  </area>
  <area alias="colors">
    <key alias="blue">Blue</key>
  </area>
  <area alias="shortcuts">
    <key alias="addGroup">Add group</key>
    <key alias="addProperty">Add property</key>
    <key alias="addEditor">Add editor</key>
    <key alias="addTemplate">Add template</key>
    <key alias="addChildNode">Add child node</key>
    <key alias="addChild">Add child</key>
    <key alias="editDataType">Edit data type</key>
    <key alias="navigateSections">Navigate sections</key>
    <key alias="shortcut">Shortcuts</key>
    <key alias="showShortcuts">show shortcuts</key>
    <key alias="toggleListView">Toggle list view</key>
    <key alias="toggleAllowAsRoot">Toggle allow as root</key>
    <key alias="commentLine">Comment/Uncomment lines</key>
    <key alias="removeLine">Remove line</key>
    <key alias="copyLineUp">Copy Lines Up</key>
    <key alias="copyLineDown">Copy Lines Down</key>
    <key alias="moveLineUp">Move Lines Up</key>
    <key alias="moveLineDown">Move Lines Down</key>
    <key alias="generalHeader">General</key>
    <key alias="editorHeader">Editor</key>
    <key alias="toggleAllowCultureVariants">Toggle allow culture variants</key>
  </area>
  <area alias="graphicheadline">
    <key alias="backgroundcolor">Background colour</key>
    <key alias="bold">Bold</key>
    <key alias="color">Text colour</key>
    <key alias="font">Font</key>
    <key alias="text">Text</key>
  </area>
  <area alias="headers">
    <key alias="page">Page</key>
  </area>
  <area alias="installer">
    <key alias="databaseErrorCannotConnect">The installer cannot connect to the database.</key>
    <key alias="databaseErrorWebConfig">Could not save the web.config file. Please modify the connection string
      manually.
    </key>
    <key alias="databaseFound">Your database has been found and is identified as</key>
    <key alias="databaseHeader">Database configuration</key>
    <key alias="databaseInstall">
      <![CDATA[
      Press the <strong>install</strong> button to install the Umbraco %0% database
    ]]>
    </key>
    <key alias="databaseInstallDone">
      <![CDATA[Umbraco %0% has now been copied to your database. Press <strong>Next</strong> to proceed.]]></key>
    <key alias="databaseNotFound"><![CDATA[<p>Database not found! Please check that the information in the "connection string" of the "web.config" file is correct.</p>
              <p>To proceed, please edit the "web.config" file (using Visual Studio or your favourite text editor), scroll to the bottom, add the connection string for your database in the key named "UmbracoDbDSN" and save the file. </p>
              <p>
              Click the <strong>retry</strong> button when
              done.<br /><a href="https://our.umbraco.com/documentation/Reference/Config/webconfig/" target="_blank" rel="noopener">
			              More information on editing web.config here</a>.</p>]]></key>
    <key alias="databaseText"><![CDATA[To complete this step, you must know some information regarding your database server ("connection string").<br />
        Please contact your ISP if necessary.
        If you're installing on a local machine or server you might need information from your system administrator.]]></key>
    <key alias="databaseUpgrade"><![CDATA[
      <p>
      Press the <strong>upgrade</strong> button to upgrade your database to Umbraco %0%</p>
      <p>
      Don't worry - no content will be deleted and everything will continue working afterwards!
      </p>
      ]]>    </key>
    <key alias="databaseUpgradeDone"><![CDATA[Your database has been upgraded to the final version %0%.<br />Press <strong>Next</strong> to
      proceed. ]]></key>
    <key alias="databaseUpToDate">
      <![CDATA[Your current database is up-to-date!. Click <strong>next</strong> to continue the configuration wizard]]></key>
    <key alias="defaultUserChangePass">
      <![CDATA[<strong>The Default users' password needs to be changed!</strong>]]></key>
    <key alias="defaultUserDisabled">
      <![CDATA[<strong>The Default user has been disabled or has no access to Umbraco!</strong></p><p>No further actions needs to be taken. Click <strong>Next</strong> to proceed.]]></key>
    <key alias="defaultUserPassChanged">
      <![CDATA[<strong>The Default user's password has been successfully changed since the installation!</strong></p><p>No further actions needs to be taken. Click <strong>Next</strong> to proceed.]]></key>
    <key alias="defaultUserPasswordChanged">The password is changed!</key>
    <key alias="greatStart">Get a great start, watch our introduction videos</key>
    <key alias="licenseText">By clicking the next button (or modifying the umbracoConfigurationStatus in web.config),
      you accept the license for this software as specified in the box below. Notice that this Umbraco distribution
      consists of two different licenses, the open source MIT license for the framework and the Umbraco freeware license
      that covers the UI.
    </key>
    <key alias="None">Not installed yet.</key>
    <key alias="permissionsAffectedFolders">Affected files and folders</key>
    <key alias="permissionsAffectedFoldersMoreInfo">More information on setting up permissions for Umbraco here</key>
    <key alias="permissionsAffectedFoldersText">You need to grant ASP.NET modify permissions to the following
      files/folders
    </key>
    <key alias="permissionsAlmostPerfect"><![CDATA[<strong>Your permission settings are almost perfect!</strong><br /><br />
        You can run Umbraco without problems, but you will not be able to install packages which are recommended to take full advantage of Umbraco.]]></key>
    <key alias="permissionsHowtoResolve">How to Resolve</key>
    <key alias="permissionsHowtoResolveLink">Click here to read the text version</key>
    <key alias="permissionsHowtoResolveText">
      <![CDATA[Watch our <strong>video tutorial</strong> on setting up folder permissions for Umbraco or read the text version.]]></key>
    <key alias="permissionsMaybeAnIssue"><![CDATA[<strong>Your permission settings might be an issue!</strong>
      <br/><br />
      You can run Umbraco without problems, but you will not be able to create folders or install packages which are recommended to take full advantage of Umbraco.]]></key>
    <key alias="permissionsNotReady"><![CDATA[<strong>Your permission settings are not ready for Umbraco!</strong>
          <br /><br />
          In order to run Umbraco, you'll need to update your permission settings.]]></key>
    <key alias="permissionsPerfect"><![CDATA[<strong>Your permission settings are perfect!</strong><br /><br />
              You are ready to run Umbraco and install packages!]]></key>
    <key alias="permissionsResolveFolderIssues">Resolving folder issue</key>
    <key alias="permissionsResolveFolderIssuesLink">Follow this link for more information on problems with ASP.NET and
      creating folders
    </key>
    <key alias="permissionsSettingUpPermissions">Setting up folder permissions</key>
    <key alias="permissionsText"><![CDATA[
      Umbraco needs write/modify access to certain directories in order to store files like pictures and PDF's.
      It also stores temporary data (aka: cache) for enhancing the performance of your website.
    ]]>    </key>
    <key alias="runwayFromScratch">I want to start from scratch</key>
    <key alias="runwayFromScratchText"><![CDATA[
        Your website is completely empty at the moment, so that's perfect if you want to start from scratch and create your own Document Types and templates.
        (<a href="https://umbraco.tv/documentation/videos/for-site-builders/foundation/document-types">learn how</a>)
        You can still choose to install Runway later on. Please go to the Developer section and choose Packages.
      ]]>    </key>
    <key alias="runwayHeader">You've just set up a clean Umbraco platform. What do you want to do next?</key>
    <key alias="runwayInstalled">Runway is installed</key>
    <key alias="runwayInstalledText"><![CDATA[
      You have the foundation in place. Select what modules you wish to install on top of it.<br />
      This is our list of recommended modules, check off the ones you would like to install, or view the <a href="#" onclick="toggleModules(); return false;" id="toggleModuleList">full list of modules</a>
      ]]>    </key>
    <key alias="runwayOnlyProUsers">Only recommended for experienced users</key>
    <key alias="runwaySimpleSite">I want to start with a simple website</key>
    <key alias="runwaySimpleSiteText"><![CDATA[
      <p>
      "Runway" is a simple website providing some basic Document Types and templates. The installer can set up Runway for you automatically,
        but you can easily edit, extend or remove it. It's not necessary and you can perfectly use Umbraco without it. However,
        Runway offers an easy foundation based on best practices to get you started faster than ever.
        If you choose to install Runway, you can optionally select basic building blocks called Runway Modules to enhance your Runway pages.
        </p>
        <small>
        <em>Included with Runway:</em> Home page, Getting Started page, Installing Modules page.<br />
        <em>Optional Modules:</em> Top Navigation, Sitemap, Contact, Gallery.
        </small>
      ]]>    </key>
    <key alias="runwayWhatIsRunway">What is Runway</key>
    <key alias="step1">Step 1/5 Accept license</key>
    <key alias="step2">Step 2/5: Database configuration</key>
    <key alias="step3">Step 3/5: Validating File Permissions</key>
    <key alias="step4">Step 4/5: Check Umbraco security</key>
    <key alias="step5">Step 5/5: Umbraco is ready to get you started</key>
    <key alias="thankYou">Thank you for choosing Umbraco</key>
    <key alias="theEndBrowseSite"><![CDATA[<h3>Browse your new site</h3>
You installed Runway, so why not see how your new website looks.]]></key>
    <key alias="theEndFurtherHelp"><![CDATA[<h3>Further help and information</h3>
Get help from our award winning community, browse the documentation or watch some free videos on how to build a simple site, how to use packages and a quick guide to the Umbraco terminology]]></key>
    <key alias="theEndHeader">Umbraco %0% is installed and ready for use</key>
    <key alias="theEndInstallFailed"><![CDATA[To finish the installation, you'll need to
        manually edit the <strong>/web.config file</strong> and update the AppSetting key <strong>UmbracoConfigurationStatus</strong> in the bottom to the value of <strong>'%0%'</strong>.]]></key>
    <key alias="theEndInstallSuccess"><![CDATA[You can get <strong>started instantly</strong> by clicking the "Launch Umbraco" button below. <br />If you are <strong>new to Umbraco</strong>,
you can find plenty of resources on our getting started pages.]]></key>
    <key alias="theEndOpenUmbraco"><![CDATA[<h3>Launch Umbraco</h3>
To manage your website, simply open the Umbraco backoffice and start adding content, updating the templates and stylesheets or add new functionality]]></key>
    <key alias="Unavailable">Connection to database failed.</key>
    <key alias="Version3">Umbraco Version 3</key>
    <key alias="Version4">Umbraco Version 4</key>
    <key alias="watch">Watch</key>
    <key alias="welcomeIntro"><![CDATA[This wizard will guide you through the process of configuring <strong>Umbraco %0%</strong> for a fresh install or upgrading from version 3.0.
                                <br /><br />
                                Press <strong>"next"</strong> to start the wizard.]]></key>
  </area>
  <area alias="language">
    <key alias="cultureCode">Culture Code</key>
    <key alias="displayName">Culture Name</key>
  </area>
  <area alias="lockout">
    <key alias="lockoutWillOccur">You've been idle and logout will automatically occur in</key>
    <key alias="renewSession">Renew now to save your work</key>
  </area>
  <area alias="login">
    <key alias="greeting0">Welcome</key>
    <key alias="greeting1">Welcome</key>
    <key alias="greeting2">Welcome</key>
    <key alias="greeting3">Welcome</key>
    <key alias="greeting4">Welcome</key>
    <key alias="greeting5">Welcome</key>
    <key alias="greeting6">Welcome</key>
    <key alias="instruction">Log in below</key>
    <key alias="signInWith">Sign in with</key>
    <key alias="timeout">Session timed out</key>
    <key alias="userFailedLogin">Oops! We couldn't log you in. Please check your credentials and try again.</key>
    <key alias="bottomText">
      <![CDATA[<p style="text-align:right;">&copy; 2001 - %0% <br /><a href="https://umbraco.com" style="text-decoration: none" target="_blank" rel="noopener">Umbraco.com</a></p> ]]></key>
    <key alias="forgottenPassword">Forgotten password?</key>
    <key alias="forgottenPasswordInstruction">An email will be sent to the address specified with a link to reset your
      password
    </key>
    <key alias="requestPasswordResetConfirmation">An email with password reset instructions will be sent to the
      specified address if it matched our records
    </key>
    <key alias="showPassword">Show password</key>
    <key alias="hidePassword">Hide password</key>
    <key alias="returnToLogin">Return to login form</key>
    <key alias="setPasswordInstruction">Please provide a new password</key>
    <key alias="setPasswordConfirmation">Your Password has been updated</key>
    <key alias="resetCodeExpired">The link you have clicked on is invalid or has expired</key>
    <key alias="resetPasswordEmailCopySubject">Umbraco: Reset Password</key>
    <key alias="resetPasswordEmailCopyFormat"><![CDATA[
        <html>
			<head>
				<meta name='viewport' content='width=device-width'>
				<meta http-equiv='Content-Type' content='text/html; charset=UTF-8'>
			</head>
			<body class='' style='font-family: sans-serif; -webkit-font-smoothing: antialiased; font-size: 14px; color: #392F54; line-height: 22px; -ms-text-size-adjust: 100%; -webkit-text-size-adjust: 100%; background: #1d1333; margin: 0; padding: 0;' bgcolor='#1d1333'>
				<style type='text/css'> @media only screen and (max-width: 620px) {table[class=body] h1 {font-size: 28px !important; margin-bottom: 10px !important; } table[class=body] .wrapper {padding: 32px !important; } table[class=body] .article {padding: 32px !important; } table[class=body] .content {padding: 24px !important; } table[class=body] .container {padding: 0 !important; width: 100% !important; } table[class=body] .main {border-left-width: 0 !important; border-radius: 0 !important; border-right-width: 0 !important; } table[class=body] .btn table {width: 100% !important; } table[class=body] .btn a {width: 100% !important; } table[class=body] .img-responsive {height: auto !important; max-width: 100% !important; width: auto !important; } } .btn-primary table td:hover {background-color: #34495e !important; } .btn-primary a:hover {background-color: #34495e !important; border-color: #34495e !important; } .btn  a:visited {color:#FFFFFF;} </style>
				<table border="0" cellpadding="0" cellspacing="0" class="body" style="border-collapse: separate; mso-table-lspace: 0pt; mso-table-rspace: 0pt; width: 100%; background: #1d1333;" bgcolor="#1d1333">
					<tr>
						<td style="font-family: sans-serif; font-size: 14px; vertical-align: top; padding: 24px;" valign="top">
							<table style="border-collapse: separate; mso-table-lspace: 0pt; mso-table-rspace: 0pt; width: 100%;">
								<tr>
									<td background="https://umbraco.com/umbraco/assets/img/application/logo.png" bgcolor="#1d1333" width="28" height="28" valign="top" style="font-family: sans-serif; font-size: 14px; vertical-align: top;">
										<!--[if gte mso 9]> <v:rect xmlns:v="urn:schemas-microsoft-com:vml" fill="true" stroke="false" style="width:30px;height:30px;"> <v:fill type="tile" src="https://umbraco.com/umbraco/assets/img/application/logo.png" color="#1d1333" /> <v:textbox inset="0,0,0,0"> <![endif]-->
<div></div>
<!--[if gte mso 9]> </v:textbox> </v:rect> <![endif]-->
</td>
<td style="font-family: sans-serif; font-size: 14px; vertical-align: top;" valign="top"></td>
</tr>
</table>
</td>
</tr>
</table>
<table border='0' cellpadding='0' cellspacing='0' class='body' style='border-collapse: separate; mso-table-lspace: 0pt; mso-table-rspace: 0pt; width: 100%; background: #1d1333;' bgcolor='#1d1333'>
<tr>
<td style='font-family: sans-serif; font-size: 14px; vertical-align: top;' valign='top'></td>
<td class='container' style='font-family: sans-serif; font-size: 14px; vertical-align: top; display: block; max-width: 560px; width: 560px; margin: 0 auto; padding: 10px;' valign='top'>
<div class='content' style='box-sizing: border-box; display: block; max-width: 560px; margin: 0 auto; padding: 10px;'>
<br>
<table class='main' style='border-collapse: separate; mso-table-lspace: 0pt; mso-table-rspace: 0pt; width: 100%; border-radius: 3px; background: #FFFFFF;' bgcolor='#FFFFFF'>
<tr>
<td class='wrapper' style='font-family: sans-serif; font-size: 14px; vertical-align: top; box-sizing: border-box; padding: 50px;' valign='top'>
<table border='0' cellpadding='0' cellspacing='0' style='border-collapse: separate; mso-table-lspace: 0pt; mso-table-rspace: 0pt; width: 100%;'>
<tr>
<td style='line-height: 24px; font-family: sans-serif; font-size: 14px; vertical-align: top;' valign='top'>
<h1 style='color: #392F54; font-family: sans-serif; font-weight: bold; line-height: 1.4; font-size: 24px; text-align: left; text-transform: capitalize; margin: 0 0 30px;' align='left'>
															Password reset requested
														</h1>
<p style='color: #392F54; font-family: sans-serif; font-size: 14px; font-weight: normal; margin: 0 0 15px;'>
															Your username to login to the Umbraco backoffice is: <strong>%0%</strong>
</p>
<p style='color: #392F54; font-family: sans-serif; font-size: 14px; font-weight: normal; margin: 0 0 15px;'>
<table border='0' cellpadding='0' cellspacing='0' style='border-collapse: separate; mso-table-lspace: 0pt; mso-table-rspace: 0pt; width: auto;'>
<tbody>
<tr>
<td style='font-family: sans-serif; font-size: 14px; vertical-align: top; border-radius: 5px; text-align: center; background: #35C786;' align='center' bgcolor='#35C786' valign='top'>
<a href='%1%' target='_blank' rel='noopener' style='color: #FFFFFF; text-decoration: none; -ms-word-break: break-all; word-break: break-all; border-radius: 5px; box-sizing: border-box; cursor: pointer; display: inline-block; font-size: 14px; font-weight: bold; text-transform: capitalize; background: #35C786; margin: 0; padding: 12px 30px; border: 1px solid #35c786;'>
																				Click this link to reset your password
																			</a>
</td>
</tr>
</tbody>
</table>
</p>
<p style='max-width: 400px; display: block; color: #392F54; font-family: sans-serif; font-size: 14px; line-height: 20px; font-weight: normal; margin: 15px 0;'>If you cannot click on the link, copy and paste this URL into your browser window:</p>
<table border='0' cellpadding='0' cellspacing='0'>
<tr>
<td style='-ms-word-break: break-all; word-break: break-all; font-family: sans-serif; font-size: 11px; line-height:14px;'>
<font style="-ms-word-break: break-all; word-break: break-all; font-size: 11px; line-height:14px;">
<a style='-ms-word-break: break-all; word-break: break-all; color: #392F54; text-decoration: underline; font-size: 11px; line-height:15px;' href='%1%'>%1%</a>
</font>
</td>
</tr>
</table>
</p>
</td>
</tr>
</table>
</td>
</tr>
</table>
<br><br><br>
</div>
</td>
<td style='font-family: sans-serif; font-size: 14px; vertical-align: top;' valign='top'></td>
</tr>
</table>
</body>
</html>
	]]>    </key>
    <key alias="mfaSecurityCodeSubject">Umbraco: Security Code</key>
    <key alias="mfaSecurityCodeMessage">Your security code is: %0%</key>
    <key alias="2faTitle">One last step</key>
    <key alias="2faText">You have enabled 2-factor authentication and must verify your identity.</key>
    <key alias="2faMultipleText">Please choose a 2-factor provider</key>
    <key alias="2faCodeInput">Verification code</key>
    <key alias="2faCodeInputHelp">Please enter the verification code</key>
    <key alias="2faInvalidCode">Invalid code entered</key>
  </area>
  <area alias="main">
    <key alias="dashboard">Dashboard</key>
    <key alias="sections">Sections</key>
    <key alias="tree">Content</key>
  </area>
  <area alias="moveOrCopy">
    <key alias="choose">Choose page above...</key>
    <key alias="copyDone">%0% has been copied to %1%</key>
    <key alias="copyTo">Select where the document %0% should be copied to below</key>
    <key alias="moveDone">%0% has been moved to %1%</key>
    <key alias="moveTo">Select where the document %0% should be moved to below</key>
    <key alias="nodeSelected">has been selected as the root of your new content, click 'ok' below.</key>
    <key alias="noNodeSelected">No node selected yet, please select a node in the list above before clicking 'ok'</key>
    <key alias="notAllowedByContentType">The current node is not allowed under the chosen node because of its type</key>
    <key alias="notAllowedByPath">The current node cannot be moved to one of its subpages neither can the parent and destination be the same</key>
    <key alias="notAllowedAtRoot">The current node cannot exist at the root</key>
    <key alias="notValid">The action isn't allowed since you have insufficient permissions on 1 or more child
      documents.
    </key>
    <key alias="relateToOriginal">Relate copied items to original</key>
  </area>
  <area alias="notifications">
    <key alias="editNotifications"><![CDATA[Select your notification for <strong>%0%</strong>]]></key>
    <key alias="notificationsSavedFor">Notification settings saved for</key>
    <key alias="mailBody"><![CDATA[
      Hi %0%

      This is an automated mail to inform you that the task '%1%'
      has been performed on the page '%2%'
      by the user '%3%'

      Go to http://%4%/#/content/content/edit/%5% to edit.

      %6%

      Have a nice day!
      Cheers from the Umbraco robot
    ]]>    </key>
    <key alias="mailBodyVariantSummary">The following languages have been modified %0%</key>
    <key alias="mailBodyHtml"><![CDATA[
        <html>
			<head>
				<meta name='viewport' content='width=device-width'>
				<meta http-equiv='Content-Type' content='text/html; charset=UTF-8'>
			</head>
			<body class='' style='font-family: sans-serif; -webkit-font-smoothing: antialiased; font-size: 14px; color: #392F54; line-height: 22px; -ms-text-size-adjust: 100%; -webkit-text-size-adjust: 100%; background: #1d1333; margin: 0; padding: 0;' bgcolor='#1d1333'>
				<style type='text/css'> @media only screen and (max-width: 620px) {table[class=body] h1 {font-size: 28px !important; margin-bottom: 10px !important; } table[class=body] .wrapper {padding: 32px !important; } table[class=body] .article {padding: 32px !important; } table[class=body] .content {padding: 24px !important; } table[class=body] .container {padding: 0 !important; width: 100% !important; } table[class=body] .main {border-left-width: 0 !important; border-radius: 0 !important; border-right-width: 0 !important; } table[class=body] .btn table {width: 100% !important; } table[class=body] .btn a {width: 100% !important; } table[class=body] .img-responsive {height: auto !important; max-width: 100% !important; width: auto !important; } } .btn-primary table td:hover {background-color: #34495e !important; } .btn-primary a:hover {background-color: #34495e !important; border-color: #34495e !important; } .btn  a:visited {color:#FFFFFF;} </style>
				<table border="0" cellpadding="0" cellspacing="0" class="body" style="border-collapse: separate; mso-table-lspace: 0pt; mso-table-rspace: 0pt; width: 100%; background: #1d1333;" bgcolor="#1d1333">
					<tr>
						<td style="font-family: sans-serif; font-size: 14px; vertical-align: top; padding: 24px;" valign="top">
							<table style="border-collapse: separate; mso-table-lspace: 0pt; mso-table-rspace: 0pt; width: 100%;">
								<tr>
									<td background="https://umbraco.com/umbraco/assets/img/application/logo.png" bgcolor="#1d1333" width="28" height="28" valign="top" style="font-family: sans-serif; font-size: 14px; vertical-align: top;">
										<!--[if gte mso 9]> <v:rect xmlns:v="urn:schemas-microsoft-com:vml" fill="true" stroke="false" style="width:30px;height:30px;"> <v:fill type="tile" src="https://umbraco.com/umbraco/assets/img/application/logo.png" color="#1d1333" /> <v:textbox inset="0,0,0,0"> <![endif]-->
<div></div>
<!--[if gte mso 9]> </v:textbox> </v:rect> <![endif]-->
</td>
<td style="font-family: sans-serif; font-size: 14px; vertical-align: top;" valign="top"></td>
</tr>
</table>
</td>
</tr>
</table>
<table border='0' cellpadding='0' cellspacing='0' class='body' style='border-collapse: separate; mso-table-lspace: 0pt; mso-table-rspace: 0pt; width: 100%; background: #1d1333;' bgcolor='#1d1333'>
<tr>
<td style='font-family: sans-serif; font-size: 14px; vertical-align: top;' valign='top'></td>
<td class='container' style='font-family: sans-serif; font-size: 14px; vertical-align: top; display: block; max-width: 560px; width: 560px; margin: 0 auto; padding: 10px;' valign='top'>
<div class='content' style='box-sizing: border-box; display: block; max-width: 560px; margin: 0 auto; padding: 10px;'>
<br>
<table class='main' style='border-collapse: separate; mso-table-lspace: 0pt; mso-table-rspace: 0pt; width: 100%; border-radius: 3px; background: #FFFFFF;' bgcolor='#FFFFFF'>
<tr>
<td class='wrapper' style='font-family: sans-serif; font-size: 14px; vertical-align: top; box-sizing: border-box; padding: 50px;' valign='top'>
<table border='0' cellpadding='0' cellspacing='0' style='border-collapse: separate; mso-table-lspace: 0pt; mso-table-rspace: 0pt; width: 100%;'>
<tr>
<td style='line-height: 24px; font-family: sans-serif; font-size: 14px; vertical-align: top;' valign='top'>
<h1 style='color: #392F54; font-family: sans-serif; font-weight: bold; line-height: 1.4; font-size: 24px; text-align: left; text-transform: capitalize; margin: 0 0 30px;' align='left'>
															Hi %0%,
														</h1>
<p style='color: #392F54; font-family: sans-serif; font-size: 14px; font-weight: normal; margin: 0 0 15px;'>
															This is an automated mail to inform you that the task <strong>'%1%'</strong> has been performed on the page <a style="color: #392F54; text-decoration: none; -ms-word-break: break-all; word-break: break-all;" href="http://%4%/#/content/content/edit/%5%"><strong>'%2%'</strong></a> by the user <strong>'%3%'</strong>
</p>
<table border='0' cellpadding='0' cellspacing='0' class='btn btn-primary' style='border-collapse: separate; mso-table-lspace: 0pt; mso-table-rspace: 0pt; width: 100%; box-sizing: border-box;'>
<tbody>
<tr>
<td align='left' style='font-family: sans-serif; font-size: 14px; vertical-align: top; padding-bottom: 15px;' valign='top'>
<table border='0' cellpadding='0' cellspacing='0' style='border-collapse: separate; mso-table-lspace: 0pt; mso-table-rspace: 0pt; width: auto;'><tbody><tr>
<td style='font-family: sans-serif; font-size: 14px; vertical-align: top; border-radius: 5px; text-align: center; background: #35C786;' align='center' bgcolor='#35C786' valign='top'>
<a href='http://%4%/#/content/content/edit/%5%' target='_blank' rel='noopener' style='color: #FFFFFF; text-decoration: none; -ms-word-break: break-all; word-break: break-all; border-radius: 5px; box-sizing: border-box; cursor: pointer; display: inline-block; font-size: 14px; font-weight: bold; text-transform: capitalize; background: #35C786; margin: 0; padding: 12px 30px; border: 1px solid #35c786;'>EDIT</a></td></tr></tbody></table>
</td>
</tr>
</tbody>
</table>
<p style='color: #392F54; font-family: sans-serif; font-size: 14px; font-weight: normal; margin: 0 0 15px;'>
<h3>Update summary:</h3>
															%6%
														</p>
<p style='color: #392F54; font-family: sans-serif; font-size: 14px; font-weight: normal; margin: 0 0 15px;'>
															Have a nice day!<br /><br />
															Cheers from the Umbraco robot
														</p>
</td>
</tr>
</table>
</td>
</tr>
</table>
<br><br><br>
</div>
</td>
<td style='font-family: sans-serif; font-size: 14px; vertical-align: top;' valign='top'></td>
</tr>
</table>
</body>
</html>
	]]>    </key>
    <key alias="mailBodyVariantHtmlSummary"><![CDATA[<p>The following languages have been modified:</p>
        %0%
    ]]>    </key>
    <key alias="mailSubject">[%0%] Notification about %1% performed on %2%</key>
    <key alias="notifications">Notifications</key>
  </area>
  <area alias="packager">
    <key alias="actions">Actions</key>
    <key alias="created">Created</key>
    <key alias="createPackage">Create package</key>
    <key alias="chooseLocalPackageText"><![CDATA[
      Choose Package from your machine, by clicking the Browse<br />
         button and locating the package. Umbraco packages usually have a ".umb" or ".zip" extension.
      ]]>    </key>
    <key alias="deletewarning">This will delete the package</key>
    <key alias="includeAllChildNodes">Include all child nodes</key>
    <key alias="installed">Installed</key>
    <key alias="installedPackages">Installed packages</key>
    <key alias="installInstructions">Install instructions</key>
    <key alias="noConfigurationView">This package has no configuration view</key>
    <key alias="noPackagesCreated">No packages have been created yet</key>
    <key alias="noPackages">No packages have been installed</key>
    <key alias="noPackagesDescription">
      <![CDATA[Browse through the available packages using the <strong>'Packages'</strong> icon in the top right of your screen]]></key>
    <key alias="packageContent">Package Content</key>
    <key alias="packageLicense">License</key>
    <key alias="packageSearch">Search for packages</key>
    <key alias="packageSearchResults">Results for</key>
    <key alias="packageNoResults">We couldn’t find anything for</key>
    <key alias="packageNoResultsDescription">Please try searching for another package or browse through the categories
    </key>
    <key alias="packagesPopular">Popular</key>
    <key alias="packagesPromoted">Promoted</key>
    <key alias="packagesNew">New releases</key>
    <key alias="packageHas">has</key>
    <key alias="packageKarmaPoints">karma points</key>
    <key alias="packageInfo">Information</key>
    <key alias="packageOwner">Owner</key>
    <key alias="packageContrib">Contributors</key>
    <key alias="packageCreated">Created</key>
    <key alias="packageCurrentVersion">Current version</key>
    <key alias="packageNetVersion">.NET version</key>
    <key alias="packageDownloads">Downloads</key>
    <key alias="packageLikes">Likes</key>
    <key alias="packageCompatibility">Compatibility</key>
    <key alias="packageCompatibilityDescription">This package is compatible with the following versions of Umbraco, as
      reported by community members. Full compatibility cannot be guaranteed for versions reported below 100%
    </key>
    <key alias="packageExternalSources">External sources</key>
    <key alias="packageAuthor">Author</key>
    <key alias="packageDocumentation">Documentation</key>
    <key alias="packageMetaData">Package meta data</key>
    <key alias="packageName">Package name</key>
    <key alias="packageNoItemsHeader">Package doesn't contain any items</key>
    <key alias="packageNoItemsText"><![CDATA[This package file doesn't contain any items to uninstall.<br/><br/>
      You can safely remove this from the system by clicking "uninstall package" below.]]></key>
    <key alias="packageOptions">Package options</key>
    <key alias="packageMigrationsRun">Run pending package migrations</key>
    <key alias="packageReadme">Package readme</key>
    <key alias="packageRepository">Package repository</key>
    <key alias="packageUninstallConfirm">Confirm package uninstall</key>
    <key alias="packageUninstalledHeader">Package was uninstalled</key>
    <key alias="packageUninstalledText">The package was successfully uninstalled</key>
    <key alias="packageUninstallHeader">Uninstall package</key>
    <key alias="packageUninstallText"><![CDATA[You can unselect items you do not wish to remove, at this time, below. When you click "confirm uninstall" all checked-off items will be removed.<br />
      <span style="color: Red; font-weight: bold;">Notice:</span> any documents, media etc depending on the items you remove, will stop working, and could lead to system instability,
      so uninstall with caution. If in doubt, contact the package author.]]></key>
    <key alias="packageVersion">Package version</key>
    <key alias="verifiedToWorkOnUmbracoCloud">Verified to work on Umbraco Cloud</key>
  </area>
  <area alias="paste">
    <key alias="doNothing">Paste with full formatting (Not recommended)</key>
    <key alias="errorMessage">The text you're trying to paste contains special characters or formatting. This could be
      caused by copying text from Microsoft Word. Umbraco can remove special characters or formatting automatically, so
      the pasted content will be more suitable for the web.
    </key>
    <key alias="removeAll">Paste as raw text without any formatting at all</key>
    <key alias="removeSpecialFormattering">Paste, but remove formatting (Recommended)</key>
  </area>
  <area alias="publicAccess">
    <key alias="paGroups">Group based protection</key>
    <key alias="paGroupsHelp">If you want to grant access to all members of specific member groups</key>
    <key alias="paGroupsNoGroups">You need to create a member group before you can use group based authentication</key>
    <key alias="paErrorPage">Error Page</key>
    <key alias="paErrorPageHelp">Used when people are logged on, but do not have access</key>
    <key alias="paHowWould"><![CDATA[Choose how to restrict access to the page <strong>%0%</strong>]]></key>
    <key alias="paIsProtected"><![CDATA[<strong>%0%</strong> is now protected]]></key>
    <key alias="paIsRemoved"><![CDATA[Protection removed from <strong>%0%</strong>]]></key>
    <key alias="paLoginPage">Login Page</key>
    <key alias="paLoginPageHelp">Choose the page that contains the login form</key>
    <key alias="paRemoveProtection">Remove protection...</key>
    <key alias="paRemoveProtectionConfirm">
      <![CDATA[Are you sure you want to remove the protection from the page <strong>%0%</strong>?]]></key>
    <key alias="paSelectPages">Select the pages that contain login form and error messages</key>
    <key alias="paSelectGroups"><![CDATA[Select the groups who have access to the page <strong>%0%</strong>]]></key>
    <key alias="paSelectMembers"><![CDATA[Select the members who have access to the page <strong>%0%</strong>]]></key>
    <key alias="paMembers">Specific members protection</key>
    <key alias="paMembersHelp">If you wish to grant access to specific members</key>
  </area>
  <area alias="publish">
    <key alias="contentPublishedFailedAwaitingRelease"><![CDATA[
      %0% could not be published because the item is scheduled for release.
    ]]>    </key>
    <key alias="contentPublishedFailedExpired"><![CDATA[
      %0% could not be published because the item has expired.
    ]]>    </key>
    <key alias="contentPublishedFailedInvalid"><![CDATA[
      %0% could not be published because these properties:  %1%  did not pass validation rules.
    ]]>    </key>
    <key alias="contentPublishedFailedByEvent"><![CDATA[
      %0% could not be published, a 3rd party add-in cancelled the action.
    ]]>    </key>
    <key alias="contentPublishedFailedByParent"><![CDATA[
      %0% can not be published, because a parent page is not published.
    ]]>    </key>
    <key alias="contentPublishedFailedByMissingName">
      <![CDATA[%0% can not be published, because its missing a name.]]></key>
    <key alias="includeUnpublished">Include unpublished subpages</key>
    <key alias="inProgress">Publishing in progress - please wait...</key>
    <key alias="inProgressCounter">%0% out of %1% pages have been published...</key>
    <key alias="nodePublish">%0% has been published</key>
    <key alias="nodePublishAll">%0% and subpages have been published</key>
    <key alias="publishAll">Publish %0% and all its subpages</key>
    <key alias="publishHelp"><![CDATA[Click <em>Publish</em> to publish <strong>%0%</strong> and thereby making its content publicly available.<br/><br />
      You can publish this page and all its subpages by checking <em>Include unpublished subpages</em> below.
      ]]>    </key>
  </area>
  <area alias="colorpicker">
    <key alias="noColors">You have not configured any approved colours</key>
  </area>
  <area alias="contentPicker">
    <key alias="allowedItemTypes">You can only select items of type(s): %0%</key>
    <key alias="pickedTrashedItem">You have picked a content item currently deleted or in the recycle bin</key>
    <key alias="pickedTrashedItems">You have picked content items currently deleted or in the recycle bin</key>
    <key alias="specifyPickerRootTitle">Specify root</key>
    <key alias="defineRootNode">Pick root node</key>
    <key alias="defineXPathOrigin">Specify via XPath</key>
    <key alias="defineDynamicRoot">Specify a Dynamic Root</key>
  </area>
  <area alias="dynamicRoot">
    <key alias="configurationTitle">Dynamic Root Query</key>
    <key alias="pickDynamicRootOriginTitle">Pick origin</key>
    <key alias="pickDynamicRootOriginDesc">Define the origin for your Dynamic Root Query</key>
    <key alias="originRootTitle">Root</key>
    <key alias="originRootDesc">Root node of this editing session</key>
    <key alias="originParentTitle">Parent</key>
    <key alias="originParentDesc">The parent node of the source in this editing session</key>
    <key alias="originCurrentTitle">Current</key>
    <key alias="originCurrentDesc">The content node that is source for this editing session</key>
    <key alias="originSiteTitle">Site</key>
    <key alias="originSiteDesc">Find nearest node with a hostname</key>
    <key alias="originByKeyTitle">Specific Node</key>
    <key alias="originByKeyDesc">Pick a specific Node as the origin for this query</key>
    <key alias="pickDynamicRootQueryStepTitle">Append step to query</key>
    <key alias="pickDynamicRootQueryStepDesc">Define the next step of your Dynamic Root Query</key>
    <key alias="queryStepNearestAncestorOrSelfTitle">Nearest Ancestor Or Self</key>
    <key alias="queryStepNearestAncestorOrSelfDesc">Query the nearest ancestor or self that fits with one of the configured types</key>
    <key alias="queryStepFurthestAncestorOrSelfTitle">Furthest Ancestor Or Self</key>
    <key alias="queryStepFurthestAncestorOrSelfDesc">Query the Furthest ancestor or self that fits with one of the configured types</key>
    <key alias="queryStepNearestDescendantOrSelfTitle">Nearest Descendant Or Self</key>
    <key alias="queryStepNearestDescendantOrSelfDesc">Query the nearest descendant or self that fits with one of the configured types</key>
    <key alias="queryStepFurthestDescendantOrSelfTitle">Furthest Descendant Or Self</key>
    <key alias="queryStepFurthestDescendantOrSelfDesc">Query the Furthest descendant or self that fits with one of the configured types</key>
    <key alias="queryStepCustomTitle">Custom</key>
    <key alias="queryStepCustomDesc">Query the using a custom Query Step</key>
    <key alias="addQueryStep">Add query step</key>
    <key alias="queryStepTypes">That matches types: </key>
    <key alias="noValidStartNodeTitle">No matching content</key>
    <key alias="noValidStartNodeDesc">The configuration of this property does not match any content. Create the missing content or contact your administrator to adjust the Dynamic Root settings for this property.</key>
  </area>
  <area alias="mediaPicker">
    <key alias="deletedItem">Deleted item</key>
    <key alias="pickedTrashedItem">You have picked a media item currently deleted or in the recycle bin</key>
    <key alias="pickedTrashedItems">You have picked media items currently deleted or in the recycle bin</key>
    <key alias="trashed">Trashed</key>
    <key alias="openMedia">Open in Media Library</key>
    <key alias="changeMedia">Change Media Item</key>
    <key alias="editMediaEntryLabel">Edit %0% on %1%</key>
    <key alias="confirmCancelMediaEntryCreationHeadline">Discard creation?</key>
    <key alias="confirmCancelMediaEntryCreationMessage"><![CDATA[Are you sure you want to cancel the creation.]]></key>
    <key alias="confirmCancelMediaEntryHasChanges">You have made changes to this content. Are you sure you want to
      discard them?
    </key>
    <key alias="confirmRemoveAllMediaEntryMessage">Remove all medias?</key>
    <key alias="tabClipboard">Clipboard</key>
    <key alias="notAllowed">Not allowed</key>
    <key alias="openMediaPicker">Open media picker</key>
  </area>
  <area alias="relatedlinks">
    <key alias="enterExternal">enter external link</key>
    <key alias="chooseInternal">choose internal page</key>
    <key alias="caption">Caption</key>
    <key alias="link">Link</key>
    <key alias="newWindow">Open in new window</key>
    <key alias="captionPlaceholder">enter the display caption</key>
    <key alias="externalLinkPlaceholder">Enter the link</key>
  </area>
  <area alias="imagecropper">
    <key alias="reset">Reset crop</key>
    <key alias="updateEditCrop">Done</key>
    <key alias="undoEditCrop">Undo edits</key>
    <key alias="customCrop">User defined</key>
  </area>
  <area alias="rollback">
    <key alias="changes">Changes</key>
    <key alias="created">Created</key>
    <key alias="currentVersion">Current version</key>
    <key alias="diffHelp">
      <![CDATA[This shows the differences between the current (draft) version and the selected version<br /><del>Red text</del> will be removed in the selected version, <ins>green text</ins> will be added]]></key>
    <key alias="noDiff">There are no differences between the current (draft) version and the selected version</key>
    <key alias="documentRolledBack">Document has been rolled back</key>
    <key alias="headline">Select a version to compare with the current version</key>
    <key alias="htmlHelp">This displays the selected version as HTML, if you wish to see the difference between 2
      versions at the same time, use the diff view
    </key>
    <key alias="rollbackTo">Rollback to</key>
    <key alias="selectVersion">Select version</key>
    <key alias="view">View</key>
  </area>
  <area alias="scripts">
    <key alias="editscript">Edit script file</key>
  </area>
  <area alias="sections">
    <key alias="concierge">Concierge</key>
    <key alias="content">Content</key>
    <key alias="courier">Courier</key>
    <key alias="developer">Developer</key>
    <key alias="forms">Forms</key>
    <key alias="help" version="7.0">Help</key>
    <key alias="installer">Umbraco Configuration Wizard</key>
    <key alias="media">Media</key>
    <key alias="member">Members</key>
    <key alias="newsletters">Newsletters</key>
    <key alias="packages">Packages</key>
    <key alias="marketplace">Marketplace</key>
    <key alias="settings">Settings</key>
    <key alias="statistics">Statistics</key>
    <key alias="translation">Translation</key>
    <key alias="users">Users</key>
  </area>
  <area alias="help">
    <key alias="tours">Tours</key>
    <key alias="theBestUmbracoVideoTutorials">The best Umbraco video tutorials</key>
    <key alias="umbracoForum">Visit our.umbraco.com</key>
    <key alias="umbracoTv">Visit umbraco.tv</key>
    <key alias="umbracoLearningBase">Watch our free tutorial videos</key>
    <key alias="umbracoLearningBaseDescription">on the Umbraco Learning Base</key>
  </area>
  <area alias="settings">
    <key alias="defaulttemplate">Default template</key>
    <key alias="importDocumentTypeHelp">To import a Document Type, find the ".udt" file on your computer by clicking the
      "Import" button (you'll be asked for confirmation on the next screen)
    </key>
    <key alias="newtabname">New Tab Title</key>
    <key alias="nodetype">Node type</key>
    <key alias="objecttype">Type</key>
    <key alias="stylesheet">Stylesheet</key>
    <key alias="script">Script</key>
    <key alias="tab">Tab</key>
    <key alias="tabname">Tab Title</key>
    <key alias="tabs">Tabs</key>
    <key alias="contentTypeEnabled">Master Content Type enabled</key>
    <key alias="contentTypeUses">This Content Type uses</key>
    <key alias="noPropertiesDefinedOnTab">No properties defined on this tab. Click on the "add a new property" link at
      the top to create a new property.
    </key>
    <key alias="createMatchingTemplate">Create matching template</key>
    <key alias="addIcon">Add icon</key>
  </area>
  <area alias="sort">
    <key alias="sortOrder">Sort order</key>
    <key alias="sortCreationDate">Creation date</key>
    <key alias="sortDone">Sorting complete.</key>
    <key alias="sortHelp">Drag the different items up or down below to set how they should be arranged. Or click the
      column headers to sort the entire collection of items
    </key>
    <key alias="sortPleaseWait"><![CDATA[Please wait. Items are being sorted, this can take a while.]]></key>
  </area>
  <area alias="speechBubbles">
    <key alias="validationFailedHeader">Validation</key>
    <key alias="validationFailedMessage">Validation errors must be fixed before the item can be saved</key>
    <key alias="operationFailedHeader">Failed</key>
    <key alias="operationSavedHeader">Saved</key>
    <key alias="invalidUserPermissionsText">Insufficient user permissions, could not complete the operation</key>
    <key alias="operationCancelledHeader">Cancelled</key>
    <key alias="operationCancelledText">Operation was cancelled by a 3rd party add-in</key>
    <key alias="folderUploadNotAllowed">This file is being uploaded as part of a folder, but creating a new folder is not allowed here</key>
    <key alias="folderCreationNotAllowed">Creating a new folder is not allowed here</key>
    <key alias="contentPublishedFailedByEvent">Publishing was cancelled by a 3rd party add-in</key>
    <key alias="contentTypeDublicatePropertyType">Property type already exists</key>
    <key alias="contentTypePropertyTypeCreated">Property type created</key>
    <key alias="contentTypePropertyTypeCreatedText"><![CDATA[Name: %0% <br /> DataType: %1%]]></key>
    <key alias="contentTypePropertyTypeDeleted">Property type deleted</key>
    <key alias="contentTypeSavedHeader">Document Type saved</key>
    <key alias="contentTypeTabCreated">Tab created</key>
    <key alias="contentTypeTabDeleted">Tab deleted</key>
    <key alias="contentTypeTabDeletedText">Tab with id: %0% deleted</key>
    <key alias="cssErrorHeader">Stylesheet not saved</key>
    <key alias="cssSavedHeader">Stylesheet saved</key>
    <key alias="cssSavedText">Stylesheet saved without any errors</key>
    <key alias="dataTypeSaved">Datatype saved</key>
    <key alias="dictionaryItemSaved">Dictionary item saved</key>
    <key alias="editContentPublishedFailedByParent">Publishing failed because the parent page isn't published</key>
    <key alias="editContentPublishedHeader">Content published</key>
    <key alias="editContentPublishedText">and visible on the website</key>
    <key alias="editBlueprintSavedHeader">Content Template saved</key>
    <key alias="editBlueprintSavedText">Changes have been successfully saved</key>
    <key alias="editContentSavedHeader">Content saved</key>
    <key alias="editContentSavedText">Remember to publish to make changes visible</key>
    <key alias="editContentSendToPublish">Sent For Approval</key>
    <key alias="editContentSendToPublishText">Changes have been sent for approval</key>
    <key alias="editMediaSaved">Media saved</key>
    <key alias="editMediaSavedText">Media saved without any errors</key>
    <key alias="editMemberSaved">Member saved</key>
    <key alias="editStylesheetPropertySaved">Stylesheet Property Saved</key>
    <key alias="editStylesheetSaved">Stylesheet saved</key>
    <key alias="editTemplateSaved">Template saved</key>
    <key alias="editUserError">Error saving user (check log)</key>
    <key alias="editUserSaved">User Saved</key>
    <key alias="editUserTypeSaved">User type saved</key>
    <key alias="editUserGroupSaved">User group saved</key>
    <key alias="editCulturesAndHostnamesSaved">Cultures and hostnames saved</key>
    <key alias="editCulturesAndHostnamesError">Error saving cultures and hostnames</key>
    <key alias="fileErrorHeader">File not saved</key>
    <key alias="fileErrorText">file could not be saved. Please check file permissions</key>
    <key alias="fileSavedHeader">File saved</key>
    <key alias="fileSavedText">File saved without any errors</key>
    <key alias="languageSaved">Language saved</key>
    <key alias="mediaTypeSavedHeader">Media Type saved</key>
    <key alias="memberTypeSavedHeader">Member Type saved</key>
    <key alias="memberGroupSavedHeader">Member Group saved</key>
    <key alias="memberGroupNameDuplicate">Another Member Group with the same name already exists</key>
    <key alias="templateErrorHeader">Template not saved</key>
    <key alias="templateErrorText">Please make sure that you do not have 2 templates with the same alias</key>
    <key alias="templateSavedHeader">Template saved</key>
    <key alias="templateSavedText">Template saved without any errors!</key>
    <key alias="contentUnpublished">Content unpublished</key>
    <key alias="partialViewSavedHeader">Partial view saved</key>
    <key alias="partialViewSavedText">Partial view saved without any errors!</key>
    <key alias="partialViewErrorHeader">Partial view not saved</key>
    <key alias="partialViewErrorText">An error occurred saving the file.</key>
    <key alias="permissionsSavedFor">Permissions saved for</key>
    <key alias="deleteUserGroupsSuccess">Deleted %0% user groups</key>
    <key alias="deleteUserGroupSuccess">%0% was deleted</key>
    <key alias="enableUsersSuccess">Enabled %0% users</key>
    <key alias="disableUsersSuccess">Disabled %0% users</key>
    <key alias="enableUserSuccess">%0% is now enabled</key>
    <key alias="disableUserSuccess">%0% is now disabled</key>
    <key alias="setUserGroupOnUsersSuccess">User groups have been set</key>
    <key alias="unlockUsersSuccess">Unlocked %0% users</key>
    <key alias="unlockUserSuccess">%0% is now unlocked</key>
    <key alias="memberExportedSuccess">Member was exported to file</key>
    <key alias="memberExportedError">An error occurred while exporting the member</key>
    <key alias="deleteUserSuccess">User %0% was deleted</key>
    <key alias="resendInviteHeader">Invite user</key>
    <key alias="resendInviteSuccess">Invitation has been re-sent to %0%</key>
    <key alias="documentTypeExportedSuccess">Document Type was exported to file</key>
    <key alias="documentTypeExportedError">An error occurred while exporting the Document Type</key>
    <key alias="dictionaryItemExportedSuccess">Dictionary item(s) was exported to file</key>
    <key alias="dictionaryItemExportedError">An error occurred while exporting the dictionary item(s)</key>
    <key alias="dictionaryItemImported">The following dictionary item(s) has been imported!</key>
    <key alias="publishWithNoDomains">Domains are not configured for multilingual site, please contact an administrator,
      see log for more information
    </key>
    <key alias="publishWithMissingDomain">There is no domain configured for %0%, please contact an administrator, see
      log for more information
    </key>
    <key alias="copySuccessMessage">Your system information has successfully been copied to the clipboard</key>
    <key alias="cannotCopyInformation">Could not copy your system information to the clipboard</key>
    <key alias="webhookSaved">Webhook saved</key>
  </area>
  <area alias="stylesheet">
    <key alias="addRule">Add style</key>
    <key alias="editRule">Edit style</key>
    <key alias="editorRules">Rich text editor styles</key>
    <key alias="editorRulesHelp">Define the styles that should be available in the rich text editor for this
      stylesheet
    </key>
    <key alias="editstylesheet">Edit stylesheet</key>
    <key alias="editstylesheetproperty">Edit stylesheet property</key>
    <key alias="nameHelp">The name displayed in the editor style selector</key>
    <key alias="preview">Preview</key>
    <key alias="previewHelp">How the text will look like in the rich text editor.</key>
    <key alias="selector">Selector</key>
    <key alias="selectorHelp">Uses CSS syntax, e.g. "h1" or ".redHeader"</key>
    <key alias="styles">Styles</key>
    <key alias="stylesHelp">The CSS that should be applied in the rich text editor, e.g. "color:red;"</key>
    <key alias="tabCode">Code</key>
    <key alias="tabRules">Editor</key>
  </area>
  <area alias="template">
    <key alias="runtimeModeProduction"><![CDATA[Content is not editable when using runtime mode <code>Production</code>.]]></key>
    <key alias="deleteByIdFailed">Failed to delete template with ID %0%</key>
    <key alias="edittemplate">Edit template</key>
    <key alias="insertSections">Sections</key>
    <key alias="insertContentArea">Insert content area</key>
    <key alias="insertContentAreaPlaceHolder">Insert content area placeholder</key>
    <key alias="insert">Insert</key>
    <key alias="insertDesc">Choose what to insert into your template</key>
    <key alias="insertDictionaryItem">Dictionary item</key>
    <key alias="insertDictionaryItemDesc">A dictionary item is a placeholder for a translatable piece of text, which
      makes it easy to create designs for multilingual websites.
    </key>
    <key alias="insertMacro">Macro</key>
    <key alias="insertMacroDesc">
      A Macro is a configurable component which is great for
      reusable parts of your design, where you need the option to provide parameters,
      such as galleries, forms and lists.
    </key>
    <key alias="insertPageField">Value</key>
    <key alias="insertPageFieldDesc">Displays the value of a named field from the current page, with options to modify
      the value or fallback to alternative values.
    </key>
    <key alias="insertPartialView">Partial view</key>
    <key alias="insertPartialViewDesc">
      A partial view is a separate template file which can be rendered inside another
      template, it's great for reusing markup or for separating complex templates into separate files.
    </key>
    <key alias="mastertemplate">Master template</key>
    <key alias="noMaster">No master</key>
    <key alias="renderBody">Render child template</key>
    <key alias="renderBodyDesc"><![CDATA[
     Renders the contents of a child template, by inserting a
     <code>@RenderBody()</code> placeholder.
      ]]>    </key>
    <key alias="defineSection">Define a named section</key>
    <key alias="defineSectionDesc"><![CDATA[
         Defines a part of your template as a named section by wrapping it in
          <code>@section { ... }</code>. This can be rendered in a
          specific area of the parent of this template, by using <code>@RenderSection</code>.
      ]]>    </key>
    <key alias="renderSection">Render a named section</key>
    <key alias="renderSectionDesc"><![CDATA[
      Renders a named area of a child template, by inserting a <code>@RenderSection(name)</code> placeholder.
      This renders an area of a child template which is wrapped in a corresponding <code>@section [name]{ ... }</code> definition.
      ]]>    </key>
    <key alias="sectionName">Section Name</key>
    <key alias="sectionMandatory">Section is mandatory</key>
    <key alias="sectionMandatoryDesc"><![CDATA[
            If mandatory, the child template must contain a <code>@section</code> definition, otherwise an error is shown.
    ]]>    </key>
    <key alias="queryBuilder">Query builder</key>
    <key alias="itemsReturned">items returned, in</key>
    <key alias="iWant">I want</key>
    <key alias="allContent">all content</key>
    <key alias="contentOfType">content of type "%0%"</key>
    <key alias="from">from</key>
    <key alias="websiteRoot">my website</key>
    <key alias="where">where</key>
    <key alias="and">and</key>
    <key alias="is">is</key>
    <key alias="isNot">is not</key>
    <key alias="before">before</key>
    <key alias="beforeIncDate">before (including selected date)</key>
    <key alias="after">after</key>
    <key alias="afterIncDate">after (including selected date)</key>
    <key alias="equals">equals</key>
    <key alias="doesNotEqual">does not equal</key>
    <key alias="contains">contains</key>
    <key alias="doesNotContain">does not contain</key>
    <key alias="greaterThan">greater than</key>
    <key alias="greaterThanEqual">greater than or equal to</key>
    <key alias="lessThan">less than</key>
    <key alias="lessThanEqual">less than or equal to</key>
    <key alias="id">Id</key>
    <key alias="name">Name</key>
    <key alias="createdDate">Created Date</key>
    <key alias="lastUpdatedDate">Last Updated Date</key>
    <key alias="orderBy">order by</key>
    <key alias="ascending">ascending</key>
    <key alias="descending">descending</key>
    <key alias="template">Template</key>
  </area>
  <area alias="grid">
    <key alias="media">Image</key>
    <key alias="macro">Macro</key>
    <key alias="insertControl">Choose type of content</key>
    <key alias="chooseLayout">Choose a layout</key>
    <key alias="addRows">Add a row</key>
    <key alias="addElement">Add content</key>
    <key alias="dropElement">Drop content</key>
    <key alias="settingsApplied">Settings applied</key>
    <key alias="contentNotAllowed">This content is not allowed here</key>
    <key alias="contentAllowed">This content is allowed here</key>
    <key alias="clickToEmbed">Click to embed</key>
    <key alias="clickToInsertImage">Click to insert image</key>
    <key alias="clickToInsertMacro">Click to insert macro</key>
    <key alias="placeholderWriteHere">Write here...</key>
    <key alias="gridLayouts">Grid Layouts</key>
    <key alias="gridLayoutsDetail">Layouts are the overall work area for the grid editor, usually you only need one or
      two different layouts
    </key>
    <key alias="addGridLayout">Add Grid Layout</key>
    <key alias="editGridLayout">Edit Grid Layout</key>
    <key alias="addGridLayoutDetail">Adjust the layout by setting column widths and adding additional sections</key>
    <key alias="rowConfigurations">Row configurations</key>
    <key alias="rowConfigurationsDetail">Rows are predefined cells arranged horizontally</key>
    <key alias="addRowConfiguration">Add row configuration</key>
    <key alias="editRowConfiguration">Edit row configuration</key>
    <key alias="addRowConfigurationDetail">Adjust the row by setting cell widths and adding additional cells</key>
    <key alias="noConfiguration">No further configuration available</key>
    <key alias="columns">Columns</key>
    <key alias="columnsDetails">Total combined number of columns in the grid layout</key>
    <key alias="settings">Settings</key>
    <key alias="settingsDetails">Configure what settings editors can change</key>
    <key alias="styles">Styles</key>
    <key alias="stylesDetails">Configure what styling editors can change</key>
    <key alias="allowAllEditors">Allow all editors</key>
    <key alias="allowAllRowConfigurations">Allow all row configurations</key>
    <key alias="maxItems">Maximum items</key>
    <key alias="maxItemsDescription">Leave blank or set to 0 for unlimited</key>
    <key alias="setAsDefault">Set as default</key>
    <key alias="chooseExtra">Choose extra</key>
    <key alias="chooseDefault">Choose default</key>
    <key alias="areAdded">are added</key>
    <key alias="warning">Warning</key>
    <key alias="warningText">
      <![CDATA[<p>Modifying a row configuration name will result in loss of data for any existing content that is based on this configuration.</p> <p><strong>Modifying only the label will not result in data loss.</strong></p>]]></key>
    <key alias="youAreDeleting">You are deleting the row configuration</key>
    <key alias="deletingARow">
      Deleting a row configuration name will result in loss of data for any existing content that is based on this
      configuration.
    </key>
    <key alias="deleteLayout">You are deleting the layout</key>
    <key alias="deletingALayout">Modifying a layout will result in loss of data for any existing content that is based
      on this configuration.
    </key>
  </area>
  <area alias="contentTypeEditor">
    <key alias="compositions">Compositions</key>
    <key alias="group">Group</key>
    <key alias="noGroups">You have not added any groups</key>
    <key alias="addGroup">Add group</key>
    <key alias="inheritedFrom">Inherited from</key>
    <key alias="addProperty">Add property</key>
    <key alias="requiredLabel">Required label</key>
    <key alias="enableListViewHeading">Enable list view</key>
    <key alias="enableListViewDescription">Configures the content item to show a sortable and searchable list of its
      children, the children will not be shown in the tree
    </key>
    <key alias="allowedTemplatesHeading">Allowed Templates</key>
    <key alias="allowedTemplatesDescription">Choose which templates editors are allowed to use on content of this type
    </key>
    <key alias="allowAsRootHeading">Allow as root</key>
    <key alias="allowAsRootDescription">Allow editors to create content of this type in the root of the content tree.
    </key>
    <key alias="childNodesHeading">Allowed child node types</key>
    <key alias="childNodesDescription">Allow content of the specified types to be created underneath content of this
      type.
    </key>
    <key alias="chooseChildNode">Choose child node</key>
    <key alias="compositionsDescription">Inherit tabs and properties from an existing Content Type. New tabs will be
      added to the current Content Type or merged if a tab with an identical name exists.
    </key>
    <key alias="compositionInUse">This Content Type is used in a composition, and therefore cannot be composed itself.
    </key>
    <key alias="noAvailableCompositions">There are no Content Types available to use as a composition.</key>
    <key alias="compositionRemoveWarning">Removing a composition will delete all the associated property data. Once you
      save the Content Type there's no way back.
    </key>
    <key alias="availableEditors">Create new</key>
    <key alias="reuse">Use existing</key>
    <key alias="editorSettings">Editor settings</key>
    <key alias="configuration">Configuration</key>
    <key alias="yesDelete">Yes, delete</key>
    <key alias="movedUnderneath">was moved underneath</key>
    <key alias="copiedUnderneath">was copied underneath</key>
    <key alias="folderToMove">Select the folder to move</key>
    <key alias="folderToCopy">Select the folder to copy</key>
    <key alias="structureBelow">to in the tree structure below</key>
    <key alias="allDocumentTypes">All Document Types</key>
    <key alias="allDocuments">All Documents</key>
    <key alias="allMediaItems">All media items</key>
    <key alias="usingThisDocument">using this Document Type will be deleted permanently, please confirm you want to
      delete these as well.
    </key>
    <key alias="usingThisMedia">using this Media Type will be deleted permanently, please confirm you want to delete
      these as well.
    </key>
    <key alias="usingThisMember">using this Member Type will be deleted permanently, please confirm you want to delete
      these as well
    </key>
    <key alias="andAllDocuments">and all documents using this type</key>
    <key alias="andAllMediaItems">and all media items using this type</key>
    <key alias="andAllMembers">and all members using this type</key>
    <key alias="memberCanEdit">Member can edit</key>
    <key alias="memberCanEditDescription">Allow this property value to be edited by the member on their profile page
    </key>
    <key alias="isSensitiveData">Is sensitive data</key>
    <key alias="isSensitiveDataDescription">Hide this property value from content editors that don't have access to view
      sensitive information
    </key>
    <key alias="showOnMemberProfile">Show on member profile</key>
    <key alias="showOnMemberProfileDescription">Allow this property value to be displayed on the member profile page
    </key>
    <key alias="tabHasNoSortOrder">tab has no sort order</key>
    <key alias="compositionUsageHeading">Where is this composition used?</key>
    <key alias="compositionUsageSpecification">This composition is currently used in the composition of the following
      content types:
    </key>
    <key alias="variantsHeading">Allow variations</key>
    <key alias="cultureVariantHeading">Allow vary by culture</key>
    <key alias="segmentVariantHeading">Allow segmentation</key>
    <key alias="cultureVariantLabel">Vary by culture</key>
    <key alias="segmentVariantLabel">Vary by segments</key>
    <key alias="variantsDescription">Allow editors to create content of this type in different languages.</key>
    <key alias="cultureVariantDescription">Allow editors to create content of different languages.</key>
    <key alias="segmentVariantDescription">Allow editors to create segments of this content.</key>
    <key alias="allowVaryByCulture">Allow varying by culture</key>
    <key alias="allowVaryBySegment">Allow segmentation</key>
    <key alias="elementType">Element Type</key>
    <key alias="elementHeading">Is an Element Type</key>
    <key alias="elementDescription">An Element Type is meant to be used within other Document Types, and not in the Content
      tree.</key>
    <key alias="elementCannotToggle">A document Type cannot be changed to an Element Type once it has been used to
      create one or more content items.
    </key>
    <key alias="elementDoesNotSupport">This is not applicable for an Element Type</key>
    <key alias="propertyHasChanges">You have made changes to this property. Are you sure you want to discard them?</key>
    <key alias="displaySettingsHeadline">Appearance</key>
    <key alias="displaySettingsLabelOnTop">Label above (full-width)</key>
    <key alias="removeChildNode">You are removing the child node</key>
    <key alias="removeChildNodeWarning">Removing a child node will limit the editors options to create different content
      types beneath a node.
    </key>
    <key alias="usingEditor">using this editor will get updated with the new settings.</key>
    <key alias="historyCleanupHeading">History cleanup</key>
    <key alias="historyCleanupDescription">Allow overriding the global history cleanup settings.</key>
    <key alias="historyCleanupKeepAllVersionsNewerThanDays">Keep all versions newer than days</key>
    <key alias="historyCleanupKeepLatestVersionPerDayForDays">Keep latest version per day for days</key>
    <key alias="historyCleanupPreventCleanup">Prevent cleanup</key>
    <key alias="historyCleanupEnableCleanup">Enable cleanup</key>
    <key alias="historyCleanupGloballyDisabled"><![CDATA[<strong>NOTE!</strong> The cleanup of historically content versions are disabled globally. These settings will not take effect before it is enabled.]]></key>
  </area>
  <area alias="webhooks">
    <key alias="addWebhook">Create webhook</key>
    <key alias="addWebhookHeader">Add webhook header</key>
    <key alias="addDocumentType">Add Document Type</key>
    <key alias="addMediaType">Add Media Type</key>
    <key alias="createHeader">Create header</key>
    <key alias="logs">Logs</key>
    <key alias="noHeaders">No webhook headers have been added</key>
<<<<<<< HEAD
    <key alias="enabled">Enabled</key>
    <key alias="events">Events</key>
    <key alias="event">Event</key>
    <key alias="url">Url</key>
    <key alias="types">Types</key>
    <key alias="webhookKey">Webhook key</key>
    <key alias="retryCount">Retry count</key>
=======
    <key alias="noEventsFound">No events were found.</key>
>>>>>>> e7f7492c
  </area>
  <area alias="languages">
    <key alias="addLanguage">Add language</key>
    <key alias="culture">ISO code</key>
    <key alias="mandatoryLanguage">Mandatory language</key>
    <key alias="mandatoryLanguageHelp">Properties on this language have to be filled out before the node can be
      published.
    </key>
    <key alias="defaultLanguage">Default language</key>
    <key alias="defaultLanguageHelp">An Umbraco site can only have one default language set.</key>
    <key alias="changingDefaultLanguageWarning">Switching default language may result in default content missing.</key>
    <key alias="fallsbackToLabel">Falls back to</key>
    <key alias="noFallbackLanguageOption">No fall back language</key>
    <key alias="fallbackLanguageDescription">To allow multi-lingual content to fall back to another language if not
      present in the requested language, select it here.
    </key>
    <key alias="fallbackLanguage">Fall back language</key>
    <key alias="none">none</key>
  </area>
  <area alias="macro">
    <key alias="addParameter">Add parameter</key>
    <key alias="editParameter">Edit parameter</key>
    <key alias="enterMacroName">Enter macro name</key>
    <key alias="parameters">Parameters</key>
    <key alias="parametersDescription">Define the parameters that should be available when using this macro.</key>
    <key alias="selectViewFile">Select partial view macro file</key>
  </area>
  <area alias="modelsBuilder">
    <key alias="buildingModels">Building models</key>
    <key alias="waitingMessage">this can take a bit of time, don't worry</key>
    <key alias="modelsGenerated">Models generated</key>
    <key alias="modelsGeneratedError">Models could not be generated</key>
    <key alias="modelsExceptionInUlog">Models generation has failed, see exception in U log</key>
  </area>
  <area alias="templateEditor">
    <key alias="addDefaultValue">Add default value</key>
    <key alias="defaultValue">Default value</key>
    <key alias="alternativeField">Fallback field</key>
    <key alias="alternativeText">Default value</key>
    <key alias="casing">Casing</key>
    <key alias="encoding">Encoding</key>
    <key alias="chooseField">Choose field</key>
    <key alias="convertLineBreaks">Convert line breaks</key>
    <key alias="convertLineBreaksHelp">Replaces line breaks with 'br' html tag</key>
    <key alias="customFields">Custom Fields</key>
    <key alias="dateOnly">Date only</key>
    <key alias="formatAsDate">Format as date</key>
    <key alias="htmlEncode">HTML encode</key>
    <key alias="htmlEncodeHelp">Will replace special characters by their HTML equivalent.</key>
    <key alias="insertedAfter">Will be inserted after the field value</key>
    <key alias="insertedBefore">Will be inserted before the field value</key>
    <key alias="lowercase">Lowercase</key>
    <key alias="none">None</key>
    <key alias="outputSample">Output sample</key>
    <key alias="postContent">Insert after field</key>
    <key alias="preContent">Insert before field</key>
    <key alias="recursive">Recursive</key>
    <key alias="recursiveDescr">Yes, make it recursive</key>
    <key alias="standardFields">Standard Fields</key>
    <key alias="uppercase">Uppercase</key>
    <key alias="urlEncode">URL encode</key>
    <key alias="urlEncodeHelp">Will format special characters in URLs</key>
    <key alias="usedIfAllEmpty">Will only be used when the field values above are empty</key>
    <key alias="usedIfEmpty">This field will only be used if the primary field is empty</key>
    <key alias="withTime">Date and time</key>
  </area>
  <area alias="translation">
    <key alias="details">Translation details</key>
    <key alias="DownloadXmlDTD">Download XML DTD</key>
    <key alias="fields">Fields</key>
    <key alias="includeSubpages">Include subpages</key>
    <key alias="mailBody"><![CDATA[
      Hi %0%

      This is an automated mail to inform you that the document '%1%'
      has been requested for translation into '%5%' by %2%.

      Go to http://%3%/translation/details.aspx?id=%4% to edit.

      Or log into Umbraco to get an overview of your translation tasks
      http://%3%

      Have a nice day!
      Cheers from the Umbraco robot
    ]]>    </key>
    <key alias="noTranslators">No translator users found. Please create a translator user before you start sending
      content to translation
    </key>
    <key alias="pageHasBeenSendToTranslation">The page '%0%' has been send to translation</key>
    <key alias="sendToTranslate">Send the page '%0%' to translation</key>
    <key alias="totalWords">Total words</key>
    <key alias="translateTo">Translate to</key>
    <key alias="translationDone">Translation completed.</key>
    <key alias="translationDoneHelp">You can preview the pages, you've just translated, by clicking below. If the
      original page is found, you will get a comparison of the 2 pages.
    </key>
    <key alias="translationFailed">Translation failed, the XML file might be corrupt</key>
    <key alias="translationOptions">Translation options</key>
    <key alias="translator">Translator</key>
    <key alias="uploadTranslationXml">Upload translation XML</key>
  </area>
  <area alias="treeHeaders">
    <key alias="content">Content</key>
    <key alias="contentBlueprints">Content Templates</key>
    <key alias="media">Media</key>
    <key alias="cacheBrowser">Cache Browser</key>
    <key alias="contentRecycleBin">Recycle Bin</key>
    <key alias="createdPackages">Created packages</key>
    <key alias="dataTypes">Data Types</key>
    <key alias="dictionary">Dictionary</key>
    <key alias="installedPackages">Installed packages</key>
    <key alias="installSkin">Install skin</key>
    <key alias="installStarterKit">Install starter kit</key>
    <key alias="languages">Languages</key>
    <key alias="localPackage">Install local package</key>
    <key alias="macros">Macros</key>
    <key alias="mediaTypes">Media Types</key>
    <key alias="member">Members</key>
    <key alias="memberGroups">Member Groups</key>
    <key alias="memberRoles">Member Roles</key>
    <key alias="memberTypes">Member Types</key>
    <key alias="documentTypes">Document Types</key>
    <key alias="relationTypes">Relation Types</key>
    <key alias="packager">Packages</key>
    <key alias="packages">Packages</key>
    <key alias="partialViews">Partial Views</key>
    <key alias="partialViewMacros">Partial View Macro Files</key>
    <key alias="repositories">Install from repository</key>
    <key alias="runway">Install Runway</key>
    <key alias="runwayModules">Runway modules</key>
    <key alias="scripting">Scripting Files</key>
    <key alias="scripts">Scripts</key>
    <key alias="stylesheets">Stylesheets</key>
    <key alias="templates">Templates</key>
    <key alias="logViewer">Log Viewer</key>
    <key alias="users">Users</key>
    <key alias="settingsGroup">Settings</key>
    <key alias="templatingGroup">Templating</key>
    <key alias="thirdPartyGroup">Third Party</key>
    <key alias="webhooks">Webhooks</key>
  </area>
  <area alias="update">
    <key alias="updateAvailable">New update ready</key>
    <key alias="updateDownloadText">%0% is ready, click here for download</key>
    <key alias="updateNoServer">No connection to server</key>
    <key alias="updateNoServerError">Error checking for update. Please review trace-stack for further information</key>
  </area>
  <area alias="user">
    <key alias="access">Access</key>
    <key alias="accessHelp">Based on the assigned groups and start nodes, the user has access to the following nodes
    </key>
    <key alias="assignAccess">Assign access</key>
    <key alias="administrators">Administrator</key>
    <key alias="categoryField">Category field</key>
    <key alias="createDate">User created</key>
    <key alias="changePassword">Change your password</key>
    <key alias="changePhoto">Change photo</key>
    <key alias="newPassword">New password</key>
    <key alias="newPasswordFormatLengthTip">Minimum %0% character(s) to go!</key>
    <key alias="newPasswordFormatNonAlphaTip">There should be at least %0% special character(s) in there.</key>
    <key alias="noLockouts">hasn't been locked out</key>
    <key alias="noPasswordChange">The password hasn't been changed</key>
    <key alias="confirmNewPassword">Confirm new password</key>
    <key alias="changePasswordDescription">You can change your password for accessing the Umbraco backoffice by filling
      out the form below and click the 'Change Password' button
    </key>
    <key alias="contentChannel">Content Channel</key>
    <key alias="createAnotherUser">Create another user</key>
    <key alias="createUserHelp">Create new users to give them access to Umbraco. When a new user is created a password
      will be generated that you can share with the user.
    </key>
    <key alias="descriptionField">Description field</key>
    <key alias="disabled">Disable User</key>
    <key alias="documentType">Document Type</key>
    <key alias="editors">Editor</key>
    <key alias="emailRequired">Required - enter an email address for this user</key>
    <key alias="excerptField">Excerpt field</key>
    <key alias="failedPasswordAttempts">Failed login attempts</key>
    <key alias="goToProfile">Go to user profile</key>
    <key alias="groupsHelp">Add groups to assign access and permissions</key>
    <key alias="inviteAnotherUser">Invite another user</key>
    <key alias="inviteUserHelp">Invite new users to give them access to Umbraco. An invite email will be sent to the
      user with information on how to log in to Umbraco. Invites last for 72 hours.
    </key>
    <key alias="language">Language</key>
    <key alias="languageHelp">Set the language you will see in menus and dialogs</key>
    <key alias="lastLockoutDate">Last lockout date</key>
    <key alias="lastLogin">Last login</key>
    <key alias="lastPasswordChangeDate">Password last changed</key>
    <key alias="loginname">Username</key>
    <key alias="mediastartnode">Media start node</key>
    <key alias="mediastartnodehelp">Limit the media library to a specific start node</key>
    <key alias="mediastartnodes">Media start nodes</key>
    <key alias="mediastartnodeshelp">Limit the media library to specific start nodes</key>
    <key alias="modules">Sections</key>
    <key alias="nameRequired">Required - enter a name for this user</key>
    <key alias="noConsole">Disable Umbraco Access</key>
    <key alias="noLogin">has not logged in yet</key>
    <key alias="oldPassword">Old password</key>
    <key alias="password">Password</key>
    <key alias="resetPassword">Reset password</key>
    <key alias="passwordChanged">Your password has been changed!</key>
    <key alias="passwordChangedGeneric">Password changed</key>
    <key alias="passwordConfirm">Please confirm the new password</key>
    <key alias="passwordEnterNew">Enter your new password</key>
    <key alias="passwordIsBlank">Your new password cannot be blank!</key>
    <key alias="passwordCurrent">Current password</key>
    <key alias="passwordInvalid">Invalid current password</key>
    <key alias="passwordIsDifferent">There was a difference between the new password and the confirmed password. Please
      try again!
    </key>
    <key alias="passwordMismatch">The confirmed password doesn't match the new password!</key>
    <key alias="permissionReplaceChildren">Replace child node permissions</key>
    <key alias="permissionSelectedPages">You are currently modifying permissions for the pages:</key>
    <key alias="permissionSelectPages">Select pages to modify their permissions</key>
    <key alias="removePhoto">Remove photo</key>
    <key alias="permissionsDefault">Default permissions</key>
    <key alias="permissionsGranular">Granular permissions</key>
    <key alias="permissionsGranularHelp">Set permissions for specific nodes</key>
    <key alias="profile">Profile</key>
    <key alias="searchAllChildren">Search all children</key>
    <key alias="languagesHelp">Limit the languages users have access to edit</key>
    <key alias="sectionsHelp">Add sections to give users access</key>
    <key alias="selectUserGroups">Select user groups</key>
    <key alias="noStartNode">No start node selected</key>
    <key alias="noStartNodes">No start nodes selected</key>
    <key alias="startnode">Content start node</key>
    <key alias="startnodehelp">Limit the content tree to a specific start node</key>
    <key alias="startnodes">Content start nodes</key>
    <key alias="startnodeshelp">Limit the content tree to specific start nodes</key>
    <key alias="updateDate">User last updated</key>
    <key alias="userCreated">has been created</key>
    <key alias="userCreatedSuccessHelp">The new user has successfully been created. To log in to Umbraco use the
      password below.
    </key>
    <key alias="userManagement">User management</key>
    <key alias="username">Name</key>
    <key alias="userPermissions">User permissions</key>
    <key alias="usergroup">User group</key>
    <key alias="userInvited">has been invited</key>
    <key alias="userInvitedSuccessHelp">An invitation has been sent to the new user with details about how to log in to
      Umbraco.
    </key>
    <key alias="userinviteWelcomeMessage">Hello there and welcome to Umbraco! In just 1 minute you’ll be good to go, we
      just need you to setup a password.
    </key>
    <key alias="userinviteExpiredMessage">Welcome to Umbraco! Unfortunately your invite has expired. Please contact your
      administrator and ask them to resend it.
    </key>
    <key alias="writer">Writer</key>
    <key alias="change">Change</key>
    <key alias="yourProfile" version="7.0">Your profile</key>
    <key alias="yourHistory" version="7.0">Your recent history</key>
    <key alias="sessionExpires" version="7.0">Session expires in</key>
    <key alias="inviteUser">Invite user</key>
    <key alias="createUser">Create user</key>
    <key alias="sendInvite">Send invite</key>
    <key alias="backToUsers">Back to users</key>
    <key alias="inviteEmailCopySubject">Umbraco: Invitation</key>
    <key alias="inviteEmailCopyFormat"><![CDATA[
        <html>
			<head>
				<meta name='viewport' content='width=device-width'>
				<meta http-equiv='Content-Type' content='text/html; charset=UTF-8'>
			</head>
			<body class='' style='font-family: sans-serif; -webkit-font-smoothing: antialiased; font-size: 14px; color: #392F54; line-height: 22px; -ms-text-size-adjust: 100%; -webkit-text-size-adjust: 100%; background: #1d1333; margin: 0; padding: 0;' bgcolor='#1d1333'>
				<style type='text/css'> @media only screen and (max-width: 620px) {table[class=body] h1 {font-size: 28px !important; margin-bottom: 10px !important; } table[class=body] .wrapper {padding: 32px !important; } table[class=body] .article {padding: 32px !important; } table[class=body] .content {padding: 24px !important; } table[class=body] .container {padding: 0 !important; width: 100% !important; } table[class=body] .main {border-left-width: 0 !important; border-radius: 0 !important; border-right-width: 0 !important; } table[class=body] .btn table {width: 100% !important; } table[class=body] .btn a {width: 100% !important; } table[class=body] .img-responsive {height: auto !important; max-width: 100% !important; width: auto !important; } } .btn-primary table td:hover {background-color: #34495e !important; } .btn-primary a:hover {background-color: #34495e !important; border-color: #34495e !important; } .btn  a:visited {color:#FFFFFF;} </style>
				<table border="0" cellpadding="0" cellspacing="0" class="body" style="border-collapse: separate; mso-table-lspace: 0pt; mso-table-rspace: 0pt; width: 100%; background: #1d1333;" bgcolor="#1d1333">
					<tr>
						<td style="font-family: sans-serif; font-size: 14px; vertical-align: top; padding: 24px;" valign="top">
							<table style="border-collapse: separate; mso-table-lspace: 0pt; mso-table-rspace: 0pt; width: 100%;">
								<tr>
									<td background="https://umbraco.com/umbraco/assets/img/application/logo.png" bgcolor="#1d1333" width="28" height="28" valign="top" style="font-family: sans-serif; font-size: 14px; vertical-align: top;">
										<!--[if gte mso 9]> <v:rect xmlns:v="urn:schemas-microsoft-com:vml" fill="true" stroke="false" style="width:30px;height:30px;"> <v:fill type="tile" src="https://umbraco.com/umbraco/assets/img/application/logo.png" color="#1d1333" /> <v:textbox inset="0,0,0,0"> <![endif]-->
<div></div>
<!--[if gte mso 9]> </v:textbox> </v:rect> <![endif]-->
</td>
<td style="font-family: sans-serif; font-size: 14px; vertical-align: top;" valign="top"></td>
</tr>
</table>
</td>
</tr>
</table>
<table border='0' cellpadding='0' cellspacing='0' class='body' style='border-collapse: separate; mso-table-lspace: 0pt; mso-table-rspace: 0pt; width: 100%; background: #1d1333;' bgcolor='#1d1333'>
<tr>
<td style='font-family: sans-serif; font-size: 14px; vertical-align: top;' valign='top'></td>
<td class='container' style='font-family: sans-serif; font-size: 14px; vertical-align: top; display: block; max-width: 560px; width: 560px; margin: 0 auto; padding: 10px;' valign='top'>
<div class='content' style='box-sizing: border-box; display: block; max-width: 560px; margin: 0 auto; padding: 10px;'>
<br>
<table class='main' style='border-collapse: separate; mso-table-lspace: 0pt; mso-table-rspace: 0pt; width: 100%; border-radius: 3px; background: #FFFFFF;' bgcolor='#FFFFFF'>
<tr>
<td class='wrapper' style='font-family: sans-serif; font-size: 14px; vertical-align: top; box-sizing: border-box; padding: 50px;' valign='top'>
<table border='0' cellpadding='0' cellspacing='0' style='border-collapse: separate; mso-table-lspace: 0pt; mso-table-rspace: 0pt; width: 100%;'>
<tr>
<td style='line-height: 24px; font-family: sans-serif; font-size: 14px; vertical-align: top;' valign='top'>
<h1 style='color: #392F54; font-family: sans-serif; font-weight: bold; line-height: 1.4; font-size: 24px; text-align: left; text-transform: capitalize; margin: 0 0 30px;' align='left'>
															Hi %0%,
														</h1>
<p style='color: #392F54; font-family: sans-serif; font-size: 14px; font-weight: normal; margin: 0 0 15px;'>
															You have been invited by <a href="mailto:%4%" style="text-decoration: underline; color: #392F54; -ms-word-break: break-all; word-break: break-all;">%1%</a> to the Umbraco Back Office.
														</p>
<p style='color: #392F54; font-family: sans-serif; font-size: 14px; font-weight: normal; margin: 0 0 15px;'>
															Message from <a href="mailto:%1%" style="text-decoration: none; color: #392F54; -ms-word-break: break-all; word-break: break-all;">%1%</a>:
															<br/>
<em>%2%</em>
</p>
<table border='0' cellpadding='0' cellspacing='0' class='btn btn-primary' style='border-collapse: separate; mso-table-lspace: 0pt; mso-table-rspace: 0pt; width: 100%; box-sizing: border-box;'>
<tbody>
<tr>
<td align='left' style='font-family: sans-serif; font-size: 14px; vertical-align: top; padding-bottom: 15px;' valign='top'>
<table border='0' cellpadding='0' cellspacing='0' style='border-collapse: separate; mso-table-lspace: 0pt; mso-table-rspace: 0pt; width: auto;'>
<tbody>
<tr>
<td style='font-family: sans-serif; font-size: 14px; vertical-align: top; border-radius: 5px; text-align: center; background: #35C786;' align='center' bgcolor='#35C786' valign='top'>
<a href='%3%' target='_blank' rel='noopener' style='color: #FFFFFF; text-decoration: none; -ms-word-break: break-all; word-break: break-all; border-radius: 5px; box-sizing: border-box; cursor: pointer; display: inline-block; font-size: 14px; font-weight: bold; text-transform: capitalize; background: #35C786; margin: 0; padding: 12px 30px; border: 1px solid #35c786;'>
																							Click this link to accept the invite
																						</a>
</td>
</tr>
</tbody>
</table>
</td>
</tr>
</tbody>
</table>
<p style='max-width: 400px; display: block; color: #392F54; font-family: sans-serif; font-size: 14px; line-height: 20px; font-weight: normal; margin: 15px 0;'>If you cannot click on the link, copy and paste this URL into your browser window:</p>
<table border='0' cellpadding='0' cellspacing='0'>
<tr>
<td style='-ms-word-break: break-all; word-break: break-all; font-family: sans-serif; font-size: 11px; line-height:14px;'>
<font style="-ms-word-break: break-all; word-break: break-all; font-size: 11px; line-height:14px;">
<a style='-ms-word-break: break-all; word-break: break-all; color: #392F54; text-decoration: underline; font-size: 11px; line-height:15px;' href='%3%'>%3%</a>
</font>
</td>
</tr>
</table>
</p>
</td>
</tr>
</table>
</td>
</tr>
</table>
<br><br><br>
</div>
</td>
<td style='font-family: sans-serif; font-size: 14px; vertical-align: top;' valign='top'></td>
</tr>
</table>
</body>
</html>]]></key>
    <key alias="defaultInvitationMessage">Resending invitation...</key>
    <key alias="deleteUser">Delete User</key>
    <key alias="deleteUserConfirmation">Are you sure you wish to delete this user account?</key>
    <key alias="stateAll">All</key>
    <key alias="stateActive">Active</key>
    <key alias="stateDisabled">Disabled</key>
    <key alias="stateLockedOut">Locked out</key>
    <key alias="stateApproved">Approved</key>
    <key alias="stateInvited">Invited</key>
    <key alias="stateInactive">Inactive</key>
    <key alias="sortNameAscending">Name (A-Z)</key>
    <key alias="sortNameDescending">Name (Z-A)</key>
    <key alias="sortCreateDateAscending">Oldest</key>
    <key alias="sortCreateDateDescending">Newest</key>
    <key alias="sortLastLoginDateDescending">Last login</key>
    <key alias="noUserGroupsAdded">No user groups have been added</key>
    <key alias="2faDisableText">If you wish to disable this two-factor provider, then you must enter the code shown on your authentication device:</key>
    <key alias="2faProviderIsEnabled">This two-factor provider is enabled</key>
    <key alias="2faProviderIsDisabledMsg">This two-factor provider is now disabled</key>
    <key alias="2faProviderIsNotDisabledMsg">Something went wrong with trying to disable this two-factor provider</key>
    <key alias="2faDisableForUser">Do you want to disable this two-factor provider for this user?</key>
  </area>
  <area alias="validation">
    <key alias="validation">Validation</key>
    <key alias="noValidation">No validation</key>
    <key alias="validateAsEmail">Validate as an email address</key>
    <key alias="validateAsNumber">Validate as a number</key>
    <key alias="validateAsUrl">Validate as a URL</key>
    <key alias="enterCustomValidation">...or enter a custom validation</key>
    <key alias="fieldIsMandatory">Field is mandatory</key>
    <key alias="mandatoryMessage">Enter a custom validation error message (optional)</key>
    <key alias="validationRegExp">Enter a regular expression</key>
    <key alias="validationRegExpMessage">Enter a custom validation error message (optional)</key>
    <key alias="minCount">You need to add at least</key>
    <key alias="maxCount">You can only have</key>
    <key alias="addUpTo">Add up to</key>
    <key alias="items">items</key>
    <key alias="urls">URL(s)</key>
    <key alias="urlsSelected">URL(s) selected</key>
    <key alias="itemsSelected">item(s) selected</key>
    <key alias="invalidDate">Invalid date</key>
    <key alias="invalidNumber">Not a number</key>
    <key alias="invalidNumberStepSize">Not a valid numeric step size</key>
    <key alias="invalidEmail">Invalid email</key>
    <key alias="invalidNull">Value cannot be null</key>
    <key alias="invalidEmpty">Value cannot be empty</key>
    <key alias="invalidPattern">Value is invalid, it does not match the correct pattern</key>
    <key alias="customValidation">Custom validation</key>
    <key alias="entriesShort"><![CDATA[Minimum %0% entries, requires <strong>%1%</strong> more.]]></key>
    <key alias="entriesExceed"><![CDATA[Maximum %0% entries, <strong>%1%</strong> too many.]]></key>
    <key alias="entriesAreasMismatch">The content amount requirements are not met for one or more areas.</key>
  </area>
  <area alias="healthcheck">
    <!-- The following keys get these tokens passed in:
	     0: Current value
		   1: Recommended value
		   2: XPath
		   3: Configuration file path
	  -->
    <key alias="checkSuccessMessage">Value is set to the recommended value: '%0%'.</key>
    <key alias="checkErrorMessageDifferentExpectedValue">Expected value '%1%' for '%2%' in configuration file '%3%', but
      found '%0%'.
    </key>
    <key alias="checkErrorMessageUnexpectedValue">Found unexpected value '%0%' for '%2%' in configuration file '%3%'.
    </key>
    <!-- The following keys get these tokens passed in:
	     0: Current value
		   1: Recommended value
	  -->
    <key alias="macroErrorModeCheckSuccessMessage">MacroErrors are set to '%0%'.</key>
    <key alias="macroErrorModeCheckErrorMessage">MacroErrors are set to '%0%' which will prevent some or all pages in
      your site from loading completely if there are any errors in macros. Rectifying this will set the value to '%1%'.
    </key>
    <!-- The following keys get these tokens passed in:
	     0: Current value
		   1: Recommended value
		   2: Server version
	  -->
    <!-- The following keys get predefined tokens passed in that are not all the same, like above -->
    <key alias="httpsCheckValidCertificate">Your website's certificate is valid.</key>
    <key alias="httpsCheckInvalidCertificate">Certificate validation error: '%0%'</key>
    <key alias="httpsCheckExpiredCertificate">Your website's SSL certificate has expired.</key>
    <key alias="httpsCheckExpiringCertificate">Your website's SSL certificate is expiring in %0% days.</key>
    <key alias="healthCheckInvalidUrl">Error pinging the URL %0% - '%1%'</key>
    <key alias="httpsCheckIsCurrentSchemeHttps">You are currently %0% viewing the site using the HTTPS scheme.</key>
    <key alias="httpsCheckConfigurationRectifyNotPossible">The appSetting 'Umbraco:CMS:Global:UseHttps' is set to 'false' in
      your appSettings.json file. Once you access this site using the HTTPS scheme, that should be set to 'true'.
    </key>
    <key alias="httpsCheckConfigurationCheckResult">The appSetting 'Umbraco:CMS:Global:UseHttps' is set to '%0%' in your
      appSettings.json file, your cookies are %1% marked as secure.
    </key>
    <!-- The following keys don't get tokens passed in -->
    <key alias="compilationDebugCheckSuccessMessage">Debug compilation mode is disabled.</key>
    <key alias="compilationDebugCheckErrorMessage">Debug compilation mode is currently enabled. It is recommended to
      disable this setting before go live.
    </key>
    <!-- The following keys get these tokens passed in:
	    0: Path to the file not found
  	-->
    <!-- The following keys get these tokens passed in:
	    0: Comma delimitted list of failed folder paths
  	-->
    <!-- The following keys get these tokens passed in:
	    0: Comma delimitted list of failed folder paths
  	-->
    <key alias="umbracoApplicationUrlCheckResultTrue"><![CDATA[The appSetting 'Umbraco:CMS:WebRouting:UmbracoApplicationUrl' is set to <strong>%0%</strong>.]]></key>
    <key alias="umbracoApplicationUrlCheckResultFalse">The appSetting 'Umbraco:CMS:WebRouting:UmbracoApplicationUrl' is not set.</key>
    <key alias="clickJackingCheckHeaderFound">
      <![CDATA[The header or meta-tag <strong>X-Frame-Options</strong> used to control whether a site can be IFRAMEd by another was found.]]></key>
    <key alias="clickJackingCheckHeaderNotFound">
      <![CDATA[The header or meta-tag <strong>X-Frame-Options</strong> used to control whether a site can be IFRAMEd by another was not found.]]></key>
    <key alias="noSniffCheckHeaderFound">
      <![CDATA[The header or meta-tag <strong>X-Content-Type-Options</strong> used to protect against MIME sniffing vulnerabilities was found.]]></key>
    <key alias="noSniffCheckHeaderNotFound">
      <![CDATA[The header or meta-tag <strong>X-Content-Type-Options</strong> used to protect against MIME sniffing vulnerabilities was not found.]]></key>
    <key alias="hSTSCheckHeaderFound">
      <![CDATA[The header <strong>Strict-Transport-Security</strong>, also known as the HSTS-header, was found.]]></key>
    <key alias="hSTSCheckHeaderNotFound">
      <![CDATA[The header <strong>Strict-Transport-Security</strong> was not found.]]></key>
    <key alias="hSTSCheckHeaderFoundOnLocalhost">
      <![CDATA[The header <strong>Strict-Transport-Security</strong>, also known as the HSTS-header, was found. <strong>This header should not be present on localhost.</strong>]]>
    </key>
    <key alias="hSTSCheckHeaderNotFoundOnLocalhost">
      <![CDATA[The header <strong>Strict-Transport-Security</strong> was not found. This header should not be present on localhost.]]>
    </key>
    <key alias="xssProtectionCheckHeaderFound">
      <![CDATA[The header <strong>X-XSS-Protection</strong> was found. <strong>It is recommended not to add this header to your website</strong>.<br />
    You can read about this on the <a href="https://developer.mozilla.org/en-US/docs/Web/HTTP/Headers/X-XSS-Protection" target="_blank" rel="noopener" class="btn-link -underline">Mozilla</a> website ]]>
    </key>
    <key alias="xssProtectionCheckHeaderNotFound">
      <![CDATA[The header <strong>X-XSS-Protection</strong> was not found.]]>
    </key>
    <!-- The following key get these tokens passed in:
	    0: Comma delimitted list of headers found
  	-->
    <key alias="excessiveHeadersFound">
      <![CDATA[The following headers revealing information about the website technology were found: <strong>%0%</strong>.]]></key>
    <key alias="excessiveHeadersNotFound">No headers revealing information about the website technology were found.
    </key>
    <key alias="smtpMailSettingsNotFound">In the Web.config file, system.net/mailsettings could not be found.</key>
    <key alias="smtpMailSettingsHostNotConfigured">In the Web.config file system.net/mailsettings section, the host is
      not configured.
    </key>
    <key alias="smtpMailSettingsConnectionSuccess">SMTP settings are configured correctly and the service is operating
      as expected.
    </key>
    <key alias="smtpMailSettingsConnectionFail">The SMTP server configured with host '%0%' and port '%1%' could not be
      reached. Please check to ensure the SMTP settings in the Web.config file system.net/mailsettings are correct.
    </key>
    <key alias="notificationEmailsCheckSuccessMessage">
      <![CDATA[Notification email has been set to <strong>%0%</strong>.]]></key>
    <key alias="notificationEmailsCheckErrorMessage">
      <![CDATA[Notification email is still set to the default value of <strong>%0%</strong>.]]></key>
    <key alias="scheduledHealthCheckEmailBody">
      <![CDATA[<html><body><p>Results of the scheduled Umbraco Health Checks run on %0% at %1% are as follows:</p>%2%</body></html>]]></key>
    <key alias="scheduledHealthCheckEmailSubject">Umbraco Health Check Status: %0%</key>
    <key alias="checkGroup">Check group</key>
    <key alias="helpText">
      <![CDATA[
        <p>The health checker evaluates various areas of your site for best practice settings, configuration, potential problems, etc. You can easily fix problems by pressing a button.
        You can add your own health checks, have a look at <a href="https://docs.umbraco.com/umbraco-cms/extending/health-check" target="_blank" rel="noopener" class="btn-link -underline">the documentation for more information</a> about custom health checks.</p>
        ]]>
    </key>
  </area>
  <area alias="redirectUrls">
    <key alias="disableUrlTracker">Disable URL tracker</key>
    <key alias="enableUrlTracker">Enable URL tracker</key>
    <key alias="originalUrl">Original URL</key>
    <key alias="redirectedTo">Redirected To</key>
    <key alias="redirectUrlManagement">Redirect URL Management</key>
    <key alias="panelInformation">The following URLs redirect to this content item:</key>
    <key alias="noRedirects">No redirects have been made</key>
    <key alias="noRedirectsDescription">When a published page gets renamed or moved a redirect will automatically be
      made to the new page.
    </key>
    <key alias="redirectRemoved">Redirect URL removed.</key>
    <key alias="redirectRemoveError">Error removing redirect URL.</key>
    <key alias="redirectRemoveWarning">This will remove the redirect</key>
    <key alias="confirmDisable">Are you sure you want to disable the URL tracker?</key>
    <key alias="disabledConfirm">URL tracker has now been disabled.</key>
    <key alias="disableError">Error disabling the URL tracker, more information can be found in your log file.</key>
    <key alias="enabledConfirm">URL tracker has now been enabled.</key>
    <key alias="enableError">Error enabling the URL tracker, more information can be found in your log file.</key>
  </area>
  <area alias="emptyStates">
    <key alias="emptyDictionaryTree">No Dictionary items to choose from</key>
  </area>
  <area alias="textbox">
    <key alias="characters_left"><![CDATA[<strong>%0%</strong> characters left.]]></key>
    <key alias="characters_exceed"><![CDATA[Maximum %0% characters, <strong>%1%</strong> too many.]]></key>
  </area>
  <area alias="recycleBin">
    <key alias="contentTrashed">Trashed content with Id: {0} related to original parent content with Id: {1}</key>
    <key alias="mediaTrashed">Trashed media with Id: {0} related to original parent media item with Id: {1}</key>
    <key alias="itemCannotBeRestored">Cannot automatically restore this item</key>
    <key alias="itemCannotBeRestoredHelpText">There is no location where this item can be automatically restored. You
      can move the item manually using the tree below.
    </key>
    <key alias="wasRestored">was restored under</key>
  </area>
  <area alias="relationType">
    <key alias="direction">Direction</key>
    <key alias="parentToChild">Parent to child</key>
    <key alias="bidirectional">Bidirectional</key>
    <key alias="parent">Parent</key>
    <key alias="child">Child</key>
    <key alias="count">Count</key>
    <key alias="relation">Relation</key>
    <key alias="relations">Relations</key>
    <key alias="created">Created</key>
    <key alias="comment">Comment</key>
    <key alias="name">Name</key>
    <key alias="noRelations">No relations for this Relation Type</key>
    <key alias="tabRelationType">Relation Type</key>
    <key alias="tabRelations">Relations</key>
    <key alias="isDependency">Is Dependency</key>
    <key alias="dependency">Yes</key>
    <key alias="noDependency">No</key>
  </area>
  <area alias="dashboardTabs">
    <key alias="contentIntro">Getting Started</key>
    <key alias="contentRedirectManager">Redirect URL Management</key>
    <key alias="mediaFolderBrowser">Content</key>
    <key alias="settingsWelcome">Welcome</key>
    <key alias="settingsExamine">Examine Management</key>
    <key alias="settingsPublishedStatus">Published Status</key>
    <key alias="settingsModelsBuilder">Models Builder</key>
    <key alias="settingsHealthCheck">Health Check</key>
    <key alias="settingsProfiler">Profiling</key>
    <key alias="memberIntro">Getting Started</key>
    <key alias="formsInstall">Install Umbraco Forms</key>
  </area>
  <area alias="visuallyHiddenTexts">
    <key alias="goBack">Go back</key>
    <key alias="activeListLayout">Active layout:</key>
    <key alias="jumpTo">Jump to</key>
    <key alias="group">group</key>
    <key alias="passed">passed</key>
    <key alias="warning">warning</key>
    <key alias="failed">failed</key>
    <key alias="suggestion">suggestion</key>
    <key alias="checkPassed">Check passed</key>
    <key alias="checkFailed">Check failed</key>
    <key alias="openBackofficeSearch">Open backoffice search</key>
    <key alias="openCloseBackofficeHelp">Open/Close backoffice help</key>
    <key alias="openCloseBackofficeProfileOptions">Open/Close your profile options</key>
    <key alias="assignDomainDescription">Setup Culture and Hostnames for %0%</key>
    <key alias="createDescription">Create new node under %0%</key>
    <key alias="protectDescription">Setup access restrictions on %0%</key>
    <key alias="rightsDescription">Setup Permissions on %0%</key>
    <key alias="sortDescription">Change sort order for %0%</key>
    <key alias="createblueprintDescription">Create Content Template based on %0%</key>
    <key alias="openContextMenu">Open context menu for</key>
    <key alias="currentLanguage">Current language</key>
    <key alias="switchLanguage">Switch language to</key>
    <key alias="createNewFolder">Create new folder</key>
    <key alias="newPartialView">Partial View</key>
    <key alias="newPartialViewMacro">Partial View Macro</key>
    <key alias="newMember">Member</key>
    <key alias="newDataType">Data Type</key>
    <key alias="redirectDashboardSearchLabel">Search the redirect dashboard</key>
    <key alias="userGroupSearchLabel">Search the user group section</key>
    <key alias="userSearchLabel">Search the users section</key>
    <key alias="createItem">Create item</key>
    <key alias="create">Create</key>
    <key alias="edit">Edit</key>
    <key alias="name">Name</key>
    <key alias="addNewRow">Add new row</key>
    <key alias="tabExpand">View more options</key>
    <key alias="searchOverlayTitle">Search the Umbraco backoffice</key>
    <key alias="searchOverlayDescription">Search for content nodes, media nodes etc. across the backoffice.</key>
    <key alias="searchInputDescription">When autocomplete results are available, press up and down arrows, or use the
      tab key and use the enter key to select.
    </key>
    <key alias="path">Path:</key>
    <key alias="foundIn">Found in</key>
    <key alias="hasTranslation">Has translation</key>
    <key alias="noTranslation">Missing translation</key>
    <key alias="dictionaryListCaption">Dictionary items</key>
    <key alias="contextMenuDescription">Select one of the options to edit the node.</key>
    <key alias="contextDialogDescription">Perform action %0% on the %1% node</key>
    <key alias="addImageCaption">Add image caption</key>
    <key alias="searchContentTree">Search content tree</key>
    <key alias="maxAmount">Maximum amount</key>
    <key alias="expandChildItems">Expand child items for</key>
    <key alias="openContextNode">Open context node for</key>
  </area>
  <area alias="references">
    <key alias="tabName">References</key>
    <key alias="DataTypeNoReferences">This Data Type has no references.</key>
    <key alias="itemHasNoReferences">This item has no references.</key>
    <key alias="labelUsedByDocumentTypes">Used in Document Types</key>
    <key alias="labelUsedByMediaTypes">Used in Media Types</key>
    <key alias="labelUsedByMemberTypes">Used in Member Types</key>
    <key alias="usedByProperties">Used by</key>
    <key alias="labelUsedItems">Items in use</key>
    <key alias="labelUsedDescendants">Descendants in use</key>
    <key alias="deleteWarning">This item or its descendants is being used. Deletion can lead to broken links on your website.</key>
    <key alias="unpublishWarning">This item or its descendants is being used. Unpublishing can lead to broken links on your website. Please take the appropriate actions.</key>
    <key alias="deleteDisabledWarning">This item or its descendants is being used. Therefore, deletion has been disabled.</key>
    <key alias="listViewDialogWarning">The following items you are trying to %0% are used by other content.</key>
  </area>
  <area alias="logViewer">
    <key alias="deleteSavedSearch">Delete Saved Search</key>
    <key alias="logLevels">Log Levels</key>
    <key alias="selectAllLogLevelFilters">Select all</key>
    <key alias="deselectAllLogLevelFilters">Deselect all</key>
    <key alias="savedSearches">Saved Searches</key>
    <key alias="saveSearch">Save Search</key>
    <key alias="saveSearchDescription">Enter a friendly name for your search query</key>
    <key alias="filterSearch">Filter Search</key>
    <key alias="totalItems">Total Items</key>
    <key alias="timestamp">Timestamp</key>
    <key alias="level">Level</key>
    <key alias="machine">Machine</key>
    <key alias="message">Message</key>
    <key alias="exception">Exception</key>
    <key alias="properties">Properties</key>
    <key alias="searchWithGoogle">Search With Google</key>
    <key alias="searchThisMessageWithGoogle">Search this message with Google</key>
    <key alias="searchWithBing">Search With Bing</key>
    <key alias="searchThisMessageWithBing">Search this message with Bing</key>
    <key alias="searchOurUmbraco">Search Our Umbraco</key>
    <key alias="searchThisMessageOnOurUmbracoForumsAndDocs">Search this message on Our Umbraco forums and docs</key>
    <key alias="searchOurUmbracoWithGoogle">Search Our Umbraco with Google</key>
    <key alias="searchOurUmbracoForumsUsingGoogle">Search Our Umbraco forums using Google</key>
    <key alias="searchUmbracoSource">Search Umbraco Source</key>
    <key alias="searchWithinUmbracoSourceCodeOnGithub">Search within Umbraco source code on Github</key>
    <key alias="searchUmbracoIssues">Search Umbraco Issues</key>
    <key alias="searchUmbracoIssuesOnGithub">Search Umbraco Issues on Github</key>
    <key alias="deleteThisSearch">Delete this search</key>
    <key alias="findLogsWithRequestId">Find Logs with Request ID</key>
    <key alias="findLogsWithNamespace">Find Logs with Namespace</key>
    <key alias="findLogsWithMachineName">Find Logs with Machine Name</key>
    <key alias="open">Open</key>
    <key alias="polling">Polling</key>
    <key alias="every2">Every 2 seconds</key>
    <key alias="every5">Every 5 seconds</key>
    <key alias="every10">Every 10 seconds</key>
    <key alias="every20">Every 20 seconds</key>
    <key alias="every30">Every 30 seconds</key>
    <key alias="pollingEvery2">Polling every 2s</key>
    <key alias="pollingEvery5">Polling every 5s</key>
    <key alias="pollingEvery10">Polling every 10s</key>
    <key alias="pollingEvery20">Polling every 20s</key>
    <key alias="pollingEvery30">Polling every 30s</key>
  </area>
  <area alias="clipboard">
    <key alias="labelForCopyAllEntries">Copy %0%</key>
    <key alias="labelForArrayOfItemsFrom">%0% from %1%</key>
    <key alias="labelForArrayOfItems">Collection of %0%</key>
    <key alias="labelForRemoveAllEntries">Remove all items</key>
    <key alias="labelForClearClipboard">Clear clipboard</key>
  </area>
  <area alias="propertyActions">
    <key alias="tooltipForPropertyActionsMenu">Open Property Actions</key>
    <key alias="tooltipForPropertyActionsMenuClose">Close Property Actions</key>
  </area>
  <area alias="nuCache">
    <key alias="refreshStatus">Refresh status</key>
    <key alias="memoryCache">Memory Cache</key>
    <key alias="memoryCacheDescription">
      <![CDATA[
            This button lets you reload the in-memory cache, by entirely reloading it from the database
    cache (but it does not rebuild that database cache). This is relatively fast.
    Use it when you think that the memory cache has not been properly refreshed, after some events
    triggered&mdash;which would indicate a minor Umbraco issue.
    (note: triggers the reload on all servers in an LB environment).
    ]]>
    </key>
    <key alias="reload">Reload</key>
    <key alias="databaseCache">Database Cache</key>
    <key alias="databaseCacheDescription">
      <![CDATA[
    This button lets you rebuild the database cache, ie the content of the cmsContentNu table.
    <strong>Rebuilding can be expensive.</strong>
    Use it when reloading is not enough, and you think that the database cache has not been
    properly generated&mdash;which would indicate some critical Umbraco issue.
    ]]>
    </key>
    <key alias="rebuild">Rebuild</key>
    <key alias="internals">Internals</key>
    <key alias="internalsDescription">
      <![CDATA[
    This button lets you trigger a NuCache snapshots collection (after running a fullCLR GC).
    Unless you know what that means, you probably do <em>not</em> need to use it.
    ]]>
    </key>
    <key alias="collect">Collect</key>
    <key alias="publishedCacheStatus">Published Cache Status</key>
    <key alias="caches">Caches</key>
  </area>
  <area alias="profiling">
    <key alias="performanceProfiling">Performance profiling</key>
    <key alias="performanceProfilingDescription">
      <![CDATA[
            <p>
                Umbraco currently runs in debug mode. This means you can use the built-in performance profiler to assess the performance when rendering pages.
            </p>
            <p>
                If you want to activate the profiler for a specific page rendering, simply add <strong>umbDebug=true</strong> to the querystring when requesting the page.
            </p>
            <p>
                If you want the profiler to be activated by default for all page renderings, you can use the toggle below.
                It will set a cookie in your browser, which then activates the profiler automatically.
                In other words, the profiler will only be active by default in <em>your</em> browser - not everyone else's.
            </p>
    ]]>
    </key>
    <key alias="activateByDefault">Activate the profiler by default</key>
    <key alias="reminder">Friendly reminder</key>
    <key alias="reminderDescription">
      <![CDATA[
        <p>
            You should never let a production site run in debug mode. Debug mode is turned off by setting <strong>Umbraco:CMS:Hosting:Debug</strong> to <strong>false</strong> in appsettings.json, appsettings.{Environment}.json or via an environment variable.
        </p>
    ]]>
    </key>
    <key alias="profilerEnabledDescription">
      <![CDATA[
        <p>
            Umbraco currently does not run in debug mode, so you can't use the built-in profiler. This is how it should be for a production site.
        </p>
        <p>
            Debug mode is turned on by setting <strong>Umbraco:CMS:Hosting:Debug</strong> to <strong>true</strong> in appsettings.json, appsettings.{Environment}.json or via an environment variable.
        </p>
    ]]>
    </key>
  </area>
  <area alias="settingsDashboardVideos">
    <key alias="trainingHeadline">Hours of Umbraco training videos are only a click away</key>
    <key alias="trainingDescription">
      <![CDATA[
            <p>Want to master Umbraco? Spend a couple of minutes learning some best practices by watching one of these videos about using Umbraco. And visit <a href="https://umbraco.tv" target="_blank" rel="noopener">umbraco.tv</a> for even more Umbraco videos</p>
        ]]>
    </key>
    <key alias="learningBaseDescription">
      <![CDATA[
        <p>Want to master Umbraco? Spend a few minutes learning some best practices by visiting <a class="btn-link -underline" href="https://www.youtube.com/c/UmbracoLearningBase" target="_blank" rel="noopener">the Umbraco Learning Base Youtube channel</a>. Here you can find a bunch of video material covering many aspects of Umbraco.</p>
      ]]>
    </key>
    <key alias="getStarted">To get you started</key>
  </area>
  <area alias="settingsDashboard">
    <key alias="start">Start here</key>
    <key alias="startDescription">This section contains the building blocks for your Umbraco site. Follow the below
      links to find out more about working with the items in the Settings section
    </key>
    <key alias="more">Find out more</key>
    <key alias="bulletPointOne">
      <![CDATA[
        Read more about working with the items in Settings <a class="btn-link -underline" href="https://docs.umbraco.com/umbraco-cms/fundamentals/backoffice/sections/" target="_blank" rel="noopener">in the Documentation section</a> of Our Umbraco
    ]]>
    </key>
    <key alias="bulletPointTwo">
      <![CDATA[
        Ask a question in the <a class="btn-link -underline" href="https://our.umbraco.com/forum" target="_blank" rel="noopener">Community Forum</a>
    ]]>
    </key>
    <key alias="bulletPointTutorials">
      <![CDATA[
        Watch our free <a class="btn-link -underline" href="https://umbra.co/ulb" target="_blank" rel="noopener">tutorial videos on the Umbraco Learning Base</a>
    ]]>
    </key>
    <key alias="bulletPointFour">
      <![CDATA[
        Find out about our <a class="btn-link -underline" href="https://umbraco.com/products/" target="_blank" rel="noopener">productivity boosting tools and commercial support</a>
    ]]>
    </key>
    <key alias="bulletPointFive">
      <![CDATA[
        Find out about real-life <a class="btn-link -underline" href="https://umbraco.com/training/" target="_blank" rel="noopener">training and certification</a> opportunities
    ]]>
    </key>
  </area>
  <area alias="startupDashboard">
    <key alias="fallbackHeadline">Welcome to The Friendly CMS</key>
    <key alias="fallbackDescription">Thank you for choosing Umbraco - we think this could be the beginning of something
      beautiful. While it may feel overwhelming at first, we've done a lot to make the learning curve as smooth and fast
      as possible.
    </key>
  </area>
  <area alias="formsDashboard">
    <key alias="formsHeadline">Umbraco Forms</key>
    <key alias="formsDescription">Create forms using an intuitive drag and drop interface. From simple contact forms
      that sends e-mails to advanced questionaires that integrate with CRM systems. Your clients will love it!
    </key>
  </area>
  <area alias="blockEditor">
    <key alias="headlineCreateBlock">Pick Element Type</key>
    <key alias="headlineAddSettingsElementType">Attach a settings Element Type</key>
    <key alias="headlineAddCustomView">Select view</key>
    <key alias="headlineAddCustomStylesheet">Select stylesheet</key>
    <key alias="headlineAddThumbnail">Choose thumbnail</key>
    <key alias="labelcreateNewElementType">Create new Element Type</key>
    <key alias="labelCustomStylesheet">Custom stylesheet</key>
    <key alias="addCustomStylesheet">Add stylesheet</key>
    <key alias="headlineEditorAppearance">Block appearance</key>
    <key alias="headlineDataModels">Data models</key>
    <key alias="headlineCatalogueAppearance">Catalogue appearance</key>
    <key alias="labelBackgroundColor">Background color</key>
    <key alias="labelIconColor">Icon color</key>
    <key alias="labelContentElementType">Content model</key>
    <key alias="labelLabelTemplate">Label</key>
    <key alias="labelCustomView">Custom view</key>
    <key alias="labelCustomViewInfoTitle">Show custom view description</key>
    <key alias="labelCustomViewDescription">Overwrite how this block appears in the backoffice UI. Pick a .html file
      containing your presentation.
    </key>
    <key alias="labelSettingsElementType">Settings model</key>
    <key alias="labelEditorSize">Overlay editor size</key>
    <key alias="addCustomView">Add custom view</key>
    <key alias="addSettingsElementType">Add settings</key>
    <key alias="confirmDeleteBlockMessage">
      <![CDATA[Are you sure you want to delete the content <strong>%0%</strong>?]]></key>
    <key alias="confirmDeleteBlockTypeMessage">
      <![CDATA[Are you sure you want to delete the block configuration <strong>%0%</strong>?]]></key>
    <key alias="confirmDeleteBlockTypeNotice">The content of this block will still be present, editing of this content
      will no longer be available and will be shown as unsupported content.
    </key>
    <key alias="confirmDeleteBlockGroupMessage">
      <![CDATA[Are you sure you want to delete group <strong>%0%</strong> and all the Block configurations of this?]]></key>
    <key alias="confirmDeleteBlockGroupNotice">The content of these Blocks will still be present, editing of this content
      will no longer be available and will be shown as unsupported content.
    </key>
    <key alias="blockConfigurationOverlayTitle"><![CDATA[Configuration of '%0%']]></key>
    <key alias="elementTypeDoesNotExist">Cannot be edited cause ElementType does not exist.</key>
    <key alias="thumbnail">Thumbnail</key>
    <key alias="addThumbnail">Add thumbnail</key>
    <key alias="tabCreateEmpty">Create empty</key>
    <key alias="tabClipboard">Clipboard</key>
    <key alias="tabBlockSettings">Settings</key>
    <key alias="headlineAdvanced">Advanced</key>
    <key alias="forceHideContentEditor">Hide content editor</key>
    <key alias="forceHideContentEditorHelp">Hide the content edit button and the content editor from the Block Editor overlay.</key>
    <key alias="girdInlineEditing">Inline editing</key>
    <key alias="girdInlineEditingHelp">Enables inline editing for the first Property. Additional properties can be edited in the overlay.</key>
    <key alias="blockHasChanges">You have made changes to this content. Are you sure you want to discard them?</key>
    <key alias="confirmCancelBlockCreationHeadline">Discard creation?</key>
    <key alias="confirmCancelBlockCreationMessage"><![CDATA[Are you sure you want to cancel the creation.]]></key>
    <key alias="elementTypeDoesNotExistHeadline">Error!</key>
    <key alias="elementTypeDoesNotExistDescription">The ElementType of this block does not exist anymore</key>
    <key alias="addBlock">Add content</key>
    <key alias="addThis">Add %0%</key>
    <key alias="propertyEditorNotSupported">Property '%0%' uses editor '%1%' which is not supported in blocks.</key>
    <key alias="focusParentBlock">Set focus on the container block</key>
    <key alias="areaIdentification">Identification</key>
    <key alias="areaValidation">Validation</key>
    <key alias="areaValidationEntriesShort"><![CDATA[<strong>%0%</strong> must be present at least <strong>%2%</strong> time(s).]]></key>
    <key alias="areaValidationEntriesExceed"><![CDATA[<strong>%0%</strong> must maximum be present <strong>%3%</strong> time(s).]]></key>
    <key alias="areaNumberOfBlocks">Number of blocks</key>
    <key alias="areaDisallowAllBlocks">Only allow specific block types</key>
    <key alias="areaAllowedBlocks">Allowed block types</key>
    <key alias="areaAllowedBlocksHelp">Define the types of blocks that are allowed in this area, and optionally how many of each type that should be present.</key>
    <key alias="confirmDeleteBlockAreaMessage">Are you sure you want to delete this area?</key>
    <key alias="confirmDeleteBlockAreaNotice">Any blocks currently created within this area will be deleted.</key>
    <key alias="layoutOptions">Layout options</key>
    <key alias="structuralOptions">Structural</key>
    <key alias="sizeOptions">Size options</key>
    <key alias="sizeOptionsHelp">Define one or more size options, this enables resizing of the Block</key>
    <key alias="allowedBlockColumns">Available column spans</key>
    <key alias="allowedBlockColumnsHelp">Define the different number of columns this block is allowed to span across. This does not prevent Blocks from being placed in Areas with a smaller column span.</key>
    <key alias="allowedBlockRows">Available row spans</key>
    <key alias="allowedBlockRowsHelp">Define the range of layout rows this block is allowed to span across.</key>
    <key alias="allowBlockInRoot">Allow in root</key>
    <key alias="allowBlockInRootHelp">Make this block available in the root of the layout.</key>
    <key alias="allowBlockInAreas">Allow in areas</key>
    <key alias="allowBlockInAreasHelp">Make this block available by default within the areas of other Blocks (unless explicit permissions are set for these areas).</key>
    <key alias="areaAllowedBlocksEmpty">By default, all block types are allowed in an Area, Use this option to allow only selected types.</key>
    <key alias="areas">Areas</key>
    <key alias="areasLayoutColumns">Grid Columns for Areas</key>
    <key alias="areasLayoutColumnsHelp">Define how many columns that will be available for areas. If not defined, the number of columns defined for the entire layout will be used.</key>
    <key alias="areasConfigurations">Areas</key>
    <key alias="areasConfigurationsHelp">To enable the nesting of blocks within this block, define one or more areas. Areas follow the layout defined by their own grid column configuration. The 'column span' and 'row span' for each area can be adjusted by using the scale-handler box in the bottom right hand corner of the selected area.</key>
    <key alias="invalidDropPosition"><![CDATA[<strong>%0%</strong> is not allowed at this spot.]]></key>
    <key alias="defaultLayoutStylesheet">Default layout stylesheet</key>
    <key alias="confirmPasteDisallowedNestedBlockHeadline">Disallowed content was rejected</key>
    <key alias="confirmPasteDisallowedNestedBlockMessage">
      <![CDATA[The inserted content contained disallowed content, which has not been created. Would you like to keep the rest of this content anyway?]]></key>
    <key alias="areaAliasHelp">
      <![CDATA[When using GetBlockGridHTML() to render the Block Grid, the alias will be rendered in the markup as a 'data-area-alias' attribute. Use the alias attribute to target the element for the area. Example. .umb-block-grid__area[data-area-alias="MyAreaAlias"] { ... }]]></key>
    <key alias="scaleHandlerButtonTitle">Drag to scale</key>
    <key alias="areaCreateLabelTitle">Create Button Label</key>
    <key alias="areaCreateLabelHelp">Override the label text for adding a new Block to this Area, Example: 'Add Widget'</key>
    <key alias="showSizeOptions">Show resize options</key>
    <key alias="addBlockType">Add Block</key>
    <key alias="addBlockGroup">Add group</key>
    <key alias="pickSpecificAllowance">Pick group or Block</key>
    <key alias="allowanceMinimum">Set a minimum requirement</key>
    <key alias="allowanceMaximum">Set a maximum requirement</key>
    <key alias="block">Block</key>
    <key alias="tabBlock">Block</key>
    <key alias="tabBlockTypeSettings">Settings</key>
    <key alias="tabAreas">Areas</key>
    <key alias="tabAdvanced">Advanced</key>
    <key alias="headlineAllowance">Permissions</key>
    <key alias="getSampleHeadline">Install Sample Configuration</key>
    <key alias="getSampleDescription"><![CDATA[This will add basic Blocks and help you get started with the Block Grid Editor. You'll get Blocks for Headline, Rich Text, Image, as well as a Two Column Layout. ]]></key>
    <key alias="getSampleButton">Install</key>
    <key alias="actionEnterSortMode">Sort mode</key>
    <key alias="actionExitSortMode">End sort mode</key>
    <key alias="areaAliasIsNotUnique">This Areas Alias must be unique compared to the other Areas of this Block.</key>
    <key alias="configureArea">Configure area</key>
    <key alias="deleteArea">Delete area</key>
    <key alias="addColumnSpanOption">Add spanning %0% columns option</key>
    <key alias="insertBlock">Insert Block</key>
    <key alias="labelInlineMode">Display inline with text</key>
  </area>
  <area alias="contentTemplatesDashboard">
    <key alias="whatHeadline">What are Content Templates?</key>
    <key alias="whatDescription">Content Templates are pre-defined content that can be selected when creating a new
      content node.
    </key>
    <key alias="createHeadline">How do I create a Content Template?</key>
    <key alias="createDescription">
      <![CDATA[
            <p>There are two ways to create a Content Template:</p>
            <ul>
                <li>Right-click a content node and select "Create Content Template" to create a new Content Template.</li>
                <li>Right-click the Content Templates tree in the Settings section and select the Document Type you want to create a Content Template for.</li>
            </ul>
            <p>Once given a name, editors can start using the Content Template as a foundation for their new page.</p>
        ]]>
    </key>
    <key alias="manageHeadline">How do I manage Content Templates?</key>
    <key alias="manageDescription">You can edit and delete Content Templates from the "Content Templates" tree in the
      Settings section. Expand the Document Type which the Content Template is based on and click it to edit or delete
      it.
    </key>
  </area>
  <area alias="preview">
    <key alias="endLabel">End</key>
    <key alias="endTitle">End preview mode</key>
    <key alias="openWebsiteLabel">Preview website</key>
    <key alias="openWebsiteTitle">Open website in preview mode</key>
    <key alias="returnToPreviewHeadline">Preview website?</key>
    <key alias="returnToPreviewDescription">You have ended preview mode, do you want to enable it again to view the
      latest saved version of your website?
    </key>
    <key alias="returnToPreviewAcceptButton">Preview latest version</key>
    <key alias="returnToPreviewDeclineButton">View published version</key>
    <key alias="viewPublishedContentHeadline">View published version?</key>
    <key alias="viewPublishedContentDescription">You are in Preview Mode, do you want exit in order to view the
      published version of your website?
    </key>
    <key alias="viewPublishedContentAcceptButton">View published version</key>
    <key alias="viewPublishedContentDeclineButton">Stay in preview mode</key>
  </area>
  <area alias="permissions">
    <key alias="FolderCreation">Folder creation</key>
    <key alias="FileWritingForPackages">File writing for packages</key>
    <key alias="FileWriting">File writing</key>
    <key alias="MediaFolderCreation">Media folder creation</key>
  </area>
  <area alias="treeSearch">
    <key alias="searchResult">item returned</key>
    <key alias="searchResults">items returned</key>
  </area>
</language><|MERGE_RESOLUTION|>--- conflicted
+++ resolved
@@ -1941,7 +1941,7 @@
     <key alias="createHeader">Create header</key>
     <key alias="logs">Logs</key>
     <key alias="noHeaders">No webhook headers have been added</key>
-<<<<<<< HEAD
+    <key alias="noEventsFound">No events were found.</key>
     <key alias="enabled">Enabled</key>
     <key alias="events">Events</key>
     <key alias="event">Event</key>
@@ -1949,9 +1949,6 @@
     <key alias="types">Types</key>
     <key alias="webhookKey">Webhook key</key>
     <key alias="retryCount">Retry count</key>
-=======
-    <key alias="noEventsFound">No events were found.</key>
->>>>>>> e7f7492c
   </area>
   <area alias="languages">
     <key alias="addLanguage">Add language</key>
