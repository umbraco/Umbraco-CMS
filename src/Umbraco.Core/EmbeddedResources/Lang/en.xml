<?xml version="1.0" encoding="utf-8" standalone="yes"?>
<language alias="en" intName="English (UK)" localName="English (UK)" lcid="" culture="en-GB">
  <creator>
    <name>The Umbraco community</name>
    <link>https://docs.umbraco.com/umbraco-cms/extending/language-files</link>
  </creator>
  <area alias="actions">
    <key alias="assigndomain">Culture and Hostnames</key>
    <key alias="auditTrail">Audit Trail</key>
    <key alias="browse">Browse Node</key>
    <key alias="changeDocType">Change Document Type</key>
    <key alias="copy">Copy</key>
    <key alias="create">Create</key>
    <key alias="export">Export</key>
    <key alias="createPackage">Create Package</key>
    <key alias="createGroup">Create group</key>
    <key alias="delete">Delete</key>
    <key alias="disable">Disable</key>
    <key alias="editSettings">Edit settings</key>
    <key alias="emptyrecyclebin">Empty recycle bin</key>
    <key alias="enable">Enable</key>
    <key alias="exportDocumentType">Export Document Type</key>
    <key alias="importdocumenttype">Import Document Type</key>
    <key alias="importPackage">Import Package</key>
    <key alias="liveEdit">Edit in Canvas</key>
    <key alias="logout">Exit</key>
    <key alias="move">Move</key>
    <key alias="notify">Notifications</key>
    <key alias="protect">Restrict Public Access</key>
    <key alias="publish">Publish</key>
    <key alias="unpublish">Unpublish</key>
    <key alias="refreshNode">Reload</key>
    <key alias="republish">Republish entire site</key>
    <key alias="remove">Remove</key>
    <key alias="rename" version="7.3.0">Rename</key>
    <key alias="restore" version="7.3.0">Restore</key>
    <key alias="chooseWhereToCopy">Choose where to copy</key>
    <key alias="chooseWhereToMove">Choose where to move</key>
    <key alias="chooseWhereToImport">Choose where to import</key>
    <key alias="toInTheTreeStructureBelow">to in the tree structure below</key>
    <key alias="infiniteEditorChooseWhereToCopy">Choose where to copy the selected item(s)</key>
    <key alias="infiniteEditorChooseWhereToMove">Choose where to move the selected item(s)</key>
    <key alias="wasMovedTo">was moved to</key>
    <key alias="wasCopiedTo">was copied to</key>
    <key alias="wasDeleted">was deleted</key>
    <key alias="rights">Permissions</key>
    <key alias="rollback">Rollback</key>
    <key alias="sendtopublish">Send To Publish</key>
    <key alias="sendToTranslate">Send To Translation</key>
    <key alias="setGroup">Set group</key>
    <key alias="sort">Sort</key>
    <key alias="translate">Translate</key>
    <key alias="update">Update</key>
    <key alias="setPermissions">Set permissions</key>
    <key alias="unlock">Unlock</key>
    <key alias="createblueprint">Create Content Template</key>
    <key alias="resendInvite">Resend Invitation</key>
  </area>
  <area alias="actionCategories">
    <key alias="content">Content</key>
    <key alias="administration">Administration</key>
    <key alias="structure">Structure</key>
    <key alias="other">Other</key>
  </area>
  <area alias="actionDescriptions">
    <key alias="assignDomain">Allow access to assign culture and hostnames</key>
    <key alias="auditTrail">Allow access to view a node's history log</key>
    <key alias="browse">Allow access to view a node</key>
    <key alias="changeDocType">Allow access to change Document Type for a node</key>
    <key alias="copy">Allow access to copy a node</key>
    <key alias="create">Allow access to create nodes</key>
    <key alias="delete">Allow access to delete nodes</key>
    <key alias="move">Allow access to move a node</key>
    <key alias="protect">Allow access to set and change access restrictions for a node</key>
    <key alias="publish">Allow access to publish a node</key>
    <key alias="unpublish">Allow access to unpublish a node</key>
    <key alias="rights">Allow access to change permissions for a node</key>
    <key alias="rollback">Allow access to roll back a node to a previous state</key>
    <key alias="sendtopublish">Allow access to send a node for approval before publishing</key>
    <key alias="sendToTranslate">Allow access to send a node for translation</key>
    <key alias="sort">Allow access to change the sort order for nodes</key>
    <key alias="translate">Allow access to translate a node</key>
    <key alias="update">Allow access to save a node</key>
    <key alias="createblueprint">Allow access to create a Content Template</key>
    <key alias="notify">Allow access to setup notifications for content nodes</key>
  </area>
  <area alias="apps">
    <key alias="umbContent">Content</key>
    <key alias="umbInfo">Info</key>
  </area>
  <area alias="assignDomain">
    <key alias="permissionDenied">Permission denied.</key>
    <key alias="addNew">Add new domain</key>
    <key alias="addCurrent">Add current domain</key>
    <key alias="remove">remove</key>
    <key alias="invalidNode">Invalid node.</key>
    <key alias="invalidDomain">One or more domains have an invalid format.</key>
    <key alias="duplicateDomain">Domain has already been assigned.</key>
    <key alias="language">Language</key>
    <key alias="domain">Domain</key>
    <key alias="domainCreated">New domain '%0%' has been created</key>
    <key alias="domainDeleted">Domain '%0%' is deleted</key>
    <key alias="domainExists">Domain '%0%' has already been assigned</key>
    <key alias="domainUpdated">Domain '%0%' has been updated</key>
    <key alias="orEdit">Edit Current Domains</key>
    <key alias="domainHelpWithVariants">
      <![CDATA[Valid domain names are: "example.com", "www.example.com", "example.com:8080", or "https://www.example.com/".
     Furthermore also one-level paths in domains are supported, eg. "example.com/en" or "/en".]]></key>
    <key alias="inherit">Inherit</key>
    <key alias="setLanguage">Culture</key>
    <key alias="setLanguageHelp">
      <![CDATA[Set the culture for nodes below the current node,<br /> or inherit culture from parent nodes. Will also apply<br />
      to the current node, unless a domain below applies too.]]>
    </key>
    <key alias="setDomains">Domains</key>
  </area>
  <area alias="buttons">
    <key alias="clearSelection">Clear selection</key>
    <key alias="select">Select</key>
    <key alias="somethingElse">Do something else</key>
    <key alias="bold">Bold</key>
    <key alias="deindent">Cancel Paragraph Indent</key>
    <key alias="formFieldInsert">Insert form field</key>
    <key alias="graphicHeadline">Insert graphic headline</key>
    <key alias="htmlEdit">Edit Html</key>
    <key alias="indent">Indent Paragraph</key>
    <key alias="italic">Italic</key>
    <key alias="justifyCenter">Center</key>
    <key alias="justifyLeft">Justify Left</key>
    <key alias="justifyRight">Justify Right</key>
    <key alias="linkInsert">Insert Link</key>
    <key alias="linkLocal">Insert local link (anchor)</key>
    <key alias="listBullet">Bullet List</key>
    <key alias="listNumeric">Numeric List</key>
    <key alias="macroInsert">Insert macro</key>
    <key alias="pictureInsert">Insert picture</key>
    <key alias="publishAndClose">Publish and close</key>
    <key alias="publishDescendants">Publish with descendants</key>
    <key alias="relations">Edit relations</key>
    <key alias="returnToList">Return to list</key>
    <key alias="save">Save</key>
    <key alias="saveAndClose">Save and close</key>
    <key alias="saveAndPublish">Save and publish</key>
    <key alias="saveToPublish">Save and send for approval</key>
    <key alias="saveListView">Save list view</key>
    <key alias="schedulePublish">Schedule</key>
    <key alias="saveAndPreview">Save and preview</key>
    <key alias="showPageDisabled">Preview is disabled because there's no template assigned</key>
    <key alias="styleChoose">Choose style</key>
    <key alias="styleShow">Show styles</key>
    <key alias="tableInsert">Insert table</key>
    <key alias="saveAndGenerateModels">Save and generate models</key>
    <key alias="undo">Undo</key>
    <key alias="redo">Redo</key>
    <key alias="deleteTag">Delete tag</key>
    <key alias="confirmActionCancel">Cancel</key>
    <key alias="confirmActionConfirm">Confirm</key>
    <key alias="morePublishingOptions">More publishing options</key>
    <key alias="submitChanges">Submit</key>
  </area>
  <area alias="auditTrails">
    <key alias="atViewingFor">Viewing for</key>
    <key alias="delete">Content deleted</key>
    <key alias="unpublish">Content unpublished</key>
    <key alias="publish">Content saved and Published</key>
    <key alias="publishvariant">Content saved and published for languages: %0%</key>
    <key alias="save">Content saved</key>
    <key alias="savevariant">Content saved for languages: %0%</key>
    <key alias="move">Content moved</key>
    <key alias="copy">Content copied</key>
    <key alias="rollback">Content rolled back</key>
    <key alias="sendtopublish">Content sent for publishing</key>
    <key alias="sendtopublishvariant">Content sent for publishing for languages: %0%</key>
    <key alias="sort">Sort child items performed by user</key>
    <key alias="custom">%0%</key>
    <key alias="contentversionpreventcleanup">Cleanup disabled for version: %0%</key>
    <key alias="contentversionenablecleanup">Cleanup enabled for version: %0%</key>
    <key alias="smallCopy">Copy</key>
    <key alias="smallPublish">Publish</key>
    <key alias="smallPublishVariant">Publish</key>
    <key alias="smallMove">Move</key>
    <key alias="smallSave">Save</key>
    <key alias="smallSaveVariant">Save</key>
    <key alias="smallDelete">Delete</key>
    <key alias="smallUnpublish">Unpublish</key>
    <key alias="smallRollBack">Rollback</key>
    <key alias="smallSendToPublish">Send To Publish</key>
    <key alias="smallSendToPublishVariant">Send To Publish</key>
    <key alias="smallSort">Sort</key>
    <key alias="smallCustom">Custom</key>
    <key alias="smallContentVersionPreventCleanup">Save</key>
    <key alias="smallContentVersionEnableCleanup">Save</key>
    <key alias="historyIncludingVariants">History (all variants)</key>
  </area>
  <area alias="codefile">
    <key alias="createFolderIllegalChars">The folder name cannot contain illegal characters.</key>
    <key alias="deleteItemFailed">Failed to delete item: %0%</key>
  </area>
  <area alias="content">
    <key alias="isPublished" version="7.2">Is Published</key>
    <key alias="about">About this page</key>
    <key alias="alias">Alias</key>
    <key alias="alternativeTextHelp">(how would you describe the picture over the phone)</key>
    <key alias="alternativeUrls">Alternative Links</key>
    <key alias="clickToEdit">Click to edit this item</key>
    <key alias="createBy">Created by</key>
    <key alias="createByDesc" version="7.0">Original author</key>
    <key alias="updatedBy" version="7.0">Updated by</key>
    <key alias="createDate">Created</key>
    <key alias="createDateDesc" version="7.0">Date/time this document was created</key>
    <key alias="documentType">Document Type</key>
    <key alias="editing">Editing</key>
    <key alias="expireDate">Remove at</key>
    <key alias="itemChanged">This item has been changed after publication</key>
    <key alias="itemNotPublished">This item is not published</key>
    <key alias="lastPublished">Last published</key>
    <key alias="noItemsToShow">There are no items to show</key>
    <key alias="listViewNoItems" version="7.1.5">There are no items to show in the list.</key>
    <key alias="listViewNoContent">No content has been added</key>
    <key alias="listViewNoMembers">No members have been added</key>
    <key alias="mediatype">Media Type</key>
    <key alias="mediaLinks">Link to media item(s)</key>
    <key alias="membergroup">Member Group</key>
    <key alias="memberrole">Role</key>
    <key alias="membertype">Member Type</key>
    <key alias="noChanges">No changes have been made</key>
    <key alias="noDate">No date chosen</key>
    <key alias="nodeName">Page title</key>
    <key alias="noMediaLink">This media item has no link</key>
    <key alias="otherElements">Properties</key>
    <key alias="parentNotPublished">This document is published but is not visible because the parent '%0%' is
      unpublished
    </key>
    <key alias="parentCultureNotPublished">This culture is published but is not visible because it is unpublished on
      parent '%0%'
    </key>
    <key alias="parentNotPublishedAnomaly">This document is published but is not in the cache</key>
    <key alias="getUrlException">Could not get the URL</key>
    <key alias="routeError">This document is published but its URL would collide with content %0%</key>
    <key alias="routeErrorCannotRoute">This document is published but its URL cannot be routed</key>
    <key alias="publish">Publish</key>
    <key alias="published">Published</key>
    <key alias="publishedPendingChanges">Published (pending changes)</key>
    <key alias="publishStatus">Publication Status</key>
    <key alias="publishDescendantsHelp">
      <![CDATA[Publish <strong>%0%</strong> and all content items underneath and thereby making their content publicly available.]]></key>
    <key alias="publishDescendantsWithVariantsHelp">
      <![CDATA[Publish variants and variants of same type underneath and thereby making their content publicly available.]]></key>
    <key alias="releaseDate">Publish at</key>
    <key alias="unpublishDate">Unpublish at</key>
    <key alias="removeDate">Clear Date</key>
    <key alias="setDate">Set date</key>
    <key alias="sortDone">Sortorder is updated</key>
    <key alias="sortHelp">To sort the nodes, simply drag the nodes or click one of the column headers. You can select
      multiple nodes by holding the "shift" or "control" key while selecting
    </key>
    <key alias="statistics">Statistics</key>
    <key alias="titleOptional">Title (optional)</key>
    <key alias="altTextOptional">Alternative text (optional)</key>
    <key alias="captionTextOptional">Caption (optional)</key>
    <key alias="type">Type</key>
    <key alias="unpublish">Unpublish</key>
    <key alias="unpublished">Unpublished</key>
    <key alias="notCreated">Not created</key>
    <key alias="updateDate">Last edited</key>
    <key alias="updateDateDesc" version="7.0">Date/time this document was edited</key>
    <key alias="uploadClear">Remove file(s)</key>
    <key alias="uploadClearImageContext">Click here to remove the image from the media item</key>
    <key alias="uploadClearFileContext">Click here to remove the file from the media item</key>
    <key alias="urls">Link to document</key>
    <key alias="memberof">Member of group(s)</key>
    <key alias="notmemberof">Not a member of group(s)</key>
    <key alias="childItems" version="7.0">Child items</key>
    <key alias="target" version="7.0">Target</key>
    <key alias="scheduledPublishServerTime">This translates to the following time on the server:</key>
    <key alias="scheduledPublishDocumentation">
      <![CDATA[<a href="https://docs.umbraco.com/umbraco-cms/fundamentals/data/scheduled-publishing#timezones" target="_blank" rel="noopener">What does this mean?</a>]]></key>
    <key alias="nestedContentDeleteItem">Are you sure you want to delete this item?</key>
    <key alias="nestedContentEditorNotSupported">Property %0% uses editor %1% which is not supported by Nested
      Content.
    </key>
    <key alias="nestedContentDeleteAllItems">Are you sure you want to delete all items?</key>
    <key alias="nestedContentNoContentTypes">No Content Types are configured for this property.</key>
    <key alias="nestedContentAddElementType">Add Element Type</key>
    <key alias="nestedContentSelectElementTypeModalTitle">Select Element Type</key>
    <key alias="nestedContentGroupHelpText">Select the group whose properties should be displayed. If left blank, the
      first group on the Element Type will be used.
    </key>
    <key alias="nestedContentTemplateHelpTextPart1">Enter an angular expression to evaluate against each item for its
      name. Use
    </key>
    <key alias="nestedContentTemplateHelpTextPart2">to display the item index</key>
    <key alias="nestedContentNoGroups">The selected element type does not contain any supported groups (tabs are not supported by this editor, either change them to groups or use the Block List editor).</key>
    <key alias="addTextBox">Add another text box</key>
    <key alias="removeTextBox">Remove this text box</key>
    <key alias="contentRoot">Content root</key>
    <key alias="includeUnpublished">Include unpublished content items.</key>
    <key alias="isSensitiveValue">This value is hidden. If you need access to view this value please contact your
      website administrator.
    </key>
    <key alias="isSensitiveValue_short">This value is hidden.</key>
    <key alias="languagesToPublish">What languages would you like to publish?</key>
    <key alias="languagesToSendForApproval">What languages would you like to send for approval?</key>
    <key alias="languagesToSchedule">What languages would you like to schedule?</key>
    <key alias="languagesToUnpublish">Select the languages to unpublish. Unpublishing a mandatory language will
      unpublish all languages.
    </key>
    <key alias="variantsWillBeSaved">All new variants will be saved.</key>
    <key alias="variantsToPublish">Which variants would you like to publish?</key>
    <key alias="variantsToSave">Choose which variants to be saved.</key>
    <key alias="publishRequiresVariants">The following variants is required for publishing to take place:</key>
    <key alias="notReadyToPublish">We are not ready to Publish</key>
    <key alias="readyToPublish">Ready to publish?</key>
    <key alias="readyToSave">Ready to Save?</key>
    <key alias="resetFocalPoint">Reset focal point</key>
    <key alias="sendForApproval">Send for approval</key>
    <key alias="schedulePublishHelp">Select the date and time to publish and/or unpublish the content item.</key>
    <key alias="createEmpty">Create new</key>
    <key alias="createFromClipboard">Paste from clipboard</key>
    <key alias="nodeIsInTrash">This item is in the Recycle Bin</key>
  </area>
  <area alias="blueprints">
    <key alias="createBlueprintFrom"><![CDATA[Create a new Content Template from <em>%0%</em>]]></key>
    <key alias="blankBlueprint">Blank</key>
    <key alias="selectBlueprint">Select a Content Template</key>
    <key alias="createdBlueprintHeading">Content Template created</key>
    <key alias="createdBlueprintMessage">A Content Template was created from '%0%'</key>
    <key alias="duplicateBlueprintMessage">Another Content Template with the same name already exists</key>
    <key alias="blueprintDescription">A Content Template is predefined content that an editor can select to use as the
      basis for creating new content
    </key>
  </area>
  <area alias="media">
    <key alias="clickToUpload">Click to upload</key>
    <key alias="orClickHereToUpload">or click here to choose files</key>
    <key alias="disallowedFileType">Cannot upload this file, it does not have an approved file type</key>
    <key alias="disallowedMediaType">Cannot upload this file, the media type with alias '%0%' is not allowed here</key>
    <key alias="invalidFileName">Cannot upload this file, it does not have a valid file name</key>
    <key alias="maxFileSize">Max file size is</key>
    <key alias="mediaRoot">Media root</key>
    <key alias="createFolderFailed">Failed to create a folder under parent id %0%</key>
    <key alias="renameFolderFailed">Failed to rename the folder with id %0%</key>
    <key alias="dragAndDropYourFilesIntoTheArea">Drag and drop your file(s) into the area</key>
  </area>
  <area alias="member">
    <key alias="createNewMember">Create a new member</key>
    <key alias="allMembers">All Members</key>
    <key alias="memberGroupNoProperties">Member groups have no additional properties for editing.</key>
  </area>
  <area alias="contentType">
    <key alias="copyFailed">Failed to copy content type</key>
    <key alias="moveFailed">Failed to move content type</key>
  </area>
  <area alias="mediaType">
    <key alias="copyFailed">Failed to copy media type</key>
    <key alias="moveFailed">Failed to move media type</key>
    <key alias="autoPickMediaType">Auto pick</key>
  </area>
  <area alias="memberType">
    <key alias="copyFailed">Failed to copy member type</key>
  </area>
  <area alias="create">
    <key alias="chooseNode">Where do you want to create the new %0%</key>
    <key alias="createUnder">Create an item under</key>
    <key alias="createContentBlueprint">Select the Document Type you want to make a content template for</key>
    <key alias="enterFolderName">Enter a folder name</key>
    <key alias="updateData">Choose a type and a title</key>
    <key alias="noDocumentTypes" version="7.0">
      <![CDATA[There are no allowed Document Types available for creating content here. You must enable these in <strong>Document Types</strong> within the <strong>Settings</strong> section, by editing the <strong>Allowed child node types</strong> under <strong>Permissions</strong>.]]></key>
    <key alias="noDocumentTypesAtRoot">
      <![CDATA[There are no Document Types available for creating content here. You must create these in <strong>Document Types</strong> within the <strong>Settings</strong> section.]]></key>
    <key alias="noDocumentTypesWithNoSettingsAccess">The selected page in the content tree doesn't allow for any pages
      to be created below it.
    </key>
    <key alias="noDocumentTypesEditPermissions">Edit permissions for this Document Type</key>
    <key alias="noDocumentTypesCreateNew">Create a new Document Type</key>
    <key alias="noDocumentTypesAllowedAtRoot">
      <![CDATA[There are no allowed Document Types available for creating content here. You must enable these in <strong>Document Types</strong> within the <strong>Settings</strong> section, by changing the <strong>Allow as root</strong> option under <strong>Permissions</strong>.]]></key>
    <key alias="noMediaTypes" version="7.0">
      <![CDATA[There are no allowed Media Types available for creating media here. You must enable these in <strong>Media Types</strong> within the <strong>Settings</strong> section, by editing the <strong>Allowed child node types</strong> under <strong>Permissions</strong>.]]></key>
    <key alias="noMediaTypesWithNoSettingsAccess">The selected media in the tree doesn't allow for any other media to be
      created below it.
    </key>
    <key alias="noMediaTypesEditPermissions">Edit permissions for this Media Types</key>
    <key alias="documentTypeWithoutTemplate">Document Type without a template</key>
    <key alias="documentTypeWithTemplate">Document Type with Template</key>
    <key alias="documentTypeWithTemplateDescription">The data definition for a content page that can be created by
      editors in the content tree and is directly accessible via a URL.
    </key>
    <key alias="documentType">Document Type</key>
    <key alias="documentTypeDescription">The data definition for a content component that can be created by editors in
      the content tree and be picked on other pages but has no direct URL.
    </key>
    <key alias="elementType">Element Type</key>
    <key alias="elementTypeDescription">Defines the schema for a repeating set of properties, for example, in a 'Block
      List' or 'Nested Content' property editor.
    </key>
    <key alias="composition">Composition</key>
    <key alias="compositionDescription">Defines a re-usable set of properties that can be included in the definition of
      multiple other Document Types. For example, a set of 'Common Page Settings'.
    </key>
    <key alias="folder">Folder</key>
    <key alias="folderDescription">Used to organise the Document Types, Compositions and Element Types created in this
      Document Type tree.
    </key>
    <key alias="newFolder">New folder</key>
    <key alias="newDataType">New Data Type</key>
    <key alias="newJavascriptFile">New JavaScript file</key>
    <key alias="newEmptyPartialView">New empty partial view</key>
    <key alias="newPartialViewMacro">New partial view macro</key>
    <key alias="newPartialViewFromSnippet">New partial view from snippet</key>
    <key alias="newPartialViewMacroFromSnippet">New partial view macro from snippet</key>
    <key alias="newPartialViewMacroNoMacro">New partial view macro (without macro)</key>
    <key alias="newStyleSheetFile">New style sheet file</key>
    <key alias="newRteStyleSheetFile">New Rich Text Editor style sheet file</key>
  </area>
  <area alias="dashboard">
    <key alias="browser">Browse your website</key>
    <key alias="dontShowAgain">- Hide</key>
    <key alias="nothinghappens">If Umbraco isn't opening, you might need to allow popups from this site</key>
    <key alias="openinnew">has opened in a new window</key>
    <key alias="restart">Restart</key>
    <key alias="visit">Visit</key>
    <key alias="welcome">Welcome</key>
  </area>
  <area alias="prompt">
    <key alias="stay">Stay</key>
    <key alias="discardChanges">Discard changes</key>
    <key alias="unsavedChanges">You have unsaved changes</key>
    <key alias="unsavedChangesWarning">Are you sure you want to navigate away from this page? - you have unsaved
      changes
    </key>
    <key alias="confirmListViewPublish">Publishing will make the selected items visible on the site.</key>
    <key alias="confirmListViewUnpublish">Unpublishing will remove the selected items and all their descendants from the
      site.
    </key>
    <key alias="confirmUnpublish">Unpublishing will remove this page and all its descendants from the site.</key>
    <key alias="doctypeChangeWarning">You have unsaved changes. Making changes to the Document Type will discard the
      changes.
    </key>
  </area>
  <area alias="bulk">
    <key alias="done">Done</key>
    <key alias="deletedItem">Deleted %0% item</key>
    <key alias="deletedItems">Deleted %0% items</key>
    <key alias="deletedItemOfItem">Deleted %0% out of %1% item</key>
    <key alias="deletedItemOfItems">Deleted %0% out of %1% items</key>
    <key alias="publishedItem">Published %0% item</key>
    <key alias="publishedItems">Published %0% items</key>
    <key alias="publishedItemOfItem">Published %0% out of %1% item</key>
    <key alias="publishedItemOfItems">Published %0% out of %1% items</key>
    <key alias="unpublishedItem">Unpublished %0% item</key>
    <key alias="unpublishedItems">Unpublished %0% items</key>
    <key alias="unpublishedItemOfItem">Unpublished %0% out of %1% item</key>
    <key alias="unpublishedItemOfItems">Unpublished %0% out of %1% items</key>
    <key alias="movedItem">Moved %0% item</key>
    <key alias="movedItems">Moved %0% items</key>
    <key alias="movedItemOfItem">Moved %0% out of %1% item</key>
    <key alias="movedItemOfItems">Moved %0% out of %1% items</key>
    <key alias="copiedItem">Copied %0% item</key>
    <key alias="copiedItems">Copied %0% items</key>
    <key alias="copiedItemOfItem">Copied %0% out of %1% item</key>
    <key alias="copiedItemOfItems">Copied %0% out of %1% items</key>
  </area>
  <area alias="defaultdialogs">
    <key alias="nodeNameLinkPicker">Link title</key>
    <key alias="urlLinkPicker">Link</key>
    <key alias="anchorLinkPicker">Anchor / querystring</key>
    <key alias="anchorInsert">Name</key>
    <key alias="assignDomain">Manage hostnames</key>
    <key alias="closeThisWindow">Close this window</key>
    <key alias="confirmdelete">Are you sure you want to delete</key>
    <key alias="confirmdeleteNumberOfItems"><![CDATA[Are you sure you want to delete <strong>%0%</strong> of <strong>%1%</strong> items]]></key>
    <key alias="confirmdisable">Are you sure you want to disable</key>
    <key alias="confirmremove">Are you sure you want to remove</key>
    <key alias="confirmremoveusageof"><![CDATA[Are you sure you want to remove the usage of <strong>%0%</strong>]]></key>
    <key alias="confirmlogout">Are you sure?</key>
    <key alias="confirmSure">Are you sure?</key>
    <key alias="cut">Cut</key>
    <key alias="editdictionary">Edit Dictionary Item</key>
    <key alias="editlanguage">Edit Language</key>
    <key alias="editSelectedMedia">Edit selected media</key>
    <key alias="insertAnchor">Insert local link</key>
    <key alias="insertCharacter">Insert character</key>
    <key alias="insertgraphicheadline">Insert graphic headline</key>
    <key alias="insertimage">Insert picture</key>
    <key alias="insertlink">Insert link</key>
    <key alias="insertMacro">Click to add a Macro</key>
    <key alias="inserttable">Insert table</key>
    <key alias="languagedeletewarning">This will delete the language</key>
    <key alias="languageChangeWarning">Changing the culture for a language may be an expensive operation and will result
      in the content cache and indexes being rebuilt
    </key>
    <key alias="lastEdited">Last Edited</key>
    <key alias="link">Link</key>
    <key alias="linkinternal">Internal link:</key>
    <key alias="linklocaltip">When using local links, insert "#" in front of link</key>
    <key alias="linknewwindow">Open in new window?</key>
    <key alias="macroDoesNotHaveProperties">This macro does not contain any properties you can edit</key>
    <key alias="paste">Paste</key>
    <key alias="permissionsEdit">Edit permissions for</key>
    <key alias="permissionsSet">Set permissions for</key>
    <key alias="permissionsSetForGroup">Set permissions for %0% for user group %1%</key>
    <key alias="permissionsHelp">Select the users groups you want to set permissions for</key>
    <key alias="recycleBinDeleting">The items in the recycle bin are now being deleted. Please do not close this window
      while this operation takes place
    </key>
    <key alias="recycleBinIsEmpty">The recycle bin is now empty</key>
    <key alias="recycleBinWarning">When items are deleted from the recycle bin, they will be gone forever</key>
    <key alias="regexSearchError">
      <![CDATA[<a target='_blank' rel='noopener' href='http://regexlib.com'>regexlib.com</a>'s webservice is currently experiencing some problems, which we have no control over. We are very sorry for this inconvenience.]]></key>
    <key alias="regexSearchHelp">Search for a regular expression to add validation to a form field. Example: 'email,
      'zip-code', 'URL'.
    </key>
    <key alias="removeMacro">Remove Macro</key>
    <key alias="requiredField">Required Field</key>
    <key alias="sitereindexed">Site is reindexed</key>
    <key alias="siterepublished">The website cache has been refreshed. All publish content is now up to date. While all
      unpublished content is still unpublished
    </key>
    <key alias="siterepublishHelp">The website cache will be refreshed. All published content will be updated, while
      unpublished content will stay unpublished.
    </key>
    <key alias="tableColumns">Number of columns</key>
    <key alias="tableRows">Number of rows</key>
    <key alias="thumbnailimageclickfororiginal">Click on the image to see full size</key>
    <key alias="treepicker">Pick item</key>
    <key alias="viewCacheItem">View Cache Item</key>
    <key alias="relateToOriginalLabel">Relate to original</key>
    <key alias="includeDescendants">Include descendants</key>
    <key alias="theFriendliestCommunity">The friendliest community</key>
    <key alias="linkToPage">Link to page</key>
    <key alias="openInNewWindow">Opens the linked document in a new window or tab</key>
    <key alias="linkToMedia">Link to media</key>
    <key alias="selectContentStartNode">Select content start node</key>
    <key alias="selectMedia">Select media</key>
    <key alias="selectMediaType">Select media type</key>
    <key alias="selectIcon">Select icon</key>
    <key alias="selectItem">Select item</key>
    <key alias="selectLink">Select link</key>
    <key alias="selectMacro">Select macro</key>
    <key alias="selectContent">Select content</key>
    <key alias="selectContentType">Select content type</key>
    <key alias="selectMediaStartNode">Select media start node</key>
    <key alias="selectMember">Select member</key>
    <key alias="selectMemberGroup">Select member group</key>
    <key alias="selectMemberType">Select member type</key>
    <key alias="selectNode">Select node</key>
    <key alias="selectLanguages">Select languages</key>
    <key alias="selectSections">Select sections</key>
    <key alias="selectUser">Select user</key>
    <key alias="selectUsers">Select users</key>
    <key alias="noIconsFound">No icons were found</key>
    <key alias="noMacroParams">There are no parameters for this macro</key>
    <key alias="noMacros">There are no macros available to insert</key>
    <key alias="externalLoginProviders">External login providers</key>
    <key alias="exceptionDetail">Exception Details</key>
    <key alias="stacktrace">Stacktrace</key>
    <key alias="innerException">Inner Exception</key>
    <key alias="linkYour">Link your</key>
    <key alias="unLinkYour">Un-link your</key>
    <key alias="account">account</key>
    <key alias="selectEditor">Select editor</key>
    <key alias="selectSnippet">Select snippet</key>
    <key alias="variantdeletewarning">This will delete the node and all its languages. If you only want to delete one
      language, you should unpublish the node in that language instead.
    </key>
    <key alias="propertyuserpickerremovewarning"><![CDATA[This will remove the user <strong>%0%</strong>.]]></key>
    <key alias="userremovewarning"><![CDATA[This will remove the user <strong>%0%</strong> from the <strong>%1%</strong> group]]></key>
    <key alias="yesRemove">Yes, remove</key>
    <key alias="deleteLayout">You are deleting the layout</key>
    <key alias="deletingALayout">Modifying layout will result in loss of data for any existing content that is based on this configuration.</key>
  </area>
  <area alias="dictionary">
    <key alias="importDictionaryItemHelp">
      To import a dictionary item, find the ".udt" file on your computer by clicking the
      "Import" button (you'll be asked for confirmation on the next screen)
    </key>
    <key alias="itemDoesNotExists">Dictionary item does not exist.</key>
    <key alias="parentDoesNotExists">Parent item does not exist.</key>
    <key alias="noItems">There are no dictionary items.</key>
    <key alias="noItemsInFile">There are no dictionary items in this file.</key>
    <key alias="noItemsFound">There were no dictionary items found.</key>
    <key alias="createNew">Create dictionary item</key>
  </area>
  <area alias="dictionaryItem">
    <key alias="description"><![CDATA[
      Edit the different language versions for the dictionary item '<em>%0%</em>' below
   ]]>    </key>
    <key alias="displayName">Culture Name</key>
    <key alias="changeKeyError"><![CDATA[
      The key '%0%' already exists.
   ]]>    </key>
    <key alias="overviewTitle">Dictionary overview</key>
  </area>
  <area alias="examineManagement">
    <key alias="configuredSearchers">Configured Searchers</key>
    <key alias="configuredSearchersDescription">Shows properties and tools for any configured Searcher (i.e. such as a
      multi-index searcher)
    </key>
    <key alias="fieldValues">Field values</key>
    <key alias="healthStatus">Health status</key>
    <key alias="healthStatusDescription">The health status of the index and if it can be read</key>
    <key alias="indexers">Indexers</key>
    <key alias="indexInfo">Index info</key>
    <key alias="contentInIndex">Content in index</key>
    <key alias="indexInfoDescription">Lists the properties of the index</key>
    <key alias="manageIndexes">Manage Examine's indexes</key>
    <key alias="manageIndexesDescription">Allows you to view the details of each index and provides some tools for
      managing the indexes
    </key>
    <key alias="rebuildIndex">Rebuild index</key>
    <key alias="rebuildIndexWarning"><![CDATA[
      This will cause the index to be rebuilt.<br />
      Depending on how much content there is in your site this could take a while.<br />
      It is not recommended to rebuild an index during times of high website traffic or when editors are editing content.
     ]]>
    </key>
    <key alias="searchers">Searchers</key>
    <key alias="searchDescription">Search the index and view the results</key>
    <key alias="tools">Tools</key>
    <key alias="toolsDescription">Tools to manage the index</key>
    <key alias="fields">fields</key>
    <key alias="indexCannotRead">The index cannot be read and will need to be rebuilt</key>
    <key alias="processIsTakingLonger">The process is taking longer than expected, check the Umbraco log to see if there
      have been any errors during this operation
    </key>
    <key alias="indexCannotRebuild">This index cannot be rebuilt because it has no assigned</key>
    <key alias="iIndexPopulator">IIndexPopulator</key>
  </area>
  <area alias="placeholders">
    <key alias="username">Enter your username</key>
    <key alias="password">Enter your password</key>
    <key alias="confirmPassword">Confirm your password</key>
    <key alias="nameentity">Name the %0%...</key>
    <key alias="entername">Enter a name...</key>
    <key alias="enteremail">Enter an email...</key>
    <key alias="enterusername">Enter a username...</key>
    <key alias="label">Label...</key>
    <key alias="enterDescription">Enter a description...</key>
    <key alias="search">Type to search...</key>
    <key alias="filter">Type to filter...</key>
    <key alias="enterTags">Type to add tags (press enter after each tag)...</key>
    <key alias="email">Enter your email</key>
    <key alias="enterMessage">Enter a message...</key>
    <key alias="usernameHint">Your username is usually your email</key>
    <key alias="anchor">#value or ?key=value</key>
    <key alias="enterAlias">Enter alias...</key>
    <key alias="generatingAlias">Generating alias...</key>
    <key alias="a11yCreateItem">Create item</key>
    <key alias="a11yEdit">Edit</key>
    <key alias="a11yName">Name</key>
  </area>
  <area alias="editcontenttype">
    <key alias="createListView" version="7.2">Create custom list view</key>
    <key alias="removeListView" version="7.2">Remove custom list view</key>
    <key alias="aliasAlreadyExists">A Content Type, Media Type or Member Type with this alias already exists</key>
  </area>
  <area alias="renamecontainer">
    <key alias="renamed">Renamed</key>
    <key alias="enterNewFolderName">Enter a new folder name here</key>
    <key alias="folderWasRenamed">%0% was renamed to %1%</key>
  </area>
  <area alias="editdatatype">
    <key alias="addPrevalue">Add prevalue</key>
    <key alias="dataBaseDatatype">Database datatype</key>
    <key alias="guid">Property editor GUID</key>
    <key alias="renderControl">Property editor</key>
    <key alias="rteButtons">Buttons</key>
    <key alias="rteEnableAdvancedSettings">Enable advanced settings for</key>
    <key alias="rteEnableContextMenu">Enable context menu</key>
    <key alias="rteMaximumDefaultImgSize">Maximum default size of inserted images</key>
    <key alias="rteRelatedStylesheets">Related stylesheets</key>
    <key alias="rteShowLabel">Show label</key>
    <key alias="rteWidthAndHeight">Width and height</key>
    <key alias="selectFolder">Select the folder to move</key>
    <key alias="inTheTree">to in the tree structure below</key>
    <key alias="wasMoved">was moved underneath</key>
  </area>
  <area alias="errorHandling">
    <key alias="errorButDataWasSaved">Your data has been saved, but before you can publish this page there are some
      errors you need to fix first:
    </key>
    <key alias="errorChangingProviderPassword">The current membership provider does not support changing password
      (EnablePasswordRetrieval need to be true)
    </key>
    <key alias="errorExistsWithoutTab">%0% already exists</key>
    <key alias="errorHeader">There were errors:</key>
    <key alias="errorHeaderWithoutTab">There were errors:</key>
    <key alias="errorInPasswordFormat">The password should be a minimum of %0% characters long and contain at least %1%
      non-alpha numeric character(s)
    </key>
    <key alias="errorIntegerWithoutTab">%0% must be an integer</key>
    <key alias="errorMandatory">The %0% field in the %1% tab is mandatory</key>
    <key alias="errorMandatoryWithoutTab">%0% is a mandatory field</key>
    <key alias="errorRegExp">%0% at %1% is not in a correct format</key>
    <key alias="errorRegExpWithoutTab">%0% is not in a correct format</key>
  </area>
  <area alias="errors">
    <key alias="receivedErrorFromServer">Received an error from the server</key>
    <key alias="dissallowedMediaType">The specified file type has been disallowed by the administrator</key>
    <key alias="codemirroriewarning">NOTE! Even though CodeMirror is enabled by configuration, it is disabled in
      Internet Explorer because it's not stable enough.
    </key>
    <key alias="contentTypeAliasAndNameNotNull">Please fill both alias and name on the new property type!</key>
    <key alias="filePermissionsError">There is a problem with read/write access to a specific file or folder</key>
    <key alias="macroErrorLoadingPartialView">Error loading Partial View script (file: %0%)</key>
    <key alias="missingTitle">Please enter a title</key>
    <key alias="missingType">Please choose a type</key>
    <key alias="pictureResizeBiggerThanOrg">You're about to make the picture larger than the original size. Are you sure
      that you want to proceed?
    </key>
    <key alias="startNodeDoesNotExists">Startnode deleted, please contact your administrator</key>
    <key alias="stylesMustMarkBeforeSelect">Please mark content before changing style</key>
    <key alias="stylesNoStylesOnPage">No active styles available</key>
    <key alias="tableColMergeLeft">Please place cursor at the left of the two cells you wish to merge</key>
    <key alias="tableSplitNotSplittable">You cannot split a cell that hasn't been merged.</key>
    <key alias="propertyHasErrors">This property is invalid</key>
  </area>
  <area alias="general">
    <key alias="about">About</key>
    <key alias="action">Action</key>
    <key alias="actions">Actions</key>
    <key alias="add">Add</key>
    <key alias="alias">Alias</key>
    <key alias="all">All</key>
    <key alias="areyousure">Are you sure?</key>
    <key alias="back">Back</key>
    <key alias="backToOverview">Back to overview</key>
    <key alias="border">Border</key>
    <key alias="by">by</key>
    <key alias="cancel">Cancel</key>
    <key alias="cellMargin">Cell margin</key>
    <key alias="choose">Choose</key>
    <key alias="clear">Clear</key>
    <key alias="close">Close</key>
    <key alias="closewindow">Close Window</key>
    <key alias="closepane">Close Pane</key>
    <key alias="comment">Comment</key>
    <key alias="confirm">Confirm</key>
    <key alias="constrain">Constrain</key>
    <key alias="constrainProportions">Constrain proportions</key>
    <key alias="content">Content</key>
    <key alias="continue">Continue</key>
    <key alias="copy">Copy</key>
    <key alias="create">Create</key>
    <key alias="database">Database</key>
    <key alias="date">Date</key>
    <key alias="default">Default</key>
    <key alias="delete">Delete</key>
    <key alias="deleted">Deleted</key>
    <key alias="deleting">Deleting...</key>
    <key alias="design">Design</key>
    <key alias="dictionary">Dictionary</key>
    <key alias="dimensions">Dimensions</key>
    <key alias="discard">Discard</key>
    <key alias="down">Down</key>
    <key alias="download">Download</key>
    <key alias="edit">Edit</key>
    <key alias="edited">Edited</key>
    <key alias="elements">Elements</key>
    <key alias="email">Email</key>
    <key alias="error">Error</key>
    <key alias="field">Field</key>
    <key alias="findDocument">Find</key>
    <key alias="first">First</key>
    <key alias="focalPoint">Focal point</key>
    <key alias="general">General</key>
    <key alias="groups">Groups</key>
    <key alias="group">Group</key>
    <key alias="height">Height</key>
    <key alias="help">Help</key>
    <key alias="hide">Hide</key>
    <key alias="history">History</key>
    <key alias="icon">Icon</key>
    <key alias="id">Id</key>
    <key alias="import">Import</key>
    <key alias="excludeFromSubFolders">Search only this folder</key>
    <key alias="info">Info</key>
    <key alias="innerMargin">Inner margin</key>
    <key alias="insert">Insert</key>
    <key alias="install">Install</key>
    <key alias="invalid">Invalid</key>
    <key alias="justify">Justify</key>
    <key alias="label">Label</key>
    <key alias="language">Language</key>
    <key alias="last">Last</key>
    <key alias="layout">Layout</key>
    <key alias="links">Links</key>
    <key alias="loading">Loading</key>
    <key alias="locked">Locked</key>
    <key alias="login">Login</key>
    <key alias="logoff">Log off</key>
    <key alias="logout">Logout</key>
    <key alias="macro">Macro</key>
    <key alias="mandatory">Mandatory</key>
    <key alias="message">Message</key>
    <key alias="move">Move</key>
    <key alias="name">Name</key>
    <key alias="new">New</key>
    <key alias="next">Next</key>
    <key alias="no">No</key>
    <key alias="nodeName">Node Name</key>
    <key alias="of">of</key>
    <key alias="off">Off</key>
    <key alias="ok">OK</key>
    <key alias="open">Open</key>
    <key alias="options">Options</key>
    <key alias="on">On</key>
    <key alias="or">or</key>
    <key alias="orderBy">Order by</key>
    <key alias="password">Password</key>
    <key alias="path">Path</key>
    <key alias="pleasewait">One moment please...</key>
    <key alias="previous">Previous</key>
    <key alias="properties">Properties</key>
    <key alias="readMore">Read more</key>
    <key alias="rebuild">Rebuild</key>
    <key alias="reciept">Email to receive form data</key>
    <key alias="recycleBin">Recycle Bin</key>
    <key alias="recycleBinEmpty">Your recycle bin is empty</key>
    <key alias="reload">Reload</key>
    <key alias="remaining">Remaining</key>
    <key alias="remove">Remove</key>
    <key alias="rename">Rename</key>
    <key alias="renew">Renew</key>
    <key alias="required" version="7.0">Required</key>
    <key alias="retrieve">Retrieve</key>
    <key alias="retry">Retry</key>
    <key alias="rights">Permissions</key>
    <key alias="scheduledPublishing">Scheduled Publishing</key>
    <key alias="umbracoInfo">Umbraco info</key>
    <key alias="search">Search</key>
    <key alias="searchNoResult">Sorry, we can not find what you are looking for.</key>
    <key alias="noItemsInList">No items have been added</key>
    <key alias="server">Server</key>
    <key alias="settings">Settings</key>
    <key alias="show">Show</key>
    <key alias="showPageOnSend">Show page on Send</key>
    <key alias="size">Size</key>
    <key alias="sort">Sort</key>
    <key alias="status">Status</key>
    <key alias="submit">Submit</key>
    <key alias="success">Success</key>
    <key alias="type">Type</key>
    <key alias="typeName">Type Name</key>
    <key alias="typeToSearch">Type to search...</key>
    <key alias="under">under</key>
    <key alias="up">Up</key>
    <key alias="update">Update</key>
    <key alias="upgrade">Upgrade</key>
    <key alias="upload">Upload</key>
    <key alias="url">URL</key>
    <key alias="user">User</key>
    <key alias="username">Username</key>
    <key alias="value">Value</key>
    <key alias="view">View</key>
    <key alias="welcome">Welcome...</key>
    <key alias="width">Width</key>
    <key alias="yes">Yes</key>
    <key alias="folder">Folder</key>
    <key alias="searchResults">Search results</key>
    <key alias="reorder">Reorder</key>
    <key alias="reorderDone">I am done reordering</key>
    <key alias="preview">Preview</key>
    <key alias="changePassword">Change password</key>
    <key alias="to">to</key>
    <key alias="listView">List view</key>
    <key alias="saving">Saving...</key>
    <key alias="current">current</key>
    <key alias="embed">Embed</key>
    <key alias="selected">selected</key>
    <key alias="other">Other</key>
    <key alias="articles">Articles</key>
    <key alias="videos">Videos</key>
    <key alias="avatar">Avatar for</key>
    <key alias="header">Header</key>
    <key alias="systemField">system field</key>
    <key alias="lastUpdated">Last Updated</key>
  </area>
  <area alias="colors">
    <key alias="blue">Blue</key>
  </area>
  <area alias="shortcuts">
    <key alias="addGroup">Add group</key>
    <key alias="addProperty">Add property</key>
    <key alias="addEditor">Add editor</key>
    <key alias="addTemplate">Add template</key>
    <key alias="addChildNode">Add child node</key>
    <key alias="addChild">Add child</key>
    <key alias="editDataType">Edit data type</key>
    <key alias="navigateSections">Navigate sections</key>
    <key alias="shortcut">Shortcuts</key>
    <key alias="showShortcuts">show shortcuts</key>
    <key alias="toggleListView">Toggle list view</key>
    <key alias="toggleAllowAsRoot">Toggle allow as root</key>
    <key alias="commentLine">Comment/Uncomment lines</key>
    <key alias="removeLine">Remove line</key>
    <key alias="copyLineUp">Copy Lines Up</key>
    <key alias="copyLineDown">Copy Lines Down</key>
    <key alias="moveLineUp">Move Lines Up</key>
    <key alias="moveLineDown">Move Lines Down</key>
    <key alias="generalHeader">General</key>
    <key alias="editorHeader">Editor</key>
    <key alias="toggleAllowCultureVariants">Toggle allow culture variants</key>
  </area>
  <area alias="graphicheadline">
    <key alias="backgroundcolor">Background colour</key>
    <key alias="bold">Bold</key>
    <key alias="color">Text colour</key>
    <key alias="font">Font</key>
    <key alias="text">Text</key>
  </area>
  <area alias="headers">
    <key alias="page">Page</key>
  </area>
  <area alias="installer">
    <key alias="databaseErrorCannotConnect">The installer cannot connect to the database.</key>
    <key alias="databaseErrorWebConfig">Could not save the web.config file. Please modify the connection string
      manually.
    </key>
    <key alias="databaseFound">Your database has been found and is identified as</key>
    <key alias="databaseHeader">Database configuration</key>
    <key alias="databaseInstall">
      <![CDATA[
      Press the <strong>install</strong> button to install the Umbraco %0% database
    ]]>
    </key>
    <key alias="databaseInstallDone">
      <![CDATA[Umbraco %0% has now been copied to your database. Press <strong>Next</strong> to proceed.]]></key>
    <key alias="databaseNotFound"><![CDATA[<p>Database not found! Please check that the information in the "connection string" of the "web.config" file is correct.</p>
              <p>To proceed, please edit the "web.config" file (using Visual Studio or your favourite text editor), scroll to the bottom, add the connection string for your database in the key named "UmbracoDbDSN" and save the file. </p>
              <p>
              Click the <strong>retry</strong> button when
              done.<br /><a href="https://our.umbraco.com/documentation/Reference/Config/webconfig/" target="_blank" rel="noopener">
			              More information on editing web.config here</a>.</p>]]></key>
    <key alias="databaseText"><![CDATA[To complete this step, you must know some information regarding your database server ("connection string").<br />
        Please contact your ISP if necessary.
        If you're installing on a local machine or server you might need information from your system administrator.]]></key>
    <key alias="databaseUpgrade"><![CDATA[
      <p>
      Press the <strong>upgrade</strong> button to upgrade your database to Umbraco %0%</p>
      <p>
      Don't worry - no content will be deleted and everything will continue working afterwards!
      </p>
      ]]>    </key>
    <key alias="databaseUpgradeDone"><![CDATA[Your database has been upgraded to the final version %0%.<br />Press <strong>Next</strong> to
      proceed. ]]></key>
    <key alias="databaseUpToDate">
      <![CDATA[Your current database is up-to-date!. Click <strong>next</strong> to continue the configuration wizard]]></key>
    <key alias="defaultUserChangePass">
      <![CDATA[<strong>The Default users' password needs to be changed!</strong>]]></key>
    <key alias="defaultUserDisabled">
      <![CDATA[<strong>The Default user has been disabled or has no access to Umbraco!</strong></p><p>No further actions needs to be taken. Click <strong>Next</strong> to proceed.]]></key>
    <key alias="defaultUserPassChanged">
      <![CDATA[<strong>The Default user's password has been successfully changed since the installation!</strong></p><p>No further actions needs to be taken. Click <strong>Next</strong> to proceed.]]></key>
    <key alias="defaultUserPasswordChanged">The password is changed!</key>
    <key alias="greatStart">Get a great start, watch our introduction videos</key>
    <key alias="licenseText">By clicking the next button (or modifying the umbracoConfigurationStatus in web.config),
      you accept the license for this software as specified in the box below. Notice that this Umbraco distribution
      consists of two different licenses, the open source MIT license for the framework and the Umbraco freeware license
      that covers the UI.
    </key>
    <key alias="None">Not installed yet.</key>
    <key alias="permissionsAffectedFolders">Affected files and folders</key>
    <key alias="permissionsAffectedFoldersMoreInfo">More information on setting up permissions for Umbraco here</key>
    <key alias="permissionsAffectedFoldersText">You need to grant ASP.NET modify permissions to the following
      files/folders
    </key>
    <key alias="permissionsAlmostPerfect"><![CDATA[<strong>Your permission settings are almost perfect!</strong><br /><br />
        You can run Umbraco without problems, but you will not be able to install packages which are recommended to take full advantage of Umbraco.]]></key>
    <key alias="permissionsHowtoResolve">How to Resolve</key>
    <key alias="permissionsHowtoResolveLink">Click here to read the text version</key>
    <key alias="permissionsHowtoResolveText">
      <![CDATA[Watch our <strong>video tutorial</strong> on setting up folder permissions for Umbraco or read the text version.]]></key>
    <key alias="permissionsMaybeAnIssue"><![CDATA[<strong>Your permission settings might be an issue!</strong>
      <br/><br />
      You can run Umbraco without problems, but you will not be able to create folders or install packages which are recommended to take full advantage of Umbraco.]]></key>
    <key alias="permissionsNotReady"><![CDATA[<strong>Your permission settings are not ready for Umbraco!</strong>
          <br /><br />
          In order to run Umbraco, you'll need to update your permission settings.]]></key>
    <key alias="permissionsPerfect"><![CDATA[<strong>Your permission settings are perfect!</strong><br /><br />
              You are ready to run Umbraco and install packages!]]></key>
    <key alias="permissionsResolveFolderIssues">Resolving folder issue</key>
    <key alias="permissionsResolveFolderIssuesLink">Follow this link for more information on problems with ASP.NET and
      creating folders
    </key>
    <key alias="permissionsSettingUpPermissions">Setting up folder permissions</key>
    <key alias="permissionsText"><![CDATA[
      Umbraco needs write/modify access to certain directories in order to store files like pictures and PDF's.
      It also stores temporary data (aka: cache) for enhancing the performance of your website.
    ]]>    </key>
    <key alias="runwayFromScratch">I want to start from scratch</key>
    <key alias="runwayFromScratchText"><![CDATA[
        Your website is completely empty at the moment, so that's perfect if you want to start from scratch and create your own Document Types and templates.
        (<a href="https://umbraco.tv/documentation/videos/for-site-builders/foundation/document-types">learn how</a>)
        You can still choose to install Runway later on. Please go to the Developer section and choose Packages.
      ]]>    </key>
    <key alias="runwayHeader">You've just set up a clean Umbraco platform. What do you want to do next?</key>
    <key alias="runwayInstalled">Runway is installed</key>
    <key alias="runwayInstalledText"><![CDATA[
      You have the foundation in place. Select what modules you wish to install on top of it.<br />
      This is our list of recommended modules, check off the ones you would like to install, or view the <a href="#" onclick="toggleModules(); return false;" id="toggleModuleList">full list of modules</a>
      ]]>    </key>
    <key alias="runwayOnlyProUsers">Only recommended for experienced users</key>
    <key alias="runwaySimpleSite">I want to start with a simple website</key>
    <key alias="runwaySimpleSiteText"><![CDATA[
      <p>
      "Runway" is a simple website providing some basic Document Types and templates. The installer can set up Runway for you automatically,
        but you can easily edit, extend or remove it. It's not necessary and you can perfectly use Umbraco without it. However,
        Runway offers an easy foundation based on best practices to get you started faster than ever.
        If you choose to install Runway, you can optionally select basic building blocks called Runway Modules to enhance your Runway pages.
        </p>
        <small>
        <em>Included with Runway:</em> Home page, Getting Started page, Installing Modules page.<br />
        <em>Optional Modules:</em> Top Navigation, Sitemap, Contact, Gallery.
        </small>
      ]]>    </key>
    <key alias="runwayWhatIsRunway">What is Runway</key>
    <key alias="step1">Step 1/5 Accept license</key>
    <key alias="step2">Step 2/5: Database configuration</key>
    <key alias="step3">Step 3/5: Validating File Permissions</key>
    <key alias="step4">Step 4/5: Check Umbraco security</key>
    <key alias="step5">Step 5/5: Umbraco is ready to get you started</key>
    <key alias="thankYou">Thank you for choosing Umbraco</key>
    <key alias="theEndBrowseSite"><![CDATA[<h3>Browse your new site</h3>
You installed Runway, so why not see how your new website looks.]]></key>
    <key alias="theEndFurtherHelp"><![CDATA[<h3>Further help and information</h3>
Get help from our award winning community, browse the documentation or watch some free videos on how to build a simple site, how to use packages and a quick guide to the Umbraco terminology]]></key>
    <key alias="theEndHeader">Umbraco %0% is installed and ready for use</key>
    <key alias="theEndInstallFailed"><![CDATA[To finish the installation, you'll need to
        manually edit the <strong>/web.config file</strong> and update the AppSetting key <strong>UmbracoConfigurationStatus</strong> in the bottom to the value of <strong>'%0%'</strong>.]]></key>
    <key alias="theEndInstallSuccess"><![CDATA[You can get <strong>started instantly</strong> by clicking the "Launch Umbraco" button below. <br />If you are <strong>new to Umbraco</strong>,
you can find plenty of resources on our getting started pages.]]></key>
    <key alias="theEndOpenUmbraco"><![CDATA[<h3>Launch Umbraco</h3>
To manage your website, simply open the Umbraco backoffice and start adding content, updating the templates and stylesheets or add new functionality]]></key>
    <key alias="Unavailable">Connection to database failed.</key>
    <key alias="Version3">Umbraco Version 3</key>
    <key alias="Version4">Umbraco Version 4</key>
    <key alias="watch">Watch</key>
    <key alias="welcomeIntro"><![CDATA[This wizard will guide you through the process of configuring <strong>Umbraco %0%</strong> for a fresh install or upgrading from version 3.0.
                                <br /><br />
                                Press <strong>"next"</strong> to start the wizard.]]></key>
  </area>
  <area alias="language">
    <key alias="cultureCode">Culture Code</key>
    <key alias="displayName">Culture Name</key>
  </area>
  <area alias="lockout">
    <key alias="lockoutWillOccur">You've been idle and logout will automatically occur in</key>
    <key alias="renewSession">Renew now to save your work</key>
  </area>
  <area alias="login">
    <key alias="greeting0">Happy super Sunday</key>
    <key alias="greeting1">Happy marvelous Monday</key>
    <key alias="greeting2">Happy tubular Tuesday</key>
    <key alias="greeting3">Happy wonderful Wednesday</key>
    <key alias="greeting4">Happy thunderous Thursday</key>
    <key alias="greeting5">Happy funky Friday</key>
    <key alias="greeting6">Happy Caturday</key>
    <key alias="instruction">Log in below</key>
    <key alias="signInWith">Sign in with</key>
    <key alias="timeout">Session timed out</key>
    <key alias="bottomText">
      <![CDATA[<p style="text-align:right;">&copy; 2001 - %0% <br /><a href="https://umbraco.com" style="text-decoration: none" target="_blank" rel="noopener">Umbraco.com</a></p> ]]></key>
    <key alias="forgottenPassword">Forgotten password?</key>
    <key alias="forgottenPasswordInstruction">An email will be sent to the address specified with a link to reset your
      password
    </key>
    <key alias="requestPasswordResetConfirmation">An email with password reset instructions will be sent to the
      specified address if it matched our records
    </key>
    <key alias="showPassword">Show password</key>
    <key alias="hidePassword">Hide password</key>
    <key alias="returnToLogin">Return to login form</key>
    <key alias="setPasswordInstruction">Please provide a new password</key>
    <key alias="setPasswordConfirmation">Your Password has been updated</key>
    <key alias="resetCodeExpired">The link you have clicked on is invalid or has expired</key>
    <key alias="resetPasswordEmailCopySubject">Umbraco: Reset Password</key>
    <key alias="resetPasswordEmailCopyFormat"><![CDATA[
        <html>
			<head>
				<meta name='viewport' content='width=device-width'>
				<meta http-equiv='Content-Type' content='text/html; charset=UTF-8'>
			</head>
			<body class='' style='font-family: sans-serif; -webkit-font-smoothing: antialiased; font-size: 14px; color: #392F54; line-height: 22px; -ms-text-size-adjust: 100%; -webkit-text-size-adjust: 100%; background: #1d1333; margin: 0; padding: 0;' bgcolor='#1d1333'>
				<style type='text/css'> @media only screen and (max-width: 620px) {table[class=body] h1 {font-size: 28px !important; margin-bottom: 10px !important; } table[class=body] .wrapper {padding: 32px !important; } table[class=body] .article {padding: 32px !important; } table[class=body] .content {padding: 24px !important; } table[class=body] .container {padding: 0 !important; width: 100% !important; } table[class=body] .main {border-left-width: 0 !important; border-radius: 0 !important; border-right-width: 0 !important; } table[class=body] .btn table {width: 100% !important; } table[class=body] .btn a {width: 100% !important; } table[class=body] .img-responsive {height: auto !important; max-width: 100% !important; width: auto !important; } } .btn-primary table td:hover {background-color: #34495e !important; } .btn-primary a:hover {background-color: #34495e !important; border-color: #34495e !important; } .btn  a:visited {color:#FFFFFF;} </style>
				<table border="0" cellpadding="0" cellspacing="0" class="body" style="border-collapse: separate; mso-table-lspace: 0pt; mso-table-rspace: 0pt; width: 100%; background: #1d1333;" bgcolor="#1d1333">
					<tr>
						<td style="font-family: sans-serif; font-size: 14px; vertical-align: top; padding: 24px;" valign="top">
							<table style="border-collapse: separate; mso-table-lspace: 0pt; mso-table-rspace: 0pt; width: 100%;">
								<tr>
									<td background="https://umbraco.com/umbraco/assets/img/application/logo.png" bgcolor="#1d1333" width="28" height="28" valign="top" style="font-family: sans-serif; font-size: 14px; vertical-align: top;">
										<!--[if gte mso 9]> <v:rect xmlns:v="urn:schemas-microsoft-com:vml" fill="true" stroke="false" style="width:30px;height:30px;"> <v:fill type="tile" src="https://umbraco.com/umbraco/assets/img/application/logo.png" color="#1d1333" /> <v:textbox inset="0,0,0,0"> <![endif]-->
<div></div>
<!--[if gte mso 9]> </v:textbox> </v:rect> <![endif]-->
</td>
<td style="font-family: sans-serif; font-size: 14px; vertical-align: top;" valign="top"></td>
</tr>
</table>
</td>
</tr>
</table>
<table border='0' cellpadding='0' cellspacing='0' class='body' style='border-collapse: separate; mso-table-lspace: 0pt; mso-table-rspace: 0pt; width: 100%; background: #1d1333;' bgcolor='#1d1333'>
<tr>
<td style='font-family: sans-serif; font-size: 14px; vertical-align: top;' valign='top'></td>
<td class='container' style='font-family: sans-serif; font-size: 14px; vertical-align: top; display: block; max-width: 560px; width: 560px; margin: 0 auto; padding: 10px;' valign='top'>
<div class='content' style='box-sizing: border-box; display: block; max-width: 560px; margin: 0 auto; padding: 10px;'>
<br>
<table class='main' style='border-collapse: separate; mso-table-lspace: 0pt; mso-table-rspace: 0pt; width: 100%; border-radius: 3px; background: #FFFFFF;' bgcolor='#FFFFFF'>
<tr>
<td class='wrapper' style='font-family: sans-serif; font-size: 14px; vertical-align: top; box-sizing: border-box; padding: 50px;' valign='top'>
<table border='0' cellpadding='0' cellspacing='0' style='border-collapse: separate; mso-table-lspace: 0pt; mso-table-rspace: 0pt; width: 100%;'>
<tr>
<td style='line-height: 24px; font-family: sans-serif; font-size: 14px; vertical-align: top;' valign='top'>
<h1 style='color: #392F54; font-family: sans-serif; font-weight: bold; line-height: 1.4; font-size: 24px; text-align: left; text-transform: capitalize; margin: 0 0 30px;' align='left'>
															Password reset requested
														</h1>
<p style='color: #392F54; font-family: sans-serif; font-size: 14px; font-weight: normal; margin: 0 0 15px;'>
															Your username to login to the Umbraco backoffice is: <strong>%0%</strong>
</p>
<p style='color: #392F54; font-family: sans-serif; font-size: 14px; font-weight: normal; margin: 0 0 15px;'>
<table border='0' cellpadding='0' cellspacing='0' style='border-collapse: separate; mso-table-lspace: 0pt; mso-table-rspace: 0pt; width: auto;'>
<tbody>
<tr>
<td style='font-family: sans-serif; font-size: 14px; vertical-align: top; border-radius: 5px; text-align: center; background: #35C786;' align='center' bgcolor='#35C786' valign='top'>
<a href='%1%' target='_blank' rel='noopener' style='color: #FFFFFF; text-decoration: none; -ms-word-break: break-all; word-break: break-all; border-radius: 5px; box-sizing: border-box; cursor: pointer; display: inline-block; font-size: 14px; font-weight: bold; text-transform: capitalize; background: #35C786; margin: 0; padding: 12px 30px; border: 1px solid #35c786;'>
																				Click this link to reset your password
																			</a>
</td>
</tr>
</tbody>
</table>
</p>
<p style='max-width: 400px; display: block; color: #392F54; font-family: sans-serif; font-size: 14px; line-height: 20px; font-weight: normal; margin: 15px 0;'>If you cannot click on the link, copy and paste this URL into your browser window:</p>
<table border='0' cellpadding='0' cellspacing='0'>
<tr>
<td style='-ms-word-break: break-all; word-break: break-all; font-family: sans-serif; font-size: 11px; line-height:14px;'>
<font style="-ms-word-break: break-all; word-break: break-all; font-size: 11px; line-height:14px;">
<a style='-ms-word-break: break-all; word-break: break-all; color: #392F54; text-decoration: underline; font-size: 11px; line-height:15px;' href='%1%'>%1%</a>
</font>
</td>
</tr>
</table>
</p>
</td>
</tr>
</table>
</td>
</tr>
</table>
<br><br><br>
</div>
</td>
<td style='font-family: sans-serif; font-size: 14px; vertical-align: top;' valign='top'></td>
</tr>
</table>
</body>
</html>
	]]>    </key>
    <key alias="mfaSecurityCodeSubject">Umbraco: Security Code</key>
    <key alias="mfaSecurityCodeMessage">Your security code is: %0%</key>
    <key alias="2faTitle">One last step</key>
    <key alias="2faText">You have enabled 2-factor authentication and must verify your identity.</key>
    <key alias="2faMultipleText">Please choose a 2-factor provider</key>
    <key alias="2faCodeInput">Verification code</key>
    <key alias="2faCodeInputHelp">Please enter the verification code</key>
    <key alias="2faInvalidCode">Invalid code entered</key>
  </area>
  <area alias="main">
    <key alias="dashboard">Dashboard</key>
    <key alias="sections">Sections</key>
    <key alias="tree">Content</key>
  </area>
  <area alias="moveOrCopy">
    <key alias="choose">Choose page above...</key>
    <key alias="copyDone">%0% has been copied to %1%</key>
    <key alias="copyTo">Select where the document %0% should be copied to below</key>
    <key alias="moveDone">%0% has been moved to %1%</key>
    <key alias="moveTo">Select where the document %0% should be moved to below</key>
    <key alias="nodeSelected">has been selected as the root of your new content, click 'ok' below.</key>
    <key alias="noNodeSelected">No node selected yet, please select a node in the list above before clicking 'ok'</key>
    <key alias="notAllowedByContentType">The current node is not allowed under the chosen node because of its type</key>
    <key alias="notAllowedByPath">The current node cannot be moved to one of its subpages neither can the parent and destination be the same</key>
    <key alias="notAllowedAtRoot">The current node cannot exist at the root</key>
    <key alias="notValid">The action isn't allowed since you have insufficient permissions on 1 or more child
      documents.
    </key>
    <key alias="relateToOriginal">Relate copied items to original</key>
  </area>
  <area alias="notifications">
    <key alias="editNotifications"><![CDATA[Select your notification for <strong>%0%</strong>]]></key>
    <key alias="notificationsSavedFor">Notification settings saved for</key>
    <key alias="mailBody"><![CDATA[
      Hi %0%

      This is an automated mail to inform you that the task '%1%'
      has been performed on the page '%2%'
      by the user '%3%'

      Go to http://%4%/#/content/content/edit/%5% to edit.

      %6%

      Have a nice day!
      Cheers from the Umbraco robot
    ]]>    </key>
    <key alias="mailBodyVariantSummary">The following languages have been modified %0%</key>
    <key alias="mailBodyHtml"><![CDATA[
        <html>
			<head>
				<meta name='viewport' content='width=device-width'>
				<meta http-equiv='Content-Type' content='text/html; charset=UTF-8'>
			</head>
			<body class='' style='font-family: sans-serif; -webkit-font-smoothing: antialiased; font-size: 14px; color: #392F54; line-height: 22px; -ms-text-size-adjust: 100%; -webkit-text-size-adjust: 100%; background: #1d1333; margin: 0; padding: 0;' bgcolor='#1d1333'>
				<style type='text/css'> @media only screen and (max-width: 620px) {table[class=body] h1 {font-size: 28px !important; margin-bottom: 10px !important; } table[class=body] .wrapper {padding: 32px !important; } table[class=body] .article {padding: 32px !important; } table[class=body] .content {padding: 24px !important; } table[class=body] .container {padding: 0 !important; width: 100% !important; } table[class=body] .main {border-left-width: 0 !important; border-radius: 0 !important; border-right-width: 0 !important; } table[class=body] .btn table {width: 100% !important; } table[class=body] .btn a {width: 100% !important; } table[class=body] .img-responsive {height: auto !important; max-width: 100% !important; width: auto !important; } } .btn-primary table td:hover {background-color: #34495e !important; } .btn-primary a:hover {background-color: #34495e !important; border-color: #34495e !important; } .btn  a:visited {color:#FFFFFF;} </style>
				<table border="0" cellpadding="0" cellspacing="0" class="body" style="border-collapse: separate; mso-table-lspace: 0pt; mso-table-rspace: 0pt; width: 100%; background: #1d1333;" bgcolor="#1d1333">
					<tr>
						<td style="font-family: sans-serif; font-size: 14px; vertical-align: top; padding: 24px;" valign="top">
							<table style="border-collapse: separate; mso-table-lspace: 0pt; mso-table-rspace: 0pt; width: 100%;">
								<tr>
									<td background="https://umbraco.com/umbraco/assets/img/application/logo.png" bgcolor="#1d1333" width="28" height="28" valign="top" style="font-family: sans-serif; font-size: 14px; vertical-align: top;">
										<!--[if gte mso 9]> <v:rect xmlns:v="urn:schemas-microsoft-com:vml" fill="true" stroke="false" style="width:30px;height:30px;"> <v:fill type="tile" src="https://umbraco.com/umbraco/assets/img/application/logo.png" color="#1d1333" /> <v:textbox inset="0,0,0,0"> <![endif]-->
<div></div>
<!--[if gte mso 9]> </v:textbox> </v:rect> <![endif]-->
</td>
<td style="font-family: sans-serif; font-size: 14px; vertical-align: top;" valign="top"></td>
</tr>
</table>
</td>
</tr>
</table>
<table border='0' cellpadding='0' cellspacing='0' class='body' style='border-collapse: separate; mso-table-lspace: 0pt; mso-table-rspace: 0pt; width: 100%; background: #1d1333;' bgcolor='#1d1333'>
<tr>
<td style='font-family: sans-serif; font-size: 14px; vertical-align: top;' valign='top'></td>
<td class='container' style='font-family: sans-serif; font-size: 14px; vertical-align: top; display: block; max-width: 560px; width: 560px; margin: 0 auto; padding: 10px;' valign='top'>
<div class='content' style='box-sizing: border-box; display: block; max-width: 560px; margin: 0 auto; padding: 10px;'>
<br>
<table class='main' style='border-collapse: separate; mso-table-lspace: 0pt; mso-table-rspace: 0pt; width: 100%; border-radius: 3px; background: #FFFFFF;' bgcolor='#FFFFFF'>
<tr>
<td class='wrapper' style='font-family: sans-serif; font-size: 14px; vertical-align: top; box-sizing: border-box; padding: 50px;' valign='top'>
<table border='0' cellpadding='0' cellspacing='0' style='border-collapse: separate; mso-table-lspace: 0pt; mso-table-rspace: 0pt; width: 100%;'>
<tr>
<td style='line-height: 24px; font-family: sans-serif; font-size: 14px; vertical-align: top;' valign='top'>
<h1 style='color: #392F54; font-family: sans-serif; font-weight: bold; line-height: 1.4; font-size: 24px; text-align: left; text-transform: capitalize; margin: 0 0 30px;' align='left'>
															Hi %0%,
														</h1>
<p style='color: #392F54; font-family: sans-serif; font-size: 14px; font-weight: normal; margin: 0 0 15px;'>
															This is an automated mail to inform you that the task <strong>'%1%'</strong> has been performed on the page <a style="color: #392F54; text-decoration: none; -ms-word-break: break-all; word-break: break-all;" href="http://%4%/#/content/content/edit/%5%"><strong>'%2%'</strong></a> by the user <strong>'%3%'</strong>
</p>
<table border='0' cellpadding='0' cellspacing='0' class='btn btn-primary' style='border-collapse: separate; mso-table-lspace: 0pt; mso-table-rspace: 0pt; width: 100%; box-sizing: border-box;'>
<tbody>
<tr>
<td align='left' style='font-family: sans-serif; font-size: 14px; vertical-align: top; padding-bottom: 15px;' valign='top'>
<table border='0' cellpadding='0' cellspacing='0' style='border-collapse: separate; mso-table-lspace: 0pt; mso-table-rspace: 0pt; width: auto;'><tbody><tr>
<td style='font-family: sans-serif; font-size: 14px; vertical-align: top; border-radius: 5px; text-align: center; background: #35C786;' align='center' bgcolor='#35C786' valign='top'>
<a href='http://%4%/#/content/content/edit/%5%' target='_blank' rel='noopener' style='color: #FFFFFF; text-decoration: none; -ms-word-break: break-all; word-break: break-all; border-radius: 5px; box-sizing: border-box; cursor: pointer; display: inline-block; font-size: 14px; font-weight: bold; text-transform: capitalize; background: #35C786; margin: 0; padding: 12px 30px; border: 1px solid #35c786;'>EDIT</a></td></tr></tbody></table>
</td>
</tr>
</tbody>
</table>
<p style='color: #392F54; font-family: sans-serif; font-size: 14px; font-weight: normal; margin: 0 0 15px;'>
<h3>Update summary:</h3>
															%6%
														</p>
<p style='color: #392F54; font-family: sans-serif; font-size: 14px; font-weight: normal; margin: 0 0 15px;'>
															Have a nice day!<br /><br />
															Cheers from the Umbraco robot
														</p>
</td>
</tr>
</table>
</td>
</tr>
</table>
<br><br><br>
</div>
</td>
<td style='font-family: sans-serif; font-size: 14px; vertical-align: top;' valign='top'></td>
</tr>
</table>
</body>
</html>
	]]>    </key>
    <key alias="mailBodyVariantHtmlSummary"><![CDATA[<p>The following languages have been modified:</p>
        %0%
    ]]>    </key>
    <key alias="mailSubject">[%0%] Notification about %1% performed on %2%</key>
    <key alias="notifications">Notifications</key>
  </area>
  <area alias="packager">
    <key alias="actions">Actions</key>
    <key alias="created">Created</key>
    <key alias="createPackage">Create package</key>
    <key alias="chooseLocalPackageText"><![CDATA[
      Choose Package from your machine, by clicking the Browse<br />
         button and locating the package. Umbraco packages usually have a ".umb" or ".zip" extension.
      ]]>    </key>
    <key alias="deletewarning">This will delete the package</key>
    <key alias="includeAllChildNodes">Include all child nodes</key>
    <key alias="installed">Installed</key>
    <key alias="installedPackages">Installed packages</key>
    <key alias="installInstructions">Install instructions</key>
    <key alias="noConfigurationView">This package has no configuration view</key>
    <key alias="noPackagesCreated">No packages have been created yet</key>
    <key alias="noPackages">You don’t have any packages installed</key>
    <key alias="noPackagesDescription">
      <![CDATA[You don’t have any packages installed. Either install a local package by selecting it from your machine, or browse through available packages using the <strong>'Packages'</strong> icon in the top right of your screen]]></key>
    <key alias="packageContent">Package Content</key>
    <key alias="packageLicense">License</key>
    <key alias="packageSearch">Search for packages</key>
    <key alias="packageSearchResults">Results for</key>
    <key alias="packageNoResults">We couldn’t find anything for</key>
    <key alias="packageNoResultsDescription">Please try searching for another package or browse through the categories
    </key>
    <key alias="packagesPopular">Popular</key>
    <key alias="packagesPromoted">Promoted</key>
    <key alias="packagesNew">New releases</key>
    <key alias="packageHas">has</key>
    <key alias="packageKarmaPoints">karma points</key>
    <key alias="packageInfo">Information</key>
    <key alias="packageOwner">Owner</key>
    <key alias="packageContrib">Contributors</key>
    <key alias="packageCreated">Created</key>
    <key alias="packageCurrentVersion">Current version</key>
    <key alias="packageNetVersion">.NET version</key>
    <key alias="packageDownloads">Downloads</key>
    <key alias="packageLikes">Likes</key>
    <key alias="packageCompatibility">Compatibility</key>
    <key alias="packageCompatibilityDescription">This package is compatible with the following versions of Umbraco, as
      reported by community members. Full compatability cannot be guaranteed for versions reported below 100%
    </key>
    <key alias="packageExternalSources">External sources</key>
    <key alias="packageAuthor">Author</key>
    <key alias="packageDocumentation">Documentation</key>
    <key alias="packageMetaData">Package meta data</key>
    <key alias="packageName">Package name</key>
    <key alias="packageNoItemsHeader">Package doesn't contain any items</key>
    <key alias="packageNoItemsText"><![CDATA[This package file doesn't contain any items to uninstall.<br/><br/>
      You can safely remove this from the system by clicking "uninstall package" below.]]></key>
    <key alias="packageOptions">Package options</key>
    <key alias="packageMigrationsRun">Run pending package migrations</key>
    <key alias="packageReadme">Package readme</key>
    <key alias="packageRepository">Package repository</key>
    <key alias="packageUninstallConfirm">Confirm package uninstall</key>
    <key alias="packageUninstalledHeader">Package was uninstalled</key>
    <key alias="packageUninstalledText">The package was successfully uninstalled</key>
    <key alias="packageUninstallHeader">Uninstall package</key>
    <key alias="packageUninstallText"><![CDATA[You can unselect items you do not wish to remove, at this time, below. When you click "confirm uninstall" all checked-off items will be removed.<br />
      <span style="color: Red; font-weight: bold;">Notice:</span> any documents, media etc depending on the items you remove, will stop working, and could lead to system instability,
      so uninstall with caution. If in doubt, contact the package author.]]></key>
    <key alias="packageVersion">Package version</key>
    <key alias="verifiedToWorkOnUmbracoCloud">Verified to work on Umbraco Cloud</key>
  </area>
  <area alias="paste">
    <key alias="doNothing">Paste with full formatting (Not recommended)</key>
    <key alias="errorMessage">The text you're trying to paste contains special characters or formatting. This could be
      caused by copying text from Microsoft Word. Umbraco can remove special characters or formatting automatically, so
      the pasted content will be more suitable for the web.
    </key>
    <key alias="removeAll">Paste as raw text without any formatting at all</key>
    <key alias="removeSpecialFormattering">Paste, but remove formatting (Recommended)</key>
  </area>
  <area alias="publicAccess">
    <key alias="paGroups">Group based protection</key>
    <key alias="paGroupsHelp">If you want to grant access to all members of specific member groups</key>
    <key alias="paGroupsNoGroups">You need to create a member group before you can use group based authentication</key>
    <key alias="paErrorPage">Error Page</key>
    <key alias="paErrorPageHelp">Used when people are logged on, but do not have access</key>
    <key alias="paHowWould"><![CDATA[Choose how to restrict access to the page <strong>%0%</strong>]]></key>
    <key alias="paIsProtected"><![CDATA[<strong>%0%</strong> is now protected]]></key>
    <key alias="paIsRemoved"><![CDATA[Protection removed from <strong>%0%</strong>]]></key>
    <key alias="paLoginPage">Login Page</key>
    <key alias="paLoginPageHelp">Choose the page that contains the login form</key>
    <key alias="paRemoveProtection">Remove protection...</key>
    <key alias="paRemoveProtectionConfirm">
      <![CDATA[Are you sure you want to remove the protection from the page <strong>%0%</strong>?]]></key>
    <key alias="paSelectPages">Select the pages that contain login form and error messages</key>
    <key alias="paSelectGroups"><![CDATA[Select the groups who have access to the page <strong>%0%</strong>]]></key>
    <key alias="paSelectMembers"><![CDATA[Select the members who have access to the page <strong>%0%</strong>]]></key>
    <key alias="paMembers">Specific members protection</key>
    <key alias="paMembersHelp">If you wish to grant access to specific members</key>
  </area>
  <area alias="publish">
    <key alias="contentPublishedFailedAwaitingRelease"><![CDATA[
      %0% could not be published because the item is scheduled for release.
    ]]>    </key>
    <key alias="contentPublishedFailedExpired"><![CDATA[
      %0% could not be published because the item has expired.
    ]]>    </key>
    <key alias="contentPublishedFailedInvalid"><![CDATA[
      %0% could not be published because these properties:  %1%  did not pass validation rules.
    ]]>    </key>
    <key alias="contentPublishedFailedByEvent"><![CDATA[
      %0% could not be published, a 3rd party add-in cancelled the action.
    ]]>    </key>
    <key alias="contentPublishedFailedByParent"><![CDATA[
      %0% can not be published, because a parent page is not published.
    ]]>    </key>
    <key alias="contentPublishedFailedByMissingName">
      <![CDATA[%0% can not be published, because its missing a name.]]></key>
    <key alias="includeUnpublished">Include unpublished subpages</key>
    <key alias="inProgress">Publishing in progress - please wait...</key>
    <key alias="inProgressCounter">%0% out of %1% pages have been published...</key>
    <key alias="nodePublish">%0% has been published</key>
    <key alias="nodePublishAll">%0% and subpages have been published</key>
    <key alias="publishAll">Publish %0% and all its subpages</key>
    <key alias="publishHelp"><![CDATA[Click <em>Publish</em> to publish <strong>%0%</strong> and thereby making its content publicly available.<br/><br />
      You can publish this page and all its subpages by checking <em>Include unpublished subpages</em> below.
      ]]>    </key>
  </area>
  <area alias="colorpicker">
    <key alias="noColors">You have not configured any approved colours</key>
  </area>
  <area alias="contentPicker">
    <key alias="allowedItemTypes">You can only select items of type(s): %0%</key>
    <key alias="pickedTrashedItem">You have picked a content item currently deleted or in the recycle bin</key>
    <key alias="pickedTrashedItems">You have picked content items currently deleted or in the recycle bin</key>
  </area>
  <area alias="mediaPicker">
    <key alias="deletedItem">Deleted item</key>
    <key alias="pickedTrashedItem">You have picked a media item currently deleted or in the recycle bin</key>
    <key alias="pickedTrashedItems">You have picked media items currently deleted or in the recycle bin</key>
    <key alias="trashed">Trashed</key>
    <key alias="openMedia">Open in Media Library</key>
    <key alias="changeMedia">Change Media Item</key>
    <key alias="editMediaEntryLabel">Edit %0% on %1%</key>
    <key alias="confirmCancelMediaEntryCreationHeadline">Discard creation?</key>
    <key alias="confirmCancelMediaEntryCreationMessage"><![CDATA[Are you sure you want to cancel the creation.]]></key>
    <key alias="confirmCancelMediaEntryHasChanges">You have made changes to this content. Are you sure you want to
      discard them?
    </key>
    <key alias="confirmRemoveAllMediaEntryMessage">Remove all medias?</key>
    <key alias="tabClipboard">Clipboard</key>
    <key alias="notAllowed">Not allowed</key>
    <key alias="openMediaPicker">Open media picker</key>
  </area>
  <area alias="relatedlinks">
    <key alias="enterExternal">enter external link</key>
    <key alias="chooseInternal">choose internal page</key>
    <key alias="caption">Caption</key>
    <key alias="link">Link</key>
    <key alias="newWindow">Open in new window</key>
    <key alias="captionPlaceholder">enter the display caption</key>
    <key alias="externalLinkPlaceholder">Enter the link</key>
  </area>
  <area alias="imagecropper">
    <key alias="reset">Reset crop</key>
    <key alias="updateEditCrop">Done</key>
    <key alias="undoEditCrop">Undo edits</key>
    <key alias="customCrop">User defined</key>
  </area>
  <area alias="rollback">
    <key alias="changes">Changes</key>
    <key alias="created">Created</key>
    <key alias="currentVersion">Current version</key>
    <key alias="diffHelp">
      <![CDATA[This shows the differences between the current version and the selected version<br /><del>Red text</del> will be removed in the selected version, <ins>green text</ins> will be added]]></key>
    <key alias="documentRolledBack">Document has been rolled back</key>
    <key alias="headline">Select a version to compare with the current version</key>
    <key alias="htmlHelp">This displays the selected version as HTML, if you wish to see the difference between 2
      versions at the same time, use the diff view
    </key>
    <key alias="rollbackTo">Rollback to</key>
    <key alias="selectVersion">Select version</key>
    <key alias="view">View</key>
  </area>
  <area alias="scripts">
    <key alias="editscript">Edit script file</key>
  </area>
  <area alias="sections">
    <key alias="concierge">Concierge</key>
    <key alias="content">Content</key>
    <key alias="courier">Courier</key>
    <key alias="developer">Developer</key>
    <key alias="forms">Forms</key>
    <key alias="help" version="7.0">Help</key>
    <key alias="installer">Umbraco Configuration Wizard</key>
    <key alias="media">Media</key>
    <key alias="member">Members</key>
    <key alias="newsletters">Newsletters</key>
    <key alias="packages">Packages</key>
    <key alias="marketplace">Marketplace</key>
    <key alias="settings">Settings</key>
    <key alias="statistics">Statistics</key>
    <key alias="translation">Translation</key>
    <key alias="users">Users</key>
  </area>
  <area alias="help">
    <key alias="tours">Tours</key>
    <key alias="theBestUmbracoVideoTutorials">The best Umbraco video tutorials</key>
    <key alias="umbracoForum">Visit our.umbraco.com</key>
    <key alias="umbracoTv">Visit umbraco.tv</key>
    <key alias="umbracoLearningBase">Watch our free tutorial videos</key>
    <key alias="umbracoLearningBaseDescription">on the Umbraco Learning Base</key>
  </area>
  <area alias="settings">
    <key alias="defaulttemplate">Default template</key>
    <key alias="importDocumentTypeHelp">To import a Document Type, find the ".udt" file on your computer by clicking the
      "Import" button (you'll be asked for confirmation on the next screen)
    </key>
    <key alias="newtabname">New Tab Title</key>
    <key alias="nodetype">Node type</key>
    <key alias="objecttype">Type</key>
    <key alias="stylesheet">Stylesheet</key>
    <key alias="script">Script</key>
    <key alias="tab">Tab</key>
    <key alias="tabname">Tab Title</key>
    <key alias="tabs">Tabs</key>
    <key alias="contentTypeEnabled">Master Content Type enabled</key>
    <key alias="contentTypeUses">This Content Type uses</key>
    <key alias="noPropertiesDefinedOnTab">No properties defined on this tab. Click on the "add a new property" link at
      the top to create a new property.
    </key>
    <key alias="createMatchingTemplate">Create matching template</key>
    <key alias="addIcon">Add icon</key>
  </area>
  <area alias="sort">
    <key alias="sortOrder">Sort order</key>
    <key alias="sortCreationDate">Creation date</key>
    <key alias="sortDone">Sorting complete.</key>
    <key alias="sortHelp">Drag the different items up or down below to set how they should be arranged. Or click the
      column headers to sort the entire collection of items
    </key>
    <key alias="sortPleaseWait"><![CDATA[Please wait. Items are being sorted, this can take a while.]]></key>
  </area>
  <area alias="speechBubbles">
    <key alias="validationFailedHeader">Validation</key>
    <key alias="validationFailedMessage">Validation errors must be fixed before the item can be saved</key>
    <key alias="operationFailedHeader">Failed</key>
    <key alias="operationSavedHeader">Saved</key>
    <key alias="invalidUserPermissionsText">Insufficient user permissions, could not complete the operation</key>
    <key alias="operationCancelledHeader">Cancelled</key>
    <key alias="operationCancelledText">Operation was cancelled by a 3rd party add-in</key>
    <key alias="folderUploadNotAllowed">This file is being uploaded as part of a folder, but creating a new folder is not allowed here</key>
    <key alias="folderCreationNotAllowed">Creating a new folder is not allowed here</key>
    <key alias="contentPublishedFailedByEvent">Publishing was cancelled by a 3rd party add-in</key>
    <key alias="contentTypeDublicatePropertyType">Property type already exists</key>
    <key alias="contentTypePropertyTypeCreated">Property type created</key>
    <key alias="contentTypePropertyTypeCreatedText"><![CDATA[Name: %0% <br /> DataType: %1%]]></key>
    <key alias="contentTypePropertyTypeDeleted">Propertytype deleted</key>
    <key alias="contentTypeSavedHeader">Document Type saved</key>
    <key alias="contentTypeTabCreated">Tab created</key>
    <key alias="contentTypeTabDeleted">Tab deleted</key>
    <key alias="contentTypeTabDeletedText">Tab with id: %0% deleted</key>
    <key alias="cssErrorHeader">Stylesheet not saved</key>
    <key alias="cssSavedHeader">Stylesheet saved</key>
    <key alias="cssSavedText">Stylesheet saved without any errors</key>
    <key alias="dataTypeSaved">Datatype saved</key>
    <key alias="dictionaryItemSaved">Dictionary item saved</key>
    <key alias="editContentPublishedFailedByParent">Publishing failed because the parent page isn't published</key>
    <key alias="editContentPublishedHeader">Content published</key>
    <key alias="editContentPublishedText">and visible on the website</key>
    <key alias="editBlueprintSavedHeader">Content Template saved</key>
    <key alias="editBlueprintSavedText">Changes have been successfully saved</key>
    <key alias="editContentSavedHeader">Content saved</key>
    <key alias="editContentSavedText">Remember to publish to make changes visible</key>
    <key alias="editContentSendToPublish">Sent For Approval</key>
    <key alias="editContentSendToPublishText">Changes have been sent for approval</key>
    <key alias="editMediaSaved">Media saved</key>
    <key alias="editMediaSavedText">Media saved without any errors</key>
    <key alias="editMemberSaved">Member saved</key>
    <key alias="editStylesheetPropertySaved">Stylesheet Property Saved</key>
    <key alias="editStylesheetSaved">Stylesheet saved</key>
    <key alias="editTemplateSaved">Template saved</key>
    <key alias="editUserError">Error saving user (check log)</key>
    <key alias="editUserSaved">User Saved</key>
    <key alias="editUserTypeSaved">User type saved</key>
    <key alias="editUserGroupSaved">User group saved</key>
    <key alias="editCulturesAndHostnamesSaved">Cultures and hostnames saved</key>
    <key alias="editCulturesAndHostnamesError">Error saving cultures and hostnames</key>
    <key alias="fileErrorHeader">File not saved</key>
    <key alias="fileErrorText">file could not be saved. Please check file permissions</key>
    <key alias="fileSavedHeader">File saved</key>
    <key alias="fileSavedText">File saved without any errors</key>
    <key alias="languageSaved">Language saved</key>
    <key alias="mediaTypeSavedHeader">Media Type saved</key>
    <key alias="memberTypeSavedHeader">Member Type saved</key>
    <key alias="memberGroupSavedHeader">Member Group saved</key>
    <key alias="memberGroupNameDuplicate">Another Member Group with the same name already exists</key>
    <key alias="templateErrorHeader">Template not saved</key>
    <key alias="templateErrorText">Please make sure that you do not have 2 templates with the same alias</key>
    <key alias="templateSavedHeader">Template saved</key>
    <key alias="templateSavedText">Template saved without any errors!</key>
    <key alias="contentUnpublished">Content unpublished</key>
    <key alias="partialViewSavedHeader">Partial view saved</key>
    <key alias="partialViewSavedText">Partial view saved without any errors!</key>
    <key alias="partialViewErrorHeader">Partial view not saved</key>
    <key alias="partialViewErrorText">An error occurred saving the file.</key>
    <key alias="permissionsSavedFor">Permissions saved for</key>
    <key alias="deleteUserGroupsSuccess">Deleted %0% user groups</key>
    <key alias="deleteUserGroupSuccess">%0% was deleted</key>
    <key alias="enableUsersSuccess">Enabled %0% users</key>
    <key alias="disableUsersSuccess">Disabled %0% users</key>
    <key alias="enableUserSuccess">%0% is now enabled</key>
    <key alias="disableUserSuccess">%0% is now disabled</key>
    <key alias="setUserGroupOnUsersSuccess">User groups have been set</key>
    <key alias="unlockUsersSuccess">Unlocked %0% users</key>
    <key alias="unlockUserSuccess">%0% is now unlocked</key>
    <key alias="memberExportedSuccess">Member was exported to file</key>
    <key alias="memberExportedError">An error occurred while exporting the member</key>
    <key alias="deleteUserSuccess">User %0% was deleted</key>
    <key alias="resendInviteHeader">Invite user</key>
    <key alias="resendInviteSuccess">Invitation has been re-sent to %0%</key>
    <key alias="documentTypeExportedSuccess">Document Type was exported to file</key>
    <key alias="documentTypeExportedError">An error occurred while exporting the Document Type</key>
    <key alias="dictionaryItemExportedSuccess">Dictionary item(s) was exported to file</key>
    <key alias="dictionaryItemExportedError">An error occurred while exporting the dictionary item(s)</key>
    <key alias="dictionaryItemImported">The following dictionary item(s) has been imported!</key>
    <key alias="publishWithNoDomains">Domains are not configured for multilingual site, please contact an administrator,
      see log for more information
    </key>
    <key alias="publishWithMissingDomain">There is no domain configured for %0%, please contact an administrator, see
      log for more information
    </key>
    <key alias="copySuccessMessage">Your system information has successfully been copied to the clipboard</key>
    <key alias="cannotCopyInformation">Could not copy your system information to the clipboard</key>
  </area>
  <area alias="stylesheet">
    <key alias="addRule">Add style</key>
    <key alias="editRule">Edit style</key>
    <key alias="editorRules">Rich text editor styles</key>
    <key alias="editorRulesHelp">Define the styles that should be available in the rich text editor for this
      stylesheet
    </key>
    <key alias="editstylesheet">Edit stylesheet</key>
    <key alias="editstylesheetproperty">Edit stylesheet property</key>
    <key alias="nameHelp">The name displayed in the editor style selector</key>
    <key alias="preview">Preview</key>
    <key alias="previewHelp">How the text will look like in the rich text editor.</key>
    <key alias="selector">Selector</key>
    <key alias="selectorHelp">Uses CSS syntax, e.g. "h1" or ".redHeader"</key>
    <key alias="styles">Styles</key>
    <key alias="stylesHelp">The CSS that should be applied in the rich text editor, e.g. "color:red;"</key>
    <key alias="tabCode">Code</key>
    <key alias="tabRules">Editor</key>
  </area>
  <area alias="template">
    <key alias="runtimeModeProduction"><![CDATA[Content is not editable when using runtime mode <code>Production</code>.]]></key>
    <key alias="deleteByIdFailed">Failed to delete template with ID %0%</key>
    <key alias="edittemplate">Edit template</key>
    <key alias="insertSections">Sections</key>
    <key alias="insertContentArea">Insert content area</key>
    <key alias="insertContentAreaPlaceHolder">Insert content area placeholder</key>
    <key alias="insert">Insert</key>
    <key alias="insertDesc">Choose what to insert into your template</key>
    <key alias="insertDictionaryItem">Dictionary item</key>
    <key alias="insertDictionaryItemDesc">A dictionary item is a placeholder for a translatable piece of text, which
      makes it easy to create designs for multilingual websites.
    </key>
    <key alias="insertMacro">Macro</key>
    <key alias="insertMacroDesc">
      A Macro is a configurable component which is great for
      reusable parts of your design, where you need the option to provide parameters,
      such as galleries, forms and lists.
    </key>
    <key alias="insertPageField">Value</key>
    <key alias="insertPageFieldDesc">Displays the value of a named field from the current page, with options to modify
      the value or fallback to alternative values.
    </key>
    <key alias="insertPartialView">Partial view</key>
    <key alias="insertPartialViewDesc">
      A partial view is a separate template file which can be rendered inside another
      template, it's great for reusing markup or for separating complex templates into separate files.
    </key>
    <key alias="mastertemplate">Master template</key>
    <key alias="noMaster">No master</key>
    <key alias="renderBody">Render child template</key>
    <key alias="renderBodyDesc"><![CDATA[
     Renders the contents of a child template, by inserting a
     <code>@RenderBody()</code> placeholder.
      ]]>    </key>
    <key alias="defineSection">Define a named section</key>
    <key alias="defineSectionDesc"><![CDATA[
         Defines a part of your template as a named section by wrapping it in
          <code>@section { ... }</code>. This can be rendered in a
          specific area of the parent of this template, by using <code>@RenderSection</code>.
      ]]>    </key>
    <key alias="renderSection">Render a named section</key>
    <key alias="renderSectionDesc"><![CDATA[
      Renders a named area of a child template, by inserting a <code>@RenderSection(name)</code> placeholder.
      This renders an area of a child template which is wrapped in a corresponding <code>@section [name]{ ... }</code> definition.
      ]]>    </key>
    <key alias="sectionName">Section Name</key>
    <key alias="sectionMandatory">Section is mandatory</key>
    <key alias="sectionMandatoryDesc"><![CDATA[
            If mandatory, the child template must contain a <code>@section</code> definition, otherwise an error is shown.
    ]]>    </key>
    <key alias="queryBuilder">Query builder</key>
    <key alias="itemsReturned">items returned, in</key>
    <key alias="iWant">I want</key>
    <key alias="allContent">all content</key>
    <key alias="contentOfType">content of type "%0%"</key>
    <key alias="from">from</key>
    <key alias="websiteRoot">my website</key>
    <key alias="where">where</key>
    <key alias="and">and</key>
    <key alias="is">is</key>
    <key alias="isNot">is not</key>
    <key alias="before">before</key>
    <key alias="beforeIncDate">before (including selected date)</key>
    <key alias="after">after</key>
    <key alias="afterIncDate">after (including selected date)</key>
    <key alias="equals">equals</key>
    <key alias="doesNotEqual">does not equal</key>
    <key alias="contains">contains</key>
    <key alias="doesNotContain">does not contain</key>
    <key alias="greaterThan">greater than</key>
    <key alias="greaterThanEqual">greater than or equal to</key>
    <key alias="lessThan">less than</key>
    <key alias="lessThanEqual">less than or equal to</key>
    <key alias="id">Id</key>
    <key alias="name">Name</key>
    <key alias="createdDate">Created Date</key>
    <key alias="lastUpdatedDate">Last Updated Date</key>
    <key alias="orderBy">order by</key>
    <key alias="ascending">ascending</key>
    <key alias="descending">descending</key>
    <key alias="template">Template</key>
  </area>
  <area alias="grid">
    <key alias="media">Image</key>
    <key alias="macro">Macro</key>
    <key alias="insertControl">Choose type of content</key>
    <key alias="chooseLayout">Choose a layout</key>
    <key alias="addRows">Add a row</key>
    <key alias="addElement">Add content</key>
    <key alias="dropElement">Drop content</key>
    <key alias="settingsApplied">Settings applied</key>
    <key alias="contentNotAllowed">This content is not allowed here</key>
    <key alias="contentAllowed">This content is allowed here</key>
    <key alias="clickToEmbed">Click to embed</key>
    <key alias="clickToInsertImage">Click to insert image</key>
    <key alias="clickToInsertMacro">Click to insert macro</key>
    <key alias="placeholderWriteHere">Write here...</key>
    <key alias="gridLayouts">Grid Layouts</key>
    <key alias="gridLayoutsDetail">Layouts are the overall work area for the grid editor, usually you only need one or
      two different layouts
    </key>
    <key alias="addGridLayout">Add Grid Layout</key>
    <key alias="editGridLayout">Edit Grid Layout</key>
    <key alias="addGridLayoutDetail">Adjust the layout by setting column widths and adding additional sections</key>
    <key alias="rowConfigurations">Row configurations</key>
    <key alias="rowConfigurationsDetail">Rows are predefined cells arranged horizontally</key>
    <key alias="addRowConfiguration">Add row configuration</key>
    <key alias="editRowConfiguration">Edit row configuration</key>
    <key alias="addRowConfigurationDetail">Adjust the row by setting cell widths and adding additional cells</key>
    <key alias="noConfiguration">No further configuration available</key>
    <key alias="columns">Columns</key>
    <key alias="columnsDetails">Total combined number of columns in the grid layout</key>
    <key alias="settings">Settings</key>
    <key alias="settingsDetails">Configure what settings editors can change</key>
    <key alias="styles">Styles</key>
    <key alias="stylesDetails">Configure what styling editors can change</key>
    <key alias="allowAllEditors">Allow all editors</key>
    <key alias="allowAllRowConfigurations">Allow all row configurations</key>
    <key alias="maxItems">Maximum items</key>
    <key alias="maxItemsDescription">Leave blank or set to 0 for unlimited</key>
    <key alias="setAsDefault">Set as default</key>
    <key alias="chooseExtra">Choose extra</key>
    <key alias="chooseDefault">Choose default</key>
    <key alias="areAdded">are added</key>
    <key alias="warning">Warning</key>
    <key alias="warningText">
      <![CDATA[<p>Modifying a row configuration name will result in loss of data for any existing content that is based on this configuration.</p> <p><strong>Modifying only the label will not result in data loss.</strong></p>]]></key>
    <key alias="youAreDeleting">You are deleting the row configuration</key>
    <key alias="deletingARow">
      Deleting a row configuration name will result in loss of data for any existing content that is based on this
      configuration.
    </key>
    <key alias="deleteLayout">You are deleting the layout</key>
    <key alias="deletingALayout">Modifying a layout will result in loss of data for any existing content that is based
      on this configuration.
    </key>
  </area>
  <area alias="contentTypeEditor">
    <key alias="compositions">Compositions</key>
    <key alias="group">Group</key>
    <key alias="noGroups">You have not added any groups</key>
    <key alias="addGroup">Add group</key>
    <key alias="inheritedFrom">Inherited from</key>
    <key alias="addProperty">Add property</key>
    <key alias="requiredLabel">Required label</key>
    <key alias="enableListViewHeading">Enable list view</key>
    <key alias="enableListViewDescription">Configures the content item to show a sortable and searchable list of its
      children, the children will not be shown in the tree
    </key>
    <key alias="allowedTemplatesHeading">Allowed Templates</key>
    <key alias="allowedTemplatesDescription">Choose which templates editors are allowed to use on content of this type
    </key>
    <key alias="allowAsRootHeading">Allow as root</key>
    <key alias="allowAsRootDescription">Allow editors to create content of this type in the root of the content tree.
    </key>
    <key alias="childNodesHeading">Allowed child node types</key>
    <key alias="childNodesDescription">Allow content of the specified types to be created underneath content of this
      type.
    </key>
    <key alias="chooseChildNode">Choose child node</key>
    <key alias="compositionsDescription">Inherit tabs and properties from an existing Document Type. New tabs will be
      added to the current Document Type or merged if a tab with an identical name exists.
    </key>
    <key alias="compositionInUse">This Content Type is used in a composition, and therefore cannot be composed itself.
    </key>
    <key alias="noAvailableCompositions">There are no Content Types available to use as a composition.</key>
    <key alias="compositionRemoveWarning">Removing a composition will delete all the associated property data. Once you
      save the Document Type there's no way back.
    </key>
    <key alias="availableEditors">Create new</key>
    <key alias="reuse">Use existing</key>
    <key alias="editorSettings">Editor settings</key>
    <key alias="configuration">Configuration</key>
    <key alias="yesDelete">Yes, delete</key>
    <key alias="movedUnderneath">was moved underneath</key>
    <key alias="copiedUnderneath">was copied underneath</key>
    <key alias="folderToMove">Select the folder to move</key>
    <key alias="folderToCopy">Select the folder to copy</key>
    <key alias="structureBelow">to in the tree structure below</key>
    <key alias="allDocumentTypes">All Document Types</key>
    <key alias="allDocuments">All Documents</key>
    <key alias="allMediaItems">All media items</key>
    <key alias="usingThisDocument">using this Document Type will be deleted permanently, please confirm you want to
      delete these as well.
    </key>
    <key alias="usingThisMedia">using this Media Type will be deleted permanently, please confirm you want to delete
      these as well.
    </key>
    <key alias="usingThisMember">using this Member Type will be deleted permanently, please confirm you want to delete
      these as well
    </key>
    <key alias="andAllDocuments">and all documents using this type</key>
    <key alias="andAllMediaItems">and all media items using this type</key>
    <key alias="andAllMembers">and all members using this type</key>
    <key alias="memberCanEdit">Member can edit</key>
    <key alias="memberCanEditDescription">Allow this property value to be edited by the member on their profile page
    </key>
    <key alias="isSensitiveData">Is sensitive data</key>
    <key alias="isSensitiveDataDescription">Hide this property value from content editors that don't have access to view
      sensitive information
    </key>
    <key alias="showOnMemberProfile">Show on member profile</key>
    <key alias="showOnMemberProfileDescription">Allow this property value to be displayed on the member profile page
    </key>
    <key alias="tabHasNoSortOrder">tab has no sort order</key>
    <key alias="compositionUsageHeading">Where is this composition used?</key>
    <key alias="compositionUsageSpecification">This composition is currently used in the composition of the following
      content types:
    </key>
    <key alias="variantsHeading">Allow variations</key>
    <key alias="cultureVariantHeading">Allow vary by culture</key>
    <key alias="segmentVariantHeading">Allow segmentation</key>
    <key alias="cultureVariantLabel">Vary by culture</key>
    <key alias="segmentVariantLabel">Vary by segments</key>
    <key alias="variantsDescription">Allow editors to create content of this type in different languages.</key>
    <key alias="cultureVariantDescription">Allow editors to create content of different languages.</key>
    <key alias="segmentVariantDescription">Allow editors to create segments of this content.</key>
    <key alias="allowVaryByCulture">Allow varying by culture</key>
    <key alias="allowVaryBySegment">Allow segmentation</key>
    <key alias="elementType">Element Type</key>
    <key alias="elementHeading">Is an Element Type</key>
    <key alias="elementDescription">An Element Type is meant to be used for instance in Nested Content, and not in the
      tree.
    </key>
    <key alias="elementCannotToggle">A document Type cannot be changed to an Element Type once it has been used to
      create one or more content items.
    </key>
    <key alias="elementDoesNotSupport">This is not applicable for an Element Type</key>
    <key alias="propertyHasChanges">You have made changes to this property. Are you sure you want to discard them?</key>
    <key alias="displaySettingsHeadline">Appearance</key>
    <key alias="displaySettingsLabelOnTop">Label above (full-width)</key>
    <key alias="removeChildNode">You are removing the child node</key>
    <key alias="removeChildNodeWarning">Removing a child node will limit the editors options to create different content
      types beneath a node.
    </key>
    <key alias="usingEditor">using this editor will get updated with the new settings.</key>
    <key alias="historyCleanupHeading">History cleanup</key>
    <key alias="historyCleanupDescription">Allow overriding the global history cleanup settings.</key>
    <key alias="historyCleanupKeepAllVersionsNewerThanDays">Keep all versions newer than days</key>
    <key alias="historyCleanupKeepLatestVersionPerDayForDays">Keep latest version per day for days</key>
    <key alias="historyCleanupPreventCleanup">Prevent cleanup</key>
    <key alias="historyCleanupEnableCleanup">Enable cleanup</key>
    <key alias="historyCleanupGloballyDisabled"><![CDATA[<strong>NOTE!</strong> The cleanup of historically content versions are disabled globally. These settings will not take effect before it is enabled.]]></key>
  </area>
  <area alias="languages">
    <key alias="addLanguage">Add language</key>
    <key alias="culture">ISO code</key>
    <key alias="mandatoryLanguage">Mandatory language</key>
    <key alias="mandatoryLanguageHelp">Properties on this language have to be filled out before the node can be
      published.
    </key>
    <key alias="defaultLanguage">Default language</key>
    <key alias="defaultLanguageHelp">An Umbraco site can only have one default language set.</key>
    <key alias="changingDefaultLanguageWarning">Switching default language may result in default content missing.</key>
    <key alias="fallsbackToLabel">Falls back to</key>
    <key alias="noFallbackLanguageOption">No fall back language</key>
    <key alias="fallbackLanguageDescription">To allow multi-lingual content to fall back to another language if not
      present in the requested language, select it here.
    </key>
    <key alias="fallbackLanguage">Fall back language</key>
    <key alias="none">none</key>
  </area>
  <area alias="macro">
    <key alias="addParameter">Add parameter</key>
    <key alias="editParameter">Edit parameter</key>
    <key alias="enterMacroName">Enter macro name</key>
    <key alias="parameters">Parameters</key>
    <key alias="parametersDescription">Define the parameters that should be available when using this macro.</key>
    <key alias="selectViewFile">Select partial view macro file</key>
  </area>
  <area alias="modelsBuilder">
    <key alias="buildingModels">Building models</key>
    <key alias="waitingMessage">this can take a bit of time, don't worry</key>
    <key alias="modelsGenerated">Models generated</key>
    <key alias="modelsGeneratedError">Models could not be generated</key>
    <key alias="modelsExceptionInUlog">Models generation has failed, see exception in U log</key>
  </area>
  <area alias="templateEditor">
    <key alias="addDefaultValue">Add default value</key>
    <key alias="defaultValue">Default value</key>
    <key alias="alternativeField">Fallback field</key>
    <key alias="alternativeText">Default value</key>
    <key alias="casing">Casing</key>
    <key alias="encoding">Encoding</key>
    <key alias="chooseField">Choose field</key>
    <key alias="convertLineBreaks">Convert line breaks</key>
    <key alias="convertLineBreaksHelp">Replaces line breaks with 'br' html tag</key>
    <key alias="customFields">Custom Fields</key>
    <key alias="dateOnly">Date only</key>
    <key alias="formatAsDate">Format as date</key>
    <key alias="htmlEncode">HTML encode</key>
    <key alias="htmlEncodeHelp">Will replace special characters by their HTML equivalent.</key>
    <key alias="insertedAfter">Will be inserted after the field value</key>
    <key alias="insertedBefore">Will be inserted before the field value</key>
    <key alias="lowercase">Lowercase</key>
    <key alias="none">None</key>
    <key alias="outputSample">Output sample</key>
    <key alias="postContent">Insert after field</key>
    <key alias="preContent">Insert before field</key>
    <key alias="recursive">Recursive</key>
    <key alias="recursiveDescr">Yes, make it recursive</key>
    <key alias="standardFields">Standard Fields</key>
    <key alias="uppercase">Uppercase</key>
    <key alias="urlEncode">URL encode</key>
    <key alias="urlEncodeHelp">Will format special characters in URLs</key>
    <key alias="usedIfAllEmpty">Will only be used when the field values above are empty</key>
    <key alias="usedIfEmpty">This field will only be used if the primary field is empty</key>
    <key alias="withTime">Date and time</key>
  </area>
  <area alias="translation">
    <key alias="details">Translation details</key>
    <key alias="DownloadXmlDTD">Download XML DTD</key>
    <key alias="fields">Fields</key>
    <key alias="includeSubpages">Include subpages</key>
    <key alias="mailBody"><![CDATA[
      Hi %0%

      This is an automated mail to inform you that the document '%1%'
      has been requested for translation into '%5%' by %2%.

      Go to http://%3%/translation/details.aspx?id=%4% to edit.

      Or log into Umbraco to get an overview of your translation tasks
      http://%3%

      Have a nice day!
      Cheers from the Umbraco robot
    ]]>    </key>
    <key alias="noTranslators">No translator users found. Please create a translator user before you start sending
      content to translation
    </key>
    <key alias="pageHasBeenSendToTranslation">The page '%0%' has been send to translation</key>
    <key alias="sendToTranslate">Send the page '%0%' to translation</key>
    <key alias="totalWords">Total words</key>
    <key alias="translateTo">Translate to</key>
    <key alias="translationDone">Translation completed.</key>
    <key alias="translationDoneHelp">You can preview the pages, you've just translated, by clicking below. If the
      original page is found, you will get a comparison of the 2 pages.
    </key>
    <key alias="translationFailed">Translation failed, the XML file might be corrupt</key>
    <key alias="translationOptions">Translation options</key>
    <key alias="translator">Translator</key>
    <key alias="uploadTranslationXml">Upload translation XML</key>
  </area>
  <area alias="treeHeaders">
    <key alias="content">Content</key>
    <key alias="contentBlueprints">Content Templates</key>
    <key alias="media">Media</key>
    <key alias="cacheBrowser">Cache Browser</key>
    <key alias="contentRecycleBin">Recycle Bin</key>
    <key alias="createdPackages">Created packages</key>
    <key alias="dataTypes">Data Types</key>
    <key alias="dictionary">Dictionary</key>
    <key alias="installedPackages">Installed packages</key>
    <key alias="installSkin">Install skin</key>
    <key alias="installStarterKit">Install starter kit</key>
    <key alias="languages">Languages</key>
    <key alias="localPackage">Install local package</key>
    <key alias="macros">Macros</key>
    <key alias="mediaTypes">Media Types</key>
    <key alias="member">Members</key>
    <key alias="memberGroups">Member Groups</key>
    <key alias="memberRoles">Member Roles</key>
    <key alias="memberTypes">Member Types</key>
    <key alias="documentTypes">Document Types</key>
    <key alias="relationTypes">Relation Types</key>
    <key alias="packager">Packages</key>
    <key alias="packages">Packages</key>
    <key alias="partialViews">Partial Views</key>
    <key alias="partialViewMacros">Partial View Macro Files</key>
    <key alias="repositories">Install from repository</key>
    <key alias="runway">Install Runway</key>
    <key alias="runwayModules">Runway modules</key>
    <key alias="scripting">Scripting Files</key>
    <key alias="scripts">Scripts</key>
    <key alias="stylesheets">Stylesheets</key>
    <key alias="templates">Templates</key>
    <key alias="logViewer">Log Viewer</key>
    <key alias="users">Users</key>
    <key alias="settingsGroup">Settings</key>
    <key alias="templatingGroup">Templating</key>
    <key alias="thirdPartyGroup">Third Party</key>
  </area>
  <area alias="update">
    <key alias="updateAvailable">New update ready</key>
    <key alias="updateDownloadText">%0% is ready, click here for download</key>
    <key alias="updateNoServer">No connection to server</key>
    <key alias="updateNoServerError">Error checking for update. Please review trace-stack for further information</key>
  </area>
  <area alias="user">
    <key alias="access">Access</key>
    <key alias="accessHelp">Based on the assigned groups and start nodes, the user has access to the following nodes
    </key>
    <key alias="assignAccess">Assign access</key>
    <key alias="administrators">Administrator</key>
    <key alias="categoryField">Category field</key>
    <key alias="createDate">User created</key>
    <key alias="changePassword">Change your password</key>
    <key alias="changePhoto">Change photo</key>
    <key alias="newPassword">New password</key>
    <key alias="newPasswordFormatLengthTip">Minimum %0% character(s) to go!</key>
    <key alias="newPasswordFormatNonAlphaTip">There should be at least %0% special character(s) in there.</key>
    <key alias="noLockouts">hasn't been locked out</key>
    <key alias="noPasswordChange">The password hasn't been changed</key>
    <key alias="confirmNewPassword">Confirm new password</key>
    <key alias="changePasswordDescription">You can change your password for accessing the Umbraco backoffice by filling
      out the form below and click the 'Change Password' button
    </key>
    <key alias="contentChannel">Content Channel</key>
    <key alias="createAnotherUser">Create another user</key>
    <key alias="createUserHelp">Create new users to give them access to Umbraco. When a new user is created a password
      will be generated that you can share with the user.
    </key>
    <key alias="descriptionField">Description field</key>
    <key alias="disabled">Disable User</key>
    <key alias="documentType">Document Type</key>
    <key alias="editors">Editor</key>
    <key alias="emailRequired">Required - enter an email address for this user</key>
    <key alias="excerptField">Excerpt field</key>
    <key alias="failedPasswordAttempts">Failed login attempts</key>
    <key alias="goToProfile">Go to user profile</key>
    <key alias="groupsHelp">Add groups to assign access and permissions</key>
    <key alias="inviteAnotherUser">Invite another user</key>
    <key alias="inviteUserHelp">Invite new users to give them access to Umbraco. An invite email will be sent to the
      user with information on how to log in to Umbraco. Invites last for 72 hours.
    </key>
    <key alias="language">Language</key>
    <key alias="languageHelp">Set the language you will see in menus and dialogs</key>
    <key alias="lastLockoutDate">Last lockout date</key>
    <key alias="lastLogin">Last login</key>
    <key alias="lastPasswordChangeDate">Password last changed</key>
    <key alias="loginname">Username</key>
    <key alias="mediastartnode">Media start node</key>
    <key alias="mediastartnodehelp">Limit the media library to a specific start node</key>
    <key alias="mediastartnodes">Media start nodes</key>
    <key alias="mediastartnodeshelp">Limit the media library to specific start nodes</key>
    <key alias="modules">Sections</key>
    <key alias="nameRequired">Required - enter a name for this user</key>
    <key alias="noConsole">Disable Umbraco Access</key>
    <key alias="noLogin">has not logged in yet</key>
    <key alias="oldPassword">Old password</key>
    <key alias="password">Password</key>
    <key alias="resetPassword">Reset password</key>
    <key alias="passwordChanged">Your password has been changed!</key>
    <key alias="passwordChangedGeneric">Password changed</key>
    <key alias="passwordConfirm">Please confirm the new password</key>
    <key alias="passwordEnterNew">Enter your new password</key>
    <key alias="passwordIsBlank">Your new password cannot be blank!</key>
    <key alias="passwordCurrent">Current password</key>
    <key alias="passwordInvalid">Invalid current password</key>
    <key alias="passwordIsDifferent">There was a difference between the new password and the confirmed password. Please
      try again!
    </key>
    <key alias="passwordMismatch">The confirmed password doesn't match the new password!</key>
    <key alias="permissionReplaceChildren">Replace child node permissions</key>
    <key alias="permissionSelectedPages">You are currently modifying permissions for the pages:</key>
    <key alias="permissionSelectPages">Select pages to modify their permissions</key>
    <key alias="removePhoto">Remove photo</key>
    <key alias="permissionsDefault">Default permissions</key>
    <key alias="permissionsGranular">Granular permissions</key>
    <key alias="permissionsGranularHelp">Set permissions for specific nodes</key>
    <key alias="profile">Profile</key>
    <key alias="searchAllChildren">Search all children</key>
    <key alias="languagesHelp">Limit the languages users have access to edit</key>
    <key alias="sectionsHelp">Add sections to give users access</key>
    <key alias="selectUserGroups">Select user groups</key>
    <key alias="noStartNode">No start node selected</key>
    <key alias="noStartNodes">No start nodes selected</key>
    <key alias="startnode">Content start node</key>
    <key alias="startnodehelp">Limit the content tree to a specific start node</key>
    <key alias="startnodes">Content start nodes</key>
    <key alias="startnodeshelp">Limit the content tree to specific start nodes</key>
    <key alias="updateDate">User last updated</key>
    <key alias="userCreated">has been created</key>
    <key alias="userCreatedSuccessHelp">The new user has successfully been created. To log in to Umbraco use the
      password below.
    </key>
    <key alias="userManagement">User management</key>
    <key alias="username">Name</key>
    <key alias="userPermissions">User permissions</key>
    <key alias="usergroup">User group</key>
    <key alias="userInvited">has been invited</key>
    <key alias="userInvitedSuccessHelp">An invitation has been sent to the new user with details about how to log in to
      Umbraco.
    </key>
    <key alias="userinviteWelcomeMessage">Hello there and welcome to Umbraco! In just 1 minute you’ll be good to go, we
      just need you to setup a password and add a picture for your avatar.
    </key>
    <key alias="userinviteExpiredMessage">Welcome to Umbraco! Unfortunately your invite has expired. Please contact your
      administrator and ask them to resend it.
    </key>
    <key alias="userinviteAvatarMessage">Uploading a photo of yourself will make it easy for other users to recognize
      you. Click the circle above to upload your photo.
    </key>
    <key alias="writer">Writer</key>
    <key alias="change">Change</key>
    <key alias="yourProfile" version="7.0">Your profile</key>
    <key alias="yourHistory" version="7.0">Your recent history</key>
    <key alias="sessionExpires" version="7.0">Session expires in</key>
    <key alias="inviteUser">Invite user</key>
    <key alias="createUser">Create user</key>
    <key alias="sendInvite">Send invite</key>
    <key alias="backToUsers">Back to users</key>
    <key alias="inviteEmailCopySubject">Umbraco: Invitation</key>
    <key alias="inviteEmailCopyFormat"><![CDATA[
        <html>
			<head>
				<meta name='viewport' content='width=device-width'>
				<meta http-equiv='Content-Type' content='text/html; charset=UTF-8'>
			</head>
			<body class='' style='font-family: sans-serif; -webkit-font-smoothing: antialiased; font-size: 14px; color: #392F54; line-height: 22px; -ms-text-size-adjust: 100%; -webkit-text-size-adjust: 100%; background: #1d1333; margin: 0; padding: 0;' bgcolor='#1d1333'>
				<style type='text/css'> @media only screen and (max-width: 620px) {table[class=body] h1 {font-size: 28px !important; margin-bottom: 10px !important; } table[class=body] .wrapper {padding: 32px !important; } table[class=body] .article {padding: 32px !important; } table[class=body] .content {padding: 24px !important; } table[class=body] .container {padding: 0 !important; width: 100% !important; } table[class=body] .main {border-left-width: 0 !important; border-radius: 0 !important; border-right-width: 0 !important; } table[class=body] .btn table {width: 100% !important; } table[class=body] .btn a {width: 100% !important; } table[class=body] .img-responsive {height: auto !important; max-width: 100% !important; width: auto !important; } } .btn-primary table td:hover {background-color: #34495e !important; } .btn-primary a:hover {background-color: #34495e !important; border-color: #34495e !important; } .btn  a:visited {color:#FFFFFF;} </style>
				<table border="0" cellpadding="0" cellspacing="0" class="body" style="border-collapse: separate; mso-table-lspace: 0pt; mso-table-rspace: 0pt; width: 100%; background: #1d1333;" bgcolor="#1d1333">
					<tr>
						<td style="font-family: sans-serif; font-size: 14px; vertical-align: top; padding: 24px;" valign="top">
							<table style="border-collapse: separate; mso-table-lspace: 0pt; mso-table-rspace: 0pt; width: 100%;">
								<tr>
									<td background="https://umbraco.com/umbraco/assets/img/application/logo.png" bgcolor="#1d1333" width="28" height="28" valign="top" style="font-family: sans-serif; font-size: 14px; vertical-align: top;">
										<!--[if gte mso 9]> <v:rect xmlns:v="urn:schemas-microsoft-com:vml" fill="true" stroke="false" style="width:30px;height:30px;"> <v:fill type="tile" src="https://umbraco.com/umbraco/assets/img/application/logo.png" color="#1d1333" /> <v:textbox inset="0,0,0,0"> <![endif]-->
<div></div>
<!--[if gte mso 9]> </v:textbox> </v:rect> <![endif]-->
</td>
<td style="font-family: sans-serif; font-size: 14px; vertical-align: top;" valign="top"></td>
</tr>
</table>
</td>
</tr>
</table>
<table border='0' cellpadding='0' cellspacing='0' class='body' style='border-collapse: separate; mso-table-lspace: 0pt; mso-table-rspace: 0pt; width: 100%; background: #1d1333;' bgcolor='#1d1333'>
<tr>
<td style='font-family: sans-serif; font-size: 14px; vertical-align: top;' valign='top'></td>
<td class='container' style='font-family: sans-serif; font-size: 14px; vertical-align: top; display: block; max-width: 560px; width: 560px; margin: 0 auto; padding: 10px;' valign='top'>
<div class='content' style='box-sizing: border-box; display: block; max-width: 560px; margin: 0 auto; padding: 10px;'>
<br>
<table class='main' style='border-collapse: separate; mso-table-lspace: 0pt; mso-table-rspace: 0pt; width: 100%; border-radius: 3px; background: #FFFFFF;' bgcolor='#FFFFFF'>
<tr>
<td class='wrapper' style='font-family: sans-serif; font-size: 14px; vertical-align: top; box-sizing: border-box; padding: 50px;' valign='top'>
<table border='0' cellpadding='0' cellspacing='0' style='border-collapse: separate; mso-table-lspace: 0pt; mso-table-rspace: 0pt; width: 100%;'>
<tr>
<td style='line-height: 24px; font-family: sans-serif; font-size: 14px; vertical-align: top;' valign='top'>
<h1 style='color: #392F54; font-family: sans-serif; font-weight: bold; line-height: 1.4; font-size: 24px; text-align: left; text-transform: capitalize; margin: 0 0 30px;' align='left'>
															Hi %0%,
														</h1>
<p style='color: #392F54; font-family: sans-serif; font-size: 14px; font-weight: normal; margin: 0 0 15px;'>
															You have been invited by <a href="mailto:%4%" style="text-decoration: underline; color: #392F54; -ms-word-break: break-all; word-break: break-all;">%1%</a> to the Umbraco Back Office.
														</p>
<p style='color: #392F54; font-family: sans-serif; font-size: 14px; font-weight: normal; margin: 0 0 15px;'>
															Message from <a href="mailto:%1%" style="text-decoration: none; color: #392F54; -ms-word-break: break-all; word-break: break-all;">%1%</a>:
															<br/>
<em>%2%</em>
</p>
<table border='0' cellpadding='0' cellspacing='0' class='btn btn-primary' style='border-collapse: separate; mso-table-lspace: 0pt; mso-table-rspace: 0pt; width: 100%; box-sizing: border-box;'>
<tbody>
<tr>
<td align='left' style='font-family: sans-serif; font-size: 14px; vertical-align: top; padding-bottom: 15px;' valign='top'>
<table border='0' cellpadding='0' cellspacing='0' style='border-collapse: separate; mso-table-lspace: 0pt; mso-table-rspace: 0pt; width: auto;'>
<tbody>
<tr>
<td style='font-family: sans-serif; font-size: 14px; vertical-align: top; border-radius: 5px; text-align: center; background: #35C786;' align='center' bgcolor='#35C786' valign='top'>
<a href='%3%' target='_blank' rel='noopener' style='color: #FFFFFF; text-decoration: none; -ms-word-break: break-all; word-break: break-all; border-radius: 5px; box-sizing: border-box; cursor: pointer; display: inline-block; font-size: 14px; font-weight: bold; text-transform: capitalize; background: #35C786; margin: 0; padding: 12px 30px; border: 1px solid #35c786;'>
																							Click this link to accept the invite
																						</a>
</td>
</tr>
</tbody>
</table>
</td>
</tr>
</tbody>
</table>
<p style='max-width: 400px; display: block; color: #392F54; font-family: sans-serif; font-size: 14px; line-height: 20px; font-weight: normal; margin: 15px 0;'>If you cannot click on the link, copy and paste this URL into your browser window:</p>
<table border='0' cellpadding='0' cellspacing='0'>
<tr>
<td style='-ms-word-break: break-all; word-break: break-all; font-family: sans-serif; font-size: 11px; line-height:14px;'>
<font style="-ms-word-break: break-all; word-break: break-all; font-size: 11px; line-height:14px;">
<a style='-ms-word-break: break-all; word-break: break-all; color: #392F54; text-decoration: underline; font-size: 11px; line-height:15px;' href='%3%'>%3%</a>
</font>
</td>
</tr>
</table>
</p>
</td>
</tr>
</table>
</td>
</tr>
</table>
<br><br><br>
</div>
</td>
<td style='font-family: sans-serif; font-size: 14px; vertical-align: top;' valign='top'></td>
</tr>
</table>
</body>
</html>]]></key>
    <key alias="defaultInvitationMessage">Resending invitation...</key>
    <key alias="deleteUser">Delete User</key>
    <key alias="deleteUserConfirmation">Are you sure you wish to delete this user account?</key>
    <key alias="stateAll">All</key>
    <key alias="stateActive">Active</key>
    <key alias="stateDisabled">Disabled</key>
    <key alias="stateLockedOut">Locked out</key>
    <key alias="stateApproved">Approved</key>
    <key alias="stateInvited">Invited</key>
    <key alias="stateInactive">Inactive</key>
    <key alias="sortNameAscending">Name (A-Z)</key>
    <key alias="sortNameDescending">Name (Z-A)</key>
    <key alias="sortCreateDateAscending">Newest</key>
    <key alias="sortCreateDateDescending">Oldest</key>
    <key alias="sortLastLoginDateDescending">Last login</key>
    <key alias="noUserGroupsAdded">No user groups have been added</key>
    <key alias="2faDisableText">If you wish to disable this two-factor provider, then you must enter the code shown on your authentication device:</key>
    <key alias="2faProviderIsEnabled">This two-factor provider is enabled</key>
    <key alias="2faProviderIsDisabledMsg">This two-factor provider is now disabled</key>
    <key alias="2faProviderIsNotDisabledMsg">Something went wrong with trying to disable this two-factor provider</key>
    <key alias="2faDisableForUser">Do you want to disable this two-factor provider for this user?</key>
  </area>
  <area alias="validation">
    <key alias="validation">Validation</key>
    <key alias="noValidation">No validation</key>
    <key alias="validateAsEmail">Validate as an email address</key>
    <key alias="validateAsNumber">Validate as a number</key>
    <key alias="validateAsUrl">Validate as a URL</key>
    <key alias="enterCustomValidation">...or enter a custom validation</key>
    <key alias="fieldIsMandatory">Field is mandatory</key>
    <key alias="mandatoryMessage">Enter a custom validation error message (optional)</key>
    <key alias="validationRegExp">Enter a regular expression</key>
    <key alias="validationRegExpMessage">Enter a custom validation error message (optional)</key>
    <key alias="minCount">You need to add at least</key>
    <key alias="maxCount">You can only have</key>
    <key alias="addUpTo">Add up to</key>
    <key alias="items">items</key>
    <key alias="urls">URL(s)</key>
    <key alias="urlsSelected">URL(s) selected</key>
    <key alias="itemsSelected">items selected</key>
    <key alias="invalidDate">Invalid date</key>
    <key alias="invalidNumber">Not a number</key>
    <key alias="invalidNumberStepSize">Not a valid numeric step size</key>
    <key alias="invalidEmail">Invalid email</key>
    <key alias="invalidNull">Value cannot be null</key>
    <key alias="invalidEmpty">Value cannot be empty</key>
    <key alias="invalidPattern">Value is invalid, it does not match the correct pattern</key>
    <key alias="customValidation">Custom validation</key>
    <key alias="entriesShort"><![CDATA[Minimum %0% entries, requires <strong>%1%</strong> more.]]></key>
    <key alias="entriesExceed"><![CDATA[Maximum %0% entries, <strong>%1%</strong> too many.]]></key>
    <key alias="entriesAreasMismatch">The content amount requirements are not met for one or more areas.</key>
  </area>
  <area alias="healthcheck">
    <!-- The following keys get these tokens passed in:
	     0: Current value
		   1: Recommended value
		   2: XPath
		   3: Configuration file path
	  -->
    <key alias="checkSuccessMessage">Value is set to the recommended value: '%0%'.</key>
    <key alias="checkErrorMessageDifferentExpectedValue">Expected value '%1%' for '%2%' in configuration file '%3%', but
      found '%0%'.
    </key>
    <key alias="checkErrorMessageUnexpectedValue">Found unexpected value '%0%' for '%2%' in configuration file '%3%'.
    </key>
    <!-- The following keys get these tokens passed in:
	     0: Current value
		   1: Recommended value
	  -->
    <key alias="macroErrorModeCheckSuccessMessage">MacroErrors are set to '%0%'.</key>
    <key alias="macroErrorModeCheckErrorMessage">MacroErrors are set to '%0%' which will prevent some or all pages in
      your site from loading completely if there are any errors in macros. Rectifying this will set the value to '%1%'.
    </key>
    <!-- The following keys get these tokens passed in:
	     0: Current value
		   1: Recommended value
		   2: Server version
	  -->
    <!-- The following keys get predefined tokens passed in that are not all the same, like above -->
    <key alias="httpsCheckValidCertificate">Your website's certificate is valid.</key>
    <key alias="httpsCheckInvalidCertificate">Certificate validation error: '%0%'</key>
    <key alias="httpsCheckExpiredCertificate">Your website's SSL certificate has expired.</key>
    <key alias="httpsCheckExpiringCertificate">Your website's SSL certificate is expiring in %0% days.</key>
    <key alias="healthCheckInvalidUrl">Error pinging the URL %0% - '%1%'</key>
    <key alias="httpsCheckIsCurrentSchemeHttps">You are currently %0% viewing the site using the HTTPS scheme.</key>
    <key alias="httpsCheckConfigurationRectifyNotPossible">The appSetting 'Umbraco:CMS:Global:UseHttps' is set to 'false' in
      your appSettings.json file. Once you access this site using the HTTPS scheme, that should be set to 'true'.
    </key>
    <key alias="httpsCheckConfigurationCheckResult">The appSetting 'Umbraco:CMS:Global:UseHttps' is set to '%0%' in your
      appSettings.json file, your cookies are %1% marked as secure.
    </key>
    <!-- The following keys don't get tokens passed in -->
    <key alias="compilationDebugCheckSuccessMessage">Debug compilation mode is disabled.</key>
    <key alias="compilationDebugCheckErrorMessage">Debug compilation mode is currently enabled. It is recommended to
      disable this setting before go live.
    </key>
    <!-- The following keys get these tokens passed in:
	    0: Path to the file not found
  	-->
    <!-- The following keys get these tokens passed in:
	    0: Comma delimitted list of failed folder paths
  	-->
    <!-- The following keys get these tokens passed in:
	    0: Comma delimitted list of failed folder paths
  	-->
    <key alias="umbracoApplicationUrlCheckResultTrue"><![CDATA[The appSetting 'Umbraco:CMS:WebRouting:UmbracoApplicationUrl' is set to <strong>%0%</strong>.]]></key>
    <key alias="umbracoApplicationUrlCheckResultFalse">The appSetting 'Umbraco:CMS:WebRouting:UmbracoApplicationUrl' is not set.</key>
    <key alias="clickJackingCheckHeaderFound">
      <![CDATA[The header or meta-tag <strong>X-Frame-Options</strong> used to control whether a site can be IFRAMEd by another was found.]]></key>
    <key alias="clickJackingCheckHeaderNotFound">
      <![CDATA[The header or meta-tag <strong>X-Frame-Options</strong> used to control whether a site can be IFRAMEd by another was not found.]]></key>
    <key alias="noSniffCheckHeaderFound">
      <![CDATA[The header or meta-tag <strong>X-Content-Type-Options</strong> used to protect against MIME sniffing vulnerabilities was found.]]></key>
    <key alias="noSniffCheckHeaderNotFound">
      <![CDATA[The header or meta-tag <strong>X-Content-Type-Options</strong> used to protect against MIME sniffing vulnerabilities was not found.]]></key>
    <key alias="hSTSCheckHeaderFound">
      <![CDATA[The header <strong>Strict-Transport-Security</strong>, also known as the HSTS-header, was found.]]></key>
    <key alias="hSTSCheckHeaderNotFound">
      <![CDATA[The header <strong>Strict-Transport-Security</strong> was not found.]]></key>
    <key alias="hSTSCheckHeaderFoundOnLocalhost">
      <![CDATA[The header <strong>Strict-Transport-Security</strong>, also known as the HSTS-header, was found. <strong>This header should not be present on localhost.</strong>]]>
    </key>
    <key alias="hSTSCheckHeaderNotFoundOnLocalhost">
      <![CDATA[The header <strong>Strict-Transport-Security</strong> was not found. This header should not be present on localhost.]]>
    </key>
    <key alias="xssProtectionCheckHeaderFound"><![CDATA[The header <strong>X-XSS-Protection</strong> was found.]]></key>
    <key alias="xssProtectionCheckHeaderNotFound">
      <![CDATA[The header <strong>X-XSS-Protection</strong> was not found.]]></key>
    <!-- The following key get these tokens passed in:
	    0: Comma delimitted list of headers found
  	-->
    <key alias="excessiveHeadersFound">
      <![CDATA[The following headers revealing information about the website technology were found: <strong>%0%</strong>.]]></key>
    <key alias="excessiveHeadersNotFound">No headers revealing information about the website technology were found.
    </key>
    <key alias="smtpMailSettingsNotFound">In the Web.config file, system.net/mailsettings could not be found.</key>
    <key alias="smtpMailSettingsHostNotConfigured">In the Web.config file system.net/mailsettings section, the host is
      not configured.
    </key>
    <key alias="smtpMailSettingsConnectionSuccess">SMTP settings are configured correctly and the service is operating
      as expected.
    </key>
    <key alias="smtpMailSettingsConnectionFail">The SMTP server configured with host '%0%' and port '%1%' could not be
      reached. Please check to ensure the SMTP settings in the Web.config file system.net/mailsettings are correct.
    </key>
    <key alias="notificationEmailsCheckSuccessMessage">
      <![CDATA[Notification email has been set to <strong>%0%</strong>.]]></key>
    <key alias="notificationEmailsCheckErrorMessage">
      <![CDATA[Notification email is still set to the default value of <strong>%0%</strong>.]]></key>
    <key alias="scheduledHealthCheckEmailBody">
      <![CDATA[<html><body><p>Results of the scheduled Umbraco Health Checks run on %0% at %1% are as follows:</p>%2%</body></html>]]></key>
    <key alias="scheduledHealthCheckEmailSubject">Umbraco Health Check Status: %0%</key>
    <key alias="checkGroup">Check group</key>
    <key alias="helpText">
      <![CDATA[
        <p>The health checker evaluates various areas of your site for best practice settings, configuration, potential problems, etc. You can easily fix problems by pressing a button.
        You can add your own health checks, have a look at <a href="https://docs.umbraco.com/umbraco-cms/extending/health-check" target="_blank" rel="noopener" class="btn-link -underline">the documentation for more information</a> about custom health checks.</p>
        ]]>
    </key>
  </area>
  <area alias="redirectUrls">
    <key alias="disableUrlTracker">Disable URL tracker</key>
    <key alias="enableUrlTracker">Enable URL tracker</key>
    <key alias="originalUrl">Original URL</key>
    <key alias="redirectedTo">Redirected To</key>
    <key alias="redirectUrlManagement">Redirect URL Management</key>
    <key alias="panelInformation">The following URLs redirect to this content item:</key>
    <key alias="noRedirects">No redirects have been made</key>
    <key alias="noRedirectsDescription">When a published page gets renamed or moved a redirect will automatically be
      made to the new page.
    </key>
    <key alias="redirectRemoved">Redirect URL removed.</key>
    <key alias="redirectRemoveError">Error removing redirect URL.</key>
    <key alias="redirectRemoveWarning">This will remove the redirect</key>
    <key alias="confirmDisable">Are you sure you want to disable the URL tracker?</key>
    <key alias="disabledConfirm">URL tracker has now been disabled.</key>
    <key alias="disableError">Error disabling the URL tracker, more information can be found in your log file.</key>
    <key alias="enabledConfirm">URL tracker has now been enabled.</key>
    <key alias="enableError">Error enabling the URL tracker, more information can be found in your log file.</key>
  </area>
  <area alias="emptyStates">
    <key alias="emptyDictionaryTree">No Dictionary items to choose from</key>
  </area>
  <area alias="textbox">
    <key alias="characters_left"><![CDATA[<strong>%0%</strong> characters left.]]></key>
    <key alias="characters_exceed"><![CDATA[Maximum %0% characters, <strong>%1%</strong> too many.]]></key>
  </area>
  <area alias="recycleBin">
    <key alias="contentTrashed">Trashed content with Id: {0} related to original parent content with Id: {1}</key>
    <key alias="mediaTrashed">Trashed media with Id: {0} related to original parent media item with Id: {1}</key>
    <key alias="itemCannotBeRestored">Cannot automatically restore this item</key>
    <key alias="itemCannotBeRestoredHelpText">There is no location where this item can be automatically restored. You
      can move the item manually using the tree below.
    </key>
    <key alias="wasRestored">was restored under</key>
  </area>
  <area alias="relationType">
    <key alias="direction">Direction</key>
    <key alias="parentToChild">Parent to child</key>
    <key alias="bidirectional">Bidirectional</key>
    <key alias="parent">Parent</key>
    <key alias="child">Child</key>
    <key alias="count">Count</key>
    <key alias="relation">Relation</key>
    <key alias="relations">Relations</key>
    <key alias="created">Created</key>
    <key alias="comment">Comment</key>
    <key alias="name">Name</key>
    <key alias="noRelations">No relations for this Relation Type</key>
    <key alias="tabRelationType">Relation Type</key>
    <key alias="tabRelations">Relations</key>
    <key alias="isDependency">Is Dependency</key>
    <key alias="dependency">Yes</key>
    <key alias="noDependency">No</key>
  </area>
  <area alias="dashboardTabs">
    <key alias="contentIntro">Getting Started</key>
    <key alias="contentRedirectManager">Redirect URL Management</key>
    <key alias="mediaFolderBrowser">Content</key>
    <key alias="settingsWelcome">Welcome</key>
    <key alias="settingsExamine">Examine Management</key>
    <key alias="settingsPublishedStatus">Published Status</key>
    <key alias="settingsModelsBuilder">Models Builder</key>
    <key alias="settingsHealthCheck">Health Check</key>
    <key alias="settingsProfiler">Profiling</key>
    <key alias="memberIntro">Getting Started</key>
    <key alias="formsInstall">Install Umbraco Forms</key>
  </area>
  <area alias="visuallyHiddenTexts">
    <key alias="goBack">Go back</key>
    <key alias="activeListLayout">Active layout:</key>
    <key alias="jumpTo">Jump to</key>
    <key alias="group">group</key>
    <key alias="passed">passed</key>
    <key alias="warning">warning</key>
    <key alias="failed">failed</key>
    <key alias="suggestion">suggestion</key>
    <key alias="checkPassed">Check passed</key>
    <key alias="checkFailed">Check failed</key>
    <key alias="openBackofficeSearch">Open backoffice search</key>
    <key alias="openCloseBackofficeHelp">Open/Close backoffice help</key>
    <key alias="openCloseBackofficeProfileOptions">Open/Close your profile options</key>
    <key alias="assignDomainDescription">Setup Culture and Hostnames for %0%</key>
    <key alias="createDescription">Create new node under %0%</key>
    <key alias="protectDescription">Setup access restrictions on %0%</key>
    <key alias="rightsDescription">Setup Permissions on %0%</key>
    <key alias="sortDescription">Change sort order for %0%</key>
    <key alias="createblueprintDescription">Create Content Template based on %0%</key>
    <key alias="openContextMenu">Open context menu for</key>
    <key alias="currentLanguage">Current language</key>
    <key alias="switchLanguage">Switch language to</key>
    <key alias="createNewFolder">Create new folder</key>
    <key alias="newPartialView">Partial View</key>
    <key alias="newPartialViewMacro">Partial View Macro</key>
    <key alias="newMember">Member</key>
    <key alias="newDataType">Data Type</key>
    <key alias="redirectDashboardSearchLabel">Search the redirect dashboard</key>
    <key alias="userGroupSearchLabel">Search the user group section</key>
    <key alias="userSearchLabel">Search the users section</key>
    <key alias="createItem">Create item</key>
    <key alias="create">Create</key>
    <key alias="edit">Edit</key>
    <key alias="name">Name</key>
    <key alias="addNewRow">Add new row</key>
    <key alias="tabExpand">View more options</key>
    <key alias="searchOverlayTitle">Search the Umbraco backoffice</key>
    <key alias="searchOverlayDescription">Search for content nodes, media nodes etc. across the backoffice.</key>
    <key alias="searchInputDescription">When autocomplete results are available, press up and down arrows, or use the
      tab key and use the enter key to select.
    </key>
    <key alias="path">Path:</key>
    <key alias="foundIn">Found in</key>
    <key alias="hasTranslation">Has translation</key>
    <key alias="noTranslation">Missing translation</key>
    <key alias="dictionaryListCaption">Dictionary items</key>
    <key alias="contextMenuDescription">Select one of the options to edit the node.</key>
    <key alias="contextDialogDescription">Perform action %0% on the %1% node</key>
    <key alias="addImageCaption">Add image caption</key>
    <key alias="searchContentTree">Search content tree</key>
    <key alias="maxAmount">Maximum amount</key>
  </area>
  <area alias="references">
    <key alias="tabName">References</key>
    <key alias="DataTypeNoReferences">This Data Type has no references.</key>
    <key alias="itemHasNoReferences">This item has no references.</key>
    <key alias="labelUsedByDocumentTypes">Used in Document Types</key>
    <key alias="labelUsedByMediaTypes">Used in Media Types</key>
    <key alias="labelUsedByMemberTypes">Used in Member Types</key>
    <key alias="usedByProperties">Used by</key>
    <key alias="labelUsedItems">Items in use</key>
    <key alias="labelUsedDescendants">Descendants in use</key>
    <key alias="deleteWarning">This item or its descendants is being used. Deletion can lead to broken links on your website.</key>
    <key alias="unpublishWarning">This item or its descendants is being used. Unpublishing can lead to broken links on your website. Please take the appropriate actions.</key>
    <key alias="deleteDisabledWarning">This item or its descendants is being used. Therefore, deletion has been disabled.</key>
    <key alias="listViewDialogWarning">The following items you are trying to %0% are used by other content.</key>
  </area>
  <area alias="logViewer">
    <key alias="deleteSavedSearch">Delete Saved Search</key>
    <key alias="logLevels">Log Levels</key>
    <key alias="selectAllLogLevelFilters">Select all</key>
    <key alias="deselectAllLogLevelFilters">Deselect all</key>
    <key alias="savedSearches">Saved Searches</key>
    <key alias="saveSearch">Save Search</key>
    <key alias="saveSearchDescription">Enter a friendly name for your search query</key>
    <key alias="filterSearch">Filter Search</key>
    <key alias="totalItems">Total Items</key>
    <key alias="timestamp">Timestamp</key>
    <key alias="level">Level</key>
    <key alias="machine">Machine</key>
    <key alias="message">Message</key>
    <key alias="exception">Exception</key>
    <key alias="properties">Properties</key>
    <key alias="searchWithGoogle">Search With Google</key>
    <key alias="searchThisMessageWithGoogle">Search this message with Google</key>
    <key alias="searchWithBing">Search With Bing</key>
    <key alias="searchThisMessageWithBing">Search this message with Bing</key>
    <key alias="searchOurUmbraco">Search Our Umbraco</key>
    <key alias="searchThisMessageOnOurUmbracoForumsAndDocs">Search this message on Our Umbraco forums and docs</key>
    <key alias="searchOurUmbracoWithGoogle">Search Our Umbraco with Google</key>
    <key alias="searchOurUmbracoForumsUsingGoogle">Search Our Umbraco forums using Google</key>
    <key alias="searchUmbracoSource">Search Umbraco Source</key>
    <key alias="searchWithinUmbracoSourceCodeOnGithub">Search within Umbraco source code on Github</key>
    <key alias="searchUmbracoIssues">Search Umbraco Issues</key>
    <key alias="searchUmbracoIssuesOnGithub">Search Umbraco Issues on Github</key>
    <key alias="deleteThisSearch">Delete this search</key>
    <key alias="findLogsWithRequestId">Find Logs with Request ID</key>
    <key alias="findLogsWithNamespace">Find Logs with Namespace</key>
    <key alias="findLogsWithMachineName">Find Logs with Machine Name</key>
    <key alias="open">Open</key>
    <key alias="polling">Polling</key>
    <key alias="every2">Every 2 seconds</key>
    <key alias="every5">Every 5 seconds</key>
    <key alias="every10">Every 10 seconds</key>
    <key alias="every20">Every 20 seconds</key>
    <key alias="every30">Every 30 seconds</key>
    <key alias="pollingEvery2">Polling every 2s</key>
    <key alias="pollingEvery5">Polling every 5s</key>
    <key alias="pollingEvery10">Polling every 10s</key>
    <key alias="pollingEvery20">Polling every 20s</key>
    <key alias="pollingEvery30">Polling every 30s</key>
  </area>
  <area alias="clipboard">
    <key alias="labelForCopyAllEntries">Copy %0%</key>
    <key alias="labelForArrayOfItemsFrom">%0% from %1%</key>
    <key alias="labelForArrayOfItems">Collection of %0%</key>
    <key alias="labelForRemoveAllEntries">Remove all items</key>
    <key alias="labelForClearClipboard">Clear clipboard</key>
  </area>
  <area alias="propertyActions">
    <key alias="tooltipForPropertyActionsMenu">Open Property Actions</key>
    <key alias="tooltipForPropertyActionsMenuClose">Close Property Actions</key>
  </area>
  <area alias="nuCache">
    <key alias="refreshStatus">Refresh status</key>
    <key alias="memoryCache">Memory Cache</key>
    <key alias="memoryCacheDescription">
      <![CDATA[
            This button lets you reload the in-memory cache, by entirely reloading it from the database
    cache (but it does not rebuild that database cache). This is relatively fast.
    Use it when you think that the memory cache has not been properly refreshed, after some events
    triggered&mdash;which would indicate a minor Umbraco issue.
    (note: triggers the reload on all servers in an LB environment).
    ]]>
    </key>
    <key alias="reload">Reload</key>
    <key alias="databaseCache">Database Cache</key>
    <key alias="databaseCacheDescription">
      <![CDATA[
    This button lets you rebuild the database cache, ie the content of the cmsContentNu table.
    <strong>Rebuilding can be expensive.</strong>
    Use it when reloading is not enough, and you think that the database cache has not been
    properly generated&mdash;which would indicate some critical Umbraco issue.
    ]]>
    </key>
    <key alias="rebuild">Rebuild</key>
    <key alias="internals">Internals</key>
    <key alias="internalsDescription">
      <![CDATA[
    This button lets you trigger a NuCache snapshots collection (after running a fullCLR GC).
    Unless you know what that means, you probably do <em>not</em> need to use it.
    ]]>
    </key>
    <key alias="collect">Collect</key>
    <key alias="publishedCacheStatus">Published Cache Status</key>
    <key alias="caches">Caches</key>
  </area>
  <area alias="profiling">
    <key alias="performanceProfiling">Performance profiling</key>
    <key alias="performanceProfilingDescription">
      <![CDATA[
            <p>
                Umbraco currently runs in debug mode. This means you can use the built-in performance profiler to assess the performance when rendering pages.
            </p>
            <p>
                If you want to activate the profiler for a specific page rendering, simply add <strong>umbDebug=true</strong> to the querystring when requesting the page.
            </p>
            <p>
                If you want the profiler to be activated by default for all page renderings, you can use the toggle below.
                It will set a cookie in your browser, which then activates the profiler automatically.
                In other words, the profiler will only be active by default in <em>your</em> browser - not everyone else's.
            </p>
    ]]>
    </key>
    <key alias="activateByDefault">Activate the profiler by default</key>
    <key alias="reminder">Friendly reminder</key>
    <key alias="reminderDescription">
      <![CDATA[
        <p>
            You should never let a production site run in debug mode. Debug mode is turned off by setting <strong>Umbraco:CMS:Hosting:Debug</strong> to <strong>false</strong> in appsettings.json, appsettings.{Environment}.json or via an environment variable.
        </p>
    ]]>
    </key>
    <key alias="profilerEnabledDescription">
      <![CDATA[
        <p>
            Umbraco currently does not run in debug mode, so you can't use the built-in profiler. This is how it should be for a production site.
        </p>
        <p>
            Debug mode is turned on by setting <strong>Umbraco:CMS:Hosting:Debug</strong> to <strong>true</strong> in appsettings.json, appsettings.{Environment}.json or via an environment variable.
        </p>
    ]]>
    </key>
  </area>
  <area alias="settingsDashboardVideos">
    <key alias="trainingHeadline">Hours of Umbraco training videos are only a click away</key>
    <key alias="trainingDescription">
      <![CDATA[
            <p>Want to master Umbraco? Spend a couple of minutes learning some best practices by watching one of these videos about using Umbraco. And visit <a href="https://umbraco.tv" target="_blank" rel="noopener">umbraco.tv</a> for even more Umbraco videos</p>
        ]]>
    </key>
    <key alias="learningBaseDescription">
      <![CDATA[
        <p>Want to master Umbraco? Spend a few minutes learning some best practices by visiting <a href="https://www.youtube.com/c/UmbracoLearningBase" target="_blank" rel="noopener">the Umbraco Learning Base Youtube channel</a>. Here you can find a bunch of video material covering many aspects of Umbraco.</p>
      ]]>
    </key>
    <key alias="getStarted">To get you started</key>
  </area>
  <area alias="settingsDashboard">
    <key alias="start">Start here</key>
    <key alias="startDescription">This section contains the building blocks for your Umbraco site. Follow the below
      links to find out more about working with the items in the Settings section
    </key>
    <key alias="more">Find out more</key>
    <key alias="bulletPointOne">
      <![CDATA[
        Read more about working with the items in Settings <a class="btn-link -underline" href="https://docs.umbraco.com/umbraco-cms/fundamentals/backoffice/sections/" target="_blank" rel="noopener">in the Documentation section</a> of Our Umbraco
    ]]>
    </key>
    <key alias="bulletPointTwo">
      <![CDATA[
        Ask a question in the <a class="btn-link -underline" href="https://our.umbraco.com/forum" target="_blank" rel="noopener">Community Forum</a>
    ]]>
    </key>
    <key alias="bulletPointTutorials">
      <![CDATA[
        Watch our free <a class="btn-link -underline" href="https://umbra.co/ulb" target="_blank" rel="noopener">tutorial videos on the Umbraco Learning Base</a>
    ]]>
    </key>
    <key alias="bulletPointFour">
      <![CDATA[
        Find out about our <a class="btn-link -underline" href="https://umbraco.com/products/" target="_blank" rel="noopener">productivity boosting tools and commercial support</a>
    ]]>
    </key>
    <key alias="bulletPointFive">
      <![CDATA[
        Find out about real-life <a class="btn-link -underline" href="https://umbraco.com/training/" target="_blank" rel="noopener">training and certification</a> opportunities
    ]]>
    </key>
  </area>
  <area alias="startupDashboard">
    <key alias="fallbackHeadline">Welcome to The Friendly CMS</key>
    <key alias="fallbackDescription">Thank you for choosing Umbraco - we think this could be the beginning of something
      beautiful. While it may feel overwhelming at first, we've done a lot to make the learning curve as smooth and fast
      as possible.
    </key>
  </area>
  <area alias="formsDashboard">
    <key alias="formsHeadline">Umbraco Forms</key>
    <key alias="formsDescription">Create forms using an intuitive drag and drop interface. From simple contact forms
      that sends e-mails to advanced questionaires that integrate with CRM systems. Your clients will love it!
    </key>
  </area>
  <area alias="blockEditor">
    <key alias="headlineCreateBlock">Pick Element Type</key>
    <key alias="headlineAddSettingsElementType">Attach a settings Element Type</key>
    <key alias="headlineAddCustomView">Select view</key>
    <key alias="headlineAddCustomStylesheet">Select stylesheet</key>
    <key alias="headlineAddThumbnail">Choose thumbnail</key>
    <key alias="labelcreateNewElementType">Create new Element Type</key>
    <key alias="labelCustomStylesheet">Custom stylesheet</key>
    <key alias="addCustomStylesheet">Add stylesheet</key>
    <key alias="headlineEditorAppearance">Block appearance</key>
    <key alias="headlineDataModels">Data models</key>
    <key alias="headlineCatalogueAppearance">Catalogue appearance</key>
    <key alias="labelBackgroundColor">Background color</key>
    <key alias="labelIconColor">Icon color</key>
    <key alias="labelContentElementType">Content model</key>
    <key alias="labelLabelTemplate">Label</key>
    <key alias="labelCustomView">Custom view</key>
    <key alias="labelCustomViewInfoTitle">Show custom view description</key>
    <key alias="labelCustomViewDescription">Overwrite how this block appears in the backoffice UI. Pick a .html file
      containing your presentation.
    </key>
    <key alias="labelSettingsElementType">Settings model</key>
    <key alias="labelEditorSize">Overlay editor size</key>
    <key alias="addCustomView">Add custom view</key>
    <key alias="addSettingsElementType">Add settings</key>
    <key alias="confirmDeleteBlockMessage">
      <![CDATA[Are you sure you want to delete the content <strong>%0%</strong>?]]></key>
    <key alias="confirmDeleteBlockTypeMessage">
      <![CDATA[Are you sure you want to delete the block configuration <strong>%0%</strong>?]]></key>
    <key alias="confirmDeleteBlockTypeNotice">The content of this block will still be present, editing of this content
      will no longer be available and will be shown as unsupported content.
    </key>
    <key alias="confirmDeleteBlockGroupMessage">
      <![CDATA[Are you sure you want to delete group <strong>%0%</strong> and all the Block configurations of this?]]></key>
    <key alias="confirmDeleteBlockGroupNotice">The content of these Blocks will still be present, editing of this content
      will no longer be available and will be shown as unsupported content.
    </key>
    <key alias="blockConfigurationOverlayTitle"><![CDATA[Configuration of '%0%']]></key>
    <key alias="elementTypeDoesNotExist">Cannot be edited cause ElementType does not exist.</key>
    <key alias="thumbnail">Thumbnail</key>
    <key alias="addThumbnail">Add thumbnail</key>
    <key alias="tabCreateEmpty">Create empty</key>
    <key alias="tabClipboard">Clipboard</key>
    <key alias="tabBlockSettings">Settings</key>
    <key alias="headlineAdvanced">Advanced</key>
    <key alias="forceHideContentEditor">Hide content editor</key>
    <key alias="forceHideContentEditorHelp">Hide the content edit button and the content editor from the Block Editor overlay.</key>
    <key alias="girdInlineEditing">Inline editing</key>
    <key alias="girdInlineEditingHelp">Enables inline editing for the first Property. Additional properties can be edited in the overlay.</key>
    <key alias="blockHasChanges">You have made changes to this content. Are you sure you want to discard them?</key>
    <key alias="confirmCancelBlockCreationHeadline">Discard creation?</key>
    <key alias="confirmCancelBlockCreationMessage"><![CDATA[Are you sure you want to cancel the creation.]]></key>
    <key alias="elementTypeDoesNotExistHeadline">Error!</key>
    <key alias="elementTypeDoesNotExistDescription">The ElementType of this block does not exist anymore</key>
    <key alias="addBlock">Add content</key>
    <key alias="addThis">Add %0%</key>
    <key alias="propertyEditorNotSupported">Property '%0%' uses editor '%1%' which is not supported in blocks.</key>
    <key alias="focusParentBlock">Set focus on the container block</key>
    <key alias="areaIdentification">Identification</key>
    <key alias="areaValidation">Validation</key>
    <key alias="areaValidationEntriesShort"><![CDATA[<strong>%0%</strong> must be present atleast <strong>%2%</strong> time(s).]]></key>
    <key alias="areaValidationEntriesExceed"><![CDATA[<strong>%0%</strong> must maximum be present <strong>%3%</strong> time(s).]]></key>
    <key alias="areaNumberOfBlocks">Number of blocks</key>
    <key alias="areaDisallowAllBlocks">Only allow specific block types</key>
    <key alias="areaAllowedBlocks">Allowed block types</key>
    <key alias="areaAllowedBlocksHelp">Define the types of blocks that are allowed in this area, and optionally how many of each type that should be present.</key>
    <key alias="confirmDeleteBlockAreaMessage">Are you sure you want to delete this area?</key>
    <key alias="confirmDeleteBlockAreaNotice">Any blocks currently created within this area will be deleted.</key>
    <key alias="layoutOptions">Layout options</key>
    <key alias="structuralOptions">Structural</key>
    <key alias="sizeOptions">Size options</key>
    <key alias="sizeOptionsHelp">Define one or more size options, this enables resizing of the Block</key>
    <key alias="allowedBlockColumns">Available column spans</key>
    <key alias="allowedBlockColumnsHelp">Define the different number of columns this block is allowed to span across. This does not prevent Blocks from being placed in Areas with a smaller column span.</key>
    <key alias="allowedBlockRows">Available row spans</key>
    <key alias="allowedBlockRowsHelp">Define the range of layout rows this block is allowed to span across.</key>
    <key alias="allowBlockInRoot">Allow in root</key>
    <key alias="allowBlockInRootHelp">Make this block available in the root of the layout.</key>
    <key alias="allowBlockInAreas">Allow in areas</key>
    <key alias="allowBlockInAreasHelp">Make this block available for use within the areas of other Blocks (unless explicit permissions are set for these areas).</key>
    <key alias="areaAllowedBlocksEmpty">By default, all block types are allowed in an Area, Use this option to allow only selected types.</key>
    <key alias="areas">Areas</key>
    <key alias="areasLayoutColumns">Grid Columns for Areas</key>
    <key alias="areasLayoutColumnsHelp">Define how many columns that will be available for areas. If not defined, the number of columns defined for the entire layout will be used.</key>
    <key alias="areasConfigurations">Areas</key>
<<<<<<< HEAD
    <key alias="areasConfigurationsHelp">To enable nesting of blocks within this block, define one or more areas for blocks to be nested within. Areas follow their own layout which is defined by the Grid Columns for Areas. Each Area column span and row span can be adjusted by using the scale-handler in the bottom right corner.</key>
=======
    <key alias="areasConfigurationsHelp">To enable the nesting of blocks within this block, define one or more areas. Areas follow the layout defined by their own grid column configuration. The 'column span' and 'row span' for each area can be adjusted by using the scale-handler box in the bottom right hand corner of the selected area.</key>
>>>>>>> 2461b7d8
    <key alias="invalidDropPosition"><![CDATA[<strong>%0%</strong> is not allowed at this spot.]]></key>
    <key alias="defaultLayoutStylesheet">Default layout stylesheet</key>
    <key alias="confirmPasteDisallowedNestedBlockHeadline">Disallowed content was rejected</key>
    <key alias="confirmPasteDisallowedNestedBlockMessage">
      <![CDATA[The inserted content contained disallowed content, which has not been created. Would you like to keep the rest of this content anyway?]]></key>
    <key alias="areaAliasHelp">
      <![CDATA[When using GetBlockGridHTML() to render the Block Grid, the alias will be rendered in the markup as a 'data-area-alias' attribute. Use the alias attribute to target the element for the area. Example. .umb-block-grid__area[data-area-alias="MyAreaAlias"] { ... }]]></key>
    <key alias="scaleHandlerButtonTitle">Drag to scale</key>
    <key alias="areaCreateLabelTitle">Create Button Label</key>
    <key alias="areaCreateLabelHelp">Override the label text for adding a new Block to this Area, Example: 'Add Widget'</key>
    <key alias="showSizeOptions">Show resize options</key>
    <key alias="addBlockType">Add Block</key>
    <key alias="addBlockGroup">Add group</key>
    <key alias="pickSpecificAllowance">Pick group or Block</key>
    <key alias="allowanceMinimum">Set a minimum requirement</key>
    <key alias="allowanceMaximum">Set a maximum requirement</key>
    <key alias="block">Block</key>
    <key alias="tabBlock">Block</key>
    <key alias="tabBlockTypeSettings">Settings</key>
    <key alias="tabAreas">Areas</key>
    <key alias="tabAdvanced">Advanced</key>
    <key alias="headlineAllowance">Permissions</key>
    <key alias="getSampleHeadline">Install Sample Configuration</key>
    <key alias="getSampleDescription"><![CDATA[This will add basic Blocks and help you get started with the Block Grid Editor. You'll get Blocks for Headline, Rich Text, Image, as well as a Two Column Layout. ]]></key>
    <key alias="getSampleButton">Install</key>
    <key alias="actionEnterSortMode">Sort mode</key>
    <key alias="actionExitSortMode">End sort mode</key>
    <key alias="areaAliasIsNotUnique">This Areas Alias must be unique compared to the other Areas of this Block.</key>
    <key alias="configureArea">Configure area</key>
    <key alias="deleteArea">Delete area</key>
    <key alias="addColumnSpanOption">Add spanning %0% columns option</key>
  </area>
  <area alias="contentTemplatesDashboard">
    <key alias="whatHeadline">What are Content Templates?</key>
    <key alias="whatDescription">Content Templates are pre-defined content that can be selected when creating a new
      content node.
    </key>
    <key alias="createHeadline">How do I create a Content Template?</key>
    <key alias="createDescription">
      <![CDATA[
            <p>There are two ways to create a Content Template:</p>
            <ul>
                <li>Right-click a content node and select "Create Content Template" to create a new Content Template.</li>
                <li>Right-click the Content Templates tree in the Settings section and select the Document Type you want to create a Content Template for.</li>
            </ul>
            <p>Once given a name, editors can start using the Content Template as a foundation for their new page.</p>
        ]]>
    </key>
    <key alias="manageHeadline">How do I manage Content Templates?</key>
    <key alias="manageDescription">You can edit and delete Content Templates from the "Content Templates" tree in the
      Settings section. Expand the Document Type which the Content Template is based on and click it to edit or delete
      it.
    </key>
  </area>
  <area alias="preview">
    <key alias="endLabel">End</key>
    <key alias="endTitle">End preview mode</key>
    <key alias="openWebsiteLabel">Preview website</key>
    <key alias="openWebsiteTitle">Open website in preview mode</key>
    <key alias="returnToPreviewHeadline">Preview website?</key>
    <key alias="returnToPreviewDescription">You have ended preview mode, do you want to enable it again to view the
      latest saved version of your website?
    </key>
    <key alias="returnToPreviewAcceptButton">Preview latest version</key>
    <key alias="returnToPreviewDeclineButton">View published version</key>
    <key alias="viewPublishedContentHeadline">View published version?</key>
    <key alias="viewPublishedContentDescription">You are in Preview Mode, do you want exit in order to view the
      published version of your website?
    </key>
    <key alias="viewPublishedContentAcceptButton">View published version</key>
    <key alias="viewPublishedContentDeclineButton">Stay in preview mode</key>
  </area>
  <area alias="permissions">
    <key alias="FolderCreation">Folder creation</key>
    <key alias="FileWritingForPackages">File writing for packages</key>
    <key alias="FileWriting">File writing</key>
    <key alias="MediaFolderCreation">Media folder creation</key>
  </area>
  <area alias="treeSearch">
    <key alias="searchResult">item returned</key>
    <key alias="searchResults">items returned</key>
  </area>
</language><|MERGE_RESOLUTION|>--- conflicted
+++ resolved
@@ -2798,11 +2798,8 @@
     <key alias="areasLayoutColumns">Grid Columns for Areas</key>
     <key alias="areasLayoutColumnsHelp">Define how many columns that will be available for areas. If not defined, the number of columns defined for the entire layout will be used.</key>
     <key alias="areasConfigurations">Areas</key>
-<<<<<<< HEAD
     <key alias="areasConfigurationsHelp">To enable nesting of blocks within this block, define one or more areas for blocks to be nested within. Areas follow their own layout which is defined by the Grid Columns for Areas. Each Area column span and row span can be adjusted by using the scale-handler in the bottom right corner.</key>
-=======
     <key alias="areasConfigurationsHelp">To enable the nesting of blocks within this block, define one or more areas. Areas follow the layout defined by their own grid column configuration. The 'column span' and 'row span' for each area can be adjusted by using the scale-handler box in the bottom right hand corner of the selected area.</key>
->>>>>>> 2461b7d8
     <key alias="invalidDropPosition"><![CDATA[<strong>%0%</strong> is not allowed at this spot.]]></key>
     <key alias="defaultLayoutStylesheet">Default layout stylesheet</key>
     <key alias="confirmPasteDisallowedNestedBlockHeadline">Disallowed content was rejected</key>
