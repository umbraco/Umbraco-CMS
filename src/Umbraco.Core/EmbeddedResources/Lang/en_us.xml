<?xml version="1.0" encoding="utf-8" standalone="yes"?>
<language alias="en_us" intName="English (US)" localName="English (US)" lcid="" culture="en-US">
  <creator>
    <name>The Umbraco community</name>
    <link>https://docs.umbraco.com/umbraco-cms/extending/language-files</link>
  </creator>
  <area alias="actions">
    <key alias="assigndomain">Culture and Hostnames</key>
    <key alias="auditTrail">Audit Trail</key>
    <key alias="browse">Browse Node</key>
    <key alias="changeDocType">Change Document Type</key>
    <key alias="changeDataType">Change Data Type</key>
    <key alias="copy">Copy</key>
    <key alias="create">Create</key>
    <key alias="export">Export</key>
    <key alias="createPackage">Create Package</key>
    <key alias="createGroup">Create group</key>
    <key alias="delete">Delete</key>
    <key alias="disable">Disable</key>
    <key alias="editContent">Edit content</key>
    <key alias="editSettings">Edit settings</key>
    <key alias="emptyrecyclebin">Empty recycle bin</key>
    <key alias="enable">Enable</key>
    <key alias="exportDocumentType">Export Document Type</key>
    <key alias="importdocumenttype">Import Document Type</key>
    <key alias="importPackage">Import Package</key>
    <key alias="liveEdit">Edit in Canvas</key>
    <key alias="logout">Exit</key>
    <key alias="move">Move</key>
    <key alias="notify">Notifications</key>
    <key alias="protect">Restrict Public Access</key>
    <key alias="publish">Publish</key>
    <key alias="unpublish">Unpublish</key>
    <key alias="refreshNode">Reload</key>
    <key alias="republish">Republish entire site</key>
    <key alias="remove">Remove</key>
    <key alias="rename" version="7.3.0">Rename</key>
    <key alias="restore" version="7.3.0">Restore</key>
    <key alias="chooseWhereToCopy">Choose where to copy</key>
    <key alias="chooseWhereToMove">Choose where to move</key>
    <key alias="chooseWhereToImport">Choose where to import</key>
    <key alias="toInTheTreeStructureBelow">to in the tree structure below</key>
    <key alias="infiniteEditorChooseWhereToCopy">Choose where to copy the selected item(s)</key>
    <key alias="infiniteEditorChooseWhereToMove">Choose where to move the selected item(s)</key>
    <key alias="wasMovedTo">was moved to</key>
    <key alias="wasCopiedTo">was copied to</key>
    <key alias="wasDeleted">was deleted</key>
    <key alias="rights">Permissions</key>
    <key alias="rollback">Rollback</key>
    <key alias="sendtopublish">Send To Publish</key>
    <key alias="sendToTranslate">Send To Translation</key>
    <key alias="setGroup">Set group</key>
    <key alias="sort">Sort</key>
    <key alias="translate">Translate</key>
    <key alias="update">Update</key>
    <key alias="setPermissions">Set permissions</key>
    <key alias="unlock">Unlock</key>
    <key alias="createblueprint">Create Content Template</key>
    <key alias="resendInvite">Resend Invitation</key>
    <key alias="toggleHideUnavailable">Hide unavailable options</key>
  </area>
  <area alias="content">
    <key alias="itemNotPublished">This item is not published</key>
    <key alias="parentNotPublished">This document is published but is not visible because the parent '%0%' is
      unpublished
    </key>
    <key alias="parentCultureNotPublished">This culture is published but is not visible because it is unpublished on
      parent '%0%'
    </key>
    <key alias="parentNotPublishedAnomaly">This document is published but is not in the cache</key>
    <key alias="getUrlException">Could not get the URL</key>
    <key alias="routeError">This document is published but its URL would collide with content %0%</key>
    <key alias="routeErrorCannotRoute">This document is published but its URL cannot be routed</key>
  </area>
  <area alias="member">
    <key alias="duplicateMemberLogin">A member with this login already exists</key>
    <key alias="memberHasGroup">The member is already in group '%0%'</key>
    <key alias="memberHasPassword">The member already has a password set</key>
    <key alias="memberLockoutNotEnabled">Lockout is not enabled for this member</key>
    <key alias="memberNotInGroup">The member is not in group '%0%'</key>
  </area>
  <area alias="errors">
    <key alias="defaultError">An unknown failure has occurred</key>
    <key alias="concurrencyError">Optimistic concurrency failure, object has been modified</key>
  </area>
  <area alias="login">
    <key alias="resetCodeExpired">The link you have clicked on is invalid or has expired</key>
    <key alias="resetPasswordEmailCopySubject">Umbraco: Reset Password</key>
    <key alias="resetPasswordEmailCopyFormat"><![CDATA[
        <html>
			<head>
				<meta name='viewport' content='width=device-width'>
				<meta http-equiv='Content-Type' content='text/html; charset=UTF-8'>
			</head>
			<body class='' style='font-family: sans-serif; -webkit-font-smoothing: antialiased; font-size: 14px; color: #392F54; line-height: 22px; -ms-text-size-adjust: 100%; -webkit-text-size-adjust: 100%; background: #1d1333; margin: 0; padding: 0;' bgcolor='#1d1333'>
				<style type='text/css'> @media only screen and (max-width: 620px) {table[class=body] h1 {font-size: 28px !important; margin-bottom: 10px !important; } table[class=body] .wrapper {padding: 32px !important; } table[class=body] .article {padding: 32px !important; } table[class=body] .content {padding: 24px !important; } table[class=body] .container {padding: 0 !important; width: 100% !important; } table[class=body] .main {border-left-width: 0 !important; border-radius: 0 !important; border-right-width: 0 !important; } table[class=body] .btn table {width: 100% !important; } table[class=body] .btn a {width: 100% !important; } table[class=body] .img-responsive {height: auto !important; max-width: 100% !important; width: auto !important; } } .btn-primary table td:hover {background-color: #34495e !important; } .btn-primary a:hover {background-color: #34495e !important; border-color: #34495e !important; } .btn  a:visited {color:#FFFFFF;} </style>
				<table border="0" cellpadding="0" cellspacing="0" class="body" style="border-collapse: separate; mso-table-lspace: 0pt; mso-table-rspace: 0pt; width: 100%; background: #1d1333;" bgcolor="#1d1333">
					<tr>
						<td style="font-family: sans-serif; font-size: 14px; vertical-align: top; padding: 24px;" valign="top">
							<table style="border-collapse: separate; mso-table-lspace: 0pt; mso-table-rspace: 0pt; width: 100%;">
								<tr>
									<td background="https://umbraco.com/umbraco/assets/img/application/logo.png" bgcolor="#1d1333" width="28" height="28" valign="top" style="font-family: sans-serif; font-size: 14px; vertical-align: top;">
										<!--[if gte mso 9]> <v:rect xmlns:v="urn:schemas-microsoft-com:vml" fill="true" stroke="false" style="width:30px;height:30px;"> <v:fill type="tile" src="https://umbraco.com/umbraco/assets/img/application/logo.png" color="#1d1333" /> <v:textbox inset="0,0,0,0"> <![endif]-->
<div></div>
<!--[if gte mso 9]> </v:textbox> </v:rect> <![endif]-->
</td>
<td style="font-family: sans-serif; font-size: 14px; vertical-align: top;" valign="top"></td>
</tr>
</table>
</td>
</tr>
</table>
<table border='0' cellpadding='0' cellspacing='0' class='body' style='border-collapse: separate; mso-table-lspace: 0pt; mso-table-rspace: 0pt; width: 100%; background: #1d1333;' bgcolor='#1d1333'>
<tr>
<td style='font-family: sans-serif; font-size: 14px; vertical-align: top;' valign='top'></td>
<td class='container' style='font-family: sans-serif; font-size: 14px; vertical-align: top; display: block; max-width: 560px; width: 560px; margin: 0 auto; padding: 10px;' valign='top'>
<div class='content' style='box-sizing: border-box; display: block; max-width: 560px; margin: 0 auto; padding: 10px;'>
<br>
<table class='main' style='border-collapse: separate; mso-table-lspace: 0pt; mso-table-rspace: 0pt; width: 100%; border-radius: 3px; background: #FFFFFF;' bgcolor='#FFFFFF'>
<tr>
<td class='wrapper' style='font-family: sans-serif; font-size: 14px; vertical-align: top; box-sizing: border-box; padding: 50px;' valign='top'>
<table border='0' cellpadding='0' cellspacing='0' style='border-collapse: separate; mso-table-lspace: 0pt; mso-table-rspace: 0pt; width: 100%;'>
<tr>
<td style='line-height: 24px; font-family: sans-serif; font-size: 14px; vertical-align: top;' valign='top'>
<h1 style='color: #392F54; font-family: sans-serif; font-weight: bold; line-height: 1.4; font-size: 24px; text-align: left; text-transform: capitalize; margin: 0 0 30px;' align='left'>
															Password reset requested
														</h1>
<p style='color: #392F54; font-family: sans-serif; font-size: 14px; font-weight: normal; margin: 0 0 15px;'>
															Your username to login to the Umbraco backoffice is: <strong>%0%</strong>
</p>
<p style='color: #392F54; font-family: sans-serif; font-size: 14px; font-weight: normal; margin: 0 0 15px;'>
<table border='0' cellpadding='0' cellspacing='0' style='border-collapse: separate; mso-table-lspace: 0pt; mso-table-rspace: 0pt; width: auto;'>
<tbody>
<tr>
<td style='font-family: sans-serif; font-size: 14px; vertical-align: top; border-radius: 5px; text-align: center; background: #35C786;' align='center' bgcolor='#35C786' valign='top'>
<a href='%1%' target='_blank' rel='noopener' style='color: #FFFFFF; text-decoration: none; -ms-word-break: break-all; word-break: break-all; border-radius: 5px; box-sizing: border-box; cursor: pointer; display: inline-block; font-size: 14px; font-weight: bold; text-transform: capitalize; background: #35C786; margin: 0; padding: 12px 30px; border: 1px solid #35c786;'>
																				Click this link to reset your password
																			</a>
</td>
</tr>
</tbody>
</table>
</p>
<p style='max-width: 400px; display: block; color: #392F54; font-family: sans-serif; font-size: 14px; line-height: 20px; font-weight: normal; margin: 15px 0;'>If you cannot click on the link, copy and paste this URL into your browser window:</p>
<table border='0' cellpadding='0' cellspacing='0'>
<tr>
<td style='-ms-word-break: break-all; word-break: break-all; font-family: sans-serif; font-size: 11px; line-height:14px;'>
<font style="-ms-word-break: break-all; word-break: break-all; font-size: 11px; line-height:14px;">
<a style='-ms-word-break: break-all; word-break: break-all; color: #392F54; text-decoration: underline; font-size: 11px; line-height:15px;' href='%1%'>%1%</a>
</font>
</td>
</tr>
</table>
</p>
</td>
</tr>
</table>
</td>
</tr>
</table>
<br><br><br>
</div>
</td>
<td style='font-family: sans-serif; font-size: 14px; vertical-align: top;' valign='top'></td>
</tr>
</table>
</body>
</html>
	]]>    </key>
  </area>
  <area alias="notifications">
    <key alias="mailBody"><![CDATA[
      Hi %0%

      This is an automated mail to inform you that the task '%1%'
      has been performed on the page '%2%'
      by the user '%3%'

      Go to http://%4%/#/content/content/edit/%5% to edit.

      %6%

      Have a nice day!

      Cheers from the Umbraco robot
    ]]>    </key>
    <key alias="mailBodyVariantSummary">The following languages have been modified %0%</key>
    <key alias="mailBodyHtml"><![CDATA[
        <html>
			<head>
				<meta name='viewport' content='width=device-width'>
				<meta http-equiv='Content-Type' content='text/html; charset=UTF-8'>
			</head>
			<body class='' style='font-family: sans-serif; -webkit-font-smoothing: antialiased; font-size: 14px; color: #392F54; line-height: 22px; -ms-text-size-adjust: 100%; -webkit-text-size-adjust: 100%; background: #1d1333; margin: 0; padding: 0;' bgcolor='#1d1333'>
				<style type='text/css'> @media only screen and (max-width: 620px) {table[class=body] h1 {font-size: 28px !important; margin-bottom: 10px !important; } table[class=body] .wrapper {padding: 32px !important; } table[class=body] .article {padding: 32px !important; } table[class=body] .content {padding: 24px !important; } table[class=body] .container {padding: 0 !important; width: 100% !important; } table[class=body] .main {border-left-width: 0 !important; border-radius: 0 !important; border-right-width: 0 !important; } table[class=body] .btn table {width: 100% !important; } table[class=body] .btn a {width: 100% !important; } table[class=body] .img-responsive {height: auto !important; max-width: 100% !important; width: auto !important; } } .btn-primary table td:hover {background-color: #34495e !important; } .btn-primary a:hover {background-color: #34495e !important; border-color: #34495e !important; } .btn  a:visited {color:#FFFFFF;} </style>
				<table border="0" cellpadding="0" cellspacing="0" class="body" style="border-collapse: separate; mso-table-lspace: 0pt; mso-table-rspace: 0pt; width: 100%; background: #1d1333;" bgcolor="#1d1333">
					<tr>
						<td style="font-family: sans-serif; font-size: 14px; vertical-align: top; padding: 24px;" valign="top">
							<table style="border-collapse: separate; mso-table-lspace: 0pt; mso-table-rspace: 0pt; width: 100%;">
								<tr>
									<td background="https://umbraco.com/umbraco/assets/img/application/logo.png" bgcolor="#1d1333" width="28" height="28" valign="top" style="font-family: sans-serif; font-size: 14px; vertical-align: top;">
										<!--[if gte mso 9]> <v:rect xmlns:v="urn:schemas-microsoft-com:vml" fill="true" stroke="false" style="width:30px;height:30px;"> <v:fill type="tile" src="https://umbraco.com/umbraco/assets/img/application/logo.png" color="#1d1333" /> <v:textbox inset="0,0,0,0"> <![endif]-->
<div></div>
<!--[if gte mso 9]> </v:textbox> </v:rect> <![endif]-->
</td>
<td style="font-family: sans-serif; font-size: 14px; vertical-align: top;" valign="top"></td>
</tr>
</table>
</td>
</tr>
</table>
<table border='0' cellpadding='0' cellspacing='0' class='body' style='border-collapse: separate; mso-table-lspace: 0pt; mso-table-rspace: 0pt; width: 100%; background: #1d1333;' bgcolor='#1d1333'>
<tr>
<td style='font-family: sans-serif; font-size: 14px; vertical-align: top;' valign='top'></td>
<td class='container' style='font-family: sans-serif; font-size: 14px; vertical-align: top; display: block; max-width: 560px; width: 560px; margin: 0 auto; padding: 10px;' valign='top'>
<div class='content' style='box-sizing: border-box; display: block; max-width: 560px; margin: 0 auto; padding: 10px;'>
<br>
<table class='main' style='border-collapse: separate; mso-table-lspace: 0pt; mso-table-rspace: 0pt; width: 100%; border-radius: 3px; background: #FFFFFF;' bgcolor='#FFFFFF'>
<tr>
<td class='wrapper' style='font-family: sans-serif; font-size: 14px; vertical-align: top; box-sizing: border-box; padding: 50px;' valign='top'>
<table border='0' cellpadding='0' cellspacing='0' style='border-collapse: separate; mso-table-lspace: 0pt; mso-table-rspace: 0pt; width: 100%;'>
<tr>
<td style='line-height: 24px; font-family: sans-serif; font-size: 14px; vertical-align: top;' valign='top'>
<h1 style='color: #392F54; font-family: sans-serif; font-weight: bold; line-height: 1.4; font-size: 24px; text-align: left; text-transform: capitalize; margin: 0 0 30px;' align='left'>
															Hi %0%,
														</h1>
<p style='color: #392F54; font-family: sans-serif; font-size: 14px; font-weight: normal; margin: 0 0 15px;'>
															This is an automated mail to inform you that the task <strong>'%1%'</strong> has been performed on the page <a style="color: #392F54; text-decoration: none; -ms-word-break: break-all; word-break: break-all;" href="http://%4%/#/content/content/edit/%5%"><strong>'%2%'</strong></a> by the user <strong>'%3%'</strong>
</p>
<table border='0' cellpadding='0' cellspacing='0' class='btn btn-primary' style='border-collapse: separate; mso-table-lspace: 0pt; mso-table-rspace: 0pt; width: 100%; box-sizing: border-box;'>
<tbody>
<tr>
<td align='left' style='font-family: sans-serif; font-size: 14px; vertical-align: top; padding-bottom: 15px;' valign='top'>
<table border='0' cellpadding='0' cellspacing='0' style='border-collapse: separate; mso-table-lspace: 0pt; mso-table-rspace: 0pt; width: auto;'><tbody><tr>
<td style='font-family: sans-serif; font-size: 14px; vertical-align: top; border-radius: 5px; text-align: center; background: #35C786;' align='center' bgcolor='#35C786' valign='top'>
<a href='http://%4%/#/content/content/edit/%5%' target='_blank' rel='noopener' style='color: #FFFFFF; text-decoration: none; -ms-word-break: break-all; word-break: break-all; border-radius: 5px; box-sizing: border-box; cursor: pointer; display: inline-block; font-size: 14px; font-weight: bold; text-transform: capitalize; background: #35C786; margin: 0; padding: 12px 30px; border: 1px solid #35c786;'>EDIT</a></td></tr></tbody></table>
</td>
</tr>
</tbody>
</table>
<p style='color: #392F54; font-family: sans-serif; font-size: 14px; font-weight: normal; margin: 0 0 15px;'>
<h3>Update summary:</h3>
															%6%
														</p>
<p style='color: #392F54; font-family: sans-serif; font-size: 14px; font-weight: normal; margin: 0 0 15px;'>
															Have a nice day!<br /><br />
															Cheers from the Umbraco robot
														</p>
</td>
</tr>
</table>
</td>
</tr>
</table>
<br><br><br>
</div>
</td>
<td style='font-family: sans-serif; font-size: 14px; vertical-align: top;' valign='top'></td>
</tr>
</table>
</body>
</html>
	]]>    </key>
    <key alias="mailBodyVariantHtmlSummary"><![CDATA[<p>The following languages have been modified:</p>
        %0%
    ]]>    </key>
    <key alias="mailSubject">[%0%] Notification about %1% performed on %2%</key>
  </area>
  <area alias="user">
    <key alias="duplicateLogin">A user with this login already exists</key>
    <key alias="passwordMismatch">The confirmed password doesn't match the new password!</key>
    <key alias="passwordRequiresDigit">The password must have at least one digit ('0'-'9')</key>
    <key alias="passwordRequiresLower">The password must have at least one lowercase ('a'-'z')</key>
    <key alias="passwordRequiresNonAlphanumeric">The password must have at least one non alphanumeric character</key>
    <key alias="passwordRequiresUniqueChars">The password must use at least %0% different characters</key>
    <key alias="passwordRequiresUpper">The password must have at least one uppercase ('A'-'Z')</key>
    <key alias="passwordTooShort">The password must be at least %0% characters long</key>
    <key alias="userHasPassword">The user already has a password set</key>
    <key alias="userHasGroup">The user is already in group '%0%'</key>
    <key alias="userLockoutNotEnabled">Lockout is not enabled for this user</key>
    <key alias="userNotInGroup">The user is not in group '%0%'</key>
    <key alias="inviteEmailCopySubject">Umbraco: Invitation</key>
    <key alias="inviteEmailCopyFormat"><![CDATA[
        <html>
			<head>
				<meta name='viewport' content='width=device-width'>
				<meta http-equiv='Content-Type' content='text/html; charset=UTF-8'>
			</head>
			<body class='' style='font-family: sans-serif; -webkit-font-smoothing: antialiased; font-size: 14px; color: #392F54; line-height: 22px; -ms-text-size-adjust: 100%; -webkit-text-size-adjust: 100%; background: #1d1333; margin: 0; padding: 0;' bgcolor='#1d1333'>
				<style type='text/css'> @media only screen and (max-width: 620px) {table[class=body] h1 {font-size: 28px !important; margin-bottom: 10px !important; } table[class=body] .wrapper {padding: 32px !important; } table[class=body] .article {padding: 32px !important; } table[class=body] .content {padding: 24px !important; } table[class=body] .container {padding: 0 !important; width: 100% !important; } table[class=body] .main {border-left-width: 0 !important; border-radius: 0 !important; border-right-width: 0 !important; } table[class=body] .btn table {width: 100% !important; } table[class=body] .btn a {width: 100% !important; } table[class=body] .img-responsive {height: auto !important; max-width: 100% !important; width: auto !important; } } .btn-primary table td:hover {background-color: #34495e !important; } .btn-primary a:hover {background-color: #34495e !important; border-color: #34495e !important; } .btn  a:visited {color:#FFFFFF;} </style>
				<table border="0" cellpadding="0" cellspacing="0" class="body" style="border-collapse: separate; mso-table-lspace: 0pt; mso-table-rspace: 0pt; width: 100%; background: #1d1333;" bgcolor="#1d1333">
					<tr>
						<td style="font-family: sans-serif; font-size: 14px; vertical-align: top; padding: 24px;" valign="top">
							<table style="border-collapse: separate; mso-table-lspace: 0pt; mso-table-rspace: 0pt; width: 100%;">
								<tr>
									<td background="https://umbraco.com/umbraco/assets/img/application/logo.png" bgcolor="#1d1333" width="28" height="28" valign="top" style="font-family: sans-serif; font-size: 14px; vertical-align: top;">
										<!--[if gte mso 9]> <v:rect xmlns:v="urn:schemas-microsoft-com:vml" fill="true" stroke="false" style="width:30px;height:30px;"> <v:fill type="tile" src="https://umbraco.com/umbraco/assets/img/application/logo.png" color="#1d1333" /> <v:textbox inset="0,0,0,0"> <![endif]-->
<div></div>
<!--[if gte mso 9]> </v:textbox> </v:rect> <![endif]-->
</td>
<td style="font-family: sans-serif; font-size: 14px; vertical-align: top;" valign="top"></td>
</tr>
</table>
</td>
</tr>
</table>
<table border='0' cellpadding='0' cellspacing='0' class='body' style='border-collapse: separate; mso-table-lspace: 0pt; mso-table-rspace: 0pt; width: 100%; background: #1d1333;' bgcolor='#1d1333'>
<tr>
<td style='font-family: sans-serif; font-size: 14px; vertical-align: top;' valign='top'></td>
<td class='container' style='font-family: sans-serif; font-size: 14px; vertical-align: top; display: block; max-width: 560px; width: 560px; margin: 0 auto; padding: 10px;' valign='top'>
<div class='content' style='box-sizing: border-box; display: block; max-width: 560px; margin: 0 auto; padding: 10px;'>
<br>
<table class='main' style='border-collapse: separate; mso-table-lspace: 0pt; mso-table-rspace: 0pt; width: 100%; border-radius: 3px; background: #FFFFFF;' bgcolor='#FFFFFF'>
<tr>
<td class='wrapper' style='font-family: sans-serif; font-size: 14px; vertical-align: top; box-sizing: border-box; padding: 50px;' valign='top'>
<table border='0' cellpadding='0' cellspacing='0' style='border-collapse: separate; mso-table-lspace: 0pt; mso-table-rspace: 0pt; width: 100%;'>
<tr>
<td style='line-height: 24px; font-family: sans-serif; font-size: 14px; vertical-align: top;' valign='top'>
<h1 style='color: #392F54; font-family: sans-serif; font-weight: bold; line-height: 1.4; font-size: 24px; text-align: left; text-transform: capitalize; margin: 0 0 30px;' align='left'>
															Hi %0%,
														</h1>
<p style='color: #392F54; font-family: sans-serif; font-size: 14px; font-weight: normal; margin: 0 0 15px;'>
															You have been invited by <a href="mailto:%4%" style="text-decoration: underline; color: #392F54; -ms-word-break: break-all; word-break: break-all;">%1%</a> to the Umbraco Back Office.
														</p>
<p style='color: #392F54; font-family: sans-serif; font-size: 14px; font-weight: normal; margin: 0 0 15px;'>
															Message from <a href="mailto:%1%" style="text-decoration: none; color: #392F54; -ms-word-break: break-all; word-break: break-all;">%1%</a>:
															<br/>
<em>%2%</em>
</p>
<table border='0' cellpadding='0' cellspacing='0' class='btn btn-primary' style='border-collapse: separate; mso-table-lspace: 0pt; mso-table-rspace: 0pt; width: 100%; box-sizing: border-box;'>
<tbody>
<tr>
<td align='left' style='font-family: sans-serif; font-size: 14px; vertical-align: top; padding-bottom: 15px;' valign='top'>
<table border='0' cellpadding='0' cellspacing='0' style='border-collapse: separate; mso-table-lspace: 0pt; mso-table-rspace: 0pt; width: auto;'>
<tbody>
<tr>
<td style='font-family: sans-serif; font-size: 14px; vertical-align: top; border-radius: 5px; text-align: center; background: #35C786;' align='center' bgcolor='#35C786' valign='top'>
<a href='%3%' target='_blank' rel='noopener' style='color: #FFFFFF; text-decoration: none; -ms-word-break: break-all; word-break: break-all; border-radius: 5px; box-sizing: border-box; cursor: pointer; display: inline-block; font-size: 14px; font-weight: bold; text-transform: capitalize; background: #35C786; margin: 0; padding: 12px 30px; border: 1px solid #35c786;'>
																							Click this link to accept the invite
																						</a>
</td>
</tr>
</tbody>
</table>
</td>
</tr>
</tbody>
</table>
<p style='max-width: 400px; display: block; color: #392F54; font-family: sans-serif; font-size: 14px; line-height: 20px; font-weight: normal; margin: 15px 0;'>If you cannot click on the link, copy and paste this URL into your browser window:</p>
<table border='0' cellpadding='0' cellspacing='0'>
<tr>
<td style='-ms-word-break: break-all; word-break: break-all; font-family: sans-serif; font-size: 11px; line-height:14px;'>
<font style="-ms-word-break: break-all; word-break: break-all; font-size: 11px; line-height:14px;">
<a style='-ms-word-break: break-all; word-break: break-all; color: #392F54; text-decoration: underline; font-size: 11px; line-height:15px;' href='%3%'>%3%</a>
</font>
</td>
</tr>
</table>
</p>
</td>
</tr>
</table>
</td>
</tr>
</table>
<br><br><br>
</div>
</td>
<td style='font-family: sans-serif; font-size: 14px; vertical-align: top;' valign='top'></td>
</tr>
</table>
</body>
</html>]]></key>
  </area>
  <area alias="validation">
    <key alias="invalidEmail">Invalid email</key>
    <key alias="invalidNull">Value cannot be null</key>
    <key alias="invalidEmpty">Value cannot be empty</key>
    <key alias="invalidPattern">Value is invalid, it does not match the correct pattern</key>
    <key alias="invalidMemberGroupName">Invalid member group name</key>
    <key alias="invalidUserGroupName">Invalid user group name</key>
    <key alias="invalidToken">Invalid token</key>
    <key alias="invalidUsername">Invalid username</key>
    <key alias="duplicateEmail">Email '%0%' is already taken</key>
    <key alias="duplicateUserGroupName">User group name '%0%' is already taken</key>
    <key alias="duplicateMemberGroupName">Member group name '%0%' is already taken</key>
    <key alias="duplicateUsername">Username '%0%' is already taken</key>
    <key alias="entriesShort"><![CDATA[Minimum %0% entries, requires <strong>%1%</strong> more.]]></key>
    <key alias="entriesExceed"><![CDATA[Maximum %0% entries, <strong>%1%</strong> too many.]]></key>
    <key alias="entriesAreasMismatch">The content amount requirements are not met for one or more areas.</key>
  </area>
  <area alias="healthcheck">
    <!-- The following keys get these tokens passed in:
	     0: Current value
		   1: Recommended value
		   2: XPath
		   3: Configuration file path
	  -->
    <key alias="checkSuccessMessage">Value is set to the recommended value: '%0%'.</key>
    <key alias="checkErrorMessageDifferentExpectedValue">Expected value '%1%' for '%2%' in configuration file '%3%', but
      found '%0%'.
    </key>
    <key alias="checkErrorMessageUnexpectedValue">Found unexpected value '%0%' for '%2%' in configuration file '%3%'.
    </key>
    <key alias="httpsCheckValidCertificate">Your website's certificate is valid.</key>
    <key alias="httpsCheckInvalidCertificate">Certificate validation error: '%0%'</key>
    <key alias="httpsCheckExpiredCertificate">Your website's SSL certificate has expired.</key>
    <key alias="httpsCheckExpiringCertificate">Your website's SSL certificate is expiring in %0% days.</key>
    <key alias="healthCheckInvalidUrl">Error pinging the URL %0% - '%1%'</key>
    <key alias="httpsCheckIsCurrentSchemeHttps">You are currently %0% viewing the site using the HTTPS scheme.</key>
    <key alias="httpsCheckConfigurationRectifyNotPossible">The appSetting 'Umbraco:CMS:Global:UseHttps' is set to 'false' in
      your appSettings.json file. Once you access this site using the HTTPS scheme, that should be set to 'true'.
    </key>
    <key alias="httpsCheckConfigurationCheckResult">The appSetting 'Umbraco:CMS:Global:UseHttps' is set to '%0%' in your
      appSettings.json file, your cookies are %1% marked as secure.
    </key>
    <!-- The following keys don't get tokens passed in -->
    <key alias="compilationDebugCheckSuccessMessage">Debug compilation mode is disabled.</key>
    <key alias="compilationDebugCheckErrorMessage">Debug compilation mode is currently enabled. It is recommended to
      disable this setting before go live.
    </key>
    <!-- The following keys get these tokens passed in:
	    0: Comma delimitted list of failed folder paths
  	-->
    <!-- The following keys get these tokens passed in:
	    0: Path to the file not found
  	-->
    <!-- The following keys get these tokens passed in:
	    0: Comma delimitted list of failed folder paths
  	-->
    <key alias="umbracoApplicationUrlCheckResultTrue"><![CDATA[The appSetting 'Umbraco:CMS:WebRouting:UmbracoApplicationUrl' is set to <strong>%0%</strong>.]]></key>
    <key alias="umbracoApplicationUrlCheckResultFalse">The appSetting 'Umbraco:CMS:WebRouting:UmbracoApplicationUrl' is not set.</key>
    <key alias="excessiveHeadersFound">
      <![CDATA[The following headers revealing information about the website technology were found: <strong>%0%</strong>.]]></key>
    <key alias="excessiveHeadersNotFound">No headers revealing information about the website technology were found.
    </key>
    <key alias="smtpMailSettingsNotFound">The 'Umbraco:CMS:Global:Smtp' configuration could not be found.</key>
    <key alias="smtpMailSettingsHostNotConfigured">The 'Umbraco:CMS:Global:Smtp:Host' configuration could not be
      found.
    </key>
    <key alias="smtpMailSettingsConnectionSuccess">SMTP settings are configured correctly and the service is operating
      as expected.
    </key>
    <key alias="smtpMailSettingsConnectionFail">The SMTP server configured with host '%0%' and port '%1%' could not be
      reached. Please check to ensure the SMTP settings in the configuration 'Umbraco:CMS:Global:Smtp' are correct.
    </key>
    <key alias="notificationEmailsCheckSuccessMessage">
      <![CDATA[Notification email has been set to <strong>%0%</strong>.]]></key>
    <key alias="notificationEmailsCheckErrorMessage">
      <![CDATA[Notification email is still set to the default value of <strong>%0%</strong>.]]></key>
    <key alias="scheduledHealthCheckEmailBody">
      <![CDATA[<html><body><p>Results of the scheduled Umbraco Health Checks run on %0% at %1% are as follows:</p>%2%</body></html>]]></key>
    <key alias="scheduledHealthCheckEmailSubject">Umbraco Health Check Status: %0%</key>
  </area>
  <area alias="recycleBin">
    <key alias="contentTrashed">Trashed content with Id: {0} related to original parent content with Id: {1}</key>
    <key alias="mediaTrashed">Trashed media with Id: {0} related to original parent media item with Id: {1}</key>
  </area>
  <area alias="permissions">
    <key alias="FolderCreation">Folder creation</key>
    <key alias="FileWritingForPackages">File writing for packages</key>
    <key alias="FileWriting">File writing</key>
    <key alias="MediaFolderCreation">Media folder creation</key>
  </area>
  <area alias="analytics">
    <key alias="minimalLevelDescription">We will only send an anonymized site ID to let us know that the site exists.</key>
    <key alias="basicLevelDescription">We will send an anonymized site ID, Umbraco version, and packages installed</key>
    <key alias="detailedLevelDescription">
      <![CDATA[
          We will send:
          <ul>
            <li>Anonymized site ID, Umbraco version, and packages installed.</li>
<<<<<<< HEAD
            <li>Number of: Root nodes, Content nodes, Macros, Media, Document Types, Templates, Languages, Domains, User Group, Users, Members, Backoffice external login providers, and Property Editors in use.</li>
=======
            <li>Number of: Root nodes, Content nodes, Macros, Media, Document Types, Property Types, Compositions, Templates, Languages, Domains, User Group, Users, Members, Backoffice external login providers, Webhooks, rich text datatypes, blocks used in rich text datatypes, and Property Editors in use.</li>
>>>>>>> 04ed514a
            <li>System information: Webserver, server OS, server framework, server OS language, and database provider.</li>
            <li>Configuration settings: Modelsbuilder mode, if custom Umbraco path exists, ASP environment, whether the delivery API is enabled, and allows public access, and if you are in debug mode.</li>
          </ul>
          <em>We might change what we send on the Detailed level in the future. If so, it will be listed above.
          <br>By choosing "Detailed" you agree to current and future anonymized information being collected.</em>
       ]]>
    </key>
  </area>
</language><|MERGE_RESOLUTION|>--- conflicted
+++ resolved
@@ -470,11 +470,7 @@
           We will send:
           <ul>
             <li>Anonymized site ID, Umbraco version, and packages installed.</li>
-<<<<<<< HEAD
-            <li>Number of: Root nodes, Content nodes, Macros, Media, Document Types, Templates, Languages, Domains, User Group, Users, Members, Backoffice external login providers, and Property Editors in use.</li>
-=======
             <li>Number of: Root nodes, Content nodes, Macros, Media, Document Types, Property Types, Compositions, Templates, Languages, Domains, User Group, Users, Members, Backoffice external login providers, Webhooks, rich text datatypes, blocks used in rich text datatypes, and Property Editors in use.</li>
->>>>>>> 04ed514a
             <li>System information: Webserver, server OS, server framework, server OS language, and database provider.</li>
             <li>Configuration settings: Modelsbuilder mode, if custom Umbraco path exists, ASP environment, whether the delivery API is enabled, and allows public access, and if you are in debug mode.</li>
           </ul>
