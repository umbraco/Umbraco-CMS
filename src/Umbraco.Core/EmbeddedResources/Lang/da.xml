--- conflicted
+++ resolved
@@ -123,11 +123,8 @@
     <key alias="invalidStep">Værdien %0% passer ikke med den konfigureret trin værdi af %1% og mindste værdi af %2%.</key>
     <key alias="unexpectedRange">Værdien %0% forventes ikke at indeholde et spænd.</key>
     <key alias="invalidRange">Værdien %0% forventes at have en værdi der er større end fra værdien.</key>
-<<<<<<< HEAD
     <key alias="invalidObjectType">Det valgte indhold er af den forkerte type.</key>
-=======
     <key alias="notOneOfOptions">"Værdien '%0%' er ikke en af de tilgængelige valgmuligheder.</key>
->>>>>>> 865a2cd8
   </area>
   <area alias="recycleBin">
     <key alias="contentTrashed">Slettet indhold med Id: {0} Relateret til original "parent" med id: {1}</key>
