--- conflicted
+++ resolved
@@ -125,11 +125,7 @@
     <key alias="outOfRangeMultipleItemsMaximum">De %0% enheder givet er større end det tilladte minimum af %1%.</key>
     <key alias="invalidStep">Værdien %0% passer ikke med den konfigureret trin værdi af %1% og mindste værdi af %2%.</key>
     <key alias="unexpectedRange">Værdien %0% forventes ikke at indeholde et spænd.</key>
-<<<<<<< HEAD
-    <key alias="stringLengthExceeded">Tekststrengen er længere end den tilladte længde på %0% tegn.</key>
-=======
     <key alias="stringLengthExceeded">Tekststrengen er længere end den tilladte længde på %0% tegn, %1% for mange.</key>
->>>>>>> e999d397
     <key alias="invalidRange">Værdien %0% forventes at have en værdi der er større end fra værdien.</key>
     <key alias="invalidObjectType">Det valgte indhold er af den forkerte type.</key>
     <key alias="notOneOfOptions">"Værdien '%0%' er ikke en af de tilgængelige valgmuligheder.</key>
