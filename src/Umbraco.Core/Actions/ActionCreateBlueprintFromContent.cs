// Copyright (c) Umbraco.
// See LICENSE for more details.

namespace Umbraco.Cms.Core.Actions;

/// <summary>
///     This action is invoked when creating a blueprint from a content
/// </summary>
public class ActionCreateBlueprintFromContent : IAction
{
    /// <inheritdoc />
    public char Letter => 'ï';

    /// <inheritdoc />
    public bool ShowInNotifier => false;

    /// <inheritdoc />
    public bool CanBePermissionAssigned => true;

<<<<<<< HEAD
        /// <inheritdoc/>
        public string Icon => Constants.Icons.Blueprint;
=======
    /// <inheritdoc />
    public string Icon => "blueprint";
>>>>>>> 4fc7f775

    /// <inheritdoc />
    public string Alias => "createblueprint";

    /// <inheritdoc />
    public string Category => Constants.Conventions.PermissionCategories.ContentCategory;
}<|MERGE_RESOLUTION|>--- conflicted
+++ resolved
@@ -17,13 +17,8 @@
     /// <inheritdoc />
     public bool CanBePermissionAssigned => true;
 
-<<<<<<< HEAD
-        /// <inheritdoc/>
-        public string Icon => Constants.Icons.Blueprint;
-=======
     /// <inheritdoc />
-    public string Icon => "blueprint";
->>>>>>> 4fc7f775
+    public string Icon => Constants.Icons.Blueprint;
 
     /// <inheritdoc />
     public string Alias => "createblueprint";
