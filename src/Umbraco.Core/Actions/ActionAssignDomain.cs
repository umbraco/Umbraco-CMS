--- conflicted
+++ resolved
@@ -1,7 +1,4 @@
-<<<<<<< HEAD
-namespace Umbraco.Cms.Core.Actions
-=======
-// Copyright (c) Umbraco.
+﻿// Copyright (c) Umbraco.
 // See LICENSE for more details.
 
 namespace Umbraco.Cms.Core.Actions;
@@ -10,24 +7,10 @@
 ///     This action is invoked when a domain is being assigned to a document
 /// </summary>
 public class ActionAssignDomain : IAction
->>>>>>> ebb1dc21
 {
     /// <summary>
     /// The unique action letter
     /// </summary>
-<<<<<<< HEAD
-    public class ActionAssignDomain : IAction
-    {
-        public const char ActionLetter = 'I';
-
-        public char Letter => ActionLetter;
-        public string Alias => "assigndomain";
-        public string Category => Constants.Conventions.PermissionCategories.AdministrationCategory;
-        public string Icon => "icon-home";
-        public bool ShowInNotifier => false;
-        public bool CanBePermissionAssigned => true;
-    }
-=======
     public const char ActionLetter = 'I';
 
     /// <inheritdoc/>
@@ -40,12 +23,11 @@
     public string Category => Constants.Conventions.PermissionCategories.AdministrationCategory;
 
     /// <inheritdoc/>
-    public string Icon => "home";
+    public string Icon => "icon-home";
 
     /// <inheritdoc/>
     public bool ShowInNotifier => false;
 
     /// <inheritdoc/>
     public bool CanBePermissionAssigned => true;
->>>>>>> ebb1dc21
 }