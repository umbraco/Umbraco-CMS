--- conflicted
+++ resolved
@@ -16,14 +16,9 @@
     /// <inheritdoc />
     public char Letter => ActionLetter;
 
-<<<<<<< HEAD
     /// <inheritdoc />
-    public string Alias => "assignDomain";
-=======
-    /// <inheritdoc/>
     // This is all lower-case because of case sensitive filesystems, see issue: https://github.com/umbraco/Umbraco-CMS/issues/11670
     public string Alias => "assigndomain";
->>>>>>> 86e16302
 
     /// <inheritdoc />
     public string Category => Constants.Conventions.PermissionCategories.AdministrationCategory;
