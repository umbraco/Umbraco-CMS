<<<<<<< HEAD

=======
﻿// Copyright (c) Umbraco.
// See LICENSE for more details.
>>>>>>> ebb1dc21

namespace Umbraco.Cms.Core.Actions
{
    /// <summary>
    /// This action is invoked when the content/media item is to be restored from the recycle bin
    /// </summary>
    public class ActionRestore : IAction
    {
        /// <summary>
        /// The unique action alias
        /// </summary>
        public const string ActionAlias = "restore";

        /// <inheritdoc/>
        public char Letter => 'V';

        /// <inheritdoc/>
        public string Alias => ActionAlias;
<<<<<<< HEAD
        public string Category => null;
        public string Icon => "icon-undo";
=======

        /// <inheritdoc/>
        public string? Category => null;

        /// <inheritdoc/>
        public string Icon => "undo";

        /// <inheritdoc/>
>>>>>>> ebb1dc21
        public bool ShowInNotifier => true;

        /// <inheritdoc/>
        public bool CanBePermissionAssigned => false;
    }
}<|MERGE_RESOLUTION|>--- conflicted
+++ resolved
@@ -1,9 +1,5 @@
-<<<<<<< HEAD
-
-=======
 ﻿// Copyright (c) Umbraco.
 // See LICENSE for more details.
->>>>>>> ebb1dc21
 
 namespace Umbraco.Cms.Core.Actions
 {
@@ -22,19 +18,14 @@
 
         /// <inheritdoc/>
         public string Alias => ActionAlias;
-<<<<<<< HEAD
-        public string Category => null;
-        public string Icon => "icon-undo";
-=======
 
         /// <inheritdoc/>
         public string? Category => null;
 
         /// <inheritdoc/>
-        public string Icon => "undo";
+        public string Icon => "icon-undo";
 
         /// <inheritdoc/>
->>>>>>> ebb1dc21
         public bool ShowInNotifier => true;
 
         /// <inheritdoc/>
