<<<<<<< HEAD
=======
﻿// Copyright (c) Umbraco.
// See LICENSE for more details.

>>>>>>> ebb1dc21
namespace Umbraco.Cms.Core.Actions
{
    /// <summary>
    /// This action is invoked when a document is being published
    /// </summary>
    public class ActionPublish : IAction
    {
        /// <summary>
        /// The unique action letter
        /// </summary>
        public const char ActionLetter = 'U';

        /// <inheritdoc/>
        public char Letter => ActionLetter;

        /// <inheritdoc/>
        public string Alias => "publish";

        /// <inheritdoc/>
        public string Category => Constants.Conventions.PermissionCategories.ContentCategory;

        /// <inheritdoc/>
        public string Icon => string.Empty;

        /// <inheritdoc/>
        public bool ShowInNotifier => true;

        /// <inheritdoc/>
        public bool CanBePermissionAssigned => true;
    }
}<|MERGE_RESOLUTION|>--- conflicted
+++ resolved
@@ -1,9 +1,6 @@
-<<<<<<< HEAD
-=======
 ﻿// Copyright (c) Umbraco.
 // See LICENSE for more details.
 
->>>>>>> ebb1dc21
 namespace Umbraco.Cms.Core.Actions
 {
     /// <summary>
