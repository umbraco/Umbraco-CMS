<<<<<<< HEAD
namespace Umbraco.Cms.Core.Actions
{
=======
﻿// Copyright (c) Umbraco.
// See LICENSE for more details.
>>>>>>> ebb1dc21

namespace Umbraco.Cms.Core.Actions
{
    /// <summary>
    /// This action is invoked when a document is being unpublished
    /// </summary>
    public class ActionUnpublish : IAction
    {
        /// <summary>
        /// The unique action letter
        /// </summary>
        public const char ActionLetter = 'Z';

        /// <inheritdoc/>
        public char Letter => ActionLetter;

        /// <inheritdoc/>
        public string Alias => "unpublish";

        /// <inheritdoc/>
        public string Category => Constants.Conventions.PermissionCategories.ContentCategory;
<<<<<<< HEAD
        public string Icon => "icon-circle-dotted";
=======

        /// <inheritdoc/>
        public string Icon => "circle-dotted";

        /// <inheritdoc/>
>>>>>>> ebb1dc21
        public bool ShowInNotifier => false;

        /// <inheritdoc/>
        public bool CanBePermissionAssigned => true;
    }

}<|MERGE_RESOLUTION|>--- conflicted
+++ resolved
@@ -1,10 +1,5 @@
-<<<<<<< HEAD
-namespace Umbraco.Cms.Core.Actions
-{
-=======
 ﻿// Copyright (c) Umbraco.
 // See LICENSE for more details.
->>>>>>> ebb1dc21
 
 namespace Umbraco.Cms.Core.Actions
 {
@@ -26,15 +21,11 @@
 
         /// <inheritdoc/>
         public string Category => Constants.Conventions.PermissionCategories.ContentCategory;
-<<<<<<< HEAD
-        public string Icon => "icon-circle-dotted";
-=======
 
         /// <inheritdoc/>
-        public string Icon => "circle-dotted";
+        public string Icon => "icon-circle-dotted";
 
         /// <inheritdoc/>
->>>>>>> ebb1dc21
         public bool ShowInNotifier => false;
 
         /// <inheritdoc/>
