<<<<<<< HEAD
=======
﻿// Copyright (c) Umbraco.
// See LICENSE for more details.

>>>>>>> ebb1dc21
namespace Umbraco.Cms.Core.Actions
{
    /// <summary>
    /// This action is invoked upon creation of a document
    /// </summary>
    public class ActionNew : IAction
    {
        /// <summary>
        /// The unique action alias
        /// </summary>
        public const string ActionAlias = "create";

        /// <summary>
        /// The unique action letter
        /// </summary>
        public const char ActionLetter = 'C';

        /// <inheritdoc/>
        public char Letter => ActionLetter;

        /// <inheritdoc/>
        public string Alias => ActionAlias;
<<<<<<< HEAD
        public string Icon => "icon-add";
=======

        /// <inheritdoc/>
        public string Icon => "add";

        /// <inheritdoc/>
>>>>>>> ebb1dc21
        public bool ShowInNotifier => true;

        /// <inheritdoc/>
        public bool CanBePermissionAssigned => true;

        /// <inheritdoc/>
        public string Category => Constants.Conventions.PermissionCategories.ContentCategory;
    }
}<|MERGE_RESOLUTION|>--- conflicted
+++ resolved
@@ -1,9 +1,6 @@
-<<<<<<< HEAD
-=======
 ﻿// Copyright (c) Umbraco.
 // See LICENSE for more details.
 
->>>>>>> ebb1dc21
 namespace Umbraco.Cms.Core.Actions
 {
     /// <summary>
@@ -26,15 +23,11 @@
 
         /// <inheritdoc/>
         public string Alias => ActionAlias;
-<<<<<<< HEAD
-        public string Icon => "icon-add";
-=======
 
         /// <inheritdoc/>
-        public string Icon => "add";
+        public string Icon => "icon-add";
 
         /// <inheritdoc/>
->>>>>>> ebb1dc21
         public bool ShowInNotifier => true;
 
         /// <inheritdoc/>
