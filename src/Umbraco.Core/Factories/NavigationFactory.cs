using System.Collections.Concurrent;
using Umbraco.Cms.Core.Models;
using Umbraco.Cms.Core.Models.Navigation;

namespace Umbraco.Cms.Core.Factories;

internal static class NavigationFactory
{
    /// <summary>
    ///     Builds a dictionary of NavigationNode objects from a given dataset.
    /// </summary>
    /// <param name="nodesStructure">A dictionary of <see cref="NavigationNode" /> objects with key corresponding to their unique Guid.</param>
    /// <param name="entities">The <see cref="INavigationModel" /> objects used to build the navigation nodes dictionary.</param>
<<<<<<< HEAD
    public static void BuildNavigationDictionary(ConcurrentDictionary<Guid, NavigationNode> nodesStructure,IEnumerable<INavigationModel> entities)
=======
    public static void BuildNavigationDictionary(ConcurrentDictionary<Guid, NavigationNode> nodesStructure, IEnumerable<INavigationModel> entities)
>>>>>>> 79ff0e04
    {
        var entityList = entities.ToList();
        Dictionary<int, Guid> idToKeyMap = entityList.ToDictionary(x => x.Id, x => x.Key);

        foreach (INavigationModel entity in entityList)
        {
            var node = new NavigationNode(entity.Key);
            nodesStructure[entity.Key] = node;

            // We don't set the parent for items under root, it will stay null
            if (entity.ParentId == -1)
            {
                continue;
            }

            if (idToKeyMap.TryGetValue(entity.ParentId, out Guid parentKey) is false)
            {
                continue;
            }

            // If the parent node exists in the nodesStructure, add the node to the parent's children (parent is set as well)
            if (nodesStructure.TryGetValue(parentKey, out NavigationNode? parentNode))
            {
                parentNode.AddChild(node);
            }
        }
    }
}<|MERGE_RESOLUTION|>--- conflicted
+++ resolved
@@ -11,11 +11,7 @@
     /// </summary>
     /// <param name="nodesStructure">A dictionary of <see cref="NavigationNode" /> objects with key corresponding to their unique Guid.</param>
     /// <param name="entities">The <see cref="INavigationModel" /> objects used to build the navigation nodes dictionary.</param>
-<<<<<<< HEAD
-    public static void BuildNavigationDictionary(ConcurrentDictionary<Guid, NavigationNode> nodesStructure,IEnumerable<INavigationModel> entities)
-=======
     public static void BuildNavigationDictionary(ConcurrentDictionary<Guid, NavigationNode> nodesStructure, IEnumerable<INavigationModel> entities)
->>>>>>> 79ff0e04
     {
         var entityList = entities.ToList();
         Dictionary<int, Guid> idToKeyMap = entityList.ToDictionary(x => x.Id, x => x.Key);
