using System.Globalization;
using Microsoft.Extensions.Logging;
using Microsoft.Extensions.Options;
using Umbraco.Cms.Core.Configuration.Models;
using Umbraco.Cms.Core.Events;
using Umbraco.Cms.Core.Logging;
using Umbraco.Cms.Core.Models;
using Umbraco.Cms.Core.Models.PublishedContent;
using Umbraco.Cms.Core.Notifications;
using Umbraco.Cms.Core.PublishedCache;
using Umbraco.Cms.Core.Services;
using Umbraco.Cms.Core.Web;
using Umbraco.Extensions;
using LogLevel = Microsoft.Extensions.Logging.LogLevel;

namespace Umbraco.Cms.Core.Routing;

/// <summary>
///     Provides the default <see cref="IPublishedRouter" /> implementation.
/// </summary>
public class PublishedRouter : IPublishedRouter
{
    private readonly ContentFinderCollection _contentFinders;
    private readonly IContentLastChanceFinder _contentLastChanceFinder;
    private readonly IContentTypeService _contentTypeService;
    private readonly IEventAggregator _eventAggregator;
    private readonly IFileService _fileService;
    private readonly ILogger<PublishedRouter> _logger;
    private readonly IProfilingLogger _profilingLogger;
    private readonly IPublishedUrlProvider _publishedUrlProvider;
    private readonly IPublishedValueFallback _publishedValueFallback;
    private readonly IRequestAccessor _requestAccessor;
    private readonly IUmbracoContextAccessor _umbracoContextAccessor;
    private readonly IVariationContextAccessor _variationContextAccessor;
    private WebRoutingSettings _webRoutingSettings;

    /// <summary>
    ///     Initializes a new instance of the <see cref="PublishedRouter" /> class.
    /// </summary>
    public PublishedRouter(
        IOptionsMonitor<WebRoutingSettings> webRoutingSettings,
        ContentFinderCollection contentFinders,
        IContentLastChanceFinder contentLastChanceFinder,
        IVariationContextAccessor variationContextAccessor,
        IProfilingLogger proflog,
        ILogger<PublishedRouter> logger,
        IPublishedUrlProvider publishedUrlProvider,
        IRequestAccessor requestAccessor,
        IPublishedValueFallback publishedValueFallback,
        IFileService fileService,
        IContentTypeService contentTypeService,
        IUmbracoContextAccessor umbracoContextAccessor,
        IEventAggregator eventAggregator)
    {
        _webRoutingSettings = webRoutingSettings.CurrentValue ??
                              throw new ArgumentNullException(nameof(webRoutingSettings));
        _contentFinders = contentFinders ?? throw new ArgumentNullException(nameof(contentFinders));
        _contentLastChanceFinder =
            contentLastChanceFinder ?? throw new ArgumentNullException(nameof(contentLastChanceFinder));
        _profilingLogger = proflog ?? throw new ArgumentNullException(nameof(proflog));
        _variationContextAccessor = variationContextAccessor ??
                                    throw new ArgumentNullException(nameof(variationContextAccessor));
        _logger = logger;
        _publishedUrlProvider = publishedUrlProvider;
        _requestAccessor = requestAccessor;
        _publishedValueFallback = publishedValueFallback;
        _fileService = fileService;
        _contentTypeService = contentTypeService;
        _umbracoContextAccessor = umbracoContextAccessor;
        _eventAggregator = eventAggregator;
        webRoutingSettings.OnChange(x => _webRoutingSettings = x);
    }

    /// <inheritdoc />
    public async Task<IPublishedRequestBuilder> CreateRequestAsync(Uri uri)
    {
        // trigger the Creating event - at that point the URL can be changed
        // this is based on this old task here: https://issues.umbraco.org/issue/U4-7914 which was fulfiled by
        // this PR https://github.com/umbraco/Umbraco-CMS/pull/1137
        // It's to do with proxies, quote:

        /*
            "Thinking about another solution.
            We already have an event, PublishedContentRequest.Prepared, which triggers once the request has been prepared and domain, content, template have been figured out -- but before it renders -- so ppl can change things before rendering.
            Wondering whether we could have a event, PublishedContentRequest.Preparing, which would trigger before the request is prepared, and would let ppl change the value of the request's URI (which by default derives from the HttpContext request).
            That way, if an in-between equipement changes the URI, you could replace it with the original, public-facing URI before we process the request, meaning you could register your HTTPS domain and it would work. And you would have to supply code for each equipment. Less magic in Core."
         */

        // but now we'll just have one event for creating so if people wish to change the URL here they can but nothing else
        var creatingRequest = new CreatingRequestNotification(uri);
        await _eventAggregator.PublishAsync(creatingRequest);

        var publishedRequestBuilder = new PublishedRequestBuilder(creatingRequest.Url, _fileService);
        return publishedRequestBuilder;
    }

    /// <inheritdoc />
    public async Task<IPublishedRequest> RouteRequestAsync(
        IPublishedRequestBuilder builder,
        RouteRequestOptions options)
    {
        // outbound routing performs different/simpler logic
        if (options.RouteDirection == RouteDirection.Outbound)
        {
            return await TryRouteRequest(builder);
        }

        // find domain
        if (builder.Domain == null)
        {
            FindDomain(builder);
        }

        await RouteRequestInternalAsync(builder);

        // complete the PCR and assign the remaining values
        return BuildRequest(builder);
    }

    /// <inheritdoc />
    public async Task<IPublishedRequest> UpdateRequestAsync(
        IPublishedRequest request,
        IPublishedContent? publishedContent)
    {
        // store the original (if any)
        IPublishedContent? content = request.PublishedContent;

        IPublishedRequestBuilder builder = new PublishedRequestBuilder(request.Uri, _fileService);

        // set to the new content (or null if specified)
        builder.SetPublishedContent(publishedContent);

        // re-route
        await RouteRequestInternalAsync(builder);

        // return if we are redirect
        if (builder.IsRedirect())
        {
            return BuildRequest(builder);
        }

<<<<<<< HEAD
        private async Task RouteRequestInternalAsync(IPublishedRequestBuilder builder, bool skipContentFinders = false)
=======
        // this will occur if publishedContent is null and the last chance finders also don't assign content
        if (!builder.HasPublishedContent())
>>>>>>> 8444bbce
        {
            // means the engine could not find a proper document to handle 404
            // restore the saved content so we know it exists
            builder.SetPublishedContent(content);
        }

        if (!builder.HasDomain())
        {
            FindDomain(builder);
        }

        return BuildRequest(builder);
    }

<<<<<<< HEAD
            // Find the published content if it's not assigned.
            // This could be manually assigned with a custom route handler, etc...
            // which in turn could call this method
            // to setup the rest of the pipeline but we don't want to run the finders since there's one assigned.
            if (!builder.HasPublishedContent() && !skipContentFinders)
            {
                if (_logger.IsEnabled(Microsoft.Extensions.Logging.LogLevel.Debug))
                {
                    _logger.LogDebug("FindPublishedContentAndTemplate: Path={UriAbsolutePath}", builder.Uri.AbsolutePath);
                }
=======
    /// <summary>
    ///     This method finalizes/builds the PCR with the values assigned.
    /// </summary>
    /// <returns>
    ///     Returns false if the request was not successfully configured
    /// </returns>
    /// <remarks>
    ///     This method logic has been put into it's own method in case developers have created a custom PCR or are assigning
    ///     their own values
    ///     but need to finalize it themselves.
    /// </remarks>
    internal IPublishedRequest BuildRequest(IPublishedRequestBuilder builder)
    {
        IPublishedRequest result = builder.Build();
>>>>>>> 8444bbce

        if (!builder.HasPublishedContent())
        {
            return result;
        }

        // set the culture -- again, 'cos it might have changed in the event handler
        SetVariationContext(result.Culture);

        return result;
    }

    private async Task<IPublishedRequest> TryRouteRequest(IPublishedRequestBuilder request)
    {
        FindDomain(request);

        if (request.IsRedirect())
        {
            return request.Build();
        }

        if (request.HasPublishedContent())
        {
            return request.Build();
        }

        await FindPublishedContent(request);

        return request.Build();
    }

    private void SetVariationContext(string? culture)
    {
        VariationContext? variationContext = _variationContextAccessor.VariationContext;
        if (variationContext != null && variationContext.Culture == culture)
        {
            return;
        }

        _variationContextAccessor.VariationContext = new VariationContext(culture);
    }

    private async Task RouteRequestInternalAsync(IPublishedRequestBuilder builder)
    {
        // if request builder was already flagged to redirect then return
        // whoever called us is in charge of actually redirecting
        if (builder.IsRedirect())
        {
            return;
        }

        // set the culture
        SetVariationContext(builder.Culture);

        var foundContentByFinders = false;

        // Find the published content if it's not assigned.
        // This could be manually assigned with a custom route handler, etc...
        // which in turn could call this method
        // to setup the rest of the pipeline but we don't want to run the finders since there's one assigned.
        if (!builder.HasPublishedContent())
        {
            if (_logger.IsEnabled(LogLevel.Debug))
            {
                _logger.LogDebug("FindPublishedContentAndTemplate: Path={UriAbsolutePath}", builder.Uri.AbsolutePath);
            }

            // run the document finders
            foundContentByFinders = await FindPublishedContent(builder);
        }

        // if we are not a redirect
        if (!builder.IsRedirect())
        {
            // handle not-found, redirects, access...
            await HandlePublishedContent(builder);

            // find a template
            FindTemplate(builder, foundContentByFinders);

<<<<<<< HEAD
            // ensure we keep the previous domain and culture
            if (request.Domain is not null)
            {
                builder.SetDomain(request.Domain);
            }
            builder.SetCulture(request.Culture);

            // set to the new content (or null if specified)
            builder.SetPublishedContent(publishedContent);

            // re-route
            await RouteRequestInternalAsync(builder, true);
=======
            // handle umbracoRedirect
            FollowExternalRedirect(builder);

            // handle wildcard domains
            HandleWildcardDomains(builder);
>>>>>>> 8444bbce

            // set the culture  -- again, 'cos it might have changed due to a finder or wildcard domain
            SetVariationContext(builder.Culture);
        }

        // trigger the routing request (used to be called Prepared) event - at that point it is still possible to change about anything
        // even though the request might be flagged for redirection - we'll redirect _after_ the event
        var routingRequest = new RoutingRequestNotification(builder);
        await _eventAggregator.PublishAsync(routingRequest);

<<<<<<< HEAD
            return BuildRequest(builder);
=======
        // we don't take care of anything so if the content has changed, it's up to the user
        // to find out the appropriate template
    }

    /// <summary>
    ///     Finds the site root (if any) matching the http request, and updates the PublishedRequest accordingly.
    /// </summary>
    /// <returns>A value indicating whether a domain was found.</returns>
    internal bool FindDomain(IPublishedRequestBuilder request)
    {
        const string tracePrefix = "FindDomain: ";

        // note - we are not handling schemes nor ports here.
        if (_logger.IsEnabled(LogLevel.Debug))
        {
            _logger.LogDebug("{TracePrefix}Uri={RequestUri}", tracePrefix, request.Uri);
>>>>>>> 8444bbce
        }

        IUmbracoContext umbracoContext = _umbracoContextAccessor.GetRequiredUmbracoContext();
        IDomainCache? domainsCache = umbracoContext.PublishedSnapshot.Domains;
        var domains = domainsCache?.GetAll(false).ToList();

        // determines whether a domain corresponds to a published document, since some
        // domains may exist but on a document that has been unpublished - as a whole - or
        // that is not published for the domain's culture - in which case the domain does
        // not apply
        bool IsPublishedContentDomain(Domain domain)
        {
            // just get it from content cache - optimize there, not here
            IPublishedContent? domainDocument = umbracoContext.PublishedSnapshot.Content?.GetById(domain.ContentId);

            // not published - at all
            if (domainDocument == null)
            {
                return false;
            }

            // invariant - always published
            if (!domainDocument.ContentType.VariesByCulture())
            {
                return true;
            }

            // variant, ensure that the culture corresponding to the domain's language is published
            return domain.Culture is not null && domainDocument.Cultures.ContainsKey(domain.Culture);
        }

        domains = domains?.Where(IsPublishedContentDomain).ToList();

        var defaultCulture = domainsCache?.DefaultCulture;

        // try to find a domain matching the current request
        DomainAndUri? domainAndUri = DomainUtilities.SelectDomain(domains, request.Uri, defaultCulture: defaultCulture);

        // handle domain - always has a contentId and a culture
        if (domainAndUri != null)
        {
            // matching an existing domain
            if (_logger.IsEnabled(LogLevel.Debug))
            {
                _logger.LogDebug(
                    "{TracePrefix}Matches domain={Domain}, rootId={RootContentId}, culture={Culture}",
                    tracePrefix,
                    domainAndUri.Name,
                    domainAndUri.ContentId,
                    domainAndUri.Culture);
            }

            request.SetDomain(domainAndUri);

            // canonical? not implemented at the moment
            // if (...)
            // {
            //  _pcr.RedirectUrl = "...";
            //  return true;
            // }
        }
        else
        {
            // not matching any existing domain
            if (_logger.IsEnabled(LogLevel.Debug))
            {
                _logger.LogDebug("{TracePrefix}Matches no domain", tracePrefix);
            }

            request.SetCulture(defaultCulture ?? CultureInfo.CurrentUICulture.Name);
        }

        if (_logger.IsEnabled(LogLevel.Debug))
        {
            _logger.LogDebug("{TracePrefix}Culture={CultureName}", tracePrefix, request.Culture);
        }

        return request.Domain != null;
    }

    /// <summary>
    ///     Looks for wildcard domains in the path and updates <c>Culture</c> accordingly.
    /// </summary>
    internal void HandleWildcardDomains(IPublishedRequestBuilder request)
    {
        const string tracePrefix = "HandleWildcardDomains: ";

        if (request.PublishedContent == null)
        {
            return;
        }

        var nodePath = request.PublishedContent.Path;
        if (_logger.IsEnabled(LogLevel.Debug))
        {
            _logger.LogDebug("{TracePrefix}Path={NodePath}", tracePrefix, nodePath);
        }

        var rootNodeId = request.Domain != null ? request.Domain.ContentId : (int?)null;
        IUmbracoContext umbracoContext = _umbracoContextAccessor.GetRequiredUmbracoContext();
        Domain? domain =
            DomainUtilities.FindWildcardDomainInPath(umbracoContext.PublishedSnapshot.Domains?.GetAll(true), nodePath, rootNodeId);

        // always has a contentId and a culture
        if (domain != null)
        {
            request.SetCulture(domain.Culture);
            if (_logger.IsEnabled(LogLevel.Debug))
            {
                _logger.LogDebug(
                    "{TracePrefix}Got domain on node {DomainContentId}, set culture to {CultureName}",
                    tracePrefix,
                    domain.ContentId,
                    request.Culture);
            }
        }
        else
        {
            if (_logger.IsEnabled(LogLevel.Debug))
            {
                _logger.LogDebug("{TracePrefix}No match.", tracePrefix);
            }
        }
    }

    internal bool FindTemplateRenderingEngineInDirectory(DirectoryInfo? directory, string alias, string[] extensions)
    {
        if (directory == null || directory.Exists == false)
        {
            return false;
        }

        var pos = alias.IndexOf('/');
        if (pos > 0)
        {
            // recurse
            DirectoryInfo? subdir = directory.GetDirectories(alias.Substring(0, pos)).FirstOrDefault();
            alias = alias.Substring(pos + 1);
            return subdir != null && FindTemplateRenderingEngineInDirectory(subdir, alias, extensions);
        }

        // look here
        return directory.GetFiles().Any(f => extensions.Any(e => f.Name.InvariantEquals(alias + e)));
    }

    /// <summary>
    ///     Tries to find the document matching the request, by running the IPublishedContentFinder instances.
    /// </summary>
    /// <exception cref="InvalidOperationException">There is no finder collection.</exception>
    internal async Task<bool> FindPublishedContent(IPublishedRequestBuilder request)
    {
        const string tracePrefix = "FindPublishedContent: ";

        // look for the document
        // the first successful finder, if any, will set this.PublishedContent, and may also set this.Template
        // some finders may implement caching
        DisposableTimer? profilingScope = null;
        try
        {
            if (_logger.IsEnabled(LogLevel.Debug))
            {
                profilingScope = _profilingLogger.DebugDuration<PublishedRouter>(
                    $"{tracePrefix}Begin finders",
                    $"{tracePrefix}End finders");
            }

            // iterate but return on first one that finds it
            var found = false;
            foreach (IContentFinder contentFinder in _contentFinders)
            {
                if (_logger.IsEnabled(LogLevel.Debug))
                {
                    _logger.LogDebug("Finder {ContentFinderType}", contentFinder.GetType().FullName);
                }

                found = await contentFinder.TryFindContent(request);
                if (found)
                {
                    break;
                }
            }

            if (_logger.IsEnabled(LogLevel.Debug))
            {
                _logger.LogDebug(
                    "Found? {Found}, Content: {PublishedContentId}, Template: {TemplateAlias}, Domain: {Domain}, Culture: {Culture}, StatusCode: {StatusCode}",
                    found,
                    request.HasPublishedContent() ? request.PublishedContent?.Id : "NULL",
                    request.HasTemplate() ? request.Template?.Alias : "NULL",
                    request.HasDomain() ? request.Domain?.ToString() : "NULL",
                    request.Culture ?? "NULL",
                    request.ResponseStatusCode);
            }

            return found;
        }
        finally
        {
            profilingScope?.Dispose();
        }
    }

    /// <summary>
    ///     Handles the published content (if any).
    /// </summary>
    /// <param name="request">The request builder.</param>
    /// <remarks>
    ///     Handles "not found", internal redirects ...
    ///     things that must be handled in one place because they can create loops
    /// </remarks>
    private async Task HandlePublishedContent(IPublishedRequestBuilder request)
    {
        // because these might loop, we have to have some sort of infinite loop detection
        int i = 0, j = 0;
        const int maxLoop = 8;
        do
        {
            if (_logger.IsEnabled(LogLevel.Debug))
            {
                _logger.LogDebug("HandlePublishedContent: Loop {LoopCounter}", i);
            }

            // handle not found
            if (request.PublishedContent == null)
            {
                request.SetIs404();
                if (_logger.IsEnabled(LogLevel.Debug))
                {
                    _logger.LogDebug("HandlePublishedContent: No document, try last chance lookup");
                }

                // if it fails then give up, there isn't much more that we can do
                if (await _contentLastChanceFinder.TryFindContent(request) == false)
                {
                    if (_logger.IsEnabled(LogLevel.Debug))
                    {
                        _logger.LogDebug("HandlePublishedContent: Failed to find a document, give up");
                    }

                    break;
                }

                if (_logger.IsEnabled(LogLevel.Debug))
                {
                    _logger.LogDebug("HandlePublishedContent: Found a document");
                }
            }

            // follow internal redirects as long as it's not running out of control ie infinite loop of some sort
            j = 0;
            while (FollowInternalRedirects(request) && j++ < maxLoop)
            {
            }

            // we're running out of control
            if (j == maxLoop)
            {
                break;
            }

            // loop while we don't have page, ie the redirect or access
            // got us to nowhere and now we need to run the notFoundLookup again
            // as long as it's not running out of control ie infinite loop of some sort
        }
        while (request.PublishedContent == null && i++ < maxLoop);

        if (i == maxLoop || j == maxLoop)
        {
            if (_logger.IsEnabled(LogLevel.Debug))
            {
                _logger.LogDebug("HandlePublishedContent: Looks like we are running into an infinite loop, abort");
            }

            request.SetPublishedContent(null);
        }

        if (_logger.IsEnabled(LogLevel.Debug))
        {
            _logger.LogDebug("HandlePublishedContent: End");
        }
    }

    /// <summary>
    ///     Follows internal redirections through the <c>umbracoInternalRedirectId</c> document property.
    /// </summary>
    /// <param name="request">The request builder.</param>
    /// <returns>A value indicating whether redirection took place and led to a new published document.</returns>
    /// <remarks>
    ///     <para>Redirecting to a different site root and/or culture will not pick the new site root nor the new culture.</para>
    ///     <para>As per legacy, if the redirect does not work, we just ignore it.</para>
    /// </remarks>
    private bool FollowInternalRedirects(IPublishedRequestBuilder request)
    {
        if (request.PublishedContent == null)
        {
            throw new InvalidOperationException("There is no PublishedContent.");
        }

        // don't try to find a redirect if the property doesn't exist
        if (request.PublishedContent.HasProperty(Constants.Conventions.Content.InternalRedirectId) == false)
        {
            return false;
        }

        var redirect = false;
        var valid = false;
        IPublishedContent? internalRedirectNode = null;
        var internalRedirectId = request.PublishedContent.Value(
            _publishedValueFallback,
            Constants.Conventions.Content.InternalRedirectId,
            defaultValue: -1);
        IUmbracoContext umbracoContext = _umbracoContextAccessor.GetRequiredUmbracoContext();

        if (internalRedirectId > 0)
        {
            // try and get the redirect node from a legacy integer ID
            valid = true;
            internalRedirectNode = umbracoContext.Content?.GetById(internalRedirectId);
        }
        else
        {
            GuidUdi? udiInternalRedirectId = request.PublishedContent.Value<GuidUdi>(
                _publishedValueFallback,
                Constants.Conventions.Content.InternalRedirectId);
            if (udiInternalRedirectId is not null)
            {
                // try and get the redirect node from a UDI Guid
                valid = true;
                internalRedirectNode = umbracoContext.Content?.GetById(udiInternalRedirectId.Guid);
            }
        }

        if (valid == false)
        {
            // bad redirect - log and display the current page (legacy behavior)
            if (_logger.IsEnabled(LogLevel.Debug))
            {
                _logger.LogDebug(
                    "FollowInternalRedirects: Failed to redirect to id={InternalRedirectId}: value is not an int nor a GuidUdi.",
                    request.PublishedContent.GetProperty(Constants.Conventions.Content.InternalRedirectId)?.GetSourceValue());
            }
        }

        if (internalRedirectNode == null)
        {
            if (_logger.IsEnabled(LogLevel.Debug))
            {
                _logger.LogDebug(
                    "FollowInternalRedirects: Failed to redirect to id={InternalRedirectId}: no such published document.",
                    request.PublishedContent.GetProperty(Constants.Conventions.Content.InternalRedirectId)?.GetSourceValue());
            }
        }
        else if (internalRedirectId == request.PublishedContent.Id)
        {
            // redirect to self
            if (_logger.IsEnabled(LogLevel.Debug))
            {
                _logger.LogDebug("FollowInternalRedirects: Redirecting to self, ignore");
            }
        }
        else
        {
            // save since it will be cleared
            ITemplate? template = request.Template;

            request.SetInternalRedirect(internalRedirectNode); // don't use .PublishedContent here

            // must restore the template if it's an internal redirect & the config option is set
            if (request.IsInternalRedirect && _webRoutingSettings.InternalRedirectPreservesTemplate)
            {
                // restore
                request.SetTemplate(template);
            }

            redirect = true;
            if (_logger.IsEnabled(LogLevel.Debug))
            {
                _logger.LogDebug("FollowInternalRedirects: Redirecting to id={InternalRedirectId}", internalRedirectId);
            }
        }

        return redirect;
    }

    /// <summary>
    ///     Finds a template for the current node, if any.
    /// </summary>
    /// <param name="request">The request builder.</param>
    /// <param name="contentFoundByFinders">
    ///     If the content was found by the finders, before anything such as 404, redirect...
    ///     took place.
    /// </param>
    private void FindTemplate(IPublishedRequestBuilder request, bool contentFoundByFinders)
    {
        // TODO: We've removed the event, might need to re-add?
        // NOTE: at the moment there is only 1 way to find a template, and then ppl must
        // use the Prepared event to change the template if they wish. Should we also
        // implement an ITemplateFinder logic?
        if (request.PublishedContent == null)
        {
            request.SetTemplate(null);
            return;
        }

        // read the alternate template alias, from querystring, form, cookie or server vars,
        // only if the published content is the initial once, else the alternate template
        // does not apply
        // + optionally, apply the alternate template on internal redirects
        var useAltTemplate = contentFoundByFinders
                             || (_webRoutingSettings.InternalRedirectPreservesTemplate && request.IsInternalRedirect);

        var altTemplate = useAltTemplate
            ? _requestAccessor.GetRequestValue(Constants.Conventions.Url.AltTemplate)
            : null;

        if (string.IsNullOrWhiteSpace(altTemplate))
        {
            // we don't have an alternate template specified. use the current one if there's one already,
            // which can happen if a content lookup also set the template (LookupByNiceUrlAndTemplate...),
            // else lookup the template id on the document then lookup the template with that id.
            if (request.HasTemplate())
            {
                if (_logger.IsEnabled(LogLevel.Debug))
                {
                    _logger.LogDebug("FindTemplate: Has a template already, and no alternate template.");
                }

                return;
            }

            // TODO: We need to limit altTemplate to only allow templates that are assigned to the current document type!
            // if the template isn't assigned to the document type we should log a warning and return 404
            var templateId = request.PublishedContent.TemplateId;
            ITemplate? template = GetTemplate(templateId);
            request.SetTemplate(template);
            if (template != null)
            {
                if (_logger.IsEnabled(LogLevel.Debug))
                {
                    _logger.LogDebug(
                        "FindTemplate: Running with template id={TemplateId} alias={TemplateAlias}",
                        template.Id,
                        template.Alias);
                }
            }
            else
            {
                _logger.LogWarning("FindTemplate: Could not find template with id {TemplateId}", templateId);
            }
        }
        else
        {
            // we have an alternate template specified. lookup the template with that alias
            // this means the we override any template that a content lookup might have set
            // so /path/to/page/template1?altTemplate=template2 will use template2

            // ignore if the alias does not match - just trace
            if (request.HasTemplate())
            {
                if (_logger.IsEnabled(LogLevel.Debug))
                {
                    _logger.LogDebug("FindTemplate: Has a template already, but also an alternative template.");
                }
            }

            if (_logger.IsEnabled(LogLevel.Debug))
            {
                _logger.LogDebug("FindTemplate: Look for alternative template alias={AltTemplate}", altTemplate);
            }

            // IsAllowedTemplate deals both with DisableAlternativeTemplates and ValidateAlternativeTemplates settings
            if (request.PublishedContent.IsAllowedTemplate(
                    _fileService,
                    _contentTypeService,
                    _webRoutingSettings.DisableAlternativeTemplates,
                    _webRoutingSettings.ValidateAlternativeTemplates,
                    altTemplate))
            {
                // allowed, use
                ITemplate? template = _fileService.GetTemplate(altTemplate);

                if (template != null)
                {
                    request.SetTemplate(template);
                    if (_logger.IsEnabled(LogLevel.Debug))
                    {
                        _logger.LogDebug(
                            "FindTemplate: Got alternative template id={TemplateId} alias={TemplateAlias}",
                            template.Id,
                            template.Alias);
                    }
                }
                else
                {
                    if (_logger.IsEnabled(LogLevel.Debug))
                    {
                        _logger.LogDebug(
                            "FindTemplate: The alternative template with alias={AltTemplate} does not exist, ignoring.",
                            altTemplate);
                    }
                }
            }
            else
            {
                _logger.LogWarning(
                    "FindTemplate: Alternative template {TemplateAlias} is not allowed on node {NodeId}, ignoring.",
                    altTemplate,
                    request.PublishedContent.Id);

                // no allowed, back to default
                var templateId = request.PublishedContent.TemplateId;
                ITemplate? template = GetTemplate(templateId);
                request.SetTemplate(template);
                if (_logger.IsEnabled(LogLevel.Debug))
                {
                    _logger.LogDebug(
                        "FindTemplate: Running with template id={TemplateId} alias={TemplateAlias}",
                        template?.Id,
                        template?.Alias);
                }
            }
        }

        if (!request.HasTemplate())
        {
            if (_logger.IsEnabled(LogLevel.Debug))
            {
                _logger.LogDebug("FindTemplate: No template was found.");
            }

            // initial idea was: if we're not already 404 and UmbracoSettings.HandleMissingTemplateAs404 is true
            // then reset _pcr.Document to null to force a 404.
            //
            // but: because we want to let MVC hijack routes even though no template is defined, we decide that
            // a missing template is OK but the request will then be forwarded to MVC, which will need to take
            // care of everything.
            //
            // so, don't set _pcr.Document to null here
        }
    }

    private ITemplate? GetTemplate(int? templateId)
    {
        if (templateId.HasValue == false || templateId.Value == default)
        {
            if (_logger.IsEnabled(LogLevel.Debug))
            {
                _logger.LogDebug("GetTemplateModel: No template.");
            }

            return null;
        }

        if (_logger.IsEnabled(LogLevel.Debug))
        {
            _logger.LogDebug("GetTemplateModel: Get template id={TemplateId}", templateId);
        }

        if (templateId == null)
        {
            throw new InvalidOperationException("The template is not set, the page cannot render.");
        }

        ITemplate? template = _fileService.GetTemplate(templateId.Value);
        if (template == null)
        {
            throw new InvalidOperationException("The template with Id " + templateId +
                                                " does not exist, the page cannot render.");
        }

        if (_logger.IsEnabled(LogLevel.Debug))
        {
            _logger.LogDebug("GetTemplateModel: Got template id={TemplateId} alias={TemplateAlias}", template.Id, template.Alias);
        }

        return template;
    }

    /// <summary>
    ///     Follows external redirection through <c>umbracoRedirect</c> document property.
    /// </summary>
    /// <remarks>As per legacy, if the redirect does not work, we just ignore it.</remarks>
    private void FollowExternalRedirect(IPublishedRequestBuilder request)
    {
        if (request.PublishedContent == null)
        {
            return;
        }

        // don't try to find a redirect if the property doesn't exist
        if (request.PublishedContent.HasProperty(Constants.Conventions.Content.Redirect) == false)
        {
            return;
        }

        var redirectId = request.PublishedContent.Value(_publishedValueFallback, Constants.Conventions.Content.Redirect, defaultValue: -1);
        var redirectUrl = "#";
        if (redirectId > 0)
        {
            redirectUrl = _publishedUrlProvider.GetUrl(redirectId);
        }
        else
        {
            // might be a UDI instead of an int Id
            GuidUdi? redirectUdi =
                request.PublishedContent.Value<GuidUdi>(
                    _publishedValueFallback,
                    Constants.Conventions.Content.Redirect);
            if (redirectUdi is not null)
            {
                redirectUrl = _publishedUrlProvider.GetUrl(redirectUdi.Guid);
            }
        }

        if (redirectUrl != "#")
        {
            request.SetRedirect(redirectUrl);
        }
    }
}<|MERGE_RESOLUTION|>--- conflicted
+++ resolved
@@ -127,11 +127,18 @@
 
         IPublishedRequestBuilder builder = new PublishedRequestBuilder(request.Uri, _fileService);
 
+        // ensure we keep the previous domain and culture
+        if (request.Domain is not null)
+        {
+            builder.SetDomain(request.Domain);
+        }
+        builder.SetCulture(request.Culture);
+
         // set to the new content (or null if specified)
         builder.SetPublishedContent(publishedContent);
 
         // re-route
-        await RouteRequestInternalAsync(builder);
+        await RouteRequestInternalAsync(builder, true);
 
         // return if we are redirect
         if (builder.IsRedirect())
@@ -139,38 +146,17 @@
             return BuildRequest(builder);
         }
 
-<<<<<<< HEAD
-        private async Task RouteRequestInternalAsync(IPublishedRequestBuilder builder, bool skipContentFinders = false)
-=======
         // this will occur if publishedContent is null and the last chance finders also don't assign content
         if (!builder.HasPublishedContent())
->>>>>>> 8444bbce
         {
             // means the engine could not find a proper document to handle 404
             // restore the saved content so we know it exists
             builder.SetPublishedContent(content);
         }
 
-        if (!builder.HasDomain())
-        {
-            FindDomain(builder);
-        }
-
         return BuildRequest(builder);
     }
 
-<<<<<<< HEAD
-            // Find the published content if it's not assigned.
-            // This could be manually assigned with a custom route handler, etc...
-            // which in turn could call this method
-            // to setup the rest of the pipeline but we don't want to run the finders since there's one assigned.
-            if (!builder.HasPublishedContent() && !skipContentFinders)
-            {
-                if (_logger.IsEnabled(Microsoft.Extensions.Logging.LogLevel.Debug))
-                {
-                    _logger.LogDebug("FindPublishedContentAndTemplate: Path={UriAbsolutePath}", builder.Uri.AbsolutePath);
-                }
-=======
     /// <summary>
     ///     This method finalizes/builds the PCR with the values assigned.
     /// </summary>
@@ -185,7 +171,6 @@
     internal IPublishedRequest BuildRequest(IPublishedRequestBuilder builder)
     {
         IPublishedRequest result = builder.Build();
->>>>>>> 8444bbce
 
         if (!builder.HasPublishedContent())
         {
@@ -228,7 +213,7 @@
         _variationContextAccessor.VariationContext = new VariationContext(culture);
     }
 
-    private async Task RouteRequestInternalAsync(IPublishedRequestBuilder builder)
+    private async Task RouteRequestInternalAsync(IPublishedRequestBuilder builder, bool skipContentFinders = false)
     {
         // if request builder was already flagged to redirect then return
         // whoever called us is in charge of actually redirecting
@@ -246,7 +231,7 @@
         // This could be manually assigned with a custom route handler, etc...
         // which in turn could call this method
         // to setup the rest of the pipeline but we don't want to run the finders since there's one assigned.
-        if (!builder.HasPublishedContent())
+        if (!builder.HasPublishedContent() && !skipContentFinders)
         {
             if (_logger.IsEnabled(LogLevel.Debug))
             {
@@ -266,26 +251,11 @@
             // find a template
             FindTemplate(builder, foundContentByFinders);
 
-<<<<<<< HEAD
-            // ensure we keep the previous domain and culture
-            if (request.Domain is not null)
-            {
-                builder.SetDomain(request.Domain);
-            }
-            builder.SetCulture(request.Culture);
-
-            // set to the new content (or null if specified)
-            builder.SetPublishedContent(publishedContent);
-
-            // re-route
-            await RouteRequestInternalAsync(builder, true);
-=======
             // handle umbracoRedirect
             FollowExternalRedirect(builder);
 
             // handle wildcard domains
             HandleWildcardDomains(builder);
->>>>>>> 8444bbce
 
             // set the culture  -- again, 'cos it might have changed due to a finder or wildcard domain
             SetVariationContext(builder.Culture);
@@ -296,9 +266,6 @@
         var routingRequest = new RoutingRequestNotification(builder);
         await _eventAggregator.PublishAsync(routingRequest);
 
-<<<<<<< HEAD
-            return BuildRequest(builder);
-=======
         // we don't take care of anything so if the content has changed, it's up to the user
         // to find out the appropriate template
     }
@@ -315,7 +282,6 @@
         if (_logger.IsEnabled(LogLevel.Debug))
         {
             _logger.LogDebug("{TracePrefix}Uri={RequestUri}", tracePrefix, request.Uri);
->>>>>>> 8444bbce
         }
 
         IUmbracoContext umbracoContext = _umbracoContextAccessor.GetRequiredUmbracoContext();
