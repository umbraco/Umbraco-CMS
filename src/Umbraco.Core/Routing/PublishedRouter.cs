--- conflicted
+++ resolved
@@ -539,11 +539,7 @@
                 });
                 LogExecutedContentFinder(
                     found,
-<<<<<<< HEAD
-                    request.HasPublishedContent() ? request.PublishedContent.Id.ToString() : "NULL",
-=======
-                    request.HasPublishedContent() ? request.PublishedContent?.Id : "NULL",
->>>>>>> c0c9c50e
+                    request.HasPublishedContent() ? request.PublishedContent?.Id.ToString() : "NULL",
                     request.HasTemplate() ? request.Template?.Alias : "NULL",
                     request.HasDomain() ? request.Domain?.ToString() : "NULL",
                     request.Culture ?? "NULL",
@@ -675,24 +671,12 @@
             if (valid == false)
             {
                 // bad redirect - log and display the current page (legacy behavior)
-<<<<<<< HEAD
-                LogFailedToInternalRedirectInvalidId(request.PublishedContent.GetProperty(Constants.Conventions.Content.InternalRedirectId).GetSourceValue());
-=======
-                _logger.LogDebug(
-                    "FollowInternalRedirects: Failed to redirect to id={InternalRedirectId}: value is not an int nor a GuidUdi.",
-                    request.PublishedContent.GetProperty(Constants.Conventions.Content.InternalRedirectId)?.GetSourceValue());
->>>>>>> c0c9c50e
+                LogFailedToInternalRedirectInvalidId(request.PublishedContent.GetProperty(Constants.Conventions.Content.InternalRedirectId)?.GetSourceValue());
             }
 
             if (internalRedirectNode == null)
             {
-<<<<<<< HEAD
-                LogFailedToInternalRedirectNoDocumentById(request.PublishedContent.GetProperty(Constants.Conventions.Content.InternalRedirectId).GetSourceValue());
-=======
-                _logger.LogDebug(
-                    "FollowInternalRedirects: Failed to redirect to id={InternalRedirectId}: no such published document.",
-                    request.PublishedContent.GetProperty(Constants.Conventions.Content.InternalRedirectId)?.GetSourceValue());
->>>>>>> c0c9c50e
+                LogFailedToInternalRedirectNoDocumentById(request.PublishedContent.GetProperty(Constants.Conventions.Content.InternalRedirectId)?.GetSourceValue());
             }
             else if (internalRedirectId == request.PublishedContent.Id)
             {
@@ -842,11 +826,7 @@
                     var templateId = request.PublishedContent.TemplateId;
                     ITemplate? template = GetTemplate(templateId);
                     request.SetTemplate(template);
-<<<<<<< HEAD
-                    LogFallbackToDefaultTempate(template.Id, template.Alias);
-=======
-                    _logger.LogDebug("FindTemplate: Running with template id={TemplateId} alias={TemplateAlias}", template?.Id, template?.Alias);
->>>>>>> c0c9c50e
+                    LogFallbackToDefaultTempate(template?.Id, template?.Alias);
                 }
             }
 
@@ -865,7 +845,6 @@
             }
         }
 
-<<<<<<< HEAD
         private void LogTemplateFound(int templateId, string templateAlias)
         {
             if (_logger.IsEnabled(LogLevel.Debug))
@@ -922,10 +901,8 @@
             }
         }
 
-        private ITemplate GetTemplate(int? templateId)
-=======
+
         private ITemplate? GetTemplate(int? templateId)
->>>>>>> c0c9c50e
         {
             if (templateId.HasValue == false || templateId.Value == default)
             {
