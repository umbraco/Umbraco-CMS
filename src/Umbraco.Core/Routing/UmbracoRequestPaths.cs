using Microsoft.Extensions.Options;
using Umbraco.Cms.Core.Configuration.Models;
using Umbraco.Cms.Core.Hosting;
using Umbraco.Extensions;

namespace Umbraco.Cms.Core.Routing;

/// <summary>
///     Utility for checking paths
/// </summary>
public class UmbracoRequestPaths
{
    private readonly string _appPath;
    private readonly string _backOfficePath;
    private readonly string _defaultUmbPath;
    private readonly string _defaultUmbPathWithSlash;
    private readonly string _backOfficeMvcPath;
    private readonly string _previewMvcPath;
    private readonly string _surfaceMvcPath;
    private readonly string _apiMvcPath;
    private readonly string _managementApiPath;
    private readonly string _installPath;
    private readonly IOptions<UmbracoRequestPathsOptions> _umbracoRequestPathsOptions;

    /// <summary>
    /// Initializes a new instance of the <see cref="UmbracoRequestPaths" /> class.
    /// </summary>
    public UmbracoRequestPaths(IHostingEnvironment hostingEnvironment, IOptions<UmbracoRequestPathsOptions> umbracoRequestPathsOptions)
    {
        _appPath = hostingEnvironment.ApplicationVirtualPath;
        _backOfficePath = hostingEnvironment.GetBackOfficePath().EnsureStartsWith('/').TrimStart(_appPath).EnsureStartsWith('/');

<<<<<<< HEAD
        const string mvcArea = Constants.System.UmbracoPathSegment;
=======
        _backOfficePath = globalSettings.Value.GetBackOfficePath(hostingEnvironment)
            .EnsureStartsWith('/').TrimStart(_appPath).EnsureStartsWith('/');

        string mvcArea = globalSettings.Value.GetUmbracoMvcArea(hostingEnvironment);

>>>>>>> b10a11b5
        _defaultUmbPath = "/" + mvcArea;
        _defaultUmbPathWithSlash = "/" + mvcArea + "/";
        _backOfficeMvcPath = "/" + mvcArea + "/BackOffice/";
        _previewMvcPath = "/" + mvcArea + "/Preview/";
        _surfaceMvcPath = "/" + mvcArea + "/Surface/";
        _apiMvcPath = "/" + mvcArea + "/Api/";
        _managementApiPath = "/" + mvcArea + Constants.Web.ManagementApiPath;
        _installPath = hostingEnvironment.ToAbsolute(Constants.SystemDirectories.Install);

        _umbracoRequestPathsOptions = umbracoRequestPathsOptions;
    }

    /// <summary>
    ///     Checks if the current uri is a back office request
    /// </summary>
    /// <remarks>
    ///     <para>
    ///         There are some special routes we need to check to properly determine this:
    ///     </para>
    ///     <para>
    ///         These are def back office:
    ///         /Umbraco/BackOffice     = back office
    ///         /Umbraco/Preview        = back office
    ///         /Umbraco/Management/Api = back office
    ///     </para>
    ///     <para>
    ///         If it's not any of the above then we cannot determine if it's back office or front-end
    ///         so we can only assume that it is not back office. This will occur if people use an UmbracoApiController for the
    ///         backoffice
    ///         but do not inherit from UmbracoAuthorizedApiController and do not use [IsBackOffice] attribute.
    ///     </para>
    ///     <para>
    ///         These are def front-end:
    ///         /Umbraco/Surface        = front-end
    ///         /Umbraco/Api            = front-end
    ///         But if we've got this far we'll just have to assume it's front-end anyways.
    ///     </para>
    /// </remarks>
    public bool IsBackOfficeRequest(string absPath)
    {
        string urlPath = absPath.TrimStart(_appPath).EnsureStartsWith('/');

        // check if this is in the umbraco back office
        if (!urlPath.InvariantStartsWith(_backOfficePath))
        {
            return false;
        }

        // if its the normal /umbraco path
        if (urlPath.InvariantEquals(_defaultUmbPath) || urlPath.InvariantEquals(_defaultUmbPathWithSlash))
        {
            return true;
        }

        // check for special back office paths
        if (urlPath.InvariantStartsWith(_backOfficeMvcPath) || urlPath.InvariantStartsWith(_previewMvcPath)
            || urlPath.InvariantStartsWith(_managementApiPath))
        {
            return true;
        }

        // check for special front-end paths
        if (urlPath.InvariantStartsWith(_surfaceMvcPath) || urlPath.InvariantStartsWith(_apiMvcPath))
        {
            return false;
        }

        if (_umbracoRequestPathsOptions.Value.IsBackOfficeRequest(urlPath))
        {
            return true;
        }

        // if its none of the above, we will have to try to detect if it's a PluginController route
        return !IsPluginControllerRoute(urlPath);
    }

    /// <summary>
    /// Checks if the path is from a PluginController route.
    /// </summary>
    private static bool IsPluginControllerRoute(string path)
    {
        // Detect this by checking how many parts the route has, for example, all PluginController routes will be routed like
        // Umbraco/MYPLUGINAREA/MYCONTROLLERNAME/{action}/{id}
        // so if the path contains at a minimum 3 parts: Umbraco + MYPLUGINAREA + MYCONTROLLERNAME then we will have to assume it is a plugin controller for the front-end.

        int count = 0;

        for (int i = 0; i < path.Length; i++)
        {
            char chr = path[i];

            if (chr == '/')
            {
                count++;
                continue;
            }

            // Check last char so we can properly determine the number of parts, e.g. /url/path/ has two parts, /url/path/test has three.
            if (count == 3)
            {
                return true;
            }
        }

        return false;
    }

    /// <summary>
    ///     Checks if the current uri is an install request
    /// </summary>
    public bool IsInstallerRequest(string absPath) => absPath.InvariantStartsWith(_managementApiPath);

    /// <summary>
    ///     Rudimentary check to see if it's not a server side request
    /// </summary>
    public bool IsClientSideRequest(string absPath)
    {
        var ext = Path.GetExtension(absPath);
        return !ext.IsNullOrWhiteSpace();
    }
}<|MERGE_RESOLUTION|>--- conflicted
+++ resolved
@@ -30,15 +30,7 @@
         _appPath = hostingEnvironment.ApplicationVirtualPath;
         _backOfficePath = hostingEnvironment.GetBackOfficePath().EnsureStartsWith('/').TrimStart(_appPath).EnsureStartsWith('/');
 
-<<<<<<< HEAD
         const string mvcArea = Constants.System.UmbracoPathSegment;
-=======
-        _backOfficePath = globalSettings.Value.GetBackOfficePath(hostingEnvironment)
-            .EnsureStartsWith('/').TrimStart(_appPath).EnsureStartsWith('/');
-
-        string mvcArea = globalSettings.Value.GetUmbracoMvcArea(hostingEnvironment);
-
->>>>>>> b10a11b5
         _defaultUmbPath = "/" + mvcArea;
         _defaultUmbPathWithSlash = "/" + mvcArea + "/";
         _backOfficeMvcPath = "/" + mvcArea + "/BackOffice/";
