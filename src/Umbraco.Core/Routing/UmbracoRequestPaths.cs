--- conflicted
+++ resolved
@@ -30,15 +30,7 @@
         _appPath = hostingEnvironment.ApplicationVirtualPath;
         _backOfficePath = hostingEnvironment.GetBackOfficePath().EnsureStartsWith('/').TrimStart(_appPath).EnsureStartsWith('/');
 
-<<<<<<< HEAD
         const string mvcArea = Constants.System.UmbracoPathSegment;
-=======
-        _backOfficePath = globalSettings.Value.GetBackOfficePath(hostingEnvironment)
-            .EnsureStartsWith('/').TrimStartExact(_appPath).EnsureStartsWith('/');
-
-        string mvcArea = globalSettings.Value.GetUmbracoMvcArea(hostingEnvironment);
-
->>>>>>> dcd6f1fb
         _defaultUmbPath = "/" + mvcArea;
         _defaultUmbPathWithSlash = "/" + mvcArea + "/";
         _backOfficeMvcPath = "/" + mvcArea + "/BackOffice/";
@@ -50,11 +42,6 @@
 
         _umbracoRequestPathsOptions = umbracoRequestPathsOptions;
     }
-
-    [Obsolete("The globalSettings parameter is not required anymore, use the other constructor instead. This constructor will be removed in a future version.")]
-    public UmbracoRequestPaths(IOptions<GlobalSettings> globalSettings, IHostingEnvironment hostingEnvironment, IOptions<UmbracoRequestPathsOptions> umbracoRequestPathsOptions)
-        : this(hostingEnvironment, umbracoRequestPathsOptions)
-    { }
 
     /// <summary>
     ///     Checks if the current uri is a back office request
