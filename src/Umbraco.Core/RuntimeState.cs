﻿using System;
using System.Data.Common;
using System.Data.SqlClient;
using System.Data.SqlServerCe;
using System.Threading;
using System.Web;
using Semver;
using Umbraco.Core.Collections;
using Umbraco.Core.Configuration;
using Umbraco.Core.Configuration.UmbracoSettings;
using Umbraco.Core.Exceptions;
using Umbraco.Core.Logging;
using Umbraco.Core.Migrations.Upgrade;
using Umbraco.Core.Persistence;
using Umbraco.Core.Services.Implement;
using Umbraco.Core.Sync;

namespace Umbraco.Core
{
    /// <summary>
    /// Represents the state of the Umbraco runtime.
    /// </summary>
    internal class RuntimeState : IRuntimeState
    {
        private readonly ILogger _logger;
        private readonly IUmbracoSettingsSection _settings;
        private readonly IGlobalSettings _globalSettings;
        private readonly ConcurrentHashSet<string> _applicationUrls = new ConcurrentHashSet<string>();
        private readonly Lazy<IMainDom> _mainDom;
        private readonly Lazy<IServerRegistrar> _serverRegistrar;

        /// <summary>
        /// Initializes a new instance of the <see cref="RuntimeState"/> class.
        /// </summary>
        public RuntimeState(ILogger logger, IUmbracoSettingsSection settings, IGlobalSettings globalSettings,
            Lazy<IMainDom> mainDom, Lazy<IServerRegistrar> serverRegistrar)
        {
            _logger = logger;
            _settings = settings;
            _globalSettings = globalSettings;
            _mainDom = mainDom;
            _serverRegistrar = serverRegistrar;
        }

        /// <summary>
        /// Gets the server registrar.
        /// </summary>
        /// <remarks>
        /// <para>This is NOT exposed in the interface.</para>
        /// </remarks>
        private IServerRegistrar ServerRegistrar => _serverRegistrar.Value;

        /// <summary>
        /// Gets the application MainDom.
        /// </summary>
        /// <remarks>
        /// <para>This is NOT exposed in the interface as MainDom is internal.</para>
        /// </remarks>
        public IMainDom MainDom => _mainDom.Value;

        /// <inheritdoc />
        public Version Version => UmbracoVersion.Current;

        /// <inheritdoc />
        public string VersionComment => UmbracoVersion.Comment;

        /// <inheritdoc />
        public SemVersion SemanticVersion => UmbracoVersion.SemanticVersion;

        /// <inheritdoc />
        public bool Debug { get; } = GlobalSettings.DebugMode;

        /// <inheritdoc />
        public bool IsMainDom => MainDom.IsMainDom;

        /// <inheritdoc />
        public ServerRole ServerRole => ServerRegistrar.GetCurrentServerRole();

        /// <inheritdoc />
        public Uri ApplicationUrl { get; private set; }

        /// <inheritdoc />
        public string ApplicationVirtualPath { get; } = HttpRuntime.AppDomainAppVirtualPath;

        /// <inheritdoc />
        public string CurrentMigrationState { get; internal set; }

        /// <inheritdoc />
        public string FinalMigrationState { get; internal set; }

        /// <inheritdoc />
        public RuntimeLevel Level { get; internal set; } = RuntimeLevel.Unknown;

        /// <inheritdoc />
        public RuntimeLevelReason Reason { get; internal set; } = RuntimeLevelReason.Unknown;

        /// <summary>
        /// Ensures that the <see cref="ApplicationUrl"/> property has a value.
        /// </summary>
        /// <param name="request"></param>
        internal void EnsureApplicationUrl(HttpRequestBase request = null)
        {
            //Fixme: This causes problems with site swap on azure because azure pre-warms a site by calling into `localhost` and when it does that
            // it changes the URL to `localhost:80` which actually doesn't work for pinging itself, it only works internally in Azure. The ironic part
            // about this is that this is here specifically for the slot swap scenario https://issues.umbraco.org/issue/U4-10626


            // see U4-10626 - in some cases we want to reset the application URL
            // (this is a simplified version of what was in 7.x)
            // note: should this be optional? is it expensive?
            var url = request == null ? null : ApplicationUrlHelper.GetApplicationUrlFromCurrentRequest(request, _globalSettings);
            var change = url != null && !_applicationUrls.Contains(url);
            if (change)
            {
                _logger.Info(typeof(ApplicationUrlHelper), "New url {Url} detected, re-discovering application url.", url);
                _applicationUrls.Add(url);
            }

            if (ApplicationUrl != null && !change) return;
            ApplicationUrl = new Uri(ApplicationUrlHelper.GetApplicationUrl(_logger, _globalSettings, _settings, ServerRegistrar, request));
        }

        /// <inheritdoc />
        public BootFailedException BootFailedException { get; internal set; }

        /// <summary>
        /// Determines the runtime level.
        /// </summary>
        public void DetermineRuntimeLevel(IUmbracoDatabaseFactory databaseFactory)
        {
            var localVersion = UmbracoVersion.LocalVersion; // the local, files, version
            var codeVersion = SemanticVersion; // the executing code version

            if (localVersion == null)
            {
                // there is no local version, we are not installed
                _logger.Debug<RuntimeState>("No local version, need to install Umbraco.");
                Level = RuntimeLevel.Install;
                Reason = RuntimeLevelReason.InstallNoVersion;
                return;
            }

            if (localVersion < codeVersion)
            {
                // there *is* a local version, but it does not match the code version
                // need to upgrade
<<<<<<< HEAD
                logger.Debug<RuntimeState,SemVersion,SemVersion>("Local version '{LocalVersion}' < code version '{CodeVersion}', need to upgrade Umbraco.", localVersion, codeVersion);
=======
                _logger.Debug<RuntimeState>("Local version '{LocalVersion}' < code version '{CodeVersion}', need to upgrade Umbraco.", localVersion, codeVersion);
>>>>>>> 0bd4dced
                Level = RuntimeLevel.Upgrade;
                Reason = RuntimeLevelReason.UpgradeOldVersion;
            }
            else if (localVersion > codeVersion)
            {
<<<<<<< HEAD
                logger.Warn<RuntimeState,SemVersion,SemVersion>("Local version '{LocalVersion}' > code version '{CodeVersion}', downgrading is not supported.", localVersion, codeVersion);
=======
                _logger.Warn<RuntimeState>("Local version '{LocalVersion}' > code version '{CodeVersion}', downgrading is not supported.", localVersion, codeVersion);
>>>>>>> 0bd4dced

                // in fact, this is bad enough that we want to throw
                Reason = RuntimeLevelReason.BootFailedCannotDowngrade;
                throw new BootFailedException($"Local version \"{localVersion}\" > code version \"{codeVersion}\", downgrading is not supported.");
            }
            else if (databaseFactory.Configured == false)
            {
                // local version *does* match code version, but the database is not configured
                // install - may happen with Deploy/Cloud/etc
                _logger.Debug<RuntimeState>("Database is not configured, need to install Umbraco.");
                Level = RuntimeLevel.Install;
                Reason = RuntimeLevelReason.InstallNoDatabase;
                return;
            }

            // Check the database state, whether we can connect or if it's in an upgrade or empty state, etc...

            switch (GetUmbracoDatabaseState(databaseFactory))
            {
                case UmbracoDatabaseState.CannotConnect:
                    {
                        // cannot connect to configured database, this is bad, fail
                        _logger.Debug<RuntimeState>("Could not connect to database.");

                        if (RuntimeOptions.InstallMissingDatabase)
                        {
                            // ok to install on a configured but missing database
                            Level = RuntimeLevel.Install;
                            Reason = RuntimeLevelReason.InstallMissingDatabase;
                            return;
                        }

                        // else it is bad enough that we want to throw
                        Reason = RuntimeLevelReason.BootFailedCannotConnectToDatabase;
                        throw new BootFailedException("A connection string is configured but Umbraco could not connect to the database.");
                    }
                case UmbracoDatabaseState.NotInstalled:
                    {
                        // ok to install on an empty database
                        Level = RuntimeLevel.Install;
                        Reason = RuntimeLevelReason.InstallEmptyDatabase;
                        return;
                    }
                case UmbracoDatabaseState.NeedsUpgrade:
                    {
                        // the db version does not match... but we do have a migration table
                        // so, at least one valid table, so we quite probably are installed & need to upgrade

                        // although the files version matches the code version, the database version does not
                        // which means the local files have been upgraded but not the database - need to upgrade
                        _logger.Debug<RuntimeState>("Has not reached the final upgrade step, need to upgrade Umbraco.");
                        Level = RuntimeOptions.UpgradeUnattended ? RuntimeLevel.Run : RuntimeLevel.Upgrade;
                        Reason = RuntimeLevelReason.UpgradeMigrations;
                    }
                    break;
                case UmbracoDatabaseState.Ok:
                default:
                    {
                        // if we already know we want to upgrade, exit here
                        if (Level == RuntimeLevel.Upgrade)
                            return;

                        // the database version matches the code & files version, all clear, can run
                        Level = RuntimeLevel.Run;
                        Reason = RuntimeLevelReason.Run;
                    }
                    break;
            }
        }

        private enum UmbracoDatabaseState
        {
            Ok,
            CannotConnect,
            NotInstalled,
            NeedsUpgrade
        }

        private UmbracoDatabaseState GetUmbracoDatabaseState(IUmbracoDatabaseFactory databaseFactory)
        {
            try
            {
                if (!TryDbConnect(databaseFactory))
                {
                    return UmbracoDatabaseState.CannotConnect;
                }

                // no scope, no service - just directly accessing the database
                using (var database = databaseFactory.CreateDatabase())
                {
                    if (!database.IsUmbracoInstalled(_logger))
                    {
                        return UmbracoDatabaseState.NotInstalled;
                    }

                    if (DoesUmbracoRequireUpgrade(database))
                    {
                        return UmbracoDatabaseState.NeedsUpgrade;
                    }
                }

                return UmbracoDatabaseState.Ok;
            }
            catch (Exception e)
            {
                // can connect to the database so cannot check the upgrade state... oops
                _logger.Warn<RuntimeState>(e, "Could not check the upgrade state.");

                // else it is bad enough that we want to throw
                Reason = RuntimeLevelReason.BootFailedCannotCheckUpgradeState;
                throw new BootFailedException("Could not check the upgrade state.", e);
            }
        }

        private bool TryDbConnect(IUmbracoDatabaseFactory databaseFactory)
        {
            // anything other than install wants a database - see if we can connect
            // (since this is an already existing database, assume localdb is ready)
            bool canConnect;
            var tries = RuntimeOptions.InstallMissingDatabase ? 2 : 5;
            for (var i = 0; ;)
            {
                canConnect = databaseFactory.CanConnect;
                if (canConnect || ++i == tries) break;
                _logger.Debug<RuntimeState>("Could not immediately connect to database, trying again.");
                Thread.Sleep(1000);
            }

            return canConnect;
        }

        private bool DoesUmbracoRequireUpgrade(IUmbracoDatabase database)
        {
            var upgrader = new Upgrader(new UmbracoPlan());
            var stateValueKey = upgrader.StateValueKey;

            CurrentMigrationState = KeyValueService.GetValue(database, stateValueKey);
            FinalMigrationState = upgrader.Plan.FinalState;

<<<<<<< HEAD
            logger.Debug<RuntimeState, string, string>("Final upgrade state is {FinalMigrationState}, database contains {DatabaseState}", FinalMigrationState, CurrentMigrationState ?? "<null>");
=======
            _logger.Debug<RuntimeState>("Final upgrade state is {FinalMigrationState}, database contains {DatabaseState}", FinalMigrationState, CurrentMigrationState ?? "<null>");
>>>>>>> 0bd4dced

            return CurrentMigrationState != FinalMigrationState;
        }
    }
}<|MERGE_RESOLUTION|>--- conflicted
+++ resolved
@@ -144,21 +144,13 @@
             {
                 // there *is* a local version, but it does not match the code version
                 // need to upgrade
-<<<<<<< HEAD
-                logger.Debug<RuntimeState,SemVersion,SemVersion>("Local version '{LocalVersion}' < code version '{CodeVersion}', need to upgrade Umbraco.", localVersion, codeVersion);
-=======
-                _logger.Debug<RuntimeState>("Local version '{LocalVersion}' < code version '{CodeVersion}', need to upgrade Umbraco.", localVersion, codeVersion);
->>>>>>> 0bd4dced
+                _logger.Debug<RuntimeState, SemVersion, SemVersion>("Local version '{LocalVersion}' < code version '{CodeVersion}', need to upgrade Umbraco.", localVersion, codeVersion);
                 Level = RuntimeLevel.Upgrade;
                 Reason = RuntimeLevelReason.UpgradeOldVersion;
             }
             else if (localVersion > codeVersion)
             {
-<<<<<<< HEAD
-                logger.Warn<RuntimeState,SemVersion,SemVersion>("Local version '{LocalVersion}' > code version '{CodeVersion}', downgrading is not supported.", localVersion, codeVersion);
-=======
-                _logger.Warn<RuntimeState>("Local version '{LocalVersion}' > code version '{CodeVersion}', downgrading is not supported.", localVersion, codeVersion);
->>>>>>> 0bd4dced
+                _logger.Warn<RuntimeState, SemVersion, SemVersion>("Local version '{LocalVersion}' > code version '{CodeVersion}', downgrading is not supported.", localVersion, codeVersion);
 
                 // in fact, this is bad enough that we want to throw
                 Reason = RuntimeLevelReason.BootFailedCannotDowngrade;
@@ -298,11 +290,7 @@
             CurrentMigrationState = KeyValueService.GetValue(database, stateValueKey);
             FinalMigrationState = upgrader.Plan.FinalState;
 
-<<<<<<< HEAD
-            logger.Debug<RuntimeState, string, string>("Final upgrade state is {FinalMigrationState}, database contains {DatabaseState}", FinalMigrationState, CurrentMigrationState ?? "<null>");
-=======
-            _logger.Debug<RuntimeState>("Final upgrade state is {FinalMigrationState}, database contains {DatabaseState}", FinalMigrationState, CurrentMigrationState ?? "<null>");
->>>>>>> 0bd4dced
+            _logger.Debug<RuntimeState,string,string>("Final upgrade state is {FinalMigrationState}, database contains {DatabaseState}", FinalMigrationState, CurrentMigrationState ?? "<null>");
 
             return CurrentMigrationState != FinalMigrationState;
         }
