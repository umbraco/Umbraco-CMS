﻿using System;
using System.Data.Common;
using System.Data.SqlClient;
using System.Data.SqlServerCe;
using System.Threading;
using System.Web;
using Semver;
using Umbraco.Core.Collections;
using Umbraco.Core.Configuration;
using Umbraco.Core.Configuration.UmbracoSettings;
using Umbraco.Core.Exceptions;
using Umbraco.Core.Logging;
using Umbraco.Core.Migrations.Upgrade;
using Umbraco.Core.Persistence;
using Umbraco.Core.Services.Implement;
using Umbraco.Core.Sync;

namespace Umbraco.Core
{
    /// <summary>
    /// Represents the state of the Umbraco runtime.
    /// </summary>
    internal class RuntimeState : IRuntimeState
    {
        private readonly ILogger _logger;
        private readonly IUmbracoSettingsSection _settings;
        private readonly IGlobalSettings _globalSettings;
        private readonly ConcurrentHashSet<string> _applicationUrls = new ConcurrentHashSet<string>();
        private readonly Lazy<IMainDom> _mainDom;
        private readonly Lazy<IServerRegistrar> _serverRegistrar;

        /// <summary>
        /// Initializes a new instance of the <see cref="RuntimeState"/> class.
        /// </summary>
        public RuntimeState(ILogger logger, IUmbracoSettingsSection settings, IGlobalSettings globalSettings,
            Lazy<IMainDom> mainDom, Lazy<IServerRegistrar> serverRegistrar)
        {
            _logger = logger;
            _settings = settings;
            _globalSettings = globalSettings;
            _mainDom = mainDom;
            _serverRegistrar = serverRegistrar;
        }

        /// <summary>
        /// Gets the server registrar.
        /// </summary>
        /// <remarks>
        /// <para>This is NOT exposed in the interface.</para>
        /// </remarks>
        private IServerRegistrar ServerRegistrar => _serverRegistrar.Value;

        /// <summary>
        /// Gets the application MainDom.
        /// </summary>
        /// <remarks>
        /// <para>This is NOT exposed in the interface as MainDom is internal.</para>
        /// </remarks>
        public IMainDom MainDom => _mainDom.Value;

        /// <inheritdoc />
        public Version Version => UmbracoVersion.Current;

        /// <inheritdoc />
        public string VersionComment => UmbracoVersion.Comment;

        /// <inheritdoc />
        public SemVersion SemanticVersion => UmbracoVersion.SemanticVersion;

        /// <inheritdoc />
        public bool Debug { get; } = GlobalSettings.DebugMode;

        /// <inheritdoc />
        public bool IsMainDom => MainDom.IsMainDom;

        /// <inheritdoc />
        public ServerRole ServerRole => ServerRegistrar.GetCurrentServerRole();

        /// <inheritdoc />
        public Uri ApplicationUrl { get; private set; }

        /// <inheritdoc />
        public string ApplicationVirtualPath { get; } = HttpRuntime.AppDomainAppVirtualPath;

        /// <inheritdoc />
        public string CurrentMigrationState { get; internal set; }

        /// <inheritdoc />
        public string FinalMigrationState { get; internal set; }

        /// <inheritdoc />
        public RuntimeLevel Level { get; internal set; } = RuntimeLevel.Unknown;

        /// <inheritdoc />
        public RuntimeLevelReason Reason { get; internal set; } = RuntimeLevelReason.Unknown;

        /// <summary>
        /// Ensures that the <see cref="ApplicationUrl"/> property has a value.
        /// </summary>
        /// <param name="request"></param>
        internal void EnsureApplicationUrl(HttpRequestBase request = null)
        {
            //Fixme: This causes problems with site swap on azure because azure pre-warms a site by calling into `localhost` and when it does that
            // it changes the URL to `localhost:80` which actually doesn't work for pinging itself, it only works internally in Azure. The ironic part
            // about this is that this is here specifically for the slot swap scenario https://issues.umbraco.org/issue/U4-10626


            // see U4-10626 - in some cases we want to reset the application URL
            // (this is a simplified version of what was in 7.x)
            // note: should this be optional? is it expensive?
            var url = request == null ? null : ApplicationUrlHelper.GetApplicationUrlFromCurrentRequest(request, _globalSettings);
            var change = url != null && !_applicationUrls.Contains(url);
            if (change)
            {
                _logger.Info(typeof(ApplicationUrlHelper), "New url {Url} detected, re-discovering application url.", url);
                _applicationUrls.Add(url);
            }

            if (ApplicationUrl != null && !change) return;
            ApplicationUrl = new Uri(ApplicationUrlHelper.GetApplicationUrl(_logger, _globalSettings, _settings, ServerRegistrar, request));
        }

        /// <inheritdoc />
        public BootFailedException BootFailedException { get; internal set; }

        /// <summary>
        /// Determines the runtime level.
        /// </summary>
        public void DetermineRuntimeLevel(IUmbracoDatabaseFactory databaseFactory)
        {
            var localVersion = UmbracoVersion.LocalVersion; // the local, files, version
            var codeVersion = SemanticVersion; // the executing code version

            if (localVersion == null)
            {
                // there is no local version, we are not installed
                _logger.Debug<RuntimeState>("No local version, need to install Umbraco.");
                Level = RuntimeLevel.Install;
                Reason = RuntimeLevelReason.InstallNoVersion;
                return;
            }

            if (localVersion < codeVersion)
            {
                // there *is* a local version, but it does not match the code version
                // need to upgrade
<<<<<<< HEAD
                _logger.Debug<RuntimeState, SemVersion, SemVersion>("Local version '{LocalVersion}' < code version '{CodeVersion}', need to upgrade Umbraco.", localVersion, codeVersion);
=======
                logger.Debug<RuntimeState,SemVersion,SemVersion>("Local version '{LocalVersion}' < code version '{CodeVersion}', need to upgrade Umbraco.", localVersion, codeVersion);
>>>>>>> 4401e758
                Level = RuntimeLevel.Upgrade;
                Reason = RuntimeLevelReason.UpgradeOldVersion;
            }
            else if (localVersion > codeVersion)
            {
<<<<<<< HEAD
                _logger.Warn<RuntimeState, SemVersion, SemVersion>("Local version '{LocalVersion}' > code version '{CodeVersion}', downgrading is not supported.", localVersion, codeVersion);
=======
                logger.Warn<RuntimeState,SemVersion,SemVersion>("Local version '{LocalVersion}' > code version '{CodeVersion}', downgrading is not supported.", localVersion, codeVersion);
>>>>>>> 4401e758

                // in fact, this is bad enough that we want to throw
                Reason = RuntimeLevelReason.BootFailedCannotDowngrade;
                throw new BootFailedException($"Local version \"{localVersion}\" > code version \"{codeVersion}\", downgrading is not supported.");
            }
            else if (databaseFactory.Configured == false)
            {
                // local version *does* match code version, but the database is not configured
                // install - may happen with Deploy/Cloud/etc
                _logger.Debug<RuntimeState>("Database is not configured, need to install Umbraco.");
                Level = RuntimeLevel.Install;
                Reason = RuntimeLevelReason.InstallNoDatabase;
                return;
            }

            // Check the database state, whether we can connect or if it's in an upgrade or empty state, etc...

            switch (GetUmbracoDatabaseState(databaseFactory))
            {
                case UmbracoDatabaseState.CannotConnect:
                    {
                        // cannot connect to configured database, this is bad, fail
                        _logger.Debug<RuntimeState>("Could not connect to database.");

                        if (RuntimeOptions.InstallMissingDatabase)
                        {
                            // ok to install on a configured but missing database
                            Level = RuntimeLevel.Install;
                            Reason = RuntimeLevelReason.InstallMissingDatabase;
                            return;
                        }

                        // else it is bad enough that we want to throw
                        Reason = RuntimeLevelReason.BootFailedCannotConnectToDatabase;
                        throw new BootFailedException("A connection string is configured but Umbraco could not connect to the database.");
                    }
                case UmbracoDatabaseState.NotInstalled:
                    {
                        // ok to install on an empty database
                        Level = RuntimeLevel.Install;
                        Reason = RuntimeLevelReason.InstallEmptyDatabase;
                        return;
                    }
                case UmbracoDatabaseState.NeedsUpgrade:
                    {
                        // the db version does not match... but we do have a migration table
                        // so, at least one valid table, so we quite probably are installed & need to upgrade

                        // although the files version matches the code version, the database version does not
                        // which means the local files have been upgraded but not the database - need to upgrade
                        _logger.Debug<RuntimeState>("Has not reached the final upgrade step, need to upgrade Umbraco.");
                        Level = RuntimeOptions.UpgradeUnattended ? RuntimeLevel.Run : RuntimeLevel.Upgrade;
                        Reason = RuntimeLevelReason.UpgradeMigrations;
                    }
                    break;
                case UmbracoDatabaseState.Ok:
                default:
                    {
                        // if we already know we want to upgrade, exit here
                        if (Level == RuntimeLevel.Upgrade)
                            return;

                        // the database version matches the code & files version, all clear, can run
                        Level = RuntimeLevel.Run;
                        Reason = RuntimeLevelReason.Run;
                    }
                    break;
            }
        }

        private enum UmbracoDatabaseState
        {
            Ok,
            CannotConnect,
            NotInstalled,
            NeedsUpgrade
        }

        private UmbracoDatabaseState GetUmbracoDatabaseState(IUmbracoDatabaseFactory databaseFactory)
        {
            try
            {
                if (!TryDbConnect(databaseFactory))
                {
                    return UmbracoDatabaseState.CannotConnect;
                }

                // no scope, no service - just directly accessing the database
                using (var database = databaseFactory.CreateDatabase())
                {
                    if (!database.IsUmbracoInstalled(_logger))
                    {
                        return UmbracoDatabaseState.NotInstalled;
                    }

                    if (DoesUmbracoRequireUpgrade(database))
                    {
                        return UmbracoDatabaseState.NeedsUpgrade;
                    }
                }

                return UmbracoDatabaseState.Ok;
            }
            catch (Exception e)
            {
                // can connect to the database so cannot check the upgrade state... oops
                _logger.Warn<RuntimeState>(e, "Could not check the upgrade state.");

                // else it is bad enough that we want to throw
                Reason = RuntimeLevelReason.BootFailedCannotCheckUpgradeState;
                throw new BootFailedException("Could not check the upgrade state.", e);
            }
        }

        private bool TryDbConnect(IUmbracoDatabaseFactory databaseFactory)
        {
            // anything other than install wants a database - see if we can connect
            // (since this is an already existing database, assume localdb is ready)
            bool canConnect;
            var tries = RuntimeOptions.InstallMissingDatabase ? 2 : 5;
            for (var i = 0; ;)
            {
                canConnect = databaseFactory.CanConnect;
                if (canConnect || ++i == tries) break;
                _logger.Debug<RuntimeState>("Could not immediately connect to database, trying again.");
                Thread.Sleep(1000);
            }

            return canConnect;
        }

        private bool DoesUmbracoRequireUpgrade(IUmbracoDatabase database)
        {
            var upgrader = new Upgrader(new UmbracoPlan());
            var stateValueKey = upgrader.StateValueKey;

            CurrentMigrationState = KeyValueService.GetValue(database, stateValueKey);
            FinalMigrationState = upgrader.Plan.FinalState;

<<<<<<< HEAD
            _logger.Debug<RuntimeState,string,string>("Final upgrade state is {FinalMigrationState}, database contains {DatabaseState}", FinalMigrationState, CurrentMigrationState ?? "<null>");
=======
            logger.Debug<RuntimeState, string, string>("Final upgrade state is {FinalMigrationState}, database contains {DatabaseState}", FinalMigrationState, CurrentMigrationState ?? "<null>");
>>>>>>> 4401e758

            return CurrentMigrationState != FinalMigrationState;
        }
    }
}<|MERGE_RESOLUTION|>--- conflicted
+++ resolved
@@ -144,21 +144,13 @@
             {
                 // there *is* a local version, but it does not match the code version
                 // need to upgrade
-<<<<<<< HEAD
-                _logger.Debug<RuntimeState, SemVersion, SemVersion>("Local version '{LocalVersion}' < code version '{CodeVersion}', need to upgrade Umbraco.", localVersion, codeVersion);
-=======
-                logger.Debug<RuntimeState,SemVersion,SemVersion>("Local version '{LocalVersion}' < code version '{CodeVersion}', need to upgrade Umbraco.", localVersion, codeVersion);
->>>>>>> 4401e758
+                logger.Debug<RuntimeState, SemVersion, SemVersion>("Local version '{LocalVersion}' < code version '{CodeVersion}', need to upgrade Umbraco.", localVersion, codeVersion);
                 Level = RuntimeLevel.Upgrade;
                 Reason = RuntimeLevelReason.UpgradeOldVersion;
             }
             else if (localVersion > codeVersion)
             {
-<<<<<<< HEAD
-                _logger.Warn<RuntimeState, SemVersion, SemVersion>("Local version '{LocalVersion}' > code version '{CodeVersion}', downgrading is not supported.", localVersion, codeVersion);
-=======
-                logger.Warn<RuntimeState,SemVersion,SemVersion>("Local version '{LocalVersion}' > code version '{CodeVersion}', downgrading is not supported.", localVersion, codeVersion);
->>>>>>> 4401e758
+                logger.Warn<RuntimeState, SemVersion, SemVersion>("Local version '{LocalVersion}' > code version '{CodeVersion}', downgrading is not supported.", localVersion, codeVersion);
 
                 // in fact, this is bad enough that we want to throw
                 Reason = RuntimeLevelReason.BootFailedCannotDowngrade;
@@ -298,11 +290,7 @@
             CurrentMigrationState = KeyValueService.GetValue(database, stateValueKey);
             FinalMigrationState = upgrader.Plan.FinalState;
 
-<<<<<<< HEAD
-            _logger.Debug<RuntimeState,string,string>("Final upgrade state is {FinalMigrationState}, database contains {DatabaseState}", FinalMigrationState, CurrentMigrationState ?? "<null>");
-=======
             logger.Debug<RuntimeState, string, string>("Final upgrade state is {FinalMigrationState}, database contains {DatabaseState}", FinalMigrationState, CurrentMigrationState ?? "<null>");
->>>>>>> 4401e758
 
             return CurrentMigrationState != FinalMigrationState;
         }
