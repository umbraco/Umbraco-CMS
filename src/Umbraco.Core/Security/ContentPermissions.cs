using System.Globalization;
using Umbraco.Cms.Core.Cache;
using Umbraco.Cms.Core.Models;
using Umbraco.Cms.Core.Models.Entities;
using Umbraco.Cms.Core.Models.Membership;
using Umbraco.Cms.Core.Services;

namespace Umbraco.Cms.Core.Security;

/// <summary>
///     Checks user access to content
/// </summary>
public class ContentPermissions
{
    private readonly AppCaches _appCaches;

    public enum ContentAccess
    {
        Granted,
        Denied,
        NotFound,
    }

    private readonly IContentService _contentService;
    private readonly IEntityService _entityService;
    private readonly IUserService _userService;

    public ContentPermissions(
        IUserService userService,
        IContentService contentService,
        IEntityService entityService,
        AppCaches appCaches)
    {
        _userService = userService;
        _contentService = contentService;
        _entityService = entityService;
        _appCaches = appCaches;
    }

    public static bool HasPathAccess(string? path, int[]? startNodeIds, int recycleBinId)
    {
        if (string.IsNullOrWhiteSpace(path))
        {
            throw new ArgumentException("Value cannot be null or whitespace.", nameof(path));
        }

        // check for no access
        if (startNodeIds is null || startNodeIds.Length == 0)
        {
            return false;
        }

        // check for root access
        if (startNodeIds.Contains(Constants.System.Root))
        {
            return true;
        }

        var formattedPath = string.Concat(",", path, ",");

        // only users with root access have access to the recycle bin,
        // if the above check didn't pass then access is denied
        if (formattedPath.Contains(string.Concat(",", recycleBinId.ToString(CultureInfo.InvariantCulture), ",")))
        {
            return false;
        }

        // check for a start node in the path
        return startNodeIds.Any(x =>
            formattedPath.Contains(string.Concat(",", x.ToString(CultureInfo.InvariantCulture), ",")));
    }

    [Obsolete($"Please use {nameof(IContentPermissionService)} instead, scheduled for removal in V15.")]
    public ContentAccess CheckPermissions(
        IContent content,
        IUser user,
        string permissionToCheck) => CheckPermissions(content, user, new HashSet<string>(){ permissionToCheck });

    [Obsolete($"Please use {nameof(IContentPermissionService)} instead, scheduled for removal in V15.")]
    public ContentAccess CheckPermissions(
        IContent? content,
        IUser? user,
        IReadOnlySet<string> permissionsToCheck)
    {
        if (user == null)
        {
            throw new ArgumentNullException(nameof(user));
        }

        if (content == null)
        {
            return ContentAccess.NotFound;
        }

        var hasPathAccess = user.HasPathAccess(content, _entityService, _appCaches);

        if (hasPathAccess == false)
        {
            return ContentAccess.Denied;
        }

        if (permissionsToCheck == null || permissionsToCheck.Count == 0)
        {
            return ContentAccess.Granted;
        }

        // get the implicit/inherited permissions for the user for this path
        return CheckPermissionsPath(content.Path, user, permissionsToCheck)
            ? ContentAccess.Granted
            : ContentAccess.Denied;
    }

    [Obsolete($"Please use {nameof(IContentPermissionService)} instead, scheduled for removal in V15.")]
    public ContentAccess CheckPermissions(
        IUmbracoEntity entity,
        IUser? user,
        string permissionToCheck) => CheckPermissions(entity, user, new HashSet<string>(){ permissionToCheck });

    [Obsolete($"Please use {nameof(IContentPermissionService)} instead, scheduled for removal in V15.")]
    public ContentAccess CheckPermissions(
        IUmbracoEntity entity,
        IUser? user,
        IReadOnlySet<string> permissionsToCheck)
    {
        if (user == null)
        {
            throw new ArgumentNullException(nameof(user));
        }

        if (entity == null)
        {
            return ContentAccess.NotFound;
        }

        var hasPathAccess = user.HasContentPathAccess(entity, _entityService, _appCaches);

        if (hasPathAccess == false)
        {
            return ContentAccess.Denied;
        }

        if (permissionsToCheck == null || permissionsToCheck.Count == 0)
        {
            return ContentAccess.Granted;
        }

        // get the implicit/inherited permissions for the user for this path
        return CheckPermissionsPath(entity.Path, user, permissionsToCheck)
            ? ContentAccess.Granted
            : ContentAccess.Denied;
    }

    /// <summary>
    ///     Checks if the user has access to the specified node and permissions set
    /// </summary>
    /// <param name="nodeId"></param>
    /// <param name="user"></param>
    /// <param name="entity">The <see cref="IUmbracoEntity" /> item resolved if one was found for the id</param>
    /// <param name="permissionsToCheck"></param>
    /// <returns></returns>
    [Obsolete($"Please use {nameof(IContentPermissionService)} instead, scheduled for removal in V15.")]
    public ContentAccess CheckPermissions(
        int nodeId,
        IUser user,
        out IUmbracoEntity? entity,
        IReadOnlySet<string>? permissionsToCheck = null)
    {
        if (user == null)
        {
            throw new ArgumentNullException(nameof(user));
        }

        bool hasPathAccess;
        entity = null;

        if (nodeId == Constants.System.Root)
        {
            hasPathAccess = user.HasContentRootAccess(_entityService, _appCaches);
        }
        else if (nodeId == Constants.System.RecycleBinContent)
        {
            hasPathAccess = user.HasContentBinAccess(_entityService, _appCaches);
        }
        else
        {
            entity = _entityService.Get(nodeId, UmbracoObjectTypes.Document);

            if (entity == null)
            {
                return ContentAccess.NotFound;
            }

            hasPathAccess = user.HasContentPathAccess(entity, _entityService, _appCaches);
        }

        if (hasPathAccess == false)
        {
            return ContentAccess.Denied;
        }

        if (permissionsToCheck == null || permissionsToCheck.Count == 0)
        {
            return ContentAccess.Granted;
        }

        // get the implicit/inherited permissions for the user for this path
<<<<<<< HEAD
        // if there is no entity for this id, then just use the id as the path (i.e. -1 or -20)
        return CheckPermissionsPath(entity?.Path ?? nodeId.ToString(), user, permissionsToCheck)
=======
        // if there is no entity for this id, than just use the id as the path (i.e. -1 or -20)
        return CheckPermissionsPath(entity?.Path ?? nodeId.ToString(CultureInfo.InvariantCulture), user, permissionsToCheck)
>>>>>>> f17f5522
            ? ContentAccess.Granted
            : ContentAccess.Denied;
    }

    /// <summary>
    ///     Checks if the user has access to the specified node and permissions set
    /// </summary>
    /// <param name="nodeId"></param>
    /// <param name="user"></param>
    /// <param name="contentItem">The <see cref="IContent" /> item resolved if one was found for the id</param>
    /// <param name="permissionsToCheck"></param>
    /// <returns></returns>
    [Obsolete($"Please use {nameof(IContentPermissionService)} instead, scheduled for removal in V15.")]
    public ContentAccess CheckPermissions(
        int nodeId,
        IUser? user,
        out IContent? contentItem,
        IReadOnlySet<string>? permissionsToCheck = null)
    {
        if (user == null)
        {
            throw new ArgumentNullException(nameof(user));
        }

        bool hasPathAccess;
        contentItem = null;

        if (nodeId == Constants.System.Root)
        {
            hasPathAccess = user.HasContentRootAccess(_entityService, _appCaches);
        }
        else if (nodeId == Constants.System.RecycleBinContent)
        {
            hasPathAccess = user.HasContentBinAccess(_entityService, _appCaches);
        }
        else
        {
            contentItem = _contentService.GetById(nodeId);

            if (contentItem == null)
            {
                return ContentAccess.NotFound;
            }

            hasPathAccess = user.HasPathAccess(contentItem, _entityService, _appCaches);
        }

        if (hasPathAccess == false)
        {
            return ContentAccess.Denied;
        }

        if (permissionsToCheck == null || permissionsToCheck.Count == 0)
        {
            return ContentAccess.Granted;
        }

        // get the implicit/inherited permissions for the user for this path
<<<<<<< HEAD
        // if there is no content item for this id, then just use the id as the path (i.e. -1 or -20)
        return CheckPermissionsPath(contentItem?.Path ?? nodeId.ToString(), user, permissionsToCheck)
=======
        // if there is no content item for this id, than just use the id as the path (i.e. -1 or -20)
        return CheckPermissionsPath(contentItem?.Path ?? nodeId.ToString(CultureInfo.InvariantCulture), user, permissionsToCheck)
>>>>>>> f17f5522
            ? ContentAccess.Granted
            : ContentAccess.Denied;
    }

    [Obsolete($"Please use {nameof(IContentPermissionService)} instead, scheduled for removal in V15.")]
    private bool CheckPermissionsPath(string? path, IUser user, IReadOnlySet<string>? permissionsToCheck = null)
    {
        if (permissionsToCheck == null)
        {
            permissionsToCheck = new HashSet<string>();
        }

        // get the implicit/inherited permissions for the user for this path
        EntityPermissionSet permission = _userService.GetPermissionsForPath(user, path);

        var allowed = true;
        foreach (var p in permissionsToCheck)
        {
            if (permission == null
                || permission.GetAllPermissions().Contains(p.ToString(CultureInfo.InvariantCulture)) == false)
            {
                allowed = false;
            }
        }

        return allowed;
    }

    public static bool IsInBranchOfStartNode(string path, int[]? startNodeIds, string[]? startNodePaths, out bool hasPathAccess)
    {
        if (string.IsNullOrWhiteSpace(path))
        {
            throw new ArgumentException("Value cannot be null or whitespace.", nameof(path));
        }

        hasPathAccess = false;

        // check for no access
        if (startNodeIds?.Length == 0)
        {
            return false;
        }

        // check for root access
        if (startNodeIds?.Contains(Constants.System.Root) ?? false)
        {
            hasPathAccess = true;
            return true;
        }

        // is it self?
        var self = startNodePaths?.Any(x => x == path) ?? false;
        if (self)
        {
            hasPathAccess = true;
            return true;
        }

        // is it ancestor?
        var ancestor = startNodePaths?.Any(x => x.StartsWith(path)) ?? false;
        if (ancestor)
        {
            // hasPathAccess = false;
            return true;
        }

        // is it descendant?
        var descendant = startNodePaths?.Any(x => path.StartsWith(x)) ?? false;
        if (descendant)
        {
            hasPathAccess = true;
            return true;
        }

        return false;
    }
}<|MERGE_RESOLUTION|>--- conflicted
+++ resolved
@@ -204,13 +204,8 @@
         }
 
         // get the implicit/inherited permissions for the user for this path
-<<<<<<< HEAD
         // if there is no entity for this id, then just use the id as the path (i.e. -1 or -20)
-        return CheckPermissionsPath(entity?.Path ?? nodeId.ToString(), user, permissionsToCheck)
-=======
-        // if there is no entity for this id, than just use the id as the path (i.e. -1 or -20)
         return CheckPermissionsPath(entity?.Path ?? nodeId.ToString(CultureInfo.InvariantCulture), user, permissionsToCheck)
->>>>>>> f17f5522
             ? ContentAccess.Granted
             : ContentAccess.Denied;
     }
@@ -269,13 +264,8 @@
         }
 
         // get the implicit/inherited permissions for the user for this path
-<<<<<<< HEAD
         // if there is no content item for this id, then just use the id as the path (i.e. -1 or -20)
-        return CheckPermissionsPath(contentItem?.Path ?? nodeId.ToString(), user, permissionsToCheck)
-=======
-        // if there is no content item for this id, than just use the id as the path (i.e. -1 or -20)
         return CheckPermissionsPath(contentItem?.Path ?? nodeId.ToString(CultureInfo.InvariantCulture), user, permissionsToCheck)
->>>>>>> f17f5522
             ? ContentAccess.Granted
             : ContentAccess.Denied;
     }
