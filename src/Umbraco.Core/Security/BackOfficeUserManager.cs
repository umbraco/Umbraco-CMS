--- conflicted
+++ resolved
@@ -4,11 +4,8 @@
 using System.Linq;
 using System.Text;
 using System.Threading.Tasks;
-<<<<<<< HEAD
 using System.Web.Security;
-=======
 using System.Web;
->>>>>>> d468e346
 using Microsoft.AspNet.Identity;
 using Microsoft.AspNet.Identity.Owin;
 using Microsoft.Owin.Security.DataProtection;
@@ -526,45 +523,7 @@
             return await UpdateAsync(user);
         }
 
-        /// <summary>
-        /// Clears a lock so that the membership user can be validated.
-        /// </summary>
-        /// <param name="memberService">The IMemberService to user for unlocking</param>
-        /// <param name="username">The membership user to clear the lock status for.</param>
-        /// <returns>
-        /// true if the membership user was successfully unlocked; otherwise, false.
-        /// </returns>
-<<<<<<< HEAD
-        public bool UnlockUser<TEntity>(IMembershipMemberService<TEntity> memberService, string username) where TEntity : class, IMembershipUser
-=======
-        /// <remarks>
-        /// TODO: This is only currently used for membership provider compatibility so that an event is raised when the 
-        /// membership provider's UnlockUser method is called, this functionality changes in 7.7 since we use ASP.NET Identity APIs everwhere
-        /// and the BackOfficeUserManager shouldn't be using singletons or know about the UserService since it should only need to know about
-        /// the UserStore - we will fix this up for 7.7
-        /// </remarks>
-        internal bool UnlockUser(string username)
->>>>>>> d468e346
-        {
-            var member = memberService.GetByUsername(username);
-
-            if (member == null)
-            {
-                throw new ProviderException(string.Format("No member with the username '{0}' found", username));
-            }
-
-            // Non need to update
-            if (member.IsLockedOut == false) return true;
-
-            member.IsLockedOut = false;
-            member.FailedPasswordAttempts = 0;
-
-            memberService.Save(member);
-
-            RaiseAccountUnlockedEvent(member.Id);
-
-            return true;
-        }
+      
 
         public override Task<IdentityResult> AccessFailedAsync(int userId)
         {
