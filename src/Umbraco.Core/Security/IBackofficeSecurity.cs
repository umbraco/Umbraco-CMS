using Umbraco.Cms.Core.Models.Membership;

namespace Umbraco.Cms.Core.Security;

public interface IBackOfficeSecurity
{
    /// <summary>
    ///     Gets the current user.
    /// </summary>
    /// <returns>The current user that has been authenticated for the request.</returns>
    /// <remarks>If authentication hasn't taken place this will be null.</remarks>
    // TODO: This is used a lot but most of it can be refactored to not use this at all since the IUser instance isn't
    // needed in most cases. Where an IUser is required this could be an ext method on the ClaimsIdentity/ClaimsPrincipal that passes in
    // an IUserService, like HttpContext.User.GetUmbracoUser(_userService);
    // This one isn't as easy to remove as the others below.
    IUser? CurrentUser { get; }

<<<<<<< HEAD
    /// <summary>
    ///     Gets the current user's id.
    /// </summary>
    /// <returns>The current user's Id that has been authenticated for the request.</returns>
    /// <remarks>If authentication hasn't taken place this will be unsuccessful.</remarks>
    // TODO: This should just be an extension method on ClaimsIdentity
    Attempt<int?> GetUserId();
=======
        /// <summary>
        /// Gets the current user's id.
        /// </summary>
        /// <returns>The current user's Id that has been authenticated for the request.</returns>
        /// <remarks>If authentication hasn't taken place this will be unsuccessful.</remarks>
        // TODO: This should just be an extension method on ClaimsIdentity
        Attempt<int> GetUserId();
>>>>>>> 86e16302

    /// <summary>
    ///     Checks if the specified user as access to the app
    /// </summary>
    /// <param name="section"></param>
    /// <param name="user"></param>
    /// <returns></returns>
    /// <remarks>If authentication hasn't taken place this will be unsuccessful.</remarks>
    // TODO: Should be part of IBackOfficeUserManager
    bool UserHasSectionAccess(string section, IUser user);

    /// <summary>
    ///     Ensures that a back office user is logged in
    /// </summary>
    /// <returns></returns>
    /// <remarks>This does not force authentication, that must be done before calls to this are made.</remarks>
    // TODO: Should be removed, this should not be necessary
    bool IsAuthenticated();
}<|MERGE_RESOLUTION|>--- conflicted
+++ resolved
@@ -15,23 +15,13 @@
     // This one isn't as easy to remove as the others below.
     IUser? CurrentUser { get; }
 
-<<<<<<< HEAD
     /// <summary>
     ///     Gets the current user's id.
     /// </summary>
     /// <returns>The current user's Id that has been authenticated for the request.</returns>
     /// <remarks>If authentication hasn't taken place this will be unsuccessful.</remarks>
     // TODO: This should just be an extension method on ClaimsIdentity
-    Attempt<int?> GetUserId();
-=======
-        /// <summary>
-        /// Gets the current user's id.
-        /// </summary>
-        /// <returns>The current user's Id that has been authenticated for the request.</returns>
-        /// <remarks>If authentication hasn't taken place this will be unsuccessful.</remarks>
-        // TODO: This should just be an extension method on ClaimsIdentity
-        Attempt<int> GetUserId();
->>>>>>> 86e16302
+    Attempt<int> GetUserId();
 
     /// <summary>
     ///     Checks if the specified user as access to the app
