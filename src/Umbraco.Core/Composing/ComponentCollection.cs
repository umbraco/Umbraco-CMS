using Microsoft.Extensions.Logging;
using Umbraco.Cms.Core.Logging;
using Umbraco.Extensions;

namespace Umbraco.Cms.Core.Composing;

/// <summary>
/// Represents the collection of <see cref="IAsyncComponent" /> implementations.
/// </summary>
public class ComponentCollection : BuilderCollectionBase<IAsyncComponent>
{
    private const int LogThresholdMilliseconds = 100;

    private readonly IProfilingLogger _profilingLogger;
    private readonly ILogger<ComponentCollection> _logger;

    public ComponentCollection(Func<IEnumerable<IAsyncComponent>> items, IProfilingLogger profilingLogger, ILogger<ComponentCollection> logger)
        : base(items)
    {
        _profilingLogger = profilingLogger;
        _logger = logger;
    }

    public async Task InitializeAsync(bool isRestarting, CancellationToken cancellationToken)
    {
        using (_profilingLogger.IsEnabled(Logging.LogLevel.Debug) is false
            ? null
            : _profilingLogger.DebugDuration<ComponentCollection>($"Initializing. (log components when >{LogThresholdMilliseconds}ms)", "Initialized."))
        {
            foreach (IAsyncComponent component in this)
            {
                Type componentType = component.GetType();

                using (_profilingLogger.IsEnabled(Logging.LogLevel.Debug) is false
                    ? null :
                    _profilingLogger.DebugDuration<ComponentCollection>($"Initializing {componentType.FullName}.", $"Initialized {componentType.FullName}.", thresholdMilliseconds: LogThresholdMilliseconds))
                {
                    await component.InitializeAsync(isRestarting, cancellationToken);
                }
            }
        }
    }

    public async Task TerminateAsync(bool isRestarting, CancellationToken cancellationToken)
    {
        using (!_profilingLogger.IsEnabled(Logging.LogLevel.Debug)
            ? null
            : _profilingLogger.DebugDuration<ComponentCollection>($"Terminating. (log components when >{LogThresholdMilliseconds}ms)", "Terminated."))
        {
            // terminate components in reverse order
            foreach (IAsyncComponent component in this.Reverse())
            {
                Type componentType = component.GetType();

                using (_profilingLogger.IsEnabled(Logging.LogLevel.Debug) is false
                    ? null
                    : _profilingLogger.DebugDuration<ComponentCollection>($"Terminating {componentType.FullName}.", $"Terminated {componentType.FullName}.", thresholdMilliseconds: LogThresholdMilliseconds))
                {
                    try
                    {
<<<<<<< HEAD
                        component.Terminate();
                        (component as IDisposable)?.Dispose();
=======
                        await component.TerminateAsync(isRestarting, cancellationToken);
>>>>>>> b10a11b5
                    }
                    catch (Exception ex)
                    {
                        _logger.LogError(ex, "Error while terminating component {ComponentType}.", componentType.FullName);
                    }
                }
            }
        }
    }
}<|MERGE_RESOLUTION|>--- conflicted
+++ resolved
@@ -58,12 +58,8 @@
                 {
                     try
                     {
-<<<<<<< HEAD
-                        component.Terminate();
+                        await component.TerminateAsync(isRestarting, cancellationToken);
                         (component as IDisposable)?.Dispose();
-=======
-                        await component.TerminateAsync(isRestarting, cancellationToken);
->>>>>>> b10a11b5
                     }
                     catch (Exception ex)
                     {
