--- conflicted
+++ resolved
@@ -522,8 +522,6 @@
         }
 
         /// <summary>
-<<<<<<< HEAD
-=======
         /// Gets all the assembly attributes.
         /// </summary>
         /// <returns>
@@ -535,7 +533,6 @@
         }
 
         /// <summary>
->>>>>>> e4c50107
         /// Gets the assembly attributes of the specified <paramref name="attributeTypes" />.
         /// </summary>
         /// <param name="attributeTypes">The attribute types.</param>
