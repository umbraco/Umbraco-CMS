using System.Net;
using System.Xml;
using Umbraco.Cms.Core.Serialization;

namespace Umbraco.Cms.Core.Media.EmbedProviders;

// TODO(V10) : change base class to OEmbedProviderBase
public class Flickr : EmbedProviderBase
{
<<<<<<< HEAD
    public class Flickr : OEmbedProviderBase
=======
    public Flickr(IJsonSerializer jsonSerializer)
        : base(jsonSerializer)
>>>>>>> 324f4c71
    {
    }

    public override string ApiEndpoint => "http://www.flickr.com/services/oembed/";

    public override string[] UrlSchemeRegex => new[] { @"flickr.com\/photos\/*", @"flic.kr\/p\/*" };

    public override Dictionary<string, string> RequestParams => new();

    public override string GetMarkup(string url, int maxWidth = 0, int maxHeight = 0)
    {
        var requestUrl = base.GetEmbedProviderUrl(url, maxWidth, maxHeight);
        XmlDocument xmlDocument = base.GetXmlResponse(requestUrl);

        var imageUrl = GetXmlProperty(xmlDocument, "/oembed/url");
        var imageWidth = GetXmlProperty(xmlDocument, "/oembed/width");
        var imageHeight = GetXmlProperty(xmlDocument, "/oembed/height");
        var imageTitle = GetXmlProperty(xmlDocument, "/oembed/title");

        return string.Format("<img src=\"{0}\" width=\"{1}\" height=\"{2}\" alt=\"{3}\" />", imageUrl, imageWidth, imageHeight, WebUtility.HtmlEncode(imageTitle));
    }
}<|MERGE_RESOLUTION|>--- conflicted
+++ resolved
@@ -4,15 +4,13 @@
 
 namespace Umbraco.Cms.Core.Media.EmbedProviders;
 
-// TODO(V10) : change base class to OEmbedProviderBase
-public class Flickr : EmbedProviderBase
+/// <summary>
+///     Embed Provider for Flickr the popular online image hosting and video hosting service.
+/// </summary>
+public class Flickr : OEmbedProviderBase
 {
-<<<<<<< HEAD
-    public class Flickr : OEmbedProviderBase
-=======
     public Flickr(IJsonSerializer jsonSerializer)
         : base(jsonSerializer)
->>>>>>> 324f4c71
     {
     }
 
