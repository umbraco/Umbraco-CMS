--- conflicted
+++ resolved
@@ -1,20 +1,15 @@
-<<<<<<< HEAD
-=======
 using System.Xml;
->>>>>>> 324f4c71
 using Umbraco.Cms.Core.Serialization;
 
 namespace Umbraco.Cms.Core.Media.EmbedProviders;
 
-// TODO(V10) : change base class to OEmbedProviderBase
-public class Ted : EmbedProviderBase
+/// <summary>
+///     Embed Provider for Ted.
+/// </summary>
+public class Ted : OEmbedProviderBase
 {
-<<<<<<< HEAD
-    public class Ted : OEmbedProviderBase
-=======
     public Ted(IJsonSerializer jsonSerializer)
         : base(jsonSerializer)
->>>>>>> 324f4c71
     {
     }
 
