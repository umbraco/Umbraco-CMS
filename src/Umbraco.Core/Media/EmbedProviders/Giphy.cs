using Umbraco.Cms.Core.Serialization;

namespace Umbraco.Cms.Core.Media.EmbedProviders;

/// <summary>
///     Embed Provider for Giphy.com the popular online GIFs and animated sticker provider.
/// </summary>
/// TODO(V10) : change base class to OEmbedProviderBase
public class Giphy : EmbedProviderBase
{
<<<<<<< HEAD
    /// <summary>
    /// Embed Provider for Giphy.com the popular online GIFs and animated sticker provider.
    /// </summary>
    public class Giphy : OEmbedProviderBase
=======
    public Giphy(IJsonSerializer jsonSerializer)
        : base(jsonSerializer)
>>>>>>> 324f4c71
    {
    }

    public override string ApiEndpoint => "https://giphy.com/services/oembed?url=";

    public override string[] UrlSchemeRegex => new[] { @"giphy\.com/*", @"gph\.is/*" };

    public override Dictionary<string, string> RequestParams => new();

    public override string? GetMarkup(string url, int maxWidth = 0, int maxHeight = 0)
    {
        var requestUrl = base.GetEmbedProviderUrl(url, maxWidth, maxHeight);
        OEmbedResponse? oembed = base.GetJsonResponse<OEmbedResponse>(requestUrl);

        return oembed?.GetHtml();
    }
}<|MERGE_RESOLUTION|>--- conflicted
+++ resolved
@@ -5,18 +5,10 @@
 /// <summary>
 ///     Embed Provider for Giphy.com the popular online GIFs and animated sticker provider.
 /// </summary>
-/// TODO(V10) : change base class to OEmbedProviderBase
-public class Giphy : EmbedProviderBase
+public class Giphy : OEmbedProviderBase
 {
-<<<<<<< HEAD
-    /// <summary>
-    /// Embed Provider for Giphy.com the popular online GIFs and animated sticker provider.
-    /// </summary>
-    public class Giphy : OEmbedProviderBase
-=======
     public Giphy(IJsonSerializer jsonSerializer)
         : base(jsonSerializer)
->>>>>>> 324f4c71
     {
     }
 
