--- conflicted
+++ resolved
@@ -2,15 +2,13 @@
 
 namespace Umbraco.Cms.Core.Media.EmbedProviders;
 
-// TODO(V10) : change base class to OEmbedProviderBase
-public class Hulu : EmbedProviderBase
+/// <summary>
+///     Embed Provider for Hulu.
+/// </summary>
+public class Hulu : OEmbedProviderBase
 {
-<<<<<<< HEAD
-    public class Hulu : OEmbedProviderBase
-=======
     public Hulu(IJsonSerializer jsonSerializer)
         : base(jsonSerializer)
->>>>>>> 324f4c71
     {
     }
 
