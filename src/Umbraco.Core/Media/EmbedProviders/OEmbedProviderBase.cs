--- conflicted
+++ resolved
@@ -63,8 +63,6 @@
             return response.Content.ReadAsStringAsync().Result;
         }
     }
-<<<<<<< HEAD
-=======
 
     public virtual T? GetJsonResponse<T>(string url)
         where T : class
@@ -87,5 +85,4 @@
         XmlNode? selectSingleNode = doc.SelectSingleNode(property);
         return selectSingleNode != null ? selectSingleNode.InnerText : string.Empty;
     }
->>>>>>> 324f4c71
 }