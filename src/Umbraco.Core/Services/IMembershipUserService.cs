<<<<<<< HEAD
using Umbraco.Core.Models.Membership;

namespace Umbraco.Core.Services
{
    /// <summary>
    /// Defines part of the UserService, which is specific to methods used by the membership provider.
    /// </summary>
    /// <remarks>
    /// Idea is to have this is an isolated interface so that it can be easily 'replaced' in the membership provider impl.
    /// </remarks>
    internal interface IMembershipUserService : IMembershipMemberService<IUser>
    {

        IUser CreateMember(string username, string email, string password, IUserType userType);

    }
=======
using Umbraco.Core.Models.Membership;

namespace Umbraco.Core.Services
{
    /// <summary>
    /// Defines part of the UserService, which is specific to methods used by the membership provider.
    /// </summary>
    /// <remarks>
    /// Idea is to have this is an isolated interface so that it can be easily 'replaced' in the membership provider impl.
    /// </remarks>
    public interface IMembershipUserService : IMembershipMemberService<IUser>
    {

        IUser CreateMemberWithIdentity(string username, string email, string password, IUserType userType, bool raiseEvents = true);

    }
>>>>>>> 0a80c399
}<|MERGE_RESOLUTION|>--- conflicted
+++ resolved
@@ -1,36 +1,17 @@
-<<<<<<< HEAD
-using Umbraco.Core.Models.Membership;
-
-namespace Umbraco.Core.Services
-{
-    /// <summary>
-    /// Defines part of the UserService, which is specific to methods used by the membership provider.
-    /// </summary>
-    /// <remarks>
-    /// Idea is to have this is an isolated interface so that it can be easily 'replaced' in the membership provider impl.
-    /// </remarks>
-    internal interface IMembershipUserService : IMembershipMemberService<IUser>
-    {
-
-        IUser CreateMember(string username, string email, string password, IUserType userType);
-
-    }
-=======
-using Umbraco.Core.Models.Membership;
-
-namespace Umbraco.Core.Services
-{
-    /// <summary>
-    /// Defines part of the UserService, which is specific to methods used by the membership provider.
-    /// </summary>
-    /// <remarks>
-    /// Idea is to have this is an isolated interface so that it can be easily 'replaced' in the membership provider impl.
-    /// </remarks>
-    public interface IMembershipUserService : IMembershipMemberService<IUser>
-    {
-
-        IUser CreateMemberWithIdentity(string username, string email, string password, IUserType userType, bool raiseEvents = true);
-
-    }
->>>>>>> 0a80c399
+using Umbraco.Core.Models.Membership;
+
+namespace Umbraco.Core.Services
+{
+    /// <summary>
+    /// Defines part of the UserService, which is specific to methods used by the membership provider.
+    /// </summary>
+    /// <remarks>
+    /// Idea is to have this is an isolated interface so that it can be easily 'replaced' in the membership provider impl.
+    /// </remarks>
+    public interface IMembershipUserService : IMembershipMemberService<IUser>
+    {
+
+        IUser CreateMemberWithIdentity(string username, string email, string password, IUserType userType, bool raiseEvents = true);
+
+    }
 }