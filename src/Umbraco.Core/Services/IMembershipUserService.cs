<<<<<<< HEAD
using Umbraco.Core.Models.Membership;

namespace Umbraco.Core.Services
{
    /// <summary>
    /// Defines part of the UserService, which is specific to methods used by the membership provider.
    /// </summary>
    /// <remarks>
    /// Idea is to have this is an isolated interface so that it can be easily 'replaced' in the membership provider impl.
    /// </remarks>
    public interface IMembershipUserService : IMembershipMemberService<IUser>
    {

        IUser CreateUserWithIdentity(string username, string email, string password, IUserType userType);

    }
=======
using Umbraco.Core.Models.Membership;

namespace Umbraco.Core.Services
{
    /// <summary>
    /// Defines part of the UserService, which is specific to methods used by the membership provider.
    /// </summary>
    /// <remarks>
    /// Idea is to have this is an isolated interface so that it can be easily 'replaced' in the membership provider impl.
    /// </remarks>
    public interface IMembershipUserService : IMembershipMemberService<IUser>
    {
        IUser CreateUserWithIdentity(string username, string email, IUserType userType);
    }
>>>>>>> 7a7720c4
}<|MERGE_RESOLUTION|>--- conflicted
+++ resolved
@@ -1,34 +1,15 @@
-<<<<<<< HEAD
-using Umbraco.Core.Models.Membership;
-
-namespace Umbraco.Core.Services
-{
-    /// <summary>
-    /// Defines part of the UserService, which is specific to methods used by the membership provider.
-    /// </summary>
-    /// <remarks>
-    /// Idea is to have this is an isolated interface so that it can be easily 'replaced' in the membership provider impl.
-    /// </remarks>
-    public interface IMembershipUserService : IMembershipMemberService<IUser>
-    {
-
-        IUser CreateUserWithIdentity(string username, string email, string password, IUserType userType);
-
-    }
-=======
-using Umbraco.Core.Models.Membership;
-
-namespace Umbraco.Core.Services
-{
-    /// <summary>
-    /// Defines part of the UserService, which is specific to methods used by the membership provider.
-    /// </summary>
-    /// <remarks>
-    /// Idea is to have this is an isolated interface so that it can be easily 'replaced' in the membership provider impl.
-    /// </remarks>
-    public interface IMembershipUserService : IMembershipMemberService<IUser>
-    {
-        IUser CreateUserWithIdentity(string username, string email, IUserType userType);
-    }
->>>>>>> 7a7720c4
+using Umbraco.Core.Models.Membership;
+
+namespace Umbraco.Core.Services
+{
+    /// <summary>
+    /// Defines part of the UserService, which is specific to methods used by the membership provider.
+    /// </summary>
+    /// <remarks>
+    /// Idea is to have this is an isolated interface so that it can be easily 'replaced' in the membership provider impl.
+    /// </remarks>
+    public interface IMembershipUserService : IMembershipMemberService<IUser>
+    {
+        IUser CreateUserWithIdentity(string username, string email, IUserType userType);
+    }
 }