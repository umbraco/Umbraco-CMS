--- conflicted
+++ resolved
@@ -1,21 +1,15 @@
-using Umbraco.Core.Models.Membership;
-
-namespace Umbraco.Core.Services
-{
-    /// <summary>
-    /// Defines part of the UserService, which is specific to methods used by the membership provider.
-    /// </summary>
-    /// <remarks>
-    /// Idea is to have this is an isolated interface so that it can be easily 'replaced' in the membership provider impl.
-    /// </remarks>
-    public interface IMembershipUserService : IMembershipMemberService<IUser>
-    {
-<<<<<<< HEAD
-
-        IUser CreateUserWithIdentity(string username, string email, string password, IUserType userType);
-
-=======
-        IUser CreateUserWithIdentity(string username, string email, IUserType userType);
->>>>>>> 8391c328
-    }
+using Umbraco.Core.Models.Membership;
+
+namespace Umbraco.Core.Services
+{
+    /// <summary>
+    /// Defines part of the UserService, which is specific to methods used by the membership provider.
+    /// </summary>
+    /// <remarks>
+    /// Idea is to have this is an isolated interface so that it can be easily 'replaced' in the membership provider impl.
+    /// </remarks>
+    public interface IMembershipUserService : IMembershipMemberService<IUser>
+    {
+        IUser CreateUserWithIdentity(string username, string email, IUserType userType);
+    }
 }