using System;
using System.Collections.Generic;
using System.Data;
using System.Diagnostics;
using System.Linq;
using System.Text;
using System.Xml.Linq;
using System.Threading;
using Umbraco.Core.Auditing;
using Umbraco.Core.Configuration;
using Umbraco.Core.Events;
using Umbraco.Core.Exceptions;
using Umbraco.Core.Logging;
using Umbraco.Core.Models;
using Umbraco.Core.Models.Rdbms;
using Umbraco.Core.Persistence;
using Umbraco.Core.Persistence.Querying;
using Umbraco.Core.Persistence.Repositories;
using Umbraco.Core.Persistence.UnitOfWork;

namespace Umbraco.Core.Services
{
    /// <summary>
    /// Represents the ContentType Service, which is an easy access to operations involving <see cref="IContentType"/>
    /// </summary>
    public class ContentTypeService : ContentTypeServiceBase, IContentTypeService
    {
	    private readonly RepositoryFactory _repositoryFactory;
	    private readonly IContentService _contentService;
        private readonly IMediaService _mediaService;
        private readonly IDatabaseUnitOfWorkProvider _uowProvider;
        //Support recursive locks because some of the methods that require locking call other methods that require locking. 
        //for example, the Move method needs to be locked but this calls the Save method which also needs to be locked.
        private static readonly ReaderWriterLockSlim Locker = new ReaderWriterLockSlim(LockRecursionPolicy.SupportsRecursion); 

        public ContentTypeService(IContentService contentService, IMediaService mediaService)
			: this(new PetaPocoUnitOfWorkProvider(), new RepositoryFactory(), contentService, mediaService)
        {}

        public ContentTypeService(RepositoryFactory repositoryFactory, IContentService contentService, IMediaService mediaService)
            : this(new PetaPocoUnitOfWorkProvider(), repositoryFactory, contentService, mediaService)
        { }

        public ContentTypeService(IDatabaseUnitOfWorkProvider provider, RepositoryFactory repositoryFactory, IContentService contentService, IMediaService mediaService)
        {
            _uowProvider = provider;
	        _repositoryFactory = repositoryFactory;
	        _contentService = contentService;
            _mediaService = mediaService;
        }

        /// <summary>
        /// Gets all property type aliases.
        /// </summary>
        /// <returns></returns>
        public IEnumerable<string> GetAllPropertyTypeAliases()
        {
            using (var repository = _repositoryFactory.CreateContentTypeRepository(_uowProvider.GetUnitOfWork()))
            {
                return repository.GetAllPropertyTypeAliases();
            }
        }

        /// <summary>
        /// Copies a content type as a child under the specified parent if specified (otherwise to the root)
        /// </summary>
        /// <param name="original">
        /// The content type to copy
        /// </param>
        /// <param name="alias">
        /// The new alias of the content type
        /// </param>
        /// <param name="name">
        /// The new name of the content type
        /// </param>
        /// <param name="parentId">
        /// The parent to copy the content type to, default is -1 (root)
        /// </param>
        /// <returns></returns>
        public IContentType Copy(IContentType original, string alias, string name, int parentId = -1)
        {
            IContentType parent = null;            
            if (parentId > 0)
            {
                parent = GetContentType(parentId);
                if (parent == null)
                {
                    throw new InvalidOperationException("Could not find content type with id " + parentId);
                }
            }
            return Copy(original, alias, name, parent);
        }

        /// <summary>
        /// Copies a content type as a child under the specified parent if specified (otherwise to the root)
        /// </summary>
        /// <param name="original">
        /// The content type to copy
        /// </param>
        /// <param name="alias">
        /// The new alias of the content type
        /// </param>
        /// <param name="name">
        /// The new name of the content type
        /// </param>
        /// <param name="parent">
        /// The parent to copy the content type to, default is null (root)
        /// </param>
        /// <returns></returns>
        public IContentType Copy(IContentType original, string alias, string name, IContentType parent)
        {
            Mandate.ParameterNotNull(original, "original");
            Mandate.ParameterNotNullOrEmpty(alias, "alias");
            if (parent != null)
            {
                Mandate.That(parent.HasIdentity, () => new InvalidOperationException("The parent content type must have an identity"));    
            }

            var clone = original.DeepCloneWithResetIdentities(alias);

            clone.Name = name;

            var compositionAliases = clone.CompositionAliases().Except(new[] { alias }).ToList();
            //remove all composition that is not it's current alias
            foreach (var a in compositionAliases)
            {
                clone.RemoveContentType(a);
            }

            //if a parent is specified set it's composition and parent
            if (parent != null)
            {
                //add a new parent composition
                clone.AddContentType(parent);
                clone.ParentId = parent.Id;
            }
            else
            {
                //set to root
                clone.ParentId = -1;
            }
            
            Save(clone);
            return clone;
        }

        /// <summary>
        /// Gets an <see cref="IContentType"/> object by its Id
        /// </summary>
        /// <param name="id">Id of the <see cref="IContentType"/> to retrieve</param>
        /// <returns><see cref="IContentType"/></returns>
        public IContentType GetContentType(int id)
        {
            using (var repository = _repositoryFactory.CreateContentTypeRepository(_uowProvider.GetUnitOfWork()))
            {
                return repository.Get(id);
            }
        }

        /// <summary>
        /// Gets an <see cref="IContentType"/> object by its Alias
        /// </summary>
        /// <param name="alias">Alias of the <see cref="IContentType"/> to retrieve</param>
        /// <returns><see cref="IContentType"/></returns>
        public IContentType GetContentType(string alias)
        {
            using (var repository = _repositoryFactory.CreateContentTypeRepository(_uowProvider.GetUnitOfWork()))
            {
                var query = Query<IContentType>.Builder.Where(x => x.Alias == alias);
                var contentTypes = repository.GetByQuery(query);

                return contentTypes.FirstOrDefault();
            }
        }

        /// <summary>
        /// Gets a list of all available <see cref="IContentType"/> objects
        /// </summary>
        /// <param name="ids">Optional list of ids</param>
        /// <returns>An Enumerable list of <see cref="IContentType"/> objects</returns>
        public IEnumerable<IContentType> GetAllContentTypes(params int[] ids)
        {
            using (var repository = _repositoryFactory.CreateContentTypeRepository(_uowProvider.GetUnitOfWork()))
            {
                return repository.GetAll(ids);
            }
        }

        /// <summary>
        /// Gets a list of children for a <see cref="IContentType"/> object
        /// </summary>
        /// <param name="id">Id of the Parent</param>
        /// <returns>An Enumerable list of <see cref="IContentType"/> objects</returns>
        public IEnumerable<IContentType> GetContentTypeChildren(int id)
        {
            using (var repository = _repositoryFactory.CreateContentTypeRepository(_uowProvider.GetUnitOfWork()))
            {
                var query = Query<IContentType>.Builder.Where(x => x.ParentId == id);
                var contentTypes = repository.GetByQuery(query);
                return contentTypes;
            }
        }

        ///// <summary>
        ///// Returns the content type descendant Ids for the content type specified
        ///// </summary>
        ///// <param name="contentTypeId"></param>
        ///// <returns></returns>
        //internal IEnumerable<int> GetDescendantContentTypeIds(int contentTypeId)
        //{            
        //    using (var uow = _uowProvider.GetUnitOfWork())
        //    {
        //        //method to return the child content type ids for the id specified
        //        Func<int, int[]> getChildIds =
        //            parentId =>
        //            uow.Database.Fetch<ContentType2ContentTypeDto>("WHERE parentContentTypeId = @Id", new {Id = parentId})
        //               .Select(x => x.ChildId).ToArray();

        //        //recursively get all descendant ids
        //        return getChildIds(contentTypeId).FlattenList(getChildIds);                
        //    }
        //} 

        /// <summary>
        /// Checks whether an <see cref="IContentType"/> item has any children
        /// </summary>
        /// <param name="id">Id of the <see cref="IContentType"/></param>
        /// <returns>True if the content type has any children otherwise False</returns>
        public bool HasChildren(int id)
        {
            using (var repository = _repositoryFactory.CreateContentTypeRepository(_uowProvider.GetUnitOfWork()))
            {
                var query = Query<IContentType>.Builder.Where(x => x.ParentId == id);
                int count = repository.Count(query);
                return count > 0;
            }
        }

        /// <summary>
        /// This is called after an IContentType is saved and is used to update the content xml structures in the database
        /// if they are required to be updated.
        /// </summary>
        /// <param name="contentTypes">A tuple of a content type and a boolean indicating if it is new (HasIdentity was false before committing)</param>
        private void UpdateContentXmlStructure(params IContentTypeBase[] contentTypes)
        {

            var toUpdate = GetContentTypesForXmlUpdates(contentTypes).ToArray();

            if (toUpdate.Any())
            {
                var firstType = toUpdate.First();
                //if it is a content type then call the rebuilding methods or content
                if (firstType is IContentType)
                {
                    var typedContentService = _contentService as ContentService;
                    if (typedContentService != null)
                    {
                        typedContentService.RePublishAll(toUpdate.Select(x => x.Id).ToArray());
                    }
                    else
                    {
                        //this should never occur, the content service should always be typed but we'll check anyways.
                        _contentService.RePublishAll();
                    }    
                }
                else if (firstType is IMediaType)
                {
                    //if it is a media type then call the rebuilding methods for media
                    var typedContentService = _mediaService as MediaService;
                    if (typedContentService != null)
                    {
                        typedContentService.RebuildXmlStructures(toUpdate.Select(x => x.Id).ToArray());
                    }                     
                }
            }
            
        }

        public void Validate(IContentTypeComposition compo)
        {
            using (new WriteLock(Locker))
            {
                ValidateLocked(compo);
            }
        }

<<<<<<< HEAD
        private void ValidateLocked(IContentTypeComposition compo)
=======
        private void ValidateLocked(IContentTypeComposition compositionContentType)
>>>>>>> a8d7a1d0
        {
            // performs business-level validation of the composition
            // should ensure that it is absolutely safe to save the composition

            // eg maybe a property has been added, with an alias that's OK (no conflict with ancestors)
            // but that cannot be used (conflict with descendants)

<<<<<<< HEAD
            var contentType = compo as IContentType;
            var mediaType = compo as IMediaType;
=======
            var contentType = compositionContentType as IContentType;
            var mediaType = compositionContentType as IMediaType;
>>>>>>> a8d7a1d0

            IContentTypeComposition[] allContentTypes;
            if (contentType != null)
                allContentTypes = GetAllContentTypes().Cast<IContentTypeComposition>().ToArray();
            else if (mediaType != null)
                allContentTypes = GetAllMediaTypes().Cast<IContentTypeComposition>().ToArray();
            else
                throw new Exception("Composition is neither IContentType nor IMediaType?");

<<<<<<< HEAD
            // recursively find all descendants
            var comparer = new DelegateEqualityComparer<IContentTypeComposition>((x, y) => x.Id == y.Id, x => x.Id);
            var descendants = new HashSet<IContentTypeComposition>(comparer);
            var stack = new Stack<IContentTypeComposition>();            
            foreach (var z in allContentTypes.Where(x => x.ContentTypeComposition.Any(y => y.Id == compo.Id))) 
                stack.Push(z);
            while (stack.Count > 0)
            {
                var c = stack.Pop();
                descendants.Add(c);
                foreach (var z in allContentTypes.Where(x => x.ContentTypeComposition.Any(y => y.Id == c.Id)))
                    stack.Push(z);
            }

            // ensure that no descendant has a property with an alias that is used by content type
            var aliases = compo.PropertyTypes.Select(x => x.Alias.ToLowerInvariant()).ToArray();
            foreach (var d in descendants)
            {
                var intersect = d.PropertyTypes.Select(x => x.Alias.ToLowerInvariant()).Intersect(aliases).ToArray();
                if (intersect.Length == 0) continue;

                var message = string.Format("The following property aliases conflict with descendants : {0}.",
                    string.Join(", ", intersect));
                throw new Exception(message);
            }

            // find all ancestors
            var ancestors = new HashSet<IContentTypeComposition>(comparer);
            stack.Clear();
            foreach (var z in compo.ContentTypeComposition)
                stack.Push(z);
            while (stack.Count > 0)
            {
                var c = stack.Pop();
                ancestors.Add(c);
                foreach (var z in c.ContentTypeComposition)
                    stack.Push(z);
            }

            // ensure that no ancestor has a property with an alias that is used by content type
            foreach (var a in ancestors)
            {
                var intersect = a.PropertyTypes.Select(x => x.Alias.ToLowerInvariant()).Intersect(aliases).ToArray();
                if (intersect.Length == 0) continue;

                var message = string.Format("The following property aliases conflict with ancestors : {0}.",
=======
            var compositionAliases = compositionContentType.CompositionAliases();
            var compositions = allContentTypes.Where(x => compositionAliases.Any(y => x.Alias.Equals(y)));
            var propertyTypeAliases = compositionContentType.PropertyTypes.Select(x => x.Alias.ToLowerInvariant()).ToArray();
            var indirectReferences = allContentTypes.Where(x => x.ContentTypeComposition.Any(y => y.Id == compositionContentType.Id));
            var comparer = new DelegateEqualityComparer<IContentTypeComposition>((x, y) => x.Id == y.Id, x => x.Id);
            var dependencies = new HashSet<IContentTypeComposition>(compositions, comparer);
            var stack = new Stack<IContentTypeComposition>();
            indirectReferences.ForEach(stack.Push);//Push indirect references to a stack, so we can add recursively
            while (stack.Count > 0)
            {
                var indirectReference = stack.Pop();
                dependencies.Add(indirectReference);
                //Get all compositions for the current indirect reference
                var directReferences = indirectReference.ContentTypeComposition;
                
                foreach (var directReference in directReferences)
                {
                    if (directReference.Id == compositionContentType.Id || directReference.Alias.Equals(compositionContentType.Alias)) continue;
                    dependencies.Add(directReference);
                    //A direct reference has compositions of its own - these also need to be taken into account
                    var directReferenceGraph = directReference.CompositionAliases();
                    allContentTypes.Where(x => directReferenceGraph.Any(y => x.Alias.Equals(y, StringComparison.InvariantCultureIgnoreCase))).ForEach(c => dependencies.Add(c));
                }
                //Recursive lookup of indirect references
                allContentTypes.Where(x => x.ContentTypeComposition.Any(y => y.Id == indirectReference.Id)).ForEach(stack.Push);
            }

            foreach (var dependency in dependencies)
            {
                if (dependency.Id == compositionContentType.Id) continue;
                var contentTypeDependency = allContentTypes.FirstOrDefault(x => x.Alias.Equals(dependency.Alias, StringComparison.InvariantCultureIgnoreCase));
                if (contentTypeDependency == null) continue;
                var intersect = contentTypeDependency.PropertyTypes.Select(x => x.Alias.ToLowerInvariant()).Intersect(propertyTypeAliases).ToArray();
                if (intersect.Length == 0) continue;

                var message = string.Format("The following PropertyType aliases from the current ContentType conflict with existing PropertyType aliases: {0}.",
>>>>>>> a8d7a1d0
                    string.Join(", ", intersect));
                throw new Exception(message);
            }
        }

        /// <summary>
        /// Saves a single <see cref="IContentType"/> object
        /// </summary>
        /// <param name="contentType"><see cref="IContentType"/> to save</param>
        /// <param name="userId">Optional id of the user saving the ContentType</param>
        public void Save(IContentType contentType, int userId = 0)
        {
	        if (SavingContentType.IsRaisedEventCancelled(new SaveEventArgs<IContentType>(contentType), this)) 
				return;

            using (new WriteLock(Locker))
            {
                var uow = _uowProvider.GetUnitOfWork();
                using (var repository = _repositoryFactory.CreateContentTypeRepository(uow))
                {
                    ValidateLocked(contentType); // throws if invalid
                    contentType.CreatorId = userId;
                    repository.AddOrUpdate(contentType);

                    uow.Commit();
                }

                UpdateContentXmlStructure(contentType);
            }
            SavedContentType.RaiseEvent(new SaveEventArgs<IContentType>(contentType, false), this);
	        Audit.Add(AuditTypes.Save, string.Format("Save ContentType performed by user"), userId, contentType.Id);
        }

        /// <summary>
        /// Saves a collection of <see cref="IContentType"/> objects
        /// </summary>
        /// <param name="contentTypes">Collection of <see cref="IContentType"/> to save</param>
        /// <param name="userId">Optional id of the user saving the ContentType</param>
        public void Save(IEnumerable<IContentType> contentTypes, int userId = 0)
        {
            var asArray = contentTypes.ToArray();

            if (SavingContentType.IsRaisedEventCancelled(new SaveEventArgs<IContentType>(asArray), this)) 
				return;

            using (new WriteLock(Locker))
            {
                var uow = _uowProvider.GetUnitOfWork();
                using (var repository = _repositoryFactory.CreateContentTypeRepository(uow))
                {
                    // all-or-nothing, validate them all first
                    foreach (var contentType in asArray)
                    {
                        ValidateLocked(contentType); // throws if invalid
                    }
                    foreach (var contentType in asArray)
                    {
                        contentType.CreatorId = userId;
                        repository.AddOrUpdate(contentType);
                    }

                    //save it all in one go
                    uow.Commit();
                }

                UpdateContentXmlStructure(asArray.Cast<IContentTypeBase>().ToArray());
            }
            SavedContentType.RaiseEvent(new SaveEventArgs<IContentType>(asArray, false), this);
	        Audit.Add(AuditTypes.Save, string.Format("Save ContentTypes performed by user"), userId, -1);
        }

        /// <summary>
        /// Deletes a single <see cref="IContentType"/> object
        /// </summary>
        /// <param name="contentType"><see cref="IContentType"/> to delete</param>
        /// <param name="userId">Optional id of the user issueing the delete</param>
        /// <remarks>Deleting a <see cref="IContentType"/> will delete all the <see cref="IContent"/> objects based on this <see cref="IContentType"/></remarks>
        public void Delete(IContentType contentType, int userId = 0)
        {            
	        if (DeletingContentType.IsRaisedEventCancelled(new DeleteEventArgs<IContentType>(contentType), this)) 
				return;

            using (new WriteLock(Locker))
            {
                _contentService.DeleteContentOfType(contentType.Id);

                var uow = _uowProvider.GetUnitOfWork();
                using (var repository = _repositoryFactory.CreateContentTypeRepository(uow))
                {
                    repository.Delete(contentType);
                    uow.Commit();

                    DeletedContentType.RaiseEvent(new DeleteEventArgs<IContentType>(contentType, false), this);
                }

                Audit.Add(AuditTypes.Delete, string.Format("Delete ContentType performed by user"), userId, contentType.Id);
            }
        }

        /// <summary>
        /// Deletes a collection of <see cref="IContentType"/> objects.
        /// </summary>
        /// <param name="contentTypes">Collection of <see cref="IContentType"/> to delete</param>
        /// <param name="userId">Optional id of the user issueing the delete</param>
        /// <remarks>
        /// Deleting a <see cref="IContentType"/> will delete all the <see cref="IContent"/> objects based on this <see cref="IContentType"/>
        /// </remarks>
        public void Delete(IEnumerable<IContentType> contentTypes, int userId = 0)
        {
            var asArray = contentTypes.ToArray();

            if (DeletingContentType.IsRaisedEventCancelled(new DeleteEventArgs<IContentType>(asArray), this)) 
				return;

            using (new WriteLock(Locker))
            {
                foreach (var contentType in asArray)
                {
                    _contentService.DeleteContentOfType(contentType.Id);
                }

                var uow = _uowProvider.GetUnitOfWork();
                using (var repository = _repositoryFactory.CreateContentTypeRepository(uow))
                {
                    foreach (var contentType in asArray)
                    {
                        repository.Delete(contentType);
                    }

                    uow.Commit();

                    DeletedContentType.RaiseEvent(new DeleteEventArgs<IContentType>(asArray, false), this);
                }

                Audit.Add(AuditTypes.Delete, string.Format("Delete ContentTypes performed by user"), userId, -1);
            }
        }
        
        /// <summary>
        /// Gets an <see cref="IMediaType"/> object by its Id
        /// </summary>
        /// <param name="id">Id of the <see cref="IMediaType"/> to retrieve</param>
        /// <returns><see cref="IMediaType"/></returns>
        public IMediaType GetMediaType(int id)
        {
            using (var repository = _repositoryFactory.CreateMediaTypeRepository(_uowProvider.GetUnitOfWork()))
            {
                return repository.Get(id);
            }
        }

        /// <summary>
        /// Gets an <see cref="IMediaType"/> object by its Alias
        /// </summary>
        /// <param name="alias">Alias of the <see cref="IMediaType"/> to retrieve</param>
        /// <returns><see cref="IMediaType"/></returns>
        public IMediaType GetMediaType(string alias)
        {
            using (var repository = _repositoryFactory.CreateMediaTypeRepository(_uowProvider.GetUnitOfWork()))
            {
                var query = Query<IMediaType>.Builder.Where(x => x.Alias == alias);
                var contentTypes = repository.GetByQuery(query);

                return contentTypes.FirstOrDefault();
            }
        }

        /// <summary>
        /// Gets a list of all available <see cref="IMediaType"/> objects
        /// </summary>
        /// <param name="ids">Optional list of ids</param>
        /// <returns>An Enumerable list of <see cref="IMediaType"/> objects</returns>
        public IEnumerable<IMediaType> GetAllMediaTypes(params int[] ids)
        {
            using (var repository = _repositoryFactory.CreateMediaTypeRepository(_uowProvider.GetUnitOfWork()))
            {
                return repository.GetAll(ids);
            }
        }

        /// <summary>
        /// Gets a list of children for a <see cref="IMediaType"/> object
        /// </summary>
        /// <param name="id">Id of the Parent</param>
        /// <returns>An Enumerable list of <see cref="IMediaType"/> objects</returns>
        public IEnumerable<IMediaType> GetMediaTypeChildren(int id)
        {
            using (var repository = _repositoryFactory.CreateMediaTypeRepository(_uowProvider.GetUnitOfWork()))
            {
                var query = Query<IMediaType>.Builder.Where(x => x.ParentId == id);
                var contentTypes = repository.GetByQuery(query);
                return contentTypes;
            }
        }

        /// <summary>
        /// Checks whether an <see cref="IMediaType"/> item has any children
        /// </summary>
        /// <param name="id">Id of the <see cref="IMediaType"/></param>
        /// <returns>True if the media type has any children otherwise False</returns>
        public bool MediaTypeHasChildren(int id)
        {
            using (var repository = _repositoryFactory.CreateMediaTypeRepository(_uowProvider.GetUnitOfWork()))
            {
                var query = Query<IMediaType>.Builder.Where(x => x.ParentId == id);
                int count = repository.Count(query);
                return count > 0;
            }
        }

        /// <summary>
        /// Saves a single <see cref="IMediaType"/> object
        /// </summary>
        /// <param name="mediaType"><see cref="IMediaType"/> to save</param>
        /// <param name="userId">Optional Id of the user saving the MediaType</param>
        public void Save(IMediaType mediaType, int userId = 0)
        {
	        if (SavingMediaType.IsRaisedEventCancelled(new SaveEventArgs<IMediaType>(mediaType), this)) 
				return;

            using (new WriteLock(Locker))
            {
                var uow = _uowProvider.GetUnitOfWork();
                using (var repository = _repositoryFactory.CreateMediaTypeRepository(uow))
                {
                    ValidateLocked(mediaType); // throws if invalid
                    mediaType.CreatorId = userId;
                    repository.AddOrUpdate(mediaType);
                    uow.Commit();
                    
                }

                UpdateContentXmlStructure(mediaType);
            }

            SavedMediaType.RaiseEvent(new SaveEventArgs<IMediaType>(mediaType, false), this);
	        Audit.Add(AuditTypes.Save, string.Format("Save MediaType performed by user"), userId, mediaType.Id);
        }

        /// <summary>
        /// Saves a collection of <see cref="IMediaType"/> objects
        /// </summary>
        /// <param name="mediaTypes">Collection of <see cref="IMediaType"/> to save</param>
        /// <param name="userId">Optional Id of the user savging the MediaTypes</param>
        public void Save(IEnumerable<IMediaType> mediaTypes, int userId = 0)
        {
            var asArray = mediaTypes.ToArray();

            if (SavingMediaType.IsRaisedEventCancelled(new SaveEventArgs<IMediaType>(asArray), this))
				return;

            using (new WriteLock(Locker))
            {
                var uow = _uowProvider.GetUnitOfWork();
                using (var repository = _repositoryFactory.CreateMediaTypeRepository(uow))
                {
                    // all-or-nothing, validate them all first
                    foreach (var mediaType in asArray)
                    {
                        ValidateLocked(mediaType); // throws if invalid
                    }
                    foreach (var mediaType in asArray)
                    {
                        mediaType.CreatorId = userId;
                        repository.AddOrUpdate(mediaType);
                    }

                    //save it all in one go
                    uow.Commit();                    
                }

                UpdateContentXmlStructure(asArray.Cast<IContentTypeBase>().ToArray());
            }

            SavedMediaType.RaiseEvent(new SaveEventArgs<IMediaType>(asArray, false), this);
			Audit.Add(AuditTypes.Save, string.Format("Save MediaTypes performed by user"), userId, -1);
        }

        /// <summary>
        /// Deletes a single <see cref="IMediaType"/> object
        /// </summary>
        /// <param name="mediaType"><see cref="IMediaType"/> to delete</param>
        /// <param name="userId">Optional Id of the user deleting the MediaType</param>
        /// <remarks>Deleting a <see cref="IMediaType"/> will delete all the <see cref="IMedia"/> objects based on this <see cref="IMediaType"/></remarks>
        public void Delete(IMediaType mediaType, int userId = 0)
        {
	        if (DeletingMediaType.IsRaisedEventCancelled(new DeleteEventArgs<IMediaType>(mediaType), this)) 
				return;
            using (new WriteLock(Locker))
            {
                _mediaService.DeleteMediaOfType(mediaType.Id, userId);

                var uow = _uowProvider.GetUnitOfWork();
                using (var repository = _repositoryFactory.CreateMediaTypeRepository(uow))
                {

                    repository.Delete(mediaType);
                    uow.Commit();

                    DeletedMediaType.RaiseEvent(new DeleteEventArgs<IMediaType>(mediaType, false), this);
                }

                Audit.Add(AuditTypes.Delete, string.Format("Delete MediaType performed by user"), userId, mediaType.Id);
            }
        }

        /// <summary>
        /// Deletes a collection of <see cref="IMediaType"/> objects
        /// </summary>
        /// <param name="mediaTypes">Collection of <see cref="IMediaType"/> to delete</param>
        /// <param name="userId"></param>
        /// <remarks>Deleting a <see cref="IMediaType"/> will delete all the <see cref="IMedia"/> objects based on this <see cref="IMediaType"/></remarks>
        public void Delete(IEnumerable<IMediaType> mediaTypes, int userId = 0)
        {
            var asArray = mediaTypes.ToArray();

            if (DeletingMediaType.IsRaisedEventCancelled(new DeleteEventArgs<IMediaType>(asArray), this)) 
				return;
            using (new WriteLock(Locker))
            {
                foreach (var mediaType in asArray)
                {
                    _mediaService.DeleteMediaOfType(mediaType.Id);
                }

                var uow = _uowProvider.GetUnitOfWork();
                using (var repository = _repositoryFactory.CreateMediaTypeRepository(uow))
                {
                    foreach (var mediaType in asArray)
                    {
                        repository.Delete(mediaType);
                    }
                    uow.Commit();

                    DeletedMediaType.RaiseEvent(new DeleteEventArgs<IMediaType>(asArray, false), this);
                }

                Audit.Add(AuditTypes.Delete, string.Format("Delete MediaTypes performed by user"), userId, -1);
            }            
        }

        /// <summary>
        /// Generates the complete (simplified) XML DTD.
        /// </summary>
        /// <returns>The DTD as a string</returns>
        public string GetDtd()
        {
            var dtd = new StringBuilder();
            dtd.AppendLine("<!DOCTYPE root [ ");

            dtd.AppendLine(GetContentTypesDtd());
            dtd.AppendLine("]>");

            return dtd.ToString();
        }

        /// <summary>
        /// Generates the complete XML DTD without the root.
        /// </summary>
        /// <returns>The DTD as a string</returns>
        public string GetContentTypesDtd()
        {
            var dtd = new StringBuilder();
            if (UmbracoConfig.For.UmbracoSettings().Content.UseLegacyXmlSchema)
            {
                dtd.AppendLine("<!ELEMENT node ANY> <!ATTLIST node id ID #REQUIRED>  <!ELEMENT data ANY>");
            }
            else
            {
                try
                {
                    var strictSchemaBuilder = new StringBuilder();

                    var contentTypes = GetAllContentTypes();
                    foreach (ContentType contentType in contentTypes)
                    {
                        string safeAlias = contentType.Alias.ToUmbracoAlias();
                        if (safeAlias != null)
                        {
                            strictSchemaBuilder.AppendLine(String.Format("<!ELEMENT {0} ANY>", safeAlias));
                            strictSchemaBuilder.AppendLine(String.Format("<!ATTLIST {0} id ID #REQUIRED>", safeAlias));
                        }
                    }

                    // Only commit the strong schema to the container if we didn't generate an error building it
                    dtd.Append(strictSchemaBuilder);
                }
                catch (Exception exception)
                {
                    LogHelper.Error<ContentTypeService>("Error while trying to build DTD for Xml schema; is Umbraco installed correctly and the connection string configured?", exception);
                }

            }
            return dtd.ToString();
        }
        
        #region Event Handlers

		/// <summary>
		/// Occurs before Delete
		/// </summary>
		public static event TypedEventHandler<IContentTypeService, DeleteEventArgs<IContentType>> DeletingContentType;

		/// <summary>
		/// Occurs after Delete
		/// </summary>
		public static event TypedEventHandler<IContentTypeService, DeleteEventArgs<IContentType>> DeletedContentType;
		
		/// <summary>
		/// Occurs before Delete
		/// </summary>
		public static event TypedEventHandler<IContentTypeService, DeleteEventArgs<IMediaType>> DeletingMediaType;

		/// <summary>
		/// Occurs after Delete
		/// </summary>
		public static event TypedEventHandler<IContentTypeService, DeleteEventArgs<IMediaType>> DeletedMediaType;
		
        /// <summary>
        /// Occurs before Save
        /// </summary>
		public static event TypedEventHandler<IContentTypeService, SaveEventArgs<IContentType>> SavingContentType;

        /// <summary>
        /// Occurs after Save
        /// </summary>
		public static event TypedEventHandler<IContentTypeService, SaveEventArgs<IContentType>> SavedContentType;

		/// <summary>
		/// Occurs before Save
		/// </summary>
		public static event TypedEventHandler<IContentTypeService, SaveEventArgs<IMediaType>> SavingMediaType;

		/// <summary>
		/// Occurs after Save
		/// </summary>
		public static event TypedEventHandler<IContentTypeService, SaveEventArgs<IMediaType>> SavedMediaType;

        #endregion
    }
}<|MERGE_RESOLUTION|>--- conflicted
+++ resolved
@@ -1,840 +1,782 @@
-using System;
-using System.Collections.Generic;
-using System.Data;
-using System.Diagnostics;
-using System.Linq;
-using System.Text;
-using System.Xml.Linq;
-using System.Threading;
-using Umbraco.Core.Auditing;
-using Umbraco.Core.Configuration;
-using Umbraco.Core.Events;
-using Umbraco.Core.Exceptions;
-using Umbraco.Core.Logging;
-using Umbraco.Core.Models;
-using Umbraco.Core.Models.Rdbms;
-using Umbraco.Core.Persistence;
-using Umbraco.Core.Persistence.Querying;
-using Umbraco.Core.Persistence.Repositories;
-using Umbraco.Core.Persistence.UnitOfWork;
-
-namespace Umbraco.Core.Services
-{
-    /// <summary>
-    /// Represents the ContentType Service, which is an easy access to operations involving <see cref="IContentType"/>
-    /// </summary>
-    public class ContentTypeService : ContentTypeServiceBase, IContentTypeService
-    {
-	    private readonly RepositoryFactory _repositoryFactory;
-	    private readonly IContentService _contentService;
-        private readonly IMediaService _mediaService;
-        private readonly IDatabaseUnitOfWorkProvider _uowProvider;
-        //Support recursive locks because some of the methods that require locking call other methods that require locking. 
-        //for example, the Move method needs to be locked but this calls the Save method which also needs to be locked.
-        private static readonly ReaderWriterLockSlim Locker = new ReaderWriterLockSlim(LockRecursionPolicy.SupportsRecursion); 
-
-        public ContentTypeService(IContentService contentService, IMediaService mediaService)
-			: this(new PetaPocoUnitOfWorkProvider(), new RepositoryFactory(), contentService, mediaService)
-        {}
-
-        public ContentTypeService(RepositoryFactory repositoryFactory, IContentService contentService, IMediaService mediaService)
-            : this(new PetaPocoUnitOfWorkProvider(), repositoryFactory, contentService, mediaService)
-        { }
-
-        public ContentTypeService(IDatabaseUnitOfWorkProvider provider, RepositoryFactory repositoryFactory, IContentService contentService, IMediaService mediaService)
-        {
-            _uowProvider = provider;
-	        _repositoryFactory = repositoryFactory;
-	        _contentService = contentService;
-            _mediaService = mediaService;
-        }
-
-        /// <summary>
-        /// Gets all property type aliases.
-        /// </summary>
-        /// <returns></returns>
-        public IEnumerable<string> GetAllPropertyTypeAliases()
-        {
-            using (var repository = _repositoryFactory.CreateContentTypeRepository(_uowProvider.GetUnitOfWork()))
-            {
-                return repository.GetAllPropertyTypeAliases();
-            }
-        }
-
-        /// <summary>
-        /// Copies a content type as a child under the specified parent if specified (otherwise to the root)
-        /// </summary>
-        /// <param name="original">
-        /// The content type to copy
-        /// </param>
-        /// <param name="alias">
-        /// The new alias of the content type
-        /// </param>
-        /// <param name="name">
-        /// The new name of the content type
-        /// </param>
-        /// <param name="parentId">
-        /// The parent to copy the content type to, default is -1 (root)
-        /// </param>
-        /// <returns></returns>
-        public IContentType Copy(IContentType original, string alias, string name, int parentId = -1)
-        {
-            IContentType parent = null;            
-            if (parentId > 0)
-            {
-                parent = GetContentType(parentId);
-                if (parent == null)
-                {
-                    throw new InvalidOperationException("Could not find content type with id " + parentId);
-                }
-            }
-            return Copy(original, alias, name, parent);
-        }
-
-        /// <summary>
-        /// Copies a content type as a child under the specified parent if specified (otherwise to the root)
-        /// </summary>
-        /// <param name="original">
-        /// The content type to copy
-        /// </param>
-        /// <param name="alias">
-        /// The new alias of the content type
-        /// </param>
-        /// <param name="name">
-        /// The new name of the content type
-        /// </param>
-        /// <param name="parent">
-        /// The parent to copy the content type to, default is null (root)
-        /// </param>
-        /// <returns></returns>
-        public IContentType Copy(IContentType original, string alias, string name, IContentType parent)
-        {
-            Mandate.ParameterNotNull(original, "original");
-            Mandate.ParameterNotNullOrEmpty(alias, "alias");
-            if (parent != null)
-            {
-                Mandate.That(parent.HasIdentity, () => new InvalidOperationException("The parent content type must have an identity"));    
-            }
-
-            var clone = original.DeepCloneWithResetIdentities(alias);
-
-            clone.Name = name;
-
-            var compositionAliases = clone.CompositionAliases().Except(new[] { alias }).ToList();
-            //remove all composition that is not it's current alias
-            foreach (var a in compositionAliases)
-            {
-                clone.RemoveContentType(a);
-            }
-
-            //if a parent is specified set it's composition and parent
-            if (parent != null)
-            {
-                //add a new parent composition
-                clone.AddContentType(parent);
-                clone.ParentId = parent.Id;
-            }
-            else
-            {
-                //set to root
-                clone.ParentId = -1;
-            }
-            
-            Save(clone);
-            return clone;
-        }
-
-        /// <summary>
-        /// Gets an <see cref="IContentType"/> object by its Id
-        /// </summary>
-        /// <param name="id">Id of the <see cref="IContentType"/> to retrieve</param>
-        /// <returns><see cref="IContentType"/></returns>
-        public IContentType GetContentType(int id)
-        {
-            using (var repository = _repositoryFactory.CreateContentTypeRepository(_uowProvider.GetUnitOfWork()))
-            {
-                return repository.Get(id);
-            }
-        }
-
-        /// <summary>
-        /// Gets an <see cref="IContentType"/> object by its Alias
-        /// </summary>
-        /// <param name="alias">Alias of the <see cref="IContentType"/> to retrieve</param>
-        /// <returns><see cref="IContentType"/></returns>
-        public IContentType GetContentType(string alias)
-        {
-            using (var repository = _repositoryFactory.CreateContentTypeRepository(_uowProvider.GetUnitOfWork()))
-            {
-                var query = Query<IContentType>.Builder.Where(x => x.Alias == alias);
-                var contentTypes = repository.GetByQuery(query);
-
-                return contentTypes.FirstOrDefault();
-            }
-        }
-
-        /// <summary>
-        /// Gets a list of all available <see cref="IContentType"/> objects
-        /// </summary>
-        /// <param name="ids">Optional list of ids</param>
-        /// <returns>An Enumerable list of <see cref="IContentType"/> objects</returns>
-        public IEnumerable<IContentType> GetAllContentTypes(params int[] ids)
-        {
-            using (var repository = _repositoryFactory.CreateContentTypeRepository(_uowProvider.GetUnitOfWork()))
-            {
-                return repository.GetAll(ids);
-            }
-        }
-
-        /// <summary>
-        /// Gets a list of children for a <see cref="IContentType"/> object
-        /// </summary>
-        /// <param name="id">Id of the Parent</param>
-        /// <returns>An Enumerable list of <see cref="IContentType"/> objects</returns>
-        public IEnumerable<IContentType> GetContentTypeChildren(int id)
-        {
-            using (var repository = _repositoryFactory.CreateContentTypeRepository(_uowProvider.GetUnitOfWork()))
-            {
-                var query = Query<IContentType>.Builder.Where(x => x.ParentId == id);
-                var contentTypes = repository.GetByQuery(query);
-                return contentTypes;
-            }
-        }
-
-        ///// <summary>
-        ///// Returns the content type descendant Ids for the content type specified
-        ///// </summary>
-        ///// <param name="contentTypeId"></param>
-        ///// <returns></returns>
-        //internal IEnumerable<int> GetDescendantContentTypeIds(int contentTypeId)
-        //{            
-        //    using (var uow = _uowProvider.GetUnitOfWork())
-        //    {
-        //        //method to return the child content type ids for the id specified
-        //        Func<int, int[]> getChildIds =
-        //            parentId =>
-        //            uow.Database.Fetch<ContentType2ContentTypeDto>("WHERE parentContentTypeId = @Id", new {Id = parentId})
-        //               .Select(x => x.ChildId).ToArray();
-
-        //        //recursively get all descendant ids
-        //        return getChildIds(contentTypeId).FlattenList(getChildIds);                
-        //    }
-        //} 
-
-        /// <summary>
-        /// Checks whether an <see cref="IContentType"/> item has any children
-        /// </summary>
-        /// <param name="id">Id of the <see cref="IContentType"/></param>
-        /// <returns>True if the content type has any children otherwise False</returns>
-        public bool HasChildren(int id)
-        {
-            using (var repository = _repositoryFactory.CreateContentTypeRepository(_uowProvider.GetUnitOfWork()))
-            {
-                var query = Query<IContentType>.Builder.Where(x => x.ParentId == id);
-                int count = repository.Count(query);
-                return count > 0;
-            }
-        }
-
-        /// <summary>
-        /// This is called after an IContentType is saved and is used to update the content xml structures in the database
-        /// if they are required to be updated.
-        /// </summary>
-        /// <param name="contentTypes">A tuple of a content type and a boolean indicating if it is new (HasIdentity was false before committing)</param>
-        private void UpdateContentXmlStructure(params IContentTypeBase[] contentTypes)
-        {
-
-            var toUpdate = GetContentTypesForXmlUpdates(contentTypes).ToArray();
-
-            if (toUpdate.Any())
-            {
-                var firstType = toUpdate.First();
-                //if it is a content type then call the rebuilding methods or content
-                if (firstType is IContentType)
-                {
-                    var typedContentService = _contentService as ContentService;
-                    if (typedContentService != null)
-                    {
-                        typedContentService.RePublishAll(toUpdate.Select(x => x.Id).ToArray());
-                    }
-                    else
-                    {
-                        //this should never occur, the content service should always be typed but we'll check anyways.
-                        _contentService.RePublishAll();
-                    }    
-                }
-                else if (firstType is IMediaType)
-                {
-                    //if it is a media type then call the rebuilding methods for media
-                    var typedContentService = _mediaService as MediaService;
-                    if (typedContentService != null)
-                    {
-                        typedContentService.RebuildXmlStructures(toUpdate.Select(x => x.Id).ToArray());
-                    }                     
-                }
-            }
-            
-        }
-
-        public void Validate(IContentTypeComposition compo)
-        {
-            using (new WriteLock(Locker))
-            {
-                ValidateLocked(compo);
-            }
-        }
-
-<<<<<<< HEAD
-        private void ValidateLocked(IContentTypeComposition compo)
-=======
-        private void ValidateLocked(IContentTypeComposition compositionContentType)
->>>>>>> a8d7a1d0
-        {
-            // performs business-level validation of the composition
-            // should ensure that it is absolutely safe to save the composition
-
-            // eg maybe a property has been added, with an alias that's OK (no conflict with ancestors)
-            // but that cannot be used (conflict with descendants)
-
-<<<<<<< HEAD
-            var contentType = compo as IContentType;
-            var mediaType = compo as IMediaType;
-=======
-            var contentType = compositionContentType as IContentType;
-            var mediaType = compositionContentType as IMediaType;
->>>>>>> a8d7a1d0
-
-            IContentTypeComposition[] allContentTypes;
-            if (contentType != null)
-                allContentTypes = GetAllContentTypes().Cast<IContentTypeComposition>().ToArray();
-            else if (mediaType != null)
-                allContentTypes = GetAllMediaTypes().Cast<IContentTypeComposition>().ToArray();
-            else
-                throw new Exception("Composition is neither IContentType nor IMediaType?");
-
-<<<<<<< HEAD
-            // recursively find all descendants
-            var comparer = new DelegateEqualityComparer<IContentTypeComposition>((x, y) => x.Id == y.Id, x => x.Id);
-            var descendants = new HashSet<IContentTypeComposition>(comparer);
-            var stack = new Stack<IContentTypeComposition>();            
-            foreach (var z in allContentTypes.Where(x => x.ContentTypeComposition.Any(y => y.Id == compo.Id))) 
-                stack.Push(z);
-            while (stack.Count > 0)
-            {
-                var c = stack.Pop();
-                descendants.Add(c);
-                foreach (var z in allContentTypes.Where(x => x.ContentTypeComposition.Any(y => y.Id == c.Id)))
-                    stack.Push(z);
-            }
-
-            // ensure that no descendant has a property with an alias that is used by content type
-            var aliases = compo.PropertyTypes.Select(x => x.Alias.ToLowerInvariant()).ToArray();
-            foreach (var d in descendants)
-            {
-                var intersect = d.PropertyTypes.Select(x => x.Alias.ToLowerInvariant()).Intersect(aliases).ToArray();
-                if (intersect.Length == 0) continue;
-
-                var message = string.Format("The following property aliases conflict with descendants : {0}.",
-                    string.Join(", ", intersect));
-                throw new Exception(message);
-            }
-
-            // find all ancestors
-            var ancestors = new HashSet<IContentTypeComposition>(comparer);
-            stack.Clear();
-            foreach (var z in compo.ContentTypeComposition)
-                stack.Push(z);
-            while (stack.Count > 0)
-            {
-                var c = stack.Pop();
-                ancestors.Add(c);
-                foreach (var z in c.ContentTypeComposition)
-                    stack.Push(z);
-            }
-
-            // ensure that no ancestor has a property with an alias that is used by content type
-            foreach (var a in ancestors)
-            {
-                var intersect = a.PropertyTypes.Select(x => x.Alias.ToLowerInvariant()).Intersect(aliases).ToArray();
-                if (intersect.Length == 0) continue;
-
-                var message = string.Format("The following property aliases conflict with ancestors : {0}.",
-=======
-            var compositionAliases = compositionContentType.CompositionAliases();
-            var compositions = allContentTypes.Where(x => compositionAliases.Any(y => x.Alias.Equals(y)));
-            var propertyTypeAliases = compositionContentType.PropertyTypes.Select(x => x.Alias.ToLowerInvariant()).ToArray();
-            var indirectReferences = allContentTypes.Where(x => x.ContentTypeComposition.Any(y => y.Id == compositionContentType.Id));
-            var comparer = new DelegateEqualityComparer<IContentTypeComposition>((x, y) => x.Id == y.Id, x => x.Id);
-            var dependencies = new HashSet<IContentTypeComposition>(compositions, comparer);
-            var stack = new Stack<IContentTypeComposition>();
-            indirectReferences.ForEach(stack.Push);//Push indirect references to a stack, so we can add recursively
-            while (stack.Count > 0)
-            {
-                var indirectReference = stack.Pop();
-                dependencies.Add(indirectReference);
-                //Get all compositions for the current indirect reference
-                var directReferences = indirectReference.ContentTypeComposition;
-                
-                foreach (var directReference in directReferences)
-                {
-                    if (directReference.Id == compositionContentType.Id || directReference.Alias.Equals(compositionContentType.Alias)) continue;
-                    dependencies.Add(directReference);
-                    //A direct reference has compositions of its own - these also need to be taken into account
-                    var directReferenceGraph = directReference.CompositionAliases();
-                    allContentTypes.Where(x => directReferenceGraph.Any(y => x.Alias.Equals(y, StringComparison.InvariantCultureIgnoreCase))).ForEach(c => dependencies.Add(c));
-                }
-                //Recursive lookup of indirect references
-                allContentTypes.Where(x => x.ContentTypeComposition.Any(y => y.Id == indirectReference.Id)).ForEach(stack.Push);
-            }
-
-            foreach (var dependency in dependencies)
-            {
-                if (dependency.Id == compositionContentType.Id) continue;
-                var contentTypeDependency = allContentTypes.FirstOrDefault(x => x.Alias.Equals(dependency.Alias, StringComparison.InvariantCultureIgnoreCase));
-                if (contentTypeDependency == null) continue;
-                var intersect = contentTypeDependency.PropertyTypes.Select(x => x.Alias.ToLowerInvariant()).Intersect(propertyTypeAliases).ToArray();
-                if (intersect.Length == 0) continue;
-
-                var message = string.Format("The following PropertyType aliases from the current ContentType conflict with existing PropertyType aliases: {0}.",
->>>>>>> a8d7a1d0
-                    string.Join(", ", intersect));
-                throw new Exception(message);
-            }
-        }
-
-        /// <summary>
-        /// Saves a single <see cref="IContentType"/> object
-        /// </summary>
-        /// <param name="contentType"><see cref="IContentType"/> to save</param>
-        /// <param name="userId">Optional id of the user saving the ContentType</param>
-        public void Save(IContentType contentType, int userId = 0)
-        {
-	        if (SavingContentType.IsRaisedEventCancelled(new SaveEventArgs<IContentType>(contentType), this)) 
-				return;
-
-            using (new WriteLock(Locker))
-            {
-                var uow = _uowProvider.GetUnitOfWork();
-                using (var repository = _repositoryFactory.CreateContentTypeRepository(uow))
-                {
-                    ValidateLocked(contentType); // throws if invalid
-                    contentType.CreatorId = userId;
-                    repository.AddOrUpdate(contentType);
-
-                    uow.Commit();
-                }
-
-                UpdateContentXmlStructure(contentType);
-            }
-            SavedContentType.RaiseEvent(new SaveEventArgs<IContentType>(contentType, false), this);
-	        Audit.Add(AuditTypes.Save, string.Format("Save ContentType performed by user"), userId, contentType.Id);
-        }
-
-        /// <summary>
-        /// Saves a collection of <see cref="IContentType"/> objects
-        /// </summary>
-        /// <param name="contentTypes">Collection of <see cref="IContentType"/> to save</param>
-        /// <param name="userId">Optional id of the user saving the ContentType</param>
-        public void Save(IEnumerable<IContentType> contentTypes, int userId = 0)
-        {
-            var asArray = contentTypes.ToArray();
-
-            if (SavingContentType.IsRaisedEventCancelled(new SaveEventArgs<IContentType>(asArray), this)) 
-				return;
-
-            using (new WriteLock(Locker))
-            {
-                var uow = _uowProvider.GetUnitOfWork();
-                using (var repository = _repositoryFactory.CreateContentTypeRepository(uow))
-                {
-                    // all-or-nothing, validate them all first
-                    foreach (var contentType in asArray)
-                    {
-                        ValidateLocked(contentType); // throws if invalid
-                    }
-                    foreach (var contentType in asArray)
-                    {
-                        contentType.CreatorId = userId;
-                        repository.AddOrUpdate(contentType);
-                    }
-
-                    //save it all in one go
-                    uow.Commit();
-                }
-
-                UpdateContentXmlStructure(asArray.Cast<IContentTypeBase>().ToArray());
-            }
-            SavedContentType.RaiseEvent(new SaveEventArgs<IContentType>(asArray, false), this);
-	        Audit.Add(AuditTypes.Save, string.Format("Save ContentTypes performed by user"), userId, -1);
-        }
-
-        /// <summary>
-        /// Deletes a single <see cref="IContentType"/> object
-        /// </summary>
-        /// <param name="contentType"><see cref="IContentType"/> to delete</param>
-        /// <param name="userId">Optional id of the user issueing the delete</param>
-        /// <remarks>Deleting a <see cref="IContentType"/> will delete all the <see cref="IContent"/> objects based on this <see cref="IContentType"/></remarks>
-        public void Delete(IContentType contentType, int userId = 0)
-        {            
-	        if (DeletingContentType.IsRaisedEventCancelled(new DeleteEventArgs<IContentType>(contentType), this)) 
-				return;
-
-            using (new WriteLock(Locker))
-            {
-                _contentService.DeleteContentOfType(contentType.Id);
-
-                var uow = _uowProvider.GetUnitOfWork();
-                using (var repository = _repositoryFactory.CreateContentTypeRepository(uow))
-                {
-                    repository.Delete(contentType);
-                    uow.Commit();
-
-                    DeletedContentType.RaiseEvent(new DeleteEventArgs<IContentType>(contentType, false), this);
-                }
-
-                Audit.Add(AuditTypes.Delete, string.Format("Delete ContentType performed by user"), userId, contentType.Id);
-            }
-        }
-
-        /// <summary>
-        /// Deletes a collection of <see cref="IContentType"/> objects.
-        /// </summary>
-        /// <param name="contentTypes">Collection of <see cref="IContentType"/> to delete</param>
-        /// <param name="userId">Optional id of the user issueing the delete</param>
-        /// <remarks>
-        /// Deleting a <see cref="IContentType"/> will delete all the <see cref="IContent"/> objects based on this <see cref="IContentType"/>
-        /// </remarks>
-        public void Delete(IEnumerable<IContentType> contentTypes, int userId = 0)
-        {
-            var asArray = contentTypes.ToArray();
-
-            if (DeletingContentType.IsRaisedEventCancelled(new DeleteEventArgs<IContentType>(asArray), this)) 
-				return;
-
-            using (new WriteLock(Locker))
-            {
-                foreach (var contentType in asArray)
-                {
-                    _contentService.DeleteContentOfType(contentType.Id);
-                }
-
-                var uow = _uowProvider.GetUnitOfWork();
-                using (var repository = _repositoryFactory.CreateContentTypeRepository(uow))
-                {
-                    foreach (var contentType in asArray)
-                    {
-                        repository.Delete(contentType);
-                    }
-
-                    uow.Commit();
-
-                    DeletedContentType.RaiseEvent(new DeleteEventArgs<IContentType>(asArray, false), this);
-                }
-
-                Audit.Add(AuditTypes.Delete, string.Format("Delete ContentTypes performed by user"), userId, -1);
-            }
-        }
-        
-        /// <summary>
-        /// Gets an <see cref="IMediaType"/> object by its Id
-        /// </summary>
-        /// <param name="id">Id of the <see cref="IMediaType"/> to retrieve</param>
-        /// <returns><see cref="IMediaType"/></returns>
-        public IMediaType GetMediaType(int id)
-        {
-            using (var repository = _repositoryFactory.CreateMediaTypeRepository(_uowProvider.GetUnitOfWork()))
-            {
-                return repository.Get(id);
-            }
-        }
-
-        /// <summary>
-        /// Gets an <see cref="IMediaType"/> object by its Alias
-        /// </summary>
-        /// <param name="alias">Alias of the <see cref="IMediaType"/> to retrieve</param>
-        /// <returns><see cref="IMediaType"/></returns>
-        public IMediaType GetMediaType(string alias)
-        {
-            using (var repository = _repositoryFactory.CreateMediaTypeRepository(_uowProvider.GetUnitOfWork()))
-            {
-                var query = Query<IMediaType>.Builder.Where(x => x.Alias == alias);
-                var contentTypes = repository.GetByQuery(query);
-
-                return contentTypes.FirstOrDefault();
-            }
-        }
-
-        /// <summary>
-        /// Gets a list of all available <see cref="IMediaType"/> objects
-        /// </summary>
-        /// <param name="ids">Optional list of ids</param>
-        /// <returns>An Enumerable list of <see cref="IMediaType"/> objects</returns>
-        public IEnumerable<IMediaType> GetAllMediaTypes(params int[] ids)
-        {
-            using (var repository = _repositoryFactory.CreateMediaTypeRepository(_uowProvider.GetUnitOfWork()))
-            {
-                return repository.GetAll(ids);
-            }
-        }
-
-        /// <summary>
-        /// Gets a list of children for a <see cref="IMediaType"/> object
-        /// </summary>
-        /// <param name="id">Id of the Parent</param>
-        /// <returns>An Enumerable list of <see cref="IMediaType"/> objects</returns>
-        public IEnumerable<IMediaType> GetMediaTypeChildren(int id)
-        {
-            using (var repository = _repositoryFactory.CreateMediaTypeRepository(_uowProvider.GetUnitOfWork()))
-            {
-                var query = Query<IMediaType>.Builder.Where(x => x.ParentId == id);
-                var contentTypes = repository.GetByQuery(query);
-                return contentTypes;
-            }
-        }
-
-        /// <summary>
-        /// Checks whether an <see cref="IMediaType"/> item has any children
-        /// </summary>
-        /// <param name="id">Id of the <see cref="IMediaType"/></param>
-        /// <returns>True if the media type has any children otherwise False</returns>
-        public bool MediaTypeHasChildren(int id)
-        {
-            using (var repository = _repositoryFactory.CreateMediaTypeRepository(_uowProvider.GetUnitOfWork()))
-            {
-                var query = Query<IMediaType>.Builder.Where(x => x.ParentId == id);
-                int count = repository.Count(query);
-                return count > 0;
-            }
-        }
-
-        /// <summary>
-        /// Saves a single <see cref="IMediaType"/> object
-        /// </summary>
-        /// <param name="mediaType"><see cref="IMediaType"/> to save</param>
-        /// <param name="userId">Optional Id of the user saving the MediaType</param>
-        public void Save(IMediaType mediaType, int userId = 0)
-        {
-	        if (SavingMediaType.IsRaisedEventCancelled(new SaveEventArgs<IMediaType>(mediaType), this)) 
-				return;
-
-            using (new WriteLock(Locker))
-            {
-                var uow = _uowProvider.GetUnitOfWork();
-                using (var repository = _repositoryFactory.CreateMediaTypeRepository(uow))
-                {
-                    ValidateLocked(mediaType); // throws if invalid
-                    mediaType.CreatorId = userId;
-                    repository.AddOrUpdate(mediaType);
-                    uow.Commit();
-                    
-                }
-
-                UpdateContentXmlStructure(mediaType);
-            }
-
-            SavedMediaType.RaiseEvent(new SaveEventArgs<IMediaType>(mediaType, false), this);
-	        Audit.Add(AuditTypes.Save, string.Format("Save MediaType performed by user"), userId, mediaType.Id);
-        }
-
-        /// <summary>
-        /// Saves a collection of <see cref="IMediaType"/> objects
-        /// </summary>
-        /// <param name="mediaTypes">Collection of <see cref="IMediaType"/> to save</param>
-        /// <param name="userId">Optional Id of the user savging the MediaTypes</param>
-        public void Save(IEnumerable<IMediaType> mediaTypes, int userId = 0)
-        {
-            var asArray = mediaTypes.ToArray();
-
-            if (SavingMediaType.IsRaisedEventCancelled(new SaveEventArgs<IMediaType>(asArray), this))
-				return;
-
-            using (new WriteLock(Locker))
-            {
-                var uow = _uowProvider.GetUnitOfWork();
-                using (var repository = _repositoryFactory.CreateMediaTypeRepository(uow))
-                {
-                    // all-or-nothing, validate them all first
-                    foreach (var mediaType in asArray)
-                    {
-                        ValidateLocked(mediaType); // throws if invalid
-                    }
-                    foreach (var mediaType in asArray)
-                    {
-                        mediaType.CreatorId = userId;
-                        repository.AddOrUpdate(mediaType);
-                    }
-
-                    //save it all in one go
-                    uow.Commit();                    
-                }
-
-                UpdateContentXmlStructure(asArray.Cast<IContentTypeBase>().ToArray());
-            }
-
-            SavedMediaType.RaiseEvent(new SaveEventArgs<IMediaType>(asArray, false), this);
-			Audit.Add(AuditTypes.Save, string.Format("Save MediaTypes performed by user"), userId, -1);
-        }
-
-        /// <summary>
-        /// Deletes a single <see cref="IMediaType"/> object
-        /// </summary>
-        /// <param name="mediaType"><see cref="IMediaType"/> to delete</param>
-        /// <param name="userId">Optional Id of the user deleting the MediaType</param>
-        /// <remarks>Deleting a <see cref="IMediaType"/> will delete all the <see cref="IMedia"/> objects based on this <see cref="IMediaType"/></remarks>
-        public void Delete(IMediaType mediaType, int userId = 0)
-        {
-	        if (DeletingMediaType.IsRaisedEventCancelled(new DeleteEventArgs<IMediaType>(mediaType), this)) 
-				return;
-            using (new WriteLock(Locker))
-            {
-                _mediaService.DeleteMediaOfType(mediaType.Id, userId);
-
-                var uow = _uowProvider.GetUnitOfWork();
-                using (var repository = _repositoryFactory.CreateMediaTypeRepository(uow))
-                {
-
-                    repository.Delete(mediaType);
-                    uow.Commit();
-
-                    DeletedMediaType.RaiseEvent(new DeleteEventArgs<IMediaType>(mediaType, false), this);
-                }
-
-                Audit.Add(AuditTypes.Delete, string.Format("Delete MediaType performed by user"), userId, mediaType.Id);
-            }
-        }
-
-        /// <summary>
-        /// Deletes a collection of <see cref="IMediaType"/> objects
-        /// </summary>
-        /// <param name="mediaTypes">Collection of <see cref="IMediaType"/> to delete</param>
-        /// <param name="userId"></param>
-        /// <remarks>Deleting a <see cref="IMediaType"/> will delete all the <see cref="IMedia"/> objects based on this <see cref="IMediaType"/></remarks>
-        public void Delete(IEnumerable<IMediaType> mediaTypes, int userId = 0)
-        {
-            var asArray = mediaTypes.ToArray();
-
-            if (DeletingMediaType.IsRaisedEventCancelled(new DeleteEventArgs<IMediaType>(asArray), this)) 
-				return;
-            using (new WriteLock(Locker))
-            {
-                foreach (var mediaType in asArray)
-                {
-                    _mediaService.DeleteMediaOfType(mediaType.Id);
-                }
-
-                var uow = _uowProvider.GetUnitOfWork();
-                using (var repository = _repositoryFactory.CreateMediaTypeRepository(uow))
-                {
-                    foreach (var mediaType in asArray)
-                    {
-                        repository.Delete(mediaType);
-                    }
-                    uow.Commit();
-
-                    DeletedMediaType.RaiseEvent(new DeleteEventArgs<IMediaType>(asArray, false), this);
-                }
-
-                Audit.Add(AuditTypes.Delete, string.Format("Delete MediaTypes performed by user"), userId, -1);
-            }            
-        }
-
-        /// <summary>
-        /// Generates the complete (simplified) XML DTD.
-        /// </summary>
-        /// <returns>The DTD as a string</returns>
-        public string GetDtd()
-        {
-            var dtd = new StringBuilder();
-            dtd.AppendLine("<!DOCTYPE root [ ");
-
-            dtd.AppendLine(GetContentTypesDtd());
-            dtd.AppendLine("]>");
-
-            return dtd.ToString();
-        }
-
-        /// <summary>
-        /// Generates the complete XML DTD without the root.
-        /// </summary>
-        /// <returns>The DTD as a string</returns>
-        public string GetContentTypesDtd()
-        {
-            var dtd = new StringBuilder();
-            if (UmbracoConfig.For.UmbracoSettings().Content.UseLegacyXmlSchema)
-            {
-                dtd.AppendLine("<!ELEMENT node ANY> <!ATTLIST node id ID #REQUIRED>  <!ELEMENT data ANY>");
-            }
-            else
-            {
-                try
-                {
-                    var strictSchemaBuilder = new StringBuilder();
-
-                    var contentTypes = GetAllContentTypes();
-                    foreach (ContentType contentType in contentTypes)
-                    {
-                        string safeAlias = contentType.Alias.ToUmbracoAlias();
-                        if (safeAlias != null)
-                        {
-                            strictSchemaBuilder.AppendLine(String.Format("<!ELEMENT {0} ANY>", safeAlias));
-                            strictSchemaBuilder.AppendLine(String.Format("<!ATTLIST {0} id ID #REQUIRED>", safeAlias));
-                        }
-                    }
-
-                    // Only commit the strong schema to the container if we didn't generate an error building it
-                    dtd.Append(strictSchemaBuilder);
-                }
-                catch (Exception exception)
-                {
-                    LogHelper.Error<ContentTypeService>("Error while trying to build DTD for Xml schema; is Umbraco installed correctly and the connection string configured?", exception);
-                }
-
-            }
-            return dtd.ToString();
-        }
-        
-        #region Event Handlers
-
-		/// <summary>
-		/// Occurs before Delete
-		/// </summary>
-		public static event TypedEventHandler<IContentTypeService, DeleteEventArgs<IContentType>> DeletingContentType;
-
-		/// <summary>
-		/// Occurs after Delete
-		/// </summary>
-		public static event TypedEventHandler<IContentTypeService, DeleteEventArgs<IContentType>> DeletedContentType;
-		
-		/// <summary>
-		/// Occurs before Delete
-		/// </summary>
-		public static event TypedEventHandler<IContentTypeService, DeleteEventArgs<IMediaType>> DeletingMediaType;
-
-		/// <summary>
-		/// Occurs after Delete
-		/// </summary>
-		public static event TypedEventHandler<IContentTypeService, DeleteEventArgs<IMediaType>> DeletedMediaType;
-		
-        /// <summary>
-        /// Occurs before Save
-        /// </summary>
-		public static event TypedEventHandler<IContentTypeService, SaveEventArgs<IContentType>> SavingContentType;
-
-        /// <summary>
-        /// Occurs after Save
-        /// </summary>
-		public static event TypedEventHandler<IContentTypeService, SaveEventArgs<IContentType>> SavedContentType;
-
-		/// <summary>
-		/// Occurs before Save
-		/// </summary>
-		public static event TypedEventHandler<IContentTypeService, SaveEventArgs<IMediaType>> SavingMediaType;
-
-		/// <summary>
-		/// Occurs after Save
-		/// </summary>
-		public static event TypedEventHandler<IContentTypeService, SaveEventArgs<IMediaType>> SavedMediaType;
-
-        #endregion
-    }
+using System;
+using System.Collections.Generic;
+using System.Data;
+using System.Diagnostics;
+using System.Linq;
+using System.Text;
+using System.Xml.Linq;
+using System.Threading;
+using Umbraco.Core.Auditing;
+using Umbraco.Core.Configuration;
+using Umbraco.Core.Events;
+using Umbraco.Core.Exceptions;
+using Umbraco.Core.Logging;
+using Umbraco.Core.Models;
+using Umbraco.Core.Models.Rdbms;
+using Umbraco.Core.Persistence;
+using Umbraco.Core.Persistence.Querying;
+using Umbraco.Core.Persistence.Repositories;
+using Umbraco.Core.Persistence.UnitOfWork;
+
+namespace Umbraco.Core.Services
+{
+    /// <summary>
+    /// Represents the ContentType Service, which is an easy access to operations involving <see cref="IContentType"/>
+    /// </summary>
+    public class ContentTypeService : ContentTypeServiceBase, IContentTypeService
+    {
+	    private readonly RepositoryFactory _repositoryFactory;
+	    private readonly IContentService _contentService;
+        private readonly IMediaService _mediaService;
+        private readonly IDatabaseUnitOfWorkProvider _uowProvider;
+        //Support recursive locks because some of the methods that require locking call other methods that require locking. 
+        //for example, the Move method needs to be locked but this calls the Save method which also needs to be locked.
+        private static readonly ReaderWriterLockSlim Locker = new ReaderWriterLockSlim(LockRecursionPolicy.SupportsRecursion); 
+
+        public ContentTypeService(IContentService contentService, IMediaService mediaService)
+			: this(new PetaPocoUnitOfWorkProvider(), new RepositoryFactory(), contentService, mediaService)
+        {}
+
+        public ContentTypeService(RepositoryFactory repositoryFactory, IContentService contentService, IMediaService mediaService)
+            : this(new PetaPocoUnitOfWorkProvider(), repositoryFactory, contentService, mediaService)
+        { }
+
+        public ContentTypeService(IDatabaseUnitOfWorkProvider provider, RepositoryFactory repositoryFactory, IContentService contentService, IMediaService mediaService)
+        {
+            _uowProvider = provider;
+	        _repositoryFactory = repositoryFactory;
+	        _contentService = contentService;
+            _mediaService = mediaService;
+        }
+
+        /// <summary>
+        /// Gets all property type aliases.
+        /// </summary>
+        /// <returns></returns>
+        public IEnumerable<string> GetAllPropertyTypeAliases()
+        {
+            using (var repository = _repositoryFactory.CreateContentTypeRepository(_uowProvider.GetUnitOfWork()))
+            {
+                return repository.GetAllPropertyTypeAliases();
+            }
+        }
+
+        /// <summary>
+        /// Copies a content type as a child under the specified parent if specified (otherwise to the root)
+        /// </summary>
+        /// <param name="original">
+        /// The content type to copy
+        /// </param>
+        /// <param name="alias">
+        /// The new alias of the content type
+        /// </param>
+        /// <param name="name">
+        /// The new name of the content type
+        /// </param>
+        /// <param name="parentId">
+        /// The parent to copy the content type to, default is -1 (root)
+        /// </param>
+        /// <returns></returns>
+        public IContentType Copy(IContentType original, string alias, string name, int parentId = -1)
+        {
+            IContentType parent = null;            
+            if (parentId > 0)
+            {
+                parent = GetContentType(parentId);
+                if (parent == null)
+                {
+                    throw new InvalidOperationException("Could not find content type with id " + parentId);
+                }
+            }
+            return Copy(original, alias, name, parent);
+        }
+
+        /// <summary>
+        /// Copies a content type as a child under the specified parent if specified (otherwise to the root)
+        /// </summary>
+        /// <param name="original">
+        /// The content type to copy
+        /// </param>
+        /// <param name="alias">
+        /// The new alias of the content type
+        /// </param>
+        /// <param name="name">
+        /// The new name of the content type
+        /// </param>
+        /// <param name="parent">
+        /// The parent to copy the content type to, default is null (root)
+        /// </param>
+        /// <returns></returns>
+        public IContentType Copy(IContentType original, string alias, string name, IContentType parent)
+        {
+            Mandate.ParameterNotNull(original, "original");
+            Mandate.ParameterNotNullOrEmpty(alias, "alias");
+            if (parent != null)
+            {
+                Mandate.That(parent.HasIdentity, () => new InvalidOperationException("The parent content type must have an identity"));    
+            }
+
+            var clone = original.DeepCloneWithResetIdentities(alias);
+
+            clone.Name = name;
+
+            var compositionAliases = clone.CompositionAliases().Except(new[] { alias }).ToList();
+            //remove all composition that is not it's current alias
+            foreach (var a in compositionAliases)
+            {
+                clone.RemoveContentType(a);
+            }
+
+            //if a parent is specified set it's composition and parent
+            if (parent != null)
+            {
+                //add a new parent composition
+                clone.AddContentType(parent);
+                clone.ParentId = parent.Id;
+            }
+            else
+            {
+                //set to root
+                clone.ParentId = -1;
+            }
+            
+            Save(clone);
+            return clone;
+        }
+
+        /// <summary>
+        /// Gets an <see cref="IContentType"/> object by its Id
+        /// </summary>
+        /// <param name="id">Id of the <see cref="IContentType"/> to retrieve</param>
+        /// <returns><see cref="IContentType"/></returns>
+        public IContentType GetContentType(int id)
+        {
+            using (var repository = _repositoryFactory.CreateContentTypeRepository(_uowProvider.GetUnitOfWork()))
+            {
+                return repository.Get(id);
+            }
+        }
+
+        /// <summary>
+        /// Gets an <see cref="IContentType"/> object by its Alias
+        /// </summary>
+        /// <param name="alias">Alias of the <see cref="IContentType"/> to retrieve</param>
+        /// <returns><see cref="IContentType"/></returns>
+        public IContentType GetContentType(string alias)
+        {
+            using (var repository = _repositoryFactory.CreateContentTypeRepository(_uowProvider.GetUnitOfWork()))
+            {
+                var query = Query<IContentType>.Builder.Where(x => x.Alias == alias);
+                var contentTypes = repository.GetByQuery(query);
+
+                return contentTypes.FirstOrDefault();
+            }
+        }
+
+        /// <summary>
+        /// Gets a list of all available <see cref="IContentType"/> objects
+        /// </summary>
+        /// <param name="ids">Optional list of ids</param>
+        /// <returns>An Enumerable list of <see cref="IContentType"/> objects</returns>
+        public IEnumerable<IContentType> GetAllContentTypes(params int[] ids)
+        {
+            using (var repository = _repositoryFactory.CreateContentTypeRepository(_uowProvider.GetUnitOfWork()))
+            {
+                return repository.GetAll(ids);
+            }
+        }
+
+        /// <summary>
+        /// Gets a list of children for a <see cref="IContentType"/> object
+        /// </summary>
+        /// <param name="id">Id of the Parent</param>
+        /// <returns>An Enumerable list of <see cref="IContentType"/> objects</returns>
+        public IEnumerable<IContentType> GetContentTypeChildren(int id)
+        {
+            using (var repository = _repositoryFactory.CreateContentTypeRepository(_uowProvider.GetUnitOfWork()))
+            {
+                var query = Query<IContentType>.Builder.Where(x => x.ParentId == id);
+                var contentTypes = repository.GetByQuery(query);
+                return contentTypes;
+            }
+        }
+
+        ///// <summary>
+        ///// Returns the content type descendant Ids for the content type specified
+        ///// </summary>
+        ///// <param name="contentTypeId"></param>
+        ///// <returns></returns>
+        //internal IEnumerable<int> GetDescendantContentTypeIds(int contentTypeId)
+        //{            
+        //    using (var uow = _uowProvider.GetUnitOfWork())
+        //    {
+        //        //method to return the child content type ids for the id specified
+        //        Func<int, int[]> getChildIds =
+        //            parentId =>
+        //            uow.Database.Fetch<ContentType2ContentTypeDto>("WHERE parentContentTypeId = @Id", new {Id = parentId})
+        //               .Select(x => x.ChildId).ToArray();
+
+        //        //recursively get all descendant ids
+        //        return getChildIds(contentTypeId).FlattenList(getChildIds);                
+        //    }
+        //} 
+
+        /// <summary>
+        /// Checks whether an <see cref="IContentType"/> item has any children
+        /// </summary>
+        /// <param name="id">Id of the <see cref="IContentType"/></param>
+        /// <returns>True if the content type has any children otherwise False</returns>
+        public bool HasChildren(int id)
+        {
+            using (var repository = _repositoryFactory.CreateContentTypeRepository(_uowProvider.GetUnitOfWork()))
+            {
+                var query = Query<IContentType>.Builder.Where(x => x.ParentId == id);
+                int count = repository.Count(query);
+                return count > 0;
+            }
+        }
+
+        /// <summary>
+        /// This is called after an IContentType is saved and is used to update the content xml structures in the database
+        /// if they are required to be updated.
+        /// </summary>
+        /// <param name="contentTypes">A tuple of a content type and a boolean indicating if it is new (HasIdentity was false before committing)</param>
+        private void UpdateContentXmlStructure(params IContentTypeBase[] contentTypes)
+        {
+
+            var toUpdate = GetContentTypesForXmlUpdates(contentTypes).ToArray();
+
+            if (toUpdate.Any())
+            {
+                var firstType = toUpdate.First();
+                //if it is a content type then call the rebuilding methods or content
+                if (firstType is IContentType)
+                {
+                    var typedContentService = _contentService as ContentService;
+                    if (typedContentService != null)
+                    {
+                        typedContentService.RePublishAll(toUpdate.Select(x => x.Id).ToArray());
+                    }
+                    else
+                    {
+                        //this should never occur, the content service should always be typed but we'll check anyways.
+                        _contentService.RePublishAll();
+                    }    
+                }
+                else if (firstType is IMediaType)
+                {
+                    //if it is a media type then call the rebuilding methods for media
+                    var typedContentService = _mediaService as MediaService;
+                    if (typedContentService != null)
+                    {
+                        typedContentService.RebuildXmlStructures(toUpdate.Select(x => x.Id).ToArray());
+                    }                     
+                }
+            }
+            
+        }
+
+        public void Validate(IContentTypeComposition compo)
+        {
+            using (new WriteLock(Locker))
+            {
+                ValidateLocked(compo);
+            }
+        }
+
+        private void ValidateLocked(IContentTypeComposition compositionContentType)
+        {
+            // performs business-level validation of the composition
+            // should ensure that it is absolutely safe to save the composition
+
+            // eg maybe a property has been added, with an alias that's OK (no conflict with ancestors)
+            // but that cannot be used (conflict with descendants)
+
+            var contentType = compositionContentType as IContentType;
+            var mediaType = compositionContentType as IMediaType;
+
+            IContentTypeComposition[] allContentTypes;
+            if (contentType != null)
+                allContentTypes = GetAllContentTypes().Cast<IContentTypeComposition>().ToArray();
+            else if (mediaType != null)
+                allContentTypes = GetAllMediaTypes().Cast<IContentTypeComposition>().ToArray();
+            else
+                throw new Exception("Composition is neither IContentType nor IMediaType?");
+
+            var compositionAliases = compositionContentType.CompositionAliases();
+            var compositions = allContentTypes.Where(x => compositionAliases.Any(y => x.Alias.Equals(y)));
+            var propertyTypeAliases = compositionContentType.PropertyTypes.Select(x => x.Alias.ToLowerInvariant()).ToArray();
+            var indirectReferences = allContentTypes.Where(x => x.ContentTypeComposition.Any(y => y.Id == compositionContentType.Id));
+            var comparer = new DelegateEqualityComparer<IContentTypeComposition>((x, y) => x.Id == y.Id, x => x.Id);
+            var dependencies = new HashSet<IContentTypeComposition>(compositions, comparer);
+            var stack = new Stack<IContentTypeComposition>();
+            indirectReferences.ForEach(stack.Push);//Push indirect references to a stack, so we can add recursively
+            while (stack.Count > 0)
+            {
+                var indirectReference = stack.Pop();
+                dependencies.Add(indirectReference);
+                //Get all compositions for the current indirect reference
+                var directReferences = indirectReference.ContentTypeComposition;
+                
+                foreach (var directReference in directReferences)
+                {
+                    if (directReference.Id == compositionContentType.Id || directReference.Alias.Equals(compositionContentType.Alias)) continue;
+                    dependencies.Add(directReference);
+                    //A direct reference has compositions of its own - these also need to be taken into account
+                    var directReferenceGraph = directReference.CompositionAliases();
+                    allContentTypes.Where(x => directReferenceGraph.Any(y => x.Alias.Equals(y, StringComparison.InvariantCultureIgnoreCase))).ForEach(c => dependencies.Add(c));
+                }
+                //Recursive lookup of indirect references
+                allContentTypes.Where(x => x.ContentTypeComposition.Any(y => y.Id == indirectReference.Id)).ForEach(stack.Push);
+            }
+
+            foreach (var dependency in dependencies)
+            {
+                if (dependency.Id == compositionContentType.Id) continue;
+                var contentTypeDependency = allContentTypes.FirstOrDefault(x => x.Alias.Equals(dependency.Alias, StringComparison.InvariantCultureIgnoreCase));
+                if (contentTypeDependency == null) continue;
+                var intersect = contentTypeDependency.PropertyTypes.Select(x => x.Alias.ToLowerInvariant()).Intersect(propertyTypeAliases).ToArray();
+                if (intersect.Length == 0) continue;
+
+                var message = string.Format("The following PropertyType aliases from the current ContentType conflict with existing PropertyType aliases: {0}.",
+                    string.Join(", ", intersect));
+                throw new Exception(message);
+            }
+        }
+
+        /// <summary>
+        /// Saves a single <see cref="IContentType"/> object
+        /// </summary>
+        /// <param name="contentType"><see cref="IContentType"/> to save</param>
+        /// <param name="userId">Optional id of the user saving the ContentType</param>
+        public void Save(IContentType contentType, int userId = 0)
+        {
+	        if (SavingContentType.IsRaisedEventCancelled(new SaveEventArgs<IContentType>(contentType), this)) 
+				return;
+
+            using (new WriteLock(Locker))
+            {
+                var uow = _uowProvider.GetUnitOfWork();
+                using (var repository = _repositoryFactory.CreateContentTypeRepository(uow))
+                {
+                    ValidateLocked(contentType); // throws if invalid
+                    contentType.CreatorId = userId;
+                    repository.AddOrUpdate(contentType);
+
+                    uow.Commit();
+                }
+
+                UpdateContentXmlStructure(contentType);
+            }
+            SavedContentType.RaiseEvent(new SaveEventArgs<IContentType>(contentType, false), this);
+	        Audit.Add(AuditTypes.Save, string.Format("Save ContentType performed by user"), userId, contentType.Id);
+        }
+
+        /// <summary>
+        /// Saves a collection of <see cref="IContentType"/> objects
+        /// </summary>
+        /// <param name="contentTypes">Collection of <see cref="IContentType"/> to save</param>
+        /// <param name="userId">Optional id of the user saving the ContentType</param>
+        public void Save(IEnumerable<IContentType> contentTypes, int userId = 0)
+        {
+            var asArray = contentTypes.ToArray();
+
+            if (SavingContentType.IsRaisedEventCancelled(new SaveEventArgs<IContentType>(asArray), this)) 
+				return;
+
+            using (new WriteLock(Locker))
+            {
+                var uow = _uowProvider.GetUnitOfWork();
+                using (var repository = _repositoryFactory.CreateContentTypeRepository(uow))
+                {
+                    // all-or-nothing, validate them all first
+                    foreach (var contentType in asArray)
+                    {
+                        ValidateLocked(contentType); // throws if invalid
+                    }
+                    foreach (var contentType in asArray)
+                    {
+                        contentType.CreatorId = userId;
+                        repository.AddOrUpdate(contentType);
+                    }
+
+                    //save it all in one go
+                    uow.Commit();
+                }
+
+                UpdateContentXmlStructure(asArray.Cast<IContentTypeBase>().ToArray());
+            }
+            SavedContentType.RaiseEvent(new SaveEventArgs<IContentType>(asArray, false), this);
+	        Audit.Add(AuditTypes.Save, string.Format("Save ContentTypes performed by user"), userId, -1);
+        }
+
+        /// <summary>
+        /// Deletes a single <see cref="IContentType"/> object
+        /// </summary>
+        /// <param name="contentType"><see cref="IContentType"/> to delete</param>
+        /// <param name="userId">Optional id of the user issueing the delete</param>
+        /// <remarks>Deleting a <see cref="IContentType"/> will delete all the <see cref="IContent"/> objects based on this <see cref="IContentType"/></remarks>
+        public void Delete(IContentType contentType, int userId = 0)
+        {            
+	        if (DeletingContentType.IsRaisedEventCancelled(new DeleteEventArgs<IContentType>(contentType), this)) 
+				return;
+
+            using (new WriteLock(Locker))
+            {
+                _contentService.DeleteContentOfType(contentType.Id);
+
+                var uow = _uowProvider.GetUnitOfWork();
+                using (var repository = _repositoryFactory.CreateContentTypeRepository(uow))
+                {
+                    repository.Delete(contentType);
+                    uow.Commit();
+
+                    DeletedContentType.RaiseEvent(new DeleteEventArgs<IContentType>(contentType, false), this);
+                }
+
+                Audit.Add(AuditTypes.Delete, string.Format("Delete ContentType performed by user"), userId, contentType.Id);
+            }
+        }
+
+        /// <summary>
+        /// Deletes a collection of <see cref="IContentType"/> objects.
+        /// </summary>
+        /// <param name="contentTypes">Collection of <see cref="IContentType"/> to delete</param>
+        /// <param name="userId">Optional id of the user issueing the delete</param>
+        /// <remarks>
+        /// Deleting a <see cref="IContentType"/> will delete all the <see cref="IContent"/> objects based on this <see cref="IContentType"/>
+        /// </remarks>
+        public void Delete(IEnumerable<IContentType> contentTypes, int userId = 0)
+        {
+            var asArray = contentTypes.ToArray();
+
+            if (DeletingContentType.IsRaisedEventCancelled(new DeleteEventArgs<IContentType>(asArray), this)) 
+				return;
+
+            using (new WriteLock(Locker))
+            {
+                foreach (var contentType in asArray)
+                {
+                    _contentService.DeleteContentOfType(contentType.Id);
+                }
+
+                var uow = _uowProvider.GetUnitOfWork();
+                using (var repository = _repositoryFactory.CreateContentTypeRepository(uow))
+                {
+                    foreach (var contentType in asArray)
+                    {
+                        repository.Delete(contentType);
+                    }
+
+                    uow.Commit();
+
+                    DeletedContentType.RaiseEvent(new DeleteEventArgs<IContentType>(asArray, false), this);
+                }
+
+                Audit.Add(AuditTypes.Delete, string.Format("Delete ContentTypes performed by user"), userId, -1);
+            }
+        }
+        
+        /// <summary>
+        /// Gets an <see cref="IMediaType"/> object by its Id
+        /// </summary>
+        /// <param name="id">Id of the <see cref="IMediaType"/> to retrieve</param>
+        /// <returns><see cref="IMediaType"/></returns>
+        public IMediaType GetMediaType(int id)
+        {
+            using (var repository = _repositoryFactory.CreateMediaTypeRepository(_uowProvider.GetUnitOfWork()))
+            {
+                return repository.Get(id);
+            }
+        }
+
+        /// <summary>
+        /// Gets an <see cref="IMediaType"/> object by its Alias
+        /// </summary>
+        /// <param name="alias">Alias of the <see cref="IMediaType"/> to retrieve</param>
+        /// <returns><see cref="IMediaType"/></returns>
+        public IMediaType GetMediaType(string alias)
+        {
+            using (var repository = _repositoryFactory.CreateMediaTypeRepository(_uowProvider.GetUnitOfWork()))
+            {
+                var query = Query<IMediaType>.Builder.Where(x => x.Alias == alias);
+                var contentTypes = repository.GetByQuery(query);
+
+                return contentTypes.FirstOrDefault();
+            }
+        }
+
+        /// <summary>
+        /// Gets a list of all available <see cref="IMediaType"/> objects
+        /// </summary>
+        /// <param name="ids">Optional list of ids</param>
+        /// <returns>An Enumerable list of <see cref="IMediaType"/> objects</returns>
+        public IEnumerable<IMediaType> GetAllMediaTypes(params int[] ids)
+        {
+            using (var repository = _repositoryFactory.CreateMediaTypeRepository(_uowProvider.GetUnitOfWork()))
+            {
+                return repository.GetAll(ids);
+            }
+        }
+
+        /// <summary>
+        /// Gets a list of children for a <see cref="IMediaType"/> object
+        /// </summary>
+        /// <param name="id">Id of the Parent</param>
+        /// <returns>An Enumerable list of <see cref="IMediaType"/> objects</returns>
+        public IEnumerable<IMediaType> GetMediaTypeChildren(int id)
+        {
+            using (var repository = _repositoryFactory.CreateMediaTypeRepository(_uowProvider.GetUnitOfWork()))
+            {
+                var query = Query<IMediaType>.Builder.Where(x => x.ParentId == id);
+                var contentTypes = repository.GetByQuery(query);
+                return contentTypes;
+            }
+        }
+
+        /// <summary>
+        /// Checks whether an <see cref="IMediaType"/> item has any children
+        /// </summary>
+        /// <param name="id">Id of the <see cref="IMediaType"/></param>
+        /// <returns>True if the media type has any children otherwise False</returns>
+        public bool MediaTypeHasChildren(int id)
+        {
+            using (var repository = _repositoryFactory.CreateMediaTypeRepository(_uowProvider.GetUnitOfWork()))
+            {
+                var query = Query<IMediaType>.Builder.Where(x => x.ParentId == id);
+                int count = repository.Count(query);
+                return count > 0;
+            }
+        }
+
+        /// <summary>
+        /// Saves a single <see cref="IMediaType"/> object
+        /// </summary>
+        /// <param name="mediaType"><see cref="IMediaType"/> to save</param>
+        /// <param name="userId">Optional Id of the user saving the MediaType</param>
+        public void Save(IMediaType mediaType, int userId = 0)
+        {
+	        if (SavingMediaType.IsRaisedEventCancelled(new SaveEventArgs<IMediaType>(mediaType), this)) 
+				return;
+
+            using (new WriteLock(Locker))
+            {
+                var uow = _uowProvider.GetUnitOfWork();
+                using (var repository = _repositoryFactory.CreateMediaTypeRepository(uow))
+                {
+                    ValidateLocked(mediaType); // throws if invalid
+                    mediaType.CreatorId = userId;
+                    repository.AddOrUpdate(mediaType);
+                    uow.Commit();
+                    
+                }
+
+                UpdateContentXmlStructure(mediaType);
+            }
+
+            SavedMediaType.RaiseEvent(new SaveEventArgs<IMediaType>(mediaType, false), this);
+	        Audit.Add(AuditTypes.Save, string.Format("Save MediaType performed by user"), userId, mediaType.Id);
+        }
+
+        /// <summary>
+        /// Saves a collection of <see cref="IMediaType"/> objects
+        /// </summary>
+        /// <param name="mediaTypes">Collection of <see cref="IMediaType"/> to save</param>
+        /// <param name="userId">Optional Id of the user savging the MediaTypes</param>
+        public void Save(IEnumerable<IMediaType> mediaTypes, int userId = 0)
+        {
+            var asArray = mediaTypes.ToArray();
+
+            if (SavingMediaType.IsRaisedEventCancelled(new SaveEventArgs<IMediaType>(asArray), this))
+				return;
+
+            using (new WriteLock(Locker))
+            {
+                var uow = _uowProvider.GetUnitOfWork();
+                using (var repository = _repositoryFactory.CreateMediaTypeRepository(uow))
+                {
+                    // all-or-nothing, validate them all first
+                    foreach (var mediaType in asArray)
+                    {
+                        ValidateLocked(mediaType); // throws if invalid
+                    }
+                    foreach (var mediaType in asArray)
+                    {
+                        mediaType.CreatorId = userId;
+                        repository.AddOrUpdate(mediaType);
+                    }
+
+                    //save it all in one go
+                    uow.Commit();                    
+                }
+
+                UpdateContentXmlStructure(asArray.Cast<IContentTypeBase>().ToArray());
+            }
+
+            SavedMediaType.RaiseEvent(new SaveEventArgs<IMediaType>(asArray, false), this);
+			Audit.Add(AuditTypes.Save, string.Format("Save MediaTypes performed by user"), userId, -1);
+        }
+
+        /// <summary>
+        /// Deletes a single <see cref="IMediaType"/> object
+        /// </summary>
+        /// <param name="mediaType"><see cref="IMediaType"/> to delete</param>
+        /// <param name="userId">Optional Id of the user deleting the MediaType</param>
+        /// <remarks>Deleting a <see cref="IMediaType"/> will delete all the <see cref="IMedia"/> objects based on this <see cref="IMediaType"/></remarks>
+        public void Delete(IMediaType mediaType, int userId = 0)
+        {
+	        if (DeletingMediaType.IsRaisedEventCancelled(new DeleteEventArgs<IMediaType>(mediaType), this)) 
+				return;
+            using (new WriteLock(Locker))
+            {
+                _mediaService.DeleteMediaOfType(mediaType.Id, userId);
+
+                var uow = _uowProvider.GetUnitOfWork();
+                using (var repository = _repositoryFactory.CreateMediaTypeRepository(uow))
+                {
+
+                    repository.Delete(mediaType);
+                    uow.Commit();
+
+                    DeletedMediaType.RaiseEvent(new DeleteEventArgs<IMediaType>(mediaType, false), this);
+                }
+
+                Audit.Add(AuditTypes.Delete, string.Format("Delete MediaType performed by user"), userId, mediaType.Id);
+            }
+        }
+
+        /// <summary>
+        /// Deletes a collection of <see cref="IMediaType"/> objects
+        /// </summary>
+        /// <param name="mediaTypes">Collection of <see cref="IMediaType"/> to delete</param>
+        /// <param name="userId"></param>
+        /// <remarks>Deleting a <see cref="IMediaType"/> will delete all the <see cref="IMedia"/> objects based on this <see cref="IMediaType"/></remarks>
+        public void Delete(IEnumerable<IMediaType> mediaTypes, int userId = 0)
+        {
+            var asArray = mediaTypes.ToArray();
+
+            if (DeletingMediaType.IsRaisedEventCancelled(new DeleteEventArgs<IMediaType>(asArray), this)) 
+				return;
+            using (new WriteLock(Locker))
+            {
+                foreach (var mediaType in asArray)
+                {
+                    _mediaService.DeleteMediaOfType(mediaType.Id);
+                }
+
+                var uow = _uowProvider.GetUnitOfWork();
+                using (var repository = _repositoryFactory.CreateMediaTypeRepository(uow))
+                {
+                    foreach (var mediaType in asArray)
+                    {
+                        repository.Delete(mediaType);
+                    }
+                    uow.Commit();
+
+                    DeletedMediaType.RaiseEvent(new DeleteEventArgs<IMediaType>(asArray, false), this);
+                }
+
+                Audit.Add(AuditTypes.Delete, string.Format("Delete MediaTypes performed by user"), userId, -1);
+            }            
+        }
+
+        /// <summary>
+        /// Generates the complete (simplified) XML DTD.
+        /// </summary>
+        /// <returns>The DTD as a string</returns>
+        public string GetDtd()
+        {
+            var dtd = new StringBuilder();
+            dtd.AppendLine("<!DOCTYPE root [ ");
+
+            dtd.AppendLine(GetContentTypesDtd());
+            dtd.AppendLine("]>");
+
+            return dtd.ToString();
+        }
+
+        /// <summary>
+        /// Generates the complete XML DTD without the root.
+        /// </summary>
+        /// <returns>The DTD as a string</returns>
+        public string GetContentTypesDtd()
+        {
+            var dtd = new StringBuilder();
+            if (UmbracoConfig.For.UmbracoSettings().Content.UseLegacyXmlSchema)
+            {
+                dtd.AppendLine("<!ELEMENT node ANY> <!ATTLIST node id ID #REQUIRED>  <!ELEMENT data ANY>");
+            }
+            else
+            {
+                try
+                {
+                    var strictSchemaBuilder = new StringBuilder();
+
+                    var contentTypes = GetAllContentTypes();
+                    foreach (ContentType contentType in contentTypes)
+                    {
+                        string safeAlias = contentType.Alias.ToUmbracoAlias();
+                        if (safeAlias != null)
+                        {
+                            strictSchemaBuilder.AppendLine(String.Format("<!ELEMENT {0} ANY>", safeAlias));
+                            strictSchemaBuilder.AppendLine(String.Format("<!ATTLIST {0} id ID #REQUIRED>", safeAlias));
+                        }
+                    }
+
+                    // Only commit the strong schema to the container if we didn't generate an error building it
+                    dtd.Append(strictSchemaBuilder);
+                }
+                catch (Exception exception)
+                {
+                    LogHelper.Error<ContentTypeService>("Error while trying to build DTD for Xml schema; is Umbraco installed correctly and the connection string configured?", exception);
+                }
+
+            }
+            return dtd.ToString();
+        }
+        
+        #region Event Handlers
+
+		/// <summary>
+		/// Occurs before Delete
+		/// </summary>
+		public static event TypedEventHandler<IContentTypeService, DeleteEventArgs<IContentType>> DeletingContentType;
+
+		/// <summary>
+		/// Occurs after Delete
+		/// </summary>
+		public static event TypedEventHandler<IContentTypeService, DeleteEventArgs<IContentType>> DeletedContentType;
+		
+		/// <summary>
+		/// Occurs before Delete
+		/// </summary>
+		public static event TypedEventHandler<IContentTypeService, DeleteEventArgs<IMediaType>> DeletingMediaType;
+
+		/// <summary>
+		/// Occurs after Delete
+		/// </summary>
+		public static event TypedEventHandler<IContentTypeService, DeleteEventArgs<IMediaType>> DeletedMediaType;
+		
+        /// <summary>
+        /// Occurs before Save
+        /// </summary>
+		public static event TypedEventHandler<IContentTypeService, SaveEventArgs<IContentType>> SavingContentType;
+
+        /// <summary>
+        /// Occurs after Save
+        /// </summary>
+		public static event TypedEventHandler<IContentTypeService, SaveEventArgs<IContentType>> SavedContentType;
+
+		/// <summary>
+		/// Occurs before Save
+		/// </summary>
+		public static event TypedEventHandler<IContentTypeService, SaveEventArgs<IMediaType>> SavingMediaType;
+
+		/// <summary>
+		/// Occurs after Save
+		/// </summary>
+		public static event TypedEventHandler<IContentTypeService, SaveEventArgs<IMediaType>> SavedMediaType;
+
+        #endregion
+    }
 }