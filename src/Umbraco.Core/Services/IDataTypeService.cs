--- conflicted
+++ resolved
@@ -54,7 +54,6 @@
     /// <summary>
     ///     Gets a <see cref="IDataType" /> by its unique guid Id
     /// </summary>
-<<<<<<< HEAD
     /// <param name="id">Unique guid Id of the DataType</param>
     /// <returns>
     ///     <see cref="IDataType" />
@@ -100,88 +99,6 @@
     /// <returns>Collection of <see cref="IDataType" /> objects with a matching control id</returns>
     IEnumerable<IDataType> GetByEditorAlias(string propertyEditorAlias);
 
-    Attempt<OperationResult<MoveOperationStatusType>?> Move(IDataType toMove, int parentId);
-    Attempt<OperationResult<MoveOperationStatusType, IDataType>> Copy(IDataType copying, int containerId);
-=======
-    public interface IDataTypeService : IService
-    {
-        /// <summary>
-        /// Returns a dictionary of content type <see cref="Udi"/>s and the property type aliases that use a <see cref="IDataType"/>
-        /// </summary>
-        /// <param name="id"></param>
-        /// <returns></returns>
-        IReadOnlyDictionary<Udi, IEnumerable<string>> GetReferences(int id);
-
-        Attempt<OperationResult<OperationResultType, EntityContainer>?> CreateContainer(int parentId, Guid key, string name, int userId = Constants.Security.SuperUserId);
-        Attempt<OperationResult?> SaveContainer(EntityContainer container, int userId = Constants.Security.SuperUserId);
-        EntityContainer? GetContainer(int containerId);
-        EntityContainer? GetContainer(Guid containerId);
-        IEnumerable<EntityContainer> GetContainers(string folderName, int level);
-        IEnumerable<EntityContainer> GetContainers(IDataType dataType);
-        IEnumerable<EntityContainer> GetContainers(int[] containerIds);
-        Attempt<OperationResult?> DeleteContainer(int containerId, int userId = Constants.Security.SuperUserId);
-        Attempt<OperationResult<OperationResultType, EntityContainer>?> RenameContainer(int id, string name, int userId = Constants.Security.SuperUserId);
-
-        /// <summary>
-        /// Gets a <see cref="IDataType"/> by its Name
-        /// </summary>
-        /// <param name="name">Name of the <see cref="IDataType"/></param>
-        /// <returns><see cref="IDataType"/></returns>
-        IDataType? GetDataType(string name);
-
-        /// <summary>
-        /// Gets a <see cref="IDataType"/> by its Id
-        /// </summary>
-        /// <param name="id">Id of the <see cref="IDataType"/></param>
-        /// <returns><see cref="IDataType"/></returns>
-        IDataType? GetDataType(int id);
-
-        /// <summary>
-        /// Gets a <see cref="IDataType"/> by its unique guid Id
-        /// </summary>
-        /// <param name="id">Unique guid Id of the DataType</param>
-        /// <returns><see cref="IDataType"/></returns>
-        IDataType? GetDataType(Guid id);
-
-        /// <summary>
-        /// Gets all <see cref="IDataType"/> objects or those with the ids passed in
-        /// </summary>
-        /// <param name="ids">Optional array of Ids</param>
-        /// <returns>An enumerable list of <see cref="IDataType"/> objects</returns>
-        IEnumerable<IDataType> GetAll(params int[] ids);
-
-        /// <summary>
-        /// Saves an <see cref="IDataType"/>
-        /// </summary>
-        /// <param name="dataType"><see cref="IDataType"/> to save</param>
-        /// <param name="userId">Id of the user issuing the save</param>
-        void Save(IDataType dataType, int userId = Constants.Security.SuperUserId);
-
-        /// <summary>
-        /// Saves a collection of <see cref="IDataType"/>
-        /// </summary>
-        /// <param name="dataTypeDefinitions"><see cref="IDataType"/> to save</param>
-        /// <param name="userId">Id of the user issuing the save</param>
-        void Save(IEnumerable<IDataType> dataTypeDefinitions, int userId = Constants.Security.SuperUserId);
-
-        /// <summary>
-        /// Deletes an <see cref="IDataType"/>
-        /// </summary>
-        /// <remarks>
-        /// Please note that deleting a <see cref="IDataType"/> will remove
-        /// all the <see cref="IPropertyType"/> data that references this <see cref="IDataType"/>.
-        /// </remarks>
-        /// <param name="dataType"><see cref="IDataType"/> to delete</param>
-        /// <param name="userId">Id of the user issuing the deletion</param>
-        void Delete(IDataType dataType, int userId = Constants.Security.SuperUserId);
-
-        /// <summary>
-        /// Gets a <see cref="IDataType"/> by its control Id
-        /// </summary>
-        /// <param name="propertyEditorAlias">Alias of the property editor</param>
-        /// <returns>Collection of <see cref="IDataType"/> objects with a matching control id</returns>
-        IEnumerable<IDataType> GetByEditorAlias(string propertyEditorAlias);
-
         Attempt<OperationResult<MoveOperationStatusType>?> Move(IDataType toMove, int parentId);
 
         /// <summary>
@@ -194,5 +111,4 @@
         /// <exception cref="NotImplementedException"></exception>
         Attempt<OperationResult<MoveOperationStatusType, IDataType>?> Copy(IDataType copying, int containerId) => throw new NotImplementedException();
     }
->>>>>>> d54f6dc9
 }