--- conflicted
+++ resolved
@@ -131,16 +131,6 @@
     ContentScheduleCollection GetContentScheduleByContentId(int contentId);
 
     /// <summary>
-<<<<<<< HEAD
-=======
-    ///     Persists publish/unpublish schedule for a content node.
-    /// </summary>
-    /// <param name="content">The content to persist the schedule for.</param>
-    /// <param name="contentSchedule">The content schedule collection.</param>
-    void PersistContentSchedule(IContent content, ContentScheduleCollection contentSchedule);
-
-    /// <summary>
->>>>>>> cbde6af9
     ///     Gets documents.
     /// </summary>
     /// <param name="ids">The identifiers of the documents.</param>
@@ -656,15 +646,4 @@
     /// <param name="userId">The unique identifier of the user emptying the Recycle Bin.</param>
     /// <returns>A task representing the asynchronous operation with the operation result.</returns>
     Task<OperationResult> EmptyRecycleBinAsync(Guid userId);
-<<<<<<< HEAD
-=======
-
-    /// <summary>
-    ///     Gets publish/unpublish schedule for a content node.
-    /// </summary>
-    /// <param name="contentId">The unique identifier of the content to load schedule for.</param>
-    /// <returns>The <see cref="ContentScheduleCollection" />.</returns>
-    ContentScheduleCollection GetContentScheduleByContentId(Guid contentId) => StaticServiceProvider.Instance
-        .GetRequiredService<ContentService>().GetContentScheduleByContentId(contentId);
->>>>>>> cbde6af9
 }