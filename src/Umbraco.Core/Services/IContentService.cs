--- conflicted
+++ resolved
@@ -1,9 +1,4 @@
-<<<<<<< HEAD
-=======
 using System.Collections.Immutable;
-using Microsoft.Extensions.DependencyInjection;
-using Umbraco.Cms.Core.DependencyInjection;
->>>>>>> d6c18145
 using Umbraco.Cms.Core.Models;
 using Umbraco.Cms.Core.Models.Membership;
 using Umbraco.Cms.Core.Persistence.Querying;
@@ -287,6 +282,26 @@
     #region Save, Delete Document
 
     /// <summary>
+    ///     Saves a document.
+    /// </summary>
+    OperationResult Save(IContent content, int? userId = null, ContentScheduleCollection? contentSchedule = null);
+
+    /// <summary>
+    ///     Saves documents.
+    /// </summary>
+    // TODO: why only 1 result not 1 per content?!
+    OperationResult Save(IEnumerable<IContent> contents, int userId = Constants.Security.SuperUserId);
+
+    /// <summary>
+    ///     Deletes a document.
+    /// </summary>
+    /// <remarks>
+    ///     <para>This method will also delete associated media files, child content and possibly associated domains.</para>
+    ///     <para>This method entirely clears the content from the database.</para>
+    /// </remarks>
+    OperationResult Delete(IContent content, int userId = Constants.Security.SuperUserId);
+
+    /// <summary>
     ///     Deletes all documents of a given document type.
     /// </summary>
     /// <remarks>
@@ -368,6 +383,19 @@
     #endregion
 
     #region Publish Document
+
+    /// <summary>
+    ///     Publishes a document.
+    /// </summary>
+    /// <remarks>
+    ///     <para>When a culture is being published, it includes all varying values along with all invariant values.</para>
+    ///     <para>Wildcards (*) can be used as culture identifier to publish all cultures.</para>
+    ///     <para>An empty array (or a wildcard) can be passed for culture invariant content.</para>
+    /// </remarks>
+    /// <param name="content">The document to publish.</param>
+    /// <param name="cultures">The cultures to publish.</param>
+    /// <param name="userId">The identifier of the user performing the action.</param>
+    PublishResult Publish(IContent content, string[] cultures, int userId = Constants.Security.SuperUserId);
 
     /// <summary>
     ///     Publishes a document branch.
