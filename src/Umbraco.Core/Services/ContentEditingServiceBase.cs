--- conflicted
+++ resolved
@@ -18,13 +18,10 @@
     private readonly PropertyEditorCollection _propertyEditorCollection;
     private readonly IDataTypeService _dataTypeService;
     private readonly ILogger<ContentEditingServiceBase<TContent, TContentType, TContentService, TContentTypeService>> _logger;
-<<<<<<< HEAD
-=======
     private readonly ICoreScopeProvider _scopeProvider;
     private readonly ITreeEntitySortingService _treeEntitySortingService;
     private readonly IUserIdKeyResolver _userIdKeyResolver;
 
->>>>>>> e4cc2a05
     protected ContentEditingServiceBase(
         TContentService contentService,
         TContentTypeService contentTypeService,
@@ -38,13 +35,9 @@
         _propertyEditorCollection = propertyEditorCollection;
         _dataTypeService = dataTypeService;
         _logger = logger;
-<<<<<<< HEAD
-        CoreScopeProvider = scopeProvider;
-=======
-        _scopeProvider = scopeProvider;
         _userIdKeyResolver = userIdKeyResolver;
         _treeEntitySortingService = treeEntitySortingService;
->>>>>>> e4cc2a05
+        CoreScopeProvider = scopeProvider;
         ContentService = contentService;
         ContentTypeService = contentTypeService;
     }
@@ -115,13 +108,8 @@
     // helper method to perform move-to-recycle-bin and delete for content as they are very much handled in the same way
     private async Task<Attempt<TContent?, ContentEditingOperationStatus>> HandleDeletionAsync(Guid key, Guid userKey, bool mustBeTrashed, Func<TContent, int, OperationResult?> performDelete)
     {
-<<<<<<< HEAD
         using ICoreScope scope = CoreScopeProvider.CreateCoreScope();
-        TContent? content = ContentService.GetById(id);
-=======
-        using ICoreScope scope = _scopeProvider.CreateCoreScope();
         TContent? content = ContentService.GetById(key);
->>>>>>> e4cc2a05
         if (content == null)
         {
             return await Task.FromResult(Attempt.FailWithStatus(ContentEditingOperationStatus.NotFound, content));
@@ -145,13 +133,8 @@
 
     protected async Task<Attempt<TContent?, ContentEditingOperationStatus>> HandleMoveAsync(Guid key, Guid? parentKey, Guid userKey)
     {
-<<<<<<< HEAD
         using ICoreScope scope = CoreScopeProvider.CreateCoreScope();
-        TContent? content = ContentService.GetById(id);
-=======
-        using ICoreScope scope = _scopeProvider.CreateCoreScope();
         TContent? content = ContentService.GetById(key);
->>>>>>> e4cc2a05
         if (content is null)
         {
             return await Task.FromResult(Attempt.FailWithStatus(ContentEditingOperationStatus.NotFound, content));
@@ -187,13 +170,8 @@
 
     protected async Task<Attempt<TContent?, ContentEditingOperationStatus>> HandleCopyAsync(Guid key, Guid? parentKey, bool relateToOriginal, bool includeDescendants, Guid userKey)
     {
-<<<<<<< HEAD
         using ICoreScope scope = CoreScopeProvider.CreateCoreScope();
-        TContent? content = ContentService.GetById(id);
-=======
-        using ICoreScope scope = _scopeProvider.CreateCoreScope();
         TContent? content = ContentService.GetById(key);
->>>>>>> e4cc2a05
         if (content is null)
         {
             return await Task.FromResult(Attempt.FailWithStatus(ContentEditingOperationStatus.NotFound, content));
