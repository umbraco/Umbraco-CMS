using System.Diagnostics.CodeAnalysis;
using System.Runtime.InteropServices;
using Microsoft.Extensions.DependencyInjection;
using Microsoft.Extensions.Logging;
using Microsoft.Extensions.Options;
using Umbraco.Cms.Core.Configuration.Models;
using Umbraco.Cms.Core.DependencyInjection;
using Umbraco.Cms.Core.Events;
using Umbraco.Cms.Core.Models;
using Umbraco.Cms.Core.Models.Entities;
using Umbraco.Cms.Core.Models.Membership;
using Umbraco.Cms.Core.Notifications;
using Umbraco.Cms.Core.Persistence;
using Umbraco.Cms.Core.Persistence.Querying;
using Umbraco.Cms.Core.Persistence.Repositories;
using Umbraco.Cms.Core.PropertyEditors;
using Umbraco.Cms.Core.Scoping;
using Umbraco.Cms.Core.Services.Changes;
using Umbraco.Cms.Core.Strings;
using Umbraco.Extensions;

namespace Umbraco.Cms.Core.Services;

/// <summary>
///     Implements the content service.
/// </summary>
public class ContentService : PublishableContentServiceBase<IContent>, IContentService
{
    private readonly IDocumentBlueprintRepository _documentBlueprintRepository;
    private readonly IDocumentRepository _documentRepository;
    private readonly IEntityRepository _entityRepository;
    private readonly ILanguageRepository _languageRepository;
    private readonly ILogger<ContentService> _logger;
    private readonly Lazy<IPropertyValidationService> _propertyValidationService;
    private readonly IShortStringHelper _shortStringHelper;
    private readonly ICultureImpactFactory _cultureImpactFactory;
    private readonly IUserIdKeyResolver _userIdKeyResolver;
    private readonly PropertyEditorCollection _propertyEditorCollection;
    private readonly IIdKeyMap _idKeyMap;
    private ContentSettings _contentSettings;
    private readonly IRelationService _relationService;
    private IQuery<IContent>? _queryNotTrashed;

    #region Constructors

    public ContentService(
        ICoreScopeProvider provider,
        ILoggerFactory loggerFactory,
        IEventMessagesFactory eventMessagesFactory,
        IDocumentRepository documentRepository,
        IEntityRepository entityRepository,
        IAuditRepository auditRepository,
        IContentTypeRepository contentTypeRepository,
        IDocumentBlueprintRepository documentBlueprintRepository,
        ILanguageRepository languageRepository,
        Lazy<IPropertyValidationService> propertyValidationService,
        IShortStringHelper shortStringHelper,
        ICultureImpactFactory cultureImpactFactory,
        IUserIdKeyResolver userIdKeyResolver,
        PropertyEditorCollection propertyEditorCollection,
        IIdKeyMap idKeyMap,
        IOptionsMonitor<ContentSettings> optionsMonitor,
        IRelationService relationService)
        : base(
            provider,
            loggerFactory,
            eventMessagesFactory,
            auditRepository,
            contentTypeRepository,
            documentRepository,
            languageRepository,
            propertyValidationService,
            cultureImpactFactory,
            propertyEditorCollection,
            idKeyMap)
    {
        _documentRepository = documentRepository;
        _entityRepository = entityRepository;
        _documentBlueprintRepository = documentBlueprintRepository;
        _languageRepository = languageRepository;
        _propertyValidationService = propertyValidationService;
        _shortStringHelper = shortStringHelper;
        _cultureImpactFactory = cultureImpactFactory;
        _userIdKeyResolver = userIdKeyResolver;
        _propertyEditorCollection = propertyEditorCollection;
        _idKeyMap = idKeyMap;
        _contentSettings = optionsMonitor.CurrentValue;
        optionsMonitor.OnChange((contentSettings) =>
        {
            _contentSettings = contentSettings;
        });
        _relationService = relationService;
        _logger = loggerFactory.CreateLogger<ContentService>();
    }

    [Obsolete("Use non-obsolete constructor. Scheduled for removal in V17.")]

    public ContentService(
        ICoreScopeProvider provider,
        ILoggerFactory loggerFactory,
        IEventMessagesFactory eventMessagesFactory,
        IDocumentRepository documentRepository,
        IEntityRepository entityRepository,
        IAuditRepository auditRepository,
        IContentTypeRepository contentTypeRepository,
        IDocumentBlueprintRepository documentBlueprintRepository,
        ILanguageRepository languageRepository,
        Lazy<IPropertyValidationService> propertyValidationService,
        IShortStringHelper shortStringHelper,
        ICultureImpactFactory cultureImpactFactory,
        IUserIdKeyResolver userIdKeyResolver,
        PropertyEditorCollection propertyEditorCollection,
        IIdKeyMap idKeyMap)
        : this(
            provider,
            loggerFactory,
            eventMessagesFactory,
            documentRepository,
            entityRepository,
            auditRepository,
            contentTypeRepository,
            documentBlueprintRepository,
            languageRepository,
            propertyValidationService,
            shortStringHelper,
            cultureImpactFactory,
            userIdKeyResolver,
            propertyEditorCollection,
            idKeyMap,
            StaticServiceProvider.Instance.GetRequiredService<IOptionsMonitor<ContentSettings>>(),
            StaticServiceProvider.Instance.GetRequiredService<IRelationService>())
    {
    }
    [Obsolete("Use non-obsolete constructor. Scheduled for removal in V17.")]
    public ContentService(
        ICoreScopeProvider provider,
        ILoggerFactory loggerFactory,
        IEventMessagesFactory eventMessagesFactory,
        IDocumentRepository documentRepository,
        IEntityRepository entityRepository,
        IAuditRepository auditRepository,
        IContentTypeRepository contentTypeRepository,
        IDocumentBlueprintRepository documentBlueprintRepository,
        ILanguageRepository languageRepository,
        Lazy<IPropertyValidationService> propertyValidationService,
        IShortStringHelper shortStringHelper,
        ICultureImpactFactory cultureImpactFactory,
        IUserIdKeyResolver userIdKeyResolver,
        PropertyEditorCollection propertyEditorCollection)
        : this(
            provider,
            loggerFactory,
            eventMessagesFactory,
            documentRepository,
            entityRepository,
            auditRepository,
            contentTypeRepository,
            documentBlueprintRepository,
            languageRepository,
            propertyValidationService,
            shortStringHelper,
            cultureImpactFactory,
            userIdKeyResolver,
            propertyEditorCollection,
            StaticServiceProvider.Instance.GetRequiredService<IIdKeyMap>())
    {
    }

    #endregion

    #region Static queries

    // lazy-constructed because when the ctor runs, the query factory may not be ready
    private IQuery<IContent> QueryNotTrashed =>
        _queryNotTrashed ??= Query<IContent>().Where(x => x.Trashed == false);

    #endregion

    #region Rollback

    public OperationResult Rollback(int id, int versionId, string culture = "*", int userId = Constants.Security.SuperUserId)
    {
        EventMessages evtMsgs = EventMessagesFactory.Get();

        // Get the current copy of the node
        IContent? content = GetById(id);

        // Get the version
        IContent? version = GetVersion(versionId);

        // Good old null checks
        if (content == null || version == null || content.Trashed)
        {
            return new OperationResult(OperationResultType.FailedCannot, evtMsgs);
        }

        // Store the result of doing the save of content for the rollback
        OperationResult rollbackSaveResult;

        using (ICoreScope scope = ScopeProvider.CreateCoreScope())
        {
            var rollingBackNotification = new ContentRollingBackNotification(content, evtMsgs);
            if (scope.Notifications.PublishCancelable(rollingBackNotification))
            {
                scope.Complete();
                return OperationResult.Cancel(evtMsgs);
            }

            // Copy the changes from the version
            content.CopyFrom(version, culture);

            // Save the content for the rollback
            rollbackSaveResult = Save(content, userId);

            // Depending on the save result - is what we log & audit along with what we return
            if (rollbackSaveResult.Success == false)
            {
                // Log the error/warning
                _logger.LogError(
                    "User '{UserId}' was unable to rollback content '{ContentId}' to version '{VersionId}'", userId, id, versionId);
            }
            else
            {
                scope.Notifications.Publish(
                    new ContentRolledBackNotification(content, evtMsgs).WithStateFrom(rollingBackNotification));

                // Logging & Audit message
                _logger.LogInformation("User '{UserId}' rolled back content '{ContentId}' to version '{VersionId}'", userId, id, versionId);
                Audit(AuditType.RollBack, userId, id, $"Content '{content.Name}' was rolled back to version '{versionId}'");
            }

            scope.Complete();
        }

        return rollbackSaveResult;
    }

    #endregion

    #region Permissions

    /// <summary>
    ///     Used to bulk update the permissions set for a content item. This will replace all permissions
    ///     assigned to an entity with a list of user id &amp; permission pairs.
    /// </summary>
    /// <param name="permissionSet"></param>
    public void SetPermissions(EntityPermissionSet permissionSet)
    {
        using (ICoreScope scope = ScopeProvider.CreateCoreScope())
        {
            scope.WriteLock(Constants.Locks.ContentTree);
            _documentRepository.ReplaceContentPermissions(permissionSet);
            scope.Complete();
        }
    }

    /// <summary>
    ///     Assigns a single permission to the current content item for the specified group ids
    /// </summary>
    /// <param name="entity"></param>
    /// <param name="permission"></param>
    /// <param name="groupIds"></param>
    public void SetPermission(IContent entity, string permission, IEnumerable<int> groupIds)
    {
        using (ICoreScope scope = ScopeProvider.CreateCoreScope())
        {
            scope.WriteLock(Constants.Locks.ContentTree);
            _documentRepository.AssignEntityPermission(entity, permission, groupIds);
            scope.Complete();
        }
    }

    /// <summary>
    ///     Returns implicit/inherited permissions assigned to the content item for all user groups
    /// </summary>
    /// <param name="content"></param>
    /// <returns></returns>
    public EntityPermissionCollection GetPermissions(IContent content)
    {
        using (ICoreScope scope = ScopeProvider.CreateCoreScope(autoComplete: true))
        {
            scope.ReadLock(Constants.Locks.ContentTree);
            return _documentRepository.GetPermissionsForEntity(content.Id);
        }
    }

    #endregion

    #region Create

    /// <summary>
    ///     Creates an <see cref="IContent" /> object using the alias of the <see cref="IContentType" />
    ///     that this Content should based on.
    /// </summary>
    /// <remarks>
    ///     Note that using this method will simply return a new IContent without any identity
    ///     as it has not yet been persisted. It is intended as a shortcut to creating new content objects
    ///     that does not invoke a save operation against the database.
    /// </remarks>
    /// <param name="name">Name of the Content object</param>
    /// <param name="parentId">Id of Parent for the new Content</param>
    /// <param name="contentTypeAlias">Alias of the <see cref="IContentType" /></param>
    /// <param name="userId">Optional id of the user creating the content</param>
    /// <returns>
    ///     <see cref="IContent" />
    /// </returns>
    public IContent Create(string name, Guid parentId, string contentTypeAlias, int userId = Constants.Security.SuperUserId)
    {
        // TODO: what about culture?
        IContent? parent = GetById(parentId);
        return Create(name, parent, contentTypeAlias, userId);
    }

    /// <summary>
    ///     Creates an <see cref="IContent" /> object of a specified content type.
    /// </summary>
    /// <remarks>
    ///     This method simply returns a new, non-persisted, IContent without any identity. It
    ///     is intended as a shortcut to creating new content objects that does not invoke a save
    ///     operation against the database.
    /// </remarks>
    /// <param name="name">The name of the content object.</param>
    /// <param name="parentId">The identifier of the parent, or -1.</param>
    /// <param name="contentTypeAlias">The alias of the content type.</param>
    /// <param name="userId">The optional id of the user creating the content.</param>
    /// <returns>The content object.</returns>
    public IContent Create(string name, int parentId, string contentTypeAlias, int userId = Constants.Security.SuperUserId)
    {
        // TODO: what about culture?
        IContentType contentType = GetContentType(contentTypeAlias);
        return Create(name, parentId, contentType, userId);
    }

    /// <summary>
    ///     Creates an <see cref="IContent" /> object of a specified content type.
    /// </summary>
    /// <remarks>
    ///     This method simply returns a new, non-persisted, IContent without any identity. It
    ///     is intended as a shortcut to creating new content objects that does not invoke a save
    ///     operation against the database.
    /// </remarks>
    /// <param name="name">The name of the content object.</param>
    /// <param name="parentId">The identifier of the parent, or -1.</param>
    /// <param name="contentType">The content type of the content</param>
    /// <param name="userId">The optional id of the user creating the content.</param>
    /// <returns>The content object.</returns>
    public IContent Create(string name, int parentId, IContentType contentType, int userId = Constants.Security.SuperUserId)
    {
        if (contentType is null)
        {
            throw new ArgumentException("Content type must be specified", nameof(contentType));
        }

        IContent? parent = parentId > 0 ? GetById(parentId) : null;
        if (parentId > 0 && parent is null)
        {
            throw new ArgumentException("No content with that id.", nameof(parentId));
        }

        var content = new Content(name, parentId, contentType, userId);

        return content;
    }

    /// <summary>
    ///     Creates an <see cref="IContent" /> object of a specified content type, under a parent.
    /// </summary>
    /// <remarks>
    ///     This method simply returns a new, non-persisted, IContent without any identity. It
    ///     is intended as a shortcut to creating new content objects that does not invoke a save
    ///     operation against the database.
    /// </remarks>
    /// <param name="name">The name of the content object.</param>
    /// <param name="parent">The parent content object.</param>
    /// <param name="contentTypeAlias">The alias of the content type.</param>
    /// <param name="userId">The optional id of the user creating the content.</param>
    /// <returns>The content object.</returns>
    public IContent Create(string name, IContent? parent, string contentTypeAlias, int userId = Constants.Security.SuperUserId)
    {
        // TODO: what about culture?
        if (parent == null)
        {
            throw new ArgumentNullException(nameof(parent));
        }

        IContentType contentType = GetContentType(contentTypeAlias)
            // causes rollback
            ?? throw new ArgumentException("No content type with that alias.", nameof(contentTypeAlias));

        var content = new Content(name, parent, contentType, userId);

        return content;
    }

    /// <summary>
    ///     Creates an <see cref="IContent" /> object of a specified content type.
    /// </summary>
    /// <remarks>This method returns a new, persisted, IContent with an identity.</remarks>
    /// <param name="name">The name of the content object.</param>
    /// <param name="parentId">The identifier of the parent, or -1.</param>
    /// <param name="contentTypeAlias">The alias of the content type.</param>
    /// <param name="userId">The optional id of the user creating the content.</param>
    /// <returns>The content object.</returns>
    public IContent CreateAndSave(string name, int parentId, string contentTypeAlias, int userId = Constants.Security.SuperUserId)
    {
        // TODO: what about culture?
        using (ICoreScope scope = ScopeProvider.CreateCoreScope())
        {
            // locking the content tree secures content types too
            scope.WriteLock(Constants.Locks.ContentTree);

            IContentType contentType = GetContentType(contentTypeAlias)
                // + locks
                ??
                // causes rollback
                throw new ArgumentException("No content type with that alias.", nameof(contentTypeAlias));

            IContent? parent = parentId > 0 ? GetById(parentId) : null; // + locks
            if (parentId > 0 && parent == null)
            {
                throw new ArgumentException("No content with that id.", nameof(parentId)); // causes rollback
            }

            Content content = parentId > 0
                ? new Content(name, parent!, contentType, userId)
                : new Content(name, parentId, contentType, userId);

            Save(content, userId);

            scope.Complete();

            return content;
        }
    }

    /// <summary>
    ///     Creates an <see cref="IContent" /> object of a specified content type, under a parent.
    /// </summary>
    /// <remarks>This method returns a new, persisted, IContent with an identity.</remarks>
    /// <param name="name">The name of the content object.</param>
    /// <param name="parent">The parent content object.</param>
    /// <param name="contentTypeAlias">The alias of the content type.</param>
    /// <param name="userId">The optional id of the user creating the content.</param>
    /// <returns>The content object.</returns>
    public IContent CreateAndSave(string name, IContent parent, string contentTypeAlias, int userId = Constants.Security.SuperUserId)
    {
        // TODO: what about culture?
        if (parent == null)
        {
            throw new ArgumentNullException(nameof(parent));
        }

        using (ICoreScope scope = ScopeProvider.CreateCoreScope())
        {
            // locking the content tree secures content types too
            scope.WriteLock(Constants.Locks.ContentTree);

            IContentType contentType = GetContentType(contentTypeAlias)
            // + locks
                ??
                // causes rollback
                throw new ArgumentException("No content type with that alias.", nameof(contentTypeAlias));

            var content = new Content(name, parent, contentType, userId);

            Save(content, userId);

            scope.Complete();
            return content;
        }
    }

    #endregion

    #region Get, Has, Is

    /// <summary>
    /// </summary>
    /// <param name="contents"></param>
    /// <param name="userId"></param>
    /// <returns></returns>
    Attempt<OperationResult?> IContentServiceBase<IContent>.Save(IEnumerable<IContent> contents, int userId) =>
        Attempt.Succeed(Save(contents, userId));

    /// <summary>
    ///     Gets a collection of <see cref="IContent" /> objects by Level
    /// </summary>
    /// <param name="level">The level to retrieve Content from</param>
    /// <returns>An Enumerable list of <see cref="IContent" /> objects</returns>
    /// <remarks>Contrary to most methods, this method filters out trashed content items.</remarks>
    public IEnumerable<IContent> GetByLevel(int level)
    {
        using (ICoreScope scope = ScopeProvider.CreateCoreScope(autoComplete: true))
        {
            scope.ReadLock(Constants.Locks.ContentTree);
            IQuery<IContent>? query = Query<IContent>().Where(x => x.Level == level && x.Trashed == false);
            return _documentRepository.Get(query);
        }
    }

    /// <summary>
    ///     Gets a collection of <see cref="IContent" /> objects, which are ancestors of the current content.
    /// </summary>
    /// <param name="id">Id of the <see cref="IContent" /> to retrieve ancestors for</param>
    /// <returns>An Enumerable list of <see cref="IContent" /> objects</returns>
    public IEnumerable<IContent> GetAncestors(int id)
    {
        // intentionally not locking
        IContent? content = GetById(id);
        if (content is null)
        {
            return Enumerable.Empty<IContent>();
        }

        return GetAncestors(content);
    }

    /// <summary>
    ///     Gets a collection of <see cref="IContent" /> objects, which are ancestors of the current content.
    /// </summary>
    /// <param name="content"><see cref="IContent" /> to retrieve ancestors for</param>
    /// <returns>An Enumerable list of <see cref="IContent" /> objects</returns>
    public IEnumerable<IContent> GetAncestors(IContent content)
    {
        // null check otherwise we get exceptions
        if (content.Path.IsNullOrWhiteSpace())
        {
            return Enumerable.Empty<IContent>();
        }

        var ids = content.GetAncestorIds()?.ToArray();
        if (ids?.Any() == false)
        {
            return new List<IContent>();
        }

        using (ICoreScope scope = ScopeProvider.CreateCoreScope(autoComplete: true))
        {
            scope.ReadLock(Constants.Locks.ContentTree);
            return _documentRepository.GetMany(ids!);
        }
    }

    /// <summary>
    ///     Gets a collection of published <see cref="IContent" /> objects by Parent Id
    /// </summary>
    /// <param name="id">Id of the Parent to retrieve Children from</param>
    /// <returns>An Enumerable list of published <see cref="IContent" /> objects</returns>
    public IEnumerable<IContent> GetPublishedChildren(int id)
    {
        using (ICoreScope scope = ScopeProvider.CreateCoreScope(autoComplete: true))
        {
            scope.ReadLock(Constants.Locks.ContentTree);
            IQuery<IContent>? query = Query<IContent>().Where(x => x.ParentId == id && x.Published);
            return _documentRepository.Get(query).OrderBy(x => x.SortOrder);
        }
    }

    /// <inheritdoc />
    public IEnumerable<IContent> GetPagedChildren(int id, long pageIndex, int pageSize, out long totalChildren, IQuery<IContent>? filter = null, Ordering? ordering = null)
    {
        if (pageIndex < 0)
        {
            throw new ArgumentOutOfRangeException(nameof(pageIndex));
        }

        if (pageSize <= 0)
        {
            throw new ArgumentOutOfRangeException(nameof(pageSize));
        }

        ordering ??= Ordering.By("sortOrder");

        using (ICoreScope scope = ScopeProvider.CreateCoreScope(autoComplete: true))
        {
            scope.ReadLock(Constants.Locks.ContentTree);

            IQuery<IContent>? query = Query<IContent>()?.Where(x => x.ParentId == id);
            return _documentRepository.GetPage(query, pageIndex, pageSize, out totalChildren, filter, ordering);
        }
    }

    /// <inheritdoc />
    public IEnumerable<IContent> GetPagedDescendants(int id, long pageIndex, int pageSize, out long totalChildren, IQuery<IContent>? filter = null, Ordering? ordering = null)
    {
        ordering ??= Ordering.By("Path");

        using (ICoreScope scope = ScopeProvider.CreateCoreScope(autoComplete: true))
        {
            scope.ReadLock(Constants.Locks.ContentTree);

            // if the id is System Root, then just get all
            if (id != Constants.System.Root)
            {
                TreeEntityPath[] contentPath =
                    _entityRepository.GetAllPaths(Constants.ObjectTypes.Document, id).ToArray();
                if (contentPath.Length == 0)
                {
                    totalChildren = 0;
                    return Enumerable.Empty<IContent>();
                }

                return GetPagedLocked(GetPagedDescendantQuery(contentPath[0].Path), pageIndex, pageSize, out totalChildren, filter, ordering);
            }

            return GetPagedLocked(null, pageIndex, pageSize, out totalChildren, filter, ordering);
        }
    }

    private IQuery<IContent>? GetPagedDescendantQuery(string contentPath)
    {
        IQuery<IContent>? query = Query<IContent>();
        if (!contentPath.IsNullOrWhiteSpace())
        {
            query?.Where(x => x.Path.SqlStartsWith($"{contentPath},", TextColumnType.NVarchar));
        }

        return query;
    }

    private IEnumerable<IContent> GetPagedLocked(IQuery<IContent>? query, long pageIndex, int pageSize, out long totalChildren, IQuery<IContent>? filter, Ordering? ordering)
    {
        if (pageIndex < 0)
        {
            throw new ArgumentOutOfRangeException(nameof(pageIndex));
        }

        if (pageSize <= 0)
        {
            throw new ArgumentOutOfRangeException(nameof(pageSize));
        }

        if (ordering == null)
        {
            throw new ArgumentNullException(nameof(ordering));
        }

        return _documentRepository.GetPage(query, pageIndex, pageSize, out totalChildren, filter, ordering);
    }

    /// <summary>
    ///     Gets the parent of the current content as an <see cref="IContent" /> item.
    /// </summary>
    /// <param name="id">Id of the <see cref="IContent" /> to retrieve the parent from</param>
    /// <returns>Parent <see cref="IContent" /> object</returns>
    public IContent? GetParent(int id)
    {
        // intentionally not locking
        IContent? content = GetById(id);
        return GetParent(content);
    }

    /// <summary>
    ///     Gets a collection of <see cref="IContent" /> objects, which reside at the first level / root
    /// </summary>
    /// <returns>An Enumerable list of <see cref="IContent" /> objects</returns>
    public IEnumerable<IContent> GetRootContent()
    {
        using (ICoreScope scope = ScopeProvider.CreateCoreScope(autoComplete: true))
        {
            scope.ReadLock(Constants.Locks.ContentTree);
            IQuery<IContent> query = Query<IContent>().Where(x => x.ParentId == Constants.System.Root);
            return _documentRepository.Get(query);
        }
    }

    /// <summary>
    ///     Gets all published content items
    /// </summary>
    /// <returns></returns>
    internal IEnumerable<IContent> GetAllPublished()
    {
        using (ICoreScope scope = ScopeProvider.CreateCoreScope(autoComplete: true))
        {
            scope.ReadLock(Constants.Locks.ContentTree);
            return _documentRepository.Get(QueryNotTrashed);
        }
    }

    /// <summary>
    ///     Gets a collection of an <see cref="IContent" /> objects, which resides in the Recycle Bin
    /// </summary>
    /// <returns>An Enumerable list of <see cref="IContent" /> objects</returns>
    public IEnumerable<IContent> GetPagedContentInRecycleBin(long pageIndex, int pageSize, out long totalRecords, IQuery<IContent>? filter = null, Ordering? ordering = null)
    {
        using (ICoreScope scope = ScopeProvider.CreateCoreScope(autoComplete: true))
        {
            ordering ??= Ordering.By("Path");

            scope.ReadLock(Constants.Locks.ContentTree);
            IQuery<IContent>? query = Query<IContent>()?
                .Where(x => x.Path.StartsWith(Constants.System.RecycleBinContentPathPrefix));
            return _documentRepository.GetPage(query, pageIndex, pageSize, out totalRecords, filter, ordering);
        }
    }

    /// <summary>
<<<<<<< HEAD
=======
    ///     Checks whether an <see cref="IContent" /> item has any children
    /// </summary>
    /// <param name="id">Id of the <see cref="IContent" /></param>
    /// <returns>True if the content has any children otherwise False</returns>
    public bool HasChildren(int id) => CountChildren(id) > 0;


    /// <inheritdoc/>
    public IEnumerable<Guid> GetScheduledContentKeys(IEnumerable<Guid> keys)
    {
        Guid[] idsA = keys.ToArray();
        if (idsA.Length == 0)
        {
            return Enumerable.Empty<Guid>();
        }

        using (ICoreScope scope = ScopeProvider.CreateCoreScope(autoComplete: true))
        {
            scope.ReadLock(Constants.Locks.ContentTree);
            return _documentRepository.GetScheduledContentKeys(idsA);
        }
    }

    /// <summary>
>>>>>>> 28b90bcf
    ///     Checks if the passed in <see cref="IContent" /> can be published based on the ancestors publish state.
    /// </summary>
    /// <param name="content"><see cref="IContent" /> to check if ancestors are published</param>
    /// <returns>True if the Content can be published, otherwise False</returns>
    public bool IsPathPublishable(IContent content)
    {
        // fast
        if (content.ParentId == Constants.System.Root)
        {
            return true; // root content is always publishable
        }

        if (content.Trashed)
        {
            return false; // trashed content is never publishable
        }

        // not trashed and has a parent: publishable if the parent is path-published
        IContent? parent = GetById(content.ParentId);
        return parent == null || IsPathPublished(parent);
    }

    #endregion

    #region Save, Publish, Unpublish

    /// <summary>
    ///     Publishes/unpublishes any pending publishing changes made to the document.
    /// </summary>
    /// <remarks>
    ///     <para>
    ///         This MUST NOT be called from within this service, this used to be a public API and must only be used outside of
    ///         this service.
    ///         Internally in this service, calls must be made to CommitDocumentChangesInternal
    ///     </para>
    ///     <para>This is the underlying logic for both publishing and unpublishing any document</para>
    ///     <para>
    ///         Pending publishing/unpublishing changes on a document are made with calls to
    ///         <see cref="ContentRepositoryExtensions.PublishCulture" /> and
    ///         <see cref="ContentRepositoryExtensions.UnpublishCulture" />.
    ///     </para>
    ///     <para>
    ///         When publishing or unpublishing a single culture, or all cultures, use <see cref="SaveAndPublish" />
    ///         and <see cref="Unpublish" />. But if the flexibility to both publish and unpublish in a single operation is
    ///         required
    ///         then this method needs to be used in combination with <see cref="ContentRepositoryExtensions.PublishCulture" />
    ///         and <see cref="ContentRepositoryExtensions.UnpublishCulture" />
    ///         on the content itself - this prepares the content, but does not commit anything - and then, invoke
    ///         <see cref="CommitDocumentChanges" /> to actually commit the changes to the database.
    ///     </para>
    ///     <para>The document is *always* saved, even when publishing fails.</para>
    /// </remarks>
    internal PublishResult CommitDocumentChanges(IContent content, int userId = Constants.Security.SuperUserId)
    {
        using (ICoreScope scope = ScopeProvider.CreateCoreScope())
        {
            EventMessages evtMsgs = EventMessagesFactory.Get();

            scope.WriteLock(Constants.Locks.ContentTree);

            var savingNotification = new ContentSavingNotification(content, evtMsgs);
            if (scope.Notifications.PublishCancelable(savingNotification))
            {
                return new PublishResult(PublishResultType.FailedPublishCancelledByEvent, evtMsgs, content);
            }

            var allLangs = _languageRepository.GetMany().ToList();

            PublishResult result = CommitDocumentChangesInternal(scope, content, evtMsgs, allLangs, savingNotification.State, userId);
            scope.Complete();
            return result;
        }
    }

    // utility 'PublishCultures' func used by SaveAndPublishBranch
    private bool PublishBranch_PublishCultures(IContent content, HashSet<string> culturesToPublish, IReadOnlyCollection<ILanguage> allLangs)
    {
        // variant content type - publish specified cultures
        // invariant content type - publish only the invariant culture

        var publishTime = DateTime.Now;
        if (content.ContentType.VariesByCulture())
        {
            return culturesToPublish.All(culture =>
            {
                CultureImpact? impact = _cultureImpactFactory.Create(culture, IsDefaultCulture(allLangs, culture), content);
                return content.PublishCulture(impact, publishTime, _propertyEditorCollection) &&
                       _propertyValidationService.Value.IsPropertyDataValid(content, out _, impact);
            });
        }

        return content.PublishCulture(_cultureImpactFactory.ImpactInvariant(), publishTime, _propertyEditorCollection)
               && _propertyValidationService.Value.IsPropertyDataValid(content, out _, _cultureImpactFactory.ImpactInvariant());
    }

    // utility 'ShouldPublish' func used by PublishBranch
    private static HashSet<string>? PublishBranch_ShouldPublish(ref HashSet<string>? cultures, string c, bool published, bool edited, bool isRoot, PublishBranchFilter publishBranchFilter)
    {
        // if published, republish
        if (published)
        {
            cultures ??= new HashSet<string>(); // empty means 'already published'

            if (edited || publishBranchFilter.HasFlag(PublishBranchFilter.ForceRepublish))
            {
                cultures.Add(c); // <culture> means 'republish this culture'
            }

            return cultures;
        }

        // if not published, publish if force/root else do nothing
        if (!publishBranchFilter.HasFlag(PublishBranchFilter.IncludeUnpublished) && !isRoot)
        {
            return cultures; // null means 'nothing to do'
        }

        cultures ??= new HashSet<string>();

        cultures.Add(c); // <culture> means 'publish this culture'
        return cultures;
    }

    /// <inheritdoc />
    [Obsolete("This method is not longer used as the 'force' parameter has been split into publishing unpublished and force re-published. Please use the overload containing parameters for those options instead. Scheduled for removal in V17")]
    public IEnumerable<PublishResult> PublishBranch(IContent content, bool force, string[] cultures, int userId = Constants.Security.SuperUserId)
        => PublishBranch(content, force ? PublishBranchFilter.IncludeUnpublished : PublishBranchFilter.Default, cultures, userId);

    /// <inheritdoc />
    public IEnumerable<PublishResult> PublishBranch(IContent content, PublishBranchFilter publishBranchFilter, string[] cultures, int userId = Constants.Security.SuperUserId)
    {
        // note: EditedValue and PublishedValue are objects here, so it is important to .Equals()
        // and not to == them, else we would be comparing references, and that is a bad thing

        cultures = EnsureCultures(content, cultures);

        string? defaultCulture;
        using (ICoreScope scope = ScopeProvider.CreateCoreScope())
        {
            defaultCulture = _languageRepository.GetDefaultIsoCode();
            scope.Complete();
        }

        // determines cultures to be published
        // can be: null (content is not impacted), an empty set (content is impacted but already published), or cultures
        HashSet<string>? ShouldPublish(IContent c)
        {
            var isRoot = c.Id == content.Id;
            HashSet<string>? culturesToPublish = null;

            // invariant content type
            if (!c.ContentType.VariesByCulture())
            {
                return PublishBranch_ShouldPublish(ref culturesToPublish, "*", c.Published, c.Edited, isRoot, publishBranchFilter);
            }

            // variant content type, specific cultures
            if (c.Published)
            {
                // then some (and maybe all) cultures will be 'already published' (unless forcing),
                // others will have to 'republish this culture'
                foreach (var culture in cultures)
                {
                    // We could be publishing a parent invariant page, with descendents that are variant.
                    // So convert the invariant request to a request for the default culture.
                    var specificCulture = culture == "*" ? defaultCulture : culture;

                    PublishBranch_ShouldPublish(ref culturesToPublish, specificCulture, c.IsCulturePublished(specificCulture), c.IsCultureEdited(specificCulture), isRoot, publishBranchFilter);
                }

                return culturesToPublish;
            }

            // if not published, publish if forcing unpublished/root else do nothing
            return publishBranchFilter.HasFlag(PublishBranchFilter.IncludeUnpublished) || isRoot
                ? new HashSet<string>(cultures) // means 'publish specified cultures'
                : null; // null means 'nothing to do'
        }

        return PublishBranch(content, ShouldPublish, PublishBranch_PublishCultures, userId);
    }

    private static string[] EnsureCultures(IContent content, string[] cultures)
    {
        // Ensure consistent indication of "all cultures" for variant content.
        if (content.ContentType.VariesByCulture() is false && ProvidedCulturesIndicatePublishAll(cultures))
        {
            cultures = ["*"];
        }

        return cultures.Select(x => x.EnsureCultureCode()!).ToArray();
    }

    private static bool ProvidedCulturesIndicatePublishAll(string[] cultures) => cultures.Length == 0 || (cultures.Length == 1 && cultures[0] == "invariant");

    internal IEnumerable<PublishResult> PublishBranch(
        IContent document,
        Func<IContent, HashSet<string>?> shouldPublish,
        Func<IContent, HashSet<string>, IReadOnlyCollection<ILanguage>, bool> publishCultures,
        int userId = Constants.Security.SuperUserId)
    {
        if (shouldPublish == null)
        {
            throw new ArgumentNullException(nameof(shouldPublish));
        }

        if (publishCultures == null)
        {
            throw new ArgumentNullException(nameof(publishCultures));
        }

        EventMessages eventMessages = EventMessagesFactory.Get();
        var results = new List<PublishResult>();
        var publishedDocuments = new List<IContent>();

        using (ICoreScope scope = ScopeProvider.CreateCoreScope())
        {
            scope.WriteLock(Constants.Locks.ContentTree);

            var allLangs = _languageRepository.GetMany().ToList();

            if (!document.HasIdentity)
            {
                throw new InvalidOperationException("Cannot not branch-publish a new document.");
            }

            PublishedState publishedState = document.PublishedState;
            if (publishedState == PublishedState.Publishing)
            {
                throw new InvalidOperationException("Cannot mix PublishCulture and SaveAndPublishBranch.");
            }

            // deal with the branch root - if it fails, abort
            HashSet<string>? culturesToPublish = shouldPublish(document);
            PublishResult? result = PublishBranchItem(scope, document, culturesToPublish, publishCultures, true, publishedDocuments, eventMessages, userId, allLangs, out IDictionary<string, object?>? notificationState);
            if (result != null)
            {
                results.Add(result);
                if (!result.Success)
                {
                    return results;
                }
            }

            HashSet<string> culturesPublished = culturesToPublish ?? [];

            // deal with descendants
            // if one fails, abort its branch
            var exclude = new HashSet<int>();

            int count;
            var page = 0;
            const int pageSize = 100;
            do
            {
                count = 0;

                // important to order by Path ASC so make it explicit in case defaults change
                // ReSharper disable once RedundantArgumentDefaultValue
                foreach (IContent d in GetPagedDescendants(document.Id, page, pageSize, out _, ordering: Ordering.By("Path", Direction.Ascending)))
                {
                    count++;

                    // if parent is excluded, exclude child too
                    if (exclude.Contains(d.ParentId))
                    {
                        exclude.Add(d.Id);
                        continue;
                    }

                    // no need to check path here, parent has to be published here
                    culturesToPublish = shouldPublish(d);
                    result = PublishBranchItem(scope, d, culturesToPublish, publishCultures, false, publishedDocuments, eventMessages, userId, allLangs, out _);
                    if (result != null)
                    {
                        results.Add(result);
                        if (result.Success)
                        {
                            culturesPublished.UnionWith(culturesToPublish ?? []);
                            continue;
                        }
                    }

                    // if we could not publish the document, cut its branch
                    exclude.Add(d.Id);
                }

                page++;
            }
            while (count > 0);

            Audit(AuditType.Publish, userId, document.Id, "Branch published");

            // trigger events for the entire branch
            // (SaveAndPublishBranchOne does *not* do it)
            var variesByCulture = document.ContentType.VariesByCulture();
            scope.Notifications.Publish(
                new ContentTreeChangeNotification(
                    document,
                    TreeChangeTypes.RefreshBranch,
                    variesByCulture ? culturesPublished.IsCollectionEmpty() ? null : culturesPublished : ["*"],
                    null,
                    eventMessages));
            scope.Notifications.Publish(new ContentPublishedNotification(publishedDocuments, eventMessages).WithState(notificationState));

            scope.Complete();
        }

        return results;
    }

    // shouldPublish: a function determining whether the document has changes that need to be published
    //  note - 'force' is handled by 'editing'
    // publishValues: a function publishing values (using the appropriate PublishCulture calls)
    private PublishResult? PublishBranchItem(
        ICoreScope scope,
        IContent document,
        HashSet<string>? culturesToPublish,
        Func<IContent, HashSet<string>, IReadOnlyCollection<ILanguage>,
            bool> publishCultures,
        bool isRoot,
        ICollection<IContent> publishedDocuments,
        EventMessages evtMsgs,
        int userId,
        IReadOnlyCollection<ILanguage> allLangs,
        out IDictionary<string, object?>? initialNotificationState)
    {
        initialNotificationState = new Dictionary<string, object?>();

        // we need to guard against unsaved changes before proceeding; the document will be saved, but we're not firing any saved notifications
        if (HasUnsavedChanges(document))
        {
            return new PublishResult(PublishResultType.FailedPublishUnsavedChanges, evtMsgs, document);
        }

        // null = do not include
        if (culturesToPublish == null)
        {
            return null;
        }

        // empty = already published
        if (culturesToPublish.Count == 0)
        {
            return new PublishResult(PublishResultType.SuccessPublishAlready, evtMsgs, document);
        }

        var savingNotification = new ContentSavingNotification(document, evtMsgs);
        if (scope.Notifications.PublishCancelable(savingNotification))
        {
            return new PublishResult(PublishResultType.FailedPublishCancelledByEvent, evtMsgs, document);
        }

        // publish & check if values are valid
        if (!publishCultures(document, culturesToPublish, allLangs))
        {
            // TODO: Based on this callback behavior there is no way to know which properties may have been invalid if this failed, see other results of FailedPublishContentInvalid
            return new PublishResult(PublishResultType.FailedPublishContentInvalid, evtMsgs, document);
        }

        PublishResult result = CommitDocumentChangesInternal(scope, document, evtMsgs, allLangs, savingNotification.State, userId, true, isRoot);
        if (result.Success)
        {
            publishedDocuments.Add(document);
        }

        return result;
    }

    #endregion

    #region Move, RecycleBin

    /// <inheritdoc />
    public OperationResult MoveToRecycleBin(IContent content, int userId = Constants.Security.SuperUserId)
    {
        EventMessages eventMessages = EventMessagesFactory.Get();
        var moves = new List<(IContent, string)>();

        using (ICoreScope scope = ScopeProvider.CreateCoreScope())
        {
            scope.WriteLock(Constants.Locks.ContentTree);

            var originalPath = content.Path;
            var moveEventInfo =
                new MoveToRecycleBinEventInfo<IContent>(content, originalPath);

            var movingToRecycleBinNotification =
                new ContentMovingToRecycleBinNotification(moveEventInfo, eventMessages);
            if (scope.Notifications.PublishCancelable(movingToRecycleBinNotification))
            {
                scope.Complete();
                return OperationResult.Cancel(eventMessages); // causes rollback
            }

            // if it's published we may want to force-unpublish it - that would be backward-compatible... but...
            // making a radical decision here: trashing is equivalent to moving under an unpublished node so
            // it's NOT unpublishing, only the content is now masked - allowing us to restore it if wanted
            // if (content.HasPublishedVersion)
            // { }
            PerformMoveLocked(content, Constants.System.RecycleBinContent, null, userId, moves, true);
            scope.Notifications.Publish(
                new ContentTreeChangeNotification(content, TreeChangeTypes.RefreshBranch, eventMessages));

            MoveToRecycleBinEventInfo<IContent>[] moveInfo = moves
                .Select(x => new MoveToRecycleBinEventInfo<IContent>(x.Item1, x.Item2))
                .ToArray();

            scope.Notifications.Publish(
                new ContentMovedToRecycleBinNotification(moveInfo, eventMessages).WithStateFrom(
                    movingToRecycleBinNotification));
            Audit(AuditType.Move, userId, content.Id, "Moved to recycle bin");

            scope.Complete();
        }

        return OperationResult.Succeed(eventMessages);
    }

    /// <summary>
    ///     Moves an <see cref="IContent" /> object to a new location by changing its parent id.
    /// </summary>
    /// <remarks>
    ///     If the <see cref="IContent" /> object is already published it will be
    ///     published after being moved to its new location. Otherwise it'll just
    ///     be saved with a new parent id.
    /// </remarks>
    /// <param name="content">The <see cref="IContent" /> to move</param>
    /// <param name="parentId">Id of the Content's new Parent</param>
    /// <param name="userId">Optional Id of the User moving the Content</param>
    public OperationResult Move(IContent content, int parentId, int userId = Constants.Security.SuperUserId)
    {
        EventMessages eventMessages = EventMessagesFactory.Get();

        if (content.ParentId == parentId)
        {
            return OperationResult.Succeed(eventMessages);
        }

        // if moving to the recycle bin then use the proper method
        if (parentId == Constants.System.RecycleBinContent)
        {
            return MoveToRecycleBin(content, userId);
        }

        var moves = new List<(IContent, string)>();

        using (ICoreScope scope = ScopeProvider.CreateCoreScope())
        {
            scope.WriteLock(Constants.Locks.ContentTree);

            IContent? parent = parentId == Constants.System.Root ? null : GetById(parentId);
            if (parentId != Constants.System.Root && (parent == null || parent.Trashed))
            {
                throw new InvalidOperationException("Parent does not exist or is trashed."); // causes rollback
            }

            TryGetParentKey(parentId, out Guid? parentKey);
            var moveEventInfo = new MoveEventInfo<IContent>(content, content.Path, parentId, parentKey);

            var movingNotification = new ContentMovingNotification(moveEventInfo, eventMessages);
            if (scope.Notifications.PublishCancelable(movingNotification))
            {
                scope.Complete();
                return OperationResult.Cancel(eventMessages); // causes rollback
            }

            // if content was trashed, and since we're not moving to the recycle bin,
            // indicate that the trashed status should be changed to false, else just
            // leave it unchanged
            var trashed = content.Trashed ? false : (bool?)null;

            // if the content was trashed under another content, and so has a published version,
            // it cannot move back as published but has to be unpublished first - that's for the
            // root content, everything underneath will retain its published status
            if (content.Trashed && content.Published)
            {
                // however, it had been masked when being trashed, so there's no need for
                // any special event here - just change its state
                content.PublishedState = PublishedState.Unpublishing;
            }

            PerformMoveLocked(content, parentId, parent, userId, moves, trashed);

            scope.Notifications.Publish(
                new ContentTreeChangeNotification(content, TreeChangeTypes.RefreshBranch, eventMessages));

            // changes
            MoveEventInfo<IContent>[] moveInfo = moves
                .Select(x =>
                {
                    TryGetParentKey(x.Item1.ParentId, out Guid? itemParentKey);
                    return new MoveEventInfo<IContent>(x.Item1, x.Item2, x.Item1.ParentId, itemParentKey);
                })
                .ToArray();

            scope.Notifications.Publish(
                new ContentMovedNotification(moveInfo, eventMessages).WithStateFrom(movingNotification));

            Audit(AuditType.Move, userId, content.Id);

            scope.Complete();
            return OperationResult.Succeed(eventMessages);
        }
    }

    // MUST be called from within WriteLock
    // trash indicates whether we are trashing, un-trashing, or not changing anything
    private void PerformMoveLocked(IContent content, int parentId, IContent? parent, int userId, ICollection<(IContent, string)> moves, bool? trash)
    {
        content.WriterId = userId;
        content.ParentId = parentId;

        // get the level delta (old pos to new pos)
        // note that recycle bin (id:-20) level is 0!
        var levelDelta = 1 - content.Level + (parent?.Level ?? 0);

        var paths = new Dictionary<int, string>();

        moves.Add((content, content.Path)); // capture original path

        // need to store the original path to lookup descendants based on it below
        var originalPath = content.Path;

        // these will be updated by the repo because we changed parentId
        // content.Path = (parent == null ? "-1" : parent.Path) + "," + content.Id;
        // content.SortOrder = ((ContentRepository) repository).NextChildSortOrder(parentId);
        // content.Level += levelDelta;
        PerformMoveContentLocked(content, userId, trash);

        // if uow is not immediate, content.Path will be updated only when the UOW commits,
        // and because we want it now, we have to calculate it by ourselves
        // paths[content.Id] = content.Path;
        paths[content.Id] =
            (parent == null
                ? parentId == Constants.System.RecycleBinContent ? "-1,-20" : Constants.System.RootString
                : parent.Path) + "," + content.Id;

        const int pageSize = 500;
        IQuery<IContent>? query = GetPagedDescendantQuery(originalPath);
        long total;
        do
        {
            // We always page a page 0 because for each page, we are moving the result so the resulting total will be reduced
            IEnumerable<IContent> descendants =
                GetPagedLocked(query, 0, pageSize, out total, null, Ordering.By("Path"));

            foreach (IContent descendant in descendants)
            {
                moves.Add((descendant, descendant.Path)); // capture original path

                // update path and level since we do not update parentId
                descendant.Path = paths[descendant.Id] = paths[descendant.ParentId] + "," + descendant.Id;
                descendant.Level += levelDelta;
                PerformMoveContentLocked(descendant, userId, trash);
            }
        }
        while (total > pageSize);
    }

    private void PerformMoveContentLocked(IContent content, int userId, bool? trash)
    {
        if (trash.HasValue)
        {
            ((ContentBase)content).Trashed = trash.Value;
        }

        content.WriterId = userId;
        _documentRepository.Save(content);
    }

    public async Task<OperationResult> EmptyRecycleBinAsync(Guid userId)
        => EmptyRecycleBin(await _userIdKeyResolver.GetAsync(userId));

    /// <summary>
    ///     Empties the Recycle Bin by deleting all <see cref="IContent" /> that resides in the bin
    /// </summary>
    public OperationResult EmptyRecycleBin(int userId = Constants.Security.SuperUserId)
    {
        var deleted = new List<IContent>();
        EventMessages eventMessages = EventMessagesFactory.Get();

        using (ICoreScope scope = ScopeProvider.CreateCoreScope())
        {
            scope.WriteLock(Constants.Locks.ContentTree);

            // emptying the recycle bin means deleting whatever is in there - do it properly!
            IQuery<IContent>? query = Query<IContent>().Where(x => x.ParentId == Constants.System.RecycleBinContent);
            IContent[] contents = _documentRepository.Get(query).ToArray();

            var emptyingRecycleBinNotification = new ContentEmptyingRecycleBinNotification(contents, eventMessages);
            var deletingContentNotification = new ContentDeletingNotification(contents, eventMessages);
            if (scope.Notifications.PublishCancelable(emptyingRecycleBinNotification) || scope.Notifications.PublishCancelable(deletingContentNotification))
            {
                scope.Complete();
                return OperationResult.Cancel(eventMessages);
            }

            if (contents is not null)
            {
                foreach (IContent content in contents)
                {
                    if (_contentSettings.DisableDeleteWhenReferenced && _relationService.IsRelated(content.Id, RelationDirectionFilter.Child))
                    {
                        continue;
                    }

                    DeleteLocked(scope, content, eventMessages);
                    deleted.Add(content);
                }
            }

            scope.Notifications.Publish(
                new ContentEmptiedRecycleBinNotification(deleted, eventMessages).WithStateFrom(
                    emptyingRecycleBinNotification));
            scope.Notifications.Publish(
                new ContentTreeChangeNotification(deleted, TreeChangeTypes.Remove, eventMessages));
            Audit(AuditType.Delete, userId, Constants.System.RecycleBinContent, "Recycle bin emptied");

            scope.Complete();
        }

        return OperationResult.Succeed(eventMessages);
    }

    public bool RecycleBinSmells()
    {
        using (ICoreScope scope = ScopeProvider.CreateCoreScope(autoComplete: true))
        {
            scope.ReadLock(Constants.Locks.ContentTree);
            return _documentRepository.RecycleBinSmells();
        }
    }

    #endregion

    #region Others

    /// <summary>
    ///     Copies an <see cref="IContent" /> object by creating a new Content object of the same type and copies all data from
    ///     the current
    ///     to the new copy which is returned. Recursively copies all children.
    /// </summary>
    /// <param name="content">The <see cref="IContent" /> to copy</param>
    /// <param name="parentId">Id of the Content's new Parent</param>
    /// <param name="relateToOriginal">Boolean indicating whether the copy should be related to the original</param>
    /// <param name="userId">Optional Id of the User copying the Content</param>
    /// <returns>The newly created <see cref="IContent" /> object</returns>
    public IContent? Copy(IContent content, int parentId, bool relateToOriginal, int userId = Constants.Security.SuperUserId) => Copy(content, parentId, relateToOriginal, true, userId);

    /// <summary>
    ///     Copies an <see cref="IContent" /> object by creating a new Content object of the same type and copies all data from
    ///     the current
    ///     to the new copy which is returned.
    /// </summary>
    /// <param name="content">The <see cref="IContent" /> to copy</param>
    /// <param name="parentId">Id of the Content's new Parent</param>
    /// <param name="relateToOriginal">Boolean indicating whether the copy should be related to the original</param>
    /// <param name="recursive">A value indicating whether to recursively copy children.</param>
    /// <param name="userId">Optional Id of the User copying the Content</param>
    /// <returns>The newly created <see cref="IContent" /> object</returns>
    public IContent? Copy(IContent content, int parentId, bool relateToOriginal, bool recursive, int userId = Constants.Security.SuperUserId)
    {
        EventMessages eventMessages = EventMessagesFactory.Get();

        // keep track of updates (copied item key and parent key) for the in-memory navigation structure
        var navigationUpdates = new List<Tuple<Guid, Guid?>>();

        IContent copy = content.DeepCloneWithResetIdentities();
        copy.ParentId = parentId;

        using (ICoreScope scope = ScopeProvider.CreateCoreScope())
        {
            TryGetParentKey(parentId, out Guid? parentKey);
            if (scope.Notifications.PublishCancelable(new ContentCopyingNotification(content, copy, parentId, parentKey, eventMessages)))
            {
                scope.Complete();
                return null;
            }

            // note - relateToOriginal is not managed here,
            // it's just part of the Copied event args so the RelateOnCopyHandler knows what to do
            // meaning that the event has to trigger for every copied content including descendants
            var copies = new List<Tuple<IContent, IContent>>();

            scope.WriteLock(Constants.Locks.ContentTree);

            // a copy is not published (but not really unpublishing either)
            // update the create author and last edit author
            if (copy.Published)
            {
                copy.Published = false;
            }

            copy.CreatorId = userId;
            copy.WriterId = userId;

            // get the current permissions, if there are any explicit ones they need to be copied
            EntityPermissionCollection currentPermissions = GetPermissions(content);
            currentPermissions.RemoveWhere(p => p.IsDefaultPermissions);

            // save and flush because we need the ID for the recursive Copying events
            _documentRepository.Save(copy);

            // store navigation update information for copied item
            navigationUpdates.Add(Tuple.Create(copy.Key, GetParent(copy)?.Key));

            // add permissions
            if (currentPermissions.Count > 0)
            {
                var permissionSet = new ContentPermissionSet(copy, currentPermissions);
                _documentRepository.AddOrUpdatePermissions(permissionSet);
            }

            // keep track of copies
            copies.Add(Tuple.Create(content, copy));
            var idmap = new Dictionary<int, int> { [content.Id] = copy.Id };

            // process descendants
            if (recursive)
            {
                const int pageSize = 500;
                var page = 0;
                var total = long.MaxValue;
                while (page * pageSize < total)
                {
                    IEnumerable<IContent> descendants =
                        GetPagedDescendants(content.Id, page++, pageSize, out total);
                    foreach (IContent descendant in descendants)
                    {
                        // when copying a branch into itself, the copy of a root would be seen as a descendant
                        // and would be copied again => filter it out.
                        if (descendant.Id == copy.Id)
                        {
                            continue;
                        }

                        // if parent has not been copied, skip, else gets its copy id
                        if (idmap.TryGetValue(descendant.ParentId, out parentId) == false)
                        {
                            continue;
                        }

                        IContent descendantCopy = descendant.DeepCloneWithResetIdentities();
                        descendantCopy.ParentId = parentId;

                        if (scope.Notifications.PublishCancelable(new ContentCopyingNotification(descendant, descendantCopy, parentId, parentKey, eventMessages)))
                        {
                            continue;
                        }

                        // a copy is not published (but not really unpublishing either)
                        // update the create author and last edit author
                        if (descendantCopy.Published)
                        {
                            descendantCopy.Published = false;
                        }

                        descendantCopy.CreatorId = userId;
                        descendantCopy.WriterId = userId;

                        // since the repository relies on the dirty state to figure out whether it needs to update the sort order, we mark it dirty here
                        descendantCopy.SortOrder = descendantCopy.SortOrder;

                        // save and flush (see above)
                        _documentRepository.Save(descendantCopy);

                        // store navigation update information for descendants
                        navigationUpdates.Add(Tuple.Create(descendantCopy.Key, GetParent(descendantCopy)?.Key));

                        copies.Add(Tuple.Create(descendant, descendantCopy));
                        idmap[descendant.Id] = descendantCopy.Id;
                    }
                }
            }

            // not handling tags here, because
            // - tags should be handled by the content repository
            // - a copy is unpublished and therefore has no impact on tags in DB
            scope.Notifications.Publish(
                new ContentTreeChangeNotification(copy, TreeChangeTypes.RefreshBranch, eventMessages));
            foreach (Tuple<IContent, IContent> x in CollectionsMarshal.AsSpan(copies))
            {
                scope.Notifications.Publish(new ContentCopiedNotification(x.Item1, x.Item2, parentId, parentKey, relateToOriginal, eventMessages));
            }

            Audit(AuditType.Copy, userId, content.Id);

            scope.Complete();
        }

        return copy;
    }

    private bool TryGetParentKey(int parentId, [NotNullWhen(true)] out Guid? parentKey)
    {
        Attempt<Guid> parentKeyAttempt = _idKeyMap.GetKeyForId(parentId, UmbracoObjectTypes.Document);
        parentKey = parentKeyAttempt.Success ? parentKeyAttempt.Result : null;
        return parentKeyAttempt.Success;
    }

    /// <summary>
    ///     Sends an <see cref="IContent" /> to Publication, which executes handlers and events for the 'Send to Publication'
    ///     action.
    /// </summary>
    /// <param name="content">The <see cref="IContent" /> to send to publication</param>
    /// <param name="userId">Optional Id of the User issuing the send to publication</param>
    /// <returns>True if sending publication was successful otherwise false</returns>
    public bool SendToPublication(IContent? content, int userId = Constants.Security.SuperUserId)
    {
        if (content is null)
        {
            return false;
        }

        EventMessages evtMsgs = EventMessagesFactory.Get();

        using (ICoreScope scope = ScopeProvider.CreateCoreScope())
        {
            var sendingToPublishNotification = new ContentSendingToPublishNotification(content, evtMsgs);
            if (scope.Notifications.PublishCancelable(sendingToPublishNotification))
            {
                scope.Complete();
                return false;
            }

            // track the cultures changing for auditing
            var culturesChanging = content.ContentType.VariesByCulture()
                ? string.Join(",", content.CultureInfos!.Values.Where(x => x.IsDirty()).Select(x => x.Culture))
                : null;

            // TODO: Currently there's no way to change track which variant properties have changed, we only have change
            // tracking enabled on all values on the Property which doesn't allow us to know which variants have changed.
            // in this particular case, determining which cultures have changed works with the above with names since it will
            // have always changed if it's been saved in the back office but that's not really fail safe.

            // Save before raising event
            OperationResult saveResult = Save(content, userId);

            // always complete (but maybe return a failed status)
            scope.Complete();

            if (!saveResult.Success)
            {
                return saveResult.Success;
            }

            scope.Notifications.Publish(
                new ContentSentToPublishNotification(content, evtMsgs).WithStateFrom(sendingToPublishNotification));

            if (culturesChanging != null)
            {
                Audit(AuditType.SendToPublishVariant, userId, content.Id, $"Send To Publish for cultures: {culturesChanging}", culturesChanging);
            }
            else
            {
                Audit(AuditType.SendToPublish, userId, content.Id);
            }

            return saveResult.Success;
        }
    }

    /// <summary>
    ///     Sorts a collection of <see cref="IContent" /> objects by updating the SortOrder according
    ///     to the ordering of items in the passed in <paramref name="items" />.
    /// </summary>
    /// <remarks>
    ///     Using this method will ensure that the Published-state is maintained upon sorting
    ///     so the cache is updated accordingly - as needed.
    /// </remarks>
    /// <param name="items"></param>
    /// <param name="userId"></param>
    /// <returns>Result indicating what action was taken when handling the command.</returns>
    public OperationResult Sort(IEnumerable<IContent> items, int userId = Constants.Security.SuperUserId)
    {
        EventMessages evtMsgs = EventMessagesFactory.Get();

        IContent[] itemsA = items.ToArray();
        if (itemsA.Length == 0)
        {
            return new OperationResult(OperationResultType.NoOperation, evtMsgs);
        }

        using (ICoreScope scope = ScopeProvider.CreateCoreScope())
        {
            scope.WriteLock(Constants.Locks.ContentTree);

            OperationResult ret = Sort(scope, itemsA, userId, evtMsgs);
            scope.Complete();
            return ret;
        }
    }

    /// <summary>
    ///     Sorts a collection of <see cref="IContent" /> objects by updating the SortOrder according
    ///     to the ordering of items identified by the <paramref name="ids" />.
    /// </summary>
    /// <remarks>
    ///     Using this method will ensure that the Published-state is maintained upon sorting
    ///     so the cache is updated accordingly - as needed.
    /// </remarks>
    /// <param name="ids"></param>
    /// <param name="userId"></param>
    /// <returns>Result indicating what action was taken when handling the command.</returns>
    public OperationResult Sort(IEnumerable<int>? ids, int userId = Constants.Security.SuperUserId)
    {
        EventMessages evtMsgs = EventMessagesFactory.Get();

        var idsA = ids?.ToArray();
        if (idsA is null || idsA.Length == 0)
        {
            return new OperationResult(OperationResultType.NoOperation, evtMsgs);
        }

        using (ICoreScope scope = ScopeProvider.CreateCoreScope())
        {
            scope.WriteLock(Constants.Locks.ContentTree);
            IContent[] itemsA = GetByIds(idsA).ToArray();

            OperationResult ret = Sort(scope, itemsA, userId, evtMsgs);
            scope.Complete();
            return ret;
        }
    }

    private OperationResult Sort(ICoreScope scope, IContent[] itemsA, int userId, EventMessages eventMessages)
    {
        var sortingNotification = new ContentSortingNotification(itemsA, eventMessages);
        var savingNotification = new ContentSavingNotification(itemsA, eventMessages);

        // raise cancelable sorting event
        if (scope.Notifications.PublishCancelable(sortingNotification))
        {
            return OperationResult.Cancel(eventMessages);
        }

        // raise cancelable saving event
        if (scope.Notifications.PublishCancelable(savingNotification))
        {
            return OperationResult.Cancel(eventMessages);
        }

        var published = new List<IContent>();
        var saved = new List<IContent>();
        var sortOrder = 0;

        foreach (IContent content in itemsA)
        {
            // if the current sort order equals that of the content we don't
            // need to update it, so just increment the sort order and continue.
            if (content.SortOrder == sortOrder)
            {
                sortOrder++;
                continue;
            }

            // else update
            content.SortOrder = sortOrder++;
            content.WriterId = userId;

            // if it's published, register it, no point running StrategyPublish
            // since we're not really publishing it and it cannot be cancelled etc
            if (content.Published)
            {
                published.Add(content);
            }

            // save
            saved.Add(content);
            _documentRepository.Save(content);
            Audit(AuditType.Sort, userId, content.Id, "Sorting content performed by user");
        }

        // first saved, then sorted
        scope.Notifications.Publish(
            new ContentSavedNotification(itemsA, eventMessages).WithStateFrom(savingNotification));
        scope.Notifications.Publish(
            new ContentSortedNotification(itemsA, eventMessages).WithStateFrom(sortingNotification));

        scope.Notifications.Publish(
            new ContentTreeChangeNotification(saved, TreeChangeTypes.RefreshNode, eventMessages));

        if (published.Any())
        {
            scope.Notifications.Publish(new ContentPublishedNotification(published, eventMessages));
        }

        return OperationResult.Succeed(eventMessages);
    }

    public ContentDataIntegrityReport CheckDataIntegrity(ContentDataIntegrityReportOptions options)
    {
        using (ICoreScope scope = ScopeProvider.CreateCoreScope())
        {
            scope.WriteLock(Constants.Locks.ContentTree);

            ContentDataIntegrityReport report = _documentRepository.CheckDataIntegrity(options);

            if (report.FixedIssues.Count > 0)
            {
                // The event args needs a content item so we'll make a fake one with enough properties to not cause a null ref
                var root = new Content("root", -1, new ContentType(_shortStringHelper, -1)) { Id = -1, Key = Guid.Empty };
                scope.Notifications.Publish(new ContentTreeChangeNotification(root, TreeChangeTypes.RefreshAll, EventMessagesFactory.Get()));
            }

            scope.Complete();

            return report;
        }
    }

    #endregion

    #region Internal Methods

    /// <summary>
    ///     Gets a collection of <see cref="IContent" /> descendants by the first Parent.
    /// </summary>
    /// <param name="content"><see cref="IContent" /> item to retrieve Descendants from</param>
    /// <returns>An Enumerable list of <see cref="IContent" /> objects</returns>
    internal IEnumerable<IContent> GetPublishedDescendants(IContent content)
    {
        using (ICoreScope scope = ScopeProvider.CreateCoreScope(autoComplete: true))
        {
            scope.ReadLock(Constants.Locks.ContentTree);
            return GetPublishedDescendantsLocked(content).ToArray(); // ToArray important in uow!
        }
    }

    #endregion

    #region Private Methods

    // TODO ELEMENTS: not used? clean up!
    private bool IsMandatoryCulture(IReadOnlyCollection<ILanguage> langs, string culture) =>
        langs.Any(x => x.IsMandatory && x.IsoCode.InvariantEquals(culture));

    #endregion

    #region Content Types

    /// <summary>
    ///     Deletes all content of specified type. All children of deleted content is moved to Recycle Bin.
    /// </summary>
    /// <remarks>
    ///     <para>This needs extra care and attention as its potentially a dangerous and extensive operation.</para>
    ///     <para>
    ///         Deletes content items of the specified type, and only that type. Does *not* handle content types
    ///         inheritance and compositions, which need to be managed outside of this method.
    ///     </para>
    /// </remarks>
    /// <param name="contentTypeIds">Id of the <see cref="IContentType" /></param>
    /// <param name="userId">Optional Id of the user issuing the delete operation</param>
    public void DeleteOfTypes(IEnumerable<int> contentTypeIds, int userId = Constants.Security.SuperUserId)
    {
        // TODO: This currently this is called from the ContentTypeService but that needs to change,
        // if we are deleting a content type, we should just delete the data and do this operation slightly differently.
        // This method will recursively go lookup every content item, check if any of it's descendants are
        // of a different type, move them to the recycle bin, then permanently delete the content items.
        // The main problem with this is that for every content item being deleted, events are raised...
        // which we need for many things like keeping caches in sync, but we can surely do this MUCH better.
        var changes = new List<TreeChange<IContent>>();
        var moves = new List<(IContent, string)>();
        var contentTypeIdsA = contentTypeIds.ToArray();
        EventMessages eventMessages = EventMessagesFactory.Get();

        // using an immediate uow here because we keep making changes with
        // PerformMoveLocked and DeleteLocked that must be applied immediately,
        // no point queuing operations
        using (ICoreScope scope = ScopeProvider.CreateCoreScope())
        {
            scope.WriteLock(Constants.Locks.ContentTree);

            IQuery<IContent> query = Query<IContent>().WhereIn(x => x.ContentTypeId, contentTypeIdsA);
            IContent[] contents = _documentRepository.Get(query).ToArray();

            if (contents is null)
            {
                return;
            }

            if (scope.Notifications.PublishCancelable(new ContentDeletingNotification(contents, eventMessages)))
            {
                scope.Complete();
                return;
            }

            // order by level, descending, so deepest first - that way, we cannot move
            // a content of the deleted type, to the recycle bin (and then delete it...)
            foreach (IContent content in contents.OrderByDescending(x => x.ParentId))
            {
                // if it's not trashed yet, and published, we should unpublish
                // but... Unpublishing event makes no sense (not going to cancel?) and no need to save
                // just raise the event
                if (content.Trashed == false && content.Published)
                {
                    scope.Notifications.Publish(new ContentUnpublishedNotification(content, eventMessages));
                }

                // if current content has children, move them to trash
                IContent c = content;
                IQuery<IContent> childQuery = Query<IContent>().Where(x => x.ParentId == c.Id);
                IEnumerable<IContent> children = _documentRepository.Get(childQuery);
                foreach (IContent child in children)
                {
                    // see MoveToRecycleBin
                    PerformMoveLocked(child, Constants.System.RecycleBinContent, null, userId, moves, true);
                    changes.Add(new TreeChange<IContent>(content, TreeChangeTypes.RefreshBranch));
                }

                // delete content
                // triggers the deleted event (and handles the files)
                DeleteLocked(scope, content, eventMessages);
                changes.Add(new TreeChange<IContent>(content, TreeChangeTypes.Remove));
            }

            MoveToRecycleBinEventInfo<IContent>[] moveInfos = moves
                .Select(x => new MoveToRecycleBinEventInfo<IContent>(x.Item1, x.Item2))
                .ToArray();
            if (moveInfos.Length > 0)
            {
                scope.Notifications.Publish(new ContentMovedToRecycleBinNotification(moveInfos, eventMessages));
            }

            scope.Notifications.Publish(new ContentTreeChangeNotification(changes, eventMessages));

            Audit(AuditType.Delete, userId, Constants.System.Root, $"Delete content of type {string.Join(",", contentTypeIdsA)}");

            scope.Complete();
        }
    }

    /// <summary>
    ///     Deletes all content items of specified type. All children of deleted content item is moved to Recycle Bin.
    /// </summary>
    /// <remarks>This needs extra care and attention as its potentially a dangerous and extensive operation</remarks>
    /// <param name="contentTypeId">Id of the <see cref="IContentType" /></param>
    /// <param name="userId">Optional id of the user deleting the media</param>
    public void DeleteOfType(int contentTypeId, int userId = Constants.Security.SuperUserId) =>
        DeleteOfTypes(new[] { contentTypeId }, userId);

    #endregion

    #region Blueprints

    public IContent? GetBlueprintById(int id)
    {
        using (ICoreScope scope = ScopeProvider.CreateCoreScope(autoComplete: true))
        {
            scope.ReadLock(Constants.Locks.ContentTree);
            IContent? blueprint = _documentBlueprintRepository.Get(id);
            if (blueprint != null)
            {
                blueprint.Blueprint = true;
            }

            return blueprint;
        }
    }

    public IContent? GetBlueprintById(Guid id)
    {
        using (ICoreScope scope = ScopeProvider.CreateCoreScope(autoComplete: true))
        {
            scope.ReadLock(Constants.Locks.ContentTree);
            IContent? blueprint = _documentBlueprintRepository.Get(id);
            if (blueprint != null)
            {
                blueprint.Blueprint = true;
            }

            return blueprint;
        }
    }

    public void SaveBlueprint(IContent content, int userId = Constants.Security.SuperUserId)
        => SaveBlueprint(content, null, userId);

    public void SaveBlueprint(IContent content, IContent? createdFromContent, int userId = Constants.Security.SuperUserId)
    {
        EventMessages evtMsgs = EventMessagesFactory.Get();

        content.Blueprint = true;

        using (ICoreScope scope = ScopeProvider.CreateCoreScope())
        {
            scope.WriteLock(Constants.Locks.ContentTree);

            if (content.HasIdentity == false)
            {
                content.CreatorId = userId;
            }

            content.WriterId = userId;

            _documentBlueprintRepository.Save(content);

            Audit(AuditType.Save, userId, content.Id, $"Saved content template: {content.Name}");

            scope.Notifications.Publish(new ContentSavedBlueprintNotification(content, createdFromContent, evtMsgs));
            scope.Notifications.Publish(new ContentTreeChangeNotification(content, TreeChangeTypes.RefreshNode, evtMsgs));

            scope.Complete();
        }
    }

    public void DeleteBlueprint(IContent content, int userId = Constants.Security.SuperUserId)
    {
        EventMessages evtMsgs = EventMessagesFactory.Get();

        using (ICoreScope scope = ScopeProvider.CreateCoreScope())
        {
            scope.WriteLock(Constants.Locks.ContentTree);
            _documentBlueprintRepository.Delete(content);
            scope.Notifications.Publish(new ContentDeletedBlueprintNotification(content, evtMsgs));
            scope.Notifications.Publish(new ContentTreeChangeNotification(content, TreeChangeTypes.Remove, evtMsgs));
            scope.Complete();
        }
    }

    private static readonly string?[] ArrayOfOneNullString = { null };

    public IContent CreateBlueprintFromContent(
        IContent blueprint,
        string name,
        int userId = Constants.Security.SuperUserId)
    {
        ArgumentNullException.ThrowIfNull(blueprint);

        IContentType contentType = GetContentType(blueprint.ContentType.Alias);
        var content = new Content(name, -1, contentType);
        content.Path = string.Concat(content.ParentId.ToString(), ",", content.Id);

        content.CreatorId = userId;
        content.WriterId = userId;

        IEnumerable<string?> cultures = ArrayOfOneNullString;
        if (blueprint.CultureInfos?.Count > 0)
        {
            cultures = blueprint.CultureInfos.Values.Select(x => x.Culture);
            using ICoreScope scope = ScopeProvider.CreateCoreScope();
            if (blueprint.CultureInfos.TryGetValue(_languageRepository.GetDefaultIsoCode(), out ContentCultureInfos defaultCulture))
            {
                defaultCulture.Name = name;
            }

            scope.Complete();
        }

        DateTime now = DateTime.Now;
        foreach (var culture in cultures)
        {
            foreach (IProperty property in blueprint.Properties)
            {
                var propertyCulture = property.PropertyType.VariesByCulture() ? culture : null;
                content.SetValue(property.Alias, property.GetValue(propertyCulture), propertyCulture);
            }

            if (!string.IsNullOrEmpty(culture))
            {
                content.SetCultureInfo(culture, blueprint.GetCultureName(culture), now);
            }
        }

        return content;
    }

    /// <inheritdoc />
    [Obsolete("Use IContentBlueprintEditingService.GetScaffoldedAsync() instead. Scheduled for removal in V18.")]
    public IContent CreateContentFromBlueprint(IContent blueprint, string name, int userId = Constants.Security.SuperUserId)
        => CreateBlueprintFromContent(blueprint, name, userId);

    public IEnumerable<IContent> GetBlueprintsForContentTypes(params int[] contentTypeId)
    {
        using (ScopeProvider.CreateCoreScope(autoComplete: true))
        {
            IQuery<IContent> query = Query<IContent>();
            if (contentTypeId.Length > 0)
            {
                query.Where(x => contentTypeId.Contains(x.ContentTypeId));
            }

            return _documentBlueprintRepository.Get(query).Select(x =>
            {
                x.Blueprint = true;
                return x;
            });
        }
    }

    public void DeleteBlueprintsOfTypes(IEnumerable<int> contentTypeIds, int userId = Constants.Security.SuperUserId)
    {
        EventMessages evtMsgs = EventMessagesFactory.Get();

        using (ICoreScope scope = ScopeProvider.CreateCoreScope())
        {
            scope.WriteLock(Constants.Locks.ContentTree);

            var contentTypeIdsA = contentTypeIds.ToArray();
            IQuery<IContent> query = Query<IContent>();
            if (contentTypeIdsA.Length > 0)
            {
                query.Where(x => contentTypeIdsA.Contains(x.ContentTypeId));
            }

            IContent[]? blueprints = _documentBlueprintRepository.Get(query)?.Select(x =>
            {
                x.Blueprint = true;
                return x;
            }).ToArray();

            if (blueprints is not null)
            {
                foreach (IContent blueprint in blueprints)
                {
                    _documentBlueprintRepository.Delete(blueprint);
                }

                scope.Notifications.Publish(new ContentDeletedBlueprintNotification(blueprints, evtMsgs));
                scope.Notifications.Publish(new ContentTreeChangeNotification(blueprints, TreeChangeTypes.Remove, evtMsgs));
                scope.Complete();
            }
        }
    }

    public void DeleteBlueprintsOfType(int contentTypeId, int userId = Constants.Security.SuperUserId) =>
        DeleteBlueprintsOfTypes(new[] { contentTypeId }, userId);

    #endregion

    #region Abstract implementations

    protected override UmbracoObjectTypes ContentObjectType => UmbracoObjectTypes.Document;

    protected override int[] ReadLockIds => WriteLockIds;

    protected override int[] WriteLockIds => new[] { Constants.Locks.ContentTree };

    protected override bool SupportsBranchPublishing => true;

    protected override ILogger<ContentService> Logger => _logger;

    protected override IContent CreateContentInstance(string name, int parentId, IContentType contentType, int userId)
        => new Content(name, parentId, contentType, userId);

    protected override IContent CreateContentInstance(string name, IContent parent, IContentType contentType, int userId)
        => new Content(name, parent, contentType, userId);

    protected override void DeleteLocked(ICoreScope scope, IContent content, EventMessages evtMsgs)
    {
        void DoDelete(IContent c)
        {
            _documentRepository.Delete(c);
            scope.Notifications.Publish(new ContentDeletedNotification(c, evtMsgs));

            // media files deleted by QueuingEventDispatcher
        }

        const int pageSize = 500;
        var total = long.MaxValue;
        while (total > 0)
        {
            // get descendants - ordered from deepest to shallowest
            IEnumerable<IContent> descendants = GetPagedDescendants(content.Id, 0, pageSize, out total, ordering: Ordering.By("Path", Direction.Descending));
            foreach (IContent c in descendants)
            {
                DoDelete(c);
            }
        }

        DoDelete(content);
    }

    protected override SavingNotification<IContent> SavingNotification(IContent content, EventMessages eventMessages)
        => new ContentSavingNotification(content, eventMessages);

    protected override SavedNotification<IContent> SavedNotification(IContent content, EventMessages eventMessages)
        => new ContentSavedNotification(content, eventMessages);

    protected override SavingNotification<IContent> SavingNotification(IEnumerable<IContent> content, EventMessages eventMessages)
        => new ContentSavingNotification(content, eventMessages);

    protected override SavedNotification<IContent> SavedNotification(IEnumerable<IContent> content, EventMessages eventMessages)
        => new ContentSavedNotification(content, eventMessages);

    protected override TreeChangeNotification<IContent> TreeChangeNotification(IContent content, TreeChangeTypes changeTypes, EventMessages eventMessages)
        => new ContentTreeChangeNotification(content, changeTypes, eventMessages);

    protected override TreeChangeNotification<IContent> TreeChangeNotification(IContent content, TreeChangeTypes changeTypes, IEnumerable<string>? publishedCultures, IEnumerable<string>? unpublishedCultures, EventMessages eventMessages)
        => new ContentTreeChangeNotification(content, changeTypes, publishedCultures, unpublishedCultures, eventMessages);

    protected override TreeChangeNotification<IContent> TreeChangeNotification(IEnumerable<IContent> content, TreeChangeTypes changeTypes, EventMessages eventMessages)
        => new ContentTreeChangeNotification(content, changeTypes, eventMessages);

    protected override DeletingNotification<IContent> DeletingNotification(IContent content, EventMessages eventMessages)
        => new ContentDeletingNotification(content, eventMessages);

    protected override CancelableEnumerableObjectNotification<IContent> PublishingNotification(IContent content, EventMessages eventMessages)
        => new ContentPublishingNotification(content, eventMessages);

    protected override IStatefulNotification PublishedNotification(IContent content, EventMessages eventMessages)
        => new ContentPublishedNotification(content, eventMessages);

    protected override IStatefulNotification PublishedNotification(IEnumerable<IContent> content, EventMessages eventMessages)
        => new ContentPublishedNotification(content, eventMessages);

    protected override CancelableEnumerableObjectNotification<IContent> UnpublishingNotification(IContent content, EventMessages eventMessages)
        => new ContentUnpublishingNotification(content, eventMessages);

    protected override IStatefulNotification UnpublishedNotification(IContent content, EventMessages eventMessages)
        => new ContentUnpublishedNotification(content, eventMessages);

    protected override DeletingVersionsNotification<IContent> DeletingVersionsNotification(int id, EventMessages messages, int specificVersion = default, bool deletePriorVersions = false, DateTime dateToRetain = default)
        => new ContentDeletingVersionsNotification(id, messages, specificVersion, deletePriorVersions, dateToRetain);

    protected override DeletedVersionsNotification<IContent> DeletedVersionsNotification(int id, EventMessages messages, int specificVersion = default, bool deletePriorVersions = false, DateTime dateToRetain = default)
        => new ContentDeletedVersionsNotification(id, messages, specificVersion, deletePriorVersions, dateToRetain);

    #endregion
}<|MERGE_RESOLUTION|>--- conflicted
+++ resolved
@@ -694,16 +694,6 @@
         }
     }
 
-    /// <summary>
-<<<<<<< HEAD
-=======
-    ///     Checks whether an <see cref="IContent" /> item has any children
-    /// </summary>
-    /// <param name="id">Id of the <see cref="IContent" /></param>
-    /// <returns>True if the content has any children otherwise False</returns>
-    public bool HasChildren(int id) => CountChildren(id) > 0;
-
-
     /// <inheritdoc/>
     public IEnumerable<Guid> GetScheduledContentKeys(IEnumerable<Guid> keys)
     {
@@ -721,7 +711,6 @@
     }
 
     /// <summary>
->>>>>>> 28b90bcf
     ///     Checks if the passed in <see cref="IContent" /> can be published based on the ancestors publish state.
     /// </summary>
     /// <param name="content"><see cref="IContent" /> to check if ancestors are published</param>
