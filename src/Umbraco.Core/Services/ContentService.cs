--- conflicted
+++ resolved
@@ -312,11 +312,7 @@
                 {
                     var value = contentProperty.Value?.ToString();
 
-<<<<<<< HEAD
-                    if (!string.IsNullOrEmpty(value))
-=======
                     if (string.IsNullOrEmpty(value))
->>>>>>> d558646d
                     {
                         result.AddRange(GetAnchorValuesFromRTEContent(value));
                     }
