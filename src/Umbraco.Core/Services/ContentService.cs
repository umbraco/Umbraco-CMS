using Microsoft.Extensions.DependencyInjection;
using Microsoft.Extensions.Logging;
using Umbraco.Cms.Core.DependencyInjection;
using Umbraco.Cms.Core.Events;
using Umbraco.Cms.Core.Exceptions;
using Umbraco.Cms.Core.Models;
using Umbraco.Cms.Core.Models.Entities;
using Umbraco.Cms.Core.Models.Membership;
using Umbraco.Cms.Core.Notifications;
using Umbraco.Cms.Core.Persistence;
using Umbraco.Cms.Core.Persistence.Querying;
using Umbraco.Cms.Core.Persistence.Repositories;
using Umbraco.Cms.Core.PropertyEditors;
using Umbraco.Cms.Core.Scoping;
using Umbraco.Cms.Core.Services.Changes;
using Umbraco.Cms.Core.Services.Navigation;
using Umbraco.Cms.Core.Strings;
using Umbraco.Extensions;

namespace Umbraco.Cms.Core.Services;

/// <summary>
///     Implements the content service.
/// </summary>
public class ContentService : RepositoryService, IContentService
{
    private readonly IAuditRepository _auditRepository;
    private readonly IContentTypeRepository _contentTypeRepository;
    private readonly IDocumentBlueprintRepository _documentBlueprintRepository;
    private readonly IDocumentRepository _documentRepository;
    private readonly IEntityRepository _entityRepository;
    private readonly ILanguageRepository _languageRepository;
    private readonly ILogger<ContentService> _logger;
    private readonly Lazy<IPropertyValidationService> _propertyValidationService;
    private readonly IShortStringHelper _shortStringHelper;
    private readonly ICultureImpactFactory _cultureImpactFactory;
    private readonly IUserIdKeyResolver _userIdKeyResolver;
<<<<<<< HEAD
    private readonly PropertyEditorCollection _propertyEditorCollection;
=======
    private readonly IDocumentNavigationManagementService _documentNavigationManagementService;
>>>>>>> e9f75f01
    private IQuery<IContent>? _queryNotTrashed;

    #region Constructors

    public ContentService(
        ICoreScopeProvider provider,
        ILoggerFactory loggerFactory,
        IEventMessagesFactory eventMessagesFactory,
        IDocumentRepository documentRepository,
        IEntityRepository entityRepository,
        IAuditRepository auditRepository,
        IContentTypeRepository contentTypeRepository,
        IDocumentBlueprintRepository documentBlueprintRepository,
        ILanguageRepository languageRepository,
        Lazy<IPropertyValidationService> propertyValidationService,
        IShortStringHelper shortStringHelper,
        ICultureImpactFactory cultureImpactFactory,
        IUserIdKeyResolver userIdKeyResolver,
<<<<<<< HEAD
        PropertyEditorCollection propertyEditorCollection)
=======
        IDocumentNavigationManagementService documentNavigationManagementService)
>>>>>>> e9f75f01
        : base(provider, loggerFactory, eventMessagesFactory)
    {
        _documentRepository = documentRepository;
        _entityRepository = entityRepository;
        _auditRepository = auditRepository;
        _contentTypeRepository = contentTypeRepository;
        _documentBlueprintRepository = documentBlueprintRepository;
        _languageRepository = languageRepository;
        _propertyValidationService = propertyValidationService;
        _shortStringHelper = shortStringHelper;
        _cultureImpactFactory = cultureImpactFactory;
        _userIdKeyResolver = userIdKeyResolver;
<<<<<<< HEAD
        _propertyEditorCollection = propertyEditorCollection;
        _logger = loggerFactory.CreateLogger<ContentService>();
    }

    [Obsolete("Use constructor that takes PropertyEditorCollection as a parameter, scheduled for removal in V17")]
=======
        _documentNavigationManagementService = documentNavigationManagementService;
        _logger = loggerFactory.CreateLogger<ContentService>();
    }

    [Obsolete("Use non-obsolete constructor. Scheduled for removal in V16.")]
    public ContentService(
        ICoreScopeProvider provider,
        ILoggerFactory loggerFactory,
        IEventMessagesFactory eventMessagesFactory,
        IDocumentRepository documentRepository,
        IEntityRepository entityRepository,
        IAuditRepository auditRepository,
        IContentTypeRepository contentTypeRepository,
        IDocumentBlueprintRepository documentBlueprintRepository,
        ILanguageRepository languageRepository,
        Lazy<IPropertyValidationService> propertyValidationService,
        IShortStringHelper shortStringHelper,
        ICultureImpactFactory cultureImpactFactory,
        IUserIdKeyResolver userIdKeyResolver)
        : this(
            provider,
            loggerFactory,
            eventMessagesFactory,
            documentRepository,
            entityRepository,
            auditRepository,
            contentTypeRepository,
            documentBlueprintRepository,
            languageRepository,
            propertyValidationService,
            shortStringHelper,
            cultureImpactFactory,
            userIdKeyResolver,
            StaticServiceProvider.Instance.GetRequiredService<IDocumentNavigationManagementService>())
    {
    }

    [Obsolete("Use constructor that takes IUserIdKeyResolver as a parameter, scheduled for removal in V15")]
>>>>>>> e9f75f01
    public ContentService(
        ICoreScopeProvider provider,
        ILoggerFactory loggerFactory,
        IEventMessagesFactory eventMessagesFactory,
        IDocumentRepository documentRepository,
        IEntityRepository entityRepository,
        IAuditRepository auditRepository,
        IContentTypeRepository contentTypeRepository,
        IDocumentBlueprintRepository documentBlueprintRepository,
        ILanguageRepository languageRepository,
        Lazy<IPropertyValidationService> propertyValidationService,
        IShortStringHelper shortStringHelper,
        ICultureImpactFactory cultureImpactFactory,
        IUserIdKeyResolver userIdKeyResolver)
        : this(
            provider,
            loggerFactory,
            eventMessagesFactory,
            documentRepository,
            entityRepository,
            auditRepository,
            contentTypeRepository,
            documentBlueprintRepository,
            languageRepository,
            propertyValidationService,
            shortStringHelper,
            cultureImpactFactory,
<<<<<<< HEAD
            userIdKeyResolver,
            StaticServiceProvider.Instance.GetRequiredService<PropertyEditorCollection>())
=======
            StaticServiceProvider.Instance.GetRequiredService<IUserIdKeyResolver>(),
            StaticServiceProvider.Instance.GetRequiredService<IDocumentNavigationManagementService>())
>>>>>>> e9f75f01
    {
    }

    #endregion

    #region Static queries

    // lazy-constructed because when the ctor runs, the query factory may not be ready
    private IQuery<IContent> QueryNotTrashed =>
        _queryNotTrashed ??= Query<IContent>().Where(x => x.Trashed == false);

    #endregion

    #region Rollback

    public OperationResult Rollback(int id, int versionId, string culture = "*", int userId = Constants.Security.SuperUserId)
    {
        EventMessages evtMsgs = EventMessagesFactory.Get();

        // Get the current copy of the node
        IContent? content = GetById(id);

        // Get the version
        IContent? version = GetVersion(versionId);

        // Good old null checks
        if (content == null || version == null || content.Trashed)
        {
            return new OperationResult(OperationResultType.FailedCannot, evtMsgs);
        }

        // Store the result of doing the save of content for the rollback
        OperationResult rollbackSaveResult;

        using (ICoreScope scope = ScopeProvider.CreateCoreScope())
        {
            var rollingBackNotification = new ContentRollingBackNotification(content, evtMsgs);
            if (scope.Notifications.PublishCancelable(rollingBackNotification))
            {
                scope.Complete();
                return OperationResult.Cancel(evtMsgs);
            }

            // Copy the changes from the version
            content.CopyFrom(version, culture);

            // Save the content for the rollback
            rollbackSaveResult = Save(content, userId);

            // Depending on the save result - is what we log & audit along with what we return
            if (rollbackSaveResult.Success == false)
            {
                // Log the error/warning
                _logger.LogError(
                    "User '{UserId}' was unable to rollback content '{ContentId}' to version '{VersionId}'", userId, id, versionId);
            }
            else
            {
                scope.Notifications.Publish(
                    new ContentRolledBackNotification(content, evtMsgs).WithStateFrom(rollingBackNotification));

                // Logging & Audit message
                _logger.LogInformation("User '{UserId}' rolled back content '{ContentId}' to version '{VersionId}'", userId, id, versionId);
                Audit(AuditType.RollBack, userId, id, $"Content '{content.Name}' was rolled back to version '{versionId}'");
            }

            scope.Complete();
        }

        return rollbackSaveResult;
    }

    #endregion

    #region Count

    public int CountPublished(string? contentTypeAlias = null)
    {
        using (ICoreScope scope = ScopeProvider.CreateCoreScope(autoComplete: true))
        {
            scope.ReadLock(Constants.Locks.ContentTree);
            return _documentRepository.CountPublished(contentTypeAlias);
        }
    }

    public int Count(string? contentTypeAlias = null)
    {
        using (ICoreScope scope = ScopeProvider.CreateCoreScope(autoComplete: true))
        {
            scope.ReadLock(Constants.Locks.ContentTree);
            return _documentRepository.Count(contentTypeAlias);
        }
    }

    public int CountChildren(int parentId, string? contentTypeAlias = null)
    {
        using (ICoreScope scope = ScopeProvider.CreateCoreScope(autoComplete: true))
        {
            scope.ReadLock(Constants.Locks.ContentTree);
            return _documentRepository.CountChildren(parentId, contentTypeAlias);
        }
    }

    public int CountDescendants(int parentId, string? contentTypeAlias = null)
    {
        using (ICoreScope scope = ScopeProvider.CreateCoreScope(autoComplete: true))
        {
            scope.ReadLock(Constants.Locks.ContentTree);
            return _documentRepository.CountDescendants(parentId, contentTypeAlias);
        }
    }

    #endregion

    #region Permissions

    /// <summary>
    ///     Used to bulk update the permissions set for a content item. This will replace all permissions
    ///     assigned to an entity with a list of user id &amp; permission pairs.
    /// </summary>
    /// <param name="permissionSet"></param>
    public void SetPermissions(EntityPermissionSet permissionSet)
    {
        using (ICoreScope scope = ScopeProvider.CreateCoreScope())
        {
            scope.WriteLock(Constants.Locks.ContentTree);
            _documentRepository.ReplaceContentPermissions(permissionSet);
            scope.Complete();
        }
    }

    /// <summary>
    ///     Assigns a single permission to the current content item for the specified group ids
    /// </summary>
    /// <param name="entity"></param>
    /// <param name="permission"></param>
    /// <param name="groupIds"></param>
    public void SetPermission(IContent entity, string permission, IEnumerable<int> groupIds)
    {
        using (ICoreScope scope = ScopeProvider.CreateCoreScope())
        {
            scope.WriteLock(Constants.Locks.ContentTree);
            _documentRepository.AssignEntityPermission(entity, permission, groupIds);
            scope.Complete();
        }
    }

    /// <summary>
    ///     Returns implicit/inherited permissions assigned to the content item for all user groups
    /// </summary>
    /// <param name="content"></param>
    /// <returns></returns>
    public EntityPermissionCollection GetPermissions(IContent content)
    {
        using (ICoreScope scope = ScopeProvider.CreateCoreScope(autoComplete: true))
        {
            scope.ReadLock(Constants.Locks.ContentTree);
            return _documentRepository.GetPermissionsForEntity(content.Id);
        }
    }

    #endregion

    #region Create

    /// <summary>
    ///     Creates an <see cref="IContent" /> object using the alias of the <see cref="IContentType" />
    ///     that this Content should based on.
    /// </summary>
    /// <remarks>
    ///     Note that using this method will simply return a new IContent without any identity
    ///     as it has not yet been persisted. It is intended as a shortcut to creating new content objects
    ///     that does not invoke a save operation against the database.
    /// </remarks>
    /// <param name="name">Name of the Content object</param>
    /// <param name="parentId">Id of Parent for the new Content</param>
    /// <param name="contentTypeAlias">Alias of the <see cref="IContentType" /></param>
    /// <param name="userId">Optional id of the user creating the content</param>
    /// <returns>
    ///     <see cref="IContent" />
    /// </returns>
    public IContent Create(string name, Guid parentId, string contentTypeAlias, int userId = Constants.Security.SuperUserId)
    {
        // TODO: what about culture?
        IContent? parent = GetById(parentId);
        return Create(name, parent, contentTypeAlias, userId);
    }

    /// <summary>
    ///     Creates an <see cref="IContent" /> object of a specified content type.
    /// </summary>
    /// <remarks>
    ///     This method simply returns a new, non-persisted, IContent without any identity. It
    ///     is intended as a shortcut to creating new content objects that does not invoke a save
    ///     operation against the database.
    /// </remarks>
    /// <param name="name">The name of the content object.</param>
    /// <param name="parentId">The identifier of the parent, or -1.</param>
    /// <param name="contentTypeAlias">The alias of the content type.</param>
    /// <param name="userId">The optional id of the user creating the content.</param>
    /// <returns>The content object.</returns>
    public IContent Create(string name, int parentId, string contentTypeAlias, int userId = Constants.Security.SuperUserId)
    {
        // TODO: what about culture?
        IContentType contentType = GetContentType(contentTypeAlias);
        return Create(name, parentId, contentType, userId);
    }

    /// <summary>
    ///     Creates an <see cref="IContent" /> object of a specified content type.
    /// </summary>
    /// <remarks>
    ///     This method simply returns a new, non-persisted, IContent without any identity. It
    ///     is intended as a shortcut to creating new content objects that does not invoke a save
    ///     operation against the database.
    /// </remarks>
    /// <param name="name">The name of the content object.</param>
    /// <param name="parentId">The identifier of the parent, or -1.</param>
    /// <param name="contentType">The content type of the content</param>
    /// <param name="userId">The optional id of the user creating the content.</param>
    /// <returns>The content object.</returns>
    public IContent Create(string name, int parentId, IContentType contentType, int userId = Constants.Security.SuperUserId)
    {
        if (contentType is null)
        {
            throw new ArgumentException("Content type must be specified", nameof(contentType));
        }

        IContent? parent = parentId > 0 ? GetById(parentId) : null;
        if (parentId > 0 && parent is null)
        {
            throw new ArgumentException("No content with that id.", nameof(parentId));
        }

        var content = new Content(name, parentId, contentType, userId);

        return content;
    }

    /// <summary>
    ///     Creates an <see cref="IContent" /> object of a specified content type, under a parent.
    /// </summary>
    /// <remarks>
    ///     This method simply returns a new, non-persisted, IContent without any identity. It
    ///     is intended as a shortcut to creating new content objects that does not invoke a save
    ///     operation against the database.
    /// </remarks>
    /// <param name="name">The name of the content object.</param>
    /// <param name="parent">The parent content object.</param>
    /// <param name="contentTypeAlias">The alias of the content type.</param>
    /// <param name="userId">The optional id of the user creating the content.</param>
    /// <returns>The content object.</returns>
    public IContent Create(string name, IContent? parent, string contentTypeAlias, int userId = Constants.Security.SuperUserId)
    {
        // TODO: what about culture?
        if (parent == null)
        {
            throw new ArgumentNullException(nameof(parent));
        }

        IContentType contentType = GetContentType(contentTypeAlias);
        if (contentType == null)
        {
            throw new ArgumentException("No content type with that alias.", nameof(contentTypeAlias)); // causes rollback
        }

        var content = new Content(name, parent, contentType, userId);

        return content;
    }

    /// <summary>
    ///     Creates an <see cref="IContent" /> object of a specified content type.
    /// </summary>
    /// <remarks>This method returns a new, persisted, IContent with an identity.</remarks>
    /// <param name="name">The name of the content object.</param>
    /// <param name="parentId">The identifier of the parent, or -1.</param>
    /// <param name="contentTypeAlias">The alias of the content type.</param>
    /// <param name="userId">The optional id of the user creating the content.</param>
    /// <returns>The content object.</returns>
    public IContent CreateAndSave(string name, int parentId, string contentTypeAlias, int userId = Constants.Security.SuperUserId)
    {
        // TODO: what about culture?
        using (ICoreScope scope = ScopeProvider.CreateCoreScope())
        {
            // locking the content tree secures content types too
            scope.WriteLock(Constants.Locks.ContentTree);

            IContentType contentType = GetContentType(contentTypeAlias); // + locks
            if (contentType == null)
            {
                throw new ArgumentException("No content type with that alias.", nameof(contentTypeAlias)); // causes rollback
            }

            IContent? parent = parentId > 0 ? GetById(parentId) : null; // + locks
            if (parentId > 0 && parent == null)
            {
                throw new ArgumentException("No content with that id.", nameof(parentId)); // causes rollback
            }

            Content content = parentId > 0
                ? new Content(name, parent!, contentType, userId)
                : new Content(name, parentId, contentType, userId);

            Save(content, userId);

            scope.Complete();

            return content;
        }
    }

    /// <summary>
    ///     Creates an <see cref="IContent" /> object of a specified content type, under a parent.
    /// </summary>
    /// <remarks>This method returns a new, persisted, IContent with an identity.</remarks>
    /// <param name="name">The name of the content object.</param>
    /// <param name="parent">The parent content object.</param>
    /// <param name="contentTypeAlias">The alias of the content type.</param>
    /// <param name="userId">The optional id of the user creating the content.</param>
    /// <returns>The content object.</returns>
    public IContent CreateAndSave(string name, IContent parent, string contentTypeAlias, int userId = Constants.Security.SuperUserId)
    {
        // TODO: what about culture?
        if (parent == null)
        {
            throw new ArgumentNullException(nameof(parent));
        }

        using (ICoreScope scope = ScopeProvider.CreateCoreScope())
        {
            // locking the content tree secures content types too
            scope.WriteLock(Constants.Locks.ContentTree);

            IContentType contentType = GetContentType(contentTypeAlias); // + locks
            if (contentType == null)
            {
                throw new ArgumentException("No content type with that alias.", nameof(contentTypeAlias)); // causes rollback
            }

            var content = new Content(name, parent, contentType, userId);

            Save(content, userId);

            scope.Complete();
            return content;
        }
    }

    #endregion

    #region Get, Has, Is

    /// <summary>
    ///     Gets an <see cref="IContent" /> object by Id
    /// </summary>
    /// <param name="id">Id of the Content to retrieve</param>
    /// <returns>
    ///     <see cref="IContent" />
    /// </returns>
    public IContent? GetById(int id)
    {
        using (ICoreScope scope = ScopeProvider.CreateCoreScope(autoComplete: true))
        {
            scope.ReadLock(Constants.Locks.ContentTree);
            return _documentRepository.Get(id);
        }
    }

    /// <summary>
    ///     Gets an <see cref="IContent" /> object by Id
    /// </summary>
    /// <param name="ids">Ids of the Content to retrieve</param>
    /// <returns>
    ///     <see cref="IContent" />
    /// </returns>
    public IEnumerable<IContent> GetByIds(IEnumerable<int> ids)
    {
        var idsA = ids.ToArray();
        if (idsA.Length == 0)
        {
            return Enumerable.Empty<IContent>();
        }

        using (ICoreScope scope = ScopeProvider.CreateCoreScope(autoComplete: true))
        {
            scope.ReadLock(Constants.Locks.ContentTree);
            IEnumerable<IContent> items = _documentRepository.GetMany(idsA);
            var index = items.ToDictionary(x => x.Id, x => x);
            return idsA.Select(x => index.TryGetValue(x, out IContent? c) ? c : null).WhereNotNull();
        }
    }

    /// <summary>
    ///     Gets an <see cref="IContent" /> object by its 'UniqueId'
    /// </summary>
    /// <param name="key">Guid key of the Content to retrieve</param>
    /// <returns>
    ///     <see cref="IContent" />
    /// </returns>
    public IContent? GetById(Guid key)
    {
        using (ICoreScope scope = ScopeProvider.CreateCoreScope(autoComplete: true))
        {
            scope.ReadLock(Constants.Locks.ContentTree);
            return _documentRepository.Get(key);
        }
    }

    /// <inheritdoc />
    public ContentScheduleCollection GetContentScheduleByContentId(int contentId)
    {
        using (ICoreScope scope = ScopeProvider.CreateCoreScope(autoComplete: true))
        {
            scope.ReadLock(Constants.Locks.ContentTree);
            return _documentRepository.GetContentSchedule(contentId);
        }
    }

    /// <inheritdoc />
    public void PersistContentSchedule(IContent content, ContentScheduleCollection contentSchedule)
    {
        using (ICoreScope scope = ScopeProvider.CreateCoreScope())
        {
            scope.WriteLock(Constants.Locks.ContentTree);
            _documentRepository.PersistContentSchedule(content, contentSchedule);
            scope.Complete();
        }
    }

    /// <summary>
    /// </summary>
    /// <param name="contents"></param>
    /// <param name="userId"></param>
    /// <returns></returns>
    Attempt<OperationResult?> IContentServiceBase<IContent>.Save(IEnumerable<IContent> contents, int userId) =>
        Attempt.Succeed(Save(contents, userId));

    /// <summary>
    ///     Gets <see cref="IContent" /> objects by Ids
    /// </summary>
    /// <param name="ids">Ids of the Content to retrieve</param>
    /// <returns>
    ///     <see cref="IContent" />
    /// </returns>
    public IEnumerable<IContent> GetByIds(IEnumerable<Guid> ids)
    {
        Guid[] idsA = ids.ToArray();
        if (idsA.Length == 0)
        {
            return Enumerable.Empty<IContent>();
        }

        using (ICoreScope scope = ScopeProvider.CreateCoreScope(autoComplete: true))
        {
            scope.ReadLock(Constants.Locks.ContentTree);
            IEnumerable<IContent>? items = _documentRepository.GetMany(idsA);

            if (items is not null)
            {
                var index = items.ToDictionary(x => x.Key, x => x);

                return idsA.Select(x => index.TryGetValue(x, out IContent? c) ? c : null).WhereNotNull();
            }

            return Enumerable.Empty<IContent>();
        }
    }

    /// <inheritdoc />
    public IEnumerable<IContent> GetPagedOfType(
        int contentTypeId,
        long pageIndex,
        int pageSize,
        out long totalRecords,
        IQuery<IContent>? filter = null,
        Ordering? ordering = null)
    {
        if (pageIndex < 0)
        {
            throw new ArgumentOutOfRangeException(nameof(pageIndex));
        }

        if (pageSize <= 0)
        {
            throw new ArgumentOutOfRangeException(nameof(pageSize));
        }

        if (ordering == null)
        {
            ordering = Ordering.By("sortOrder");
        }

        using (ICoreScope scope = ScopeProvider.CreateCoreScope(autoComplete: true))
        {
            scope.ReadLock(Constants.Locks.ContentTree);
            return _documentRepository.GetPage(
                Query<IContent>()?.Where(x => x.ContentTypeId == contentTypeId),
                pageIndex,
                pageSize,
                out totalRecords,
                filter,
                ordering);
        }
    }

    /// <inheritdoc />
    public IEnumerable<IContent> GetPagedOfTypes(int[] contentTypeIds, long pageIndex, int pageSize, out long totalRecords, IQuery<IContent>? filter, Ordering? ordering = null)
    {
        if (pageIndex < 0)
        {
            throw new ArgumentOutOfRangeException(nameof(pageIndex));
        }

        if (pageSize <= 0)
        {
            throw new ArgumentOutOfRangeException(nameof(pageSize));
        }

        if (ordering == null)
        {
            ordering = Ordering.By("sortOrder");
        }

        using (ICoreScope scope = ScopeProvider.CreateCoreScope(autoComplete: true))
        {
            scope.ReadLock(Constants.Locks.ContentTree);
            return _documentRepository.GetPage(
                Query<IContent>()?.Where(x => contentTypeIds.Contains(x.ContentTypeId)),
                pageIndex,
                pageSize,
                out totalRecords,
                filter,
                ordering);
        }
    }

    /// <summary>
    ///     Gets a collection of <see cref="IContent" /> objects by Level
    /// </summary>
    /// <param name="level">The level to retrieve Content from</param>
    /// <returns>An Enumerable list of <see cref="IContent" /> objects</returns>
    /// <remarks>Contrary to most methods, this method filters out trashed content items.</remarks>
    public IEnumerable<IContent> GetByLevel(int level)
    {
        using (ICoreScope scope = ScopeProvider.CreateCoreScope(autoComplete: true))
        {
            scope.ReadLock(Constants.Locks.ContentTree);
            IQuery<IContent>? query = Query<IContent>().Where(x => x.Level == level && x.Trashed == false);
            return _documentRepository.Get(query);
        }
    }

    /// <summary>
    ///     Gets a specific version of an <see cref="IContent" /> item.
    /// </summary>
    /// <param name="versionId">Id of the version to retrieve</param>
    /// <returns>An <see cref="IContent" /> item</returns>
    public IContent? GetVersion(int versionId)
    {
        using (ICoreScope scope = ScopeProvider.CreateCoreScope(autoComplete: true))
        {
            scope.ReadLock(Constants.Locks.ContentTree);
            return _documentRepository.GetVersion(versionId);
        }
    }

    /// <summary>
    ///     Gets a collection of an <see cref="IContent" /> objects versions by Id
    /// </summary>
    /// <param name="id"></param>
    /// <returns>An Enumerable list of <see cref="IContent" /> objects</returns>
    public IEnumerable<IContent> GetVersions(int id)
    {
        using (ICoreScope scope = ScopeProvider.CreateCoreScope(autoComplete: true))
        {
            scope.ReadLock(Constants.Locks.ContentTree);
            return _documentRepository.GetAllVersions(id);
        }
    }

    /// <summary>
    ///     Gets a collection of an <see cref="IContent" /> objects versions by Id
    /// </summary>
    /// <returns>An Enumerable list of <see cref="IContent" /> objects</returns>
    public IEnumerable<IContent> GetVersionsSlim(int id, int skip, int take)
    {
        using (ICoreScope scope = ScopeProvider.CreateCoreScope(autoComplete: true))
        {
            scope.ReadLock(Constants.Locks.ContentTree);
            return _documentRepository.GetAllVersionsSlim(id, skip, take);
        }
    }

    /// <summary>
    ///     Gets a list of all version Ids for the given content item ordered so latest is first
    /// </summary>
    /// <param name="id"></param>
    /// <param name="maxRows">The maximum number of rows to return</param>
    /// <returns></returns>
    public IEnumerable<int> GetVersionIds(int id, int maxRows)
    {
        using (ScopeProvider.CreateCoreScope(autoComplete: true))
        {
            return _documentRepository.GetVersionIds(id, maxRows);
        }
    }

    /// <summary>
    ///     Gets a collection of <see cref="IContent" /> objects, which are ancestors of the current content.
    /// </summary>
    /// <param name="id">Id of the <see cref="IContent" /> to retrieve ancestors for</param>
    /// <returns>An Enumerable list of <see cref="IContent" /> objects</returns>
    public IEnumerable<IContent> GetAncestors(int id)
    {
        // intentionally not locking
        IContent? content = GetById(id);
        if (content is null)
        {
            return Enumerable.Empty<IContent>();
        }

        return GetAncestors(content);
    }

    /// <summary>
    ///     Gets a collection of <see cref="IContent" /> objects, which are ancestors of the current content.
    /// </summary>
    /// <param name="content"><see cref="IContent" /> to retrieve ancestors for</param>
    /// <returns>An Enumerable list of <see cref="IContent" /> objects</returns>
    public IEnumerable<IContent> GetAncestors(IContent content)
    {
        // null check otherwise we get exceptions
        if (content.Path.IsNullOrWhiteSpace())
        {
            return Enumerable.Empty<IContent>();
        }

        var ids = content.GetAncestorIds()?.ToArray();
        if (ids?.Any() == false)
        {
            return new List<IContent>();
        }

        using (ICoreScope scope = ScopeProvider.CreateCoreScope(autoComplete: true))
        {
            scope.ReadLock(Constants.Locks.ContentTree);
            return _documentRepository.GetMany(ids!);
        }
    }

    /// <summary>
    ///     Gets a collection of published <see cref="IContent" /> objects by Parent Id
    /// </summary>
    /// <param name="id">Id of the Parent to retrieve Children from</param>
    /// <returns>An Enumerable list of published <see cref="IContent" /> objects</returns>
    public IEnumerable<IContent> GetPublishedChildren(int id)
    {
        using (ICoreScope scope = ScopeProvider.CreateCoreScope(autoComplete: true))
        {
            scope.ReadLock(Constants.Locks.ContentTree);
            IQuery<IContent>? query = Query<IContent>().Where(x => x.ParentId == id && x.Published);
            return _documentRepository.Get(query).OrderBy(x => x.SortOrder);
        }
    }

    /// <inheritdoc />
    public IEnumerable<IContent> GetPagedChildren(int id, long pageIndex, int pageSize, out long totalChildren, IQuery<IContent>? filter = null, Ordering? ordering = null)
    {
        if (pageIndex < 0)
        {
            throw new ArgumentOutOfRangeException(nameof(pageIndex));
        }

        if (pageSize <= 0)
        {
            throw new ArgumentOutOfRangeException(nameof(pageSize));
        }

        if (ordering == null)
        {
            ordering = Ordering.By("sortOrder");
        }

        using (ICoreScope scope = ScopeProvider.CreateCoreScope(autoComplete: true))
        {
            scope.ReadLock(Constants.Locks.ContentTree);

            IQuery<IContent>? query = Query<IContent>()?.Where(x => x.ParentId == id);
            return _documentRepository.GetPage(query, pageIndex, pageSize, out totalChildren, filter, ordering);
        }
    }

    /// <inheritdoc />
    public IEnumerable<IContent> GetPagedDescendants(int id, long pageIndex, int pageSize, out long totalChildren, IQuery<IContent>? filter = null, Ordering? ordering = null)
    {
        if (ordering == null)
        {
            ordering = Ordering.By("Path");
        }

        using (ICoreScope scope = ScopeProvider.CreateCoreScope(autoComplete: true))
        {
            scope.ReadLock(Constants.Locks.ContentTree);

            // if the id is System Root, then just get all
            if (id != Constants.System.Root)
            {
                TreeEntityPath[] contentPath =
                    _entityRepository.GetAllPaths(Constants.ObjectTypes.Document, id).ToArray();
                if (contentPath.Length == 0)
                {
                    totalChildren = 0;
                    return Enumerable.Empty<IContent>();
                }

                return GetPagedLocked(GetPagedDescendantQuery(contentPath[0].Path), pageIndex, pageSize, out totalChildren, filter, ordering);
            }

            return GetPagedLocked(null, pageIndex, pageSize, out totalChildren, filter, ordering);
        }
    }

    private IQuery<IContent>? GetPagedDescendantQuery(string contentPath)
    {
        IQuery<IContent>? query = Query<IContent>();
        if (!contentPath.IsNullOrWhiteSpace())
        {
            query?.Where(x => x.Path.SqlStartsWith($"{contentPath},", TextColumnType.NVarchar));
        }

        return query;
    }

    private IEnumerable<IContent> GetPagedLocked(IQuery<IContent>? query, long pageIndex, int pageSize, out long totalChildren, IQuery<IContent>? filter, Ordering? ordering)
    {
        if (pageIndex < 0)
        {
            throw new ArgumentOutOfRangeException(nameof(pageIndex));
        }

        if (pageSize <= 0)
        {
            throw new ArgumentOutOfRangeException(nameof(pageSize));
        }

        if (ordering == null)
        {
            throw new ArgumentNullException(nameof(ordering));
        }

        return _documentRepository.GetPage(query, pageIndex, pageSize, out totalChildren, filter, ordering);
    }

    /// <summary>
    ///     Gets the parent of the current content as an <see cref="IContent" /> item.
    /// </summary>
    /// <param name="id">Id of the <see cref="IContent" /> to retrieve the parent from</param>
    /// <returns>Parent <see cref="IContent" /> object</returns>
    public IContent? GetParent(int id)
    {
        // intentionally not locking
        IContent? content = GetById(id);
        return GetParent(content);
    }

    /// <summary>
    ///     Gets the parent of the current content as an <see cref="IContent" /> item.
    /// </summary>
    /// <param name="content"><see cref="IContent" /> to retrieve the parent from</param>
    /// <returns>Parent <see cref="IContent" /> object</returns>
    public IContent? GetParent(IContent? content)
    {
        if (content?.ParentId == Constants.System.Root || content?.ParentId == Constants.System.RecycleBinContent ||
            content is null)
        {
            return null;
        }

        return GetById(content.ParentId);
    }

    /// <summary>
    ///     Gets a collection of <see cref="IContent" /> objects, which reside at the first level / root
    /// </summary>
    /// <returns>An Enumerable list of <see cref="IContent" /> objects</returns>
    public IEnumerable<IContent> GetRootContent()
    {
        using (ICoreScope scope = ScopeProvider.CreateCoreScope(autoComplete: true))
        {
            scope.ReadLock(Constants.Locks.ContentTree);
            IQuery<IContent> query = Query<IContent>().Where(x => x.ParentId == Constants.System.Root);
            return _documentRepository.Get(query);
        }
    }

    /// <summary>
    ///     Gets all published content items
    /// </summary>
    /// <returns></returns>
    internal IEnumerable<IContent> GetAllPublished()
    {
        using (ICoreScope scope = ScopeProvider.CreateCoreScope(autoComplete: true))
        {
            scope.ReadLock(Constants.Locks.ContentTree);
            return _documentRepository.Get(QueryNotTrashed);
        }
    }

    /// <inheritdoc />
    public IEnumerable<IContent> GetContentForExpiration(DateTime date)
    {
        using (ICoreScope scope = ScopeProvider.CreateCoreScope(autoComplete: true))
        {
            scope.ReadLock(Constants.Locks.ContentTree);
            return _documentRepository.GetContentForExpiration(date);
        }
    }

    /// <inheritdoc />
    public IEnumerable<IContent> GetContentForRelease(DateTime date)
    {
        using (ICoreScope scope = ScopeProvider.CreateCoreScope(autoComplete: true))
        {
            scope.ReadLock(Constants.Locks.ContentTree);
            return _documentRepository.GetContentForRelease(date);
        }
    }

    /// <summary>
    ///     Gets a collection of an <see cref="IContent" /> objects, which resides in the Recycle Bin
    /// </summary>
    /// <returns>An Enumerable list of <see cref="IContent" /> objects</returns>
    public IEnumerable<IContent> GetPagedContentInRecycleBin(long pageIndex, int pageSize, out long totalRecords, IQuery<IContent>? filter = null, Ordering? ordering = null)
    {
        using (ICoreScope scope = ScopeProvider.CreateCoreScope(autoComplete: true))
        {
            if (ordering == null)
            {
                ordering = Ordering.By("Path");
            }

            scope.ReadLock(Constants.Locks.ContentTree);
            IQuery<IContent>? query = Query<IContent>()?
                .Where(x => x.Path.StartsWith(Constants.System.RecycleBinContentPathPrefix));
            return _documentRepository.GetPage(query, pageIndex, pageSize, out totalRecords, filter, ordering);
        }
    }

    /// <summary>
    ///     Checks whether an <see cref="IContent" /> item has any children
    /// </summary>
    /// <param name="id">Id of the <see cref="IContent" /></param>
    /// <returns>True if the content has any children otherwise False</returns>
    public bool HasChildren(int id) => CountChildren(id) > 0;

    /// <summary>
    ///     Checks if the passed in <see cref="IContent" /> can be published based on the ancestors publish state.
    /// </summary>
    /// <param name="content"><see cref="IContent" /> to check if ancestors are published</param>
    /// <returns>True if the Content can be published, otherwise False</returns>
    public bool IsPathPublishable(IContent content)
    {
        // fast
        if (content.ParentId == Constants.System.Root)
        {
            return true; // root content is always publishable
        }

        if (content.Trashed)
        {
            return false; // trashed content is never publishable
        }

        // not trashed and has a parent: publishable if the parent is path-published
        IContent? parent = GetById(content.ParentId);
        return parent == null || IsPathPublished(parent);
    }

    public bool IsPathPublished(IContent? content)
    {
        using (ICoreScope scope = ScopeProvider.CreateCoreScope(autoComplete: true))
        {
            scope.ReadLock(Constants.Locks.ContentTree);
            return _documentRepository.IsPathPublished(content);
        }
    }

    #endregion

    #region Save, Publish, Unpublish

    /// <inheritdoc />
    public OperationResult Save(IContent content, int? userId = null, ContentScheduleCollection? contentSchedule = null)
    {
        PublishedState publishedState = content.PublishedState;
        if (publishedState != PublishedState.Published && publishedState != PublishedState.Unpublished)
        {
            throw new InvalidOperationException(
                $"Cannot save (un)publishing content with name: {content.Name} - and state: {content.PublishedState}, use the dedicated SavePublished method.");
        }

        if (content.Name != null && content.Name.Length > 255)
        {
            throw new InvalidOperationException(
                $"Content with the name {content.Name} cannot be more than 255 characters in length.");
        }

        EventMessages eventMessages = EventMessagesFactory.Get();

        using (ICoreScope scope = ScopeProvider.CreateCoreScope())
        {
            var savingNotification = new ContentSavingNotification(content, eventMessages);
            if (scope.Notifications.PublishCancelable(savingNotification))
            {
                scope.Complete();
                return OperationResult.Cancel(eventMessages);
            }

            scope.WriteLock(Constants.Locks.ContentTree);
            userId ??= Constants.Security.SuperUserId;

            if (content.HasIdentity == false)
            {
                content.CreatorId = userId.Value;
            }

            content.WriterId = userId.Value;

            // track the cultures that have changed
            List<string>? culturesChanging = content.ContentType.VariesByCulture()
                ? content.CultureInfos?.Values.Where(x => x.IsDirty()).Select(x => x.Culture).ToList()
                : null;

            // TODO: Currently there's no way to change track which variant properties have changed, we only have change
            // tracking enabled on all values on the Property which doesn't allow us to know which variants have changed.
            // in this particular case, determining which cultures have changed works with the above with names since it will
            // have always changed if it's been saved in the back office but that's not really fail safe.
            _documentRepository.Save(content);

            // Updates in-memory navigation structure - we only handle new items, other updates are not a concern
            UpdateInMemoryNavigationStructure(
                "Umbraco.Cms.Core.Services.ContentService.Save-with-contentSchedule",
                () => _documentNavigationManagementService.Add(content.Key, GetParent(content)?.Key));

            if (contentSchedule != null)
            {
                _documentRepository.PersistContentSchedule(content, contentSchedule);
            }

            scope.Notifications.Publish(
                new ContentSavedNotification(content, eventMessages).WithStateFrom(savingNotification));

            // TODO: we had code here to FORCE that this event can never be suppressed. But that just doesn't make a ton of sense?!
            // I understand that if its suppressed that the caches aren't updated, but that would be expected. If someone
            // is supressing events then I think it's expected that nothing will happen. They are probably doing it for perf
            // reasons like bulk import and in those cases we don't want this occuring.
            scope.Notifications.Publish(
                new ContentTreeChangeNotification(content, TreeChangeTypes.RefreshNode, eventMessages));

            if (culturesChanging != null)
            {
                IEnumerable<string>? languages = _languageRepository.GetMany()?
                    .Where(x => culturesChanging.InvariantContains(x.IsoCode))
                    .Select(x => x.CultureName);
                if (languages is not null)
                {
                    var langs = string.Join(", ", languages);
                    Audit(AuditType.SaveVariant, userId.Value, content.Id, $"Saved languages: {langs}", langs);
                }
            }
            else
            {
                Audit(AuditType.Save, userId.Value, content.Id);
            }

            scope.Complete();
        }

        return OperationResult.Succeed(eventMessages);
    }

    /// <inheritdoc />
    public OperationResult Save(IEnumerable<IContent> contents, int userId = Constants.Security.SuperUserId)
    {
        EventMessages eventMessages = EventMessagesFactory.Get();
        IContent[] contentsA = contents.ToArray();

        using (ICoreScope scope = ScopeProvider.CreateCoreScope())
        {
            var savingNotification = new ContentSavingNotification(contentsA, eventMessages);
            if (scope.Notifications.PublishCancelable(savingNotification))
            {
                scope.Complete();
                return OperationResult.Cancel(eventMessages);
            }

            scope.WriteLock(Constants.Locks.ContentTree);
            foreach (IContent content in contentsA)
            {
                if (content.HasIdentity == false)
                {
                    content.CreatorId = userId;
                }

                content.WriterId = userId;

                _documentRepository.Save(content);

                // Updates in-memory navigation structure - we only handle new items, other updates are not a concern
                UpdateInMemoryNavigationStructure(
                    "Umbraco.Cms.Core.Services.ContentService.Save",
                    () => _documentNavigationManagementService.Add(content.Key, GetParent(content)?.Key));
            }

            scope.Notifications.Publish(
                new ContentSavedNotification(contentsA, eventMessages).WithStateFrom(savingNotification));

            // TODO: See note above about supressing events
            scope.Notifications.Publish(
                new ContentTreeChangeNotification(contentsA, TreeChangeTypes.RefreshNode, eventMessages));

            string contentIds = string.Join(", ", contentsA.Select(x => x.Id));
            Audit(AuditType.Save, userId, Constants.System.Root, $"Saved multiple content items (#{contentIds.Length})");

            scope.Complete();
        }

        return OperationResult.Succeed(eventMessages);
    }

    [Obsolete($"This method no longer saves content, only publishes it. Please use {nameof(Publish)} instead. Will be removed in V16")]
    public PublishResult SaveAndPublish(IContent content, string culture = "*", int userId = Constants.Security.SuperUserId)
        => Publish(content, new[] { culture }, userId);

    [Obsolete($"This method no longer saves content, only publishes it. Please use {nameof(Publish)} instead. Will be removed in V16")]
    public PublishResult SaveAndPublish(IContent content, string[] cultures, int userId = Constants.Security.SuperUserId)
        => Publish(content, cultures, userId);

    public PublishResult Publish(IContent content, string[] cultures, int userId = Constants.Security.SuperUserId)
    {
        if (content == null)
        {
            throw new ArgumentNullException(nameof(content));
        }

        if (cultures is null)
        {
            throw new ArgumentNullException(nameof(cultures));
        }

        if (cultures.Any(c => c.IsNullOrWhiteSpace()) || cultures.Distinct().Count() != cultures.Length)
        {
            throw new ArgumentException("Cultures cannot be null or whitespace", nameof(cultures));
        }

        EventMessages evtMsgs = EventMessagesFactory.Get();

        // we need to guard against unsaved changes before proceeding; the content will be saved, but we're not firing any saved notifications
        if (HasUnsavedChanges(content))
        {
            return new PublishResult(PublishResultType.FailedPublishUnsavedChanges, EventMessagesFactory.Get(), content);
        }

        if (content.Name != null && content.Name.Length > 255)
        {
            throw new InvalidOperationException("Name cannot be more than 255 characters in length.");
        }

        PublishedState publishedState = content.PublishedState;
        if (publishedState != PublishedState.Published && publishedState != PublishedState.Unpublished)
        {
            throw new InvalidOperationException(
                $"Cannot save-and-publish (un)publishing content, use the dedicated {nameof(CommitDocumentChanges)} method.");
        }

        // cannot accept invariant (null or empty) culture for variant content type
        // cannot accept a specific culture for invariant content type (but '*' is ok)
        if (content.ContentType.VariesByCulture())
        {
            if (cultures.Length > 1 && cultures.Contains("*"))
            {
                throw new ArgumentException("Cannot combine wildcard and specific cultures when publishing variant content types.", nameof(cultures));
            }
        }
        else
        {
            if (cultures.Length == 0)
            {
                cultures = new[] { "*" };
            }

            if (cultures[0] != "*" || cultures.Length > 1)
            {
                throw new ArgumentException($"Only wildcard culture is supported when publishing invariant content types.", nameof(cultures));
            }
        }

        using (ICoreScope scope = ScopeProvider.CreateCoreScope())
        {
            scope.WriteLock(Constants.Locks.ContentTree);

            var allLangs = _languageRepository.GetMany().ToList();

            // this will create the correct culture impact even if culture is * or null
            IEnumerable<CultureImpact?> impacts =
                cultures.Select(culture => _cultureImpactFactory.Create(culture, IsDefaultCulture(allLangs, culture), content));

            // publish the culture(s)
            // we don't care about the response here, this response will be rechecked below but we need to set the culture info values now.
            foreach (CultureImpact? impact in impacts)
            {
                content.PublishCulture(impact, _propertyEditorCollection);
            }

            // Change state to publishing
            content.PublishedState = PublishedState.Publishing;
            var publishingNotification = new ContentPublishingNotification(content, evtMsgs);
            if (scope.Notifications.PublishCancelable(publishingNotification))
            {
                return new PublishResult(PublishResultType.FailedPublishCancelledByEvent, evtMsgs, content);
            }

            PublishResult result = CommitDocumentChangesInternal(scope, content, evtMsgs, allLangs, publishingNotification.State, userId);
            scope.Complete();
            return result;
        }
    }

    /// <inheritdoc />
    public PublishResult Unpublish(IContent content, string? culture = "*", int userId = Constants.Security.SuperUserId)
    {
        if (content == null)
        {
            throw new ArgumentNullException(nameof(content));
        }

        EventMessages evtMsgs = EventMessagesFactory.Get();

        culture = culture?.NullOrWhiteSpaceAsNull();

        PublishedState publishedState = content.PublishedState;
        if (publishedState != PublishedState.Published && publishedState != PublishedState.Unpublished)
        {
            throw new InvalidOperationException(
                $"Cannot save-and-publish (un)publishing content, use the dedicated {nameof(CommitDocumentChanges)} method.");
        }

        // cannot accept invariant (null or empty) culture for variant content type
        // cannot accept a specific culture for invariant content type (but '*' is ok)
        if (content.ContentType.VariesByCulture())
        {
            if (culture == null)
            {
                throw new NotSupportedException("Invariant culture is not supported by variant content types.");
            }
        }
        else
        {
            if (culture != null && culture != "*")
            {
                throw new NotSupportedException(
                    $"Culture \"{culture}\" is not supported by invariant content types.");
            }
        }

        // if the content is not published, nothing to do
        if (!content.Published)
        {
            return new PublishResult(PublishResultType.SuccessUnpublishAlready, evtMsgs, content);
        }

        using (ICoreScope scope = ScopeProvider.CreateCoreScope())
        {
            scope.WriteLock(Constants.Locks.ContentTree);

            var allLangs = _languageRepository.GetMany().ToList();

            var savingNotification = new ContentSavingNotification(content, evtMsgs);
            if (scope.Notifications.PublishCancelable(savingNotification))
            {
                return new PublishResult(PublishResultType.FailedPublishCancelledByEvent, evtMsgs, content);
            }

            // all cultures = unpublish whole
            if (culture == "*" || (!content.ContentType.VariesByCulture() && culture == null))
            {
                // Unpublish the culture, this will change the document state to Publishing! ... which is expected because this will
                // essentially be re-publishing the document with the requested culture removed
                // We are however unpublishing all cultures, so we will set this to unpublishing.
                content.UnpublishCulture(culture);
                content.PublishedState = PublishedState.Unpublishing;
                PublishResult result = CommitDocumentChangesInternal(scope, content, evtMsgs, allLangs, savingNotification.State, userId);
                scope.Complete();
                return result;
            }
            else
            {
                // Unpublish the culture, this will change the document state to Publishing! ... which is expected because this will
                // essentially be re-publishing the document with the requested culture removed.
                // The call to CommitDocumentChangesInternal will perform all the checks like if this is a mandatory culture or the last culture being unpublished
                // and will then unpublish the document accordingly.
                // If the result of this is false it means there was no culture to unpublish (i.e. it was already unpublished or it did not exist)
                var removed = content.UnpublishCulture(culture);

                // Save and publish any changes
                PublishResult result = CommitDocumentChangesInternal(scope, content, evtMsgs, allLangs, savingNotification.State, userId);

                scope.Complete();

                // In one case the result will be PublishStatusType.FailedPublishNothingToPublish which means that no cultures
                // were specified to be published which will be the case when removed is false. In that case
                // we want to swap the result type to PublishResultType.SuccessUnpublishAlready (that was the expectation before).
                if (result.Result == PublishResultType.FailedPublishNothingToPublish && !removed)
                {
                    return new PublishResult(PublishResultType.SuccessUnpublishAlready, evtMsgs, content);
                }

                return result;
            }
        }
    }

    /// <summary>
    ///     Publishes/unpublishes any pending publishing changes made to the document.
    /// </summary>
    /// <remarks>
    ///     <para>
    ///         This MUST NOT be called from within this service, this used to be a public API and must only be used outside of
    ///         this service.
    ///         Internally in this service, calls must be made to CommitDocumentChangesInternal
    ///     </para>
    ///     <para>This is the underlying logic for both publishing and unpublishing any document</para>
    ///     <para>
    ///         Pending publishing/unpublishing changes on a document are made with calls to
    ///         <see cref="ContentRepositoryExtensions.PublishCulture" /> and
    ///         <see cref="ContentRepositoryExtensions.UnpublishCulture" />.
    ///     </para>
    ///     <para>
    ///         When publishing or unpublishing a single culture, or all cultures, use <see cref="SaveAndPublish" />
    ///         and <see cref="Unpublish" />. But if the flexibility to both publish and unpublish in a single operation is
    ///         required
    ///         then this method needs to be used in combination with <see cref="ContentRepositoryExtensions.PublishCulture" />
    ///         and <see cref="ContentRepositoryExtensions.UnpublishCulture" />
    ///         on the content itself - this prepares the content, but does not commit anything - and then, invoke
    ///         <see cref="CommitDocumentChanges" /> to actually commit the changes to the database.
    ///     </para>
    ///     <para>The document is *always* saved, even when publishing fails.</para>
    /// </remarks>
    internal PublishResult CommitDocumentChanges(IContent content, int userId = Constants.Security.SuperUserId)
    {
        using (ICoreScope scope = ScopeProvider.CreateCoreScope())
        {
            EventMessages evtMsgs = EventMessagesFactory.Get();

            scope.WriteLock(Constants.Locks.ContentTree);

            var savingNotification = new ContentSavingNotification(content, evtMsgs);
            if (scope.Notifications.PublishCancelable(savingNotification))
            {
                return new PublishResult(PublishResultType.FailedPublishCancelledByEvent, evtMsgs, content);
            }

            var allLangs = _languageRepository.GetMany().ToList();

            PublishResult result = CommitDocumentChangesInternal(scope, content, evtMsgs, allLangs, savingNotification.State, userId);
            scope.Complete();
            return result;
        }
    }

    /// <summary>
    ///     Handles a lot of business logic cases for how the document should be persisted
    /// </summary>
    /// <param name="scope"></param>
    /// <param name="content"></param>
    /// <param name="allLangs"></param>
    /// <param name="userId"></param>
    /// <param name="branchOne"></param>
    /// <param name="branchRoot"></param>
    /// <param name="eventMessages"></param>
    /// <returns></returns>
    /// <remarks>
    ///     <para>
    ///         Business logic cases such: as unpublishing a mandatory culture, or unpublishing the last culture, checking for
    ///         pending scheduled publishing, etc... is dealt with in this method.
    ///         There is quite a lot of cases to take into account along with logic that needs to deal with scheduled
    ///         saving/publishing, branch saving/publishing, etc...
    ///     </para>
    /// </remarks>
    private PublishResult CommitDocumentChangesInternal(
        ICoreScope scope,
        IContent content,
        EventMessages eventMessages,
        IReadOnlyCollection<ILanguage> allLangs,
        IDictionary<string, object?>? notificationState,
        int userId,
        bool branchOne = false,
        bool branchRoot = false)
    {
        if (scope == null)
        {
            throw new ArgumentNullException(nameof(scope));
        }

        if (content == null)
        {
            throw new ArgumentNullException(nameof(content));
        }

        if (eventMessages == null)
        {
            throw new ArgumentNullException(nameof(eventMessages));
        }

        PublishResult? publishResult = null;
        PublishResult? unpublishResult = null;

        // nothing set = republish it all
        if (content.PublishedState != PublishedState.Publishing &&
            content.PublishedState != PublishedState.Unpublishing)
        {
            content.PublishedState = PublishedState.Publishing;
        }

        // State here is either Publishing or Unpublishing
        // Publishing to unpublish a culture may end up unpublishing everything so these flags can be flipped later
        var publishing = content.PublishedState == PublishedState.Publishing;
        var unpublishing = content.PublishedState == PublishedState.Unpublishing;

        var variesByCulture = content.ContentType.VariesByCulture();

        // Track cultures that are being published, changed, unpublished
        IReadOnlyList<string>? culturesPublishing = null;
        IReadOnlyList<string>? culturesUnpublishing = null;
        IReadOnlyList<string>? culturesChanging = variesByCulture
            ? content.CultureInfos?.Values.Where(x => x.IsDirty()).Select(x => x.Culture).ToList()
            : null;

        var isNew = !content.HasIdentity;
        TreeChangeTypes changeType = isNew ? TreeChangeTypes.RefreshNode : TreeChangeTypes.RefreshBranch;
        var previouslyPublished = content.HasIdentity && content.Published;

        // Inline method to persist the document with the documentRepository since this logic could be called a couple times below
        void SaveDocument(IContent c)
        {
            // save, always
            if (c.HasIdentity == false)
            {
                c.CreatorId = userId;
            }

            c.WriterId = userId;

            // saving does NOT change the published version, unless PublishedState is Publishing or Unpublishing
            _documentRepository.Save(c);
        }

        if (publishing)
        {
            // Determine cultures publishing/unpublishing which will be based on previous calls to content.PublishCulture and ClearPublishInfo
            culturesUnpublishing = content.GetCulturesUnpublishing();
            culturesPublishing = variesByCulture
                ? content.PublishCultureInfos?.Values.Where(x => x.IsDirty()).Select(x => x.Culture).ToList()
                : null;

            // ensure that the document can be published, and publish handling events, business rules, etc
            publishResult = StrategyCanPublish(
                scope,
                content, /*checkPath:*/
                !branchOne || branchRoot,
                culturesPublishing,
                culturesUnpublishing,
                eventMessages,
                allLangs,
                notificationState);

            if (publishResult.Success)
            {
                // raise Publishing notification
                if (scope.Notifications.PublishCancelable(
                        new ContentPublishingNotification(content, eventMessages).WithState(notificationState)))
                {
                    _logger.LogInformation("Document {ContentName} (id={ContentId}) cannot be published: {Reason}", content.Name, content.Id, "publishing was cancelled");
                    return new PublishResult(PublishResultType.FailedPublishCancelledByEvent, eventMessages, content);
                }

                // note: StrategyPublish flips the PublishedState to Publishing!
                publishResult = StrategyPublish(content, culturesPublishing, culturesUnpublishing, eventMessages);

                // Check if a culture has been unpublished and if there are no cultures left, and then unpublish document as a whole
                if (publishResult.Result == PublishResultType.SuccessUnpublishCulture &&
                    content.PublishCultureInfos?.Count == 0)
                {
                    // This is a special case! We are unpublishing the last culture and to persist that we need to re-publish without any cultures
                    // so the state needs to remain Publishing to do that. However, we then also need to unpublish the document and to do that
                    // the state needs to be Unpublishing and it cannot be both. This state is used within the documentRepository to know how to
                    // persist certain things. So before proceeding below, we need to save the Publishing state to publish no cultures, then we can
                    // mark the document for Unpublishing.
                    SaveDocument(content);

                    // Set the flag to unpublish and continue
                    unpublishing = content.Published; // if not published yet, nothing to do
                }
            }
            else
            {
                // in a branch, just give up
                if (branchOne && !branchRoot)
                {
                    return publishResult;
                }

                // Check for mandatory culture missing, and then unpublish document as a whole
                if (publishResult.Result == PublishResultType.FailedPublishMandatoryCultureMissing)
                {
                    publishing = false;
                    unpublishing = content.Published; // if not published yet, nothing to do

                    // we may end up in a state where we won't publish nor unpublish
                    // keep going, though, as we want to save anyways
                }

                // reset published state from temp values (publishing, unpublishing) to original value
                // (published, unpublished) in order to save the document, unchanged - yes, this is odd,
                // but: (a) it means we don't reproduce the PublishState logic here and (b) setting the
                // PublishState to anything other than Publishing or Unpublishing - which is precisely
                // what we want to do here - throws
                content.Published = content.Published;
            }
        }

        // won't happen in a branch
        if (unpublishing)
        {
            IContent? newest = GetById(content.Id); // ensure we have the newest version - in scope
            if (content.VersionId != newest?.VersionId)
            {
                return new PublishResult(PublishResultType.FailedPublishConcurrencyViolation, eventMessages, content);
            }

            if (content.Published)
            {
                // ensure that the document can be unpublished, and unpublish
                // handling events, business rules, etc
                // note: StrategyUnpublish flips the PublishedState to Unpublishing!
                // note: This unpublishes the entire document (not different variants)
                unpublishResult = StrategyCanUnpublish(scope, content, eventMessages, notificationState);
                if (unpublishResult.Success)
                {
                    unpublishResult = StrategyUnpublish(content, eventMessages);
                }
                else
                {
                    // reset published state from temp values (publishing, unpublishing) to original value
                    // (published, unpublished) in order to save the document, unchanged - yes, this is odd,
                    // but: (a) it means we don't reproduce the PublishState logic here and (b) setting the
                    // PublishState to anything other than Publishing or Unpublishing - which is precisely
                    // what we want to do here - throws
                    content.Published = content.Published;
                    return unpublishResult;
                }
            }
            else
            {
                // already unpublished - optimistic concurrency collision, really,
                // and I am not sure at all what we should do, better die fast, else
                // we may end up corrupting the db
                throw new InvalidOperationException("Concurrency collision.");
            }
        }

        // Persist the document
        SaveDocument(content);

        // we have tried to unpublish - won't happen in a branch
        if (unpublishing)
        {
            // and succeeded, trigger events
            if (unpublishResult?.Success ?? false)
            {
                // events and audit
                scope.Notifications.Publish(
                    new ContentUnpublishedNotification(content, eventMessages).WithState(notificationState));
                scope.Notifications.Publish(new ContentTreeChangeNotification(content, TreeChangeTypes.RefreshBranch, eventMessages));

                if (culturesUnpublishing != null)
                {
                    // This will mean that that we unpublished a mandatory culture or we unpublished the last culture.
                    var langs = string.Join(", ", allLangs
                        .Where(x => culturesUnpublishing.InvariantContains(x.IsoCode))
                        .Select(x => x.CultureName));
                    Audit(AuditType.UnpublishVariant, userId, content.Id, $"Unpublished languages: {langs}", langs);

                    if (publishResult == null)
                    {
                        throw new PanicException("publishResult == null - should not happen");
                    }

                    switch (publishResult.Result)
                    {
                        case PublishResultType.FailedPublishMandatoryCultureMissing:
                            // Occurs when a mandatory culture was unpublished (which means we tried publishing the document without a mandatory culture)

                            // Log that the whole content item has been unpublished due to mandatory culture unpublished
                            Audit(AuditType.Unpublish, userId, content.Id, "Unpublished (mandatory language unpublished)");
                            return new PublishResult(PublishResultType.SuccessUnpublishMandatoryCulture, eventMessages, content);
                        case PublishResultType.SuccessUnpublishCulture:
                            // Occurs when the last culture is unpublished
                            Audit(AuditType.Unpublish, userId, content.Id, "Unpublished (last language unpublished)");
                            return new PublishResult(PublishResultType.SuccessUnpublishLastCulture, eventMessages, content);
                    }
                }

                Audit(AuditType.Unpublish, userId, content.Id);
                return new PublishResult(PublishResultType.SuccessUnpublish, eventMessages, content);
            }

            // or, failed
            scope.Notifications.Publish(new ContentTreeChangeNotification(content, changeType, eventMessages));
            return new PublishResult(PublishResultType.FailedUnpublish, eventMessages, content); // bah
        }

        // we have tried to publish
        if (publishing)
        {
            // and succeeded, trigger events
            if (publishResult?.Success ?? false)
            {
                if (isNew == false && previouslyPublished == false)
                {
                    changeType = TreeChangeTypes.RefreshBranch; // whole branch
                }
                else if (isNew == false && previouslyPublished)
                {
                    changeType = TreeChangeTypes.RefreshNode; // single node
                }

                // invalidate the node/branch
                // for branches, handled by SaveAndPublishBranch
                if (!branchOne)
                {
                    scope.Notifications.Publish(
                        new ContentTreeChangeNotification(content, changeType, eventMessages));
                    scope.Notifications.Publish(
                        new ContentPublishedNotification(content, eventMessages).WithState(notificationState));
                }

                // it was not published and now is... descendants that were 'published' (but
                // had an unpublished ancestor) are 're-published' ie not explicitly published
                // but back as 'published' nevertheless
                if (!branchOne && isNew == false && previouslyPublished == false && HasChildren(content.Id))
                {
                    IContent[] descendants = GetPublishedDescendantsLocked(content).ToArray();
                    scope.Notifications.Publish(
                        new ContentPublishedNotification(descendants, eventMessages).WithState(notificationState));
                }

                switch (publishResult.Result)
                {
                    case PublishResultType.SuccessPublish:
                        Audit(AuditType.Publish, userId, content.Id);
                        break;
                    case PublishResultType.SuccessPublishCulture:
                        if (culturesPublishing != null)
                        {
                            var langs = string.Join(", ", allLangs
                                .Where(x => culturesPublishing.InvariantContains(x.IsoCode))
                                .Select(x => x.CultureName));
                            Audit(AuditType.PublishVariant, userId, content.Id, $"Published languages: {langs}", langs);
                        }

                        break;
                    case PublishResultType.SuccessUnpublishCulture:
                        if (culturesUnpublishing != null)
                        {
                            var langs = string.Join(", ", allLangs
                                .Where(x => culturesUnpublishing.InvariantContains(x.IsoCode))
                                .Select(x => x.CultureName));
                            Audit(AuditType.UnpublishVariant, userId, content.Id, $"Unpublished languages: {langs}", langs);
                        }

                        break;
                }

                return publishResult;
            }
        }

        // should not happen
        if (branchOne && !branchRoot)
        {
            throw new PanicException("branchOne && !branchRoot - should not happen");
        }

        // if publishing didn't happen or if it has failed, we still need to log which cultures were saved
        if (!branchOne && (publishResult == null || !publishResult.Success))
        {
            if (culturesChanging != null)
            {
                var langs = string.Join(", ", allLangs
                    .Where(x => culturesChanging.InvariantContains(x.IsoCode))
                    .Select(x => x.CultureName));
                Audit(AuditType.SaveVariant, userId, content.Id, $"Saved languages: {langs}", langs);
            }
            else
            {
                Audit(AuditType.Save, userId, content.Id);
            }
        }

        // or, failed
        scope.Notifications.Publish(new ContentTreeChangeNotification(content, changeType, eventMessages));
        return publishResult!;
    }

    /// <inheritdoc />
    public IEnumerable<PublishResult> PerformScheduledPublish(DateTime date)
    {
        var allLangs = new Lazy<List<ILanguage>>(() => _languageRepository.GetMany().ToList());
        EventMessages evtMsgs = EventMessagesFactory.Get();
        var results = new List<PublishResult>();

        PerformScheduledPublishingRelease(date, results, evtMsgs, allLangs);
        PerformScheduledPublishingExpiration(date, results, evtMsgs, allLangs);

        return results;
    }

    private void PerformScheduledPublishingExpiration(DateTime date, List<PublishResult> results, EventMessages evtMsgs, Lazy<List<ILanguage>> allLangs)
    {
        using ICoreScope scope = ScopeProvider.CreateCoreScope();

        // do a fast read without any locks since this executes often to see if we even need to proceed
        if (_documentRepository.HasContentForExpiration(date))
        {
            // now take a write lock since we'll be updating
            scope.WriteLock(Constants.Locks.ContentTree);

            foreach (IContent d in _documentRepository.GetContentForExpiration(date))
            {
                ContentScheduleCollection contentSchedule = _documentRepository.GetContentSchedule(d.Id);
                if (d.ContentType.VariesByCulture())
                {
                    // find which cultures have pending schedules
                    var pendingCultures = contentSchedule.GetPending(ContentScheduleAction.Expire, date)
                        .Select(x => x.Culture)
                        .Distinct()
                        .ToList();

                    if (pendingCultures.Count == 0)
                    {
                        continue; // shouldn't happen but no point in processing this document if there's nothing there
                    }

                    var savingNotification = new ContentSavingNotification(d, evtMsgs);
                    if (scope.Notifications.PublishCancelable(savingNotification))
                    {
                        results.Add(new PublishResult(PublishResultType.FailedPublishCancelledByEvent, evtMsgs, d));
                        continue;
                    }

                    foreach (var c in pendingCultures)
                    {
                        // Clear this schedule for this culture
                        contentSchedule.Clear(c, ContentScheduleAction.Expire, date);

                        // set the culture to be published
                        d.UnpublishCulture(c);
                    }

                    _documentRepository.PersistContentSchedule(d, contentSchedule);
                    PublishResult result = CommitDocumentChangesInternal(scope, d, evtMsgs, allLangs.Value, savingNotification.State, d.WriterId);
                    if (result.Success == false)
                    {
                        _logger.LogError(null, "Failed to publish document id={DocumentId}, reason={Reason}.", d.Id, result.Result);
                    }

                    results.Add(result);
                }
                else
                {
                    // Clear this schedule for this culture
                    contentSchedule.Clear(ContentScheduleAction.Expire, date);
                    _documentRepository.PersistContentSchedule(d, contentSchedule);
                    PublishResult result = Unpublish(d, userId: d.WriterId);
                    if (result.Success == false)
                    {
                        _logger.LogError(null, "Failed to unpublish document id={DocumentId}, reason={Reason}.", d.Id, result.Result);
                    }

                    results.Add(result);
                }
            }

            _documentRepository.ClearSchedule(date, ContentScheduleAction.Expire);
        }

        scope.Complete();
    }

    private void PerformScheduledPublishingRelease(DateTime date, List<PublishResult> results, EventMessages evtMsgs, Lazy<List<ILanguage>> allLangs)
    {
        using ICoreScope scope = ScopeProvider.CreateCoreScope();

        // do a fast read without any locks since this executes often to see if we even need to proceed
        if (_documentRepository.HasContentForRelease(date))
        {
            // now take a write lock since we'll be updating
            scope.WriteLock(Constants.Locks.ContentTree);

            foreach (IContent d in _documentRepository.GetContentForRelease(date))
            {
                ContentScheduleCollection contentSchedule = _documentRepository.GetContentSchedule(d.Id);
                if (d.ContentType.VariesByCulture())
                {
                    // find which cultures have pending schedules
                    var pendingCultures = contentSchedule.GetPending(ContentScheduleAction.Release, date)
                        .Select(x => x.Culture)
                        .Distinct()
                        .ToList();

                    if (pendingCultures.Count == 0)
                    {
                        continue; // shouldn't happen but no point in processing this document if there's nothing there
                    }
                    var savingNotification = new ContentSavingNotification(d, evtMsgs);
                    if (scope.Notifications.PublishCancelable(savingNotification))
                    {
                        results.Add(new PublishResult(PublishResultType.FailedPublishCancelledByEvent, evtMsgs, d));
                        continue;
                    }


                    var publishing = true;
                    foreach (var culture in pendingCultures)
                    {
                        // Clear this schedule for this culture
                        contentSchedule.Clear(culture, ContentScheduleAction.Release, date);

                        if (d.Trashed)
                        {
                            continue; // won't publish
                        }

                        // publish the culture values and validate the property values, if validation fails, log the invalid properties so the develeper has an idea of what has failed
                        IProperty[]? invalidProperties = null;
                        var impact = _cultureImpactFactory.ImpactExplicit(culture, IsDefaultCulture(allLangs.Value, culture));
                        var tryPublish = d.PublishCulture(impact, _propertyEditorCollection) &&
                                         _propertyValidationService.Value.IsPropertyDataValid(d, out invalidProperties, impact);
                        if (invalidProperties != null && invalidProperties.Length > 0)
                        {
                            _logger.LogWarning(
                                "Scheduled publishing will fail for document {DocumentId} and culture {Culture} because of invalid properties {InvalidProperties}",
                                d.Id,
                                culture,
                                string.Join(",", invalidProperties.Select(x => x.Alias)));
                        }

                        publishing &= tryPublish; // set the culture to be published
                        if (!publishing)
                        {
                        }
                    }

                    PublishResult result;

                    if (d.Trashed)
                    {
                        result = new PublishResult(PublishResultType.FailedPublishIsTrashed, evtMsgs, d);
                    }
                    else if (!publishing)
                    {
                        result = new PublishResult(PublishResultType.FailedPublishContentInvalid, evtMsgs, d);
                    }
                    else
                    {
                        _documentRepository.PersistContentSchedule(d, contentSchedule);
                        result = CommitDocumentChangesInternal(scope, d, evtMsgs, allLangs.Value, savingNotification.State, d.WriterId);
                    }

                    if (result.Success == false)
                    {
                        _logger.LogError(null, "Failed to publish document id={DocumentId}, reason={Reason}.", d.Id, result.Result);
                    }

                    results.Add(result);
                }
                else
                {
                    // Clear this schedule
                    contentSchedule.Clear(ContentScheduleAction.Release, date);

                    PublishResult? result = null;

                    if (d.Trashed)
                    {
                        result = new PublishResult(PublishResultType.FailedPublishIsTrashed, evtMsgs, d);
                    }
                    else
                    {
                        _documentRepository.PersistContentSchedule(d, contentSchedule);
                        result = Publish(d, d.AvailableCultures.ToArray(), userId: d.WriterId);
                    }

                    if (result.Success == false)
                    {
                        _logger.LogError(null, "Failed to publish document id={DocumentId}, reason={Reason}.", d.Id, result.Result);
                    }

                    results.Add(result);
                }
            }

            _documentRepository.ClearSchedule(date, ContentScheduleAction.Release);
        }

        scope.Complete();
    }

    // utility 'PublishCultures' func used by SaveAndPublishBranch
    private bool PublishBranch_PublishCultures(IContent content, HashSet<string> culturesToPublish, IReadOnlyCollection<ILanguage> allLangs)
    {
        // variant content type - publish specified cultures
        // invariant content type - publish only the invariant culture
        if (content.ContentType.VariesByCulture())
        {
            return culturesToPublish.All(culture =>
            {
                var impact = _cultureImpactFactory.Create(culture, IsDefaultCulture(allLangs, culture), content);
                return content.PublishCulture(impact, _propertyEditorCollection) &&
                       _propertyValidationService.Value.IsPropertyDataValid(content, out _, impact);
            });
        }

        return content.PublishCulture(_cultureImpactFactory.ImpactInvariant(), _propertyEditorCollection)
               && _propertyValidationService.Value.IsPropertyDataValid(content, out _, _cultureImpactFactory.ImpactInvariant());
    }

    // utility 'ShouldPublish' func used by SaveAndPublishBranch
    private HashSet<string>? PublishBranch_ShouldPublish(ref HashSet<string>? cultures, string c, bool published, bool edited, bool isRoot, bool force)
    {
        // if published, republish
        if (published)
        {
            if (cultures == null)
            {
                cultures = new HashSet<string>(); // empty means 'already published'
            }

            if (edited)
            {
                cultures.Add(c); // <culture> means 'republish this culture'
            }

            return cultures;
        }

        // if not published, publish if force/root else do nothing
        if (!force && !isRoot)
        {
            return cultures; // null means 'nothing to do'
        }

        if (cultures == null)
        {
            cultures = new HashSet<string>();
        }

        cultures.Add(c); // <culture> means 'publish this culture'
        return cultures;
    }

    [Obsolete($"This method no longer saves content, only publishes it. Please use {nameof(PublishBranch)} instead. Will be removed in V16")]
    public IEnumerable<PublishResult> SaveAndPublishBranch(IContent content, bool force, string culture = "*", int userId = Constants.Security.SuperUserId)
    {
        // note: EditedValue and PublishedValue are objects here, so it is important to .Equals()
        // and not to == them, else we would be comparing references, and that is a bad thing

        // determines whether the document is edited, and thus needs to be published,
        // for the specified culture (it may be edited for other cultures and that
        // should not trigger a publish).

        // determines cultures to be published
        // can be: null (content is not impacted), an empty set (content is impacted but already published), or cultures
        HashSet<string>? ShouldPublish(IContent c)
        {
            var isRoot = c.Id == content.Id;
            HashSet<string>? culturesToPublish = null;

            // invariant content type
            if (!c.ContentType.VariesByCulture())
            {
                return PublishBranch_ShouldPublish(ref culturesToPublish, "*", c.Published, c.Edited, isRoot, force);
            }

            // variant content type, specific culture
            if (culture != "*")
            {
                return PublishBranch_ShouldPublish(ref culturesToPublish, culture, c.IsCulturePublished(culture), c.IsCultureEdited(culture), isRoot, force);
            }

            // variant content type, all cultures
            if (c.Published)
            {
                // then some (and maybe all) cultures will be 'already published' (unless forcing),
                // others will have to 'republish this culture'
                foreach (var x in c.AvailableCultures)
                {
                    PublishBranch_ShouldPublish(ref culturesToPublish, x, c.IsCulturePublished(x), c.IsCultureEdited(x), isRoot, force);
                }

                return culturesToPublish;
            }

            // if not published, publish if force/root else do nothing
            return force || isRoot
                ? new HashSet<string> { "*" } // "*" means 'publish all'
                : null; // null means 'nothing to do'
        }

        return PublishBranch(content, force, ShouldPublish, PublishBranch_PublishCultures, userId);
    }

    [Obsolete($"This method no longer saves content, only publishes it. Please use {nameof(PublishBranch)} instead. Will be removed in V16")]
    public IEnumerable<PublishResult> SaveAndPublishBranch(IContent content, bool force, string[] cultures, int userId = Constants.Security.SuperUserId)
        => PublishBranch(content, force, cultures, userId);

    /// <inheritdoc />
    public IEnumerable<PublishResult> PublishBranch(IContent content, bool force, string[] cultures, int userId = Constants.Security.SuperUserId)
    {
        // note: EditedValue and PublishedValue are objects here, so it is important to .Equals()
        // and not to == them, else we would be comparing references, and that is a bad thing
        cultures = cultures ?? Array.Empty<string>();

        if (content.ContentType.VariesByCulture() is false && cultures.Length == 0)
        {
            cultures = new[] { "*" };
        }

        // determines cultures to be published
        // can be: null (content is not impacted), an empty set (content is impacted but already published), or cultures
        HashSet<string>? ShouldPublish(IContent c)
        {
            var isRoot = c.Id == content.Id;
            HashSet<string>? culturesToPublish = null;

            // invariant content type
            if (!c.ContentType.VariesByCulture())
            {
                return PublishBranch_ShouldPublish(ref culturesToPublish, "*", c.Published, c.Edited, isRoot, force);
            }

            // variant content type, specific cultures
            if (c.Published)
            {
                // then some (and maybe all) cultures will be 'already published' (unless forcing),
                // others will have to 'republish this culture'
                foreach (var x in cultures)
                {
                    PublishBranch_ShouldPublish(ref culturesToPublish, x, c.IsCulturePublished(x), c.IsCultureEdited(x), isRoot, force);
                }

                return culturesToPublish;
            }

            // if not published, publish if force/root else do nothing
            return force || isRoot
                ? new HashSet<string>(cultures) // means 'publish specified cultures'
                : null; // null means 'nothing to do'
        }

        return PublishBranch(content, force, ShouldPublish, PublishBranch_PublishCultures, userId);
    }

    internal IEnumerable<PublishResult> PublishBranch(
        IContent document,
        bool force,
        Func<IContent, HashSet<string>?> shouldPublish,
        Func<IContent, HashSet<string>, IReadOnlyCollection<ILanguage>, bool> publishCultures,
        int userId = Constants.Security.SuperUserId)
    {
        if (shouldPublish == null)
        {
            throw new ArgumentNullException(nameof(shouldPublish));
        }

        if (publishCultures == null)
        {
            throw new ArgumentNullException(nameof(publishCultures));
        }

        EventMessages eventMessages = EventMessagesFactory.Get();
        var results = new List<PublishResult>();
        var publishedDocuments = new List<IContent>();

        IDictionary<string, object?>? initialNotificationState = null;
        using (ICoreScope scope = ScopeProvider.CreateCoreScope())
        {
            scope.WriteLock(Constants.Locks.ContentTree);

            var allLangs = _languageRepository.GetMany().ToList();

            if (!document.HasIdentity)
            {
                throw new InvalidOperationException("Cannot not branch-publish a new document.");
            }

            PublishedState publishedState = document.PublishedState;
            if (publishedState == PublishedState.Publishing)
            {
                throw new InvalidOperationException("Cannot mix PublishCulture and SaveAndPublishBranch.");
            }

            // deal with the branch root - if it fails, abort
            PublishResult? result = PublishBranchItem(scope, document, shouldPublish, publishCultures, true, publishedDocuments, eventMessages, userId, allLangs, out initialNotificationState);
            if (result != null)
            {
                results.Add(result);
                if (!result.Success)
                {
                    return results;
                }
            }

            // deal with descendants
            // if one fails, abort its branch
            var exclude = new HashSet<int>();

            int count;
            var page = 0;
            const int pageSize = 100;
            do
            {
                count = 0;

                // important to order by Path ASC so make it explicit in case defaults change
                // ReSharper disable once RedundantArgumentDefaultValue
                foreach (IContent d in GetPagedDescendants(document.Id, page, pageSize, out _, ordering: Ordering.By("Path", Direction.Ascending)))
                {
                    count++;

                    // if parent is excluded, exclude child too
                    if (exclude.Contains(d.ParentId))
                    {
                        exclude.Add(d.Id);
                        continue;
                    }

                    // no need to check path here, parent has to be published here
                    result = PublishBranchItem(scope, d, shouldPublish, publishCultures, false, publishedDocuments, eventMessages, userId, allLangs, out _);
                    if (result != null)
                    {
                        results.Add(result);
                        if (result.Success)
                        {
                            continue;
                        }
                    }

                    // if we could not publish the document, cut its branch
                    exclude.Add(d.Id);
                }

                page++;
            }
            while (count > 0);

            Audit(AuditType.Publish, userId, document.Id, "Branch published");

            // trigger events for the entire branch
            // (SaveAndPublishBranchOne does *not* do it)
            scope.Notifications.Publish(
                new ContentTreeChangeNotification(document, TreeChangeTypes.RefreshBranch, eventMessages));
            scope.Notifications.Publish(new ContentPublishedNotification(publishedDocuments, eventMessages, true).WithState(initialNotificationState));

            scope.Complete();
        }

        return results;
    }

    // shouldPublish: a function determining whether the document has changes that need to be published
    //  note - 'force' is handled by 'editing'
    // publishValues: a function publishing values (using the appropriate PublishCulture calls)
    private PublishResult? PublishBranchItem(
        ICoreScope scope,
        IContent document,
        Func<IContent, HashSet<string>?> shouldPublish,
        Func<IContent, HashSet<string>, IReadOnlyCollection<ILanguage>,
            bool> publishCultures,
        bool isRoot,
        ICollection<IContent> publishedDocuments,
        EventMessages evtMsgs,
        int userId,
        IReadOnlyCollection<ILanguage> allLangs,
        out IDictionary<string, object?>? initialNotificationState)
    {
        HashSet<string>? culturesToPublish = shouldPublish(document);

        initialNotificationState = null;

        // we need to guard against unsaved changes before proceeding; the document will be saved, but we're not firing any saved notifications
        if (HasUnsavedChanges(document))
        {
            return new PublishResult(PublishResultType.FailedPublishUnsavedChanges, evtMsgs, document);
        }

        // null = do not include
        if (culturesToPublish == null)
        {
            return null;
        }

        // empty = already published
        if (culturesToPublish.Count == 0)
        {
            return new PublishResult(PublishResultType.SuccessPublishAlready, evtMsgs, document);
        }

        var savingNotification = new ContentSavingNotification(document, evtMsgs);
        if (scope.Notifications.PublishCancelable(savingNotification))
        {
            return new PublishResult(PublishResultType.FailedPublishCancelledByEvent, evtMsgs, document);
        }

        // publish & check if values are valid
        if (!publishCultures(document, culturesToPublish, allLangs))
        {
            // TODO: Based on this callback behavior there is no way to know which properties may have been invalid if this failed, see other results of FailedPublishContentInvalid
            return new PublishResult(PublishResultType.FailedPublishContentInvalid, evtMsgs, document);
        }

        PublishResult result = CommitDocumentChangesInternal(scope, document, evtMsgs, allLangs, savingNotification.State, userId, true, isRoot);
        if (result.Success)
        {
            publishedDocuments.Add(document);
        }

        return result;
    }

    #endregion

    #region Delete

    /// <inheritdoc />
    public OperationResult Delete(IContent content, int userId = Constants.Security.SuperUserId)
    {
        EventMessages eventMessages = EventMessagesFactory.Get();

        using (ICoreScope scope = ScopeProvider.CreateCoreScope())
        {
            if (scope.Notifications.PublishCancelable(new ContentDeletingNotification(content, eventMessages)))
            {
                scope.Complete();
                return OperationResult.Cancel(eventMessages);
            }

            scope.WriteLock(Constants.Locks.ContentTree);

            // if it's not trashed yet, and published, we should unpublish
            // but... Unpublishing event makes no sense (not going to cancel?) and no need to save
            // just raise the event
            if (content.Trashed == false && content.Published)
            {
                scope.Notifications.Publish(new ContentUnpublishedNotification(content, eventMessages));
            }

            DeleteLocked(scope, content, eventMessages);

            scope.Notifications.Publish(
                new ContentTreeChangeNotification(content, TreeChangeTypes.Remove, eventMessages));
            Audit(AuditType.Delete, userId, content.Id);

            scope.Complete();
        }

        return OperationResult.Succeed(eventMessages);
    }

    private void DeleteLocked(ICoreScope scope, IContent content, EventMessages evtMsgs)
    {
        void DoDelete(IContent c)
        {
            _documentRepository.Delete(c);
            scope.Notifications.Publish(new ContentDeletedNotification(c, evtMsgs));

            // media files deleted by QueuingEventDispatcher
        }

        const int pageSize = 500;
        var total = long.MaxValue;
        while (total > 0)
        {
            // get descendants - ordered from deepest to shallowest
            IEnumerable<IContent> descendants = GetPagedDescendants(content.Id, 0, pageSize, out total, ordering: Ordering.By("Path", Direction.Descending));
            foreach (IContent c in descendants)
            {
                DoDelete(c);
            }
        }

        DoDelete(content);

        if (content.Trashed)
        {
            // Updates in-memory navigation structure for recycle bin items
            UpdateInMemoryNavigationStructure(
                "Umbraco.Cms.Core.Services.ContentService.DeleteLocked-trashed",
                () => _documentNavigationManagementService.RemoveFromBin(content.Key));
        }
        else
        {
            // Updates in-memory navigation structure for both documents and recycle bin items
            // as the item needs to be deleted whether it is in the recycle bin or not
            UpdateInMemoryNavigationStructure(
                "Umbraco.Cms.Core.Services.ContentService.DeleteLocked",
                () =>
                {
                    _documentNavigationManagementService.MoveToBin(content.Key);
                    _documentNavigationManagementService.RemoveFromBin(content.Key);
                });
        }
    }

    // TODO: both DeleteVersions methods below have an issue. Sort of. They do NOT take care of files the way
    // Delete does - for a good reason: the file may be referenced by other, non-deleted, versions. BUT,
    // if that's not the case, then the file will never be deleted, because when we delete the content,
    // the version referencing the file will not be there anymore. SO, we can leak files.

    /// <summary>
    ///     Permanently deletes versions from an <see cref="IContent" /> object prior to a specific date.
    ///     This method will never delete the latest version of a content item.
    /// </summary>
    /// <param name="id">Id of the <see cref="IContent" /> object to delete versions from</param>
    /// <param name="versionDate">Latest version date</param>
    /// <param name="userId">Optional Id of the User deleting versions of a Content object</param>
    public void DeleteVersions(int id, DateTime versionDate, int userId = Constants.Security.SuperUserId)
    {
        EventMessages evtMsgs = EventMessagesFactory.Get();

        using (ICoreScope scope = ScopeProvider.CreateCoreScope())
        {
            var deletingVersionsNotification =
                new ContentDeletingVersionsNotification(id, evtMsgs, dateToRetain: versionDate);
            if (scope.Notifications.PublishCancelable(deletingVersionsNotification))
            {
                scope.Complete();
                return;
            }

            scope.WriteLock(Constants.Locks.ContentTree);
            _documentRepository.DeleteVersions(id, versionDate);

            scope.Notifications.Publish(
                new ContentDeletedVersionsNotification(id, evtMsgs, dateToRetain: versionDate).WithStateFrom(
                    deletingVersionsNotification));
            Audit(AuditType.Delete, userId, Constants.System.Root, "Delete (by version date)");

            scope.Complete();
        }
    }

    /// <summary>
    ///     Permanently deletes specific version(s) from an <see cref="IContent" /> object.
    ///     This method will never delete the latest version of a content item.
    /// </summary>
    /// <param name="id">Id of the <see cref="IContent" /> object to delete a version from</param>
    /// <param name="versionId">Id of the version to delete</param>
    /// <param name="deletePriorVersions">Boolean indicating whether to delete versions prior to the versionId</param>
    /// <param name="userId">Optional Id of the User deleting versions of a Content object</param>
    public void DeleteVersion(int id, int versionId, bool deletePriorVersions, int userId = Constants.Security.SuperUserId)
    {
        EventMessages evtMsgs = EventMessagesFactory.Get();

        using (ICoreScope scope = ScopeProvider.CreateCoreScope())
        {
            var deletingVersionsNotification = new ContentDeletingVersionsNotification(id, evtMsgs, versionId);
            if (scope.Notifications.PublishCancelable(deletingVersionsNotification))
            {
                scope.Complete();
                return;
            }

            if (deletePriorVersions)
            {
                IContent? content = GetVersion(versionId);
                DeleteVersions(id, content?.UpdateDate ?? DateTime.Now, userId);
            }

            scope.WriteLock(Constants.Locks.ContentTree);
            IContent? c = _documentRepository.Get(id);

            // don't delete the current or published version
            if (c?.VersionId != versionId &&
                c?.PublishedVersionId != versionId)
            {
                _documentRepository.DeleteVersion(versionId);
            }

            scope.Notifications.Publish(
                new ContentDeletedVersionsNotification(id, evtMsgs, versionId).WithStateFrom(
                    deletingVersionsNotification));
            Audit(AuditType.Delete, userId, Constants.System.Root, "Delete (by version)");

            scope.Complete();
        }
    }

    #endregion

    #region Move, RecycleBin

    /// <inheritdoc />
    public OperationResult MoveToRecycleBin(IContent content, int userId = Constants.Security.SuperUserId)
    {
        EventMessages eventMessages = EventMessagesFactory.Get();
        var moves = new List<(IContent, string)>();

        using (ICoreScope scope = ScopeProvider.CreateCoreScope())
        {
            scope.WriteLock(Constants.Locks.ContentTree);

            var originalPath = content.Path;
            var moveEventInfo =
                new MoveToRecycleBinEventInfo<IContent>(content, originalPath);

            var movingToRecycleBinNotification =
                new ContentMovingToRecycleBinNotification(moveEventInfo, eventMessages);
            if (scope.Notifications.PublishCancelable(movingToRecycleBinNotification))
            {
                scope.Complete();
                return OperationResult.Cancel(eventMessages); // causes rollback
            }

            // if it's published we may want to force-unpublish it - that would be backward-compatible... but...
            // making a radical decision here: trashing is equivalent to moving under an unpublished node so
            // it's NOT unpublishing, only the content is now masked - allowing us to restore it if wanted
            // if (content.HasPublishedVersion)
            // { }
            PerformMoveLocked(content, Constants.System.RecycleBinContent, null, userId, moves, true);
            scope.Notifications.Publish(
                new ContentTreeChangeNotification(content, TreeChangeTypes.RefreshBranch, eventMessages));

            MoveToRecycleBinEventInfo<IContent>[] moveInfo = moves
                .Select(x => new MoveToRecycleBinEventInfo<IContent>(x.Item1, x.Item2))
                .ToArray();

            scope.Notifications.Publish(
                new ContentMovedToRecycleBinNotification(moveInfo, eventMessages).WithStateFrom(
                    movingToRecycleBinNotification));
            Audit(AuditType.Move, userId, content.Id, "Moved to recycle bin");

            scope.Complete();
        }

        return OperationResult.Succeed(eventMessages);
    }

    /// <summary>
    ///     Moves an <see cref="IContent" /> object to a new location by changing its parent id.
    /// </summary>
    /// <remarks>
    ///     If the <see cref="IContent" /> object is already published it will be
    ///     published after being moved to its new location. Otherwise it'll just
    ///     be saved with a new parent id.
    /// </remarks>
    /// <param name="content">The <see cref="IContent" /> to move</param>
    /// <param name="parentId">Id of the Content's new Parent</param>
    /// <param name="userId">Optional Id of the User moving the Content</param>
    public OperationResult Move(IContent content, int parentId, int userId = Constants.Security.SuperUserId)
    {
        EventMessages eventMessages = EventMessagesFactory.Get();

        if (content.ParentId == parentId)
        {
            return OperationResult.Succeed(eventMessages);
        }

        // if moving to the recycle bin then use the proper method
        if (parentId == Constants.System.RecycleBinContent)
        {
            return MoveToRecycleBin(content, userId);
        }

        var moves = new List<(IContent, string)>();

        using (ICoreScope scope = ScopeProvider.CreateCoreScope())
        {
            scope.WriteLock(Constants.Locks.ContentTree);

            IContent? parent = parentId == Constants.System.Root ? null : GetById(parentId);
            if (parentId != Constants.System.Root && (parent == null || parent.Trashed))
            {
                throw new InvalidOperationException("Parent does not exist or is trashed."); // causes rollback
            }

            // FIXME: Use MoveEventInfo that also takes a parent key when implementing move with parentKey.
            var moveEventInfo = new MoveEventInfo<IContent>(content, content.Path, parentId);

            var movingNotification = new ContentMovingNotification(moveEventInfo, eventMessages);
            if (scope.Notifications.PublishCancelable(movingNotification))
            {
                scope.Complete();
                return OperationResult.Cancel(eventMessages); // causes rollback
            }

            // if content was trashed, and since we're not moving to the recycle bin,
            // indicate that the trashed status should be changed to false, else just
            // leave it unchanged
            var trashed = content.Trashed ? false : (bool?)null;

            // if the content was trashed under another content, and so has a published version,
            // it cannot move back as published but has to be unpublished first - that's for the
            // root content, everything underneath will retain its published status
            if (content.Trashed && content.Published)
            {
                // however, it had been masked when being trashed, so there's no need for
                // any special event here - just change its state
                content.PublishedState = PublishedState.Unpublishing;
            }

            PerformMoveLocked(content, parentId, parent, userId, moves, trashed);

            scope.Notifications.Publish(
                new ContentTreeChangeNotification(content, TreeChangeTypes.RefreshBranch, eventMessages));

            // changes
            // FIXME: Use MoveEventInfo that also takes a parent key when implementing move with parentKey.
            MoveEventInfo<IContent>[] moveInfo = moves
                .Select(x => new MoveEventInfo<IContent>(x.Item1, x.Item2, x.Item1.ParentId))
                .ToArray();

            scope.Notifications.Publish(
                new ContentMovedNotification(moveInfo, eventMessages).WithStateFrom(movingNotification));

            Audit(AuditType.Move, userId, content.Id);

            scope.Complete();
            return OperationResult.Succeed(eventMessages);
        }
    }

    // MUST be called from within WriteLock
    // trash indicates whether we are trashing, un-trashing, or not changing anything
    private void PerformMoveLocked(IContent content, int parentId, IContent? parent, int userId, ICollection<(IContent, string)> moves, bool? trash)
    {
        // Needed to update the in-memory navigation structure
        var cameFromRecycleBin = content.ParentId == Constants.System.RecycleBinContent;
        content.WriterId = userId;
        content.ParentId = parentId;

        // get the level delta (old pos to new pos)
        // note that recycle bin (id:-20) level is 0!
        var levelDelta = 1 - content.Level + (parent?.Level ?? 0);

        var paths = new Dictionary<int, string>();

        moves.Add((content, content.Path)); // capture original path

        // need to store the original path to lookup descendants based on it below
        var originalPath = content.Path;

        // these will be updated by the repo because we changed parentId
        // content.Path = (parent == null ? "-1" : parent.Path) + "," + content.Id;
        // content.SortOrder = ((ContentRepository) repository).NextChildSortOrder(parentId);
        // content.Level += levelDelta;
        PerformMoveContentLocked(content, userId, trash);

        // if uow is not immediate, content.Path will be updated only when the UOW commits,
        // and because we want it now, we have to calculate it by ourselves
        // paths[content.Id] = content.Path;
        paths[content.Id] =
            (parent == null
                ? parentId == Constants.System.RecycleBinContent ? "-1,-20" : Constants.System.RootString
                : parent.Path) + "," + content.Id;

        const int pageSize = 500;
        IQuery<IContent>? query = GetPagedDescendantQuery(originalPath);
        long total;
        do
        {
            // We always page a page 0 because for each page, we are moving the result so the resulting total will be reduced
            IEnumerable<IContent> descendants =
                GetPagedLocked(query, 0, pageSize, out total, null, Ordering.By("Path"));

            foreach (IContent descendant in descendants)
            {
                moves.Add((descendant, descendant.Path)); // capture original path

                // update path and level since we do not update parentId
                descendant.Path = paths[descendant.Id] = paths[descendant.ParentId] + "," + descendant.Id;
                descendant.Level += levelDelta;
                PerformMoveContentLocked(descendant, userId, trash);
            }
        }
        while (total > pageSize);

        if (parentId == Constants.System.RecycleBinContent)
        {
            // Updates in-memory navigation structure for both document items and recycle bin items
            // as we are moving to recycle bin
            UpdateInMemoryNavigationStructure(
                "Umbraco.Cms.Core.Services.ContentService.PerformMoveLocked-to-recycle-bin",
                () => _documentNavigationManagementService.MoveToBin(content.Key));
        }
        else
        {
            if (cameFromRecycleBin)
            {
                // Updates in-memory navigation structure for both document items and recycle bin items
                // as we are restoring from recycle bin
                UpdateInMemoryNavigationStructure(
                    "Umbraco.Cms.Core.Services.ContentService.PerformMoveLocked-restore",
                    () => _documentNavigationManagementService.RestoreFromBin(content.Key, parent?.Key));
            }
            else
            {
                // Updates in-memory navigation structure
                UpdateInMemoryNavigationStructure(
                    "Umbraco.Cms.Core.Services.ContentService.PerformMoveLocked",
                    () => _documentNavigationManagementService.Move(content.Key, parent?.Key));
            }
        }
    }

    private void PerformMoveContentLocked(IContent content, int userId, bool? trash)
    {
        if (trash.HasValue)
        {
            ((ContentBase)content).Trashed = trash.Value;
        }

        content.WriterId = userId;
        _documentRepository.Save(content);
    }

    public async Task<OperationResult> EmptyRecycleBinAsync(Guid userId)
        => EmptyRecycleBin(await _userIdKeyResolver.GetAsync(userId));

    /// <summary>
    ///     Empties the Recycle Bin by deleting all <see cref="IContent" /> that resides in the bin
    /// </summary>
    public OperationResult EmptyRecycleBin(int userId = Constants.Security.SuperUserId)
    {
        var deleted = new List<IContent>();
        EventMessages eventMessages = EventMessagesFactory.Get();

        using (ICoreScope scope = ScopeProvider.CreateCoreScope())
        {
            scope.WriteLock(Constants.Locks.ContentTree);

            // emptying the recycle bin means deleting whatever is in there - do it properly!
            IQuery<IContent>? query = Query<IContent>().Where(x => x.ParentId == Constants.System.RecycleBinContent);
            IContent[] contents = _documentRepository.Get(query).ToArray();

            var emptyingRecycleBinNotification = new ContentEmptyingRecycleBinNotification(contents, eventMessages);
            var deletingContentNotification = new ContentDeletingNotification(contents, eventMessages);
            if (scope.Notifications.PublishCancelable(emptyingRecycleBinNotification) || scope.Notifications.PublishCancelable(deletingContentNotification))
            {
                scope.Complete();
                return OperationResult.Cancel(eventMessages);
            }

            if (contents is not null)
            {
                foreach (IContent content in contents)
                {
                    DeleteLocked(scope, content, eventMessages);
                    deleted.Add(content);
                }
            }

            scope.Notifications.Publish(
                new ContentEmptiedRecycleBinNotification(deleted, eventMessages).WithStateFrom(
                    emptyingRecycleBinNotification));
            scope.Notifications.Publish(
                new ContentTreeChangeNotification(deleted, TreeChangeTypes.Remove, eventMessages));
            Audit(AuditType.Delete, userId, Constants.System.RecycleBinContent, "Recycle bin emptied");

            scope.Complete();
        }

        return OperationResult.Succeed(eventMessages);
    }

    public bool RecycleBinSmells()
    {
        using (ICoreScope scope = ScopeProvider.CreateCoreScope(autoComplete: true))
        {
            scope.ReadLock(Constants.Locks.ContentTree);
            return _documentRepository.RecycleBinSmells();
        }
    }

    #endregion

    #region Others

    /// <summary>
    ///     Copies an <see cref="IContent" /> object by creating a new Content object of the same type and copies all data from
    ///     the current
    ///     to the new copy which is returned. Recursively copies all children.
    /// </summary>
    /// <param name="content">The <see cref="IContent" /> to copy</param>
    /// <param name="parentId">Id of the Content's new Parent</param>
    /// <param name="relateToOriginal">Boolean indicating whether the copy should be related to the original</param>
    /// <param name="userId">Optional Id of the User copying the Content</param>
    /// <returns>The newly created <see cref="IContent" /> object</returns>
    public IContent? Copy(IContent content, int parentId, bool relateToOriginal, int userId = Constants.Security.SuperUserId) => Copy(content, parentId, relateToOriginal, true, userId);

    /// <summary>
    ///     Copies an <see cref="IContent" /> object by creating a new Content object of the same type and copies all data from
    ///     the current
    ///     to the new copy which is returned.
    /// </summary>
    /// <param name="content">The <see cref="IContent" /> to copy</param>
    /// <param name="parentId">Id of the Content's new Parent</param>
    /// <param name="parentKey">Key of the Content's new Parent</param>
    /// <param name="relateToOriginal">Boolean indicating whether the copy should be related to the original</param>
    /// <param name="recursive">A value indicating whether to recursively copy children.</param>
    /// <param name="userId">Optional Id of the User copying the Content</param>
    /// <returns>The newly created <see cref="IContent" /> object</returns>
    public IContent? Copy(IContent content, int parentId, bool relateToOriginal, bool recursive, int userId = Constants.Security.SuperUserId)
    {
        EventMessages eventMessages = EventMessagesFactory.Get();

        // keep track of updates (copied item key and parent key) for the in-memory navigation structure
        var navigationUpdates = new List<Tuple<Guid, Guid?>>();

        IContent copy = content.DeepCloneWithResetIdentities();
        copy.ParentId = parentId;

        using (ICoreScope scope = ScopeProvider.CreateCoreScope())
        {
            // FIXME: Pass parent key in constructor too when proper Copy method is implemented
            if (scope.Notifications.PublishCancelable(new ContentCopyingNotification(content, copy, parentId, eventMessages)))
            {
                scope.Complete();
                return null;
            }

            // note - relateToOriginal is not managed here,
            // it's just part of the Copied event args so the RelateOnCopyHandler knows what to do
            // meaning that the event has to trigger for every copied content including descendants
            var copies = new List<Tuple<IContent, IContent>>();

            scope.WriteLock(Constants.Locks.ContentTree);

            // a copy is not published (but not really unpublishing either)
            // update the create author and last edit author
            if (copy.Published)
            {
                copy.Published = false;
            }

            copy.CreatorId = userId;
            copy.WriterId = userId;

            // get the current permissions, if there are any explicit ones they need to be copied
            EntityPermissionCollection currentPermissions = GetPermissions(content);
            currentPermissions.RemoveWhere(p => p.IsDefaultPermissions);

            // save and flush because we need the ID for the recursive Copying events
            _documentRepository.Save(copy);

            // store navigation update information for copied item
            navigationUpdates.Add(Tuple.Create(copy.Key, GetParent(copy)?.Key));

            // add permissions
            if (currentPermissions.Count > 0)
            {
                var permissionSet = new ContentPermissionSet(copy, currentPermissions);
                _documentRepository.AddOrUpdatePermissions(permissionSet);
            }

            // keep track of copies
            copies.Add(Tuple.Create(content, copy));
            var idmap = new Dictionary<int, int> { [content.Id] = copy.Id };

            // process descendants
            if (recursive)
            {
                const int pageSize = 500;
                var page = 0;
                var total = long.MaxValue;
                while (page * pageSize < total)
                {
                    IEnumerable<IContent> descendants =
                        GetPagedDescendants(content.Id, page++, pageSize, out total);
                    foreach (IContent descendant in descendants)
                    {
                        // if parent has not been copied, skip, else gets its copy id
                        if (idmap.TryGetValue(descendant.ParentId, out parentId) == false)
                        {
                            continue;
                        }

                        IContent descendantCopy = descendant.DeepCloneWithResetIdentities();
                        descendantCopy.ParentId = parentId;

                        // FIXME: Pass parent key in constructor too when proper Copy method is implemented
                        if (scope.Notifications.PublishCancelable(new ContentCopyingNotification(descendant, descendantCopy, parentId, eventMessages)))
                        {
                            continue;
                        }

                        // a copy is not published (but not really unpublishing either)
                        // update the create author and last edit author
                        if (descendantCopy.Published)
                        {
                            descendantCopy.Published = false;
                        }

                        descendantCopy.CreatorId = userId;
                        descendantCopy.WriterId = userId;

                        // save and flush (see above)
                        _documentRepository.Save(descendantCopy);

                        // store navigation update information for descendants
                        navigationUpdates.Add(Tuple.Create(descendantCopy.Key, GetParent(descendantCopy)?.Key));

                        copies.Add(Tuple.Create(descendant, descendantCopy));
                        idmap[descendant.Id] = descendantCopy.Id;
                    }
                }
            }

            if (navigationUpdates.Count > 0)
            {
                // Updates in-memory navigation structure
                UpdateInMemoryNavigationStructure(
                    "Umbraco.Cms.Core.Services.ContentService.Copy",
                    () =>
                    {
                        foreach (Tuple<Guid, Guid?> update in navigationUpdates)
                        {
                            _documentNavigationManagementService.Add(update.Item1, update.Item2);
                        }
                    });
            }

            // not handling tags here, because
            // - tags should be handled by the content repository
            // - a copy is unpublished and therefore has no impact on tags in DB
            scope.Notifications.Publish(
                new ContentTreeChangeNotification(copy, TreeChangeTypes.RefreshBranch, eventMessages));
            foreach (Tuple<IContent, IContent> x in copies)
            {
                // FIXME: Pass parent key in constructor too when proper Copy method is implemented
                scope.Notifications.Publish(new ContentCopiedNotification(x.Item1, x.Item2, parentId, relateToOriginal, eventMessages));
            }

            Audit(AuditType.Copy, userId, content.Id);

            scope.Complete();
        }

        return copy;
    }

    /// <summary>
    ///     Sends an <see cref="IContent" /> to Publication, which executes handlers and events for the 'Send to Publication'
    ///     action.
    /// </summary>
    /// <param name="content">The <see cref="IContent" /> to send to publication</param>
    /// <param name="userId">Optional Id of the User issuing the send to publication</param>
    /// <returns>True if sending publication was successful otherwise false</returns>
    public bool SendToPublication(IContent? content, int userId = Constants.Security.SuperUserId)
    {
        if (content is null)
        {
            return false;
        }

        EventMessages evtMsgs = EventMessagesFactory.Get();

        using (ICoreScope scope = ScopeProvider.CreateCoreScope())
        {
            var sendingToPublishNotification = new ContentSendingToPublishNotification(content, evtMsgs);
            if (scope.Notifications.PublishCancelable(sendingToPublishNotification))
            {
                scope.Complete();
                return false;
            }

            // track the cultures changing for auditing
            var culturesChanging = content.ContentType.VariesByCulture()
                ? string.Join(",", content.CultureInfos!.Values.Where(x => x.IsDirty()).Select(x => x.Culture))
                : null;

            // TODO: Currently there's no way to change track which variant properties have changed, we only have change
            // tracking enabled on all values on the Property which doesn't allow us to know which variants have changed.
            // in this particular case, determining which cultures have changed works with the above with names since it will
            // have always changed if it's been saved in the back office but that's not really fail safe.

            // Save before raising event
            OperationResult saveResult = Save(content, userId);

            // always complete (but maybe return a failed status)
            scope.Complete();

            if (!saveResult.Success)
            {
                return saveResult.Success;
            }

            scope.Notifications.Publish(
                new ContentSentToPublishNotification(content, evtMsgs).WithStateFrom(sendingToPublishNotification));

            if (culturesChanging != null)
            {
                Audit(AuditType.SendToPublishVariant, userId, content.Id, $"Send To Publish for cultures: {culturesChanging}", culturesChanging);
            }
            else
            {
                Audit(AuditType.SendToPublish, userId, content.Id);
            }

            return saveResult.Success;
        }
    }

    /// <summary>
    ///     Sorts a collection of <see cref="IContent" /> objects by updating the SortOrder according
    ///     to the ordering of items in the passed in <paramref name="items" />.
    /// </summary>
    /// <remarks>
    ///     Using this method will ensure that the Published-state is maintained upon sorting
    ///     so the cache is updated accordingly - as needed.
    /// </remarks>
    /// <param name="items"></param>
    /// <param name="userId"></param>
    /// <returns>Result indicating what action was taken when handling the command.</returns>
    public OperationResult Sort(IEnumerable<IContent> items, int userId = Constants.Security.SuperUserId)
    {
        EventMessages evtMsgs = EventMessagesFactory.Get();

        IContent[] itemsA = items.ToArray();
        if (itemsA.Length == 0)
        {
            return new OperationResult(OperationResultType.NoOperation, evtMsgs);
        }

        using (ICoreScope scope = ScopeProvider.CreateCoreScope())
        {
            scope.WriteLock(Constants.Locks.ContentTree);

            OperationResult ret = Sort(scope, itemsA, userId, evtMsgs);
            scope.Complete();
            return ret;
        }
    }

    /// <summary>
    ///     Sorts a collection of <see cref="IContent" /> objects by updating the SortOrder according
    ///     to the ordering of items identified by the <paramref name="ids" />.
    /// </summary>
    /// <remarks>
    ///     Using this method will ensure that the Published-state is maintained upon sorting
    ///     so the cache is updated accordingly - as needed.
    /// </remarks>
    /// <param name="ids"></param>
    /// <param name="userId"></param>
    /// <returns>Result indicating what action was taken when handling the command.</returns>
    public OperationResult Sort(IEnumerable<int>? ids, int userId = Constants.Security.SuperUserId)
    {
        EventMessages evtMsgs = EventMessagesFactory.Get();

        var idsA = ids?.ToArray();
        if (idsA is null || idsA.Length == 0)
        {
            return new OperationResult(OperationResultType.NoOperation, evtMsgs);
        }

        using (ICoreScope scope = ScopeProvider.CreateCoreScope())
        {
            scope.WriteLock(Constants.Locks.ContentTree);
            IContent[] itemsA = GetByIds(idsA).ToArray();

            OperationResult ret = Sort(scope, itemsA, userId, evtMsgs);
            scope.Complete();
            return ret;
        }
    }

    private OperationResult Sort(ICoreScope scope, IContent[] itemsA, int userId, EventMessages eventMessages)
    {
        var sortingNotification = new ContentSortingNotification(itemsA, eventMessages);
        var savingNotification = new ContentSavingNotification(itemsA, eventMessages);

        // raise cancelable sorting event
        if (scope.Notifications.PublishCancelable(sortingNotification))
        {
            return OperationResult.Cancel(eventMessages);
        }

        // raise cancelable saving event
        if (scope.Notifications.PublishCancelable(savingNotification))
        {
            return OperationResult.Cancel(eventMessages);
        }

        var published = new List<IContent>();
        var saved = new List<IContent>();
        var sortOrder = 0;

        foreach (IContent content in itemsA)
        {
            // if the current sort order equals that of the content we don't
            // need to update it, so just increment the sort order and continue.
            if (content.SortOrder == sortOrder)
            {
                sortOrder++;
                continue;
            }

            // else update
            content.SortOrder = sortOrder++;
            content.WriterId = userId;

            // if it's published, register it, no point running StrategyPublish
            // since we're not really publishing it and it cannot be cancelled etc
            if (content.Published)
            {
                published.Add(content);
            }

            // save
            saved.Add(content);
            _documentRepository.Save(content);
            Audit(AuditType.Sort, userId, content.Id, "Sorting content performed by user");
        }

        // first saved, then sorted
        scope.Notifications.Publish(
            new ContentSavedNotification(itemsA, eventMessages).WithStateFrom(savingNotification));
        scope.Notifications.Publish(
            new ContentSortedNotification(itemsA, eventMessages).WithStateFrom(sortingNotification));

        scope.Notifications.Publish(
            new ContentTreeChangeNotification(saved, TreeChangeTypes.RefreshNode, eventMessages));

        if (published.Any())
        {
            scope.Notifications.Publish(new ContentPublishedNotification(published, eventMessages));
        }

        return OperationResult.Succeed(eventMessages);
    }

    private bool HasUnsavedChanges(IContent content) => content.HasIdentity is false || content.IsDirty();

    public ContentDataIntegrityReport CheckDataIntegrity(ContentDataIntegrityReportOptions options)
    {
        using (ICoreScope scope = ScopeProvider.CreateCoreScope())
        {
            scope.WriteLock(Constants.Locks.ContentTree);

            ContentDataIntegrityReport report = _documentRepository.CheckDataIntegrity(options);

            if (report.FixedIssues.Count > 0)
            {
                // The event args needs a content item so we'll make a fake one with enough properties to not cause a null ref
                var root = new Content("root", -1, new ContentType(_shortStringHelper, -1)) { Id = -1, Key = Guid.Empty };
                scope.Notifications.Publish(new ContentTreeChangeNotification(root, TreeChangeTypes.RefreshAll, EventMessagesFactory.Get()));
            }

            scope.Complete();

            return report;
        }
    }

    #endregion

    #region Internal Methods

    /// <summary>
    ///     Gets a collection of <see cref="IContent" /> descendants by the first Parent.
    /// </summary>
    /// <param name="content"><see cref="IContent" /> item to retrieve Descendants from</param>
    /// <returns>An Enumerable list of <see cref="IContent" /> objects</returns>
    internal IEnumerable<IContent> GetPublishedDescendants(IContent content)
    {
        using (ICoreScope scope = ScopeProvider.CreateCoreScope(autoComplete: true))
        {
            scope.ReadLock(Constants.Locks.ContentTree);
            return GetPublishedDescendantsLocked(content).ToArray(); // ToArray important in uow!
        }
    }

    internal IEnumerable<IContent> GetPublishedDescendantsLocked(IContent content)
    {
        var pathMatch = content.Path + ",";
        IQuery<IContent> query = Query<IContent>()
            .Where(x => x.Id != content.Id && x.Path.StartsWith(pathMatch) /*&& x.Trashed == false*/);
        IEnumerable<IContent> contents = _documentRepository.Get(query);

        // beware! contents contains all published version below content
        // including those that are not directly published because below an unpublished content
        // these must be filtered out here
        var parents = new List<int> { content.Id };
        if (contents is not null)
        {
            foreach (IContent c in contents)
            {
                if (parents.Contains(c.ParentId))
                {
                    yield return c;
                    parents.Add(c.Id);
                }
            }
        }
    }

    #endregion

    #region Private Methods

    private void Audit(AuditType type, int userId, int objectId, string? message = null, string? parameters = null) =>
        _auditRepository.Save(new AuditItem(objectId, type, userId, UmbracoObjectTypes.Document.GetName(), message, parameters));

    private bool IsDefaultCulture(IReadOnlyCollection<ILanguage>? langs, string culture) =>
        langs?.Any(x => x.IsDefault && x.IsoCode.InvariantEquals(culture)) ?? false;

    private bool IsMandatoryCulture(IReadOnlyCollection<ILanguage> langs, string culture) =>
        langs.Any(x => x.IsMandatory && x.IsoCode.InvariantEquals(culture));

    #endregion

    #region Publishing Strategies

    /// <summary>
    ///     Ensures that a document can be published
    /// </summary>
    /// <param name="scope"></param>
    /// <param name="content"></param>
    /// <param name="checkPath"></param>
    /// <param name="culturesUnpublishing"></param>
    /// <param name="evtMsgs"></param>
    /// <param name="culturesPublishing"></param>
    /// <param name="allLangs"></param>
    /// <returns></returns>
    private PublishResult StrategyCanPublish(
        ICoreScope scope,
        IContent content,
        bool checkPath,
        IReadOnlyList<string>? culturesPublishing,
        IReadOnlyCollection<string>? culturesUnpublishing,
        EventMessages evtMsgs,
        IReadOnlyCollection<ILanguage> allLangs,
        IDictionary<string, object?>? notificationState)
    {
        var variesByCulture = content.ContentType.VariesByCulture();

        // If it's null it's invariant
        CultureImpact[] impactsToPublish = culturesPublishing == null
                ? new[] { _cultureImpactFactory.ImpactInvariant() }
            : culturesPublishing.Select(x =>
                _cultureImpactFactory.ImpactExplicit(
                        x,
                        allLangs.Any(lang => lang.IsoCode.InvariantEquals(x) && lang.IsMandatory)))
                    .ToArray();

        // publish the culture(s)
        if (!impactsToPublish.All(impact => content.PublishCulture(impact, _propertyEditorCollection)))
        {
            return new PublishResult(PublishResultType.FailedPublishContentInvalid, evtMsgs, content);
        }

        // Validate the property values
        IProperty[]? invalidProperties = null;
        if (!impactsToPublish.All(x =>
                _propertyValidationService.Value.IsPropertyDataValid(content, out invalidProperties, x)))
        {
            return new PublishResult(PublishResultType.FailedPublishContentInvalid, evtMsgs, content)
            {
                InvalidProperties = invalidProperties,
            };
        }

        // Check if mandatory languages fails, if this fails it will mean anything that the published flag on the document will
        // be changed to Unpublished and any culture currently published will not be visible.
        if (variesByCulture)
        {
            if (culturesPublishing == null)
            {
                throw new InvalidOperationException(
                    "Internal error, variesByCulture but culturesPublishing is null.");
            }

            if (content.Published && culturesPublishing.Count == 0 && culturesUnpublishing?.Count == 0)
            {
                // no published cultures = cannot be published
                // This will occur if for example, a culture that is already unpublished is sent to be unpublished again, or vice versa, in that case
                // there will be nothing to publish/unpublish.
                return new PublishResult(PublishResultType.FailedPublishNothingToPublish, evtMsgs, content);
            }

            // missing mandatory culture = cannot be published
            IEnumerable<string> mandatoryCultures = allLangs.Where(x => x.IsMandatory).Select(x => x.IsoCode);
            var mandatoryMissing = mandatoryCultures.Any(x =>
                !content.PublishedCultures.Contains(x, StringComparer.OrdinalIgnoreCase));
            if (mandatoryMissing)
            {
                return new PublishResult(PublishResultType.FailedPublishMandatoryCultureMissing, evtMsgs, content);
            }

            if (culturesPublishing.Count == 0 && culturesUnpublishing?.Count > 0)
            {
                return new PublishResult(PublishResultType.SuccessUnpublishCulture, evtMsgs, content);
            }
        }

        // ensure that the document has published values
        // either because it is 'publishing' or because it already has a published version
        if (content.PublishedState != PublishedState.Publishing && content.PublishedVersionId == 0)
        {
            _logger.LogInformation(
                "Document {ContentName} (id={ContentId}) cannot be published: {Reason}",
                content.Name,
                content.Id,
                "document does not have published values");
            return new PublishResult(PublishResultType.FailedPublishNothingToPublish, evtMsgs, content);
        }

        ContentScheduleCollection contentSchedule = _documentRepository.GetContentSchedule(content.Id);

        // loop over each culture publishing - or string.Empty for invariant
        foreach (var culture in culturesPublishing ?? new[] { string.Empty })
        {
            // ensure that the document status is correct
            // note: culture will be string.Empty for invariant
            switch (content.GetStatus(contentSchedule, culture))
            {
                case ContentStatus.Expired:
                    if (!variesByCulture)
                    {
                        _logger.LogInformation(
                            "Document {ContentName} (id={ContentId}) cannot be published: {Reason}", content.Name, content.Id, "document has expired");
                    }
                    else
                    {
                        _logger.LogInformation(
                            "Document {ContentName} (id={ContentId}) culture {Culture} cannot be published: {Reason}", content.Name, content.Id, culture, "document culture has expired");
                    }

                    return new PublishResult(
                        !variesByCulture
                            ? PublishResultType.FailedPublishHasExpired : PublishResultType.FailedPublishCultureHasExpired,
                        evtMsgs,
                        content);

                case ContentStatus.AwaitingRelease:
                    if (!variesByCulture)
                    {
                        _logger.LogInformation(
                            "Document {ContentName} (id={ContentId}) cannot be published: {Reason}",
                            content.Name,
                            content.Id,
                            "document is awaiting release");
                    }
                    else
                    {
                        _logger.LogInformation(
                            "Document {ContentName} (id={ContentId}) culture {Culture} cannot be published: {Reason}",
                            content.Name,
                            content.Id,
                            culture,
                            "document is culture awaiting release");
                    }

                    return new PublishResult(
                        !variesByCulture
                            ? PublishResultType.FailedPublishAwaitingRelease
                            : PublishResultType.FailedPublishCultureAwaitingRelease,
                        evtMsgs,
                        content);

                case ContentStatus.Trashed:
                    _logger.LogInformation(
                        "Document {ContentName} (id={ContentId}) cannot be published: {Reason}",
                        content.Name,
                        content.Id,
                        "document is trashed");
                    return new PublishResult(PublishResultType.FailedPublishIsTrashed, evtMsgs, content);
            }
        }

        if (checkPath)
        {
            // check if the content can be path-published
            // root content can be published
            // else check ancestors - we know we are not trashed
            var pathIsOk = content.ParentId == Constants.System.Root || IsPathPublished(GetParent(content));
            if (!pathIsOk)
            {
                _logger.LogInformation(
                    "Document {ContentName} (id={ContentId}) cannot be published: {Reason}",
                    content.Name,
                    content.Id,
                    "parent is not published");
                return new PublishResult(PublishResultType.FailedPublishPathNotPublished, evtMsgs, content);
            }
        }

        // If we are both publishing and unpublishing cultures, then return a mixed status
        if (variesByCulture && culturesPublishing?.Count > 0 && culturesUnpublishing?.Count > 0)
        {
            return new PublishResult(PublishResultType.SuccessMixedCulture, evtMsgs, content);
        }

        return new PublishResult(evtMsgs, content);
    }

    /// <summary>
    ///     Publishes a document
    /// </summary>
    /// <param name="content"></param>
    /// <param name="culturesUnpublishing"></param>
    /// <param name="evtMsgs"></param>
    /// <param name="culturesPublishing"></param>
    /// <returns></returns>
    /// <remarks>
    ///     It is assumed that all publishing checks have passed before calling this method like
    ///     <see cref="StrategyCanPublish" />
    /// </remarks>
    private PublishResult StrategyPublish(
        IContent content,
        IReadOnlyCollection<string>? culturesPublishing,
        IReadOnlyCollection<string>? culturesUnpublishing,
        EventMessages evtMsgs)
    {
        // change state to publishing
        content.PublishedState = PublishedState.Publishing;

        // if this is a variant then we need to log which cultures have been published/unpublished and return an appropriate result
        if (content.ContentType.VariesByCulture())
        {
            if (content.Published && culturesUnpublishing?.Count == 0 && culturesPublishing?.Count == 0)
            {
                return new PublishResult(PublishResultType.FailedPublishNothingToPublish, evtMsgs, content);
            }

            if (culturesUnpublishing?.Count > 0)
            {
                _logger.LogInformation(
                    "Document {ContentName} (id={ContentId}) cultures: {Cultures} have been unpublished.",
                    content.Name,
                    content.Id,
                    string.Join(",", culturesUnpublishing));
            }

            if (culturesPublishing?.Count > 0)
            {
                _logger.LogInformation(
                    "Document {ContentName} (id={ContentId}) cultures: {Cultures} have been published.",
                    content.Name,
                    content.Id,
                    string.Join(",", culturesPublishing));
            }

            if (culturesUnpublishing?.Count > 0 && culturesPublishing?.Count > 0)
            {
                return new PublishResult(PublishResultType.SuccessMixedCulture, evtMsgs, content);
            }

            if (culturesUnpublishing?.Count > 0 && culturesPublishing?.Count == 0)
            {
                return new PublishResult(PublishResultType.SuccessUnpublishCulture, evtMsgs, content);
            }

            return new PublishResult(PublishResultType.SuccessPublishCulture, evtMsgs, content);
        }

        _logger.LogInformation("Document {ContentName} (id={ContentId}) has been published.", content.Name, content.Id);
        return new PublishResult(evtMsgs, content);
    }

    /// <summary>
    ///     Ensures that a document can be unpublished
    /// </summary>
    /// <param name="scope"></param>
    /// <param name="content"></param>
    /// <param name="evtMsgs"></param>
    /// <returns></returns>
    private PublishResult StrategyCanUnpublish(
        ICoreScope scope,
        IContent content,
        EventMessages evtMsgs,
        IDictionary<string, object?>? notificationState)
    {
        // raise Unpublishing notification
        var notification = new ContentUnpublishingNotification(content, evtMsgs).WithState(notificationState);
        var notificationResult = scope.Notifications.PublishCancelable(notification);

        if (notificationResult)
        {
            _logger.LogInformation(
                "Document {ContentName} (id={ContentId}) cannot be unpublished: unpublishing was cancelled.", content.Name, content.Id);
            return new PublishResult(PublishResultType.FailedUnpublishCancelledByEvent, evtMsgs, content);
        }

        return new PublishResult(PublishResultType.SuccessUnpublish, evtMsgs, content);
    }

    /// <summary>
    ///     Unpublishes a document
    /// </summary>
    /// <param name="content"></param>
    /// <param name="evtMsgs"></param>
    /// <returns></returns>
    /// <remarks>
    ///     It is assumed that all unpublishing checks have passed before calling this method like
    ///     <see cref="StrategyCanUnpublish" />
    /// </remarks>
    private PublishResult StrategyUnpublish(IContent content, EventMessages evtMsgs)
    {
        var attempt = new PublishResult(PublishResultType.SuccessUnpublish, evtMsgs, content);

        // TODO: What is this check?? we just created this attempt and of course it is Success?!
        if (attempt.Success == false)
        {
            return attempt;
        }

        // if the document has any release dates set to before now,
        // they should be removed so they don't interrupt an unpublish
        // otherwise it would remain released == published
        ContentScheduleCollection contentSchedule = _documentRepository.GetContentSchedule(content.Id);
        IReadOnlyList<ContentSchedule> pastReleases =
            contentSchedule.GetPending(ContentScheduleAction.Expire, DateTime.Now);
        foreach (ContentSchedule p in pastReleases)
        {
            contentSchedule.Remove(p);
        }

        if (pastReleases.Count > 0)
        {
            _logger.LogInformation(
                "Document {ContentName} (id={ContentId}) had its release date removed, because it was unpublished.", content.Name, content.Id);
        }

        _documentRepository.PersistContentSchedule(content, contentSchedule);

        // change state to unpublishing
        content.PublishedState = PublishedState.Unpublishing;

        _logger.LogInformation("Document {ContentName} (id={ContentId}) has been unpublished.", content.Name, content.Id);
        return attempt;
    }

    #endregion

    #region Content Types

    /// <summary>
    ///     Deletes all content of specified type. All children of deleted content is moved to Recycle Bin.
    /// </summary>
    /// <remarks>
    ///     <para>This needs extra care and attention as its potentially a dangerous and extensive operation.</para>
    ///     <para>
    ///         Deletes content items of the specified type, and only that type. Does *not* handle content types
    ///         inheritance and compositions, which need to be managed outside of this method.
    ///     </para>
    /// </remarks>
    /// <param name="contentTypeIds">Id of the <see cref="IContentType" /></param>
    /// <param name="userId">Optional Id of the user issuing the delete operation</param>
    public void DeleteOfTypes(IEnumerable<int> contentTypeIds, int userId = Constants.Security.SuperUserId)
    {
        // TODO: This currently this is called from the ContentTypeService but that needs to change,
        // if we are deleting a content type, we should just delete the data and do this operation slightly differently.
        // This method will recursively go lookup every content item, check if any of it's descendants are
        // of a different type, move them to the recycle bin, then permanently delete the content items.
        // The main problem with this is that for every content item being deleted, events are raised...
        // which we need for many things like keeping caches in sync, but we can surely do this MUCH better.
        var changes = new List<TreeChange<IContent>>();
        var moves = new List<(IContent, string)>();
        var contentTypeIdsA = contentTypeIds.ToArray();
        EventMessages eventMessages = EventMessagesFactory.Get();

        // using an immediate uow here because we keep making changes with
        // PerformMoveLocked and DeleteLocked that must be applied immediately,
        // no point queuing operations
        using (ICoreScope scope = ScopeProvider.CreateCoreScope())
        {
            scope.WriteLock(Constants.Locks.ContentTree);

            IQuery<IContent> query = Query<IContent>().WhereIn(x => x.ContentTypeId, contentTypeIdsA);
            IContent[] contents = _documentRepository.Get(query).ToArray();

            if (contents is null)
            {
                return;
            }

            if (scope.Notifications.PublishCancelable(new ContentDeletingNotification(contents, eventMessages)))
            {
                scope.Complete();
                return;
            }

            // order by level, descending, so deepest first - that way, we cannot move
            // a content of the deleted type, to the recycle bin (and then delete it...)
            foreach (IContent content in contents.OrderByDescending(x => x.ParentId))
            {
                // if it's not trashed yet, and published, we should unpublish
                // but... Unpublishing event makes no sense (not going to cancel?) and no need to save
                // just raise the event
                if (content.Trashed == false && content.Published)
                {
                    scope.Notifications.Publish(new ContentUnpublishedNotification(content, eventMessages));
                }

                // if current content has children, move them to trash
                IContent c = content;
                IQuery<IContent> childQuery = Query<IContent>().Where(x => x.ParentId == c.Id);
                IEnumerable<IContent> children = _documentRepository.Get(childQuery);
                foreach (IContent child in children)
                {
                    // see MoveToRecycleBin
                    PerformMoveLocked(child, Constants.System.RecycleBinContent, null, userId, moves, true);
                    changes.Add(new TreeChange<IContent>(content, TreeChangeTypes.RefreshBranch));
                }

                // delete content
                // triggers the deleted event (and handles the files)
                DeleteLocked(scope, content, eventMessages);
                changes.Add(new TreeChange<IContent>(content, TreeChangeTypes.Remove));
            }

            MoveToRecycleBinEventInfo<IContent>[] moveInfos = moves
                .Select(x => new MoveToRecycleBinEventInfo<IContent>(x.Item1, x.Item2))
                .ToArray();
            if (moveInfos.Length > 0)
            {
                scope.Notifications.Publish(new ContentMovedToRecycleBinNotification(moveInfos, eventMessages));
            }

            scope.Notifications.Publish(new ContentTreeChangeNotification(changes, eventMessages));

            Audit(AuditType.Delete, userId, Constants.System.Root, $"Delete content of type {string.Join(",", contentTypeIdsA)}");

            scope.Complete();
        }
    }

    /// <summary>
    ///     Deletes all content items of specified type. All children of deleted content item is moved to Recycle Bin.
    /// </summary>
    /// <remarks>This needs extra care and attention as its potentially a dangerous and extensive operation</remarks>
    /// <param name="contentTypeId">Id of the <see cref="IContentType" /></param>
    /// <param name="userId">Optional id of the user deleting the media</param>
    public void DeleteOfType(int contentTypeId, int userId = Constants.Security.SuperUserId) =>
        DeleteOfTypes(new[] { contentTypeId }, userId);

    private IContentType GetContentType(ICoreScope scope, string contentTypeAlias)
    {
        if (contentTypeAlias == null)
        {
            throw new ArgumentNullException(nameof(contentTypeAlias));
        }

        if (string.IsNullOrWhiteSpace(contentTypeAlias))
        {
            throw new ArgumentException("Value can't be empty or consist only of white-space characters.", nameof(contentTypeAlias));
        }

        scope.ReadLock(Constants.Locks.ContentTypes);

        IQuery<IContentType> query = Query<IContentType>().Where(x => x.Alias == contentTypeAlias);
        IContentType? contentType = _contentTypeRepository.Get(query).FirstOrDefault();

        if (contentType == null)
        {
            throw new Exception(
                $"No ContentType matching the passed in Alias: '{contentTypeAlias}' was found"); // causes rollback
        }

        return contentType;
    }

    private IContentType GetContentType(string contentTypeAlias)
    {
        if (contentTypeAlias == null)
        {
            throw new ArgumentNullException(nameof(contentTypeAlias));
        }

        if (string.IsNullOrWhiteSpace(contentTypeAlias))
        {
            throw new ArgumentException("Value can't be empty or consist only of white-space characters.", nameof(contentTypeAlias));
        }

        using (ICoreScope scope = ScopeProvider.CreateCoreScope(autoComplete: true))
        {
            return GetContentType(scope, contentTypeAlias);
        }
    }

    #endregion

    #region Blueprints

    public IContent? GetBlueprintById(int id)
    {
        using (ICoreScope scope = ScopeProvider.CreateCoreScope(autoComplete: true))
        {
            scope.ReadLock(Constants.Locks.ContentTree);
            IContent? blueprint = _documentBlueprintRepository.Get(id);
            if (blueprint != null)
            {
                blueprint.Blueprint = true;
            }

            return blueprint;
        }
    }

    public IContent? GetBlueprintById(Guid id)
    {
        using (ICoreScope scope = ScopeProvider.CreateCoreScope(autoComplete: true))
        {
            scope.ReadLock(Constants.Locks.ContentTree);
            IContent? blueprint = _documentBlueprintRepository.Get(id);
            if (blueprint != null)
            {
                blueprint.Blueprint = true;
            }

            return blueprint;
        }
    }

    public void SaveBlueprint(IContent content, int userId = Constants.Security.SuperUserId)
    {
        EventMessages evtMsgs = EventMessagesFactory.Get();

        content.Blueprint = true;

        using (ICoreScope scope = ScopeProvider.CreateCoreScope())
        {
            scope.WriteLock(Constants.Locks.ContentTree);

            if (content.HasIdentity == false)
            {
                content.CreatorId = userId;
            }

            content.WriterId = userId;

            _documentBlueprintRepository.Save(content);

            Audit(AuditType.Save, userId, content.Id, $"Saved content template: {content.Name}");

            scope.Notifications.Publish(new ContentSavedBlueprintNotification(content, evtMsgs));
            scope.Notifications.Publish(new ContentTreeChangeNotification(content, TreeChangeTypes.RefreshNode, evtMsgs));

            scope.Complete();
        }
    }

    public void DeleteBlueprint(IContent content, int userId = Constants.Security.SuperUserId)
    {
        EventMessages evtMsgs = EventMessagesFactory.Get();

        using (ICoreScope scope = ScopeProvider.CreateCoreScope())
        {
            scope.WriteLock(Constants.Locks.ContentTree);
            _documentBlueprintRepository.Delete(content);
            scope.Notifications.Publish(new ContentDeletedBlueprintNotification(content, evtMsgs));
            scope.Notifications.Publish(new ContentTreeChangeNotification(content, TreeChangeTypes.Remove, evtMsgs));
            scope.Complete();
        }
    }

    private static readonly string?[] ArrayOfOneNullString = { null };

    public IContent CreateContentFromBlueprint(IContent blueprint, string name, int userId = Constants.Security.SuperUserId)
    {
        if (blueprint == null)
        {
            throw new ArgumentNullException(nameof(blueprint));
        }

        IContentType contentType = GetContentType(blueprint.ContentType.Alias);
        var content = new Content(name, -1, contentType);
        content.Path = string.Concat(content.ParentId.ToString(), ",", content.Id);

        content.CreatorId = userId;
        content.WriterId = userId;

        IEnumerable<string?> cultures = ArrayOfOneNullString;
        if (blueprint.CultureInfos?.Count > 0)
        {
            cultures = blueprint.CultureInfos.Values.Select(x => x.Culture);
            using (ICoreScope scope = ScopeProvider.CreateCoreScope())
            {
                if (blueprint.CultureInfos.TryGetValue(_languageRepository.GetDefaultIsoCode(), out ContentCultureInfos defaultCulture))
                {
                    defaultCulture.Name = name;
                }

                scope.Complete();
            }
        }

        DateTime now = DateTime.Now;
        foreach (var culture in cultures)
        {
            foreach (IProperty property in blueprint.Properties)
            {
                var propertyCulture = property.PropertyType.VariesByCulture() ? culture : null;
                content.SetValue(property.Alias, property.GetValue(propertyCulture), propertyCulture);
            }

            if (!string.IsNullOrEmpty(culture))
            {
                content.SetCultureInfo(culture, blueprint.GetCultureName(culture), now);
            }
        }

        return content;
    }

    public IEnumerable<IContent> GetBlueprintsForContentTypes(params int[] contentTypeId)
    {
        using (ScopeProvider.CreateCoreScope(autoComplete: true))
        {
            IQuery<IContent> query = Query<IContent>();
            if (contentTypeId.Length > 0)
            {
                query.Where(x => contentTypeId.Contains(x.ContentTypeId));
            }

            return _documentBlueprintRepository.Get(query).Select(x =>
            {
                x.Blueprint = true;
                return x;
            });
        }
    }

    public void DeleteBlueprintsOfTypes(IEnumerable<int> contentTypeIds, int userId = Constants.Security.SuperUserId)
    {
        EventMessages evtMsgs = EventMessagesFactory.Get();

        using (ICoreScope scope = ScopeProvider.CreateCoreScope())
        {
            scope.WriteLock(Constants.Locks.ContentTree);

            var contentTypeIdsA = contentTypeIds.ToArray();
            IQuery<IContent> query = Query<IContent>();
            if (contentTypeIdsA.Length > 0)
            {
                query.Where(x => contentTypeIdsA.Contains(x.ContentTypeId));
            }

            IContent[]? blueprints = _documentBlueprintRepository.Get(query)?.Select(x =>
            {
                x.Blueprint = true;
                return x;
            }).ToArray();

            if (blueprints is not null)
            {
                foreach (IContent blueprint in blueprints)
                {
                    _documentBlueprintRepository.Delete(blueprint);
                }

                scope.Notifications.Publish(new ContentDeletedBlueprintNotification(blueprints, evtMsgs));
                scope.Notifications.Publish(new ContentTreeChangeNotification(blueprints, TreeChangeTypes.Remove, evtMsgs));
                scope.Complete();
            }
        }
    }

    public void DeleteBlueprintsOfType(int contentTypeId, int userId = Constants.Security.SuperUserId) =>
        DeleteBlueprintsOfTypes(new[] { contentTypeId }, userId);

    #endregion

    /// <summary>
    ///     Enlists an action in the current scope context to update the in-memory navigation structure
    ///     when the scope completes successfully.
    /// </summary>
    /// <param name="enlistingActionKey">The unique key identifying the action to be enlisted.</param>
    /// <param name="updateNavigation">The action to be performed for updating the in-memory navigation structure.</param>
    /// <exception cref="NullReferenceException">Thrown when the scope context is null and therefore cannot be used.</exception>
    private void UpdateInMemoryNavigationStructure(string enlistingActionKey, Action updateNavigation)
    {
        IScopeContext? scopeContext = ScopeProvider.Context;

        if (scopeContext is null)
        {
            throw new NullReferenceException($"The {nameof(scopeContext)} is null and cannot be used.");
        }

        scopeContext.Enlist(enlistingActionKey, completed =>
        {
            if (completed)
            {
                updateNavigation();
            }
        });
    }
}<|MERGE_RESOLUTION|>--- conflicted
+++ resolved
@@ -35,11 +35,8 @@
     private readonly IShortStringHelper _shortStringHelper;
     private readonly ICultureImpactFactory _cultureImpactFactory;
     private readonly IUserIdKeyResolver _userIdKeyResolver;
-<<<<<<< HEAD
+    private readonly IDocumentNavigationManagementService _documentNavigationManagementService;
     private readonly PropertyEditorCollection _propertyEditorCollection;
-=======
-    private readonly IDocumentNavigationManagementService _documentNavigationManagementService;
->>>>>>> e9f75f01
     private IQuery<IContent>? _queryNotTrashed;
 
     #region Constructors
@@ -58,11 +55,8 @@
         IShortStringHelper shortStringHelper,
         ICultureImpactFactory cultureImpactFactory,
         IUserIdKeyResolver userIdKeyResolver,
-<<<<<<< HEAD
+        IDocumentNavigationManagementService documentNavigationManagementService,
         PropertyEditorCollection propertyEditorCollection)
-=======
-        IDocumentNavigationManagementService documentNavigationManagementService)
->>>>>>> e9f75f01
         : base(provider, loggerFactory, eventMessagesFactory)
     {
         _documentRepository = documentRepository;
@@ -75,14 +69,8 @@
         _shortStringHelper = shortStringHelper;
         _cultureImpactFactory = cultureImpactFactory;
         _userIdKeyResolver = userIdKeyResolver;
-<<<<<<< HEAD
+        _documentNavigationManagementService = documentNavigationManagementService;
         _propertyEditorCollection = propertyEditorCollection;
-        _logger = loggerFactory.CreateLogger<ContentService>();
-    }
-
-    [Obsolete("Use constructor that takes PropertyEditorCollection as a parameter, scheduled for removal in V17")]
-=======
-        _documentNavigationManagementService = documentNavigationManagementService;
         _logger = loggerFactory.CreateLogger<ContentService>();
     }
 
@@ -115,12 +103,12 @@
             shortStringHelper,
             cultureImpactFactory,
             userIdKeyResolver,
-            StaticServiceProvider.Instance.GetRequiredService<IDocumentNavigationManagementService>())
+            StaticServiceProvider.Instance.GetRequiredService<IDocumentNavigationManagementService>(),
+            StaticServiceProvider.Instance.GetRequiredService<PropertyEditorCollection>())
     {
     }
 
     [Obsolete("Use constructor that takes IUserIdKeyResolver as a parameter, scheduled for removal in V15")]
->>>>>>> e9f75f01
     public ContentService(
         ICoreScopeProvider provider,
         ILoggerFactory loggerFactory,
@@ -148,13 +136,9 @@
             propertyValidationService,
             shortStringHelper,
             cultureImpactFactory,
-<<<<<<< HEAD
-            userIdKeyResolver,
+            StaticServiceProvider.Instance.GetRequiredService<IUserIdKeyResolver>(),
+            StaticServiceProvider.Instance.GetRequiredService<IDocumentNavigationManagementService>(),
             StaticServiceProvider.Instance.GetRequiredService<PropertyEditorCollection>())
-=======
-            StaticServiceProvider.Instance.GetRequiredService<IUserIdKeyResolver>(),
-            StaticServiceProvider.Instance.GetRequiredService<IDocumentNavigationManagementService>())
->>>>>>> e9f75f01
     {
     }
 
