using Umbraco.Cms.Core.Cache;
using Umbraco.Cms.Core.Models;
using Umbraco.Cms.Core.Models.Membership;
using Umbraco.Cms.Core.Services.AuthorizationStatus;
using Umbraco.Extensions;

namespace Umbraco.Cms.Core.Services;

/// <inheritdoc />
internal sealed class UserGroupPermissionService : IUserGroupPermissionService
{
    private static readonly Task<UserGroupAuthorizationStatus> _successTaskResult = Task.FromResult(UserGroupAuthorizationStatus.Success);
    private static readonly Task<UserGroupAuthorizationStatus> _unauthorizedMissingUserGroupAccessTaskResult = Task.FromResult(UserGroupAuthorizationStatus.UnauthorizedMissingUserGroupAccess);
    private readonly IContentService _contentService;
    private readonly IMediaService _mediaService;
    private readonly IEntityService _entityService;
    private readonly AppCaches _appCaches;

    public UserGroupPermissionService(
        IContentService contentService,
        IMediaService mediaService,
        IEntityService entityService,
        AppCaches appCaches)
    {
        _contentService = contentService;
        _mediaService = mediaService;
        _entityService = entityService;
        _appCaches = appCaches;
    }

    /// <inheritdoc/>
    public Task<UserGroupAuthorizationStatus> AuthorizeAccessAsync(IUser user, IEnumerable<Guid> userGroupKeys)
    {
        if (user.IsAdmin())
        {
<<<<<<< HEAD
            return Task.FromResult(UserGroupAuthorizationStatus.Success);
=======
            return _successTaskResult;
>>>>>>> b10a11b5
        }

        // LINQ.Except will make a HashSet of the argument passed in, so it is OK to use IEnumerable and avoid an allocation
        var allowedUserGroupsKeys = user.Groups.Select(x => x.Key);
        var missingAccess = userGroupKeys.Except(allowedUserGroupsKeys);

<<<<<<< HEAD
        return Task.FromResult(missingAccess.Length == 0
            ? UserGroupAuthorizationStatus.Success
            : UserGroupAuthorizationStatus.UnauthorizedMissingUserGroupAccess);
=======
        return missingAccess.Any() is false
            ? _successTaskResult
            : _unauthorizedMissingUserGroupAccessTaskResult;
>>>>>>> b10a11b5
    }

    /// <inheritdoc/>
    public Task<UserGroupAuthorizationStatus> AuthorizeCreateAsync(IUser user, IUserGroup userGroup)
        => Task.FromResult(ValidateAccess(user, userGroup));


    /// <inheritdoc/>
    public async Task<UserGroupAuthorizationStatus> AuthorizeUpdateAsync(IUser user, IUserGroup userGroup)
    {
        // Authorize that a user belongs to user group
        UserGroupAuthorizationStatus authorizeGroupAccess = await AuthorizeAccessAsync(user, new[] { userGroup.Key });

        return authorizeGroupAccess != UserGroupAuthorizationStatus.Success
            ? authorizeGroupAccess
            : ValidateAccess(user, userGroup);
    }

    /// <summary>
    ///     Validate user's access to create/modify user group.
    /// </summary>
    /// <param name="user"><see cref="IUser" /> to validate access.</param>
    /// <param name="userGroup">The user group to be validated.</param>
    /// <returns><see cref="UserGroupAuthorizationStatus"/>.</returns>
    private UserGroupAuthorizationStatus ValidateAccess(IUser user, IUserGroup userGroup)
    {
        var hasAccessToUsersSection = HasAccessToUsersSection(user);
        if (hasAccessToUsersSection is false)
        {
            return UserGroupAuthorizationStatus.UnauthorizedMissingUsersSectionAccess;
        }

        // Check that the user is not obtaining more access by specifying sections that they don't have access to.
        var hasAccessToAllGroupSections = HasAccessToAllUserGroupSections(user, userGroup);
        if (hasAccessToAllGroupSections is false)
        {
            return UserGroupAuthorizationStatus.UnauthorizedMissingAllowedSectionAccess;
        }

        // Check that the user is not setting start nodes that they don't have access to.
        var hasContentStartNodeAccess = HasAccessToContentStartNode(user, userGroup);
        if (hasContentStartNodeAccess is false)
        {
            return UserGroupAuthorizationStatus.UnauthorizedMissingContentStartNodeAccess;
        }

        var hasMediaStartNodeAccess = HasAccessToMediaStartNode(user, userGroup);
        if (hasMediaStartNodeAccess is false)
        {
            return UserGroupAuthorizationStatus.UnauthorizedMissingMediaStartNodeAccess;
        }

        return UserGroupAuthorizationStatus.Success;
    }

    /// <summary>
    ///     Check that a user has access to the Users section.
    /// </summary>
    /// <param name="user"><see cref="IUser" /> to check for access.</param>
    /// <returns><c>true</c> if the user has access; otherwise, <c>false</c>.</returns>
    private static bool HasAccessToUsersSection(IUser user)
        => user.AllowedSections.Contains(Constants.Applications.Users);

    /// <summary>
    ///     Check that a user is not adding a section to the group that they don't have access to.
    /// </summary>
    /// <param name="user"><see cref="IUser" /> to check for access.</param>
    /// <param name="userGroup">The user group being created or updated.</param>
    /// <returns><c>true</c> if the user has access; otherwise, <c>false</c>.</returns>
    private static bool HasAccessToAllUserGroupSections(IUser user, IUserGroup userGroup)
    {
        if (user.IsAdmin())
        {
            return true;
        }

        var sectionsMissingAccess = userGroup.AllowedSections.Except(user.AllowedSections);
        return sectionsMissingAccess.Any() is false;
    }

    /// <summary>
    ///     Check that a user has access to the content start node.
    /// </summary>
    /// <param name="user"><see cref="IUser" /> to check for access.</param>
    /// <param name="userGroup">The user group being created or updated.</param>
    /// <returns><c>true</c> if the user has access; otherwise, <c>false</c>.</returns>
    private bool HasAccessToContentStartNode(IUser user, IUserGroup userGroup)
    {
        if (userGroup.StartContentId is null)
        {
            return true;
        }

        IContent? content = _contentService.GetById(userGroup.StartContentId.Value);

        if (content is null)
        {
            return true;
        }

        return user.HasPathAccess(content, _entityService, _appCaches);
    }

    /// <summary>
    ///     Check that a user has access to the media start node.
    /// </summary>
    /// <param name="user"><see cref="IUser" /> to check for access.</param>
    /// <param name="userGroup">The user group being created or updated.</param>
    /// <returns><c>true</c> if the user has access; otherwise, <c>false</c>.</returns>
    private bool HasAccessToMediaStartNode(IUser user, IUserGroup userGroup)
    {
        if (userGroup.StartMediaId is null)
        {
            return true;
        }

        IMedia? media = _mediaService.GetById(userGroup.StartMediaId.Value);

        if (media is null)
        {
            return true;
        }

        return user.HasPathAccess(media, _entityService, _appCaches);
    }
}<|MERGE_RESOLUTION|>--- conflicted
+++ resolved
@@ -33,26 +33,16 @@
     {
         if (user.IsAdmin())
         {
-<<<<<<< HEAD
-            return Task.FromResult(UserGroupAuthorizationStatus.Success);
-=======
             return _successTaskResult;
->>>>>>> b10a11b5
         }
 
         // LINQ.Except will make a HashSet of the argument passed in, so it is OK to use IEnumerable and avoid an allocation
         var allowedUserGroupsKeys = user.Groups.Select(x => x.Key);
         var missingAccess = userGroupKeys.Except(allowedUserGroupsKeys);
 
-<<<<<<< HEAD
-        return Task.FromResult(missingAccess.Length == 0
-            ? UserGroupAuthorizationStatus.Success
-            : UserGroupAuthorizationStatus.UnauthorizedMissingUserGroupAccess);
-=======
         return missingAccess.Any() is false
             ? _successTaskResult
             : _unauthorizedMissingUserGroupAccessTaskResult;
->>>>>>> b10a11b5
     }
 
     /// <inheritdoc/>
