﻿using Umbraco.Cms.Core.Models;
using Umbraco.Cms.Core.Models.ContentEditing;
using Umbraco.Cms.Core.Models.ContentEditing.Validation;
using Umbraco.Cms.Core.Services.OperationStatus;

namespace Umbraco.Cms.Core.Services;

public interface IMediaEditingService
{
    Task<IMedia?> GetAsync(Guid key);

    Task<Attempt<ContentValidationResult, ContentEditingOperationStatus>> ValidateCreateAsync(MediaCreateModel createModel);

    Task<Attempt<ContentValidationResult, ContentEditingOperationStatus>> ValidateUpdateAsync(IMedia media, MediaUpdateModel updateModel);

    Task<Attempt<MediaCreateResult, ContentEditingOperationStatus>> CreateAsync(MediaCreateModel createModel, Guid userKey);

    Task<Attempt<MediaUpdateResult, ContentEditingOperationStatus>> UpdateAsync(IMedia media, MediaUpdateModel updateModel, Guid userKey);

    Task<Attempt<IMedia?, ContentEditingOperationStatus>> MoveToRecycleBinAsync(Guid key, Guid userKey);

    Task<Attempt<IMedia?, ContentEditingOperationStatus>> DeleteAsync(Guid key, Guid userKey);

    Task<Attempt<IMedia?, ContentEditingOperationStatus>> MoveAsync(Guid key, Guid? parentKey, Guid userKey);

    Task<ContentEditingOperationStatus> SortAsync(Guid? parentKey, IEnumerable<SortingModel> sortingModels, Guid userKey);
<<<<<<< HEAD

    Task<Attempt<IMedia?, ContentEditingOperationStatus>> RestoreAsync(Guid key, Guid? parentKey, Guid userKey);
=======
    Task<Attempt<IMedia?, ContentEditingOperationStatus>> DeleteFromRecycleBinAsync(Guid key, Guid userKey);
>>>>>>> 024bb890
}<|MERGE_RESOLUTION|>--- conflicted
+++ resolved
@@ -24,10 +24,7 @@
     Task<Attempt<IMedia?, ContentEditingOperationStatus>> MoveAsync(Guid key, Guid? parentKey, Guid userKey);
 
     Task<ContentEditingOperationStatus> SortAsync(Guid? parentKey, IEnumerable<SortingModel> sortingModels, Guid userKey);
-<<<<<<< HEAD
+    Task<Attempt<IMedia?, ContentEditingOperationStatus>> DeleteFromRecycleBinAsync(Guid key, Guid userKey);
 
     Task<Attempt<IMedia?, ContentEditingOperationStatus>> RestoreAsync(Guid key, Guid? parentKey, Guid userKey);
-=======
-    Task<Attempt<IMedia?, ContentEditingOperationStatus>> DeleteFromRecycleBinAsync(Guid key, Guid userKey);
->>>>>>> 024bb890
 }