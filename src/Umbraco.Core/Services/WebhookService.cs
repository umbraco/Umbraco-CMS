<<<<<<< HEAD
using Umbraco.Cms.Core.Events;
using Umbraco.Cms.Core.Models;
using Umbraco.Cms.Core.Notifications;
=======
using Umbraco.Cms.Core.Models;
>>>>>>> 7bde16b4
using Umbraco.Cms.Core.Persistence.Repositories;
using Umbraco.Cms.Core.Scoping;

namespace Umbraco.Cms.Core.Services;

public class WebhookService : IWebhookService
{
    private readonly ICoreScopeProvider _provider;
    private readonly IWebhookRepository _webhookRepository;
    private readonly IEventMessagesFactory _eventMessagesFactory;

    public WebhookService(ICoreScopeProvider provider, IWebhookRepository webhookRepository, IEventMessagesFactory eventMessagesFactory)
    {
        _provider = provider;
        _webhookRepository = webhookRepository;
        _eventMessagesFactory = eventMessagesFactory;
    }

<<<<<<< HEAD
    public async Task<Webhook?> CreateAsync(Webhook webhook)
=======
    /// <inheritdoc />
    public async Task<Webhook> CreateAsync(Webhook webhook)
>>>>>>> 7bde16b4
    {
        using ICoreScope scope = _provider.CreateCoreScope();

        EventMessages eventMessages = _eventMessagesFactory.Get();
        var savingNotification = new WebhookSavingNotification(webhook, eventMessages);
        if (scope.Notifications.PublishCancelable(savingNotification))
        {
            scope.Complete();
            return null;
        }

        Webhook created = await _webhookRepository.CreateAsync(webhook);

        scope.Notifications.Publish(
            new WebhookSavedNotification(webhook, eventMessages).WithStateFrom(savingNotification));

        scope.Complete();

        return created;
    }

    /// <inheritdoc />
    public async Task UpdateAsync(Webhook webhook)
    {
        using ICoreScope scope = _provider.CreateCoreScope();

        Webhook? currentWebhook = await _webhookRepository.GetAsync(webhook.Key);

        if (currentWebhook is null)
        {
            throw new ArgumentException("Webhook does not exist");
        }

        EventMessages eventMessages = _eventMessagesFactory.Get();
        var savingNotification = new WebhookSavingNotification(webhook, eventMessages);
        if (scope.Notifications.PublishCancelable(savingNotification))
        {
            scope.Complete();
            return;
        }

        currentWebhook.Enabled = webhook.Enabled;
        currentWebhook.ContentTypeKeys = webhook.ContentTypeKeys;
        currentWebhook.Events = webhook.Events;
        currentWebhook.Url = webhook.Url;
        currentWebhook.Headers = webhook.Headers;

        await _webhookRepository.UpdateAsync(currentWebhook);

        scope.Notifications.Publish(
            new WebhookSavedNotification(webhook, eventMessages).WithStateFrom(savingNotification));

        scope.Complete();
    }

    /// <inheritdoc />
    public async Task DeleteAsync(Guid key)
    {
        using ICoreScope scope = _provider.CreateCoreScope();
        Webhook? webhook = await _webhookRepository.GetAsync(key);
        if (webhook is not null)
        {
            EventMessages eventMessages = _eventMessagesFactory.Get();
            var deletingNotification = new WebhookDeletingNotification(webhook, eventMessages);
            if (scope.Notifications.PublishCancelable(deletingNotification))
            {
                scope.Complete();
                return;
            }

            await _webhookRepository.DeleteAsync(webhook);
            scope.Notifications.Publish(
                new WebhookDeletedNotification(webhook, eventMessages).WithStateFrom(deletingNotification));
        }

        scope.Complete();
    }

    /// <inheritdoc />
    public async Task<Webhook?> GetAsync(Guid key)
    {
        using ICoreScope scope = _provider.CreateCoreScope();
        Webhook? webhook = await _webhookRepository.GetAsync(key);
        scope.Complete();
        return webhook;
    }

    /// <inheritdoc />
    public async Task<PagedModel<Webhook>> GetAllAsync(int skip, int take)
    {
        using ICoreScope scope = _provider.CreateCoreScope();
        PagedModel<Webhook> webhooks = await _webhookRepository.GetAllAsync(skip, take);
        scope.Complete();

        return webhooks;
    }

    /// <inheritdoc />
    public async Task<IEnumerable<Webhook>> GetByAliasAsync(string alias)
    {
        using ICoreScope scope = _provider.CreateCoreScope();
        PagedModel<Webhook> webhooks = await _webhookRepository.GetByAliasAsync(alias);
        scope.Complete();

        return webhooks.Items;
    }
}<|MERGE_RESOLUTION|>--- conflicted
+++ resolved
@@ -1,10 +1,6 @@
-<<<<<<< HEAD
 using Umbraco.Cms.Core.Events;
 using Umbraco.Cms.Core.Models;
 using Umbraco.Cms.Core.Notifications;
-=======
-using Umbraco.Cms.Core.Models;
->>>>>>> 7bde16b4
 using Umbraco.Cms.Core.Persistence.Repositories;
 using Umbraco.Cms.Core.Scoping;
 
@@ -23,12 +19,8 @@
         _eventMessagesFactory = eventMessagesFactory;
     }
 
-<<<<<<< HEAD
+    /// <inheritdoc />
     public async Task<Webhook?> CreateAsync(Webhook webhook)
-=======
-    /// <inheritdoc />
-    public async Task<Webhook> CreateAsync(Webhook webhook)
->>>>>>> 7bde16b4
     {
         using ICoreScope scope = _provider.CreateCoreScope();
 
