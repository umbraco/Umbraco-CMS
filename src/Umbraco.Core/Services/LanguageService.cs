using System.Globalization;
using Microsoft.Extensions.Logging;
using Umbraco.Cms.Core.Events;
using Umbraco.Cms.Core.Models;
using Umbraco.Cms.Core.Notifications;
using Umbraco.Cms.Core.Persistence.Repositories;
using Umbraco.Cms.Core.Scoping;
using Umbraco.Cms.Core.Services.OperationStatus;
using Umbraco.Extensions;

namespace Umbraco.Cms.Core.Services;

internal sealed class LanguageService : RepositoryService, ILanguageService
{
    private readonly ILanguageRepository _languageRepository;
    private readonly IAuditRepository _auditRepository;
    private readonly IUserIdKeyResolver _userIdKeyResolver;
    private readonly IIsoCodeValidator _isoCodeValidator;

    public LanguageService(
        ICoreScopeProvider provider,
        ILoggerFactory loggerFactory,
        IEventMessagesFactory eventMessagesFactory,
        ILanguageRepository languageRepository,
        IAuditRepository auditRepository,
        IUserIdKeyResolver userIdKeyResolver,
        IIsoCodeValidator isoCodeValidator)
        : base(provider, loggerFactory, eventMessagesFactory)
    {
        _languageRepository = languageRepository;
        _auditRepository = auditRepository;
        _userIdKeyResolver = userIdKeyResolver;
        _isoCodeValidator = isoCodeValidator;
    }

    /// <inheritdoc />
    public async Task<ILanguage?> GetAsync(string isoCode)
    {
        using (ScopeProvider.CreateCoreScope(autoComplete: true))
        {
            return await Task.FromResult(_languageRepository.GetByIsoCode(isoCode));
        }
    }

    /// <inheritdoc />
    public async Task<string> GetDefaultIsoCodeAsync()
    {
        using (ScopeProvider.CreateCoreScope(autoComplete: true))
        {
            return await Task.FromResult(_languageRepository.GetDefaultIsoCode());
        }
    }

    /// <inheritdoc />
    public async Task<IEnumerable<ILanguage>> GetAllAsync()
    {
        using (ScopeProvider.CreateCoreScope(autoComplete: true))
        {
            return await Task.FromResult(_languageRepository.GetMany());
        }
    }

<<<<<<< HEAD
    /// <inheritdoc />
=======
    public async Task<string[]> GetIsoCodesByIdsAsync(ICollection<int> ids)
    {
        using ICoreScope scope = ScopeProvider.CreateCoreScope(autoComplete:true);

        return await Task.FromResult(_languageRepository.GetIsoCodesByIds(ids, throwOnNotFound: true));
    }

>>>>>>> 5b1fab11
    public async Task<IEnumerable<ILanguage>> GetMultipleAsync(IEnumerable<string> isoCodes) => (await GetAllAsync()).Where(x => isoCodes.Contains(x.IsoCode));

    /// <inheritdoc />
    public async Task<Attempt<ILanguage, LanguageOperationStatus>> UpdateAsync(ILanguage language, Guid userKey)
        => await SaveAsync(
            language,
            () =>
            {
                ILanguage? currentLanguage = _languageRepository.Get(language.Id);
                if (currentLanguage == null)
                {
                    return LanguageOperationStatus.NotFound;
                }

                // ensure we don't un-default the default language
                if (currentLanguage.IsDefault && !language.IsDefault)
                {
                    return LanguageOperationStatus.MissingDefault;
                }

                return LanguageOperationStatus.Success;
            },
            AuditType.Save,
            "Update Language",
            userKey);

    /// <inheritdoc />
    public async Task<Attempt<ILanguage, LanguageOperationStatus>> CreateAsync(ILanguage language, Guid userKey)
    {
        if (language.Id != 0)
        {
            return Attempt.FailWithStatus(LanguageOperationStatus.InvalidId, language);
        }

        return await SaveAsync(
            language,
            () =>
            {
                // ensure no duplicates by ISO code
                if (_languageRepository.GetByIsoCode(language.IsoCode) != null)
                {
                    return LanguageOperationStatus.DuplicateIsoCode;
                }

                return LanguageOperationStatus.Success;
            },
            AuditType.New,
            "Create Language",
            userKey);
    }

    /// <inheritdoc />
    public async Task<Attempt<ILanguage?, LanguageOperationStatus>> DeleteAsync(string isoCode, Guid userKey)
    {
        using (ICoreScope scope = ScopeProvider.CreateCoreScope())
        {
            // write-lock languages to guard against race conds when dealing with default language
            scope.WriteLock(Constants.Locks.Languages);

            ILanguage? language = _languageRepository.GetByIsoCode(isoCode);
            if (language == null)
            {
                return Attempt.FailWithStatus<ILanguage?, LanguageOperationStatus>(LanguageOperationStatus.NotFound, null);
            }

            if (language.IsDefault)
            {
                return Attempt.FailWithStatus<ILanguage?, LanguageOperationStatus>(LanguageOperationStatus.MissingDefault, language);
            }

            EventMessages eventMessages = EventMessagesFactory.Get();
            var deletingLanguageNotification = new LanguageDeletingNotification(language, eventMessages);
            if (await scope.Notifications.PublishCancelableAsync(deletingLanguageNotification))
            {
                scope.Complete();
                return Attempt.FailWithStatus<ILanguage?, LanguageOperationStatus>(LanguageOperationStatus.CancelledByNotification, language);
            }

            // NOTE: Other than the fall-back language, there aren't any other constraints in the db, so possible references aren't deleted
            _languageRepository.Delete(language);

            scope.Notifications.Publish(
                new LanguageDeletedNotification(language, eventMessages).WithStateFrom(deletingLanguageNotification));

            var currentUserId = await _userIdKeyResolver.GetAsync(userKey);
            Audit(AuditType.Delete, "Delete Language", currentUserId, language.Id, UmbracoObjectTypes.Language.GetName());
            scope.Complete();
            return await Task.FromResult(Attempt.SucceedWithStatus<ILanguage?, LanguageOperationStatus>(LanguageOperationStatus.Success, language));
        }
    }

    private async Task<Attempt<ILanguage, LanguageOperationStatus>> SaveAsync(
        ILanguage language,
        Func<LanguageOperationStatus> operationValidation,
        AuditType auditType,
        string auditMessage,
        Guid userKey)
    {
        if (_isoCodeValidator.IsValid(language.IsoCode) == false)
        {
            return Attempt.FailWithStatus(LanguageOperationStatus.InvalidIsoCode, language);
        }

        if (language.FallbackIsoCode is not null && _isoCodeValidator.IsValid(language.FallbackIsoCode) == false)
        {
            return Attempt.FailWithStatus(LanguageOperationStatus.InvalidFallbackIsoCode, language);
        }

        using (ICoreScope scope = ScopeProvider.CreateCoreScope())
        {
            // write-lock languages to guard against race conds when dealing with default language
            scope.WriteLock(Constants.Locks.Languages);

            LanguageOperationStatus status = operationValidation();
            if (status != LanguageOperationStatus.Success)
            {
                return Attempt.FailWithStatus(status, language);
            }

            // validate the fallback language - within write-lock (important!)
            if (HasInvalidFallbackLanguage(language))
            {
                return Attempt.FailWithStatus(LanguageOperationStatus.InvalidFallback, language);
            }

            EventMessages eventMessages = EventMessagesFactory.Get();
            var savingNotification = new LanguageSavingNotification(language, eventMessages);
            if (await scope.Notifications.PublishCancelableAsync(savingNotification))
            {
                scope.Complete();
                return Attempt.FailWithStatus(LanguageOperationStatus.CancelledByNotification, language);
            }

            _languageRepository.Save(language);
            scope.Notifications.Publish(
                new LanguageSavedNotification(language, eventMessages).WithStateFrom(savingNotification));

            var currentUserId = await _userIdKeyResolver.GetAsync(userKey);
            Audit(auditType, auditMessage, currentUserId, language.Id, UmbracoObjectTypes.Language.GetName());

            scope.Complete();
            return await Task.FromResult(Attempt.SucceedWithStatus(LanguageOperationStatus.Success, language));
        }
    }

    private void Audit(AuditType type, string message, int userId, int objectId, string? entityType) =>
        _auditRepository.Save(new AuditItem(objectId, type, userId, entityType, message));

    private bool HasInvalidFallbackLanguage(ILanguage language)
    {
        // no fallback language = valid
        if (language.FallbackIsoCode == null)
        {
            return false;
        }

        // does the fallback language actually exist?
        var languagesByIsoCode = _languageRepository.GetMany().ToDictionary(x => x.IsoCode, x => x, StringComparer.OrdinalIgnoreCase);
        if (!languagesByIsoCode.ContainsKey(language.FallbackIsoCode))
        {
            return true;
        }

        if (CreatesCycle(language, languagesByIsoCode))
        {
            // explicitly logging this because it may not be obvious, specially with implicit cyclic fallbacks
            LoggerFactory
                .CreateLogger<LanguageService>()
                .Log(LogLevel.Error, $"Cannot use language {language.FallbackIsoCode} as fallback for language {language.IsoCode} as this would create a fallback cycle.");

            return true;
        }

        return false;
    }

    private bool CreatesCycle(ILanguage language, IDictionary<string, ILanguage> languagesByIsoCode)
    {
        // a new language is not referenced yet, so cannot be part of a cycle
        if (!language.HasIdentity)
        {
            return false;
        }

        var isoCode = language.FallbackIsoCode;

        // assuming languages does not already contains a cycle, this must end
        while (true)
        {
            if (isoCode == null)
            {
                return false; // no fallback means no cycle
            }

            if (isoCode.InvariantEquals(language.IsoCode))
            {
                return true; // back to language = cycle!
            }

            isoCode = languagesByIsoCode[isoCode].FallbackIsoCode; // else keep chaining
        }
    }
}<|MERGE_RESOLUTION|>--- conflicted
+++ resolved
@@ -1,4 +1,4 @@
-using System.Globalization;
+﻿using System.Globalization;
 using Microsoft.Extensions.Logging;
 using Umbraco.Cms.Core.Events;
 using Umbraco.Cms.Core.Models;
@@ -60,9 +60,6 @@
         }
     }
 
-<<<<<<< HEAD
-    /// <inheritdoc />
-=======
     public async Task<string[]> GetIsoCodesByIdsAsync(ICollection<int> ids)
     {
         using ICoreScope scope = ScopeProvider.CreateCoreScope(autoComplete:true);
@@ -70,7 +67,6 @@
         return await Task.FromResult(_languageRepository.GetIsoCodesByIds(ids, throwOnNotFound: true));
     }
 
->>>>>>> 5b1fab11
     public async Task<IEnumerable<ILanguage>> GetMultipleAsync(IEnumerable<string> isoCodes) => (await GetAllAsync()).Where(x => isoCodes.Contains(x.IsoCode));
 
     /// <inheritdoc />
