using Umbraco.Cms.Core.Models;
using Umbraco.Cms.Core.Persistence.Repositories;
using Umbraco.Cms.Core.Scoping;

namespace Umbraco.Cms.Core.Services;

public class TrackedReferencesService : ITrackedReferencesService
{
    private readonly ICoreScopeProvider _scopeProvider;
    private readonly IEntityService _entityService;
    private readonly ITrackedReferencesRepository _trackedReferencesRepository;


    public TrackedReferencesService(
        ITrackedReferencesRepository trackedReferencesRepository,
        ICoreScopeProvider scopeProvider,
        IEntityService entityService)
    {
        _trackedReferencesRepository = trackedReferencesRepository;
        _scopeProvider = scopeProvider;
        _entityService = entityService;
    }

    public Task<PagedModel<RelationItemModel>> GetPagedRelationsForItemAsync(Guid key, long skip, long take, bool filterMustBeIsDependency)
    {
        using ICoreScope scope = _scopeProvider.CreateCoreScope(autoComplete: true);
        IEnumerable<RelationItemModel> items = _trackedReferencesRepository.GetPagedRelationsForItem(key, skip, take, filterMustBeIsDependency, out var totalItems);
        var pagedModel = new PagedModel<RelationItemModel>(totalItems, items);

        return Task.FromResult(pagedModel);
    }

<<<<<<< HEAD
    public Task<PagedModel<RelationItemModel>> GetPagedDescendantsInReferencesAsync(Guid parentKey, long skip, long take, bool filterMustBeIsDependency)
=======
    public async Task<PagedModel<RelationItemModel>> GetPagedRelationsForRecycleBinAsync(UmbracoObjectTypes objectType, long skip, long take, bool filterMustBeIsDependency)
    {
        Guid objectTypeKey = objectType switch
        {
            UmbracoObjectTypes.Document => Constants.ObjectTypes.Document,
            UmbracoObjectTypes.Media => Constants.ObjectTypes.Media,
            _ => throw new ArgumentOutOfRangeException(nameof(objectType), "Only documents and media have recycle bin support."),
        };

        using ICoreScope scope = _scopeProvider.CreateCoreScope(autoComplete: true);
        IEnumerable<RelationItemModel> items = _trackedReferencesRepository.GetPagedRelationsForRecycleBin(objectTypeKey, skip, take, filterMustBeIsDependency, out var totalItems);
        var pagedModel = new PagedModel<RelationItemModel>(totalItems, items);
        return await Task.FromResult(pagedModel);
    }

    [Obsolete("Use overload that takes key instead of id. This will be removed in Umbraco 15.")]
    public PagedModel<RelationItemModel> GetPagedDescendantsInReferences(int parentId, long skip, long take, bool filterMustBeIsDependency)
    {
        using ICoreScope scope = _scopeProvider.CreateCoreScope(autoComplete: true);

        IEnumerable<RelationItemModel> items = _trackedReferencesRepository.GetPagedDescendantsInReferences(
            parentId,
            skip,
            take,
            filterMustBeIsDependency,
            out var totalItems);
        var pagedModel = new PagedModel<RelationItemModel>(totalItems, items);

        return pagedModel;
    }

    public async Task<PagedModel<RelationItemModel>> GetPagedDescendantsInReferencesAsync(Guid parentKey, long skip, long take, bool filterMustBeIsDependency)
>>>>>>> 86e7343f
    {
        using ICoreScope scope = _scopeProvider.CreateCoreScope(autoComplete: true);

        IEnumerable<RelationItemModel> items = _trackedReferencesRepository.GetPagedDescendantsInReferences(
            parentKey,
            skip,
            take,
            filterMustBeIsDependency,
            out var totalItems);
        var pagedModel = new PagedModel<RelationItemModel>(totalItems, items);

        return Task.FromResult(pagedModel);
    }

    public Task<PagedModel<RelationItemModel>> GetPagedItemsWithRelationsAsync(ISet<Guid> keys, long skip, long take, bool filterMustBeIsDependency)
    {
        using ICoreScope scope = _scopeProvider.CreateCoreScope(autoComplete: true);
        IEnumerable<RelationItemModel> items = _trackedReferencesRepository.GetPagedItemsWithRelations(keys, skip, take, filterMustBeIsDependency, out var totalItems);
        var pagedModel = new PagedModel<RelationItemModel>(totalItems, items);

        return Task.FromResult(pagedModel);
    }

    public async Task<PagedModel<Guid>> GetPagedKeysWithDependentReferencesAsync(ISet<Guid> keys, Guid objectTypeId, long skip, long take)
    {
        using ICoreScope scope = _scopeProvider.CreateCoreScope(autoComplete: true);
        return await _trackedReferencesRepository.GetPagedNodeKeysWithDependantReferencesAsync(keys, objectTypeId, skip, take);
    }
}<|MERGE_RESOLUTION|>--- conflicted
+++ resolved
@@ -30,9 +30,6 @@
         return Task.FromResult(pagedModel);
     }
 
-<<<<<<< HEAD
-    public Task<PagedModel<RelationItemModel>> GetPagedDescendantsInReferencesAsync(Guid parentKey, long skip, long take, bool filterMustBeIsDependency)
-=======
     public async Task<PagedModel<RelationItemModel>> GetPagedRelationsForRecycleBinAsync(UmbracoObjectTypes objectType, long skip, long take, bool filterMustBeIsDependency)
     {
         Guid objectTypeKey = objectType switch
@@ -48,24 +45,7 @@
         return await Task.FromResult(pagedModel);
     }
 
-    [Obsolete("Use overload that takes key instead of id. This will be removed in Umbraco 15.")]
-    public PagedModel<RelationItemModel> GetPagedDescendantsInReferences(int parentId, long skip, long take, bool filterMustBeIsDependency)
-    {
-        using ICoreScope scope = _scopeProvider.CreateCoreScope(autoComplete: true);
-
-        IEnumerable<RelationItemModel> items = _trackedReferencesRepository.GetPagedDescendantsInReferences(
-            parentId,
-            skip,
-            take,
-            filterMustBeIsDependency,
-            out var totalItems);
-        var pagedModel = new PagedModel<RelationItemModel>(totalItems, items);
-
-        return pagedModel;
-    }
-
-    public async Task<PagedModel<RelationItemModel>> GetPagedDescendantsInReferencesAsync(Guid parentKey, long skip, long take, bool filterMustBeIsDependency)
->>>>>>> 86e7343f
+    public Task<PagedModel<RelationItemModel>> GetPagedDescendantsInReferencesAsync(Guid parentKey, long skip, long take, bool filterMustBeIsDependency)
     {
         using ICoreScope scope = _scopeProvider.CreateCoreScope(autoComplete: true);
 
