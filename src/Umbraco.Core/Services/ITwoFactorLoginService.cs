--- conflicted
+++ resolved
@@ -51,34 +51,18 @@
     /// </summary>
     Task SaveAsync(TwoFactorLogin twoFactorLogin);
 
-<<<<<<< HEAD
-        /// <summary>
-        /// Gets all the enabled 2FA providers for the user or member with the specified key.
-        /// </summary>
-        Task<IEnumerable<string>> GetEnabledTwoFactorProviderNamesAsync(Guid userOrMemberKey);
-
-        /// <summary>
-        /// Disables 2FA with Code.
-        /// </summary>
-        Task<bool> DisableWithCodeAsync(string providerName, Guid userOrMemberKey, string code);
-
-        /// <summary>
-        /// Validates and Saves.
-        /// </summary>
-        Task<bool> ValidateAndSaveAsync(string providerName, Guid userKey, string secret, string code);
-    }
-=======
     /// <summary>
-    ///     Gets all the enabled 2FA providers for the user or member with the specified key.
+    /// Gets all the enabled 2FA providers for the user or member with the specified key.
     /// </summary>
     Task<IEnumerable<string>> GetEnabledTwoFactorProviderNamesAsync(Guid userOrMemberKey);
-}
 
-[Obsolete("This will be merged into ITwoFactorLoginService in Umbraco 11")]
-public interface ITwoFactorLoginService2 : ITwoFactorLoginService
-{
+    /// <summary>
+    /// Disables 2FA with Code.
+    /// </summary>
     Task<bool> DisableWithCodeAsync(string providerName, Guid userOrMemberKey, string code);
 
+    /// <summary>
+    /// Validates and Saves.
+    /// </summary>
     Task<bool> ValidateAndSaveAsync(string providerName, Guid userKey, string secret, string code);
->>>>>>> ac4fb6ac
 }