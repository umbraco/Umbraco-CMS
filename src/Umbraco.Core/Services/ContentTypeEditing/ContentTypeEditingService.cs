--- conflicted
+++ resolved
@@ -15,11 +15,8 @@
 internal sealed class ContentTypeEditingService : ContentTypeEditingServiceBase<IContentType, IContentTypeService, ContentTypePropertyTypeModel, ContentTypePropertyContainerModel>, IContentTypeEditingService
 {
     private readonly ITemplateService _templateService;
-<<<<<<< HEAD
+    private readonly IElementSwitchValidator _elementSwitchValidator;
     private readonly IReservedFieldNamesService _reservedFieldNamesService;
-=======
-    private readonly IElementSwitchValidator _elementSwitchValidator;
->>>>>>> 9c621607
     private readonly IContentTypeService _contentTypeService;
 
     public ContentTypeEditingService(
@@ -28,26 +25,15 @@
         IDataTypeService dataTypeService,
         IEntityService entityService,
         IShortStringHelper shortStringHelper,
-<<<<<<< HEAD
-        IReservedFieldNamesService reservedFieldNamesService)
-=======
         IElementSwitchValidator elementSwitchValidator)
->>>>>>> 9c621607
         : base(contentTypeService, contentTypeService, dataTypeService, entityService, shortStringHelper)
     {
         _contentTypeService = contentTypeService;
         _templateService = templateService;
-<<<<<<< HEAD
-        _reservedFieldNamesService = reservedFieldNamesService;
-    }
-
-    [Obsolete("Use the non obsolete constructor instead. Scheduled for removal in v16")]
-=======
         _elementSwitchValidator = elementSwitchValidator;
     }
 
     [Obsolete("Use the constructor that is not marked obsolete, will be removed in v16")]
->>>>>>> 9c621607
     public ContentTypeEditingService(
         IContentTypeService contentTypeService,
         ITemplateService templateService,
@@ -58,11 +44,7 @@
     {
         _contentTypeService = contentTypeService;
         _templateService = templateService;
-<<<<<<< HEAD
-        _reservedFieldNamesService = StaticServiceProvider.Instance.GetRequiredService<IReservedFieldNamesService>();
-=======
         _elementSwitchValidator = StaticServiceProvider.Instance.GetRequiredService<IElementSwitchValidator>();
->>>>>>> 9c621607
     }
 
     public async Task<Attempt<IContentType?, ContentTypeOperationStatus>> CreateAsync(ContentTypeCreateModel model, Guid userKey)
