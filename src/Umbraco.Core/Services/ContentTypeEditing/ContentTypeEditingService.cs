﻿using Microsoft.Extensions.DependencyInjection;
using Umbraco.Cms.Core.DependencyInjection;
using Umbraco.Cms.Core.Models;
using Umbraco.Cms.Core.Models.ContentEditing;
using Umbraco.Cms.Core.Models.ContentTypeEditing;
using Umbraco.Cms.Core.PropertyEditors;
using Umbraco.Cms.Core.Services.OperationStatus;
using Umbraco.Cms.Core.Strings;
using Umbraco.Extensions;

namespace Umbraco.Cms.Core.Services.ContentTypeEditing;

// NOTE: this is the implementation for document types. in the code we refer to document types as content types
//       at core level, so it has to be named ContentTypeEditingService instead of DocumentTypeEditingService.
internal sealed class ContentTypeEditingService : ContentTypeEditingServiceBase<IContentType, IContentTypeService, ContentTypePropertyTypeModel, ContentTypePropertyContainerModel>, IContentTypeEditingService
{
    private readonly ITemplateService _templateService;
    private readonly IElementSwitchValidationService _elementSwitchValidationService;
    private readonly IContentTypeService _contentTypeService;

    public ContentTypeEditingService(
        IContentTypeService contentTypeService,
        ITemplateService templateService,
        IDataTypeService dataTypeService,
        IEntityService entityService,
        IShortStringHelper shortStringHelper,
        IElementSwitchValidationService elementSwitchValidationService)
        : base(contentTypeService, contentTypeService, dataTypeService, entityService, shortStringHelper)
    {
        _contentTypeService = contentTypeService;
        _templateService = templateService;
        _elementSwitchValidationService = elementSwitchValidationService;
    }

    [Obsolete("Use the constructor that is not marked obsolete, will be removed in v16")]
    public ContentTypeEditingService(
        IContentTypeService contentTypeService,
        ITemplateService templateService,
        IDataTypeService dataTypeService,
        IEntityService entityService,
        IShortStringHelper shortStringHelper)
        : base(contentTypeService, contentTypeService, dataTypeService, entityService, shortStringHelper)
    {
        _contentTypeService = contentTypeService;
        _templateService = templateService;
        _elementSwitchValidationService = StaticServiceProvider.Instance.GetRequiredService<IElementSwitchValidationService>();
    }

    public async Task<Attempt<IContentType?, ContentTypeOperationStatus>> CreateAsync(ContentTypeCreateModel model, Guid userKey)
    {
        Attempt<IContentType?, ContentTypeOperationStatus> result = await ValidateAndMapForCreationAsync(model, model.Key, model.ContainerKey);
        if (result.Success is false)
        {
            return result;
        }

        IContentType contentType = result.Result ?? throw new InvalidOperationException($"{nameof(ValidateAndMapForCreationAsync)} succeeded but did not yield any result");

        UpdateHistoryCleanup(contentType, model);
        UpdateTemplates(contentType, model);

        // save content type
        Attempt<ContentTypeOperationStatus> creationAttempt = await _contentTypeService.CreateAsync(contentType, userKey);

        if(creationAttempt.Success is false)
        {
            return Attempt.FailWithStatus<IContentType?, ContentTypeOperationStatus>(creationAttempt.Result, contentType);
        }

        return Attempt.SucceedWithStatus<IContentType?, ContentTypeOperationStatus>(ContentTypeOperationStatus.Success, contentType);
    }

    public async Task<Attempt<IContentType?, ContentTypeOperationStatus>> UpdateAsync(IContentType contentType, ContentTypeUpdateModel model, Guid userKey)
    {
        // this needs to happen before the base call as that one is not a pure function
        ContentTypeOperationStatus elementValidationStatus = await ValidateElementStatusForUpdateAsync(contentType, model);
        if (elementValidationStatus is not ContentTypeOperationStatus.Success)
        {
            return Attempt<IContentType?, ContentTypeOperationStatus>.Fail(elementValidationStatus);
        }

        Attempt<IContentType?, ContentTypeOperationStatus> baseValidationAttempt = await ValidateAndMapForUpdateAsync(contentType, model);
        if (baseValidationAttempt.Success is false)
        {
            return baseValidationAttempt;
        }

        contentType = baseValidationAttempt.Result ?? throw new InvalidOperationException($"{nameof(ValidateAndMapForUpdateAsync)} succeeded but did not yield any result");

        UpdateHistoryCleanup(contentType, model);
        UpdateTemplates(contentType, model);

        Attempt<ContentTypeOperationStatus> attempt = await _contentTypeService.UpdateAsync(contentType, userKey);

        return attempt.Success
            ? Attempt.SucceedWithStatus<IContentType?, ContentTypeOperationStatus>(ContentTypeOperationStatus.Success, contentType)
            : Attempt.FailWithStatus<IContentType?, ContentTypeOperationStatus>(attempt.Result, null);
    }

    public async Task<IEnumerable<ContentTypeAvailableCompositionsResult>> GetAvailableCompositionsAsync(
        Guid? key,
        IEnumerable<Guid> currentCompositeKeys,
        IEnumerable<string> currentPropertyAliases,
        bool isElement) =>
        await FindAvailableCompositionsAsync(key, currentCompositeKeys, currentPropertyAliases, isElement);

    protected override async Task<ContentTypeOperationStatus> AdditionalCreateValidationAsync(
        ContentTypeEditingModelBase<ContentTypePropertyTypeModel, ContentTypePropertyContainerModel> model)
    {
        // validate if the parent documentType (if set) has the same element status as the documentType being created
        return await ValidateCreateParentElementStatusAsync(model);
    }

    // update content type history clean-up
    private void UpdateHistoryCleanup(IContentType contentType, ContentTypeModelBase model)
    {
        contentType.HistoryCleanup ??= new HistoryCleanup();
        contentType.HistoryCleanup.PreventCleanup = model.Cleanup.PreventCleanup;
        contentType.HistoryCleanup.KeepAllVersionsNewerThanDays = model.Cleanup.KeepAllVersionsNewerThanDays;
        contentType.HistoryCleanup.KeepLatestVersionPerDayForDays = model.Cleanup.KeepLatestVersionPerDayForDays;
    }

    // update allowed templates and assign default template
    private void UpdateTemplates(IContentType contentType, ContentTypeModelBase model)
    {
        ITemplate[] allowedTemplates = model.AllowedTemplateKeys
            .Select(async templateId => await _templateService.GetAsync(templateId))
            .Select(t => t.Result)
            .WhereNotNull()
            .ToArray();
        contentType.AllowedTemplates = allowedTemplates;
        // NOTE: incidentally this also covers removing the default template; when model.DefaultTemplateId is null,
        //       contentType.SetDefaultTemplate() will be called with a null value, which will reset the default template.
        contentType.SetDefaultTemplate(allowedTemplates.FirstOrDefault(t => t.Key == model.DefaultTemplateKey));
    }

<<<<<<< HEAD
    private async Task<ContentTypeOperationStatus> ValidateElementStatusForUpdateAsync(IContentTypeBase contentType, ContentTypeModelBase model)
    {
        // no change, ignore rest of validation
        if (contentType.IsElement == model.IsElement)
        {
            return ContentTypeOperationStatus.Success;
        }

        // this method should only contain blocking validation, warnings are handled by WarnDocumentTypeElementSwitchNotificationHandler

        // => check whether the element was used in a block structure prior to updating
        if (model.IsElement is false)
        {
            return await _elementSwitchValidationService.ElementToDocumentNotUsedInBlockStructuresAsync(contentType)
                ? ContentTypeOperationStatus.Success
                : ContentTypeOperationStatus.InvalidElementFlagElementIsUsedInPropertyEditorConfiguration;
        }

        return await _elementSwitchValidationService.DocumentToElementHasNoContentAsync(contentType)
            ? ContentTypeOperationStatus.Success
            : ContentTypeOperationStatus.InvalidElementFlagDocumentHasContent;
    }

    /// <summary>
    /// Should be called after it has been established that the composition list is in a valid state and the (composition) parent exists
    /// </summary>
    private async Task<ContentTypeOperationStatus> ValidateCreateParentElementStatusAsync(
        ContentTypeEditingModelBase<ContentTypePropertyTypeModel, ContentTypePropertyContainerModel> model)
    {
        Guid? parentId = model.Compositions
            .SingleOrDefault(composition => composition.CompositionType == CompositionType.Inheritance)?.Key;
        if (parentId is null)
        {
            return ContentTypeOperationStatus.Success;
        }

        IContentType? parent = await _contentTypeService.GetAsync(parentId.Value);
        return parent!.IsElement == model.IsElement
            ? ContentTypeOperationStatus.Success
            : ContentTypeOperationStatus.InvalidElementFlagComparedToParent;
    }

    private async Task SaveAsync(IContentType contentType, Guid userKey)
        => await _contentTypeService.SaveAsync(contentType, userKey);

=======
>>>>>>> ceb86b6c
    protected override IContentType CreateContentType(IShortStringHelper shortStringHelper, int parentId)
        => new ContentType(shortStringHelper, parentId);

    protected override bool SupportsPublishing => true;

    protected override UmbracoObjectTypes ContentTypeObjectType => UmbracoObjectTypes.DocumentType;

    protected override UmbracoObjectTypes ContainerObjectType => UmbracoObjectTypes.DocumentTypeContainer;
}<|MERGE_RESOLUTION|>--- conflicted
+++ resolved
@@ -134,7 +134,6 @@
         contentType.SetDefaultTemplate(allowedTemplates.FirstOrDefault(t => t.Key == model.DefaultTemplateKey));
     }
 
-<<<<<<< HEAD
     private async Task<ContentTypeOperationStatus> ValidateElementStatusForUpdateAsync(IContentTypeBase contentType, ContentTypeModelBase model)
     {
         // no change, ignore rest of validation
@@ -177,11 +176,6 @@
             : ContentTypeOperationStatus.InvalidElementFlagComparedToParent;
     }
 
-    private async Task SaveAsync(IContentType contentType, Guid userKey)
-        => await _contentTypeService.SaveAsync(contentType, userKey);
-
-=======
->>>>>>> ceb86b6c
     protected override IContentType CreateContentType(IShortStringHelper shortStringHelper, int parentId)
         => new ContentType(shortStringHelper, parentId);
 
