using Microsoft.Extensions.DependencyInjection;
using Microsoft.Extensions.Logging;
using Umbraco.Cms.Core.Events;
using Umbraco.Cms.Core.Exceptions;
using Umbraco.Cms.Core.IO;
using Umbraco.Cms.Core.Models;
using Umbraco.Cms.Core.Models.Entities;
using Umbraco.Cms.Core.Notifications;
using Umbraco.Cms.Core.Persistence.Querying;
using Umbraco.Cms.Core.Persistence.Repositories;
using Umbraco.Cms.Core.PropertyEditors;
using Umbraco.Cms.Core.Scoping;
using Umbraco.Cms.Core.Serialization;
using Umbraco.Cms.Core.Strings;
using Umbraco.Cms.Web.Common.DependencyInjection;
using Umbraco.Extensions;

namespace Umbraco.Cms.Core.Services.Implement
{
    /// <summary>
    /// Represents the DataType Service, which is an easy access to operations involving <see cref="IDataType"/>
    /// </summary>
    public class DataTypeService : RepositoryService, IDataTypeService
    {
        private readonly IDataValueEditorFactory _dataValueEditorFactory;
        private readonly IDataTypeRepository _dataTypeRepository;
        private readonly IDataTypeContainerRepository _dataTypeContainerRepository;
        private readonly IContentTypeRepository _contentTypeRepository;
        private readonly IAuditRepository _auditRepository;
        private readonly IEntityRepository _entityRepository;
        private readonly IIOHelper _ioHelper;
        private readonly ILocalizedTextService _localizedTextService;
        private readonly ILocalizationService _localizationService;
        private readonly IShortStringHelper _shortStringHelper;
        private readonly IJsonSerializer _jsonSerializer;
        private readonly IEditorConfigurationParser _editorConfigurationParser;

        [Obsolete("Please use constructor that takes an ")]
        public DataTypeService(
            IDataValueEditorFactory dataValueEditorFactory,
            ICoreScopeProvider provider,
            ILoggerFactory loggerFactory,
            IEventMessagesFactory eventMessagesFactory,
            IDataTypeRepository dataTypeRepository,
            IDataTypeContainerRepository dataTypeContainerRepository,
            IAuditRepository auditRepository,
            IEntityRepository entityRepository,
            IContentTypeRepository contentTypeRepository,
            IIOHelper ioHelper,
            ILocalizedTextService localizedTextService,
            ILocalizationService localizationService,
            IShortStringHelper shortStringHelper,
            IJsonSerializer jsonSerializer)
            : this(
                dataValueEditorFactory,
                provider,
                loggerFactory,
                eventMessagesFactory,
                dataTypeRepository,
                dataTypeContainerRepository,
                auditRepository,
                entityRepository,
                contentTypeRepository,
                ioHelper,
                localizedTextService,
                localizationService,
                shortStringHelper,
                jsonSerializer,
                StaticServiceProvider.Instance.GetRequiredService<IEditorConfigurationParser>())
        {
            _dataValueEditorFactory = dataValueEditorFactory;
            _dataTypeRepository = dataTypeRepository;
            _dataTypeContainerRepository = dataTypeContainerRepository;
            _auditRepository = auditRepository;
            _entityRepository = entityRepository;
            _contentTypeRepository = contentTypeRepository;
            _ioHelper = ioHelper;
            _localizedTextService = localizedTextService;
            _localizationService = localizationService;
            _shortStringHelper = shortStringHelper;
            _jsonSerializer = jsonSerializer;
        }

        public DataTypeService(
            IDataValueEditorFactory dataValueEditorFactory,
            ICoreScopeProvider provider,
            ILoggerFactory loggerFactory,
            IEventMessagesFactory eventMessagesFactory,
            IDataTypeRepository dataTypeRepository,
            IDataTypeContainerRepository dataTypeContainerRepository,
            IAuditRepository auditRepository,
            IEntityRepository entityRepository,
            IContentTypeRepository contentTypeRepository,
            IIOHelper ioHelper,
            ILocalizedTextService localizedTextService,
            ILocalizationService localizationService,
            IShortStringHelper shortStringHelper,
            IJsonSerializer jsonSerializer,
            IEditorConfigurationParser editorConfigurationParser)
            : base(provider, loggerFactory, eventMessagesFactory)
        {
            _dataValueEditorFactory = dataValueEditorFactory;
            _dataTypeRepository = dataTypeRepository;
            _dataTypeContainerRepository = dataTypeContainerRepository;
            _auditRepository = auditRepository;
            _entityRepository = entityRepository;
            _contentTypeRepository = contentTypeRepository;
            _ioHelper = ioHelper;
            _localizedTextService = localizedTextService;
            _localizationService = localizationService;
            _shortStringHelper = shortStringHelper;
            _jsonSerializer = jsonSerializer;
            _editorConfigurationParser = editorConfigurationParser;
        }

        #region Containers

        public Attempt<OperationResult<OperationResultType, EntityContainer>?> CreateContainer(int parentId, Guid key, string name, int userId = Constants.Security.SuperUserId)
        {
            EventMessages evtMsgs = EventMessagesFactory.Get();
            using (ICoreScope scope = ScopeProvider.CreateCoreScope())
            {
                try
                {
                    var container = new EntityContainer(Constants.ObjectTypes.DataType)
                    {
                        Name = name,
                        ParentId = parentId,
                        CreatorId = userId,
                        Key = key
                    };

                    var savingEntityContainerNotification = new EntityContainerSavingNotification(container, evtMsgs);
                    if (scope.Notifications.PublishCancelable(savingEntityContainerNotification))
                    {
                        scope.Complete();
                        return OperationResult.Attempt.Cancel(evtMsgs, container);
                    }

                    _dataTypeContainerRepository.Save(container);
                    scope.Complete();

                    scope.Notifications.Publish(new EntityContainerSavedNotification(container, evtMsgs).WithStateFrom(savingEntityContainerNotification));

                    // TODO: Audit trail ?

                    return OperationResult.Attempt.Succeed(evtMsgs, container);
                }
                catch (Exception ex)
                {
                    return OperationResult.Attempt.Fail<EntityContainer>(evtMsgs, ex);
                }
            }
        }

        public EntityContainer? GetContainer(int containerId)
        {
            using ICoreScope scope = ScopeProvider.CreateCoreScope(autoComplete: true);
            return _dataTypeContainerRepository.Get(containerId);
        }

        public EntityContainer? GetContainer(Guid containerId)
        {
            using ICoreScope scope = ScopeProvider.CreateCoreScope(autoComplete: true);
            return _dataTypeContainerRepository.Get(containerId);
        }

        public IEnumerable<EntityContainer> GetContainers(string name, int level)
        {
            using ICoreScope scope = ScopeProvider.CreateCoreScope(autoComplete: true);
            return _dataTypeContainerRepository.Get(name, level);
        }

        public IEnumerable<EntityContainer> GetContainers(IDataType dataType)
        {
            var ancestorIds = dataType.Path.Split(Constants.CharArrays.Comma, StringSplitOptions.RemoveEmptyEntries)
                .Select(x =>
                {
                    Attempt<int> asInt = x.TryConvertTo<int>();
                    return asInt.Success ? asInt.Result : int.MinValue;
                })
                .Where(x => x != int.MinValue && x != dataType.Id)
                .ToArray();

            return GetContainers(ancestorIds);
        }

        public IEnumerable<EntityContainer> GetContainers(int[] containerIds)
        {
            using ICoreScope scope = ScopeProvider.CreateCoreScope(autoComplete: true);
            return _dataTypeContainerRepository.GetMany(containerIds);
        }

        public Attempt<OperationResult?> SaveContainer(EntityContainer container, int userId = Constants.Security.SuperUserId)
        {
            EventMessages evtMsgs = EventMessagesFactory.Get();

            if (container.ContainedObjectType != Constants.ObjectTypes.DataType)
            {
                var ex = new InvalidOperationException("Not a " + Constants.ObjectTypes.DataType + " container.");
                return OperationResult.Attempt.Fail(evtMsgs, ex);
            }

            if (container.HasIdentity && container.IsPropertyDirty("ParentId"))
            {
                var ex = new InvalidOperationException("Cannot save a container with a modified parent, move the container instead.");
                return OperationResult.Attempt.Fail(evtMsgs, ex);
            }

            using (ICoreScope scope = ScopeProvider.CreateCoreScope())
            {
                var savingEntityContainerNotification = new EntityContainerSavingNotification(container, evtMsgs);
                if (scope.Notifications.PublishCancelable(savingEntityContainerNotification))
                {
                    scope.Complete();
                    return OperationResult.Attempt.Cancel(evtMsgs);
                }

                _dataTypeContainerRepository.Save(container);

                scope.Notifications.Publish(new EntityContainerSavedNotification(container, evtMsgs).WithStateFrom(savingEntityContainerNotification));
                scope.Complete();
            }

            // TODO: Audit trail ?
            return OperationResult.Attempt.Succeed(evtMsgs);
        }

        public Attempt<OperationResult?> DeleteContainer(int containerId, int userId = Constants.Security.SuperUserId)
        {
            EventMessages evtMsgs = EventMessagesFactory.Get();
            using (ICoreScope scope = ScopeProvider.CreateCoreScope())
            {
                EntityContainer? container = _dataTypeContainerRepository.Get(containerId);
                if (container == null)
                {
                    return OperationResult.Attempt.NoOperation(evtMsgs);
                }

                // 'container' here does not know about its children, so we need
                // to get it again from the entity repository, as a light entity
                IEntitySlim? entity = _entityRepository.Get(container.Id);
                if (entity?.HasChildren ?? false)
                {
                    scope.Complete();
                    return Attempt.Fail(new OperationResult(OperationResultType.FailedCannot, evtMsgs));
                }

                var deletingEntityContainerNotification = new EntityContainerDeletingNotification(container, evtMsgs);
                if (scope.Notifications.PublishCancelable(deletingEntityContainerNotification))
                {
                    scope.Complete();
                    return Attempt.Fail(new OperationResult(OperationResultType.FailedCancelledByEvent, evtMsgs));
                }

                _dataTypeContainerRepository.Delete(container);

                scope.Notifications.Publish(new EntityContainerDeletedNotification(container, evtMsgs).WithStateFrom(deletingEntityContainerNotification));
                scope.Complete();
            }

            // TODO: Audit trail ?
            return OperationResult.Attempt.Succeed(evtMsgs);
        }

        public Attempt<OperationResult<OperationResultType, EntityContainer>?> RenameContainer(int id, string name, int userId = Constants.Security.SuperUserId)
        {
            EventMessages evtMsgs = EventMessagesFactory.Get();
            using (ICoreScope scope = ScopeProvider.CreateCoreScope())
            {
                try
                {
                    EntityContainer? container = _dataTypeContainerRepository.Get(id);

                    //throw if null, this will be caught by the catch and a failed returned
                    if (container == null)
                    {
                        throw new InvalidOperationException("No container found with id " + id);
                    }

                    container.Name = name;

                    var renamingEntityContainerNotification = new EntityContainerRenamingNotification(container, evtMsgs);
                    if (scope.Notifications.PublishCancelable(renamingEntityContainerNotification))
                    {
                        scope.Complete();
                        return OperationResult.Attempt.Cancel(evtMsgs, container);
                    }

                    _dataTypeContainerRepository.Save(container);
                    scope.Complete();

                    scope.Notifications.Publish(new EntityContainerRenamedNotification(container, evtMsgs).WithStateFrom(renamingEntityContainerNotification));

                    return OperationResult.Attempt.Succeed(OperationResultType.Success, evtMsgs, container);
                }
                catch (Exception ex)
                {
                    return OperationResult.Attempt.Fail<EntityContainer>(evtMsgs, ex);
                }
            }
        }

        #endregion

        /// <summary>
        /// Gets a <see cref="IDataType"/> by its Name
        /// </summary>
        /// <param name="name">Name of the <see cref="IDataType"/></param>
        /// <returns><see cref="IDataType"/></returns>
        public IDataType? GetDataType(string name)
        {
            using ICoreScope scope = ScopeProvider.CreateCoreScope(autoComplete: true);
            IDataType? dataType = _dataTypeRepository.Get(Query<IDataType>().Where(x => x.Name == name))?.FirstOrDefault();
            ConvertMissingEditorOfDataTypeToLabel(dataType);
            return dataType;
        }

        /// <summary>
        /// Gets a <see cref="IDataType"/> by its Id
        /// </summary>
        /// <param name="id">Id of the <see cref="IDataType"/></param>
        /// <returns><see cref="IDataType"/></returns>
        public IDataType? GetDataType(int id)
        {
            using ICoreScope scope = ScopeProvider.CreateCoreScope(autoComplete: true);
            IDataType? dataType = _dataTypeRepository.Get(id);
            ConvertMissingEditorOfDataTypeToLabel(dataType);
            return dataType;
        }

        /// <summary>
        /// Gets a <see cref="IDataType"/> by its unique guid Id
        /// </summary>
        /// <param name="id">Unique guid Id of the DataType</param>
        /// <returns><see cref="IDataType"/></returns>
        public IDataType? GetDataType(Guid id)
        {
            using ICoreScope scope = ScopeProvider.CreateCoreScope(autoComplete: true);
            IQuery<IDataType> query = Query<IDataType>().Where(x => x.Key == id);
            IDataType? dataType = _dataTypeRepository.Get(query).FirstOrDefault();
            ConvertMissingEditorOfDataTypeToLabel(dataType);
            return dataType;
        }

        /// <summary>
        /// Gets a <see cref="IDataType"/> by its control Id
        /// </summary>
        /// <param name="propertyEditorAlias">Alias of the property editor</param>
        /// <returns>Collection of <see cref="IDataType"/> objects with a matching control id</returns>
        public IEnumerable<IDataType> GetByEditorAlias(string propertyEditorAlias)
        {
            using ICoreScope scope = ScopeProvider.CreateCoreScope(autoComplete: true);
            IQuery<IDataType> query = Query<IDataType>().Where(x => x.EditorAlias == propertyEditorAlias);
            IEnumerable<IDataType> dataType = _dataTypeRepository.Get(query).ToArray();
            ConvertMissingEditorsOfDataTypesToLabels(dataType);
            return dataType;
        }

        /// <summary>
        /// Gets all <see cref="IDataType"/> objects or those with the ids passed in
        /// </summary>
        /// <param name="ids">Optional array of Ids</param>
        /// <returns>An enumerable list of <see cref="IDataType"/> objects</returns>
        public IEnumerable<IDataType> GetAll(params int[] ids)
        {
            using ICoreScope scope = ScopeProvider.CreateCoreScope(autoComplete: true);
            IEnumerable<IDataType> dataTypes = _dataTypeRepository.GetMany(ids).ToArray();

            ConvertMissingEditorsOfDataTypesToLabels(dataTypes);
            return dataTypes;
        }

        private void ConvertMissingEditorOfDataTypeToLabel(IDataType? dataType)
        {
            if (dataType == null)
            {
                return;
            }

            ConvertMissingEditorsOfDataTypesToLabels(new[] { dataType });
        }

        private void ConvertMissingEditorsOfDataTypesToLabels(IEnumerable<IDataType> dataTypes)
        {
            // Any data types that don't have an associated editor are created of a specific type.
            // We convert them to labels to make clear to the user why the data type cannot be used.
            IEnumerable<IDataType> dataTypesWithMissingEditors = dataTypes
                .Where(x => x.Editor is MissingPropertyEditor);
            foreach (IDataType dataType in dataTypesWithMissingEditors)
            {
                dataType.Editor = new LabelPropertyEditor(_dataValueEditorFactory, _ioHelper, _editorConfigurationParser);
            }
        }

        public Attempt<OperationResult<MoveOperationStatusType>?> Move(IDataType toMove, int parentId)
        {
            EventMessages evtMsgs = EventMessagesFactory.Get();
            var moveInfo = new List<MoveEventInfo<IDataType>>();

            using (ICoreScope scope = ScopeProvider.CreateCoreScope())
            {
                var moveEventInfo = new MoveEventInfo<IDataType>(toMove, toMove.Path, parentId);

                var movingDataTypeNotification = new DataTypeMovingNotification(moveEventInfo, evtMsgs);
                if (scope.Notifications.PublishCancelable(movingDataTypeNotification))
                {
                    scope.Complete();
                    return OperationResult.Attempt.Fail(MoveOperationStatusType.FailedCancelledByEvent, evtMsgs);
                }

                try
                {
                    EntityContainer? container = null;
                    if (parentId > 0)
                    {
                        container = _dataTypeContainerRepository.Get(parentId);
                        if (container == null)
                        {
                            throw new DataOperationException<MoveOperationStatusType>(MoveOperationStatusType.FailedParentNotFound); // causes rollback
                        }
                    }
                    moveInfo.AddRange(_dataTypeRepository.Move(toMove, container));

                    scope.Notifications.Publish(new DataTypeMovedNotification(moveEventInfo, evtMsgs).WithStateFrom(movingDataTypeNotification));

                    scope.Complete();
                }
                catch (DataOperationException<MoveOperationStatusType> ex)
                {
                    scope.Complete(); // TODO: what are we doing here exactly?
                    return OperationResult.Attempt.Fail(ex.Operation, evtMsgs);
                }
            }

            return OperationResult.Attempt.Succeed(MoveOperationStatusType.Success, evtMsgs);
        }

<<<<<<< HEAD
        public Attempt<OperationResult<MoveOperationStatusType, IDataType>> Copy(IDataType copying, int containerId)
=======
        public Attempt<OperationResult<MoveOperationStatusType, IDataType>?> Copy(IDataType copying, int containerId)
        {
            var evtMsgs = EventMessagesFactory.Get();

            IDataType copy;
            using (var scope = ScopeProvider.CreateCoreScope())
            {
                try
                {
                    if (containerId > 0)
                    {
                        var container = _dataTypeContainerRepository.Get(containerId);
                        if (container is null)
                        {
                            throw new DataOperationException<MoveOperationStatusType>(MoveOperationStatusType.FailedParentNotFound); // causes rollback
                        }
                    }
                    copy = copying.DeepCloneWithResetIdentities();

                    copy.Name += " (copy)"; // might not be unique
                    copy.ParentId = containerId;
                    _dataTypeRepository.Save(copy);
                    scope.Complete();
                }
                catch (DataOperationException<MoveOperationStatusType> ex)
                {
                    return OperationResult.Attempt.Fail<MoveOperationStatusType, IDataType>(ex.Operation, evtMsgs); // causes rollback
                }
            }

            return OperationResult.Attempt.Succeed(MoveOperationStatusType.Success, evtMsgs, copy);
        }

        /// <summary>
        /// Saves an <see cref="IDataType"/>
        /// </summary>
        /// <param name="dataType"><see cref="IDataType"/> to save</param>
        /// <param name="userId">Id of the user issuing the save</param>
        public void Save(IDataType dataType, int userId = Cms.Core.Constants.Security.SuperUserId)
>>>>>>> d54f6dc9
        {
            var evtMsgs = EventMessagesFactory.Get();

            IDataType copy;
            using (var scope = ScopeProvider.CreateScope())
            {
                try
                {
                    if (containerId > 0)
                    {
                        var container = _dataTypeContainerRepository.Get(containerId);
                        if (container == null)
                            throw new DataOperationException<MoveOperationStatusType>(MoveOperationStatusType.FailedParentNotFound); // causes rollback
                    }
                    copy = copying.DeepCloneWithResetIdentities();

                    copy.Name += " (copy)"; // might not be unique
                    copy.ParentId = containerId;
                    _dataTypeRepository.Save(copy);
                    scope.Complete();
                }
                catch (DataOperationException<MoveOperationStatusType> ex)
                {
                    return OperationResult.Attempt.Fail<MoveOperationStatusType, IDataType>(ex.Operation, evtMsgs); // causes rollback
                }
            }

            return OperationResult.Attempt.Succeed(MoveOperationStatusType.Success, evtMsgs, copy);
        }

        /// <summary>
        /// Saves an <see cref="IDataType"/>
        /// </summary>
        /// <param name="dataType"><see cref="IDataType"/> to save</param>
        /// <param name="userId">Id of the user issuing the save</param>
        public void Save(IDataType dataType, int userId = Constants.Security.SuperUserId)
        {
            EventMessages evtMsgs = EventMessagesFactory.Get();
            dataType.CreatorId = userId;

            using ICoreScope scope = ScopeProvider.CreateCoreScope();
            var saveEventArgs = new SaveEventArgs<IDataType>(dataType);

            var savingDataTypeNotification = new DataTypeSavingNotification(dataType, evtMsgs);
            if (scope.Notifications.PublishCancelable(savingDataTypeNotification))
            {
                scope.Complete();
                return;
            }

            if (string.IsNullOrWhiteSpace(dataType.Name))
            {
                throw new ArgumentException("Cannot save datatype with empty name.");
            }

            if (dataType.Name != null && dataType.Name.Length > 255)
            {
                throw new InvalidOperationException("Name cannot be more than 255 characters in length.");
            }

            _dataTypeRepository.Save(dataType);

            scope.Notifications.Publish(new DataTypeSavedNotification(dataType, evtMsgs).WithStateFrom(savingDataTypeNotification));

            Audit(AuditType.Save, userId, dataType.Id);
            scope.Complete();
        }

        /// <summary>
        /// Saves a collection of <see cref="IDataType"/>
        /// </summary>
        /// <param name="dataTypeDefinitions"><see cref="IDataType"/> to save</param>
        /// <param name="userId">Id of the user issuing the save</param>
        public void Save(IEnumerable<IDataType> dataTypeDefinitions, int userId)
        {
            EventMessages evtMsgs = EventMessagesFactory.Get();
            IDataType[] dataTypeDefinitionsA = dataTypeDefinitions.ToArray();

            using ICoreScope scope = ScopeProvider.CreateCoreScope();
            var savingDataTypeNotification = new DataTypeSavingNotification(dataTypeDefinitions, evtMsgs);
            if (scope.Notifications.PublishCancelable(savingDataTypeNotification))
            {
                scope.Complete();
                return;
            }

            foreach (IDataType dataTypeDefinition in dataTypeDefinitionsA)
            {
                dataTypeDefinition.CreatorId = userId;
                _dataTypeRepository.Save(dataTypeDefinition);
            }

            scope.Notifications.Publish(new DataTypeSavedNotification(dataTypeDefinitions, evtMsgs).WithStateFrom(savingDataTypeNotification));

            Audit(AuditType.Save, userId, -1);

            scope.Complete();
        }

        /// <summary>
        /// Deletes an <see cref="IDataType"/>
        /// </summary>
        /// <remarks>
        /// Please note that deleting a <see cref="IDataType"/> will remove
        /// all the <see cref="IPropertyType"/> data that references this <see cref="IDataType"/>.
        /// </remarks>
        /// <param name="dataType"><see cref="IDataType"/> to delete</param>
        /// <param name="userId">Optional Id of the user issuing the deletion</param>
        public void Delete(IDataType dataType, int userId = Constants.Security.SuperUserId)
        {
            EventMessages evtMsgs = EventMessagesFactory.Get();
            using ICoreScope scope = ScopeProvider.CreateCoreScope();
            var deletingDataTypeNotification = new DataTypeDeletingNotification(dataType, evtMsgs);
            if (scope.Notifications.PublishCancelable(deletingDataTypeNotification))
            {
                scope.Complete();
                return;
            }

            // find ContentTypes using this IDataTypeDefinition on a PropertyType, and delete
            // TODO: media and members?!
            // TODO: non-group properties?!
            IQuery<PropertyType> query = Query<PropertyType>().Where(x => x.DataTypeId == dataType.Id);
            IEnumerable<IContentType> contentTypes = _contentTypeRepository.GetByQuery(query);
            foreach (IContentType contentType in contentTypes)
            {
                foreach (PropertyGroup propertyGroup in contentType.PropertyGroups)
                {
                    var types = propertyGroup.PropertyTypes?.Where(x => x.DataTypeId == dataType.Id).ToList();
                    if (types is not null)
                    {
                        foreach (IPropertyType propertyType in types)
                        {
                            propertyGroup.PropertyTypes?.Remove(propertyType);
                        }
                    }
                }

                // so... we are modifying content types here. the service will trigger Deleted event,
                // which will propagate to DataTypeCacheRefresher which will clear almost every cache
                // there is to clear... and in addition published snapshot caches will clear themselves too, so
                // this is probably safe although it looks... weird.
                //
                // what IS weird is that a content type is losing a property and we do NOT raise any
                // content type event... so ppl better listen on the data type events too.

                _contentTypeRepository.Save(contentType);
            }

            _dataTypeRepository.Delete(dataType);

            scope.Notifications.Publish(new DataTypeDeletedNotification(dataType, evtMsgs).WithStateFrom(deletingDataTypeNotification));

            Audit(AuditType.Delete, userId, dataType.Id);

            scope.Complete();
        }

        public IReadOnlyDictionary<Udi, IEnumerable<string>> GetReferences(int id)
        {
            using ICoreScope scope = ScopeProvider.CreateCoreScope(autoComplete:true);
            return _dataTypeRepository.FindUsages(id);
        }

        private void Audit(AuditType type, int userId, int objectId)
        {
            _auditRepository.Save(new AuditItem(objectId, type, userId, ObjectTypes.GetName(UmbracoObjectTypes.DataType)));
        }

    }
}<|MERGE_RESOLUTION|>--- conflicted
+++ resolved
@@ -436,9 +436,6 @@
             return OperationResult.Attempt.Succeed(MoveOperationStatusType.Success, evtMsgs);
         }
 
-<<<<<<< HEAD
-        public Attempt<OperationResult<MoveOperationStatusType, IDataType>> Copy(IDataType copying, int containerId)
-=======
         public Attempt<OperationResult<MoveOperationStatusType, IDataType>?> Copy(IDataType copying, int containerId)
         {
             var evtMsgs = EventMessagesFactory.Get();
@@ -477,43 +474,6 @@
         /// </summary>
         /// <param name="dataType"><see cref="IDataType"/> to save</param>
         /// <param name="userId">Id of the user issuing the save</param>
-        public void Save(IDataType dataType, int userId = Cms.Core.Constants.Security.SuperUserId)
->>>>>>> d54f6dc9
-        {
-            var evtMsgs = EventMessagesFactory.Get();
-
-            IDataType copy;
-            using (var scope = ScopeProvider.CreateScope())
-            {
-                try
-                {
-                    if (containerId > 0)
-                    {
-                        var container = _dataTypeContainerRepository.Get(containerId);
-                        if (container == null)
-                            throw new DataOperationException<MoveOperationStatusType>(MoveOperationStatusType.FailedParentNotFound); // causes rollback
-                    }
-                    copy = copying.DeepCloneWithResetIdentities();
-
-                    copy.Name += " (copy)"; // might not be unique
-                    copy.ParentId = containerId;
-                    _dataTypeRepository.Save(copy);
-                    scope.Complete();
-                }
-                catch (DataOperationException<MoveOperationStatusType> ex)
-                {
-                    return OperationResult.Attempt.Fail<MoveOperationStatusType, IDataType>(ex.Operation, evtMsgs); // causes rollback
-                }
-            }
-
-            return OperationResult.Attempt.Succeed(MoveOperationStatusType.Success, evtMsgs, copy);
-        }
-
-        /// <summary>
-        /// Saves an <see cref="IDataType"/>
-        /// </summary>
-        /// <param name="dataType"><see cref="IDataType"/> to save</param>
-        /// <param name="userId">Id of the user issuing the save</param>
         public void Save(IDataType dataType, int userId = Constants.Security.SuperUserId)
         {
             EventMessages evtMsgs = EventMessagesFactory.Get();
