--- conflicted
+++ resolved
@@ -94,7 +94,7 @@
         public Attempt<OperationResult<OperationResultType, EntityContainer>?> CreateContainer(int parentId, Guid key, string name, int userId = Constants.Security.SuperUserId)
         {
             EventMessages evtMsgs = EventMessagesFactory.Get();
-            using (ScopeProvider.CreateCoreScope(autoComplete:true))
+            using (ScopeProvider.CreateCoreScope(autoComplete: true))
             {
                 try
                 {
@@ -161,7 +161,7 @@
         public Attempt<OperationResult?> SaveContainer(EntityContainer container, int userId = Constants.Security.SuperUserId)
         {
             EventMessages evtMsgs = EventMessagesFactory.Get();
-            using (ScopeProvider.CreateCoreScope(autoComplete:true))
+            using (ScopeProvider.CreateCoreScope(autoComplete: true))
             {
                 var isNew = container.Id == 0;
                 Guid? parentKey = isNew && container.ParentId > 0 ? _dataTypeContainerRepository.Get(container.ParentId)?.Key : null;
@@ -187,7 +187,7 @@
         public Attempt<OperationResult?> DeleteContainer(int containerId, int userId = Constants.Security.SuperUserId)
         {
             EventMessages evtMsgs = EventMessagesFactory.Get();
-            using (ScopeProvider.CreateCoreScope(autoComplete:true))
+            using (ScopeProvider.CreateCoreScope(autoComplete: true))
             {
                 EntityContainer? container = _dataTypeContainerRepository.Get(containerId);
                 if (container == null)
@@ -212,7 +212,7 @@
         public Attempt<OperationResult<OperationResultType, EntityContainer>?> RenameContainer(int id, string name, int userId = Constants.Security.SuperUserId)
         {
             EventMessages evtMsgs = EventMessagesFactory.Get();
-            using (ScopeProvider.CreateCoreScope(autoComplete:true))
+            using (ScopeProvider.CreateCoreScope(autoComplete: true))
             {
                 try
                 {
@@ -511,7 +511,7 @@
                 DataTypeOperationStatus.Success => OperationResult.Attempt.Succeed(MoveOperationStatusType.Success, evtMsgs, result.Result),
                 DataTypeOperationStatus.CancelledByNotification => OperationResult.Attempt.Fail(MoveOperationStatusType.FailedCancelledByEvent, evtMsgs, result.Result),
                 DataTypeOperationStatus.ParentNotFound => OperationResult.Attempt.Fail(MoveOperationStatusType.FailedParentNotFound, evtMsgs, result.Result),
-                _ =>  OperationResult.Attempt.Fail(MoveOperationStatusType.FailedNotAllowedByPath, evtMsgs, result.Result, new InvalidOperationException($"Invalid operation status: {result.Status}")),
+                _ => OperationResult.Attempt.Fail(MoveOperationStatusType.FailedNotAllowedByPath, evtMsgs, result.Result, new InvalidOperationException($"Invalid operation status: {result.Status}")),
             };
         }
 
@@ -724,7 +724,7 @@
         /// <inheritdoc />
         public async Task<Attempt<IReadOnlyDictionary<Udi, IEnumerable<string>>, DataTypeOperationStatus>> GetReferencesAsync(Guid id)
         {
-            using ICoreScope scope = ScopeProvider.CreateCoreScope(autoComplete:true);
+            using ICoreScope scope = ScopeProvider.CreateCoreScope(autoComplete: true);
             IDataType? dataType = GetDataTypeFromRepository(id);
             if (dataType == null)
             {
@@ -771,20 +771,12 @@
             var totalItems = combinedUsages.Count;
 
             // Create the page of items.
-<<<<<<< HEAD
-            IEnumerable<(string PropertyAlias, Udi Udi)> pagedUsages = combinedUsages
-                .OrderBy(x => x.Udi.EntityType) // Document types first, then media types, then member types.
-                .ThenBy(x => x.PropertyAlias)
-                .Skip(skip)
-                .Take(take);
-=======
             IList<(string PropertyAlias, Udi Udi)> pagedUsages = combinedUsages
                 .OrderBy(x => x.Udi.EntityType) // Document types first, then media types, then member types.
                 .ThenBy(x => x.PropertyAlias)
                 .Skip(skip)
                 .Take(take)
                 .ToList();
->>>>>>> 1f4c19d4
 
             // Get the content types for the UDIs referenced in the page of items to construct the response from.
             // They could be document, media or member types.
@@ -823,11 +815,7 @@
             return Task.FromResult(pagedModel);
         }
 
-<<<<<<< HEAD
-        private IList<IContentTypeComposition> GetReferencedContentTypes(IEnumerable<(string PropertyAlias, Udi Udi)> pagedUsages)
-=======
         private IList<IContentTypeComposition> GetReferencedContentTypes(IList<(string PropertyAlias, Udi Udi)> pagedUsages)
->>>>>>> 1f4c19d4
         {
             IEnumerable<IContentTypeComposition> documentTypes = GetContentTypes(
                 pagedUsages,
