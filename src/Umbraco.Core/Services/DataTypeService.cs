using System.ComponentModel.DataAnnotations;
using Microsoft.Extensions.DependencyInjection;
using Microsoft.Extensions.Logging;
using Umbraco.Cms.Core.DependencyInjection;
using Umbraco.Cms.Core.Events;
using Umbraco.Cms.Core.Exceptions;
using Umbraco.Cms.Core.IO;
using Umbraco.Cms.Core.Models;
using Umbraco.Cms.Core.Notifications;
using Umbraco.Cms.Core.Persistence.Querying;
using Umbraco.Cms.Core.Persistence.Repositories;
using Umbraco.Cms.Core.PropertyEditors;
using Umbraco.Cms.Core.Scoping;
using Umbraco.Cms.Core.Services.OperationStatus;
using Umbraco.Extensions;

namespace Umbraco.Cms.Core.Services.Implement
{
    /// <summary>
    /// Represents the DataType Service, which is an easy access to operations involving <see cref="IDataType"/>
    /// </summary>
    public class DataTypeService : RepositoryService, IDataTypeService
    {
        private readonly IDataValueEditorFactory _dataValueEditorFactory;
        private readonly IDataTypeRepository _dataTypeRepository;
        private readonly IDataTypeContainerRepository _dataTypeContainerRepository;
        private readonly IContentTypeRepository _contentTypeRepository;
        private readonly IAuditRepository _auditRepository;
        private readonly IIOHelper _ioHelper;
        private readonly IDataTypeContainerService _dataTypeContainerService;
        private readonly IUserIdKeyResolver _userIdKeyResolver;
        private readonly Lazy<IIdKeyMap> _idKeyMap;

        public DataTypeService(
            ICoreScopeProvider provider,
            ILoggerFactory loggerFactory,
            IEventMessagesFactory eventMessagesFactory,
            IDataTypeRepository dataTypeRepository,
            IDataValueEditorFactory dataValueEditorFactory,
            IAuditRepository auditRepository,
            IContentTypeRepository contentTypeRepository,
            IIOHelper ioHelper,
            Lazy<IIdKeyMap> idKeyMap)
            : base(provider, loggerFactory, eventMessagesFactory)
        {
            _dataValueEditorFactory = dataValueEditorFactory;
            _dataTypeRepository = dataTypeRepository;
            _auditRepository = auditRepository;
            _contentTypeRepository = contentTypeRepository;
            _ioHelper = ioHelper;
            _idKeyMap = idKeyMap;

            // resolve dependencies for obsolete methods through the static service provider, so they don't pollute the constructor signature
            _dataTypeContainerService = StaticServiceProvider.Instance.GetRequiredService<IDataTypeContainerService>();
            _dataTypeContainerRepository = StaticServiceProvider.Instance.GetRequiredService<IDataTypeContainerRepository>();
            _userIdKeyResolver = StaticServiceProvider.Instance.GetRequiredService<IUserIdKeyResolver>();
        }

        #region Containers

        [Obsolete($"Please use {nameof(IDataTypeContainerService)} for all data type container operations. Will be removed in V15.")]
        public Attempt<OperationResult<OperationResultType, EntityContainer>?> CreateContainer(int parentId, Guid key, string name, int userId = Constants.Security.SuperUserId)
        {
            EventMessages evtMsgs = EventMessagesFactory.Get();
            using (ScopeProvider.CreateCoreScope(autoComplete:true))
            {
                try
                {
                    Guid? parentKey = parentId > 0 ? _dataTypeContainerRepository.Get(parentId)?.Key : null;
                    Guid currentUserKey = _userIdKeyResolver.GetAsync(userId).GetAwaiter().GetResult();
                    Attempt<EntityContainer?, EntityContainerOperationStatus> result = _dataTypeContainerService.CreateAsync(key, name, parentKey, currentUserKey).GetAwaiter().GetResult();

                    // mimic old service behavior
                    return result.Status switch
                    {
                        EntityContainerOperationStatus.CancelledByNotification => OperationResult.Attempt.Cancel(evtMsgs, new EntityContainer(Constants.ObjectTypes.DataType)),
                        EntityContainerOperationStatus.Success => OperationResult.Attempt.Succeed(evtMsgs, result.Result ?? throw new NullReferenceException("Container creation operation succeeded but the result was null")),
                        _ => throw new InvalidOperationException($"Invalid operation status: {result.Status}")
                    };
                }
                catch (Exception ex)
                {
                    return OperationResult.Attempt.Fail<EntityContainer>(evtMsgs, ex);
                }
            }
        }

        [Obsolete($"Please use {nameof(IDataTypeContainerService)} for all data type container operations. Will be removed in V16.")]
        public EntityContainer? GetContainer(int containerId)
        {
            using ICoreScope scope = ScopeProvider.CreateCoreScope(autoComplete: true);
            return _dataTypeContainerRepository.Get(containerId);
        }

        [Obsolete($"Please use {nameof(IDataTypeContainerService)} for all data type container operations. Will be removed in V16.")]
        public EntityContainer? GetContainer(Guid containerId)
            => _dataTypeContainerService.GetAsync(containerId).GetAwaiter().GetResult();

        [Obsolete($"Please use {nameof(IDataTypeContainerService)} for all data type container operations. Will be removed in V16.")]
        public IEnumerable<EntityContainer> GetContainers(string name, int level)
        {
            using ICoreScope scope = ScopeProvider.CreateCoreScope(autoComplete: true);
            return _dataTypeContainerRepository.Get(name, level);
        }

        [Obsolete($"Please use {nameof(IDataTypeContainerService)} for all data type container operations. Will be removed in V16.")]
        public IEnumerable<EntityContainer> GetContainers(IDataType dataType)
        {
            var ancestorIds = dataType.Path.Split(Constants.CharArrays.Comma, StringSplitOptions.RemoveEmptyEntries)
                .Select(x =>
                {
                    Attempt<int> asInt = x.TryConvertTo<int>();
                    return asInt.Success ? asInt.Result : int.MinValue;
                })
                .Where(x => x != int.MinValue && x != dataType.Id)
                .ToArray();

            return GetContainers(ancestorIds);
        }

        [Obsolete($"Please use {nameof(IDataTypeContainerService)} for all data type container operations. Will be removed in V16.")]
        public IEnumerable<EntityContainer> GetContainers(int[] containerIds)
        {
            using ICoreScope scope = ScopeProvider.CreateCoreScope(autoComplete: true);
            return _dataTypeContainerRepository.GetMany(containerIds);
        }

        [Obsolete($"Please use {nameof(IDataTypeContainerService)} for all data type container operations. Will be removed in V16.")]
        public Attempt<OperationResult?> SaveContainer(EntityContainer container, int userId = Constants.Security.SuperUserId)
        {
            EventMessages evtMsgs = EventMessagesFactory.Get();
            using (ScopeProvider.CreateCoreScope(autoComplete:true))
            {
                var isNew = container.Id == 0;
                Guid? parentKey = isNew && container.ParentId > 0 ? _dataTypeContainerRepository.Get(container.ParentId)?.Key : null;
                Guid currentUserKey = _userIdKeyResolver.GetAsync(userId).GetAwaiter().GetResult();

                Attempt<EntityContainer?, EntityContainerOperationStatus> result = isNew
                    ? _dataTypeContainerService.CreateAsync(container.Key, container.Name.IfNullOrWhiteSpace(string.Empty), parentKey, currentUserKey).GetAwaiter().GetResult()
                    : _dataTypeContainerService.UpdateAsync(container.Key, container.Name.IfNullOrWhiteSpace(string.Empty), currentUserKey).GetAwaiter().GetResult();

                // mimic old service behavior
                return result.Status switch
                {
                    EntityContainerOperationStatus.Success => OperationResult.Attempt.Succeed(evtMsgs),
                    EntityContainerOperationStatus.CancelledByNotification => OperationResult.Attempt.Cancel(evtMsgs),
                    EntityContainerOperationStatus.ParentNotFound => OperationResult.Attempt.Fail(evtMsgs, new InvalidOperationException("Cannot save a container with a modified parent, move the container instead.")),
                    EntityContainerOperationStatus.InvalidObjectType => OperationResult.Attempt.Fail(evtMsgs, new InvalidOperationException("Not a " + Constants.ObjectTypes.DataType + " container.")),
                    _ => OperationResult.Attempt.Fail(evtMsgs, new InvalidOperationException($"Invalid operation status: {result.Status}"))
                };
            }
        }

        [Obsolete($"Please use {nameof(IDataTypeContainerService)} for all data type container operations. Will be removed in V16.")]
        public Attempt<OperationResult?> DeleteContainer(int containerId, int userId = Constants.Security.SuperUserId)
        {
            EventMessages evtMsgs = EventMessagesFactory.Get();
            using (ScopeProvider.CreateCoreScope(autoComplete:true))
            {
                EntityContainer? container = _dataTypeContainerRepository.Get(containerId);
                if (container == null)
                {
                    return OperationResult.Attempt.NoOperation(evtMsgs);
                }

                Guid currentUserKey = _userIdKeyResolver.GetAsync(userId).GetAwaiter().GetResult();
                Attempt<EntityContainer?, EntityContainerOperationStatus> result = _dataTypeContainerService.DeleteAsync(container.Key, currentUserKey).GetAwaiter().GetResult();
                // mimic old service behavior
                return result.Status switch
                {
                    EntityContainerOperationStatus.Success => OperationResult.Attempt.Succeed(evtMsgs),
                    EntityContainerOperationStatus.NotEmpty => Attempt.Fail(new OperationResult(OperationResultType.FailedCannot, evtMsgs)),
                    EntityContainerOperationStatus.CancelledByNotification => Attempt.Fail(new OperationResult(OperationResultType.FailedCancelledByEvent, evtMsgs)),
                    _ => OperationResult.Attempt.Fail(evtMsgs, new InvalidOperationException($"Invalid operation status: {result.Status}"))
                };
            }
        }

        [Obsolete($"Please use {nameof(IDataTypeContainerService)} for all data type container operations. Will be removed in V16.")]
        public Attempt<OperationResult<OperationResultType, EntityContainer>?> RenameContainer(int id, string name, int userId = Constants.Security.SuperUserId)
        {
            EventMessages evtMsgs = EventMessagesFactory.Get();
            using (ScopeProvider.CreateCoreScope(autoComplete:true))
            {
                try
                {
                    EntityContainer? container = _dataTypeContainerRepository.Get(id);

                    //throw if null, this will be caught by the catch and a failed returned
                    if (container == null)
                    {
                        throw new InvalidOperationException("No container found with id " + id);
                    }

                    container.Name = name;
                    Guid currentUserKey = _userIdKeyResolver.GetAsync(userId).GetAwaiter().GetResult();
                    Attempt<EntityContainer?, EntityContainerOperationStatus> result = _dataTypeContainerService.UpdateAsync(container.Key, container.Name, currentUserKey).GetAwaiter().GetResult();
                    // mimic old service behavior
                    return result.Status switch
                    {
                        EntityContainerOperationStatus.Success => OperationResult.Attempt.Succeed(OperationResultType.Success, evtMsgs, result.Result ?? throw new NullReferenceException("Container update operation succeeded but the result was null")),
                        EntityContainerOperationStatus.CancelledByNotification => OperationResult.Attempt.Cancel(evtMsgs, container),
                        _ => OperationResult.Attempt.Fail<EntityContainer>(evtMsgs, new InvalidOperationException($"Invalid operation status: {result.Status}"))
                    };
                }
                catch (Exception ex)
                {
                    return OperationResult.Attempt.Fail<EntityContainer>(evtMsgs, ex);
                }
            }
        }

        #endregion

        /// <summary>
        /// Gets a <see cref="IDataType"/> by its Name
        /// </summary>
        /// <param name="name">Name of the <see cref="IDataType"/></param>
        /// <returns><see cref="IDataType"/></returns>
        [Obsolete("Please use GetAsync. Will be removed in V15.")]
        public IDataType? GetDataType(string name)
            => GetAsync(name).GetAwaiter().GetResult();

        /// <inheritdoc />
        public Task<IDataType?> GetAsync(string name)
        {
            using ICoreScope scope = ScopeProvider.CreateCoreScope(autoComplete: true);
            IDataType? dataType = _dataTypeRepository.Get(Query<IDataType>().Where(x => x.Name == name))?.FirstOrDefault();
            ConvertMissingEditorOfDataTypeToLabel(dataType);

            return Task.FromResult(dataType);
        }

        /// <inheritdoc />
        public Task<IEnumerable<IDataType>> GetAllAsync(params Guid[] keys)
        {
            using ICoreScope scope = ScopeProvider.CreateCoreScope(autoComplete: true);

            IQuery<IDataType> query = Query<IDataType>();
            if (keys.Length > 0)
            {
                query = query.Where(x => keys.Contains(x.Key));
            }

            IDataType[] dataTypes = _dataTypeRepository.Get(query).ToArray();
            ConvertMissingEditorsOfDataTypesToLabels(dataTypes);

            return Task.FromResult<IEnumerable<IDataType>>(dataTypes);
        }

        /// <inheritdoc />
        public Task<PagedModel<IDataType>> FilterAsync(string? name = null, string? editorUiAlias = null, string? editorAlias = null, int skip = 0, int take = 100)
        {
            IEnumerable<IDataType> query = GetAll();

            if (name is not null)
            {
                query = query.Where(datatype => datatype.Name?.InvariantContains(name) ?? false);
            }

            if (editorUiAlias != null)
            {
                query = query.Where(datatype => datatype.EditorUiAlias?.InvariantContains(editorUiAlias) ?? false);
            }

            if (editorAlias != null)
            {
                query = query.Where(datatype => datatype.EditorAlias.InvariantContains(editorAlias));
            }

            IDataType[] result = query.ToArray();

            return Task.FromResult(new PagedModel<IDataType>
            {
                Total = result.Length,
                Items = result.Skip(skip).Take(take),
            });
        }

        /// <summary>
        /// Gets a <see cref="IDataType"/> by its Id
        /// </summary>
        /// <param name="id">Id of the <see cref="IDataType"/></param>
        /// <returns><see cref="IDataType"/></returns>
        [Obsolete("Please use GetAsync. Will be removed in V15.")]
        public IDataType? GetDataType(int id)
        {
            using ICoreScope scope = ScopeProvider.CreateCoreScope(autoComplete: true);
            IDataType? dataType = _dataTypeRepository.Get(id);
            ConvertMissingEditorOfDataTypeToLabel(dataType);

            return dataType;
        }

        /// <summary>
        /// Gets a <see cref="IDataType"/> by its unique guid Id
        /// </summary>
        /// <param name="id">Unique guid Id of the DataType</param>
        /// <returns><see cref="IDataType"/></returns>
        [Obsolete("Please use GetAsync. Will be removed in V15.")]
        public IDataType? GetDataType(Guid id)
            => GetAsync(id).GetAwaiter().GetResult();

        /// <inheritdoc />
        public Task<IDataType?> GetAsync(Guid id)
        {
            using ICoreScope scope = ScopeProvider.CreateCoreScope(autoComplete: true);
            IDataType? dataType = GetDataTypeFromRepository(id);
            ConvertMissingEditorOfDataTypeToLabel(dataType);

            return Task.FromResult(dataType);
        }

        /// <summary>
        /// Gets a <see cref="IDataType"/> by its control Id
        /// </summary>
        /// <param name="propertyEditorAlias">Alias of the property editor</param>
        /// <returns>Collection of <see cref="IDataType"/> objects with a matching control id</returns>
        [Obsolete("Please use GetByEditorAliasAsync. Will be removed in V15.")]
        public IEnumerable<IDataType> GetByEditorAlias(string propertyEditorAlias)
            => GetByEditorAliasAsync(propertyEditorAlias).GetAwaiter().GetResult();

        /// <inheritdoc />
        public Task<IEnumerable<IDataType>> GetByEditorAliasAsync(string propertyEditorAlias)
        {
            using ICoreScope scope = ScopeProvider.CreateCoreScope(autoComplete: true);
            IQuery<IDataType> query = Query<IDataType>().Where(x => x.EditorAlias == propertyEditorAlias);
            IEnumerable<IDataType> dataTypes = _dataTypeRepository.Get(query).ToArray();
            ConvertMissingEditorsOfDataTypesToLabels(dataTypes);

            return Task.FromResult(dataTypes);
        }

        /// <inheritdoc />
<<<<<<< HEAD
        public async Task<IEnumerable<IDataType>> GetByEditorAliasAsync(string[] propertyEditorAlias)
        {
            using ICoreScope scope = ScopeProvider.CreateCoreScope(autoComplete: true);
            IQuery<IDataType> query = Query<IDataType>().Where(x => propertyEditorAlias.Contains(x.EditorAlias));
            IEnumerable<IDataType> dataTypes = _dataTypeRepository.Get(query).ToArray();
            ConvertMissingEditorsOfDataTypesToLabels(dataTypes);
            return await Task.FromResult(dataTypes);
        }

        /// <inheritdoc />
        public async Task<IEnumerable<IDataType>> GetByEditorUiAlias(string editorUiAlias)
=======
        public Task<IEnumerable<IDataType>> GetByEditorUiAlias(string editorUiAlias)
>>>>>>> 1f8b7f3a
        {
            using ICoreScope scope = ScopeProvider.CreateCoreScope(autoComplete: true);
            IQuery<IDataType> query = Query<IDataType>().Where(x => x.EditorUiAlias == editorUiAlias);
            IEnumerable<IDataType> dataTypes = _dataTypeRepository.Get(query).ToArray();
            ConvertMissingEditorsOfDataTypesToLabels(dataTypes);

            return Task.FromResult(dataTypes);
        }

        /// <summary>
        /// Gets all <see cref="IDataType"/> objects or those with the ids passed in
        /// </summary>
        /// <param name="ids">Optional array of Ids</param>
        /// <returns>An enumerable list of <see cref="IDataType"/> objects</returns>
        public IEnumerable<IDataType> GetAll(params int[] ids)
        {
            using ICoreScope scope = ScopeProvider.CreateCoreScope(autoComplete: true);
            IEnumerable<IDataType> dataTypes = _dataTypeRepository.GetMany(ids).ToArray();
            ConvertMissingEditorsOfDataTypesToLabels(dataTypes);

            return dataTypes;
        }

        private void ConvertMissingEditorOfDataTypeToLabel(IDataType? dataType)
        {
            if (dataType == null)
            {
                return;
            }

            ConvertMissingEditorsOfDataTypesToLabels(new[] { dataType });
        }

        private void ConvertMissingEditorsOfDataTypesToLabels(IEnumerable<IDataType> dataTypes)
        {
            // Any data types that don't have an associated editor are created of a specific type.
            // We convert them to labels to make clear to the user why the data type cannot be used.
            IEnumerable<IDataType> dataTypesWithMissingEditors = dataTypes.Where(x => x.Editor is MissingPropertyEditor);
            foreach (IDataType dataType in dataTypesWithMissingEditors)
            {
                dataType.Editor = new LabelPropertyEditor(_dataValueEditorFactory, _ioHelper);
            }
        }

        public Attempt<OperationResult<MoveOperationStatusType>?> Move(IDataType toMove, int parentId)
        {
            Guid? containerKey = null;
            if (parentId > 0)
            {
                // mimic obsolete Copy method behavior
                EntityContainer? container = GetContainer(parentId);
                if (container is null)
                {
                    throw new DataOperationException<MoveOperationStatusType>(MoveOperationStatusType.FailedParentNotFound);
                }

                containerKey = container.Key;
            }

            Attempt<IDataType, DataTypeOperationStatus> result = MoveAsync(toMove, containerKey, Constants.Security.SuperUserKey).GetAwaiter().GetResult();

            // mimic old service behavior
            EventMessages evtMsgs = EventMessagesFactory.Get();
            return result.Status switch
            {
                DataTypeOperationStatus.Success => OperationResult.Attempt.Succeed(MoveOperationStatusType.Success, evtMsgs),
                DataTypeOperationStatus.CancelledByNotification => OperationResult.Attempt.Fail(MoveOperationStatusType.FailedCancelledByEvent, evtMsgs),
                DataTypeOperationStatus.ParentNotFound => OperationResult.Attempt.Fail(MoveOperationStatusType.FailedParentNotFound, evtMsgs),
                _ => OperationResult.Attempt.Fail<MoveOperationStatusType>(MoveOperationStatusType.FailedNotAllowedByPath, evtMsgs, new InvalidOperationException($"Invalid operation status: {result.Status}")),
            };
        }

        public async Task<Attempt<IDataType, DataTypeOperationStatus>> MoveAsync(IDataType toMove, Guid? containerKey, Guid userKey)
        {
            EventMessages eventMessages = EventMessagesFactory.Get();

            using (ICoreScope scope = ScopeProvider.CreateCoreScope())
            {
                EntityContainer? container = null;
                var parentId = Constants.System.Root;
                if (containerKey.HasValue && containerKey.Value != Guid.Empty)
                {
                    container = await _dataTypeContainerService.GetAsync(containerKey.Value);
                    if (container is null)
                    {
                        return Attempt.FailWithStatus(DataTypeOperationStatus.ParentNotFound, toMove);
                    }

                    parentId = container.Id;
                }

                if (toMove.ParentId == parentId)
                {
                    return Attempt.SucceedWithStatus(DataTypeOperationStatus.Success, toMove);
                }

                var moveEventInfo = new MoveEventInfo<IDataType>(toMove, toMove.Path, parentId, containerKey);
                var movingDataTypeNotification = new DataTypeMovingNotification(moveEventInfo, eventMessages);
                if (scope.Notifications.PublishCancelable(movingDataTypeNotification))
                {
                    scope.Complete();
                    return Attempt.FailWithStatus(DataTypeOperationStatus.CancelledByNotification, toMove);
                }

                _dataTypeRepository.Move(toMove, container);

                scope.Notifications.Publish(new DataTypeMovedNotification(moveEventInfo, eventMessages).WithStateFrom(movingDataTypeNotification));

                var currentUserId = await _userIdKeyResolver.GetAsync(userKey);
                Audit(AuditType.Move, currentUserId, toMove.Id);
                scope.Complete();
            }

            return Attempt.SucceedWithStatus(DataTypeOperationStatus.Success, toMove);
        }

        [Obsolete("Use the method which specifies the userId parameter")]
        public Attempt<OperationResult<MoveOperationStatusType, IDataType>?> Copy(IDataType copying, int containerId)
            => Copy(copying, containerId, Constants.Security.SuperUserId);

        public Attempt<OperationResult<MoveOperationStatusType, IDataType>?> Copy(IDataType copying, int containerId, int userId = Constants.Security.SuperUserId)
        {
            Guid? containerKey = null;
            if (containerId > 0)
            {
                // mimic obsolete Copy method behavior
                EntityContainer? container = GetContainer(containerId);
                if (container is null)
                {
                    throw new DataOperationException<MoveOperationStatusType>(MoveOperationStatusType.FailedParentNotFound);
                }

                containerKey = container.Key;
            }

            Guid currentUserKey = _userIdKeyResolver.GetAsync(userId).GetAwaiter().GetResult();
            Attempt<IDataType, DataTypeOperationStatus> result = CopyAsync(copying, containerKey, currentUserKey).GetAwaiter().GetResult();

            // mimic old service behavior
            EventMessages evtMsgs = EventMessagesFactory.Get();
            return result.Status switch
            {
                DataTypeOperationStatus.Success => OperationResult.Attempt.Succeed(MoveOperationStatusType.Success, evtMsgs, result.Result),
                DataTypeOperationStatus.CancelledByNotification => OperationResult.Attempt.Fail(MoveOperationStatusType.FailedCancelledByEvent, evtMsgs, result.Result),
                DataTypeOperationStatus.ParentNotFound => OperationResult.Attempt.Fail(MoveOperationStatusType.FailedParentNotFound, evtMsgs, result.Result),
                _ =>  OperationResult.Attempt.Fail(MoveOperationStatusType.FailedNotAllowedByPath, evtMsgs, result.Result, new InvalidOperationException($"Invalid operation status: {result.Status}")),
            };
        }

        /// <inheritdoc />
        public async Task<Attempt<IDataType, DataTypeOperationStatus>> CopyAsync(IDataType toCopy, Guid? containerKey, Guid userKey)
        {
            EntityContainer? container = null;
            if (containerKey.HasValue && containerKey.Value != Guid.Empty)
            {
                container = await _dataTypeContainerService.GetAsync(containerKey.Value);
                if (container is null)
                {
                    return Attempt.FailWithStatus(DataTypeOperationStatus.ParentNotFound, toCopy);
                }
            }

            IDataType copy = toCopy.DeepCloneWithResetIdentities();
            copy.Name += " (copy)"; // might not be unique
            copy.ParentId = container?.Id ?? Constants.System.Root;

            return await SaveAsync(copy, () => DataTypeOperationStatus.Success, userKey, AuditType.Copy);
        }

        /// <summary>
        /// Saves an <see cref="IDataType"/>
        /// </summary>
        /// <param name="dataType"><see cref="IDataType"/> to save</param>
        /// <param name="userId">Id of the user issuing the save</param>
        [Obsolete("Please use CreateAsync or UpdateAsync. Will be removed in V15.")]
        public void Save(IDataType dataType, int userId = Constants.Security.SuperUserId)
        {
            // mimic old service behavior
            if (string.IsNullOrWhiteSpace(dataType.Name))
            {
                throw new ArgumentException("Cannot save datatype with empty name.");
            }

            if (dataType.Name != null && dataType.Name.Length > 255)
            {
                throw new InvalidOperationException("Name cannot be more than 255 characters in length.");
            }

            Guid currentUserKey = _userIdKeyResolver.GetAsync(userId).GetAwaiter().GetResult();

            SaveAsync(
                dataType,
                () => DataTypeOperationStatus.Success,
                currentUserKey,
                AuditType.Sort).GetAwaiter().GetResult();
        }

        /// <inheritdoc />
        public async Task<Attempt<IDataType, DataTypeOperationStatus>> CreateAsync(IDataType dataType, Guid userKey)
        {
            if (dataType.Id != 0)
            {
                return Attempt.FailWithStatus(DataTypeOperationStatus.InvalidId, dataType);
            }

            using ICoreScope scope = ScopeProvider.CreateCoreScope();

            if (_dataTypeRepository.Get(dataType.Key) is not null)
            {
                return Attempt.FailWithStatus(DataTypeOperationStatus.DuplicateKey, dataType);
            }

            var result = await SaveAsync(dataType, () => DataTypeOperationStatus.Success, userKey, AuditType.New);

            scope.Complete();

            return result;
        }

        /// <inheritdoc />
        public async Task<Attempt<IDataType, DataTypeOperationStatus>> UpdateAsync(IDataType dataType, Guid userKey)
            => await SaveAsync(
                dataType,
                () =>
                {
                    IDataType? current = _dataTypeRepository.Get(dataType.Id);
                    return current == null
                        ? DataTypeOperationStatus.NotFound
                        : DataTypeOperationStatus.Success;
                },
                userKey,
                AuditType.New);

        /// <summary>
        /// Saves a collection of <see cref="IDataType"/>
        /// </summary>
        /// <param name="dataTypeDefinitions"><see cref="IDataType"/> to save</param>
        /// <param name="userId">Id of the user issuing the save</param>
        [Obsolete("Please use CreateAsync or UpdateAsync. Will be removed in V15.")]
        public void Save(IEnumerable<IDataType> dataTypeDefinitions, int userId)
        {
            EventMessages evtMsgs = EventMessagesFactory.Get();
            IDataType[] dataTypeDefinitionsA = dataTypeDefinitions.ToArray();

            using ICoreScope scope = ScopeProvider.CreateCoreScope();
            var savingDataTypeNotification = new DataTypeSavingNotification(dataTypeDefinitions, evtMsgs);
            if (scope.Notifications.PublishCancelable(savingDataTypeNotification))
            {
                scope.Complete();
                return;
            }

            foreach (IDataType dataTypeDefinition in dataTypeDefinitionsA)
            {
                dataTypeDefinition.CreatorId = userId;
                _dataTypeRepository.Save(dataTypeDefinition);
            }

            scope.Notifications.Publish(new DataTypeSavedNotification(dataTypeDefinitions, evtMsgs).WithStateFrom(savingDataTypeNotification));

            Audit(AuditType.Save, userId, -1);

            scope.Complete();
        }

        /// <summary>
        /// Deletes an <see cref="IDataType"/>
        /// </summary>
        /// <remarks>
        /// Please note that deleting a <see cref="IDataType"/> will remove
        /// all the <see cref="IPropertyType"/> data that references this <see cref="IDataType"/>.
        /// </remarks>
        /// <param name="dataType"><see cref="IDataType"/> to delete</param>
        /// <param name="userId">Optional Id of the user issuing the deletion</param>
        public void Delete(IDataType dataType, int userId = Constants.Security.SuperUserId)
        {
            Guid currentUserKey = _userIdKeyResolver.GetAsync(userId).GetAwaiter().GetResult();
            DeleteAsync(dataType.Key, currentUserKey).GetAwaiter().GetResult();
        }

        /// <inheritdoc />
        public async Task<Attempt<IDataType?, DataTypeOperationStatus>> DeleteAsync(Guid id, Guid userKey)
        {
            EventMessages eventMessages = EventMessagesFactory.Get();
            using ICoreScope scope = ScopeProvider.CreateCoreScope();

            IDataType? dataType = GetDataTypeFromRepository(id);
            if (dataType == null)
            {
                return Attempt.FailWithStatus(DataTypeOperationStatus.NotFound, dataType);
            }

            if (dataType.IsDeletableDataType() is false)
            {
                scope.Complete();
                return Attempt.FailWithStatus<IDataType?, DataTypeOperationStatus>(DataTypeOperationStatus.NonDeletable, dataType);
            }

            var deletingDataTypeNotification = new DataTypeDeletingNotification(dataType, eventMessages);
            if (await scope.Notifications.PublishCancelableAsync(deletingDataTypeNotification))
            {
                scope.Complete();
                return Attempt.FailWithStatus<IDataType?, DataTypeOperationStatus>(DataTypeOperationStatus.CancelledByNotification, dataType);
            }

            // find ContentTypes using this IDataTypeDefinition on a PropertyType, and delete
            // TODO: media and members?!
            // TODO: non-group properties?!
            IQuery<PropertyType> query = Query<PropertyType>().Where(x => x.DataTypeId == dataType.Id);
            IEnumerable<IContentType> contentTypes = _contentTypeRepository.GetByQuery(query);
            foreach (IContentType contentType in contentTypes)
            {
                foreach (PropertyGroup propertyGroup in contentType.PropertyGroups)
                {
                    var types = propertyGroup.PropertyTypes?.Where(x => x.DataTypeId == dataType.Id).ToList();
                    if (types is not null)
                    {
                        foreach (IPropertyType propertyType in types)
                        {
                            propertyGroup.PropertyTypes?.Remove(propertyType);
                        }
                    }
                }

                // so... we are modifying content types here. the service will trigger Deleted event,
                // which will propagate to DataTypeCacheRefresher which will clear almost every cache
                // there is to clear... and in addition published snapshot caches will clear themselves too, so
                // this is probably safe although it looks... weird.
                //
                // what IS weird is that a content type is losing a property and we do NOT raise any
                // content type event... so ppl better listen on the data type events too.

                _contentTypeRepository.Save(contentType);
            }

            _dataTypeRepository.Delete(dataType);

            scope.Notifications.Publish(new DataTypeDeletedNotification(dataType, eventMessages).WithStateFrom(deletingDataTypeNotification));

            var currentUserId = await _userIdKeyResolver.GetAsync(userKey);
            Audit(AuditType.Delete, currentUserId, dataType.Id);

            scope.Complete();

            return Attempt.SucceedWithStatus<IDataType?, DataTypeOperationStatus>(DataTypeOperationStatus.Success, dataType);
        }

        /// <inheritdoc />
        [Obsolete("Please use GetReferencesAsync. Will be deleted in V15.")]
        public IReadOnlyDictionary<Udi, IEnumerable<string>> GetReferences(int id)
        {
            using ICoreScope scope = ScopeProvider.CreateCoreScope(autoComplete: true);
            return _dataTypeRepository.FindUsages(id);
        }

        /// <inheritdoc />
        public async Task<Attempt<IReadOnlyDictionary<Udi, IEnumerable<string>>, DataTypeOperationStatus>> GetReferencesAsync(Guid id)
        {
            using ICoreScope scope = ScopeProvider.CreateCoreScope(autoComplete:true);
            IDataType? dataType = GetDataTypeFromRepository(id);
            if (dataType == null)
            {
                return Attempt.FailWithStatus<IReadOnlyDictionary<Udi, IEnumerable<string>>, DataTypeOperationStatus>(DataTypeOperationStatus.NotFound, new Dictionary<Udi, IEnumerable<string>>());
            }

            IReadOnlyDictionary<Udi, IEnumerable<string>> usages = _dataTypeRepository.FindUsages(dataType.Id);
            return await Task.FromResult(Attempt.SucceedWithStatus(DataTypeOperationStatus.Success, usages));
        }

        public IReadOnlyDictionary<Udi, IEnumerable<string>> GetListViewReferences(int id)
        {
            using ICoreScope scope = ScopeProvider.CreateCoreScope(autoComplete: true);
            return _dataTypeRepository.FindListViewUsages(id);
        }

        /// <inheritdoc />
        public IEnumerable<ValidationResult> ValidateConfigurationData(IDataType dataType)
        {
            IConfigurationEditor? configurationEditor = dataType.Editor?.GetConfigurationEditor();
            return configurationEditor == null
                ? new[]
                {
                    new ValidationResult($"Data type with editor alias {dataType.EditorAlias} does not have a configuration editor")
                }
                : configurationEditor.Validate(dataType.ConfigurationData);
        }

        private async Task<Attempt<IDataType, DataTypeOperationStatus>> SaveAsync(
            IDataType dataType,
            Func<DataTypeOperationStatus> operationValidation,
            Guid userKey,
            AuditType auditType)
        {
            IEnumerable<ValidationResult> validationResults = ValidateConfigurationData(dataType);
            if (validationResults.Any())
            {
                LoggerFactory
                    .CreateLogger<DataTypeService>()
                    .LogError($"Invalid data type configuration for data type: {dataType.Name} - validation error messages: {string.Join(Environment.NewLine, validationResults.Select(r => r.ErrorMessage))}");
                return Attempt.FailWithStatus(DataTypeOperationStatus.InvalidConfiguration, dataType);
            }

            EventMessages eventMessages = EventMessagesFactory.Get();

            var currentUserId = await _userIdKeyResolver.GetAsync(userKey);
            dataType.CreatorId = currentUserId;

            using ICoreScope scope = ScopeProvider.CreateCoreScope();

            DataTypeOperationStatus status = operationValidation();
            if (status != DataTypeOperationStatus.Success)
            {
                return Attempt.FailWithStatus(status, dataType);
            }

            var savingDataTypeNotification = new DataTypeSavingNotification(dataType, eventMessages);
            if (await scope.Notifications.PublishCancelableAsync(savingDataTypeNotification))
            {
                scope.Complete();
                return Attempt.FailWithStatus(DataTypeOperationStatus.CancelledByNotification, dataType);
            }

            if (string.IsNullOrWhiteSpace(dataType.Name))
            {
                return Attempt.FailWithStatus(DataTypeOperationStatus.InvalidName, dataType);
            }

            if (dataType.Name is { Length: > 255 })
            {
                return Attempt.FailWithStatus(DataTypeOperationStatus.InvalidName, dataType);
            }


            _dataTypeRepository.Save(dataType);

            scope.Notifications.Publish(new DataTypeSavedNotification(dataType, eventMessages).WithStateFrom(savingDataTypeNotification));

            Audit(auditType, currentUserId, dataType.Id);
            scope.Complete();

            return Attempt.SucceedWithStatus(DataTypeOperationStatus.Success, dataType);
        }

        private IDataType? GetDataTypeFromRepository(Guid id)
        => _idKeyMap.Value.GetIdForKey(id, UmbracoObjectTypes.DataType) switch
        {
            { Success: false } => null,
            { Result: var intId } => _dataTypeRepository.Get(intId),
        };

        private void Audit(AuditType type, int userId, int objectId)
            => _auditRepository.Save(new AuditItem(objectId, type, userId, ObjectTypes.GetName(UmbracoObjectTypes.DataType)));
    }
}<|MERGE_RESOLUTION|>--- conflicted
+++ resolved
@@ -330,9 +330,8 @@
 
             return Task.FromResult(dataTypes);
         }
-
-        /// <inheritdoc />
-<<<<<<< HEAD
+        
+        /// <inheritdoc />
         public async Task<IEnumerable<IDataType>> GetByEditorAliasAsync(string[] propertyEditorAlias)
         {
             using ICoreScope scope = ScopeProvider.CreateCoreScope(autoComplete: true);
@@ -343,10 +342,7 @@
         }
 
         /// <inheritdoc />
-        public async Task<IEnumerable<IDataType>> GetByEditorUiAlias(string editorUiAlias)
-=======
         public Task<IEnumerable<IDataType>> GetByEditorUiAlias(string editorUiAlias)
->>>>>>> 1f8b7f3a
         {
             using ICoreScope scope = ScopeProvider.CreateCoreScope(autoComplete: true);
             IQuery<IDataType> query = Query<IDataType>().Where(x => x.EditorUiAlias == editorUiAlias);
