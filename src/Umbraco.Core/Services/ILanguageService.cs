--- conflicted
+++ resolved
@@ -38,21 +38,6 @@
     Task<IEnumerable<ILanguage>> GetAllAsync();
 
     /// <summary>
-<<<<<<< HEAD
-=======
-    ///     Gets all available language ISO culture codes.
-    /// </summary>
-    /// <returns>An enumerable list of ISO code strings.</returns>
-    async Task<IEnumerable<string>> GetAllIsoCodesAsync() => (await GetAllAsync()).Select(x => x.IsoCode);
-
-    /// <summary>
->>>>>>> 8c2017bc
-    ///     Gets all languages with the given ISO codes.
-    /// </summary>
-    /// <returns>An enumerable list of <see cref="ILanguage" /> objects</returns>
-    Task<IEnumerable<ILanguage>> GetMultipleAsync(IEnumerable<string> isoCodes);
-
-    /// <summary>
     ///     Updates an existing <see cref="ILanguage" /> object.
     /// </summary>
     /// <param name="language"><see cref="ILanguage" /> to update</param>
