--- conflicted
+++ resolved
@@ -986,33 +986,8 @@
                 ? content.CultureInfos.Where(x => x.Value.IsDirty()).Select(x => x.Key).ToList()
                 : null;
 
-            // is the content going to end up published, or unpublished?
-            if (publishing && content.ContentType.VariesByCulture())
-            {
-<<<<<<< HEAD
-=======
-                var publishedCultures = content.PublishedCultures.ToList();
-                var cannotBePublished = publishedCultures.Count == 0; // no published cultures = cannot be published
-                if (!cannotBePublished)
-                {
-                    var mandatoryCultures = _languageRepository.GetMany().Where(x => x.IsMandatory).Select(x => x.IsoCode);
-                    cannotBePublished = mandatoryCultures.Any(x => !publishedCultures.Contains(x, StringComparer.OrdinalIgnoreCase)); // missing mandatory culture = cannot be published
-                }
-
-                if (cannotBePublished)
-                {
-                    publishing = false;
-                    unpublishing = content.Published; // if not published yet, nothing to do
-
-                    // we may end up in a state where we won't publish nor unpublish
-                    // keep going, though, as we want to save anyways
-                }
-                else
-                {
-                    culturesChanging = content.PublishCultureInfos.Where(x => x.Value.IsDirty()).Select(x => x.Key).ToList();
-                }
-            }
->>>>>>> e91d485d
+            using (var scope = ScopeProvider.CreateScope())
+            {
 
             var isNew = !content.HasIdentity;
             var changeType = isNew ? TreeChangeTypes.RefreshNode : TreeChangeTypes.RefreshBranch;
@@ -1021,44 +996,15 @@
             // always save
             var saveEventArgs = new SaveEventArgs<IContent>(content, evtMsgs);
             if (raiseEvents && scope.Events.DispatchCancelable(Saving, this, saveEventArgs, "Saving"))
-                return new PublishResult(PublishResultType.FailedCancelledByEvent, evtMsgs, content);
-
-<<<<<<< HEAD
-                // always save
-                var saveEventArgs = new SaveEventArgs<IContent>(content, evtMsgs);
-                if (raiseEvents && scope.Events.DispatchCancelable(Saving, this, saveEventArgs, "Saving"))
-                {
-                    scope.Complete();
                     return new PublishResult(PublishResultType.FailedPublishCancelledByEvent, evtMsgs, content);
-                }
-=======
+
             if (publishing)
             {
-                // ensure that the document can be published, and publish
-                // handling events, business rules, etc
-                // note: StrategyPublish flips the PublishedState to Publishing!
+                    culturesUnpublishing = content.GetCulturesUnpublishing();
+
+                    // ensure that the document can be published, and publish handling events, business rules, etc
                 publishResult = StrategyCanPublish(scope, content, userId, /*checkPath:*/ true, evtMsgs);
                 if (publishResult.Success)
-                    publishResult = StrategyPublish(scope, content, /*canPublish:*/ true, userId, evtMsgs);
-                if (!publishResult.Success)
-                    ((Content)content).Published = content.Published; // reset published state = save unchanged
-            }
->>>>>>> e91d485d
-
-            if (unpublishing)
-            {
-                var newest = GetById(content.Id); // ensure we have the newest version - in scope
-                if (content.VersionId != newest.VersionId) // but use the original object if it's already the newest version
-                    content = newest;
-
-                if (content.Published)
-                {
-<<<<<<< HEAD
-                    culturesUnpublishing = content.GetCulturesUnpublishing();
-
-                    // ensure that the document can be published, and publish handling events, business rules, etc
-                    publishResult = StrategyCanPublish(scope, content, userId, /*checkPath:*/ true, evtMsgs);
-                    if (publishResult.Success)
                     {
                         culturesPublishing = variesByCulture
                             ? content.PublishCultureInfos.Where(x => x.Value.IsDirty()).Select(x => x.Key).ToList()
@@ -1083,33 +1029,22 @@
                         //fixme - casting
                         ((Content)content).Published = content.Published; // reset published state = save unchanged
                     }   
-=======
+                }
+
+            if (unpublishing)
+            {
+                var newest = GetById(content.Id); // ensure we have the newest version - in scope
+                if (content.VersionId != newest.VersionId) // but use the original object if it's already the newest version
+                    content = newest;
+
+                if (content.Published)
+                {
                     // ensure that the document can be unpublished, and unpublish
                     // handling events, business rules, etc
                     // note: StrategyUnpublish flips the PublishedState to Unpublishing!
                     // note: This unpublishes the entire document (not different variants)
                     unpublishResult = StrategyCanUnpublish(scope, content, userId, evtMsgs);
                     if (unpublishResult.Success)
-                        unpublishResult = StrategyUnpublish(scope, content, true, userId, evtMsgs);
-                    if (!unpublishResult.Success)
-                        ((Content)content).Published = content.Published; // reset published state = save unchanged
->>>>>>> e91d485d
-                }
-                else
-                {
-<<<<<<< HEAD
-                    var newest = GetById(content.Id); // ensure we have the newest version - in scope
-                    if (content.VersionId != newest.VersionId) // but use the original object if it's already the newest version
-                        content = newest;
-
-                    if (content.Published)
-                    {
-                        // ensure that the document can be unpublished, and unpublish
-                        // handling events, business rules, etc
-                        // note: StrategyUnpublish flips the PublishedState to Unpublishing!
-                        // note: This unpublishes the entire document (not different variants)
-                        unpublishResult = StrategyCanUnpublish(scope, content, userId, evtMsgs);
-                        if (unpublishResult.Success)
                             unpublishResult = StrategyUnpublish(scope, content, userId, evtMsgs);
                         else 
                         {
@@ -1117,19 +1052,12 @@
                             ((Content)content).Published = content.Published; // reset published state = save unchanged
                         }   
                     }
-                    else
-                    {
-                        // already unpublished - optimistic concurrency collision, really,
-                        // and I am not sure at all what we should do, better die fast, else
-                        // we may end up corrupting the db
-                        throw new InvalidOperationException("Concurrency collision.");
-                    }
-=======
+                else
+                {
                     // already unpublished - optimistic concurrency collision, really,
                     // and I am not sure at all what we should do, better die fast, else
                     // we may end up corrupting the db
                     throw new InvalidOperationException("Concurrency collision.");
->>>>>>> e91d485d
                 }
             }
 
@@ -1155,25 +1083,6 @@
                     // events and audit
                     scope.Events.Dispatch(Unpublished, this, new PublishEventArgs<IContent>(content, false, false), "Unpublished");
                     scope.Events.Dispatch(TreeChanged, this, new TreeChange<IContent>(content, TreeChangeTypes.RefreshBranch).ToEventArgs());
-                    Audit(AuditType.Unpublish, userId, content.Id);
-                    return new PublishResult(PublishResultType.Success, evtMsgs, content);
-                }
-
-                // or, failed
-                scope.Events.Dispatch(TreeChanged, this, new TreeChange<IContent>(content, changeType).ToEventArgs());
-                return new PublishResult(PublishResultType.FailedToUnpublish, evtMsgs, content); // bah
-            }
-
-            if (publishing) // we have tried to publish
-            {
-                if (publishResult.Success) // and succeeded, trigger events
-                {
-<<<<<<< HEAD
-                    if (unpublishResult.Success) // and succeeded, trigger events
-                    {
-                        // events and audit
-                        scope.Events.Dispatch(Unpublished, this, new PublishEventArgs<IContent>(content, false, false), "Unpublished");
-                        scope.Events.Dispatch(TreeChanged, this, new TreeChange<IContent>(content, TreeChangeTypes.RefreshBranch).ToEventArgs());
 
                         if (culturesUnpublishing != null)
                         {
@@ -1188,45 +1097,33 @@
                         else
                             Audit(AuditType.Unpublish, userId, content.Id);
 
-                        scope.Complete();
                         return new PublishResult(PublishResultType.SuccessUnpublish, evtMsgs, content);
-                    }
-=======
+                }
+
+                // or, failed
+                scope.Events.Dispatch(TreeChanged, this, new TreeChange<IContent>(content, changeType).ToEventArgs());
+                    return new PublishResult(PublishResultType.FailedUnpublish, evtMsgs, content); // bah
+            }
+
+            if (publishing) // we have tried to publish
+            {
+                if (publishResult.Success) // and succeeded, trigger events
+                {
                     if (isNew == false && previouslyPublished == false)
                         changeType = TreeChangeTypes.RefreshBranch; // whole branch
->>>>>>> e91d485d
 
                     // invalidate the node/branch
                     scope.Events.Dispatch(TreeChanged, this, new TreeChange<IContent>(content, changeType).ToEventArgs());
-<<<<<<< HEAD
-                    scope.Complete(); // compete the save
-                    return new PublishResult(PublishResultType.FailedUnpublish, evtMsgs, content); // bah
-                }
-=======
                     scope.Events.Dispatch(Published, this, new PublishEventArgs<IContent>(content, false, false), "Published");
->>>>>>> e91d485d
 
                     // if was not published and now is... descendants that were 'published' (but
                     // had an unpublished ancestor) are 're-published' ie not explicitely published
                     // but back as 'published' nevertheless
                     if (isNew == false && previouslyPublished == false && HasChildren(content.Id))
                     {
-<<<<<<< HEAD
-                        if (isNew == false && previouslyPublished == false)
-                            changeType = TreeChangeTypes.RefreshBranch; // whole branch
-
-                        // invalidate the node/branch
-                        scope.Events.Dispatch(TreeChanged, this, new TreeChange<IContent>(content, changeType).ToEventArgs());
-                        scope.Events.Dispatch(Published, this, new PublishEventArgs<IContent>(content, false, false), "Published");
-
-                        // if was not published and now is... descendants that were 'published' (but
-                        // had an unpublished ancestor) are 're-published' ie not explicitely published
-                        // but back as 'published' nevertheless
-                        if (isNew == false && previouslyPublished == false && HasChildren(content.Id))
-                        {
-                            var descendants = GetPublishedDescendantsLocked(content).ToArray();
-                            scope.Events.Dispatch(Published, this, new PublishEventArgs<IContent>(descendants, false, false), "Published");
-                        }
+                        var descendants = GetPublishedDescendantsLocked(content).ToArray();
+                        scope.Events.Dispatch(Published, this, new PublishEventArgs<IContent>(descendants, false, false), "Published");
+                    }
 
                         switch(publishResult.Result)
                         {
@@ -1252,23 +1149,10 @@
                                 }
                                 break;
                         }   
-=======
-                        var descendants = GetPublishedDescendantsLocked(content).ToArray();
-                        scope.Events.Dispatch(Published, this, new PublishEventArgs<IContent>(descendants, false, false), "Published");
-                    }
->>>>>>> e91d485d
-
-                    if (culturesChanging != null)
-                    {
-                        var langs = string.Join(", ", _languageRepository.GetMany()
-                            .Where(x => culturesChanging.InvariantContains(x.IsoCode))
-                            .Select(x => x.CultureName));
-                        Audit(AuditType.PublishVariant, userId, content.Id, $"Published languages: {langs}", langs);
-                    }
-                    else
-                        Audit(AuditType.Publish, userId, content.Id);
-
-<<<<<<< HEAD
+
+                    return publishResult;
+                }
+
                 }
 
                 //if publishing didn't happen or if it has failed, we still need to log which cultures were saved
@@ -1286,26 +1170,8 @@
                 }
 
                 // or, failed
-                scope.Events.Dispatch(TreeChanged, this, new TreeChange<IContent>(content, changeType).ToEventArgs());
-                scope.Complete(); // compete the save
-=======
-                    return publishResult;
-                }
-
-                // or, failed
-                scope.Events.Dispatch(TreeChanged, this, new TreeChange<IContent>(content, changeType).ToEventArgs());
->>>>>>> e91d485d
+            scope.Events.Dispatch(TreeChanged, this, new TreeChange<IContent>(content, changeType).ToEventArgs());
                 return publishResult;
-            }
-
-            // both publishing and unpublishing are false
-            // this means that we wanted to publish, in a variant scenario, a document that
-            // was not published yet, and we could not, due to cultures issues
-            //
-            // raise event (we saved), report
-
-            scope.Events.Dispatch(TreeChanged, this, new TreeChange<IContent>(content, changeType).ToEventArgs());
-            return new PublishResult(PublishResultType.FailedByCulture, evtMsgs, content);
         }
 
         /// <inheritdoc />
@@ -1572,30 +1438,18 @@
             ICollection<IContent> publishedDocuments,
             EventMessages evtMsgs, int userId)
         {
-<<<<<<< HEAD
-            // if already published, and values haven't changed - i.e. not changing anything
-            // nothing to do - fixme - unless we *want* to bump dates?
-            if (document.Published && (editing == null || !editing(document)))
-                return new PublishResult(PublishResultType.SuccessPublishAlready, evtMsgs, document);
-=======
             // use 'shouldPublish' to determine whether there are changes to be published
             // if the document has no changes to be published - nothing to
             // for an invariant content, shouldPublish may contain "*" to indicate changes
             var culturesToPublish = shouldPublish?.Invoke(document);
             if (culturesToPublish == null || culturesToPublish.Count == 0)
-                return new PublishResult(PublishResultType.SuccessAlready, evtMsgs, document);
->>>>>>> e91d485d
+                return new PublishResult(PublishResultType.SuccessPublishAlready, evtMsgs, document);
 
             // there are changes to be published - publish them with 'publishCultures'
 
             // publish & check if values are valid
-<<<<<<< HEAD
-            if (publishValues != null && !publishValues(document))
+            if (publishCultures != null && !publishCultures(document, culturesToPublish))
                 return new PublishResult(PublishResultType.FailedPublishContentInvalid, evtMsgs, document);
-=======
-            if (publishCultures != null && !publishCultures(document, culturesToPublish))
-                return new PublishResult(PublishResultType.FailedContentInvalid, evtMsgs, document);
->>>>>>> e91d485d
 
             return SavePublishingInternal(scope, document, userId);
 
