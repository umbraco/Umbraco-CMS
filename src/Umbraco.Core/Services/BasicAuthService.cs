--- conflicted
+++ resolved
@@ -1,3 +1,4 @@
+using System;
 using System.Net;
 using Microsoft.Extensions.DependencyInjection;
 using Microsoft.Extensions.Options;
@@ -5,51 +6,47 @@
 using Umbraco.Cms.Core.Configuration.Models;
 using Umbraco.Cms.Web.Common.DependencyInjection;
 
-namespace Umbraco.Cms.Core.Services.Implement;
+namespace Umbraco.Cms.Core.Services.Implement
+{
+    public class BasicAuthService : IBasicAuthService
+    {
+        private readonly IIpAddressUtilities _ipAddressUtilities;
+        private BasicAuthSettings _basicAuthSettings;
 
-public class BasicAuthService : IBasicAuthService
-{
-    private readonly IIpAddressUtilities _ipAddressUtilities;
-    private BasicAuthSettings _basicAuthSettings;
+        // Scheduled for removal in v12
+        [Obsolete("Please use the contructor that takes an IIpadressUtilities instead")]
+        public BasicAuthService(IOptionsMonitor<BasicAuthSettings> optionsMonitor)
+        : this(optionsMonitor, StaticServiceProvider.Instance.GetRequiredService<IIpAddressUtilities>())
+        {
+            _basicAuthSettings = optionsMonitor.CurrentValue;
 
-    // Scheduled for removal in v12
-    [Obsolete("Please use the contructor that takes an IIpadressUtilities instead")]
-    public BasicAuthService(IOptionsMonitor<BasicAuthSettings> optionsMonitor)
-        : this(optionsMonitor, StaticServiceProvider.Instance.GetRequiredService<IIpAddressUtilities>())
-    {
-        _basicAuthSettings = optionsMonitor.CurrentValue;
+            optionsMonitor.OnChange(basicAuthSettings => _basicAuthSettings = basicAuthSettings);
+        }
 
-        optionsMonitor.OnChange(basicAuthSettings => _basicAuthSettings = basicAuthSettings);
-    }
+        public BasicAuthService(IOptionsMonitor<BasicAuthSettings> optionsMonitor, IIpAddressUtilities ipAddressUtilities)
+        {
+            _ipAddressUtilities = ipAddressUtilities;
+            _basicAuthSettings = optionsMonitor.CurrentValue;
 
-    public BasicAuthService(IOptionsMonitor<BasicAuthSettings> optionsMonitor, IIpAddressUtilities ipAddressUtilities)
-    {
-        _ipAddressUtilities = ipAddressUtilities;
-        _basicAuthSettings = optionsMonitor.CurrentValue;
+            optionsMonitor.OnChange(basicAuthSettings => _basicAuthSettings = basicAuthSettings);
+        }
 
-        optionsMonitor.OnChange(basicAuthSettings => _basicAuthSettings = basicAuthSettings);
-    }
-
-<<<<<<< HEAD
-    public bool IsBasicAuthEnabled() => _basicAuthSettings.Enabled;
-=======
         public bool IsBasicAuthEnabled() => _basicAuthSettings.Enabled;
         public bool IsRedirectToLoginPageEnabled() => _basicAuthSettings.RedirectToLoginPage;
->>>>>>> 86e16302
 
-    public bool IsIpAllowListed(IPAddress clientIpAddress)
-    {
-        foreach (var allowedIpString in _basicAuthSettings.AllowedIPs)
+        public bool IsIpAllowListed(IPAddress clientIpAddress)
         {
-            if (_ipAddressUtilities.IsAllowListed(clientIpAddress, allowedIpString))
+            foreach (var allowedIpString in _basicAuthSettings.AllowedIPs)
             {
-                return true;
+                if (_ipAddressUtilities.IsAllowListed(clientIpAddress, allowedIpString))
+                {
+                    return true;
+                }
             }
+
+            return false;
         }
 
-<<<<<<< HEAD
-        return false;
-=======
         public bool HasCorrectSharedSecret(IDictionary<string, StringValues> headers)
         {
             var headerName = _basicAuthSettings.SharedSecret.HeaderName;
@@ -62,6 +59,5 @@
 
             return headers.TryGetValue(headerName, out var value) && value.Equals(sharedSecret);
         }
->>>>>>> 86e16302
     }
 }