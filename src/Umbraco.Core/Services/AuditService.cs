--- conflicted
+++ resolved
@@ -16,13 +16,9 @@
 /// </summary>
 public sealed class AuditService : RepositoryService, IAuditService
 {
-<<<<<<< HEAD
     private readonly IUserIdKeyResolver _userIdKeyResolver;
-=======
->>>>>>> 4a438ad6
     private readonly IAuditRepository _auditRepository;
     private readonly IEntityService _entityService;
-    private readonly IUserService _userService;
 
     /// <summary>
     ///     Initializes a new instance of the <see cref="AuditService" /> class.
@@ -41,31 +37,6 @@
         _entityService = entityService;
     }
 
-<<<<<<< HEAD
-=======
-    /// <summary>
-    ///     Initializes a new instance of the <see cref="AuditService" /> class.
-    /// </summary>
-    [Obsolete("Use the non-obsolete constructor. Scheduled for removal in Umbraco 19.")]
-    public AuditService(
-        ICoreScopeProvider provider,
-        ILoggerFactory loggerFactory,
-        IEventMessagesFactory eventMessagesFactory,
-        IAuditRepository auditRepository,
-        IAuditEntryRepository auditEntryRepository,
-        IUserService userService,
-        IEntityService entityService)
-        : this(
-            provider,
-            loggerFactory,
-            eventMessagesFactory,
-            auditRepository,
-            userService,
-            entityService)
-    {
-    }
-
->>>>>>> 4a438ad6
     /// <inheritdoc />
     public async Task<Attempt<AuditLogOperationStatus>> AddAsync(
         AuditType type,
@@ -75,13 +46,9 @@
         string? comment = null,
         string? parameters = null)
     {
-<<<<<<< HEAD
-        int? userId =  await _userIdKeyResolver.TryGetAsync(userKey) is { Success: true } userIdAttempt 
+        int? userId = await _userIdKeyResolver.TryGetAsync(userKey) is { Success: true } userIdAttempt
             ? userIdAttempt.Result
             : null;
-=======
-        var userId = (await _userService.GetAsync(userKey))?.Id;
->>>>>>> 4a438ad6
         if (userId is null)
         {
             return Attempt.Fail(AuditLogOperationStatus.UserNotFound);
@@ -188,7 +155,6 @@
     {
         ArgumentOutOfRangeException.ThrowIfNegative(skip);
         ArgumentOutOfRangeException.ThrowIfNegativeOrZero(take);
-<<<<<<< HEAD
 
         if (entityId is Constants.System.Root or <= 0)
         {
@@ -204,23 +170,6 @@
             auditTypeFilter,
             customFilter);
 
-=======
-
-        if (entityId is Constants.System.Root or <= 0)
-        {
-            return Task.FromResult(new PagedModel<IAuditItem> { Items = [], Total = 0 });
-        }
-
-        PaginationHelper.ConvertSkipTakeToPaging(skip, take, out var pageIndex, out var pageSize);
-        PagedModel<IAuditItem> result = GetItemsByEntityInner(
-            entityId,
-            pageIndex,
-            pageSize,
-            orderDirection,
-            auditTypeFilter,
-            customFilter);
-
->>>>>>> 4a438ad6
         return Task.FromResult(result);
     }
 
@@ -275,7 +224,6 @@
     {
         ArgumentOutOfRangeException.ThrowIfNegative(skip);
         ArgumentOutOfRangeException.ThrowIfNegativeOrZero(take);
-<<<<<<< HEAD
 
         if (await _userIdKeyResolver.TryGetAsync(userKey) is not { Success: true } userIdAttempt)
         {
@@ -311,69 +259,20 @@
         ArgumentOutOfRangeException.ThrowIfNegativeOrZero(pageSize);
 
         if (userId is Constants.System.Root or <= 0)
-=======
-
-        IUser? user = await _userService.GetAsync(userKey);
-        if (user is null)
->>>>>>> 4a438ad6
         {
             totalRecords = 0L;
             return [];
         }
 
-<<<<<<< HEAD
         PagedModel<IAuditItem> items = GetItemsByUserInner(
             userId,
-=======
-        PaginationHelper.ConvertSkipTakeToPaging(skip, take, out var pageIndex, out var pageSize);
-        IQuery<IAuditItem>? customFilter =
-            sinceDate.HasValue ? Query<IAuditItem>().Where(x => x.CreateDate >= sinceDate) : null;
-
-        PagedModel<IAuditItem> result = GetItemsByUserInner(
-            user.Id,
->>>>>>> 4a438ad6
-            pageIndex,
-            pageSize,
-            orderDirection,
-            auditTypeFilter,
-            customFilter);
-<<<<<<< HEAD
+            pageIndex,
+            pageSize,
+            orderDirection,
+            auditTypeFilter,
+            customFilter);
         totalRecords = items.Total;
 
-=======
-        return result;
-    }
-
-    /// <inheritdoc />
-    [Obsolete("Use GetPagedItemsByUserAsync() instead. Scheduled for removal in Umbraco 19.")]
-    public IEnumerable<IAuditItem> GetPagedItemsByUser(
-        int userId,
-        long pageIndex,
-        int pageSize,
-        out long totalRecords,
-        Direction orderDirection = Direction.Descending,
-        AuditType[]? auditTypeFilter = null,
-        IQuery<IAuditItem>? customFilter = null)
-    {
-        ArgumentOutOfRangeException.ThrowIfNegative(pageIndex);
-        ArgumentOutOfRangeException.ThrowIfNegativeOrZero(pageSize);
-
-        if (userId is Constants.System.Root or <= 0)
-        {
-            totalRecords = 0L;
-            return [];
-        }
-
-        PagedModel<IAuditItem> items = GetItemsByUserInner(
-            userId,
-            pageIndex,
-            pageSize,
-            orderDirection,
-            auditTypeFilter,
-            customFilter);
-        totalRecords = items.Total;
-
->>>>>>> 4a438ad6
         return items.Items;
     }
 
@@ -498,7 +397,7 @@
         AuditType[]? auditTypeFilter = null,
         IQuery<IAuditItem>? customFilter = null)
     {
-        if (userId is < Constants.Security.SuperUserId)
+        if (userId < Constants.Security.SuperUserId)
         {
             return new PagedModel<IAuditItem> { Items = [], Total = 0 };
         }
@@ -513,8 +412,4 @@
         _auditRepository.CleanLogs(maximumAgeOfLogsInMinutes);
         scope.Complete();
     }
-<<<<<<< HEAD
 }
-=======
-}
->>>>>>> 4a438ad6
