using Microsoft.Extensions.DependencyInjection;
using Microsoft.Extensions.Logging;
using Umbraco.Cms.Core.DependencyInjection;
using Umbraco.Cms.Core.Events;
using Umbraco.Cms.Core.Models;
using Umbraco.Cms.Core.Models.Membership;
using Umbraco.Cms.Core.Persistence.Querying;
using Umbraco.Cms.Core.Persistence.Repositories;
using Umbraco.Cms.Core.Scoping;
using Umbraco.Cms.Core.Services.OperationStatus;

namespace Umbraco.Cms.Core.Services.Implement;

/// <summary>
///     Audit service for logging and retrieving audit entries.
/// </summary>
public sealed class AuditService : RepositoryService, IAuditService
{
    private readonly IUserIdKeyResolver _userIdKeyResolver;
    private readonly IAuditRepository _auditRepository;
    private readonly IEntityService _entityService;

    /// <summary>
    ///     Initializes a new instance of the <see cref="AuditService" /> class.
    /// </summary>
    public AuditService(
        ICoreScopeProvider provider,
        ILoggerFactory loggerFactory,
        IEventMessagesFactory eventMessagesFactory,
        IAuditRepository auditRepository,
        IUserIdKeyResolver userIdKeyResolver,
        IEntityService entityService)
        : base(provider, loggerFactory, eventMessagesFactory)
    {
        _auditRepository = auditRepository;
        _userIdKeyResolver = userIdKeyResolver;
        _entityService = entityService;
    }

    /// <inheritdoc />
    public async Task<Attempt<AuditLogOperationStatus>> AddAsync(
        AuditType type,
        Guid userKey,
        int objectId,
        string? entityType,
        string? comment = null,
        string? parameters = null)
    {
        int? userId = await _userIdKeyResolver.TryGetAsync(userKey) is { Success: true } userIdAttempt
            ? userIdAttempt.Result
            : null;
        if (userId is null)
        {
            return Attempt.Fail(AuditLogOperationStatus.UserNotFound);
        }

        return AddInner(type, userId.Value, objectId, entityType, comment, parameters);
    }

    /// <inheritdoc />
    [Obsolete("Use AddAsync() instead. Scheduled for removal in Umbraco 19.")]
    public void Add(
        AuditType type,
        int userId,
        int objectId,
        string? entityType,
        string comment,
        string? parameters = null) =>
        AddInner(type, userId, objectId, entityType, comment, parameters);

    /// <inheritdoc />
    public Task<PagedModel<IAuditItem>> GetItemsAsync(
        int skip,
        int take,
        Direction orderDirection = Direction.Descending,
        DateTimeOffset? sinceDate = null,
        AuditType[]? auditTypeFilter = null)
    {
        ArgumentOutOfRangeException.ThrowIfNegative(skip);
        ArgumentOutOfRangeException.ThrowIfNegativeOrZero(take);

        PaginationHelper.ConvertSkipTakeToPaging(skip, take, out var pageIndex, out var pageSize);
        IQuery<IAuditItem>? customFilter = sinceDate.HasValue
            ? Query<IAuditItem>().Where(x => x.CreateDate >= sinceDate)
            : null;

        PagedModel<IAuditItem> result = GetItemsInner(
            null,
            pageIndex,
            pageSize,
            orderDirection,
            auditTypeFilter,
            customFilter);
        return Task.FromResult(result);
    }

    /// <inheritdoc />
    [Obsolete("Use GetItemsAsync() instead. Scheduled for removal in Umbraco 19.")]
    public IEnumerable<IAuditItem> GetLogs(AuditType type, DateTime? sinceDate = null)
    {
        IQuery<IAuditItem>? customFilter = sinceDate.HasValue
            ? Query<IAuditItem>().Where(x => x.CreateDate >= sinceDate)
            : null;

        PagedModel<IAuditItem> result = GetItemsInner(
            null,
            0,
            int.MaxValue,
            Direction.Ascending,
            customFilter: customFilter);
        return result.Items;
    }

    /// <inheritdoc />
    public Task<PagedModel<IAuditItem>> GetItemsByKeyAsync(
        Guid entityKey,
        UmbracoObjectTypes entityType,
        int skip,
        int take,
        Direction orderDirection = Direction.Descending,
        DateTimeOffset? sinceDate = null,
        AuditType[]? auditTypeFilter = null)
    {
        ArgumentOutOfRangeException.ThrowIfNegative(skip);
        ArgumentOutOfRangeException.ThrowIfNegativeOrZero(take);

        Attempt<int> keyToIdAttempt = _entityService.GetId(entityKey, entityType);
        if (keyToIdAttempt.Success is false)
        {
            return Task.FromResult(new PagedModel<IAuditItem> { Items = [], Total = 0 });
        }

        PaginationHelper.ConvertSkipTakeToPaging(skip, take, out var pageIndex, out var pageSize);
        IQuery<IAuditItem>? customFilter =
            sinceDate.HasValue ? Query<IAuditItem>().Where(x => x.CreateDate >= sinceDate) : null;

        PagedModel<IAuditItem> result = GetItemsByEntityInner(
            keyToIdAttempt.Result,
            pageIndex,
            pageSize,
            orderDirection,
            auditTypeFilter,
            customFilter);
        return Task.FromResult(result);
    }

    /// <inheritdoc />
    public Task<PagedModel<IAuditItem>> GetItemsByEntityAsync(
        int entityId,
        int skip,
        int take,
        Direction orderDirection = Direction.Descending,
        AuditType[]? auditTypeFilter = null,
        IQuery<IAuditItem>? customFilter = null)
    {
        ArgumentOutOfRangeException.ThrowIfNegative(skip);
        ArgumentOutOfRangeException.ThrowIfNegativeOrZero(take);

        if (entityId is Constants.System.Root or <= 0)
        {
            return Task.FromResult(new PagedModel<IAuditItem> { Items = [], Total = 0 });
        }

        PaginationHelper.ConvertSkipTakeToPaging(skip, take, out var pageIndex, out var pageSize);
        PagedModel<IAuditItem> result = GetItemsByEntityInner(
            entityId,
            pageIndex,
            pageSize,
            orderDirection,
            auditTypeFilter,
            customFilter);

        return Task.FromResult(result);
    }

    /// <inheritdoc />
    [Obsolete("Use GetItemsByEntityAsync() instead. Scheduled for removal in Umbraco 19.")]
    public IEnumerable<IAuditItem> GetPagedItemsByEntity(
        int entityId,
        long pageIndex,
        int pageSize,
        out long totalRecords,
        Direction orderDirection = Direction.Descending,
        AuditType[]? auditTypeFilter = null,
        IQuery<IAuditItem>? customFilter = null)
    {
        ArgumentOutOfRangeException.ThrowIfNegative(pageIndex);
        ArgumentOutOfRangeException.ThrowIfNegativeOrZero(pageSize);

        if (entityId is Constants.System.Root or <= 0)
        {
            totalRecords = 0L;
            return [];
        }

        PagedModel<IAuditItem> result = GetItemsByEntityInner(
            entityId,
            pageIndex,
            pageSize,
            orderDirection,
            auditTypeFilter,
            customFilter);
        totalRecords = result.Total;

        return result.Items;
    }

    /// <inheritdoc />
    [Obsolete("Use GetItemsByEntityAsync() instead. Scheduled for removal in Umbraco 19.")]
    public IEnumerable<IAuditItem> GetLogs(int objectId)
    {
        PagedModel<IAuditItem> result = GetItemsByEntityInner(objectId, 0, int.MaxValue, Direction.Ascending);
        return result.Items;
    }

    /// <inheritdoc />
    public async Task<PagedModel<IAuditItem>> GetPagedItemsByUserAsync(
        Guid userKey,
        int skip,
        int take,
        Direction orderDirection = Direction.Descending,
        AuditType[]? auditTypeFilter = null,
        DateTime? sinceDate = null)
    {
        ArgumentOutOfRangeException.ThrowIfNegative(skip);
        ArgumentOutOfRangeException.ThrowIfNegativeOrZero(take);

        if (await _userIdKeyResolver.TryGetAsync(userKey) is not { Success: true } userIdAttempt)
        {
            return new PagedModel<IAuditItem>();
        }

        PaginationHelper.ConvertSkipTakeToPaging(skip, take, out var pageIndex, out var pageSize);
        IQuery<IAuditItem>? customFilter =
            sinceDate.HasValue ? Query<IAuditItem>().Where(x => x.CreateDate >= sinceDate) : null;

        PagedModel<IAuditItem> result = GetItemsByUserInner(
            userIdAttempt.Result,
            pageIndex,
            pageSize,
            orderDirection,
            auditTypeFilter,
            customFilter);
        return result;
    }

    /// <inheritdoc />
    [Obsolete("Use GetPagedItemsByUserAsync() instead. Scheduled for removal in Umbraco 19.")]
    public IEnumerable<IAuditItem> GetPagedItemsByUser(
        int userId,
        long pageIndex,
        int pageSize,
        out long totalRecords,
        Direction orderDirection = Direction.Descending,
        AuditType[]? auditTypeFilter = null,
        IQuery<IAuditItem>? customFilter = null)
    {
        ArgumentOutOfRangeException.ThrowIfNegative(pageIndex);
        ArgumentOutOfRangeException.ThrowIfNegativeOrZero(pageSize);

        if (userId is Constants.System.Root or <= 0)
        {
            totalRecords = 0L;
            return [];
        }

        PagedModel<IAuditItem> items = GetItemsByUserInner(
            userId,
            pageIndex,
            pageSize,
            orderDirection,
            auditTypeFilter,
            customFilter);
        totalRecords = items.Total;

        return items.Items;
    }

    /// <inheritdoc />
    [Obsolete("Use GetPagedItemsByUserAsync() instead. Scheduled for removal in Umbraco 19.")]
    public IEnumerable<IAuditItem> GetUserLogs(int userId, AuditType type, DateTime? sinceDate = null)
    {
        IQuery<IAuditItem>? customFilter = sinceDate.HasValue
            ? Query<IAuditItem>().Where(x => x.AuditType == type && x.CreateDate >= sinceDate)
            : null;
        PagedModel<IAuditItem> result = GetItemsByUserInner(
            userId,
            0,
            int.MaxValue,
            Direction.Ascending,
            [type],
            customFilter);
        return result.Items;
    }

    /// <inheritdoc />
    [Obsolete("Use AuditEntryService.WriteAsync() instead. Scheduled for removal in Umbraco 19.")]
    public IAuditEntry Write(
        int performingUserId,
        string perfomingDetails,
        string performingIp,
        DateTime eventDateUtc,
        int affectedUserId,
        string? affectedDetails,
        string eventType,
        string eventDetails)
    {
        // Use the static service provider to resolve the audit entry service, as this is only needed for this obsolete method.
        var auditEntryService =
            (AuditEntryService)StaticServiceProvider.Instance.GetRequiredService<IAuditEntryService>();

        return auditEntryService.WriteInner(
            performingUserId,
            perfomingDetails,
            performingIp,
            eventDateUtc,
            affectedUserId,
            affectedDetails,
            eventType,
            eventDetails).GetAwaiter().GetResult();
    }

    /// <inheritdoc />
    public Task CleanLogsAsync(int maximumAgeOfLogsInMinutes)
    {
        CleanLogsInner(maximumAgeOfLogsInMinutes);
        return Task.CompletedTask;
    }

    /// <inheritdoc />
    [Obsolete("Use CleanLogsAsync() instead. Scheduled for removal in Umbraco 19.")]
    public void CleanLogs(int maximumAgeOfLogsInMinutes)
        => CleanLogsInner(maximumAgeOfLogsInMinutes);

    private Attempt<AuditLogOperationStatus> AddInner(
        AuditType type,
        int userId,
        int objectId,
        string? entityType,
        string? comment = null,
        string? parameters = null)
    {
        using ICoreScope scope = ScopeProvider.CreateCoreScope();
        _auditRepository.Save(new AuditItem(objectId, type, userId, entityType, comment, parameters));
        scope.Complete();

        return Attempt.Succeed(AuditLogOperationStatus.Success);
    }

<<<<<<< HEAD
    // TODO: Currently used in testing only, not part of the interface, need to add queryable methods to the interface instead
    internal IEnumerable<IAuditEntry> GetAll()
=======
    private PagedModel<IAuditItem> GetItemsInner(
        IQuery<IAuditItem>? query,
        long pageIndex,
        int pageSize,
        Direction orderDirection = Direction.Descending,
        AuditType[]? auditTypeFilter = null,
        IQuery<IAuditItem>? customFilter = null)
>>>>>>> c6bc4ef4
    {
        using (ScopeProvider.CreateCoreScope(autoComplete: true))
        {
            IEnumerable<IAuditItem> auditItems = _auditRepository.GetPagedResultsByQuery(
                query ?? Query<IAuditItem>(),
                pageIndex,
                pageSize,
                out var totalRecords,
                orderDirection,
                auditTypeFilter,
                customFilter);
            return new PagedModel<IAuditItem> { Items = auditItems, Total = totalRecords };
        }
    }

    private PagedModel<IAuditItem> GetItemsByEntityInner(
        int entityId,
        long pageIndex,
        int pageSize,
        Direction orderDirection = Direction.Descending,
        AuditType[]? auditTypeFilter = null,
        IQuery<IAuditItem>? customFilter = null)
    {
        IQuery<IAuditItem> query = Query<IAuditItem>().Where(x => x.Id == entityId);

        PagedModel<IAuditItem> result = GetItemsInner(
            query,
            pageIndex,
            pageSize,
            orderDirection,
            auditTypeFilter,
            customFilter);
        return result;
    }

    private PagedModel<IAuditItem> GetItemsByUserInner(
        int userId,
        long pageIndex,
        int pageSize,
        Direction orderDirection = Direction.Descending,
        AuditType[]? auditTypeFilter = null,
        IQuery<IAuditItem>? customFilter = null)
    {
        if (userId < Constants.Security.SuperUserId)
        {
            return new PagedModel<IAuditItem> { Items = [], Total = 0 };
        }

        IQuery<IAuditItem> query = Query<IAuditItem>().Where(x => x.UserId == userId);
        return GetItemsInner(query, pageIndex, pageSize, orderDirection, auditTypeFilter, customFilter);
    }

    private void CleanLogsInner(int maximumAgeOfLogsInMinutes)
    {
        using ICoreScope scope = ScopeProvider.CreateCoreScope();
        _auditRepository.CleanLogs(maximumAgeOfLogsInMinutes);
        scope.Complete();
    }
}
<|MERGE_RESOLUTION|>--- conflicted
+++ resolved
@@ -347,10 +347,6 @@
         return Attempt.Succeed(AuditLogOperationStatus.Success);
     }
 
-<<<<<<< HEAD
-    // TODO: Currently used in testing only, not part of the interface, need to add queryable methods to the interface instead
-    internal IEnumerable<IAuditEntry> GetAll()
-=======
     private PagedModel<IAuditItem> GetItemsInner(
         IQuery<IAuditItem>? query,
         long pageIndex,
@@ -358,7 +354,6 @@
         Direction orderDirection = Direction.Descending,
         AuditType[]? auditTypeFilter = null,
         IQuery<IAuditItem>? customFilter = null)
->>>>>>> c6bc4ef4
     {
         using (ScopeProvider.CreateCoreScope(autoComplete: true))
         {
