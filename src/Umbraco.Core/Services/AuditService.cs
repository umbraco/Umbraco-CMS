using Microsoft.Extensions.DependencyInjection;
using Microsoft.Extensions.Logging;
using Umbraco.Cms.Core.DependencyInjection;
using Umbraco.Cms.Core.Events;
using Umbraco.Cms.Core.Models;
using Umbraco.Cms.Core.Models.Membership;
using Umbraco.Cms.Core.Persistence.Querying;
using Umbraco.Cms.Core.Persistence.Repositories;
using Umbraco.Cms.Core.Scoping;
using Umbraco.Cms.Core.Services.OperationStatus;

namespace Umbraco.Cms.Core.Services.Implement;

/// <summary>
///     Audit service for logging and retrieving audit entries.
/// </summary>
public sealed class AuditService : RepositoryService, IAuditService
{
    private readonly IUserIdKeyResolver _userIdKeyResolver;
    private readonly IAuditRepository _auditRepository;
    private readonly IEntityService _entityService;

    /// <summary>
    ///     Initializes a new instance of the <see cref="AuditService" /> class.
    /// </summary>
    public AuditService(
        ICoreScopeProvider provider,
        ILoggerFactory loggerFactory,
        IEventMessagesFactory eventMessagesFactory,
        IAuditRepository auditRepository,
        IUserIdKeyResolver userIdKeyResolver,
        IEntityService entityService)
        : base(provider, loggerFactory, eventMessagesFactory)
    {
        _auditRepository = auditRepository;
        _userIdKeyResolver = userIdKeyResolver;
        _entityService = entityService;
    }

<<<<<<< HEAD
=======
    /// <summary>
    ///     Initializes a new instance of the <see cref="AuditService" /> class.
    /// </summary>
    [Obsolete("Use the non-obsolete constructor. Scheduled for removal in Umbraco 19.")]
    public AuditService(
        ICoreScopeProvider provider,
        ILoggerFactory loggerFactory,
        IEventMessagesFactory eventMessagesFactory,
        IAuditRepository auditRepository,
        IAuditEntryRepository auditEntryRepository,
        IUserService userService,
        IEntityService entityService)
        : this(
            provider,
            loggerFactory,
            eventMessagesFactory,
            auditRepository,
            userService,
            entityService)
    {
    }

>>>>>>> 9ea925f3
    /// <inheritdoc />
    public async Task<Attempt<AuditLogOperationStatus>> AddAsync(
        AuditType type,
        Guid userKey,
        int objectId,
        string? entityType,
        string? comment = null,
        string? parameters = null)
    {
<<<<<<< HEAD
        int? userId = userKey switch
        {
            { } when userKey == Constants.Security.UnknownUserKey => Constants.Security.UnknownUserId,
            _ => await _userIdKeyResolver.TryGetAsync(userKey) is { Success: true } userIdAttempt
                ? userIdAttempt.Result
                : null,
        };

=======
        var userId = (await _userService.GetAsync(userKey))?.Id;
>>>>>>> 9ea925f3
        if (userId is null)
        {
            return Attempt.Fail(AuditLogOperationStatus.UserNotFound);
        }

        return AddInner(type, userId.Value, objectId, entityType, comment, parameters);
    }

    /// <inheritdoc />
    [Obsolete("Use AddAsync() instead. Scheduled for removal in Umbraco 19.")]
    public void Add(
        AuditType type,
        int userId,
        int objectId,
        string? entityType,
        string comment,
        string? parameters = null) =>
        AddInner(type, userId, objectId, entityType, comment, parameters);

    /// <inheritdoc />
    public Task<PagedModel<IAuditItem>> GetItemsAsync(
        int skip,
        int take,
        Direction orderDirection = Direction.Descending,
        DateTimeOffset? sinceDate = null,
        AuditType[]? auditTypeFilter = null)
    {
        ArgumentOutOfRangeException.ThrowIfNegative(skip);
        ArgumentOutOfRangeException.ThrowIfNegativeOrZero(take);

        PaginationHelper.ConvertSkipTakeToPaging(skip, take, out var pageIndex, out var pageSize);
        IQuery<IAuditItem>? customFilter = sinceDate.HasValue
            ? Query<IAuditItem>().Where(x => x.CreateDate >= sinceDate)
            : null;

        PagedModel<IAuditItem> result = GetItemsInner(
            null,
            pageIndex,
            pageSize,
            orderDirection,
            auditTypeFilter,
            customFilter);
        return Task.FromResult(result);
    }

    /// <inheritdoc />
    [Obsolete("Use GetItemsAsync() instead. Scheduled for removal in Umbraco 19.")]
    public IEnumerable<IAuditItem> GetLogs(AuditType type, DateTime? sinceDate = null)
    {
        IQuery<IAuditItem>? customFilter = sinceDate.HasValue
            ? Query<IAuditItem>().Where(x => x.CreateDate >= sinceDate)
            : null;

        PagedModel<IAuditItem> result = GetItemsInner(
            null,
            0,
            int.MaxValue,
            Direction.Ascending,
            customFilter: customFilter);
        return result.Items;
    }

    /// <inheritdoc />
    public Task<PagedModel<IAuditItem>> GetItemsByKeyAsync(
        Guid entityKey,
        UmbracoObjectTypes entityType,
        int skip,
        int take,
        Direction orderDirection = Direction.Descending,
        DateTimeOffset? sinceDate = null,
        AuditType[]? auditTypeFilter = null)
    {
        ArgumentOutOfRangeException.ThrowIfNegative(skip);
        ArgumentOutOfRangeException.ThrowIfNegativeOrZero(take);

        Attempt<int> keyToIdAttempt = _entityService.GetId(entityKey, entityType);
        if (keyToIdAttempt.Success is false)
        {
            return Task.FromResult(new PagedModel<IAuditItem> { Items = [], Total = 0 });
        }

        PaginationHelper.ConvertSkipTakeToPaging(skip, take, out var pageIndex, out var pageSize);
        IQuery<IAuditItem>? customFilter =
            sinceDate.HasValue ? Query<IAuditItem>().Where(x => x.CreateDate >= sinceDate) : null;

        PagedModel<IAuditItem> result = GetItemsByEntityInner(
            keyToIdAttempt.Result,
            pageIndex,
            pageSize,
            orderDirection,
            auditTypeFilter,
            customFilter);
        return Task.FromResult(result);
    }

    /// <inheritdoc />
    public Task<PagedModel<IAuditItem>> GetItemsByEntityAsync(
        int entityId,
        int skip,
        int take,
        Direction orderDirection = Direction.Descending,
        AuditType[]? auditTypeFilter = null,
        IQuery<IAuditItem>? customFilter = null)
    {
        ArgumentOutOfRangeException.ThrowIfNegative(skip);
        ArgumentOutOfRangeException.ThrowIfNegativeOrZero(take);

        if (entityId is Constants.System.Root or <= 0)
        {
            return Task.FromResult(new PagedModel<IAuditItem> { Items = [], Total = 0 });
        }

        PaginationHelper.ConvertSkipTakeToPaging(skip, take, out var pageIndex, out var pageSize);
        PagedModel<IAuditItem> result = GetItemsByEntityInner(
            entityId,
            pageIndex,
            pageSize,
            orderDirection,
            auditTypeFilter,
            customFilter);

        return Task.FromResult(result);
    }

    /// <inheritdoc />
    [Obsolete("Use GetItemsByEntityAsync() instead. Scheduled for removal in Umbraco 19.")]
    public IEnumerable<IAuditItem> GetPagedItemsByEntity(
        int entityId,
        long pageIndex,
        int pageSize,
        out long totalRecords,
        Direction orderDirection = Direction.Descending,
        AuditType[]? auditTypeFilter = null,
        IQuery<IAuditItem>? customFilter = null)
    {
        ArgumentOutOfRangeException.ThrowIfNegative(pageIndex);
        ArgumentOutOfRangeException.ThrowIfNegativeOrZero(pageSize);

        if (entityId is Constants.System.Root or <= 0)
        {
            totalRecords = 0L;
            return [];
        }

        PagedModel<IAuditItem> result = GetItemsByEntityInner(
            entityId,
            pageIndex,
            pageSize,
            orderDirection,
            auditTypeFilter,
            customFilter);
        totalRecords = result.Total;

        return result.Items;
    }

    /// <inheritdoc />
    [Obsolete("Use GetItemsByEntityAsync() instead. Scheduled for removal in Umbraco 19.")]
    public IEnumerable<IAuditItem> GetLogs(int objectId)
    {
        PagedModel<IAuditItem> result = GetItemsByEntityInner(objectId, 0, int.MaxValue, Direction.Ascending);
        return result.Items;
    }

    /// <inheritdoc />
    public async Task<PagedModel<IAuditItem>> GetPagedItemsByUserAsync(
        Guid userKey,
        int skip,
        int take,
        Direction orderDirection = Direction.Descending,
        AuditType[]? auditTypeFilter = null,
        DateTime? sinceDate = null)
    {
        ArgumentOutOfRangeException.ThrowIfNegative(skip);
        ArgumentOutOfRangeException.ThrowIfNegativeOrZero(take);

        if (await _userIdKeyResolver.TryGetAsync(userKey) is not { Success: true } userIdAttempt)
        {
            return new PagedModel<IAuditItem>();
        }

        PaginationHelper.ConvertSkipTakeToPaging(skip, take, out var pageIndex, out var pageSize);
        IQuery<IAuditItem>? customFilter =
            sinceDate.HasValue ? Query<IAuditItem>().Where(x => x.CreateDate >= sinceDate) : null;

        PagedModel<IAuditItem> result = GetItemsByUserInner(
            userIdAttempt.Result,
            pageIndex,
            pageSize,
            orderDirection,
            auditTypeFilter,
            customFilter);
        return result;
    }

    /// <inheritdoc />
    [Obsolete("Use GetPagedItemsByUserAsync() instead. Scheduled for removal in Umbraco 19.")]
    public IEnumerable<IAuditItem> GetPagedItemsByUser(
        int userId,
        long pageIndex,
        int pageSize,
        out long totalRecords,
        Direction orderDirection = Direction.Descending,
        AuditType[]? auditTypeFilter = null,
        IQuery<IAuditItem>? customFilter = null)
    {
        ArgumentOutOfRangeException.ThrowIfNegative(pageIndex);
        ArgumentOutOfRangeException.ThrowIfNegativeOrZero(pageSize);

        if (userId is Constants.System.Root or <= 0)
        {
            totalRecords = 0L;
            return [];
        }

        PagedModel<IAuditItem> items = GetItemsByUserInner(
            userId,
            pageIndex,
            pageSize,
            orderDirection,
            auditTypeFilter,
            customFilter);
        totalRecords = items.Total;

        return items.Items;
    }

    /// <inheritdoc />
    [Obsolete("Use GetPagedItemsByUserAsync() instead. Scheduled for removal in Umbraco 19.")]
    public IEnumerable<IAuditItem> GetUserLogs(int userId, AuditType type, DateTime? sinceDate = null)
    {
        IQuery<IAuditItem>? customFilter = sinceDate.HasValue
            ? Query<IAuditItem>().Where(x => x.AuditType == type && x.CreateDate >= sinceDate)
            : null;
        PagedModel<IAuditItem> result = GetItemsByUserInner(
            userId,
            0,
            int.MaxValue,
            Direction.Ascending,
            [type],
            customFilter);
        return result.Items;
    }

    /// <inheritdoc />
    [Obsolete("Use AuditEntryService.WriteAsync() instead. Scheduled for removal in Umbraco 19.")]
    public IAuditEntry Write(
        int performingUserId,
        string perfomingDetails,
        string performingIp,
        DateTime eventDateUtc,
        int affectedUserId,
        string? affectedDetails,
        string eventType,
        string eventDetails)
    {
        // Use the static service provider to resolve the audit entry service, as this is only needed for this obsolete method.
        var auditEntryService =
            (AuditEntryService)StaticServiceProvider.Instance.GetRequiredService<IAuditEntryService>();

        return auditEntryService.WriteInner(
            performingUserId,
            perfomingDetails,
            performingIp,
            eventDateUtc,
            affectedUserId,
            affectedDetails,
            eventType,
            eventDetails).GetAwaiter().GetResult();
    }

    /// <inheritdoc />
    public Task CleanLogsAsync(int maximumAgeOfLogsInMinutes)
    {
        CleanLogsInner(maximumAgeOfLogsInMinutes);
        return Task.CompletedTask;
    }

    /// <inheritdoc />
    [Obsolete("Use CleanLogsAsync() instead. Scheduled for removal in Umbraco 19.")]
    public void CleanLogs(int maximumAgeOfLogsInMinutes)
        => CleanLogsInner(maximumAgeOfLogsInMinutes);

    private Attempt<AuditLogOperationStatus> AddInner(
        AuditType type,
        int userId,
        int objectId,
        string? entityType,
        string? comment = null,
        string? parameters = null)
    {
        using ICoreScope scope = ScopeProvider.CreateCoreScope();
        _auditRepository.Save(new AuditItem(objectId, type, userId, entityType, comment, parameters));
        scope.Complete();

        return Attempt.Succeed(AuditLogOperationStatus.Success);
    }

    private PagedModel<IAuditItem> GetItemsInner(
        IQuery<IAuditItem>? query,
        long pageIndex,
        int pageSize,
        Direction orderDirection = Direction.Descending,
        AuditType[]? auditTypeFilter = null,
        IQuery<IAuditItem>? customFilter = null)
    {
        using (ScopeProvider.CreateCoreScope(autoComplete: true))
        {
            IEnumerable<IAuditItem> auditItems = _auditRepository.GetPagedResultsByQuery(
                query ?? Query<IAuditItem>(),
                pageIndex,
                pageSize,
                out var totalRecords,
                orderDirection,
                auditTypeFilter,
                customFilter);
            return new PagedModel<IAuditItem> { Items = auditItems, Total = totalRecords };
        }
    }

    private PagedModel<IAuditItem> GetItemsByEntityInner(
        int entityId,
        long pageIndex,
        int pageSize,
        Direction orderDirection = Direction.Descending,
        AuditType[]? auditTypeFilter = null,
        IQuery<IAuditItem>? customFilter = null)
    {
        IQuery<IAuditItem> query = Query<IAuditItem>().Where(x => x.Id == entityId);

        PagedModel<IAuditItem> result = GetItemsInner(
            query,
            pageIndex,
            pageSize,
            orderDirection,
            auditTypeFilter,
            customFilter);
        return result;
    }

    private PagedModel<IAuditItem> GetItemsByUserInner(
        int userId,
        long pageIndex,
        int pageSize,
        Direction orderDirection = Direction.Descending,
        AuditType[]? auditTypeFilter = null,
        IQuery<IAuditItem>? customFilter = null)
    {
        if (userId is < Constants.Security.SuperUserId)
        {
            return new PagedModel<IAuditItem> { Items = [], Total = 0 };
        }

        IQuery<IAuditItem> query = Query<IAuditItem>().Where(x => x.UserId == userId);
        return GetItemsInner(query, pageIndex, pageSize, orderDirection, auditTypeFilter, customFilter);
    }

    private void CleanLogsInner(int maximumAgeOfLogsInMinutes)
    {
        using ICoreScope scope = ScopeProvider.CreateCoreScope();
        _auditRepository.CleanLogs(maximumAgeOfLogsInMinutes);
        scope.Complete();
    }
}
<|MERGE_RESOLUTION|>--- conflicted
+++ resolved
@@ -37,31 +37,6 @@
         _entityService = entityService;
     }
 
-<<<<<<< HEAD
-=======
-    /// <summary>
-    ///     Initializes a new instance of the <see cref="AuditService" /> class.
-    /// </summary>
-    [Obsolete("Use the non-obsolete constructor. Scheduled for removal in Umbraco 19.")]
-    public AuditService(
-        ICoreScopeProvider provider,
-        ILoggerFactory loggerFactory,
-        IEventMessagesFactory eventMessagesFactory,
-        IAuditRepository auditRepository,
-        IAuditEntryRepository auditEntryRepository,
-        IUserService userService,
-        IEntityService entityService)
-        : this(
-            provider,
-            loggerFactory,
-            eventMessagesFactory,
-            auditRepository,
-            userService,
-            entityService)
-    {
-    }
-
->>>>>>> 9ea925f3
     /// <inheritdoc />
     public async Task<Attempt<AuditLogOperationStatus>> AddAsync(
         AuditType type,
@@ -71,18 +46,9 @@
         string? comment = null,
         string? parameters = null)
     {
-<<<<<<< HEAD
-        int? userId = userKey switch
-        {
-            { } when userKey == Constants.Security.UnknownUserKey => Constants.Security.UnknownUserId,
-            _ => await _userIdKeyResolver.TryGetAsync(userKey) is { Success: true } userIdAttempt
-                ? userIdAttempt.Result
-                : null,
-        };
-
-=======
-        var userId = (await _userService.GetAsync(userKey))?.Id;
->>>>>>> 9ea925f3
+        int? userId =  await _userIdKeyResolver.TryGetAsync(userKey) is { Success: true } userIdAttempt 
+            ? userIdAttempt.Result
+            : null;
         if (userId is null)
         {
             return Attempt.Fail(AuditLogOperationStatus.UserNotFound);
