--- conflicted
+++ resolved
@@ -1,478 +1,452 @@
-using System;
-using System.Collections.Generic;
-using System.Linq;
-using System.Web;
-using Umbraco.Core.Auditing;
-using Umbraco.Core.Models;
-using Umbraco.Core.Persistence;
-using Umbraco.Core.Persistence.Querying;
-using Umbraco.Core.Persistence.Repositories;
-using Umbraco.Core.Persistence.UnitOfWork;
-
-namespace Umbraco.Core.Services
-{
-    /// <summary>
-    /// Represents the Media Service, which is an easy access to operations involving <see cref="IMedia"/>
-    /// </summary>
-    public class MediaService : IMediaService
-    {
-        private readonly IDatabaseUnitOfWork _unitOfWork;
-	    private readonly IMediaRepository _mediaRepository;
-        private readonly IMediaTypeRepository _mediaTypeRepository;
-        private readonly IUserService _userService;
-        private HttpContextBase _httpContext;
-
-        public MediaService() : this(new PetaPocoUnitOfWorkProvider())
-        {
-        }
-
-        public MediaService(IDatabaseUnitOfWorkProvider provider)
-        {
-            _unitOfWork = provider.GetUnitOfWork();
-	        _mediaRepository = RepositoryResolver.Current.Factory.CreateMediaRepository(_unitOfWork);
-            _mediaTypeRepository = RepositoryResolver.Current.Factory.CreateMediaTypeRepository(_unitOfWork);
-        }
-
-        internal MediaService(IUnitOfWorkProvider provider, IUserService userService)
-        {
-            _unitOfWork = provider.GetUnitOfWork();
-            _mediaRepository = RepositoryResolver.Current.Factory.CreateMediaRepository(_unitOfWork);
-            _mediaTypeRepository = RepositoryResolver.Current.Factory.CreateMediaTypeRepository(_unitOfWork);
-            _userService = userService;
-        }
-
-        /// <summary>
-        /// Creates an <see cref="IMedia"/> object using the alias of the <see cref="IMediaType"/>
-        /// that this Media is based on.
-        /// </summary>
-        /// <param name="parentId">Id of Parent for the new Media item</param>
-        /// <param name="mediaTypeAlias">Alias of the <see cref="IMediaType"/></param>
-        /// <param name="userId">Optional id of the user creating the media item</param>
-        /// <returns><see cref="IMedia"/></returns>
-        public IMedia CreateContent(int parentId, string mediaTypeAlias, int userId = -1)
-        {
-            var repository = _mediaTypeRepository;
-            var query = Query<IMediaType>.Builder.Where(x => x.Alias == mediaTypeAlias);
-            var mediaTypes = repository.GetByQuery(query);
-
-            if (!mediaTypes.Any())
-                throw new Exception(string.Format("No ContentType matching the passed in Alias: '{0}' was found", mediaTypeAlias));
-
-            var contentType = mediaTypes.First();
-
-            if (contentType == null)
-                throw new Exception(string.Format("ContentType matching the passed in Alias: '{0}' was null", mediaTypeAlias));
-
-            IMedia media = null;
-
-            var e = new NewEventArgs { Alias = mediaTypeAlias, ParentId = parentId };
-            if (Creating != null)
-                Creating(media, e);
-
-            if (!e.Cancel)
-            {
-                media = new Models.Media(parentId, contentType);
-                SetUser(media, userId);
-
-                if (Created != null)
-                    Created(media, e);
-
-                Audit.Add(AuditTypes.New, "", media.CreatorId, media.Id);
-            }
-
-            return media;
-        }
-
-        /// <summary>
-        /// Gets an <see cref="IMedia"/> object by Id
-        /// </summary>
-        /// <param name="id">Id of the Content to retrieve</param>
-        /// <returns><see cref="IMedia"/></returns>
-        public IMedia GetById(int id)
-        {
-            var repository = _mediaRepository;
-            return repository.Get(id);
-        }
-
-        /// <summary>
-        /// Gets a collection of <see cref="IMedia"/> objects by Parent Id
-        /// </summary>
-        /// <param name="id">Id of the Parent to retrieve Children from</param>
-        /// <returns>An Enumerable list of <see cref="IMedia"/> objects</returns>
-        public IEnumerable<IMedia> GetChildren(int id)
-        {
-            var repository = _mediaRepository;
-
-            var query = Query<IMedia>.Builder.Where(x => x.ParentId == id);
-            var medias = repository.GetByQuery(query);
-
-            return medias;
-        }
-
-        /// <summary>
-        /// Gets descendants of a <see cref="IMedia"/> object by its Id
-        /// </summary>
-        /// <param name="id">Id of the Parent to retrieve descendants from</param>
-        /// <returns>An Enumerable flat list of <see cref="IMedia"/> objects</returns>
-        public IEnumerable<IMedia> GetDescendants(int id)
-        {
-            var repository = _mediaRepository;
-            
-            var media = repository.Get(id);
-
-            var query = Query<IMedia>.Builder.Where(x => x.Path.StartsWith(media.Path));
-            var medias = repository.GetByQuery(query);
-
-            return medias;
-        }
-
-        /// <summary>
-        /// Gets a collection of <see cref="IMedia"/> objects by the Id of the <see cref="IContentType"/>
-        /// </summary>
-        /// <param name="id">Id of the <see cref="IMediaType"/></param>
-        /// <returns>An Enumerable list of <see cref="IMedia"/> objects</returns>
-        public IEnumerable<IMedia> GetMediaOfMediaType(int id)
-        {
-            var repository = _mediaRepository;
-
-            var query = Query<IMedia>.Builder.Where(x => x.ContentTypeId == id);
-            var medias = repository.GetByQuery(query);
-
-            return medias;
-        }
-
-        /// <summary>
-        /// Gets a collection of <see cref="IMedia"/> objects, which reside at the first level / root
-        /// </summary>
-        /// <returns>An Enumerable list of <see cref="IMedia"/> objects</returns>
-        public IEnumerable<IMedia> GetRootMedia()
-        {
-            var repository = _mediaRepository;
-
-            var query = Query<IMedia>.Builder.Where(x => x.ParentId == -1);
-            var medias = repository.GetByQuery(query);
-
-            return medias;
-        }
-
-        /// <summary>
-        /// Gets a collection of an <see cref="IMedia"/> objects, which resides in the Recycle Bin
-        /// </summary>
-        /// <returns>An Enumerable list of <see cref="IMedia"/> objects</returns>
-        public IEnumerable<IMedia> GetMediaInRecycleBin()
-        {
-            var repository = _mediaRepository;
-
-            var query = Query<IMedia>.Builder.Where(x => x.ParentId == -20);
-            var medias = repository.GetByQuery(query);
-
-            return medias;
-        }
-
-        /// <summary>
-        /// Moves an <see cref="IMedia"/> object to a new location
-        /// </summary>
-        /// <param name="media">The <see cref="IMedia"/> to move</param>
-        /// <param name="parentId">Id of the Media's new Parent</param>
-        /// <param name="userId">Id of the User moving the Media</param>
-        public void Move(IMedia media, int parentId, int userId = -1)
-        {
-            var e = new MoveEventArgs { ParentId = parentId };
-            if (Moving != null)
-                Moving(media, e);
-
-            if (!e.Cancel)
-            {
-                media.ParentId = parentId;
-                Save(media, userId);
-
-                if (Moved != null)
-                    Moved(media, e);
-
-                Audit.Add(AuditTypes.Move, "Move Media performed by user", userId == -1 ? 0 : userId, media.Id);
-            }
-        }
-
-        /// <summary>
-        /// Deletes an <see cref="IMedia"/> object by moving it to the Recycle Bin
-        /// </summary>
-        /// <param name="media">The <see cref="IMedia"/> to delete</param>
-        /// <param name="userId">Id of the User deleting the Media</param>
-        public void MoveToRecycleBin(IMedia media, int userId = -1)
-        {
-            //TODO If media item has children those should also be moved to the recycle bin as well
-
-            var e = new MoveEventArgs { ParentId = -20 };
-            if (Trashing != null)
-                Trashing(media, e);
-
-            if (!e.Cancel)
-            {
-                var repository = _mediaRepository;
-                ((Core.Models.Media) media).ChangeTrashedState(true);
-                repository.AddOrUpdate(media);
-                _unitOfWork.Commit();
-
-                if (Trashed != null)
-                    Trashed(media, e);
-
-                Audit.Add(AuditTypes.Move, "Move Media to Recycle Bin performed by user", userId == -1 ? 0 : userId, media.Id);
-            }
-        }
-
-        /// <summary>
-        /// Empties the Recycle Bin by deleting all <see cref="IMedia"/> that resides in the bin
-        /// </summary>
-        public void EmptyRecycleBin()
-        {
-            var repository = _mediaRepository;
-
-            var query = Query<IMedia>.Builder.Where(x => x.ParentId == -20);
-            var contents = repository.GetByQuery(query);
-
-            foreach (var content in contents)
-            {
-                repository.Delete(content);
-            }
-            _unitOfWork.Commit();
-
-            Audit.Add(AuditTypes.Delete, "Empty Recycle Bin performed by user", 0, -20);
-        }
-
-        /// <summary>
-        /// Deletes all media of specified type. All children of deleted media is moved to Recycle Bin.
-        /// </summary>
-        /// <remarks>This needs extra care and attention as its potentially a dangerous and extensive operation</remarks>
-        /// <param name="mediaTypeId">Id of the <see cref="IMediaType"/></param>
-        /// <param name="userId">Optional id of the user deleting the media</param>
-        public void DeleteMediaOfType(int mediaTypeId, int userId = -1)
-        {
-            var repository = _mediaRepository;
-
-            //NOTE What about media that has the contenttype as part of its composition?
-            //The ContentType has to be removed from the composition somehow as it would otherwise break
-            //Dbl.check+test that the ContentType's Id is removed from the ContentType2ContentType table
-            var query = Query<IMedia>.Builder.Where(x => x.ContentTypeId == mediaTypeId);
-            var contents = repository.GetByQuery(query);
-
-            var e = new DeleteEventArgs { Id = mediaTypeId };
-            if (Deleting != null)
-                Deleting(contents, e);
-
-            if (!e.Cancel)
-            {
-                foreach (var content in contents)
-                {
-                    ((Core.Models.Media) content).ChangeTrashedState(true);
-                    repository.AddOrUpdate(content);
-                }
-
-                _unitOfWork.Commit();
-
-                if (Deleted != null)
-                    Deleted(contents, e);
-
-                Audit.Add(AuditTypes.Delete, "Delete Media items by Type performed by user", userId == -1 ? 0 : userId, -1);
-            }
-        }
-
-        /// <summary>
-        /// Permanently deletes an <see cref="IMedia"/> object
-        /// </summary>
-        /// <remarks>
-        /// Please note that this method will completely remove the Media from the database,
-        /// but current not from the file system.
-        /// </remarks>
-        /// <param name="media">The <see cref="IMedia"/> to delete</param>
-        /// <param name="userId">Id of the User deleting the Media</param>
-        public void Delete(IMedia media, int userId = -1)
-        {
-            var e = new DeleteEventArgs { Id = media.Id };
-            if (Deleting != null)
-                Deleting(media, e);
-
-            if (!e.Cancel)
-            {
-                _mediaRepository.Delete(media);
-                _unitOfWork.Commit();
-
-                if (Deleted != null)
-                    Deleted(media, e);
-
-                Audit.Add(AuditTypes.Delete, "Delete Media performed by user", userId == -1 ? 0 : userId, media.Id);
-            }
-        }
-
-        /// <summary>
-        /// Saves a single <see cref="IMedia"/> object
-        /// </summary>
-        /// <param name="media">The <see cref="IMedia"/> to save</param>
-        /// <param name="userId">Id of the User saving the Content</param>
-        public void Save(IMedia media, int userId = -1)
-        {
-<<<<<<< HEAD
-            var repository = _mediaRepository;
-
-			var e = new SaveEventArgs();
-			if (Saving != null)
-				Saving(media, e);
-
-			if (!e.Cancel)
-			{
-				repository.AddOrUpdate(media);
-				_unitOfWork.Commit();
-
-				if (Saved != null)
-					Saved(media, e);
-			}
-=======
-            var e = new SaveEventArgs();
-            if (Saving != null)
-                Saving(media, e);
-
-            if (!e.Cancel)
-            {
-                SetUser(media, userId);
-                _mediaRepository.AddOrUpdate(media);
-                _unitOfWork.Commit();
-
-                if (Saved != null)
-                    Saved(media, e);
-
-                Audit.Add(AuditTypes.Save, "Save Media performed by user", media.CreatorId, media.Id);
-            }
->>>>>>> 73d541ad
-        }
-
-        /// <summary>
-        /// Saves a collection of <see cref="IMedia"/> objects
-        /// </summary>
-        /// <param name="medias">Collection of <see cref="IMedia"/> to save</param>
-        /// <param name="userId">Id of the User saving the Content</param>
-        public void Save(IEnumerable<IMedia> medias, int userId = -1)
-        {
-            var e = new SaveEventArgs();
-            if (Saving != null)
-                Saving(medias, e);
-
-            if (!e.Cancel)
-            {
-                foreach (var media in medias)
-                {
-                    SetUser(media, userId);
-                    _mediaRepository.AddOrUpdate(media);
-                }
-                _unitOfWork.Commit();
-
-                if (Saved != null)
-                    Saved(medias, e);
-
-                Audit.Add(AuditTypes.Save, "Save Media items performed by user", userId == -1 ? 0 : userId, -1);
-            }
-        }
-
-        /// <summary>
-        /// Internal method to set the HttpContextBase for testing.
-        /// </summary>
-        /// <param name="httpContext"><see cref="HttpContextBase"/></param>
-        internal void SetHttpContext(HttpContextBase httpContext)
-        {
-            _httpContext = httpContext;
-        }
-
-        /// <summary>
-        /// Updates a media object with the User (id), who created the content.
-        /// </summary>
-        /// <param name="media"><see cref="IMedia"/> object to update</param>
-        /// <param name="userId">Optional Id of the User</param>
-        private void SetUser(IMedia media, int userId)
-        {
-            if (userId > -1)
-            {
-                //If a user id was passed in we use that
-                media.CreatorId = userId;
-            }
-            else if (UserServiceOrContext())
-            {
-                var profile = _httpContext == null
-                                  ? _userService.GetCurrentBackOfficeUser()
-                                  : _userService.GetCurrentBackOfficeUser(_httpContext);
-                media.CreatorId = profile.Id.SafeCast<int>();
-            }
-            else
-            {
-                //Otherwise we default to Admin user, which should always exist (almost always)
-                media.CreatorId = 0;
-            }
-        }
-
-<<<<<<< HEAD
-		/// <summary>
-		/// Occurs before Save
-		/// </summary>
-		public static event EventHandler<SaveEventArgs> Saving;
-
-		/// <summary>
-		/// Occurs after Save
-		/// </summary>
-		public static event EventHandler<SaveEventArgs> Saved;
-=======
-        private bool UserServiceOrContext()
-        {
-            return _userService != null && (HttpContext.Current != null || _httpContext != null);
-        }
-
-        #region Event Handlers
-        /// <summary>
-        /// Occurs before Delete
-        /// </summary>
-        public static event EventHandler<DeleteEventArgs> Deleting;
-
-        /// <summary>
-        /// Occurs after Delete
-        /// </summary>
-        public static event EventHandler<DeleteEventArgs> Deleted;
-
-        /// <summary>
-        /// Occurs before Save
-        /// </summary>
-        public static event EventHandler<SaveEventArgs> Saving;
-
-        /// <summary>
-        /// Occurs after Save
-        /// </summary>
-        public static event EventHandler<SaveEventArgs> Saved;
-
-        /// <summary>
-        /// Occurs before Create
-        /// </summary>
-        public static event EventHandler<NewEventArgs> Creating;
-
-        /// <summary>
-        /// Occurs after Create
-        /// </summary>
-        public static event EventHandler<NewEventArgs> Created;
-
-        /// <summary>
-        /// Occurs before Content is moved to Recycle Bin
-        /// </summary>
-        public static event EventHandler<MoveEventArgs> Trashing;
-
-        /// <summary>
-        /// Occurs after Content is moved to Recycle Bin
-        /// </summary>
-        public static event EventHandler<MoveEventArgs> Trashed;
-
-        /// <summary>
-        /// Occurs before Move
-        /// </summary>
-        public static event EventHandler<MoveEventArgs> Moving;
-
-        /// <summary>
-        /// Occurs after Move
-        /// </summary>
-        public static event EventHandler<MoveEventArgs> Moved;
-        #endregion
->>>>>>> 73d541ad
-    }
+using System;
+using System.Collections.Generic;
+using System.Linq;
+using System.Web;
+using Umbraco.Core.Auditing;
+using Umbraco.Core.Models;
+using Umbraco.Core.Persistence;
+using Umbraco.Core.Persistence.Querying;
+using Umbraco.Core.Persistence.Repositories;
+using Umbraco.Core.Persistence.UnitOfWork;
+
+namespace Umbraco.Core.Services
+{
+	/// <summary>
+	/// Represents the Media Service, which is an easy access to operations involving <see cref="IMedia"/>
+	/// </summary>
+	public class MediaService : IMediaService
+	{
+		private readonly IDatabaseUnitOfWork _unitOfWork;
+		private readonly IMediaRepository _mediaRepository;
+		private readonly IMediaTypeRepository _mediaTypeRepository;
+		private readonly IUserService _userService;
+		private HttpContextBase _httpContext;
+
+		public MediaService()
+			: this(new PetaPocoUnitOfWorkProvider())
+		{
+		}
+
+		public MediaService(IDatabaseUnitOfWorkProvider provider)
+		{
+			_unitOfWork = provider.GetUnitOfWork();
+			_mediaRepository = RepositoryResolver.Current.Factory.CreateMediaRepository(_unitOfWork);
+			_mediaTypeRepository = RepositoryResolver.Current.Factory.CreateMediaTypeRepository(_unitOfWork);
+		}
+
+		internal MediaService(IDatabaseUnitOfWorkProvider provider, IUserService userService)
+		{
+			_unitOfWork = provider.GetUnitOfWork();
+			_mediaRepository = RepositoryResolver.Current.Factory.CreateMediaRepository(_unitOfWork);
+			_mediaTypeRepository = RepositoryResolver.Current.Factory.CreateMediaTypeRepository(_unitOfWork);
+			_userService = userService;
+		}
+
+		/// <summary>
+		/// Creates an <see cref="IMedia"/> object using the alias of the <see cref="IMediaType"/>
+		/// that this Media is based on.
+		/// </summary>
+		/// <param name="parentId">Id of Parent for the new Media item</param>
+		/// <param name="mediaTypeAlias">Alias of the <see cref="IMediaType"/></param>
+		/// <param name="userId">Optional id of the user creating the media item</param>
+		/// <returns><see cref="IMedia"/></returns>
+		public IMedia CreateContent(int parentId, string mediaTypeAlias, int userId = -1)
+		{
+			var repository = _mediaTypeRepository;
+			var query = Query<IMediaType>.Builder.Where(x => x.Alias == mediaTypeAlias);
+			var mediaTypes = repository.GetByQuery(query);
+
+			if (!mediaTypes.Any())
+				throw new Exception(string.Format("No ContentType matching the passed in Alias: '{0}' was found", mediaTypeAlias));
+
+			var contentType = mediaTypes.First();
+
+			if (contentType == null)
+				throw new Exception(string.Format("ContentType matching the passed in Alias: '{0}' was null", mediaTypeAlias));
+
+			IMedia media = null;
+
+			var e = new NewEventArgs { Alias = mediaTypeAlias, ParentId = parentId };
+			if (Creating != null)
+				Creating(media, e);
+
+			if (!e.Cancel)
+			{
+				media = new Models.Media(parentId, contentType);
+				SetUser(media, userId);
+
+				if (Created != null)
+					Created(media, e);
+
+				Audit.Add(AuditTypes.New, "", media.CreatorId, media.Id);
+			}
+
+			return media;
+		}
+
+		/// <summary>
+		/// Gets an <see cref="IMedia"/> object by Id
+		/// </summary>
+		/// <param name="id">Id of the Content to retrieve</param>
+		/// <returns><see cref="IMedia"/></returns>
+		public IMedia GetById(int id)
+		{
+			var repository = _mediaRepository;
+			return repository.Get(id);
+		}
+
+		/// <summary>
+		/// Gets a collection of <see cref="IMedia"/> objects by Parent Id
+		/// </summary>
+		/// <param name="id">Id of the Parent to retrieve Children from</param>
+		/// <returns>An Enumerable list of <see cref="IMedia"/> objects</returns>
+		public IEnumerable<IMedia> GetChildren(int id)
+		{
+			var repository = _mediaRepository;
+
+			var query = Query<IMedia>.Builder.Where(x => x.ParentId == id);
+			var medias = repository.GetByQuery(query);
+
+			return medias;
+		}
+
+		/// <summary>
+		/// Gets descendants of a <see cref="IMedia"/> object by its Id
+		/// </summary>
+		/// <param name="id">Id of the Parent to retrieve descendants from</param>
+		/// <returns>An Enumerable flat list of <see cref="IMedia"/> objects</returns>
+		public IEnumerable<IMedia> GetDescendants(int id)
+		{
+			var repository = _mediaRepository;
+
+			var media = repository.Get(id);
+
+			var query = Query<IMedia>.Builder.Where(x => x.Path.StartsWith(media.Path));
+			var medias = repository.GetByQuery(query);
+
+			return medias;
+		}
+
+		/// <summary>
+		/// Gets a collection of <see cref="IMedia"/> objects by the Id of the <see cref="IContentType"/>
+		/// </summary>
+		/// <param name="id">Id of the <see cref="IMediaType"/></param>
+		/// <returns>An Enumerable list of <see cref="IMedia"/> objects</returns>
+		public IEnumerable<IMedia> GetMediaOfMediaType(int id)
+		{
+			var repository = _mediaRepository;
+
+			var query = Query<IMedia>.Builder.Where(x => x.ContentTypeId == id);
+			var medias = repository.GetByQuery(query);
+
+			return medias;
+		}
+
+		/// <summary>
+		/// Gets a collection of <see cref="IMedia"/> objects, which reside at the first level / root
+		/// </summary>
+		/// <returns>An Enumerable list of <see cref="IMedia"/> objects</returns>
+		public IEnumerable<IMedia> GetRootMedia()
+		{
+			var repository = _mediaRepository;
+
+			var query = Query<IMedia>.Builder.Where(x => x.ParentId == -1);
+			var medias = repository.GetByQuery(query);
+
+			return medias;
+		}
+
+		/// <summary>
+		/// Gets a collection of an <see cref="IMedia"/> objects, which resides in the Recycle Bin
+		/// </summary>
+		/// <returns>An Enumerable list of <see cref="IMedia"/> objects</returns>
+		public IEnumerable<IMedia> GetMediaInRecycleBin()
+		{
+			var repository = _mediaRepository;
+
+			var query = Query<IMedia>.Builder.Where(x => x.ParentId == -20);
+			var medias = repository.GetByQuery(query);
+
+			return medias;
+		}
+
+		/// <summary>
+		/// Moves an <see cref="IMedia"/> object to a new location
+		/// </summary>
+		/// <param name="media">The <see cref="IMedia"/> to move</param>
+		/// <param name="parentId">Id of the Media's new Parent</param>
+		/// <param name="userId">Id of the User moving the Media</param>
+		public void Move(IMedia media, int parentId, int userId = -1)
+		{
+			var e = new MoveEventArgs { ParentId = parentId };
+			if (Moving != null)
+				Moving(media, e);
+
+			if (!e.Cancel)
+			{
+				media.ParentId = parentId;
+				Save(media, userId);
+
+				if (Moved != null)
+					Moved(media, e);
+
+				Audit.Add(AuditTypes.Move, "Move Media performed by user", userId == -1 ? 0 : userId, media.Id);
+			}
+		}
+
+		/// <summary>
+		/// Deletes an <see cref="IMedia"/> object by moving it to the Recycle Bin
+		/// </summary>
+		/// <param name="media">The <see cref="IMedia"/> to delete</param>
+		/// <param name="userId">Id of the User deleting the Media</param>
+		public void MoveToRecycleBin(IMedia media, int userId = -1)
+		{
+			//TODO If media item has children those should also be moved to the recycle bin as well
+
+			var e = new MoveEventArgs { ParentId = -20 };
+			if (Trashing != null)
+				Trashing(media, e);
+
+			if (!e.Cancel)
+			{
+				var repository = _mediaRepository;
+				((Core.Models.Media)media).ChangeTrashedState(true);
+				repository.AddOrUpdate(media);
+				_unitOfWork.Commit();
+
+				if (Trashed != null)
+					Trashed(media, e);
+
+				Audit.Add(AuditTypes.Move, "Move Media to Recycle Bin performed by user", userId == -1 ? 0 : userId, media.Id);
+			}
+		}
+
+		/// <summary>
+		/// Empties the Recycle Bin by deleting all <see cref="IMedia"/> that resides in the bin
+		/// </summary>
+		public void EmptyRecycleBin()
+		{
+			var repository = _mediaRepository;
+
+			var query = Query<IMedia>.Builder.Where(x => x.ParentId == -20);
+			var contents = repository.GetByQuery(query);
+
+			foreach (var content in contents)
+			{
+				repository.Delete(content);
+			}
+			_unitOfWork.Commit();
+
+			Audit.Add(AuditTypes.Delete, "Empty Recycle Bin performed by user", 0, -20);
+		}
+
+		/// <summary>
+		/// Deletes all media of specified type. All children of deleted media is moved to Recycle Bin.
+		/// </summary>
+		/// <remarks>This needs extra care and attention as its potentially a dangerous and extensive operation</remarks>
+		/// <param name="mediaTypeId">Id of the <see cref="IMediaType"/></param>
+		/// <param name="userId">Optional id of the user deleting the media</param>
+		public void DeleteMediaOfType(int mediaTypeId, int userId = -1)
+		{
+			var repository = _mediaRepository;
+
+			//NOTE What about media that has the contenttype as part of its composition?
+			//The ContentType has to be removed from the composition somehow as it would otherwise break
+			//Dbl.check+test that the ContentType's Id is removed from the ContentType2ContentType table
+			var query = Query<IMedia>.Builder.Where(x => x.ContentTypeId == mediaTypeId);
+			var contents = repository.GetByQuery(query);
+
+			var e = new DeleteEventArgs { Id = mediaTypeId };
+			if (Deleting != null)
+				Deleting(contents, e);
+
+			if (!e.Cancel)
+			{
+				foreach (var content in contents)
+				{
+					((Core.Models.Media)content).ChangeTrashedState(true);
+					repository.AddOrUpdate(content);
+				}
+
+				_unitOfWork.Commit();
+
+				if (Deleted != null)
+					Deleted(contents, e);
+
+				Audit.Add(AuditTypes.Delete, "Delete Media items by Type performed by user", userId == -1 ? 0 : userId, -1);
+			}
+		}
+
+		/// <summary>
+		/// Permanently deletes an <see cref="IMedia"/> object
+		/// </summary>
+		/// <remarks>
+		/// Please note that this method will completely remove the Media from the database,
+		/// but current not from the file system.
+		/// </remarks>
+		/// <param name="media">The <see cref="IMedia"/> to delete</param>
+		/// <param name="userId">Id of the User deleting the Media</param>
+		public void Delete(IMedia media, int userId = -1)
+		{
+			var e = new DeleteEventArgs { Id = media.Id };
+			if (Deleting != null)
+				Deleting(media, e);
+
+			if (!e.Cancel)
+			{
+				_mediaRepository.Delete(media);
+				_unitOfWork.Commit();
+
+				if (Deleted != null)
+					Deleted(media, e);
+
+				Audit.Add(AuditTypes.Delete, "Delete Media performed by user", userId == -1 ? 0 : userId, media.Id);
+			}
+		}
+
+		/// <summary>
+		/// Saves a single <see cref="IMedia"/> object
+		/// </summary>
+		/// <param name="media">The <see cref="IMedia"/> to save</param>
+		/// <param name="userId">Id of the User saving the Content</param>
+		public void Save(IMedia media, int userId = -1)
+		{
+			var repository = _mediaRepository;
+
+			var e = new SaveEventArgs();
+			if (Saving != null)
+				Saving(media, e);
+
+			if (!e.Cancel)
+			{
+				SetUser(media, userId);
+				_mediaRepository.AddOrUpdate(media);
+				repository.AddOrUpdate(media);
+				_unitOfWork.Commit();
+
+				if (Saved != null)
+					Saved(media, e);
+			}
+			Audit.Add(AuditTypes.Save, "Save Media performed by user", media.CreatorId, media.Id);
+		}
+
+		/// <summary>
+		/// Saves a collection of <see cref="IMedia"/> objects
+		/// </summary>
+		/// <param name="medias">Collection of <see cref="IMedia"/> to save</param>
+		/// <param name="userId">Id of the User saving the Content</param>
+		public void Save(IEnumerable<IMedia> medias, int userId = -1)
+		{
+			var e = new SaveEventArgs();
+			if (Saving != null)
+				Saving(medias, e);
+
+			if (!e.Cancel)
+			{
+				foreach (var media in medias)
+				{
+					SetUser(media, userId);
+					_mediaRepository.AddOrUpdate(media);
+				}
+				_unitOfWork.Commit();
+
+				if (Saved != null)
+					Saved(medias, e);
+
+				Audit.Add(AuditTypes.Save, "Save Media items performed by user", userId == -1 ? 0 : userId, -1);
+			}
+		}
+
+		/// <summary>
+		/// Internal method to set the HttpContextBase for testing.
+		/// </summary>
+		/// <param name="httpContext"><see cref="HttpContextBase"/></param>
+		internal void SetHttpContext(HttpContextBase httpContext)
+		{
+			_httpContext = httpContext;
+		}
+
+		/// <summary>
+		/// Updates a media object with the User (id), who created the content.
+		/// </summary>
+		/// <param name="media"><see cref="IMedia"/> object to update</param>
+		/// <param name="userId">Optional Id of the User</param>
+		private void SetUser(IMedia media, int userId)
+		{
+			if (userId > -1)
+			{
+				//If a user id was passed in we use that
+				media.CreatorId = userId;
+			}
+			else if (UserServiceOrContext())
+			{
+				var profile = _httpContext == null
+								  ? _userService.GetCurrentBackOfficeUser()
+								  : _userService.GetCurrentBackOfficeUser(_httpContext);
+				media.CreatorId = profile.Id.SafeCast<int>();
+			}
+			else
+			{
+				//Otherwise we default to Admin user, which should always exist (almost always)
+				media.CreatorId = 0;
+			}
+		}
+
+		private bool UserServiceOrContext()
+		{
+			return _userService != null && (HttpContext.Current != null || _httpContext != null);
+		}
+
+		#region Event Handlers
+		/// <summary>
+		/// Occurs before Delete
+		/// </summary>
+		public static event EventHandler<DeleteEventArgs> Deleting;
+
+		/// <summary>
+		/// Occurs after Delete
+		/// </summary>
+		public static event EventHandler<DeleteEventArgs> Deleted;
+
+		/// <summary>
+		/// Occurs before Save
+		/// </summary>
+		public static event EventHandler<SaveEventArgs> Saving;
+
+		/// <summary>
+		/// Occurs after Save
+		/// </summary>
+		public static event EventHandler<SaveEventArgs> Saved;
+
+		/// <summary>
+		/// Occurs before Create
+		/// </summary>
+		public static event EventHandler<NewEventArgs> Creating;
+
+		/// <summary>
+		/// Occurs after Create
+		/// </summary>
+		public static event EventHandler<NewEventArgs> Created;
+
+		/// <summary>
+		/// Occurs before Content is moved to Recycle Bin
+		/// </summary>
+		public static event EventHandler<MoveEventArgs> Trashing;
+
+		/// <summary>
+		/// Occurs after Content is moved to Recycle Bin
+		/// </summary>
+		public static event EventHandler<MoveEventArgs> Trashed;
+
+		/// <summary>
+		/// Occurs before Move
+		/// </summary>
+		public static event EventHandler<MoveEventArgs> Moving;
+
+		/// <summary>
+		/// Occurs after Move
+		/// </summary>
+		public static event EventHandler<MoveEventArgs> Moved;
+		#endregion
+	}
 }