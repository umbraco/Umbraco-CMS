namespace Umbraco.Cms.Core.Services.OperationStatus;

public enum ContentTypeOperationStatus
{
    Success,
    DuplicateAlias,
    InvalidAlias,
    NameCannotBeEmpty,
    NameTooLong,
    InvalidPropertyTypeAlias,
    PropertyTypeAliasCannotEqualContentTypeAlias,
    DuplicatePropertyTypeAlias,
    DataTypeNotFound,
    InvalidInheritance,
    InvalidComposition,
    InvalidParent,
    InvalidContainerName,
    InvalidContainerType,
    MissingContainer,
    DuplicateContainer,
    NotFound,
    NotAllowed,
<<<<<<< HEAD
    InvalidElementFlagDocumentHasContent,
    InvalidElementFlagElementIsUsedInPropertyEditorConfiguration,
    InvalidElementFlagComparedToParent
=======
    CancelledByNotification,
>>>>>>> ceb86b6c
}<|MERGE_RESOLUTION|>--- conflicted
+++ resolved
@@ -20,11 +20,8 @@
     DuplicateContainer,
     NotFound,
     NotAllowed,
-<<<<<<< HEAD
+    CancelledByNotification,
     InvalidElementFlagDocumentHasContent,
     InvalidElementFlagElementIsUsedInPropertyEditorConfiguration,
-    InvalidElementFlagComparedToParent
-=======
-    CancelledByNotification,
->>>>>>> ceb86b6c
+    InvalidElementFlagComparedToParent,
 }