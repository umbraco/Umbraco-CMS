using Umbraco.Cms.Core.Events;
using Umbraco.Cms.Core.Models;
using Umbraco.Cms.Core.Models.ContentEditing;
using Umbraco.Cms.Core.Models.ContentPublishing;
using Umbraco.Cms.Core.Scoping;
using Umbraco.Cms.Core.Services.OperationStatus;
using Umbraco.Extensions;

namespace Umbraco.Cms.Core.Services;

internal sealed class ContentPublishingService : IContentPublishingService
{
    private readonly ICoreScopeProvider _coreScopeProvider;
    private readonly IContentService _contentService;
    private readonly IUserIdKeyResolver _userIdKeyResolver;
    private readonly IContentValidationService _contentValidationService;
    private readonly IContentTypeService _contentTypeService;
    private readonly ILanguageService _languageService;

    public ContentPublishingService(
        ICoreScopeProvider coreScopeProvider,
        IContentService contentService,
        IUserIdKeyResolver userIdKeyResolver,
        IContentValidationService contentValidationService,
        IContentTypeService contentTypeService,
        ILanguageService languageService)
    {
        _coreScopeProvider = coreScopeProvider;
        _contentService = contentService;
        _userIdKeyResolver = userIdKeyResolver;
        _contentValidationService = contentValidationService;
        _contentTypeService = contentTypeService;
        _languageService = languageService;
    }

    /// <inheritdoc />
    public async Task<Attempt<ContentPublishingResult, ContentPublishingOperationStatus>> PublishAsync(
        Guid key,
        ICollection<CulturePublishScheduleModel> culturesToPublishOrSchedule,
        Guid userKey)
    {
        var culturesToPublishImmediately =
            culturesToPublishOrSchedule.Where(culture => culture.Schedule is null).Select(c => c.Culture ?? Constants.System.InvariantCulture).ToHashSet();

        ContentScheduleCollection schedules = _contentService.GetContentScheduleByContentId(key);

        foreach (CulturePublishScheduleModel cultureToSchedule in culturesToPublishOrSchedule.Where(c => c.Schedule is not null))
        {
            var culture = cultureToSchedule.Culture ?? Constants.System.InvariantCulture;

            if (cultureToSchedule.Schedule!.PublishDate is null)
            {
                schedules.RemoveIfExists(culture, ContentScheduleAction.Release);
            }
            else
            {
                schedules.AddOrUpdate(culture, cultureToSchedule.Schedule!.PublishDate.Value.UtcDateTime,ContentScheduleAction.Release);
            }

            if (cultureToSchedule.Schedule!.UnpublishDate is null)
            {
                schedules.RemoveIfExists(culture, ContentScheduleAction.Expire);
            }
            else
            {
                schedules.AddOrUpdate(culture, cultureToSchedule.Schedule!.UnpublishDate.Value.UtcDateTime, ContentScheduleAction.Expire);
            }
        }

        var cultureAndSchedule = new CultureAndScheduleModel
        {
            CulturesToPublishImmediately = culturesToPublishImmediately,
            Schedules = schedules,
        };

        return await PublishAsync(key, cultureAndSchedule, userKey);
    }

    /// <inheritdoc />
    [Obsolete("Use non obsoleted version instead. Scheduled for removal in v17")]
    public async Task<Attempt<ContentPublishingResult, ContentPublishingOperationStatus>> PublishAsync(
        Guid key,
        CultureAndScheduleModel cultureAndSchedule,
        Guid userKey)
    {
        using ICoreScope scope = _coreScopeProvider.CreateCoreScope();
        IContent? content = _contentService.GetById(key);
        if (content is null)
        {
            scope.Complete();
            return Attempt.FailWithStatus(ContentPublishingOperationStatus.ContentNotFound, new ContentPublishingResult());
        }

<<<<<<< HEAD
        ISet<string> culturesToPublishImmediately = cultureAndSchedule.CulturesToPublishImmediately;
=======
        // clear all schedules and publish nothing
        if (cultureAndSchedule.CulturesToPublishImmediately.Count == 0 &&
            cultureAndSchedule.Schedules.FullSchedule.Count == 0)
        {
            _contentService.PersistContentSchedule(content, cultureAndSchedule.Schedules);
            scope.Complete();
            return Attempt.SucceedWithStatus(
                ContentPublishingOperationStatus.Success,
                new ContentPublishingResult { Content = content });
        }
>>>>>>> f9c52b7e

        var cultures =
            culturesToPublishImmediately.Union(
                cultureAndSchedule.Schedules.FullSchedule.Select(x => x.Culture)).ToArray();

        // If cultures are provided for non variant content, and they include the default culture, consider
        // the request as valid for publishing the content.
        // This is necessary as in a bulk publishing context the cultures are selected and provided from the
        // list of languages.
        bool variesByCulture = content.ContentType.VariesByCulture();
        if (!variesByCulture)
        {
            ILanguage? defaultLanguage = await _languageService.GetDefaultLanguageAsync();
            if (defaultLanguage is not null)
            {
                if (cultures.Contains(defaultLanguage.IsoCode))
                {
                    cultures = ["*"];
                }

                if (culturesToPublishImmediately.Contains(defaultLanguage.IsoCode))
                {
                    culturesToPublishImmediately = new HashSet<string> { "*" };
                }
            }
        }

        if (variesByCulture)
        {
            if (cultures.Any() is false)
            {
                scope.Complete();
                return Attempt.FailWithStatus(ContentPublishingOperationStatus.CultureMissing, new ContentPublishingResult());
            }

<<<<<<< HEAD
            IEnumerable<string> validCultures = (await _languageService.GetAllAsync()).Select(x => x.IsoCode);
            if (cultures.Any(x => x == "*") || cultures.All(x=> validCultures.Contains(x) is false))
=======
            if (cultures.Any(x => x == Constants.System.InvariantCulture))
            {
                scope.Complete();
                return Attempt.FailWithStatus(ContentPublishingOperationStatus.CannotPublishInvariantWhenVariant, new ContentPublishingResult());
            }

            var validCultures = (await _languageService.GetAllAsync()).Select(x => x.IsoCode);
            if (validCultures.ContainsAll(cultures) is false)
>>>>>>> f9c52b7e
            {
                scope.Complete();
                return Attempt.FailWithStatus(ContentPublishingOperationStatus.InvalidCulture, new ContentPublishingResult());
            }
        }
        else
        {
            if (cultures.Length != 1 || cultures.Any(x => x != Constants.System.InvariantCulture))
            {
                scope.Complete();
                return Attempt.FailWithStatus(ContentPublishingOperationStatus.InvalidCulture, new ContentPublishingResult());
            }
        }

        ContentValidationResult validationResult = await ValidateCurrentContentAsync(content, cultures);
        if (validationResult.ValidationErrors.Any())
        {
            scope.Complete();
            return Attempt.FailWithStatus(ContentPublishingOperationStatus.ContentInvalid, new ContentPublishingResult
            {
                Content = content,
                InvalidPropertyAliases = validationResult.ValidationErrors.Select(property => property.Alias).ToArray()
            });
        }


        var userId = await _userIdKeyResolver.GetAsync(userKey);

        PublishResult? result = null;
        if (culturesToPublishImmediately.Any())
        {
            result = _contentService.Publish(content, culturesToPublishImmediately.ToArray(), userId);
        }

        if (result?.Success != false && cultureAndSchedule.Schedules.FullSchedule.Any())
        {
            _contentService.PersistContentSchedule(result?.Content ?? content, cultureAndSchedule.Schedules);
            result = new PublishResult(
                PublishResultType.SuccessPublish,
                result?.EventMessages ?? new EventMessages(),
                result?.Content ?? content);
        }

        scope.Complete();

        if (result is null)
        {
            return Attempt.FailWithStatus(ContentPublishingOperationStatus.NothingToPublish, new ContentPublishingResult());
        }

        ContentPublishingOperationStatus contentPublishingOperationStatus = ToContentPublishingOperationStatus(result);
        return contentPublishingOperationStatus is ContentPublishingOperationStatus.Success
            ? Attempt.SucceedWithStatus(
                ToContentPublishingOperationStatus(result),
                new ContentPublishingResult { Content = content })
            : Attempt.FailWithStatus(ToContentPublishingOperationStatus(result), new ContentPublishingResult
            {
                Content = content,
                InvalidPropertyAliases = result.InvalidProperties?.Select(property => property.Alias).ToArray()
                                         ?? Enumerable.Empty<string>()
            });
    }

    private async Task<ContentValidationResult> ValidateCurrentContentAsync(IContent content, string[] cultures)
    {
        // Would be better to be able to use a mapper/factory, but currently all that functionality is very much presentation logic.
        var model = new ContentUpdateModel()
        {
            InvariantName = content.Name,
            // NOTE KJA: this needs redoing; we need to make an informed decision whether to include invariant properties, depending on if editing invariant properties is allowed on all variants, or if the default language is included in cultures
            InvariantProperties = content.Properties.Where(x => x.PropertyType.VariesByCulture() is false).Select(x => new PropertyValueModel()
            {
                Alias = x.Alias,
                Value = x.GetValue()
            }),
            Variants = cultures.Select(culture => new VariantModel()
            {
                Name = content.GetPublishName(culture) ?? string.Empty,
                Culture = culture,
                Segment = null,
                Properties = content.Properties.Where(prop=>prop.PropertyType.VariesByCulture()).Select(prop=> new PropertyValueModel()
                {
                    Alias = prop.Alias,
                    Value = prop.GetValue(culture: culture, segment:null, published:false)
                })
            })
        };
        IContentType? contentType = _contentTypeService.Get(content.ContentType.Key)!;
        ContentValidationResult validationResult = await _contentValidationService.ValidatePropertiesAsync(model, contentType, cultures);
        return validationResult;
    }

    /// <inheritdoc />
    public async Task<Attempt<ContentPublishingBranchResult, ContentPublishingOperationStatus>> PublishBranchAsync(Guid key, IEnumerable<string> cultures, bool force, Guid userKey)
    {
        using ICoreScope scope = _coreScopeProvider.CreateCoreScope();
        IContent? content = _contentService.GetById(key);
        if (content is null)
        {
            return Attempt.FailWithStatus(
                ContentPublishingOperationStatus.ContentNotFound,
                new ContentPublishingBranchResult
                {
                    FailedItems = new[]
                    {
                        new ContentPublishingBranchItemResult
                        {
                            Key = key, OperationStatus = ContentPublishingOperationStatus.ContentNotFound
                        }
                    }
                });
        }

        var userId = await _userIdKeyResolver.GetAsync(userKey);
        IEnumerable<PublishResult> result = _contentService.PublishBranch(content, force, cultures.ToArray(), userId);
        scope.Complete();

        var itemResults = result.ToDictionary(r => r.Content.Key, ToContentPublishingOperationStatus);
        var branchResult = new ContentPublishingBranchResult
        {
            Content = content,
            SucceededItems = itemResults
                .Where(i => i.Value is ContentPublishingOperationStatus.Success)
                .Select(i => new ContentPublishingBranchItemResult { Key = i.Key, OperationStatus = i.Value })
                .ToArray(),
            FailedItems = itemResults
                .Where(i => i.Value is not ContentPublishingOperationStatus.Success)
                .Select(i => new ContentPublishingBranchItemResult { Key = i.Key, OperationStatus = i.Value })
                .ToArray()
        };

        return branchResult.FailedItems.Any() is false
            ? Attempt.SucceedWithStatus(ContentPublishingOperationStatus.Success, branchResult)
            : Attempt.FailWithStatus(ContentPublishingOperationStatus.FailedBranch, branchResult);
    }


    /// <inheritdoc/>
    public async Task<Attempt<ContentPublishingOperationStatus>> UnpublishAsync(Guid key, ISet<string>? cultures, Guid userKey)
    {
        using ICoreScope scope = _coreScopeProvider.CreateCoreScope();
        IContent? content = _contentService.GetById(key);
        if (content is null)
        {
            scope.Complete();
            return Attempt.Fail(ContentPublishingOperationStatus.ContentNotFound);
        }

        var userId = await _userIdKeyResolver.GetAsync(userKey);

        Attempt<ContentPublishingOperationStatus> attempt;

        // If cultures are provided for non variant content, and they include the default culture, consider
        // the request as valid for unpublishing the content.
        // This is necessary as in a bulk unpublishing context the cultures are selected and provided from the
        // list of languages.
        if (cultures is not null && !content.ContentType.VariesByCulture())
        {
            ILanguage? defaultLanguage = await _languageService.GetDefaultLanguageAsync();
            if (defaultLanguage is not null && cultures.Contains(defaultLanguage.IsoCode))
            {
                cultures = null;
            }
        }

        if (cultures is null)
        {
            attempt = await UnpublishInvariantAsync(
                content,
                userId);

            scope.Complete();
            return attempt;
        }

        if (cultures.Any() is false)
        {
            scope.Complete();
            return Attempt<ContentPublishingOperationStatus>.Fail(ContentPublishingOperationStatus.CultureMissing);
        }

        if (cultures.Contains("*"))
        {
            attempt = await UnpublishAllCulturesAsync(
                content,
                userId);
        }
        else
        {
            attempt = await UnpublishMultipleCultures(
                content,
                cultures,
                userId);
        }
        scope.Complete();

        return attempt;
    }

    private Task<Attempt<ContentPublishingOperationStatus>> UnpublishAllCulturesAsync(IContent content, int userId)
    {
        if (content.ContentType.VariesByCulture() is false)
        {
            return Task.FromResult(Attempt.Fail(ContentPublishingOperationStatus.CannotPublishVariantWhenNotVariant));
        }

        using ICoreScope scope = _coreScopeProvider.CreateCoreScope();
        PublishResult result = _contentService.Unpublish(content, "*", userId);
        scope.Complete();

        ContentPublishingOperationStatus contentPublishingOperationStatus = ToContentPublishingOperationStatus(result);
        return Task.FromResult(contentPublishingOperationStatus is ContentPublishingOperationStatus.Success
            ? Attempt.Succeed(ToContentPublishingOperationStatus(result))
            : Attempt.Fail(ToContentPublishingOperationStatus(result)));
    }

    private async Task<Attempt<ContentPublishingOperationStatus>> UnpublishMultipleCultures(IContent content, ISet<string> cultures, int userId)
    {
        using ICoreScope scope = _coreScopeProvider.CreateCoreScope();

        if (content.ContentType.VariesByCulture() is false)
        {
            scope.Complete();
            return Attempt.Fail(ContentPublishingOperationStatus.CannotPublishVariantWhenNotVariant);
        }

        var validCultures = (await _languageService.GetAllAsync()).Select(x => x.IsoCode).ToArray();

        foreach (var culture in cultures)
        {
            if (validCultures.Contains(culture) is false)
            {
                scope.Complete();
                return Attempt.Fail(ContentPublishingOperationStatus.InvalidCulture);
            }

            PublishResult result = _contentService.Unpublish(content, culture, userId);

            ContentPublishingOperationStatus contentPublishingOperationStatus = ToContentPublishingOperationStatus(result);

            if (contentPublishingOperationStatus is not ContentPublishingOperationStatus.Success)
            {
                return Attempt.Fail(ToContentPublishingOperationStatus(result));
            }
        }

        scope.Complete();
        return Attempt.Succeed(ContentPublishingOperationStatus.Success);
    }


    private Task<Attempt<ContentPublishingOperationStatus>> UnpublishInvariantAsync(IContent content, int userId)
    {
        using ICoreScope scope = _coreScopeProvider.CreateCoreScope();

        if (content.ContentType.VariesByCulture())
        {
            return Task.FromResult(Attempt.Fail(ContentPublishingOperationStatus.CannotPublishInvariantWhenVariant));
        }

        PublishResult result = _contentService.Unpublish(content, null, userId);
        scope.Complete();

        ContentPublishingOperationStatus contentPublishingOperationStatus = ToContentPublishingOperationStatus(result);
        return Task.FromResult(contentPublishingOperationStatus is ContentPublishingOperationStatus.Success
            ? Attempt.Succeed(ToContentPublishingOperationStatus(result))
            : Attempt.Fail(ToContentPublishingOperationStatus(result)));
    }

    private static ContentPublishingOperationStatus ToContentPublishingOperationStatus(PublishResult publishResult)
        => publishResult.Result switch
        {
            PublishResultType.SuccessPublish => ContentPublishingOperationStatus.Success,
            PublishResultType.SuccessPublishCulture => ContentPublishingOperationStatus.Success,
            PublishResultType.SuccessPublishAlready => ContentPublishingOperationStatus.Success,
            PublishResultType.SuccessUnpublish => ContentPublishingOperationStatus.Success,
            PublishResultType.SuccessUnpublishAlready => ContentPublishingOperationStatus.Success,
            PublishResultType.SuccessUnpublishCulture => ContentPublishingOperationStatus.Success,
            PublishResultType.SuccessUnpublishMandatoryCulture => ContentPublishingOperationStatus.Success,
            PublishResultType.SuccessUnpublishLastCulture => ContentPublishingOperationStatus.Success,
            PublishResultType.SuccessMixedCulture => ContentPublishingOperationStatus.Success,
            // PublishResultType.FailedPublish => expr, <-- never used directly in a PublishResult
            PublishResultType.FailedPublishPathNotPublished => ContentPublishingOperationStatus.PathNotPublished,
            PublishResultType.FailedPublishHasExpired => ContentPublishingOperationStatus.HasExpired,
            PublishResultType.FailedPublishAwaitingRelease => ContentPublishingOperationStatus.AwaitingRelease,
            PublishResultType.FailedPublishCultureHasExpired => ContentPublishingOperationStatus.CultureHasExpired,
            PublishResultType.FailedPublishCultureAwaitingRelease => ContentPublishingOperationStatus.CultureAwaitingRelease,
            PublishResultType.FailedPublishIsTrashed => ContentPublishingOperationStatus.InTrash,
            PublishResultType.FailedPublishCancelledByEvent => ContentPublishingOperationStatus.CancelledByEvent,
            PublishResultType.FailedPublishContentInvalid => ContentPublishingOperationStatus.ContentInvalid,
            PublishResultType.FailedPublishNothingToPublish => ContentPublishingOperationStatus.NothingToPublish,
            PublishResultType.FailedPublishMandatoryCultureMissing => ContentPublishingOperationStatus.MandatoryCultureMissing,
            PublishResultType.FailedPublishConcurrencyViolation => ContentPublishingOperationStatus.ConcurrencyViolation,
            PublishResultType.FailedPublishUnsavedChanges => ContentPublishingOperationStatus.UnsavedChanges,
            PublishResultType.FailedUnpublish => ContentPublishingOperationStatus.Failed,
            PublishResultType.FailedUnpublishCancelledByEvent => ContentPublishingOperationStatus.CancelledByEvent,
            _ => throw new ArgumentOutOfRangeException()
        };
}<|MERGE_RESOLUTION|>--- conflicted
+++ resolved
@@ -54,7 +54,7 @@
             }
             else
             {
-                schedules.AddOrUpdate(culture, cultureToSchedule.Schedule!.PublishDate.Value.UtcDateTime,ContentScheduleAction.Release);
+                schedules.AddOrUpdate(culture, cultureToSchedule.Schedule!.PublishDate.Value.UtcDateTime, ContentScheduleAction.Release);
             }
 
             if (cultureToSchedule.Schedule!.UnpublishDate is null)
@@ -91,10 +91,7 @@
             return Attempt.FailWithStatus(ContentPublishingOperationStatus.ContentNotFound, new ContentPublishingResult());
         }
 
-<<<<<<< HEAD
-        ISet<string> culturesToPublishImmediately = cultureAndSchedule.CulturesToPublishImmediately;
-=======
-        // clear all schedules and publish nothing
+        // If nothing is requested for publish or scheduling, clear all schedules and publish nothing.
         if (cultureAndSchedule.CulturesToPublishImmediately.Count == 0 &&
             cultureAndSchedule.Schedules.FullSchedule.Count == 0)
         {
@@ -104,7 +101,8 @@
                 ContentPublishingOperationStatus.Success,
                 new ContentPublishingResult { Content = content });
         }
->>>>>>> f9c52b7e
+
+        ISet<string> culturesToPublishImmediately = cultureAndSchedule.CulturesToPublishImmediately;
 
         var cultures =
             culturesToPublishImmediately.Union(
@@ -140,19 +138,14 @@
                 return Attempt.FailWithStatus(ContentPublishingOperationStatus.CultureMissing, new ContentPublishingResult());
             }
 
-<<<<<<< HEAD
-            IEnumerable<string> validCultures = (await _languageService.GetAllAsync()).Select(x => x.IsoCode);
-            if (cultures.Any(x => x == "*") || cultures.All(x=> validCultures.Contains(x) is false))
-=======
             if (cultures.Any(x => x == Constants.System.InvariantCulture))
             {
                 scope.Complete();
                 return Attempt.FailWithStatus(ContentPublishingOperationStatus.CannotPublishInvariantWhenVariant, new ContentPublishingResult());
             }
 
-            var validCultures = (await _languageService.GetAllAsync()).Select(x => x.IsoCode);
+            IEnumerable<string> validCultures = (await _languageService.GetAllAsync()).Select(x => x.IsoCode);
             if (validCultures.ContainsAll(cultures) is false)
->>>>>>> f9c52b7e
             {
                 scope.Complete();
                 return Attempt.FailWithStatus(ContentPublishingOperationStatus.InvalidCulture, new ContentPublishingResult());
@@ -233,10 +226,10 @@
                 Name = content.GetPublishName(culture) ?? string.Empty,
                 Culture = culture,
                 Segment = null,
-                Properties = content.Properties.Where(prop=>prop.PropertyType.VariesByCulture()).Select(prop=> new PropertyValueModel()
+                Properties = content.Properties.Where(prop => prop.PropertyType.VariesByCulture()).Select(prop => new PropertyValueModel()
                 {
                     Alias = prop.Alias,
-                    Value = prop.GetValue(culture: culture, segment:null, published:false)
+                    Value = prop.GetValue(culture: culture, segment: null, published: false)
                 })
             })
         };
@@ -303,8 +296,6 @@
 
         var userId = await _userIdKeyResolver.GetAsync(userKey);
 
-        Attempt<ContentPublishingOperationStatus> attempt;
-
         // If cultures are provided for non variant content, and they include the default culture, consider
         // the request as valid for unpublishing the content.
         // This is necessary as in a bulk unpublishing context the cultures are selected and provided from the
@@ -318,6 +309,7 @@
             }
         }
 
+        Attempt<ContentPublishingOperationStatus> attempt;
         if (cultures is null)
         {
             attempt = await UnpublishInvariantAsync(
