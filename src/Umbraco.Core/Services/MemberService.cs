using Microsoft.Extensions.Logging;
using Umbraco.Cms.Core.Events;
using Umbraco.Cms.Core.Models;
using Umbraco.Cms.Core.Models.Membership;
using Umbraco.Cms.Core.Notifications;
using Umbraco.Cms.Core.Persistence;
using Umbraco.Cms.Core.Persistence.Querying;
using Umbraco.Cms.Core.Persistence.Repositories;
using Umbraco.Cms.Core.Scoping;
using Umbraco.Extensions;

namespace Umbraco.Cms.Core.Services;

/// <summary>
///     Represents the MemberService.
/// </summary>
public class MemberService : RepositoryService, IMemberService
{
    private readonly IAuditRepository _auditRepository;
    private readonly IMemberGroupRepository _memberGroupRepository;

    private readonly IMemberGroupService _memberGroupService;
    private readonly IMemberRepository _memberRepository;
    private readonly IMemberTypeRepository _memberTypeRepository;

    #region Constructor

    public MemberService(
        ICoreScopeProvider provider,
        ILoggerFactory loggerFactory,
        IEventMessagesFactory eventMessagesFactory,
        IMemberGroupService memberGroupService,
        IMemberRepository memberRepository,
        IMemberTypeRepository memberTypeRepository,
        IMemberGroupRepository memberGroupRepository,
        IAuditRepository auditRepository)
        : base(provider, loggerFactory, eventMessagesFactory)
    {
        _memberRepository = memberRepository;
        _memberTypeRepository = memberTypeRepository;
        _memberGroupRepository = memberGroupRepository;
        _auditRepository = auditRepository;
        _memberGroupService = memberGroupService ?? throw new ArgumentNullException(nameof(memberGroupService));
    }

    #endregion

    #region Count

    /// <summary>
    ///     Gets the total number of Members based on the count type
    /// </summary>
    /// <remarks>
    ///     The way the Online count is done is the same way that it is done in the MS SqlMembershipProvider - We query for any
    ///     members
    ///     that have their last active date within the Membership.UserIsOnlineTimeWindow (which is in minutes). It isn't exact
    ///     science
    ///     but that is how MS have made theirs so we'll follow that principal.
    /// </remarks>
    /// <param name="countType"><see cref="MemberCountType" /> to count by</param>
    /// <returns><see cref="System.int" /> with number of Members for passed in type</returns>
    public int GetCount(MemberCountType countType)
    {
        using (ICoreScope scope = ScopeProvider.CreateCoreScope(autoComplete: true))
        {
            scope.ReadLock(Constants.Locks.MemberTree);

            IQuery<IMember>? query;

            switch (countType)
            {
                case MemberCountType.All:
                    query = Query<IMember>();
                    break;
                case MemberCountType.LockedOut:
                    query = Query<IMember>()?.Where(x => x.IsLockedOut == true);
                    break;
                case MemberCountType.Approved:
                    query = Query<IMember>()?.Where(x => x.IsApproved == true);
                    break;
                default:
                    throw new ArgumentOutOfRangeException(nameof(countType));
            }

            return _memberRepository.GetCountByQuery(query);
        }
    }

    #endregion

    #region Private Methods

    private void Audit(AuditType type, int userId, int objectId, string? message = null) =>
        _auditRepository.Save(new AuditItem(objectId, type, userId, UmbracoObjectTypes.Member.GetName(), message));

    /// <summary>
    ///     Gets the count of Members by an optional MemberType alias
    /// </summary>
    /// <remarks>If no alias is supplied then the count for all Member will be returned</remarks>
    /// <param name="memberTypeAlias">Optional alias for the MemberType when counting number of Members</param>
    /// <returns><see cref="System.int" /> with number of Members</returns>
    public int Count(string? memberTypeAlias = null)
    {
        using (ICoreScope scope = ScopeProvider.CreateCoreScope(autoComplete: true))
        {
            scope.ReadLock(Constants.Locks.MemberTree);
            return _memberRepository.Count(memberTypeAlias);
        }
    }

    #endregion

    #region Create

    /// <summary>
    ///     Creates an <see cref="IMember" /> object without persisting it
    /// </summary>
    /// <remarks>
    ///     This method is convenient for when you need to add properties to a new Member
    ///     before persisting it in order to limit the amount of times its saved.
    ///     Also note that the returned <see cref="IMember" /> will not have an Id until its saved.
    /// </remarks>
    /// <param name="username">Username of the Member to create</param>
    /// <param name="email">Email of the Member to create</param>
    /// <param name="name">Name of the Member to create</param>
    /// <param name="memberTypeAlias">Alias of the MemberType the Member should be based on</param>
    /// <exception cref="ArgumentException">Thrown when a member type for the given alias isn't found</exception>
    /// <returns>
    ///     <see cref="IMember" />
    /// </returns>
    public IMember CreateMember(string username, string email, string name, string memberTypeAlias)
    {
        IMemberType memberType = GetMemberType(memberTypeAlias);
        if (memberType == null)
        {
            throw new ArgumentException("No member type with that alias.", nameof(memberTypeAlias));
        }

        var member = new Member(name, email.ToLower().Trim(), username, memberType, 0);

        return member;
    }

    /// <summary>
    ///     Creates an <see cref="IMember" /> object without persisting it
    /// </summary>
    /// <remarks>
    ///     This method is convenient for when you need to add properties to a new Member
    ///     before persisting it in order to limit the amount of times its saved.
    ///     Also note that the returned <see cref="IMember" /> will not have an Id until its saved.
    /// </remarks>
    /// <param name="username">Username of the Member to create</param>
    /// <param name="email">Email of the Member to create</param>
    /// <param name="name">Name of the Member to create</param>
    /// <param name="memberType">MemberType the Member should be based on</param>
    /// <returns>
    ///     <see cref="IMember" />
    /// </returns>
    public IMember CreateMember(string username, string email, string name, IMemberType memberType)
    {
        if (memberType == null)
        {
            throw new ArgumentNullException(nameof(memberType));
        }

        var member = new Member(name, email.ToLower().Trim(), username, memberType, 0);

        return member;
    }

    /// <summary>
    ///     Creates and persists a new <see cref="IMember" />
    /// </summary>
    /// <remarks>An <see cref="IMembershipUser" /> can be of type <see cref="IMember" /> or <see cref="IUser" /></remarks>
    /// <param name="username">Username of the <see cref="IMembershipUser" /> to create</param>
    /// <param name="email">Email of the <see cref="IMembershipUser" /> to create</param>
    /// <param name="passwordValue">
    ///     This value should be the encoded/encrypted/hashed value for the password that will be
    ///     stored in the database
    /// </param>
    /// <param name="memberTypeAlias">Alias of the Type</param>
    /// <param name="isApproved">Is the member approved</param>
    /// <returns>
    ///     <see cref="IMember" />
    /// </returns>
    IMember IMembershipMemberService<IMember>.CreateWithIdentity(string username, string email, string passwordValue, string memberTypeAlias)
        => CreateMemberWithIdentity(username, email, username, passwordValue, memberTypeAlias);

    /// <summary>
    ///     Creates and persists a new <see cref="IMember" />
    /// </summary>
    /// <remarks>An <see cref="IMembershipUser" /> can be of type <see cref="IMember" /> or <see cref="IUser" /></remarks>
    /// <param name="username">Username of the <see cref="IMembershipUser" /> to create</param>
    /// <param name="email">Email of the <see cref="IMembershipUser" /> to create</param>
    /// <param name="passwordValue">
    ///     This value should be the encoded/encrypted/hashed value for the password that will be
    ///     stored in the database
    /// </param>
    /// <param name="memberTypeAlias">Alias of the Type</param>
    /// <param name="isApproved"></param>
    /// <returns>
    ///     <see cref="IMember" />
    /// </returns>
    IMember IMembershipMemberService<IMember>.CreateWithIdentity(string username, string email, string passwordValue, string memberTypeAlias, bool isApproved)
        => CreateMemberWithIdentity(username, email, username, passwordValue, memberTypeAlias, isApproved);

    public IMember CreateMemberWithIdentity(string username, string email, string memberTypeAlias)
        => CreateMemberWithIdentity(username, email, username, string.Empty, memberTypeAlias);

    public IMember CreateMemberWithIdentity(string username, string email, string memberTypeAlias, bool isApproved)
        => CreateMemberWithIdentity(username, email, username, string.Empty, memberTypeAlias, isApproved);

    public IMember CreateMemberWithIdentity(string username, string email, string name, string memberTypeAlias)
        => CreateMemberWithIdentity(username, email, name, string.Empty, memberTypeAlias);

    public IMember CreateMemberWithIdentity(string username, string email, string name, string memberTypeAlias, bool isApproved)
        => CreateMemberWithIdentity(username, email, name, string.Empty, memberTypeAlias, isApproved);

    /// <summary>
    ///     Creates and persists a Member
    /// </summary>
    /// <remarks>
    ///     Using this method will persist the Member object before its returned
    ///     meaning that it will have an Id available (unlike the CreateMember method)
    /// </remarks>
    /// <param name="username">Username of the Member to create</param>
    /// <param name="email">Email of the Member to create</param>
    /// <param name="name">Name of the Member to create</param>
    /// <param name="memberTypeAlias">Alias of the MemberType the Member should be based on</param>
    /// <param name="isApproved">Optional IsApproved of the Member to create</param>
    /// <param name="passwordValue">Password of the Member to create</param>
    /// <returns>
    ///     <see cref="IMember" />
    /// </returns>
    public IMember CreateMemberWithIdentity(string username, string email, string name, string passwordValue, string memberTypeAlias, bool isApproved = true)
    {
        using (ICoreScope scope = ScopeProvider.CreateCoreScope())
        {
            // locking the member tree secures member types too
            scope.WriteLock(Constants.Locks.MemberTree);

            IMemberType memberType = GetMemberType(scope, memberTypeAlias); // + locks // + locks
            if (memberType == null)
            {
                throw new ArgumentException(
                    "No member type with that alias.",
                    nameof(memberTypeAlias)); // causes rollback // causes rollback
            }

            var member = new Member(name, email.ToLower().Trim(), username, passwordValue, memberType, isApproved, -1);

            Save(member);

            scope.Complete();

            return member;
        }
    }

    public IMember CreateMemberWithIdentity(string username, string email, IMemberType memberType)
        => CreateMemberWithIdentity(username, email, username, string.Empty, memberType);

    /// <summary>
    ///     Creates and persists a Member
    /// </summary>
    /// <remarks>
    ///     Using this method will persist the Member object before its returned
    ///     meaning that it will have an Id available (unlike the CreateMember method)
    /// </remarks>
    /// <param name="username">Username of the Member to create</param>
    /// <param name="email">Email of the Member to create</param>
    /// <param name="memberType">MemberType the Member should be based on</param>
    /// <param name="isApproved"></param>
    /// <returns>
    ///     <see cref="IMember" />
    /// </returns>
    public IMember CreateMemberWithIdentity(string username, string email, IMemberType memberType, bool isApproved)
        => CreateMemberWithIdentity(username, email, username, string.Empty, memberType, isApproved);

    public IMember CreateMemberWithIdentity(string username, string email, string name, IMemberType memberType)
        => CreateMemberWithIdentity(username, email, name, string.Empty, memberType);

    /// <summary>
    ///     Creates and persists a Member
    /// </summary>
    /// <remarks>
    ///     Using this method will persist the Member object before its returned
    ///     meaning that it will have an Id available (unlike the CreateMember method)
    /// </remarks>
    /// <param name="username">Username of the Member to create</param>
    /// <param name="email">Email of the Member to create</param>
    /// <param name="name">Name of the Member to create</param>
    /// <param name="memberType">MemberType the Member should be based on</param>
    /// <param name="isApproved"></param>
    /// <returns>
    ///     <see cref="IMember" />
    /// </returns>
    public IMember CreateMemberWithIdentity(string username, string email, string name, IMemberType memberType, bool isApproved)
        => CreateMemberWithIdentity(username, email, name, string.Empty, memberType, isApproved);

    #endregion

    #region Get, Has, Is, Exists...

    /// <summary>
    ///     Gets a Member by its integer id
    /// </summary>
    /// <param name="id"><see cref="System.int" /> Id</param>
    /// <returns>
    ///     <see cref="IMember" />
    /// </returns>
    public IMember? GetById(int id)
    {
        using (ICoreScope scope = ScopeProvider.CreateCoreScope(autoComplete: true))
        {
            scope.ReadLock(Constants.Locks.MemberTree);
            return _memberRepository.Get(id);
        }
    }

    /// <summary>
    ///     Creates and persists a Member
    /// </summary>
    /// <remarks>
    ///     Using this method will persist the Member object before its returned
    ///     meaning that it will have an Id available (unlike the CreateMember method)
    /// </remarks>
    /// <param name="username">Username of the Member to create</param>
    /// <param name="email">Email of the Member to create</param>
    /// <param name="name">Name of the Member to create</param>
    /// <param name="passwordValue">
    ///     This value should be the encoded/encrypted/hashed value for the password that will be
    ///     stored in the database
    /// </param>
    /// <param name="memberType">MemberType the Member should be based on</param>
    /// <param name="isApproved"></param>
    /// <returns>
    ///     <see cref="IMember" />
    /// </returns>
    private IMember CreateMemberWithIdentity(string username, string email, string name, string passwordValue, IMemberType memberType, bool isApproved = true)
    {
        if (memberType == null)
        {
            throw new ArgumentNullException(nameof(memberType));
        }

        using (ICoreScope scope = ScopeProvider.CreateCoreScope())
        {
            scope.WriteLock(Constants.Locks.MemberTree);

            // ensure it all still make sense
            // ensure it all still make sense
            IMemberType vrfy = GetMemberType(scope, memberType.Alias); // + locks

            if (vrfy == null || vrfy.Id != memberType.Id)
            {
                throw new ArgumentException(
                    $"Member type with alias {memberType.Alias} does not exist or is a different member type."); // causes rollback
            }

            var member = new Member(name, email.ToLower().Trim(), username, passwordValue, memberType, isApproved, -1);

            Save(member);

            scope.Complete();

            return member;
        }
    }

    /// <summary>
    ///     Gets a Member by the unique key
    /// </summary>
    /// <remarks>
    ///     The guid key corresponds to the unique id in the database
    ///     and the user id in the membership provider.
    /// </remarks>
    /// <param name="id"><see cref="Guid" /> Id</param>
    /// <returns>
    ///     <see cref="IMember" />
    /// </returns>
    public IMember? GetByKey(Guid id)
    {
        using (ICoreScope scope = ScopeProvider.CreateCoreScope(autoComplete: true))
        {
            scope.ReadLock(Constants.Locks.MemberTree);
            IQuery<IMember> query = Query<IMember>().Where(x => x.Key == id);
            return _memberRepository.Get(query)?.FirstOrDefault();
        }
    }

    /// <summary>
    ///     Gets a list of paged <see cref="IMember" /> objects
    /// </summary>
    /// <param name="pageIndex">Current page index</param>
    /// <param name="pageSize">Size of the page</param>
    /// <param name="totalRecords">Total number of records found (out)</param>
    /// <returns>
    ///     <see cref="IEnumerable{IMember}" />
    /// </returns>
    public IEnumerable<IMember> GetAll(long pageIndex, int pageSize, out long totalRecords)
    {
        using (ICoreScope scope = ScopeProvider.CreateCoreScope(autoComplete: true))
        {
            scope.ReadLock(Constants.Locks.MemberTree);
            return _memberRepository.GetPage(null, pageIndex, pageSize, out totalRecords, null, Ordering.By("LoginName"));
        }
    }

    public IEnumerable<IMember> GetAll(
        long pageIndex,
        int pageSize,
        out long totalRecords,
        string orderBy,
        Direction orderDirection,
        string? memberTypeAlias = null,
        string filter = "") =>
        GetAll(pageIndex, pageSize, out totalRecords, orderBy, orderDirection, true, memberTypeAlias, filter);

    public IEnumerable<IMember> GetAll(
        long pageIndex,
        int pageSize,
        out long totalRecords,
        string orderBy,
        Direction orderDirection,
        bool orderBySystemField,
        string? memberTypeAlias,
        string filter)
    {
        using (ICoreScope scope = ScopeProvider.CreateCoreScope(autoComplete: true))
        {
            scope.ReadLock(Constants.Locks.MemberTree);
            IQuery<IMember>? query1 = memberTypeAlias == null
                ? null
                : Query<IMember>()?.Where(x => x.ContentTypeAlias == memberTypeAlias);
            IQuery<IMember>? query2 = filter == null
                ? null
                : Query<IMember>()?.Where(x =>
                    (x.Name != null && x.Name.Contains(filter)) || x.Username.Contains(filter) ||
                    x.Email.Contains(filter));
            return _memberRepository.GetPage(
                query1,
                pageIndex,
                pageSize,
                out totalRecords,
                query2,
                Ordering.By(orderBy, orderDirection, isCustomField: !orderBySystemField));
        }
    }

    /// <summary>
    ///     Gets an <see cref="IMember" /> by its provider key
    /// </summary>
    /// <param name="id">Id to use for retrieval</param>
    /// <returns>
    ///     <see cref="IMember" />
    /// </returns>
    public IMember? GetByProviderKey(object id)
    {
        Attempt<Guid> asGuid = id.TryConvertTo<Guid>();
        if (asGuid.Success)
        {
            return GetByKey(asGuid.Result);
        }

        Attempt<int> asInt = id.TryConvertTo<int>();
        if (asInt.Success)
        {
            return GetById(asInt.Result);
        }

        return null;
    }

    /// <summary>
    ///     Get an <see cref="IMember" /> by email
    /// </summary>
    /// <param name="email">Email to use for retrieval</param>
    /// <returns>
    ///     <see cref="IMember" />
    /// </returns>
    public IMember? GetByEmail(string email)
    {
        using (ICoreScope scope = ScopeProvider.CreateCoreScope(autoComplete: true))
        {
            scope.ReadLock(Constants.Locks.MemberTree);
            IQuery<IMember> query = Query<IMember>().Where(x => x.Email.Equals(email));
            return _memberRepository.Get(query)?.FirstOrDefault();
        }
    }

<<<<<<< HEAD
    /// <summary>
    ///     Get an <see cref="IMember" /> by username
    /// </summary>
    /// <param name="username">Username to use for retrieval</param>
    /// <returns>
    ///     <see cref="IMember" />
    /// </returns>
    public IMember? GetByUsername(string? username)
    {
        using (ICoreScope scope = ScopeProvider.CreateCoreScope(autoComplete: true))
=======
        /// <summary>
        /// Gets all Members for the specified MemberType alias
        /// </summary>
        /// <param name="memberTypeAlias">Alias of the MemberType</param>
        /// <returns><see cref="IEnumerable{IMember}"/></returns>
        public IEnumerable<IMember> GetMembersByMemberType(string memberTypeAlias)
>>>>>>> 9a4daa45
        {
            scope.ReadLock(Constants.Locks.MemberTree);
            return _memberRepository.GetByUsername(username);
        }
    }

<<<<<<< HEAD
    /// <summary>
    ///     Gets all Members for the specified MemberType alias
    /// </summary>
    /// <param name="memberTypeAlias">Alias of the MemberType</param>
    /// <returns>
    ///     <see cref="IEnumerable{IMember}" />
    /// </returns>
    public IEnumerable<IMember> GetMembersByMemberType(string memberTypeAlias)
    {
        using (ICoreScope scope = ScopeProvider.CreateCoreScope(autoComplete: true))
=======
        /// <summary>
        /// Gets all Members for the MemberType id
        /// </summary>
        /// <param name="memberTypeId">Id of the MemberType</param>
        /// <returns><see cref="IEnumerable{IMember}"/></returns>
        public IEnumerable<IMember> GetMembersByMemberType(int memberTypeId)
>>>>>>> 9a4daa45
        {
            scope.ReadLock(Constants.Locks.MemberTree);
            IQuery<IMember> query = Query<IMember>().Where(x => x.ContentTypeAlias == memberTypeAlias);
            return _memberRepository.Get(query);
        }
    }

    /// <summary>
    ///     Gets all Members for the MemberType id
    /// </summary>
    /// <param name="memberTypeId">Id of the MemberType</param>
    /// <returns>
    ///     <see cref="IEnumerable{IMember}" />
    /// </returns>
    public IEnumerable<IMember> GetMembersByMemberType(int memberTypeId)
    {
        using (ICoreScope scope = ScopeProvider.CreateCoreScope(autoComplete: true))
        {
            scope.ReadLock(Constants.Locks.MemberTree);
            IQuery<IMember> query = Query<IMember>().Where(x => x.ContentTypeId == memberTypeId);
            return _memberRepository.Get(query);
        }
    }

    /// <summary>
    ///     Gets all Members within the specified MemberGroup name
    /// </summary>
    /// <param name="memberGroupName">Name of the MemberGroup</param>
    /// <returns>
    ///     <see cref="IEnumerable{IMember}" />
    /// </returns>
    public IEnumerable<IMember> GetMembersByGroup(string memberGroupName)
    {
        using (ICoreScope scope = ScopeProvider.CreateCoreScope(autoComplete: true))
        {
            scope.ReadLock(Constants.Locks.MemberTree);
            return _memberRepository.GetByMemberGroup(memberGroupName);
        }
    }

    /// <summary>
    ///     Gets all Members with the ids specified
    /// </summary>
    /// <remarks>If no Ids are specified all Members will be retrieved</remarks>
    /// <param name="ids">Optional list of Member Ids</param>
    /// <returns>
    ///     <see cref="IEnumerable{IMember}" />
    /// </returns>
    public IEnumerable<IMember> GetAllMembers(params int[] ids)
    {
        using (ICoreScope scope = ScopeProvider.CreateCoreScope(autoComplete: true))
        {
            scope.ReadLock(Constants.Locks.MemberTree);
            return _memberRepository.GetMany(ids);
        }
    }

    /// <summary>
    ///     Finds Members based on their display name
    /// </summary>
    /// <param name="displayNameToMatch">Display name to match</param>
    /// <param name="pageIndex">Current page index</param>
    /// <param name="pageSize">Size of the page</param>
    /// <param name="totalRecords">Total number of records found (out)</param>
    /// <param name="matchType">
    ///     The type of match to make as <see cref="StringPropertyMatchType" />. Default is
    ///     <see cref="StringPropertyMatchType.StartsWith" />
    /// </param>
    /// <returns>
    ///     <see cref="IEnumerable{IMember}" />
    /// </returns>
    public IEnumerable<IMember> FindMembersByDisplayName(
        string displayNameToMatch,
        long pageIndex,
        int pageSize,
        out long totalRecords,
        StringPropertyMatchType matchType = StringPropertyMatchType.StartsWith)
    {
        using (ICoreScope scope = ScopeProvider.CreateCoreScope(autoComplete: true))
        {
            scope.ReadLock(Constants.Locks.MemberTree);
            IQuery<IMember> query = Query<IMember>();

            switch (matchType)
            {
                case StringPropertyMatchType.Exact:
                    query?.Where(member => string.Equals(member.Name, displayNameToMatch));
                    break;
                case StringPropertyMatchType.Contains:
                    query?.Where(member => member.Name != null && member.Name.Contains(displayNameToMatch));
                    break;
                case StringPropertyMatchType.StartsWith:
                    query?.Where(member => member.Name != null && member.Name.StartsWith(displayNameToMatch));
                    break;
                case StringPropertyMatchType.EndsWith:
                    query?.Where(member => member.Name != null && member.Name.EndsWith(displayNameToMatch));
                    break;
                case StringPropertyMatchType.Wildcard:
                    query?.Where(member =>
                        member.Name != null && member.Name.SqlWildcard(displayNameToMatch, TextColumnType.NVarchar));
                    break;
                default:
                    throw new ArgumentOutOfRangeException(nameof(matchType)); // causes rollback // causes rollback
            }

            return _memberRepository.GetPage(query, pageIndex, pageSize, out totalRecords, null, Ordering.By("Name"));
        }
    }

    /// <summary>
    ///     Finds a list of <see cref="IMember" /> objects by a partial email string
    /// </summary>
    /// <param name="emailStringToMatch">Partial email string to match</param>
    /// <param name="pageIndex">Current page index</param>
    /// <param name="pageSize">Size of the page</param>
    /// <param name="totalRecords">Total number of records found (out)</param>
    /// <param name="matchType">
    ///     The type of match to make as <see cref="StringPropertyMatchType" />. Default is
    ///     <see cref="StringPropertyMatchType.StartsWith" />
    /// </param>
    /// <returns>
    ///     <see cref="IEnumerable{IMember}" />
    /// </returns>
    public IEnumerable<IMember> FindByEmail(
        string emailStringToMatch,
        long pageIndex,
        int pageSize,
        out long totalRecords,
        StringPropertyMatchType matchType = StringPropertyMatchType.StartsWith)
    {
        using (ICoreScope scope = ScopeProvider.CreateCoreScope(autoComplete: true))
        {
            scope.ReadLock(Constants.Locks.MemberTree);
            IQuery<IMember> query = Query<IMember>();

            switch (matchType)
            {
                case StringPropertyMatchType.Exact:
                    query?.Where(member => member.Email.Equals(emailStringToMatch));
                    break;
                case StringPropertyMatchType.Contains:
                    query?.Where(member => member.Email.Contains(emailStringToMatch));
                    break;
                case StringPropertyMatchType.StartsWith:
                    query?.Where(member => member.Email.StartsWith(emailStringToMatch));
                    break;
                case StringPropertyMatchType.EndsWith:
                    query?.Where(member => member.Email.EndsWith(emailStringToMatch));
                    break;
                case StringPropertyMatchType.Wildcard:
                    query?.Where(member => member.Email.SqlWildcard(emailStringToMatch, TextColumnType.NVarchar));
                    break;
                default:
                    throw new ArgumentOutOfRangeException(nameof(matchType));
            }

            return _memberRepository.GetPage(query, pageIndex, pageSize, out totalRecords, null, Ordering.By("Email"));
        }
    }

    /// <summary>
    ///     Finds a list of <see cref="IMember" /> objects by a partial username
    /// </summary>
    /// <param name="login">Partial username to match</param>
    /// <param name="pageIndex">Current page index</param>
    /// <param name="pageSize">Size of the page</param>
    /// <param name="totalRecords">Total number of records found (out)</param>
    /// <param name="matchType">
    ///     The type of match to make as <see cref="StringPropertyMatchType" />. Default is
    ///     <see cref="StringPropertyMatchType.StartsWith" />
    /// </param>
    /// <returns>
    ///     <see cref="IEnumerable{IMember}" />
    /// </returns>
    public IEnumerable<IMember> FindByUsername(
        string login,
        long pageIndex,
        int pageSize,
        out long totalRecords,
        StringPropertyMatchType matchType = StringPropertyMatchType.StartsWith)
    {
        using (ICoreScope scope = ScopeProvider.CreateCoreScope(autoComplete: true))
        {
            scope.ReadLock(Constants.Locks.MemberTree);
            IQuery<IMember> query = Query<IMember>();

            switch (matchType)
            {
                case StringPropertyMatchType.Exact:
                    query?.Where(member => member.Username.Equals(login));
                    break;
                case StringPropertyMatchType.Contains:
                    query?.Where(member => member.Username.Contains(login));
                    break;
                case StringPropertyMatchType.StartsWith:
                    query?.Where(member => member.Username.StartsWith(login));
                    break;
                case StringPropertyMatchType.EndsWith:
                    query?.Where(member => member.Username.EndsWith(login));
                    break;
                case StringPropertyMatchType.Wildcard:
                    query?.Where(member => member.Username.SqlWildcard(login, TextColumnType.NVarchar));
                    break;
                default:
                    throw new ArgumentOutOfRangeException(nameof(matchType));
            }

            return _memberRepository.GetPage(query, pageIndex, pageSize, out totalRecords, null, Ordering.By("LoginName"));
        }
    }

    /// <summary>
    ///     Gets a list of Members based on a property search
    /// </summary>
    /// <param name="propertyTypeAlias">Alias of the PropertyType to search for</param>
    /// <param name="value"><see cref="System.string" /> Value to match</param>
    /// <param name="matchType">
    ///     The type of match to make as <see cref="StringPropertyMatchType" />. Default is
    ///     <see cref="StringPropertyMatchType.Exact" />
    /// </param>
    /// <returns>
    ///     <see cref="IEnumerable{IMember}" />
    /// </returns>
    public IEnumerable<IMember> GetMembersByPropertyValue(string propertyTypeAlias, string value, StringPropertyMatchType matchType = StringPropertyMatchType.Exact)
    {
        using (ICoreScope scope = ScopeProvider.CreateCoreScope(autoComplete: true))
        {
            scope.ReadLock(Constants.Locks.MemberTree);
            IQuery<IMember> query;

            switch (matchType)
            {
                case StringPropertyMatchType.Exact:
                    query = Query<IMember>().Where(x =>
                        ((Member)x).PropertyTypeAlias == propertyTypeAlias &&
                        (((Member)x).LongStringPropertyValue!.SqlEquals(value, TextColumnType.NText) ||
                         ((Member)x).ShortStringPropertyValue!.SqlEquals(value, TextColumnType.NVarchar)));
                    break;
                case StringPropertyMatchType.Contains:
                    query = Query<IMember>().Where(x =>
                        ((Member)x).PropertyTypeAlias == propertyTypeAlias &&
                        (((Member)x).LongStringPropertyValue!.SqlContains(value, TextColumnType.NText) ||
                         ((Member)x).ShortStringPropertyValue!.SqlContains(value, TextColumnType.NVarchar)));
                    break;
                case StringPropertyMatchType.StartsWith:
                    query = Query<IMember>().Where(x =>
                        ((Member)x).PropertyTypeAlias == propertyTypeAlias &&
                        (((Member)x).LongStringPropertyValue.SqlStartsWith(value, TextColumnType.NText) ||
                         ((Member)x).ShortStringPropertyValue.SqlStartsWith(value, TextColumnType.NVarchar)));
                    break;
                case StringPropertyMatchType.EndsWith:
                    query = Query<IMember>().Where(x =>
                        ((Member)x).PropertyTypeAlias == propertyTypeAlias &&
                        (((Member)x).LongStringPropertyValue!.SqlEndsWith(value, TextColumnType.NText) ||
                         ((Member)x).ShortStringPropertyValue!.SqlEndsWith(value, TextColumnType.NVarchar)));
                    break;
                default:
                    throw new ArgumentOutOfRangeException(nameof(matchType));
            }

            return _memberRepository.Get(query);
        }
    }

    /// <summary>
    ///     Gets a list of Members based on a property search
    /// </summary>
    /// <param name="propertyTypeAlias">Alias of the PropertyType to search for</param>
    /// <param name="value"><see cref="System.int" /> Value to match</param>
    /// <param name="matchType">
    ///     The type of match to make as <see cref="StringPropertyMatchType" />. Default is
    ///     <see cref="StringPropertyMatchType.Exact" />
    /// </param>
    /// <returns>
    ///     <see cref="IEnumerable{IMember}" />
    /// </returns>
    public IEnumerable<IMember> GetMembersByPropertyValue(string propertyTypeAlias, int value, ValuePropertyMatchType matchType = ValuePropertyMatchType.Exact)
    {
        using (ICoreScope scope = ScopeProvider.CreateCoreScope(autoComplete: true))
        {
            scope.ReadLock(Constants.Locks.MemberTree);
            IQuery<IMember> query;

            switch (matchType)
            {
                case ValuePropertyMatchType.Exact:
                    query = Query<IMember>().Where(x =>
                        ((Member)x).PropertyTypeAlias == propertyTypeAlias &&
                        ((Member)x).IntegerPropertyValue == value);
                    break;
                case ValuePropertyMatchType.GreaterThan:
                    query = Query<IMember>().Where(x =>
                        ((Member)x).PropertyTypeAlias == propertyTypeAlias && ((Member)x).IntegerPropertyValue > value);
                    break;
                case ValuePropertyMatchType.LessThan:
                    query = Query<IMember>().Where(x =>
                        ((Member)x).PropertyTypeAlias == propertyTypeAlias && ((Member)x).IntegerPropertyValue < value);
                    break;
                case ValuePropertyMatchType.GreaterThanOrEqualTo:
                    query = Query<IMember>().Where(x =>
                        ((Member)x).PropertyTypeAlias == propertyTypeAlias &&
                        ((Member)x).IntegerPropertyValue >= value);
                    break;
                case ValuePropertyMatchType.LessThanOrEqualTo:
                    query = Query<IMember>().Where(x =>
                        ((Member)x).PropertyTypeAlias == propertyTypeAlias &&
                        ((Member)x).IntegerPropertyValue <= value);
                    break;
                default:
                    throw new ArgumentOutOfRangeException(nameof(matchType));
            }

            return _memberRepository.Get(query);
        }
    }

    /// <summary>
    ///     Gets a list of Members based on a property search
    /// </summary>
    /// <param name="propertyTypeAlias">Alias of the PropertyType to search for</param>
    /// <param name="value"><see cref="System.bool" /> Value to match</param>
    /// <returns>
    ///     <see cref="IEnumerable{IMember}" />
    /// </returns>
    public IEnumerable<IMember> GetMembersByPropertyValue(string propertyTypeAlias, bool value)
    {
        using (ICoreScope scope = ScopeProvider.CreateCoreScope(autoComplete: true))
        {
            scope.ReadLock(Constants.Locks.MemberTree);
            IQuery<IMember> query = Query<IMember>().Where(x =>
                ((Member)x).PropertyTypeAlias == propertyTypeAlias && ((Member)x).BoolPropertyValue == value);

            return _memberRepository.Get(query);
        }
    }

    /// <summary>
    ///     Gets a list of Members based on a property search
    /// </summary>
    /// <param name="propertyTypeAlias">Alias of the PropertyType to search for</param>
    /// <param name="value"><see cref="System.DateTime" /> Value to match</param>
    /// <param name="matchType">
    ///     The type of match to make as <see cref="StringPropertyMatchType" />. Default is
    ///     <see cref="StringPropertyMatchType.Exact" />
    /// </param>
    /// <returns>
    ///     <see cref="IEnumerable{IMember}" />
    /// </returns>
    public IEnumerable<IMember> GetMembersByPropertyValue(string propertyTypeAlias, DateTime value, ValuePropertyMatchType matchType = ValuePropertyMatchType.Exact)
    {
        using (ICoreScope scope = ScopeProvider.CreateCoreScope(autoComplete: true))
        {
            scope.ReadLock(Constants.Locks.MemberTree);
            IQuery<IMember> query;

            switch (matchType)
            {
                case ValuePropertyMatchType.Exact:
                    query = Query<IMember>().Where(x =>
                        ((Member)x).PropertyTypeAlias == propertyTypeAlias &&
                        ((Member)x).DateTimePropertyValue == value);
                    break;
                case ValuePropertyMatchType.GreaterThan:
                    query = Query<IMember>().Where(x =>
                        ((Member)x).PropertyTypeAlias == propertyTypeAlias &&
                        ((Member)x).DateTimePropertyValue > value);
                    break;
                case ValuePropertyMatchType.LessThan:
                    query = Query<IMember>().Where(x =>
                        ((Member)x).PropertyTypeAlias == propertyTypeAlias &&
                        ((Member)x).DateTimePropertyValue < value);
                    break;
                case ValuePropertyMatchType.GreaterThanOrEqualTo:
                    query = Query<IMember>().Where(x =>
                        ((Member)x).PropertyTypeAlias == propertyTypeAlias &&
                        ((Member)x).DateTimePropertyValue >= value);
                    break;
                case ValuePropertyMatchType.LessThanOrEqualTo:
                    query = Query<IMember>().Where(x =>
                        ((Member)x).PropertyTypeAlias == propertyTypeAlias &&
                        ((Member)x).DateTimePropertyValue <= value);
                    break;
                default:
                    throw new ArgumentOutOfRangeException(nameof(matchType)); // causes rollback // causes rollback
            }

            // TODO: Since this is by property value, we need a GetByPropertyQuery on the repo!
            return _memberRepository.Get(query);
        }
    }

    /// <summary>
    ///     Checks if a Member with the id exists
    /// </summary>
    /// <param name="id">Id of the Member</param>
    /// <returns><c>True</c> if the Member exists otherwise <c>False</c></returns>
    public bool Exists(int id)
    {
        using (ICoreScope scope = ScopeProvider.CreateCoreScope(autoComplete: true))
        {
            scope.ReadLock(Constants.Locks.MemberTree);
            return _memberRepository.Exists(id);
        }
    }

    /// <summary>
    ///     Checks if a Member with the username exists
    /// </summary>
    /// <param name="username">Username to check</param>
    /// <returns><c>True</c> if the Member exists otherwise <c>False</c></returns>
    public bool Exists(string username)
    {
        using (ICoreScope scope = ScopeProvider.CreateCoreScope(autoComplete: true))
        {
            scope.ReadLock(Constants.Locks.MemberTree);
            return _memberRepository.Exists(username);
        }
    }

    #endregion

    #region Save

    /// <inheritdoc />
    [Obsolete(
        "This is now a NoOp since last login date is no longer an umbraco property, set the date on the IMember directly and Save it instead, scheduled for removal in V11.")]
    public void SetLastLogin(string username, DateTime date)
    {
    }

    /// <inheritdoc />
    public void Save(IMember member)
    {
        // trimming username and email to make sure we have no trailing space
        member.Username = member.Username.Trim();
        member.Email = member.Email.Trim();

        EventMessages evtMsgs = EventMessagesFactory.Get();

        using (ICoreScope scope = ScopeProvider.CreateCoreScope())
        {
            var savingNotification = new MemberSavingNotification(member, evtMsgs);
            if (scope.Notifications.PublishCancelable(savingNotification))
            {
                scope.Complete();
                return;
            }

            if (string.IsNullOrWhiteSpace(member.Name))
            {
                throw new ArgumentException("Cannot save member with empty name.");
            }

            scope.WriteLock(Constants.Locks.MemberTree);

            _memberRepository.Save(member);

            scope.Notifications.Publish(new MemberSavedNotification(member, evtMsgs).WithStateFrom(savingNotification));

            Audit(AuditType.Save, 0, member.Id);

            scope.Complete();
        }
    }

    /// <inheritdoc />
    public void Save(IEnumerable<IMember> members)
    {
        IMember[] membersA = members.ToArray();

        EventMessages evtMsgs = EventMessagesFactory.Get();

        using (ICoreScope scope = ScopeProvider.CreateCoreScope())
        {
            var savingNotification = new MemberSavingNotification(membersA, evtMsgs);
            if (scope.Notifications.PublishCancelable(savingNotification))
            {
                scope.Complete();
                return;
            }

            scope.WriteLock(Constants.Locks.MemberTree);

            foreach (IMember member in membersA)
            {
                // trimming username and email to make sure we have no trailing space
                member.Username = member.Username.Trim();
                member.Email = member.Email.Trim();

                _memberRepository.Save(member);
            }

            scope.Notifications.Publish(
                new MemberSavedNotification(membersA, evtMsgs).WithStateFrom(savingNotification));

            Audit(AuditType.Save, 0, -1, "Save multiple Members");

            scope.Complete();
        }
    }

    #endregion

    #region Delete

    /// <summary>
    ///     Deletes an <see cref="IMember" />
    /// </summary>
    /// <param name="member"><see cref="IMember" /> to Delete</param>
    public void Delete(IMember member)
    {
        EventMessages evtMsgs = EventMessagesFactory.Get();

        using (ICoreScope scope = ScopeProvider.CreateCoreScope())
        {
            var deletingNotification = new MemberDeletingNotification(member, evtMsgs);
            if (scope.Notifications.PublishCancelable(deletingNotification))
            {
                scope.Complete();
                return;
            }

            scope.WriteLock(Constants.Locks.MemberTree);
            DeleteLocked(scope, member, evtMsgs, deletingNotification.State);

            Audit(AuditType.Delete, 0, member.Id);
            scope.Complete();
        }
    }

    #endregion

    #region Roles

    public void AddRole(string roleName)
    {
        using (ICoreScope scope = ScopeProvider.CreateCoreScope())
        {
            scope.WriteLock(Constants.Locks.MemberTree);
            _memberGroupRepository.CreateIfNotExists(roleName);
            scope.Complete();
        }
    }

    private void DeleteLocked(ICoreScope scope, IMember member, EventMessages evtMsgs, IDictionary<string, object?>? notificationState = null)
    {
        // a member has no descendants
        _memberRepository.Delete(member);
        scope.Notifications.Publish(new MemberDeletedNotification(member, evtMsgs).WithState(notificationState));

        // media files deleted by QueuingEventDispatcher
    }

    /// <summary>
    ///     Returns a list of all member roles
    /// </summary>
    /// <returns>A list of member roles</returns>
    public IEnumerable<IMemberGroup> GetAllRoles()
    {
        using (ICoreScope scope = ScopeProvider.CreateCoreScope(autoComplete: true))
        {
            scope.ReadLock(Constants.Locks.MemberTree);
            return _memberGroupRepository.GetMany().Distinct();
        }
    }

<<<<<<< HEAD
    /// <summary>
    ///     Returns a list of all member roles for a given member ID
    /// </summary>
    /// <param name="memberId"></param>
    /// <returns>A list of member roles</returns>
    public IEnumerable<string?> GetAllRoles(int memberId)
    {
        using (ICoreScope scope = ScopeProvider.CreateCoreScope(autoComplete: true))
        {
            scope.ReadLock(Constants.Locks.MemberTree);
            IEnumerable<IMemberGroup> result = _memberGroupRepository.GetMemberGroupsForMember(memberId);
            return result.Select(x => x.Name).Distinct();
=======
        /// <summary>
        /// Returns a list of all member roles for a given member ID
        /// </summary>
        /// <param name="memberId"></param>
        /// <returns>A list of member roles</returns>
        public IEnumerable<string> GetAllRoles(int memberId)
        {
            using (ICoreScope scope = ScopeProvider.CreateCoreScope(autoComplete: true))
            {
                scope.ReadLock(Constants.Locks.MemberTree);
                var result = _memberGroupRepository.GetMemberGroupsForMember(memberId);
                return result.Select(x => x.Name).WhereNotNull().Distinct();
            }
>>>>>>> 9a4daa45
        }
    }

<<<<<<< HEAD
    public IEnumerable<string> GetAllRoles(string? username)
    {
        using (ICoreScope scope = ScopeProvider.CreateCoreScope(autoComplete: true))
=======
        public IEnumerable<string> GetAllRoles(string username)
>>>>>>> 9a4daa45
        {
            scope.ReadLock(Constants.Locks.MemberTree);
            IEnumerable<IMemberGroup> result = _memberGroupRepository.GetMemberGroupsForMember(username);
            return result.Where(x => x.Name != null).Select(x => x.Name).Distinct()!;
        }
    }

    public IEnumerable<int> GetAllRolesIds()
    {
        using (ICoreScope scope = ScopeProvider.CreateCoreScope(autoComplete: true))
        {
            scope.ReadLock(Constants.Locks.MemberTree);
            return _memberGroupRepository.GetMany().Select(x => x.Id).Distinct();
        }
    }

    public IEnumerable<int> GetAllRolesIds(int memberId)
    {
        using (ICoreScope scope = ScopeProvider.CreateCoreScope(autoComplete: true))
        {
            scope.ReadLock(Constants.Locks.MemberTree);
            IEnumerable<IMemberGroup> result = _memberGroupRepository.GetMemberGroupsForMember(memberId);
            return result.Select(x => x.Id).Distinct();
        }
    }

    public IEnumerable<int> GetAllRolesIds(string username)
    {
        using (ICoreScope scope = ScopeProvider.CreateCoreScope(autoComplete: true))
        {
            scope.ReadLock(Constants.Locks.MemberTree);
            IEnumerable<IMemberGroup> result = _memberGroupRepository.GetMemberGroupsForMember(username);
            return result.Select(x => x.Id).Distinct();
        }
    }

    public IEnumerable<IMember> GetMembersInRole(string roleName)
    {
        using (ICoreScope scope = ScopeProvider.CreateCoreScope(autoComplete: true))
        {
            scope.ReadLock(Constants.Locks.MemberTree);
            return _memberRepository.GetByMemberGroup(roleName);
        }
    }

    public IEnumerable<IMember> FindMembersInRole(string roleName, string usernameToMatch, StringPropertyMatchType matchType = StringPropertyMatchType.StartsWith)
    {
        using (ICoreScope scope = ScopeProvider.CreateCoreScope(autoComplete: true))
        {
            scope.ReadLock(Constants.Locks.MemberTree);
            return _memberRepository.FindMembersInRole(roleName, usernameToMatch, matchType);
        }
    }

    public bool DeleteRole(string roleName, bool throwIfBeingUsed)
    {
        using (ICoreScope scope = ScopeProvider.CreateCoreScope())
        {
            scope.WriteLock(Constants.Locks.MemberTree);

            if (throwIfBeingUsed)
            {
                // get members in role
                IEnumerable<IMember> membersInRole = _memberRepository.GetByMemberGroup(roleName);
                if (membersInRole.Any())
                {
                    throw new InvalidOperationException("The role " + roleName + " is currently assigned to members");
                }
            }

            IQuery<IMemberGroup> query = Query<IMemberGroup>().Where(g => g.Name == roleName);
            IMemberGroup[]? found = _memberGroupRepository.Get(query)?.ToArray();

            if (found is not null)
            {
                foreach (IMemberGroup memberGroup in found)
                {
                    _memberGroupService.Delete(memberGroup);
                }
            }

            scope.Complete();
            return found?.Length > 0;
        }
    }

    public void AssignRole(string username, string roleName) => AssignRoles(new[] { username }, new[] { roleName });

    public void AssignRoles(string[] usernames, string[] roleNames)
    {
        using (ICoreScope scope = ScopeProvider.CreateCoreScope())
        {
            scope.WriteLock(Constants.Locks.MemberTree);
            var ids = _memberRepository.GetMemberIds(usernames);
            _memberGroupRepository.AssignRoles(ids, roleNames);
            scope.Notifications.Publish(new AssignedMemberRolesNotification(ids, roleNames));
            scope.Complete();
        }
    }

    public void DissociateRole(string username, string roleName) => DissociateRoles(new[] { username }, new[] { roleName });

    public void DissociateRoles(string[] usernames, string[] roleNames)
    {
        using (ICoreScope scope = ScopeProvider.CreateCoreScope())
        {
            scope.WriteLock(Constants.Locks.MemberTree);
            var ids = _memberRepository.GetMemberIds(usernames);
            _memberGroupRepository.DissociateRoles(ids, roleNames);
            scope.Notifications.Publish(new RemovedMemberRolesNotification(ids, roleNames));
            scope.Complete();
        }
    }

    public void AssignRole(int memberId, string roleName) => AssignRoles(new[] { memberId }, new[] { roleName });

    public void AssignRoles(int[] memberIds, string[] roleNames)
    {
        using (ICoreScope scope = ScopeProvider.CreateCoreScope())
        {
            scope.WriteLock(Constants.Locks.MemberTree);
            _memberGroupRepository.AssignRoles(memberIds, roleNames);
            scope.Notifications.Publish(new AssignedMemberRolesNotification(memberIds, roleNames));
            scope.Complete();
        }
    }

    public void DissociateRole(int memberId, string roleName) => DissociateRoles(new[] { memberId }, new[] { roleName });

    public void DissociateRoles(int[] memberIds, string[] roleNames)
    {
        using (ICoreScope scope = ScopeProvider.CreateCoreScope())
        {
            scope.WriteLock(Constants.Locks.MemberTree);
            _memberGroupRepository.DissociateRoles(memberIds, roleNames);
            scope.Notifications.Publish(new RemovedMemberRolesNotification(memberIds, roleNames));
            scope.Complete();
        }
    }

    public void ReplaceRoles(string[] usernames, string[] roleNames)
    {
        using (ICoreScope scope = ScopeProvider.CreateCoreScope())
        {
            scope.WriteLock(Constants.Locks.MemberTree);
            var ids = _memberRepository.GetMemberIds(usernames);
            _memberGroupRepository.ReplaceRoles(ids, roleNames);
            scope.Notifications.Publish(new AssignedMemberRolesNotification(ids, roleNames));
            scope.Complete();
        }
    }

    public void ReplaceRoles(int[] memberIds, string[] roleNames)
    {
        using (ICoreScope scope = ScopeProvider.CreateCoreScope())
        {
            scope.WriteLock(Constants.Locks.MemberTree);
            _memberGroupRepository.ReplaceRoles(memberIds, roleNames);
            scope.Notifications.Publish(new AssignedMemberRolesNotification(memberIds, roleNames));
            scope.Complete();
        }
    }

    #endregion

    #region Membership

    /// <summary>
    ///     Exports a member.
    /// </summary>
    /// <remarks>
    ///     This is internal for now and is used to export a member in the member editor,
    ///     it will raise an event so that auditing logs can be created.
    /// </remarks>
    public MemberExportModel? ExportMember(Guid key)
    {
        using (ICoreScope scope = ScopeProvider.CreateCoreScope(autoComplete: true))
        {
            IQuery<IMember>? query = Query<IMember>().Where(x => x.Key == key);
            IMember? member = _memberRepository.Get(query)?.FirstOrDefault();

            if (member == null)
            {
                return null;
            }

            var model = new MemberExportModel
            {
                Id = member.Id,
                Key = member.Key,
                Name = member.Name,
                Username = member.Username,
                Email = member.Email,
                Groups = GetAllRoles(member.Id)?.ToList(),
                ContentTypeAlias = member.ContentTypeAlias,
                CreateDate = member.CreateDate,
                UpdateDate = member.UpdateDate,
                Properties = new List<MemberExportProperty>(GetPropertyExportItems(member)),
            };

            scope.Notifications.Publish(new ExportedMemberNotification(member, model));

            return model;
        }
    }

    #endregion

    #region Content Types

    /// <summary>
    ///     Delete Members of the specified MemberType id
    /// </summary>
    /// <param name="memberTypeId">Id of the MemberType</param>
    public void DeleteMembersOfType(int memberTypeId)
    {
        EventMessages evtMsgs = EventMessagesFactory.Get();

        // note: no tree to manage here
        using (ICoreScope scope = ScopeProvider.CreateCoreScope())
        {
            scope.WriteLock(Constants.Locks.MemberTree);

            // TODO: What about content that has the contenttype as part of its composition?
            IQuery<IMember> query = Query<IMember>().Where(x => x.ContentTypeId == memberTypeId);

<<<<<<< HEAD
            IMember[]? members = _memberRepository.Get(query)?.ToArray();
=======
                var model = new MemberExportModel
                {
                    Id = member.Id,
                    Key = member.Key,
                    Name = member.Name,
                    Username = member.Username,
                    Email = member.Email,
                    Groups = GetAllRoles(member.Id).ToList(),
                    ContentTypeAlias = member.ContentTypeAlias,
                    CreateDate = member.CreateDate,
                    UpdateDate = member.UpdateDate,
                    Properties = new List<MemberExportProperty>(GetPropertyExportItems(member))
                };

                scope.Notifications.Publish(new ExportedMemberNotification(member, model));

                return model;
            }
        }
>>>>>>> 9a4daa45

            if (members is null)
            {
                return;
            }

            if (scope.Notifications.PublishCancelable(new MemberDeletingNotification(members, evtMsgs)))
            {
                scope.Complete();
                return;
            }

            foreach (IMember member in members)
            {
                // delete media
                // triggers the deleted event (and handles the files)
                DeleteLocked(scope, member, evtMsgs);
            }

            scope.Complete();
        }
    }

    private static IEnumerable<MemberExportProperty> GetPropertyExportItems(IMember member)
    {
        if (member == null)
        {
            throw new ArgumentNullException(nameof(member));
        }

        var exportProperties = new List<MemberExportProperty>();

        foreach (IProperty property in member.Properties)
        {
            var propertyExportModel = new MemberExportProperty
            {
                Id = property.Id,
                Alias = property.Alias,
                Name = property.PropertyType.Name,
                Value = property.GetValue(), // TODO: ignoring variants
                CreateDate = property.CreateDate,
                UpdateDate = property.UpdateDate,
            };
            exportProperties.Add(propertyExportModel);
        }

        return exportProperties;
    }

    private IMemberType GetMemberType(ICoreScope scope, string memberTypeAlias)
    {
        if (memberTypeAlias == null)
        {
            throw new ArgumentNullException(nameof(memberTypeAlias));
        }

        if (string.IsNullOrWhiteSpace(memberTypeAlias))
        {
            throw new ArgumentException(
                "Value can't be empty or consist only of white-space characters.",
                nameof(memberTypeAlias));
        }

        scope.ReadLock(Constants.Locks.MemberTypes);

        IMemberType? memberType = _memberTypeRepository.Get(memberTypeAlias);

        if (memberType == null)
        {
            throw new Exception(
                $"No MemberType matching the passed in Alias: '{memberTypeAlias}' was found"); // causes rollback
        }

        return memberType;
    }

    private IMemberType GetMemberType(string memberTypeAlias)
    {
        if (memberTypeAlias == null)
        {
            throw new ArgumentNullException(nameof(memberTypeAlias));
        }

        if (string.IsNullOrWhiteSpace(memberTypeAlias))
        {
            throw new ArgumentException(
                "Value can't be empty or consist only of white-space characters.",
                nameof(memberTypeAlias));
        }

        using (ICoreScope scope = ScopeProvider.CreateCoreScope(autoComplete: true))
        {
            return GetMemberType(scope, memberTypeAlias);
        }
    }

    #endregion
}<|MERGE_RESOLUTION|>--- conflicted
+++ resolved
@@ -489,7 +489,6 @@
         }
     }
 
-<<<<<<< HEAD
     /// <summary>
     ///     Get an <see cref="IMember" /> by username
     /// </summary>
@@ -500,21 +499,12 @@
     public IMember? GetByUsername(string? username)
     {
         using (ICoreScope scope = ScopeProvider.CreateCoreScope(autoComplete: true))
-=======
-        /// <summary>
-        /// Gets all Members for the specified MemberType alias
-        /// </summary>
-        /// <param name="memberTypeAlias">Alias of the MemberType</param>
-        /// <returns><see cref="IEnumerable{IMember}"/></returns>
-        public IEnumerable<IMember> GetMembersByMemberType(string memberTypeAlias)
->>>>>>> 9a4daa45
         {
             scope.ReadLock(Constants.Locks.MemberTree);
             return _memberRepository.GetByUsername(username);
         }
     }
 
-<<<<<<< HEAD
     /// <summary>
     ///     Gets all Members for the specified MemberType alias
     /// </summary>
@@ -525,14 +515,6 @@
     public IEnumerable<IMember> GetMembersByMemberType(string memberTypeAlias)
     {
         using (ICoreScope scope = ScopeProvider.CreateCoreScope(autoComplete: true))
-=======
-        /// <summary>
-        /// Gets all Members for the MemberType id
-        /// </summary>
-        /// <param name="memberTypeId">Id of the MemberType</param>
-        /// <returns><see cref="IEnumerable{IMember}"/></returns>
-        public IEnumerable<IMember> GetMembersByMemberType(int memberTypeId)
->>>>>>> 9a4daa45
         {
             scope.ReadLock(Constants.Locks.MemberTree);
             IQuery<IMember> query = Query<IMember>().Where(x => x.ContentTypeAlias == memberTypeAlias);
@@ -1099,44 +1081,24 @@
         }
     }
 
-<<<<<<< HEAD
     /// <summary>
     ///     Returns a list of all member roles for a given member ID
     /// </summary>
     /// <param name="memberId"></param>
     /// <returns>A list of member roles</returns>
-    public IEnumerable<string?> GetAllRoles(int memberId)
+    public IEnumerable<string> GetAllRoles(int memberId)
     {
         using (ICoreScope scope = ScopeProvider.CreateCoreScope(autoComplete: true))
         {
             scope.ReadLock(Constants.Locks.MemberTree);
             IEnumerable<IMemberGroup> result = _memberGroupRepository.GetMemberGroupsForMember(memberId);
-            return result.Select(x => x.Name).Distinct();
-=======
-        /// <summary>
-        /// Returns a list of all member roles for a given member ID
-        /// </summary>
-        /// <param name="memberId"></param>
-        /// <returns>A list of member roles</returns>
-        public IEnumerable<string> GetAllRoles(int memberId)
-        {
-            using (ICoreScope scope = ScopeProvider.CreateCoreScope(autoComplete: true))
-            {
-                scope.ReadLock(Constants.Locks.MemberTree);
-                var result = _memberGroupRepository.GetMemberGroupsForMember(memberId);
-                return result.Select(x => x.Name).WhereNotNull().Distinct();
-            }
->>>>>>> 9a4daa45
-        }
-    }
-
-<<<<<<< HEAD
-    public IEnumerable<string> GetAllRoles(string? username)
-    {
-        using (ICoreScope scope = ScopeProvider.CreateCoreScope(autoComplete: true))
-=======
-        public IEnumerable<string> GetAllRoles(string username)
->>>>>>> 9a4daa45
+            return result.Select(x => x.Name).WhereNotNull().Distinct();
+        }
+    }
+
+    public IEnumerable<string> GetAllRoles(string username)
+    {
+        using (ICoreScope scope = ScopeProvider.CreateCoreScope(autoComplete: true))
         {
             scope.ReadLock(Constants.Locks.MemberTree);
             IEnumerable<IMemberGroup> result = _memberGroupRepository.GetMemberGroupsForMember(username);
@@ -1330,7 +1292,7 @@
                 Name = member.Name,
                 Username = member.Username,
                 Email = member.Email,
-                Groups = GetAllRoles(member.Id)?.ToList(),
+                Groups = GetAllRoles(member.Id).ToList(),
                 ContentTypeAlias = member.ContentTypeAlias,
                 CreateDate = member.CreateDate,
                 UpdateDate = member.UpdateDate,
@@ -1363,29 +1325,7 @@
             // TODO: What about content that has the contenttype as part of its composition?
             IQuery<IMember> query = Query<IMember>().Where(x => x.ContentTypeId == memberTypeId);
 
-<<<<<<< HEAD
             IMember[]? members = _memberRepository.Get(query)?.ToArray();
-=======
-                var model = new MemberExportModel
-                {
-                    Id = member.Id,
-                    Key = member.Key,
-                    Name = member.Name,
-                    Username = member.Username,
-                    Email = member.Email,
-                    Groups = GetAllRoles(member.Id).ToList(),
-                    ContentTypeAlias = member.ContentTypeAlias,
-                    CreateDate = member.CreateDate,
-                    UpdateDate = member.UpdateDate,
-                    Properties = new List<MemberExportProperty>(GetPropertyExportItems(member))
-                };
-
-                scope.Notifications.Publish(new ExportedMemberNotification(member, model));
-
-                return model;
-            }
-        }
->>>>>>> 9a4daa45
 
             if (members is null)
             {
