using Umbraco.Cms.Core.Logging;
using Umbraco.Cms.Core.Logging.Viewer;
using Umbraco.Cms.Core.Persistence.Repositories;
using Umbraco.Cms.Core.Scoping;
using Umbraco.Cms.Core.Services.OperationStatus;

namespace Umbraco.Cms.Core.Services;

/// <summary>
/// Represents a service for viewing logs in Umbraco.
/// </summary>
public class LogViewerService : LogViewerServiceBase
{
    private const int FileSizeCap = 100;
    private readonly ILoggingConfiguration _loggingConfiguration;

    /// <summary>
    /// Initializes a new instance of the <see cref="LogViewerService"/> class.
    /// </summary>
    public LogViewerService(
        ILogViewerQueryRepository logViewerQueryRepository,
        ICoreScopeProvider provider,
        ILoggingConfiguration loggingConfiguration,
        ILogViewerRepository logViewerRepository)
        : base(
            logViewerQueryRepository,
            provider,
            logViewerRepository)
    {
        _loggingConfiguration = loggingConfiguration;
    }

    /// <inheritdoc/>
    protected override string LoggerName => "UmbracoFile";

    /// <inheritdoc/>
    public override Task<Attempt<bool, LogViewerOperationStatus>> CanViewLogsAsync(LogTimePeriod logTimePeriod)
    {
        bool isAllowed = CanViewLogs(logTimePeriod);

        if (isAllowed == false)
        {
            return Task.FromResult(Attempt.FailWithStatus(
                LogViewerOperationStatus.CancelledByLogsSizeValidation,
<<<<<<< HEAD
                null));
        }

        LogLevelCounts counter = _logViewerRepository.GetLogCount(logTimePeriod);

        return Task.FromResult(Attempt.SucceedWithStatus<LogLevelCounts?, LogViewerOperationStatus>(
            LogViewerOperationStatus.Success,
            counter));
    }

    /// <inheritdoc/>
    public Task<Attempt<PagedModel<LogTemplate>, LogViewerOperationStatus>> GetMessageTemplatesAsync(DateTimeOffset? startDate, DateTimeOffset? endDate, int skip, int take)
    {
        LogTimePeriod logTimePeriod = GetTimePeriod(startDate, endDate);

        // We will need to stop the request if trying to do this on a 1GB file
        if (CanViewLogs(logTimePeriod) == false)
        {
            return Task.FromResult(Attempt.FailWithStatus<PagedModel<LogTemplate>, LogViewerOperationStatus>(
                LogViewerOperationStatus.CancelledByLogsSizeValidation,
                null!));
        }

        LogTemplate[] messageTemplates = _logViewerRepository.GetMessageTemplates(logTimePeriod);

        return Task.FromResult(Attempt.SucceedWithStatus(
            LogViewerOperationStatus.Success,
            new PagedModel<LogTemplate>(messageTemplates.Length, messageTemplates.Skip(skip).Take(take))));
    }

    /// <inheritdoc/>
    public ReadOnlyDictionary<string, LogLevel> GetLogLevelsFromSinks()
    {
        var configuredLogLevels = new Dictionary<string, LogLevel>
        {
            { "Global", GetGlobalMinLogLevel() },
            { "UmbracoFile", _logViewerRepository.RestrictedToMinimumLevel() },
        };

        return configuredLogLevels.AsReadOnly();
    }

    /// <inheritdoc/>
    public LogLevel GetGlobalMinLogLevel() => _logViewerRepository.GetGlobalMinLogLevel();

    /// <summary>
    ///     Returns a <see cref="LogTimePeriod" /> representation from a start and end date for filtering log files.
    /// </summary>
    /// <param name="startDate">The start date for the date range (can be null).</param>
    /// <param name="endDate">The end date for the date range (can be null).</param>
    /// <returns>The LogTimePeriod object used to filter logs.</returns>
    private LogTimePeriod GetTimePeriod(DateTimeOffset? startDate, DateTimeOffset? endDate)
    {
        if (startDate is null || endDate is null)
        {
            DateTime now = DateTime.UtcNow;
            if (startDate is null)
            {
                startDate = now.AddDays(-1);
            }

            if (endDate is null)
            {
                endDate = now;
            }
=======
                isAllowed));
>>>>>>> f8ec2dad
        }

        return Task.FromResult(Attempt.SucceedWithStatus(LogViewerOperationStatus.Success, isAllowed));
    }

    /// <summary>
    ///     Returns a value indicating whether to stop a GET request that is attempting to fetch logs from a 1GB file.
    /// </summary>
    /// <param name="logTimePeriod">The time period to filter the logs.</param>
    /// <returns>Whether you are able to view the logs.</returns>
    private bool CanViewLogs(LogTimePeriod logTimePeriod)
    {
        // Number of entries
        long fileSizeCount = 0;

        // foreach full day in the range - see if we can find one or more filenames that end with
        // yyyyMMdd.json - Ends with due to MachineName in filenames - could be 1 or more due to load balancing
        for (DateTime day = logTimePeriod.StartTime.Date; day.Date <= logTimePeriod.EndTime.Date; day = day.AddDays(1))
        {
            // Filename ending to search for (As could be multiple)
            var filesToFind = GetSearchPattern(day);

            var filesForCurrentDay = Directory.GetFiles(_loggingConfiguration.LogDirectory, filesToFind);

            fileSizeCount += filesForCurrentDay.Sum(x => new FileInfo(x).Length);
        }

        // The GetLogSize call on JsonLogViewer returns the total file size in bytes
        // Check if the log size is not greater than 100Mb (FileSizeCap)
        var logSizeAsMegabytes = fileSizeCount / 1024 / 1024;
        return logSizeAsMegabytes <= FileSizeCap;
    }

    private static string GetSearchPattern(DateTime day) => $"*{day:yyyyMMdd}*.json";
}<|MERGE_RESOLUTION|>--- conflicted
+++ resolved
@@ -42,75 +42,7 @@
         {
             return Task.FromResult(Attempt.FailWithStatus(
                 LogViewerOperationStatus.CancelledByLogsSizeValidation,
-<<<<<<< HEAD
-                null));
-        }
-
-        LogLevelCounts counter = _logViewerRepository.GetLogCount(logTimePeriod);
-
-        return Task.FromResult(Attempt.SucceedWithStatus<LogLevelCounts?, LogViewerOperationStatus>(
-            LogViewerOperationStatus.Success,
-            counter));
-    }
-
-    /// <inheritdoc/>
-    public Task<Attempt<PagedModel<LogTemplate>, LogViewerOperationStatus>> GetMessageTemplatesAsync(DateTimeOffset? startDate, DateTimeOffset? endDate, int skip, int take)
-    {
-        LogTimePeriod logTimePeriod = GetTimePeriod(startDate, endDate);
-
-        // We will need to stop the request if trying to do this on a 1GB file
-        if (CanViewLogs(logTimePeriod) == false)
-        {
-            return Task.FromResult(Attempt.FailWithStatus<PagedModel<LogTemplate>, LogViewerOperationStatus>(
-                LogViewerOperationStatus.CancelledByLogsSizeValidation,
-                null!));
-        }
-
-        LogTemplate[] messageTemplates = _logViewerRepository.GetMessageTemplates(logTimePeriod);
-
-        return Task.FromResult(Attempt.SucceedWithStatus(
-            LogViewerOperationStatus.Success,
-            new PagedModel<LogTemplate>(messageTemplates.Length, messageTemplates.Skip(skip).Take(take))));
-    }
-
-    /// <inheritdoc/>
-    public ReadOnlyDictionary<string, LogLevel> GetLogLevelsFromSinks()
-    {
-        var configuredLogLevels = new Dictionary<string, LogLevel>
-        {
-            { "Global", GetGlobalMinLogLevel() },
-            { "UmbracoFile", _logViewerRepository.RestrictedToMinimumLevel() },
-        };
-
-        return configuredLogLevels.AsReadOnly();
-    }
-
-    /// <inheritdoc/>
-    public LogLevel GetGlobalMinLogLevel() => _logViewerRepository.GetGlobalMinLogLevel();
-
-    /// <summary>
-    ///     Returns a <see cref="LogTimePeriod" /> representation from a start and end date for filtering log files.
-    /// </summary>
-    /// <param name="startDate">The start date for the date range (can be null).</param>
-    /// <param name="endDate">The end date for the date range (can be null).</param>
-    /// <returns>The LogTimePeriod object used to filter logs.</returns>
-    private LogTimePeriod GetTimePeriod(DateTimeOffset? startDate, DateTimeOffset? endDate)
-    {
-        if (startDate is null || endDate is null)
-        {
-            DateTime now = DateTime.UtcNow;
-            if (startDate is null)
-            {
-                startDate = now.AddDays(-1);
-            }
-
-            if (endDate is null)
-            {
-                endDate = now;
-            }
-=======
                 isAllowed));
->>>>>>> f8ec2dad
         }
 
         return Task.FromResult(Attempt.SucceedWithStatus(LogViewerOperationStatus.Success, isAllowed));
