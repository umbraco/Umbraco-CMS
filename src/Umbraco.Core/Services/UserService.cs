--- conflicted
+++ resolved
@@ -1887,7 +1887,6 @@
     /// <param name="userGroup">UserGroup to save.</param>
     /// <param name="userIds">
     ///     If null than no changes are made to the users who are assigned to this group, however if a value is passed in
-<<<<<<< HEAD
     ///     than all users will be removed from this group and only these users will be added
     /// </param>
     /// Default is
@@ -1897,9 +1896,6 @@
     /// to not raise events
     /// </param>
     [Obsolete("Use IUserGroupService.CreateAsync and IUserGroupService.UpdateAsync instead, scheduled for removal in V15.")]
-=======
-    ///     than all users will be removed from this group and only these users will be added.</param>
->>>>>>> 6a8f8a48
     public void Save(IUserGroup userGroup, int[]? userIds = null)
     {
         EventMessages evtMsgs = EventMessagesFactory.Get();
