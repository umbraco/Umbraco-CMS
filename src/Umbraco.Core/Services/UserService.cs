--- conflicted
+++ resolved
@@ -1189,11 +1189,7 @@
             return Attempt.FailWithStatus(UserOperationStatus.UserNotFound, new PasswordChangedModel());
         }
 
-<<<<<<< HEAD
-        if (user.Type != UserType.Default)
-=======
         if (user.Kind != UserKind.Default)
->>>>>>> 5a7d563b
         {
             return Attempt.FailWithStatus(UserOperationStatus.InvalidUserType, new PasswordChangedModel());
         }
@@ -2498,11 +2494,7 @@
         }
 
         IUser? user = await GetAsync(userKey);
-<<<<<<< HEAD
-        if (user is null || user.Type != UserType.Api)
-=======
         if (user is null || user.Kind != UserKind.Api)
->>>>>>> 5a7d563b
         {
             return UserClientCredentialsOperationStatus.InvalidUser;
         }
@@ -2525,11 +2517,7 @@
         using ICoreScope scope = ScopeProvider.CreateCoreScope(autoComplete: true);
 
         IUser? user = _userRepository.GetByClientId(clientId);
-<<<<<<< HEAD
-        return Task.FromResult(user?.Type == UserType.Api ? user : null);
-=======
         return Task.FromResult(user?.Kind == UserKind.Api ? user : null);
->>>>>>> 5a7d563b
     }
 
     public async Task<IEnumerable<string>> GetClientIdsAsync(Guid userKey)
