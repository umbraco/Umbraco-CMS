--- conflicted
+++ resolved
@@ -89,13 +89,8 @@
     public async Task<Attempt<IContent?, ContentEditingOperationStatus>> CopyAsync(Guid key, Guid? parentKey, bool relateToOriginal, bool includeDescendants, Guid userKey)
         => await HandleCopyAsync(key, parentKey, relateToOriginal, includeDescendants, userKey);
 
-<<<<<<< HEAD
-    protected override IContent Create(string? name, int parentId, IContentType contentType) =>
-        new Content(name, parentId, contentType);
-=======
     public async Task<ContentEditingOperationStatus> SortAsync(Guid? parentKey, IEnumerable<SortingModel> sortingModels, Guid userKey)
         => await HandleSortAsync(parentKey, sortingModels, userKey);
->>>>>>> e4cc2a05
 
     private async Task<ContentEditingOperationStatus> UpdateTemplateAsync(IContent content, Guid? templateKey)
     {
