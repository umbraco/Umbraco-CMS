--- conflicted
+++ resolved
@@ -339,17 +339,9 @@
     protected override IContent? Copy(IContent content, int newParentId, bool relateToOriginal, bool includeDescendants, int userId)
         => ContentService.Copy(content, newParentId, relateToOriginal, includeDescendants, userId);
 
-<<<<<<< HEAD
-    protected override OperationResult MoveToRecycleBin(IContent content, int userId)
-        => ContentService.MoveToRecycleBin(content, userId);
-
-    protected override OperationResult Delete(IContent content, int userId)
-        => ContentService.Delete(content, userId);
-=======
-    protected override OperationResult? MoveToRecycleBin(IContent content, int userId) => ContentService.MoveToRecycleBin(content, userId);
-
-    protected override OperationResult? Delete(IContent content, int userId) => ContentService.Delete(content, userId);
->>>>>>> 0507d1a0
+    protected override OperationResult MoveToRecycleBin(IContent content, int userId) => ContentService.MoveToRecycleBin(content, userId);
+
+    protected override OperationResult Delete(IContent content, int userId) => ContentService.Delete(content, userId);
 
     protected override IEnumerable<IContent> GetPagedChildren(int parentId, int pageIndex, int pageSize, out long total)
         => ContentService.GetPagedChildren(parentId, pageIndex, pageSize, out total);
