﻿using Microsoft.Extensions.DependencyInjection;
using Microsoft.Extensions.Logging;
using Umbraco.Cms.Core.Models;
using Umbraco.Cms.Core.Models.Membership;
using Umbraco.Cms.Core.Security;
using Umbraco.Cms.Web.Common.DependencyInjection;

namespace Umbraco.Cms.Core.Services;

public class MetricsConsentService : IMetricsConsentService
{
    internal const string Key = "UmbracoAnalyticsLevel";
    private readonly IBackOfficeSecurityAccessor _backOfficeSecurityAccessor;

<<<<<<< HEAD
    private readonly IKeyValueService _keyValueService;
    private readonly ILogger<MetricsConsentService> _logger;

    // Scheduled for removal in V12
    [Obsolete("Please use the constructor that takes and ILogger and IBackOfficeSecurity instead")]
    public MetricsConsentService(IKeyValueService keyValueService)
        : this(
            keyValueService,
            StaticServiceProvider.Instance.GetRequiredService<ILogger<MetricsConsentService>>(),
            StaticServiceProvider.Instance.GetRequiredService<IBackOfficeSecurityAccessor>())
    {
    }
=======
        private readonly IKeyValueService _keyValueService;
        private readonly ILogger<MetricsConsentService> _logger;
        private readonly IBackOfficeSecurityAccessor _backOfficeSecurityAccessor;
        private readonly IUserService _userService;

        // Scheduled for removal in V12
        [Obsolete("Please use the constructor that takes an ILogger and IBackOfficeSecurity instead")]
        public MetricsConsentService(IKeyValueService keyValueService)
        : this(
            keyValueService,
            StaticServiceProvider.Instance.GetRequiredService<ILogger<MetricsConsentService>>(),
            StaticServiceProvider.Instance.GetRequiredService<IBackOfficeSecurityAccessor>(),
            StaticServiceProvider.Instance.GetRequiredService<IUserService>())
        {
        }

        // Scheduled for removal in V12
        [Obsolete("Please use the constructor that takes an IUserService instead")]
        public MetricsConsentService(
            IKeyValueService keyValueService,
            ILogger<MetricsConsentService> logger,
            IBackOfficeSecurityAccessor backOfficeSecurityAccessor)
        : this(
            keyValueService,
            logger,
            backOfficeSecurityAccessor,
            StaticServiceProvider.Instance.GetRequiredService<IUserService>())
        {
        }

        public MetricsConsentService(
            IKeyValueService keyValueService,
            ILogger<MetricsConsentService> logger,
            IBackOfficeSecurityAccessor backOfficeSecurityAccessor,
            IUserService userService
            )
        {
            _keyValueService = keyValueService;
            _logger = logger;
            _backOfficeSecurityAccessor = backOfficeSecurityAccessor;
            _userService = userService;
        }

        public TelemetryLevel GetConsentLevel()
        {
            var analyticsLevelString = _keyValueService.GetValue(Key);
>>>>>>> 9a4daa45

    public MetricsConsentService(
        IKeyValueService keyValueService,
        ILogger<MetricsConsentService> logger,
        IBackOfficeSecurityAccessor backOfficeSecurityAccessor)
    {
        _keyValueService = keyValueService;
        _logger = logger;
        _backOfficeSecurityAccessor = backOfficeSecurityAccessor;
    }

    public TelemetryLevel GetConsentLevel()
    {
        var analyticsLevelString = _keyValueService.GetValue(Key);

        if (analyticsLevelString is null ||
            Enum.TryParse(analyticsLevelString, out TelemetryLevel analyticsLevel) is false)
        {
<<<<<<< HEAD
            return TelemetryLevel.Basic;
=======
            var currentUser = _backOfficeSecurityAccessor.BackOfficeSecurity?.CurrentUser;
            if (currentUser is null)
            {
                currentUser = _userService.GetUserById(Constants.Security.SuperUserId);
            }

            _logger.LogInformation("Telemetry level set to {telemetryLevel} by {username}", telemetryLevel, currentUser?.Username);
            _keyValueService.SetValue(Key, telemetryLevel.ToString());
>>>>>>> 9a4daa45
        }

        return analyticsLevel;
    }

    public void SetConsentLevel(TelemetryLevel telemetryLevel)
    {
        IUser? currentUser = _backOfficeSecurityAccessor.BackOfficeSecurity?.CurrentUser;
        _logger.LogInformation("Telemetry level set to {telemetryLevel} by {username}", telemetryLevel, currentUser?.Username);
        _keyValueService.SetValue(Key, telemetryLevel.ToString());
    }
}<|MERGE_RESOLUTION|>--- conflicted
+++ resolved
@@ -12,43 +12,27 @@
     internal const string Key = "UmbracoAnalyticsLevel";
     private readonly IBackOfficeSecurityAccessor _backOfficeSecurityAccessor;
 
-<<<<<<< HEAD
-    private readonly IKeyValueService _keyValueService;
-    private readonly ILogger<MetricsConsentService> _logger;
-
-    // Scheduled for removal in V12
-    [Obsolete("Please use the constructor that takes and ILogger and IBackOfficeSecurity instead")]
-    public MetricsConsentService(IKeyValueService keyValueService)
-        : this(
-            keyValueService,
-            StaticServiceProvider.Instance.GetRequiredService<ILogger<MetricsConsentService>>(),
-            StaticServiceProvider.Instance.GetRequiredService<IBackOfficeSecurityAccessor>())
-    {
-    }
-=======
         private readonly IKeyValueService _keyValueService;
         private readonly ILogger<MetricsConsentService> _logger;
         private readonly IBackOfficeSecurityAccessor _backOfficeSecurityAccessor;
         private readonly IUserService _userService;
 
-        // Scheduled for removal in V12
-        [Obsolete("Please use the constructor that takes an ILogger and IBackOfficeSecurity instead")]
-        public MetricsConsentService(IKeyValueService keyValueService)
+    // Scheduled for removal in V12
+    [Obsolete("Please use the constructor that takes an ILogger and IBackOfficeSecurity instead")]
+    public MetricsConsentService(IKeyValueService keyValueService)
         : this(
             keyValueService,
             StaticServiceProvider.Instance.GetRequiredService<ILogger<MetricsConsentService>>(),
             StaticServiceProvider.Instance.GetRequiredService<IBackOfficeSecurityAccessor>(),
-            StaticServiceProvider.Instance.GetRequiredService<IUserService>())
-        {
-        }
+    StaticServiceProvider.Instance.GetRequiredService<IUserService>()){
+    }
 
-        // Scheduled for removal in V12
-        [Obsolete("Please use the constructor that takes an IUserService instead")]
-        public MetricsConsentService(
-            IKeyValueService keyValueService,
-            ILogger<MetricsConsentService> logger,
-            IBackOfficeSecurityAccessor backOfficeSecurityAccessor)
-        : this(
+    // Scheduled for removal in V12
+        [Obsolete("Please use the constructor that takes an IUserService instead")]public MetricsConsentService(
+        IKeyValueService keyValueService,
+        ILogger<MetricsConsentService> logger,
+        IBackOfficeSecurityAccessor backOfficeSecurityAccessor)
+    : this(
             keyValueService,
             logger,
             backOfficeSecurityAccessor,
@@ -61,28 +45,12 @@
             ILogger<MetricsConsentService> logger,
             IBackOfficeSecurityAccessor backOfficeSecurityAccessor,
             IUserService userService
-            )
-        {
-            _keyValueService = keyValueService;
-            _logger = logger;
-            _backOfficeSecurityAccessor = backOfficeSecurityAccessor;
-            _userService = userService;
-        }
-
-        public TelemetryLevel GetConsentLevel()
-        {
-            var analyticsLevelString = _keyValueService.GetValue(Key);
->>>>>>> 9a4daa45
-
-    public MetricsConsentService(
-        IKeyValueService keyValueService,
-        ILogger<MetricsConsentService> logger,
-        IBackOfficeSecurityAccessor backOfficeSecurityAccessor)
-    {
+            ){
         _keyValueService = keyValueService;
         _logger = logger;
         _backOfficeSecurityAccessor = backOfficeSecurityAccessor;
-    }
+    _userService = userService;
+        }
 
     public TelemetryLevel GetConsentLevel()
     {
@@ -91,18 +59,7 @@
         if (analyticsLevelString is null ||
             Enum.TryParse(analyticsLevelString, out TelemetryLevel analyticsLevel) is false)
         {
-<<<<<<< HEAD
             return TelemetryLevel.Basic;
-=======
-            var currentUser = _backOfficeSecurityAccessor.BackOfficeSecurity?.CurrentUser;
-            if (currentUser is null)
-            {
-                currentUser = _userService.GetUserById(Constants.Security.SuperUserId);
-            }
-
-            _logger.LogInformation("Telemetry level set to {telemetryLevel} by {username}", telemetryLevel, currentUser?.Username);
-            _keyValueService.SetValue(Key, telemetryLevel.ToString());
->>>>>>> 9a4daa45
         }
 
         return analyticsLevel;
@@ -111,7 +68,10 @@
     public void SetConsentLevel(TelemetryLevel telemetryLevel)
     {
         IUser? currentUser = _backOfficeSecurityAccessor.BackOfficeSecurity?.CurrentUser;
-        _logger.LogInformation("Telemetry level set to {telemetryLevel} by {username}", telemetryLevel, currentUser?.Username);
+        if (currentUser is null)
+            {
+                currentUser = _userService.GetUserById(Constants.Security.SuperUserId);
+            }_logger.LogInformation("Telemetry level set to {telemetryLevel} by {username}", telemetryLevel, currentUser?.Username);
         _keyValueService.SetValue(Key, telemetryLevel.ToString());
     }
 }