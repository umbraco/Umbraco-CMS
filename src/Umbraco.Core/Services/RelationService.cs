--- conflicted
+++ resolved
@@ -257,40 +257,21 @@
         return await _relationRepository.GetPagedByChildKeyAsync(childKey, skip, take, relationTypeAlias);
     }
 
-<<<<<<< HEAD
+    /// <inheritdoc />
     public Task<Attempt<PagedModel<IRelation>, RelationOperationStatus>> GetPagedByRelationTypeKeyAsync(Guid key, int skip, int take, Ordering? ordering = null)
-=======
-    /// <inheritdoc />
-    public async Task<Attempt<PagedModel<IRelation>, RelationOperationStatus>> GetPagedByRelationTypeKeyAsync(Guid key, int skip, int take, Ordering? ordering = null)
->>>>>>> 86e7343f
     {
         using ICoreScope scope = ScopeProvider.CreateCoreScope(autoComplete: true);
         IRelationType? relationType = _relationTypeRepository.Get(key);
         if (relationType is null)
         {
-<<<<<<< HEAD
-            IRelationType? relationType = _relationTypeRepository.Get(key);
-            if (relationType is null)
-            {
-                return Task.FromResult(Attempt.FailWithStatus<PagedModel<IRelation>, RelationOperationStatus>(RelationOperationStatus.RelationTypeNotFound, null!));
-            }
-=======
-            return await Task.FromResult(Attempt.FailWithStatus<PagedModel<IRelation>, RelationOperationStatus>(RelationOperationStatus.RelationTypeNotFound, null!));
-        }
->>>>>>> 86e7343f
+            return Task.FromResult(Attempt.FailWithStatus<PagedModel<IRelation>, RelationOperationStatus>(RelationOperationStatus.RelationTypeNotFound, null!));
+        }
 
         PaginationHelper.ConvertSkipTakeToPaging(skip, take, out var pageNumber, out var pageSize);
 
-<<<<<<< HEAD
-            IQuery<IRelation> query = Query<IRelation>().Where(x => x.RelationTypeId == relationType.Id);
-            IEnumerable<IRelation> relations = _relationRepository.GetPagedRelationsByQuery(query, pageNumber, pageSize, out var totalRecords, ordering);
-            return Task.FromResult(Attempt.SucceedWithStatus(RelationOperationStatus.Success, new PagedModel<IRelation>(totalRecords, relations)));
-        }
-=======
         IQuery<IRelation> query = Query<IRelation>().Where(x => x.RelationTypeId == relationType.Id);
         IEnumerable<IRelation> relations = _relationRepository.GetPagedRelationsByQuery(query, pageNumber, pageSize, out var totalRecords, ordering);
-        return await Task.FromResult(Attempt.SucceedWithStatus(RelationOperationStatus.Success, new PagedModel<IRelation>(totalRecords, relations)));
->>>>>>> 86e7343f
+        return Task.FromResult(Attempt.SucceedWithStatus(RelationOperationStatus.Success, new PagedModel<IRelation>(totalRecords, relations)));
     }
 
     /// <inheritdoc />
@@ -681,11 +662,7 @@
         if (scope.Notifications.PublishCancelable(deletingNotification))
         {
             scope.Complete();
-<<<<<<< HEAD
-            return Attempt.SucceedWithStatus<IRelationType?, RelationTypeOperationStatus>(RelationTypeOperationStatus.Success, relationType);
-=======
             return Attempt.FailWithStatus<IRelationType?, RelationTypeOperationStatus>(RelationTypeOperationStatus.CancelledByNotification, null);
->>>>>>> 86e7343f
         }
 
         _relationTypeRepository.Delete(relationType);
