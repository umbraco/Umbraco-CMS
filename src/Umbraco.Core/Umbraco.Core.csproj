--- conflicted
+++ resolved
@@ -177,15 +177,8 @@
     <Compile Include="IO\IOHelper.cs" />
     <Compile Include="IO\MediaPathSchemes\UniqueMediaPathScheme.cs" />
     <Compile Include="Logging\Viewer\LogTimePeriod.cs" />
-<<<<<<< HEAD
-    <Compile Include="Manifest\IManifestFilter.cs" />
-    <Compile Include="Manifest\IManifestParser.cs" />
     <Compile Include="Manifest\IPackageManifest.cs" />
-    <Compile Include="Manifest\ManifestFilterCollection.cs" />
-    <Compile Include="Manifest\ManifestFilterCollectionBuilder.cs" />
-=======
     <Compile Include="Manifest\ManifestParser.cs" />
->>>>>>> 9b4c26bf
     <Compile Include="Migrations\IMigrationBuilder.cs" />
     <Compile Include="Migrations\Upgrade\Common\DeleteKeysAndIndexes.cs" />
     <Compile Include="Migrations\Upgrade\V_8_0_0\DataTypes\ContentPickerPreValueMigrator.cs" />
@@ -221,7 +214,6 @@
     <Compile Include="Models\IContentType.cs" />
     <Compile Include="Models\IContentTypeBase.cs" />
     <Compile Include="Models\IContentTypeComposition.cs" />
-    <Compile Include="Models\IDataEditor.cs" />
     <Compile Include="Models\IDataType.cs" />
     <Compile Include="Models\Identity\IdentityMapDefinition.cs" />
     <Compile Include="Models\Identity\UserLoginInfoWrapper.cs" />
@@ -259,19 +251,11 @@
     <Compile Include="Models\PublishedContent\VariationContextAccessorExtensions.cs" />
     <Compile Include="Models\PublishedContent\IPublishedContentType.cs" />
     <Compile Include="Models\PublishedContent\IPublishedPropertyType.cs" />
-<<<<<<< HEAD
     <Compile Include="Models\Template.cs" />
     <Compile Include="Models\TemplateOnDisk.cs" />
-    <Compile Include="Properties\AssemblyInfo.cs" />
-    <Compile Include="PropertyEditors\ConfigurationField.cs" />
-    <Compile Include="PropertyEditors\ConfigurationFieldAttribute.cs" />
-    <Compile Include="PropertyEditors\ConfigurationFieldsExtensions.cs" />
-=======
-    <Compile Include="PropertyEditors\IIgnoreUserStartNodesConfig.cs" />
     <Compile Include="PropertyEditors\Validators\DelimitedValueValidator.cs" />
     <Compile Include="PropertyEditors\Validators\RegexValidator.cs" />
     <Compile Include="PropertyEditors\Validators\RequiredValidator.cs" />
->>>>>>> 9b4c26bf
     <Compile Include="PublishedContentExtensions.cs" />
     <Compile Include="Models\PublishedContent\UrlMode.cs" />
     <Compile Include="Persistence\Dtos\PropertyTypeCommonDto.cs" />
@@ -282,11 +266,6 @@
     <Compile Include="PropertyEditors\DataEditorAttribute.cs" />
     <Compile Include="PropertyEditors\DateTimeConfiguration.cs" />
     <Compile Include="Migrations\Upgrade\V_8_0_0\RenameLabelAndRichTextPropertyEditorAliases.cs" />
-<<<<<<< HEAD
-    <Compile Include="PropertyEditors\IPropertyIndexValueFactory.cs" />
-    <Compile Include="PropertyEditors\IValueValidator.cs" />
-=======
->>>>>>> 9b4c26bf
     <Compile Include="PropertyEditors\PropertyValueConverterCollection.cs" />
     <Compile Include="PropertyEditors\PropertyValueConverterCollectionBuilder.cs" />
     <Compile Include="PropertyEditors\VoidEditor.cs" />
@@ -890,11 +869,7 @@
     <Compile Include="Persistence\UmbracoDatabase.cs" />
     <Compile Include="Persistence\UmbracoDatabaseExtensions.cs" />
     <Compile Include="Persistence\UmbracoDatabaseFactory.cs" />
-<<<<<<< HEAD
-    <Compile Include="PropertyEditors\Validators\DecimalValidator.cs" />
-=======
     <Compile Include="Properties\AssemblyInfo.cs" />
->>>>>>> 9b4c26bf
     <Compile Include="PropertyEditors\DefaultPropertyValueConverterAttribute.cs" />
     <Compile Include="PropertyEditors\IPropertyValueConverter.cs" />
     <Compile Include="PropertyEditors\DataEditor.cs" />
