--- conflicted
+++ resolved
@@ -792,11 +792,8 @@
     <Compile Include="Compose\ManifestWatcherComponent.cs" />
     <Compile Include="Compose\RelateOnCopyComponent.cs" />
     <Compile Include="Compose\RelateOnTrashComponent.cs" />
-<<<<<<< HEAD
     <Compile Include="Strings\UrlSegmentProviderCollectionBuilder.cs" />
-=======
     <Compile Include="Sync\ApplicationUrlHelper.cs" />
->>>>>>> 1da44291
     <Compile Include="Sync\DatabaseServerMessenger.cs" />
     <Compile Include="Sync\RefreshInstruction.cs" />
     <Compile Include="Sync\ServerMessengerBase.cs" />
