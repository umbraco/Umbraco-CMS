﻿<Project Sdk="Microsoft.NET.Sdk">

    <PropertyGroup>
        <TargetFramework>netstandard2.0</TargetFramework>
        <LangVersion>8</LangVersion>
        <RootNamespace>Umbraco.Core</RootNamespace>
        <AssemblyVersion>9.0.0</AssemblyVersion>
        <InformationalVersion>9.0.0</InformationalVersion>
        <FileVersion>9.0.0</FileVersion>
        <Product>Umbraco CMS</Product>
    </PropertyGroup>

    <PropertyGroup Condition=" '$(Configuration)' == 'Release' ">
        <DocumentationFile>bin\Release\Umbraco.Core.xml</DocumentationFile>
    </PropertyGroup>

    <ItemGroup>
<<<<<<< HEAD
      <PackageReference Include="Microsoft.Extensions.Configuration.Abstractions" Version="3.1.2" />
      <PackageReference Include="Microsoft.Extensions.Options" Version="3.1.2" />
=======
      <PackageReference Include="Microsoft.Extensions.Options" Version="3.1.8" />
>>>>>>> dc8933b6
      <PackageReference Include="System.ComponentModel.Annotations" Version="4.7.0" />
      <PackageReference Include="System.Configuration.ConfigurationManager" Version="4.7.0" />
      <PackageReference Include="System.Reflection.Emit.Lightweight" Version="4.3.0" />
      <PackageReference Include="System.Runtime.Caching" Version="4.6.0" />
    </ItemGroup>

    <ItemGroup>
        <AssemblyAttribute Include="System.Runtime.CompilerServices.InternalsVisibleTo">
            <_Parameter1>Umbraco.Tests</_Parameter1>
        </AssemblyAttribute>
        <AssemblyAttribute Include="System.Runtime.CompilerServices.InternalsVisibleTo">
            <_Parameter1>Umbraco.Tests.Common</_Parameter1>
        </AssemblyAttribute>
        <AssemblyAttribute Include="System.Runtime.CompilerServices.InternalsVisibleTo">
            <_Parameter1>Umbraco.Tests.UnitTests</_Parameter1>
        </AssemblyAttribute>
        <AssemblyAttribute Include="System.Runtime.CompilerServices.InternalsVisibleTo">
            <_Parameter1>Umbraco.Tests.Benchmarks</_Parameter1>
        </AssemblyAttribute>
        <AssemblyAttribute Include="System.Runtime.CompilerServices.InternalsVisibleTo">
            <_Parameter1>Umbraco.Tests.Integration</_Parameter1>
        </AssemblyAttribute>
    </ItemGroup>
</Project><|MERGE_RESOLUTION|>--- conflicted
+++ resolved
@@ -15,12 +15,9 @@
     </PropertyGroup>
 
     <ItemGroup>
-<<<<<<< HEAD
       <PackageReference Include="Microsoft.Extensions.Configuration.Abstractions" Version="3.1.2" />
       <PackageReference Include="Microsoft.Extensions.Options" Version="3.1.2" />
-=======
       <PackageReference Include="Microsoft.Extensions.Options" Version="3.1.8" />
->>>>>>> dc8933b6
       <PackageReference Include="System.ComponentModel.Annotations" Version="4.7.0" />
       <PackageReference Include="System.Configuration.ConfigurationManager" Version="4.7.0" />
       <PackageReference Include="System.Reflection.Emit.Lightweight" Version="4.3.0" />
