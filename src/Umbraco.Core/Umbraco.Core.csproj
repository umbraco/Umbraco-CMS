﻿<Project Sdk="Microsoft.NET.Sdk">

<<<<<<< HEAD
    <PropertyGroup>
        <TargetFramework>net5.0</TargetFramework>
        <RootNamespace>Umbraco.Cms.Core</RootNamespace>
        <Product>Umbraco CMS</Product>
        <PackageId>Umbraco.Cms.Core</PackageId>
        <Title>Umbraco CMS Core</Title>
        <Description>Contains the core assembly needed to run Umbraco Cms. This package only contains the assembly, and can be used for package development. Use the template in the Umbraco.Templates package to setup Umbraco</Description>
        <Product>Umbraco CMS</Product>
    </PropertyGroup>
=======
  <PropertyGroup>
    <TargetFramework>netstandard2.0</TargetFramework>
    <RootNamespace>Umbraco.Cms.Core</RootNamespace>
    <Product>Umbraco CMS</Product>
    <PackageId>Umbraco.Cms.Core</PackageId>
    <Title>Umbraco CMS Core</Title>
    <Description>Contains the core assembly needed to run Umbraco Cms. This package only contains the assembly, and can be used for package development. Use the template in the Umbraco.Templates package to setup Umbraco</Description>
    <Product>Umbraco CMS</Product>
  </PropertyGroup>
>>>>>>> 791e4f92

  <PropertyGroup Condition=" '$(Configuration)' == 'Release' ">
    <DocumentationFile>bin\Release\Umbraco.Core.xml</DocumentationFile>
  </PropertyGroup>

  <ItemGroup>
    <PackageReference Include="Microsoft.Extensions.Configuration.Abstractions" Version="5.0.0" />
    <PackageReference Include="Microsoft.Extensions.FileProviders.Embedded" Version="5.0.11" />
    <PackageReference Include="Microsoft.Extensions.FileProviders.Physical" Version="5.0.0" />
    <PackageReference Include="Microsoft.Extensions.Hosting.Abstractions" Version="5.0.0" />
    <PackageReference Include="Microsoft.Extensions.Logging" Version="5.0.0" />
    <PackageReference Include="Microsoft.Extensions.Options" Version="5.0.0" />
    <PackageReference Include="Microsoft.Extensions.Options.ConfigurationExtensions" Version="5.0.0" />
    <PackageReference Include="Microsoft.Extensions.Options.DataAnnotations" Version="5.0.0" />
    <PackageReference Include="Microsoft.SourceLink.GitHub" Version="1.0.0">
      <PrivateAssets>all</PrivateAssets>
      <IncludeAssets>runtime; build; native; contentfiles; analyzers; buildtransitive</IncludeAssets>
    </PackageReference>
    <PackageReference Include="System.ComponentModel.Annotations" Version="5.0.0" />
    <PackageReference Include="System.Reflection.Emit.Lightweight" Version="4.7.0" />
    <PackageReference Include="System.Runtime.Caching" Version="5.0.0" />
    <PackageReference Include="Umbraco.Code" Version="1.2.0">
      <PrivateAssets>all</PrivateAssets>
    </PackageReference>
  </ItemGroup>

  <ItemGroup>
    <AssemblyAttribute Include="System.Runtime.CompilerServices.InternalsVisibleTo">
      <_Parameter1>Umbraco.Tests</_Parameter1>
    </AssemblyAttribute>
    <AssemblyAttribute Include="System.Runtime.CompilerServices.InternalsVisibleTo">
      <_Parameter1>Umbraco.Tests.Common</_Parameter1>
    </AssemblyAttribute>
    <AssemblyAttribute Include="System.Runtime.CompilerServices.InternalsVisibleTo">
      <_Parameter1>Umbraco.Tests.UnitTests</_Parameter1>
    </AssemblyAttribute>
    <AssemblyAttribute Include="System.Runtime.CompilerServices.InternalsVisibleTo">
      <_Parameter1>Umbraco.Tests.Benchmarks</_Parameter1>
    </AssemblyAttribute>
    <AssemblyAttribute Include="System.Runtime.CompilerServices.InternalsVisibleTo">
      <_Parameter1>Umbraco.Tests.Integration</_Parameter1>
    </AssemblyAttribute>
    <AssemblyAttribute Include="System.Runtime.CompilerServices.InternalsVisibleTo">
      <_Parameter1>DynamicProxyGenAssembly2</_Parameter1>
    </AssemblyAttribute>
  </ItemGroup>

  <ItemGroup>
    <EmbeddedResource Include="EmbeddedResources\**\*" />
  </ItemGroup>

  <ItemGroup>
    <Folder Include="Persistence\Dtos" />
  </ItemGroup>
</Project><|MERGE_RESOLUTION|>--- conflicted
+++ resolved
@@ -1,6 +1,5 @@
 ﻿<Project Sdk="Microsoft.NET.Sdk">
 
-<<<<<<< HEAD
     <PropertyGroup>
         <TargetFramework>net5.0</TargetFramework>
         <RootNamespace>Umbraco.Cms.Core</RootNamespace>
@@ -10,17 +9,6 @@
         <Description>Contains the core assembly needed to run Umbraco Cms. This package only contains the assembly, and can be used for package development. Use the template in the Umbraco.Templates package to setup Umbraco</Description>
         <Product>Umbraco CMS</Product>
     </PropertyGroup>
-=======
-  <PropertyGroup>
-    <TargetFramework>netstandard2.0</TargetFramework>
-    <RootNamespace>Umbraco.Cms.Core</RootNamespace>
-    <Product>Umbraco CMS</Product>
-    <PackageId>Umbraco.Cms.Core</PackageId>
-    <Title>Umbraco CMS Core</Title>
-    <Description>Contains the core assembly needed to run Umbraco Cms. This package only contains the assembly, and can be used for package development. Use the template in the Umbraco.Templates package to setup Umbraco</Description>
-    <Product>Umbraco CMS</Product>
-  </PropertyGroup>
->>>>>>> 791e4f92
 
   <PropertyGroup Condition=" '$(Configuration)' == 'Release' ">
     <DocumentationFile>bin\Release\Umbraco.Core.xml</DocumentationFile>
