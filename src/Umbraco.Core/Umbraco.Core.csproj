--- conflicted
+++ resolved
@@ -152,10 +152,7 @@
     <Compile Include="Security\IUserSessionStore.cs" />
     <Compile Include="Security\UmbracoEmailMessage.cs" />
     <Compile Include="Security\UserAwarePasswordHasher.cs" />
-<<<<<<< HEAD
-=======
     <Compile Include="ServiceContextExtensions.cs" />
->>>>>>> c8277222
     <Compile Include="..\SolutionInfo.cs">
       <Link>Properties\SolutionInfo.cs</Link>
     </Compile>
