﻿<Project Sdk="Microsoft.NET.Sdk">

    <PropertyGroup>
        <TargetFramework>netstandard2.0</TargetFramework>
        <LangVersion>8</LangVersion>
        <RootNamespace>Umbraco.Core</RootNamespace>
        <AssemblyVersion>0.5.0</AssemblyVersion>
        <InformationalVersion>0.5.0</InformationalVersion>
        <FileVersion>0.5.0</FileVersion>
        <Product>Umbraco CMS</Product>
    </PropertyGroup>

    <PropertyGroup Condition=" '$(Configuration)' == 'Release' ">
        <DocumentationFile>bin\Release\Umbraco.Core.xml</DocumentationFile>
    </PropertyGroup>

    <ItemGroup>
<<<<<<< HEAD
      <PackageReference Include="Microsoft.Extensions.DependencyInjection.Abstractions" Version="3.1.7" />
=======
      <PackageReference Include="Microsoft.Extensions.Logging" Version="3.1.8" />
      <PackageReference Include="Microsoft.Extensions.Options" Version="3.1.8" />
>>>>>>> 17c68176
      <PackageReference Include="System.ComponentModel.Annotations" Version="4.7.0" />
      <PackageReference Include="System.Configuration.ConfigurationManager" Version="4.7.0" />
      <PackageReference Include="System.Reflection.Emit.Lightweight" Version="4.7.0" />
      <PackageReference Include="System.Runtime.Caching" Version="4.7.0" />
    </ItemGroup>

    <ItemGroup>
        <AssemblyAttribute Include="System.Runtime.CompilerServices.InternalsVisibleTo">
            <_Parameter1>Umbraco.Tests</_Parameter1>
        </AssemblyAttribute>
        <AssemblyAttribute Include="System.Runtime.CompilerServices.InternalsVisibleTo">
            <_Parameter1>Umbraco.Tests.Common</_Parameter1>
        </AssemblyAttribute>
        <AssemblyAttribute Include="System.Runtime.CompilerServices.InternalsVisibleTo">
            <_Parameter1>Umbraco.Tests.UnitTests</_Parameter1>
        </AssemblyAttribute>
        <AssemblyAttribute Include="System.Runtime.CompilerServices.InternalsVisibleTo">
            <_Parameter1>Umbraco.Tests.Benchmarks</_Parameter1>
        </AssemblyAttribute>
        <AssemblyAttribute Include="System.Runtime.CompilerServices.InternalsVisibleTo">
            <_Parameter1>Umbraco.Tests.Integration</_Parameter1>
        </AssemblyAttribute>
        <AssemblyAttribute Include="System.Runtime.CompilerServices.InternalsVisibleTo">
            <_Parameter1>DynamicProxyGenAssembly2</_Parameter1>
        </AssemblyAttribute>
    </ItemGroup>
</Project><|MERGE_RESOLUTION|>--- conflicted
+++ resolved
@@ -15,12 +15,9 @@
     </PropertyGroup>
 
     <ItemGroup>
-<<<<<<< HEAD
-      <PackageReference Include="Microsoft.Extensions.DependencyInjection.Abstractions" Version="3.1.7" />
-=======
+      <PackageReference Include="Microsoft.Extensions.DependencyInjection.Abstractions" Version="3.1.8" />
       <PackageReference Include="Microsoft.Extensions.Logging" Version="3.1.8" />
       <PackageReference Include="Microsoft.Extensions.Options" Version="3.1.8" />
->>>>>>> 17c68176
       <PackageReference Include="System.ComponentModel.Annotations" Version="4.7.0" />
       <PackageReference Include="System.Configuration.ConfigurationManager" Version="4.7.0" />
       <PackageReference Include="System.Reflection.Emit.Lightweight" Version="4.7.0" />
