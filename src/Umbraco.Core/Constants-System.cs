--- conflicted
+++ resolved
@@ -1,41 +1,34 @@
-﻿namespace Umbraco.Core
-{
-    public static partial class Constants
-    {
-        /// <summary>
-        /// Defines the identifiers for Umbraco system nodes.
-        /// </summary>
-        public static class System
-        {
-            /// <summary>
-            /// The integer identifier for global system root node.
-            /// </summary>
-            public const int Root = -1;
-
-            /// <summary>
-            /// The integer identifier for content's recycle bin.
-            /// </summary>
-            public const int RecycleBinContent = -20;
-
-            /// <summary>
-            /// The integer identifier for media's recycle bin.
-            /// </summary>
-            public const int RecycleBinMedia = -21;
-
-            public const int DefaultContentListViewDataTypeId = -95;
-            public const int DefaultMediaListViewDataTypeId = -96;
-            public const int DefaultMembersListViewDataTypeId = -97;
-<<<<<<< HEAD
-
-            public const string UmbracoConnectionName = "umbracoDbDSN";
-            public const string UmbracoMigrationName = "Umbraco";
-        }
-=======
->>>>>>> d85cb9e1
-
-            public const string UmbracoConnectionName = "umbracoDbDSN";
-            public const string UmbracoMigrationName = "Umbraco";
-        }
-        
-    }
+﻿namespace Umbraco.Core
+{
+    public static partial class Constants
+    {
+        /// <summary>
+        /// Defines the identifiers for Umbraco system nodes.
+        /// </summary>
+        public static class System
+        {
+            /// <summary>
+            /// The integer identifier for global system root node.
+            /// </summary>
+            public const int Root = -1;
+
+            /// <summary>
+            /// The integer identifier for content's recycle bin.
+            /// </summary>
+            public const int RecycleBinContent = -20;
+
+            /// <summary>
+            /// The integer identifier for media's recycle bin.
+            /// </summary>
+            public const int RecycleBinMedia = -21;
+
+            public const int DefaultContentListViewDataTypeId = -95;
+            public const int DefaultMediaListViewDataTypeId = -96;
+            public const int DefaultMembersListViewDataTypeId = -97;
+
+            public const string UmbracoConnectionName = "umbracoDbDSN";
+            public const string UmbracoMigrationName = "Umbraco";
+        }
+        
+    }
 }