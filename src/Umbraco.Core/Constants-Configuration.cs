--- conflicted
+++ resolved
@@ -64,11 +64,8 @@
         public const string ConfigHelpPage = ConfigPrefix + "HelpPage";
         public const string ConfigInstallDefaultData = ConfigPrefix + "InstallDefaultData";
         public const string ConfigDataTypes = ConfigPrefix + "DataTypes";
-<<<<<<< HEAD
         public const string ConfigPackageManifests = ConfigPrefix + "PackageManifests";
-=======
         public const string ConfigWebhook = ConfigPrefix + "Webhook";
->>>>>>> 6bd4642b
 
         public static class NamedOptions
         {
