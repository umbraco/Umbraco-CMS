--- conflicted
+++ resolved
@@ -11,7 +11,6 @@
             /// ":" is used as marker for nested objects in json. E.g. "Umbraco:CMS:" = {"Umbraco":{"CMS":{....}}
             /// </remarks>
             public const string ConfigPrefix = "Umbraco:CMS:";
-<<<<<<< HEAD
             public const string ConfigSecurityPrefix = ConfigPrefix + "Security:";
             public const string ConfigGlobalPrefix = ConfigPrefix + "Global:";
             public const string ConfigContentPrefix = ConfigPrefix + "Content:";
@@ -20,17 +19,14 @@
             public const string ConfigHostingPrefix = ConfigPrefix + "Hosting:";
             public const string ConfigCustomErrorsPrefix = ConfigPrefix + "CustomErrors:";
 
-            public const string ConfigRuntimeMinification = ConfigPrefix + "RuntimeMinification:";
-            public const string ConfigRuntimeMinificationVersion = ConfigRuntimeMinification + "Version";
             public const string ConfigContentNotificationsEmail = ConfigContentNotificationsPrefix + "Email";
             public const string ConfigContentMacroErrors = ConfigContentPrefix + "MacroErrors";
             public const string ConfigGlobalUseHttps = ConfigGlobalPrefix + "UseHttps";
             public const string ConfigHostingDebug = ConfigHostingPrefix + "Debug";
             public const string ConfigCustomErrorsMode = ConfigCustomErrorsPrefix + "Mode";
-=======
             public const string ConfigActiveDirectory = ConfigPrefix + "ActiveDirectory";
             public const string ConfigContent = ConfigPrefix + "Content";
-            public const string ConfigCoreDebug  = ConfigPrefix + "Core:Debug";
+            public const string ConfigCoreDebug = ConfigPrefix + "Core:Debug";
             public const string ConfigExceptionFilter = ConfigPrefix + "ExceptionFilter";
             public const string ConfigGlobal = ConfigPrefix + "Global";
             public const string ConfigHealthChecks = ConfigPrefix + "HealthChecks";
@@ -44,15 +40,13 @@
             public const string ConfigNuCache = ConfigPrefix + "NuCache";
             public const string ConfigRequestHandler = ConfigPrefix + "RequestHandler";
             public const string ConfigRuntime = ConfigPrefix + "Runtime";
+            public const string ConfigRuntimeMinification = ConfigPrefix + "RuntimeMinification";
+            public const string ConfigRuntimeMinificationVersion = ConfigRuntimeMinification + ":Version";
             public const string ConfigSecurity = ConfigPrefix + "Security";
             public const string ConfigTours = ConfigPrefix + "Tours";
             public const string ConfigTypeFinder = ConfigPrefix + "TypeFinder";
             public const string ConfigWebRouting = ConfigPrefix + "WebRouting";
             public const string ConfigUserPassword = ConfigPrefix + "Security:UserPassword";
-
-            public const string ConfigRuntimeMinification = ConfigPrefix + "RuntimeMinification";
-            public const string ConfigRuntimeMinificationVersion = ConfigRuntimeMinification + ":Version";
->>>>>>> b449ea24
         }
     }
 }