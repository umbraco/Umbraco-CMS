using Umbraco.Cms.Core.Events;
using Umbraco.Cms.Core.Models;
using Umbraco.Cms.Core.Notifications;
using Umbraco.Cms.Core.Persistence.Repositories;
using Umbraco.Cms.Core.PublishedCache;
using Umbraco.Cms.Core.Serialization;
using Umbraco.Cms.Core.Services;
using Umbraco.Cms.Core.Services.Changes;
using Umbraco.Cms.Core.Services.Navigation;
using Umbraco.Extensions;

namespace Umbraco.Cms.Core.Cache;

public sealed class ContentCacheRefresher : PayloadCacheRefresherBase<ContentCacheRefresherNotification,
    ContentCacheRefresher.JsonPayload>
{
    private readonly IDomainService _domainService;
    private readonly IDomainCacheService _domainCacheService;
    private readonly IDocumentUrlService _documentUrlService;
    private readonly IDocumentNavigationQueryService _documentNavigationQueryService;
    private readonly IDocumentNavigationManagementService _documentNavigationManagementService;
    private readonly IContentService _contentService;
<<<<<<< HEAD
    private readonly IDocumentCacheService _documentCacheService;
=======
    private readonly IPublishStatusManagementService _publishStatusManagementService;
>>>>>>> 0e2d5354
    private readonly IIdKeyMap _idKeyMap;

    public ContentCacheRefresher(
        AppCaches appCaches,
        IJsonSerializer serializer,
        IIdKeyMap idKeyMap,
        IDomainService domainService,
        IEventAggregator eventAggregator,
        ICacheRefresherNotificationFactory factory,
        IDocumentUrlService documentUrlService,
        IDomainCacheService domainCacheService,
        IDocumentNavigationQueryService documentNavigationQueryService,
        IDocumentNavigationManagementService documentNavigationManagementService,
        IContentService contentService,
<<<<<<< HEAD
        IDocumentCacheService documentCacheService)
=======
        IPublishStatusManagementService publishStatusManagementService)
>>>>>>> 0e2d5354
        : base(appCaches, serializer, eventAggregator, factory)
    {
        _idKeyMap = idKeyMap;
        _domainService = domainService;
        _domainCacheService = domainCacheService;
        _documentUrlService = documentUrlService;
        _documentNavigationQueryService = documentNavigationQueryService;
        _documentNavigationManagementService = documentNavigationManagementService;
        _contentService = contentService;
<<<<<<< HEAD
        _documentCacheService = documentCacheService;
=======
        _publishStatusManagementService = publishStatusManagementService;
>>>>>>> 0e2d5354
    }

    #region Indirect

    public static void RefreshContentTypes(AppCaches appCaches)
    {
        // we could try to have a mechanism to notify the PublishedCachesService
        // and figure out whether published items were modified or not... keep it
        // simple for now, just clear the whole thing
        appCaches.ClearPartialViewCache();

        appCaches.IsolatedCaches.ClearCache<PublicAccessEntry>();
        appCaches.IsolatedCaches.ClearCache<IContent>();
    }

    #endregion

    #region Define

    public static readonly Guid UniqueId = Guid.Parse("900A4FBE-DF3C-41E6-BB77-BE896CD158EA");

    public override Guid RefresherUniqueId => UniqueId;

    public override string Name => "ContentCacheRefresher";

    #endregion

    #region Refresher

    public override void Refresh(JsonPayload[] payloads)
    {
        AppCaches.RuntimeCache.ClearOfType<PublicAccessEntry>();
        AppCaches.RuntimeCache.ClearByKey(CacheKeys.ContentRecycleBinCacheKey);

        var idsRemoved = new HashSet<int>();
        IAppPolicyCache isolatedCache = AppCaches.IsolatedCaches.GetOrCreate<IContent>();

        foreach (JsonPayload payload in payloads.Where(x => x.Id != default))
        {
            // By INT Id
            isolatedCache.Clear(RepositoryCacheKeys.GetKey<IContent, int>(payload.Id));

            // By GUID Key
            isolatedCache.Clear(RepositoryCacheKeys.GetKey<IContent, Guid?>(payload.Key));



            // remove those that are in the branch
            if (payload.ChangeTypes.HasTypesAny(TreeChangeTypes.RefreshBranch | TreeChangeTypes.Remove))
            {
                var pathid = "," + payload.Id + ",";
                isolatedCache.ClearOfType<IContent>((k, v) => v.Path?.Contains(pathid) ?? false);
            }

            // if the item is not a blueprint and is being completely removed, we need to refresh the domains cache if any domain was assigned to the content
            if (payload.Blueprint is false && payload.ChangeTypes.HasTypesAny(TreeChangeTypes.Remove))
            {
                idsRemoved.Add(payload.Id);
            }


            HandleMemoryCache(payload);
            HandleRouting(payload);

            HandleNavigation(payload);
            HandlePublishedAsync(payload, CancellationToken.None).GetAwaiter().GetResult();
            _idKeyMap.ClearCache(payload.Id);
            if (payload.Key.HasValue)
            {
                _idKeyMap.ClearCache(payload.Key.Value);
            }

        }

        if (idsRemoved.Count > 0)
        {
            var assignedDomains = _domainService.GetAll(true)
                ?.Where(x => x.RootContentId.HasValue && idsRemoved.Contains(x.RootContentId.Value)).ToList();

            if (assignedDomains?.Count > 0)
            {
                // TODO: this is duplicating the logic in DomainCacheRefresher BUT we cannot inject that into this because it it not registered explicitly in the container,
                // and we cannot inject the CacheRefresherCollection since that would be a circular reference, so what is the best way to call directly in to the
                // DomainCacheRefresher?
                ClearAllIsolatedCacheByEntityType<IDomain>();

                // note: must do what's above FIRST else the repositories still have the old cached
                // content and when the PublishedCachesService is notified of changes it does not see
                // the new content...
                // notify
                _domainCacheService.Refresh(assignedDomains
                    .Select(x => new DomainCacheRefresher.JsonPayload(x.Id, DomainChangeTypes.Remove)).ToArray());
            }
        }

        base.Refresh(payloads);
    }

    private void HandleMemoryCache(JsonPayload payload)
    {
        Guid key = payload.Key ?? _idKeyMap.GetKeyForId(payload.Id, UmbracoObjectTypes.Document).Result;

        if (payload.Blueprint)
        {
            return;
        }

        if (payload.ChangeTypes.HasType(TreeChangeTypes.RefreshNode))
        {
            _documentCacheService.RefreshMemoryCacheAsync(key).GetAwaiter().GetResult();
        }

        if (payload.ChangeTypes.HasType(TreeChangeTypes.RefreshBranch))
        {
            if (_documentNavigationQueryService.TryGetDescendantsKeys(key, out IEnumerable<Guid> descendantsKeys))
            {
                var branchKeys = descendantsKeys.ToList();
                branchKeys.Add(key);

                foreach (Guid branchKey in branchKeys)
                {
                    _documentCacheService.RefreshMemoryCacheAsync(branchKey).GetAwaiter().GetResult();
                }
            }
        }

        if (payload.ChangeTypes.HasType(TreeChangeTypes.RefreshAll))
        {
            _documentCacheService.ClearMemoryCacheAsync(CancellationToken.None).GetAwaiter().GetResult();
        }

        if (payload.ChangeTypes.HasType(TreeChangeTypes.Remove))
        {
            _documentCacheService.RemoveFromMemoryCacheAsync(key).GetAwaiter().GetResult();
        }
    }

    private void HandleNavigation(JsonPayload payload)
    {

        if (payload.ChangeTypes.HasType(TreeChangeTypes.RefreshAll))
        {
            _documentNavigationManagementService.RebuildAsync();
            _documentNavigationManagementService.RebuildBinAsync();
        }

        if (payload.Key is null)
        {
            return;
        }

        if (payload.ChangeTypes.HasType(TreeChangeTypes.Remove))
        {
            _documentNavigationManagementService.MoveToBin(payload.Key.Value);
            _documentNavigationManagementService.RemoveFromBin(payload.Key.Value);
        }

        if (payload.ChangeTypes.HasType(TreeChangeTypes.RefreshNode))
        {
            IContent? content = _contentService.GetById(payload.Key.Value);

            if (content is null)
            {
                return;
            }

            HandleNavigationForSingleContent(content);
        }

        if (payload.ChangeTypes.HasType(TreeChangeTypes.RefreshBranch))
        {
            IContent? content = _contentService.GetById(payload.Key.Value);

            if (content is null)
            {
                return;
            }

            IEnumerable<IContent> descendants = _contentService.GetPagedDescendants(content.Id, 0, int.MaxValue, out _);
            foreach (IContent descendant in content.Yield().Concat(descendants))
            {
                HandleNavigationForSingleContent(descendant);
            }
        }
    }

    private void HandleNavigationForSingleContent(IContent content)
    {
        // First creation
        if (ExistsInNavigation(content.Key) is false && ExistsInNavigationBin(content.Key) is false)
        {
            _documentNavigationManagementService.Add(content.Key, GetParentKey(content), content.SortOrder);
            if (content.Trashed)
            {
                // If created as trashed, move to bin
                _documentNavigationManagementService.MoveToBin(content.Key);
            }
        }
        else if (ExistsInNavigation(content.Key) && ExistsInNavigationBin(content.Key) is false)
        {
            if (content.Trashed)
            {
                // It must have been trashed
                _documentNavigationManagementService.MoveToBin(content.Key);
            }
            else
            {
                if (_documentNavigationQueryService.TryGetParentKey(content.Key, out Guid? oldParentKey) is false)
                {
                    return;
                }

                // It must have been saved. Check if parent is different
                Guid? newParentKey = GetParentKey(content);
                if (oldParentKey != newParentKey)
                {
                    _documentNavigationManagementService.Move(content.Key, newParentKey);
                }
                else
                {
                    _documentNavigationManagementService.UpdateSortOrder(content.Key, content.SortOrder);
                }
            }
        }
        else if (ExistsInNavigation(content.Key) is false && ExistsInNavigationBin(content.Key))
        {
            if (content.Trashed is false)
            {
                // It must have been restored
                _documentNavigationManagementService.RestoreFromBin(content.Key, GetParentKey(content));
            }
        }
    }

    private Guid? GetParentKey(IContent content) => (content.ParentId == -1) ? null : _idKeyMap.GetKeyForId(content.ParentId, UmbracoObjectTypes.Document).Result;

    private bool ExistsInNavigation(Guid contentKey) => _documentNavigationQueryService.TryGetParentKey(contentKey, out _);

    private bool ExistsInNavigationBin(Guid contentKey) => _documentNavigationQueryService.TryGetParentKeyInBin(contentKey, out _);

    private async Task HandlePublishedAsync(JsonPayload payload, CancellationToken cancellationToken)
    {

        if (payload.ChangeTypes.HasType(TreeChangeTypes.RefreshAll))
        {
            await _publishStatusManagementService.InitializeAsync(cancellationToken);
        }

        if (payload.Key.HasValue is false)
        {
            return;
        }

        if (payload.ChangeTypes.HasType(TreeChangeTypes.Remove))
        {
            await _publishStatusManagementService.RemoveAsync(payload.Key.Value, cancellationToken);
        }
        else if (payload.ChangeTypes.HasType(TreeChangeTypes.RefreshNode))
        {
            await _publishStatusManagementService.AddOrUpdateStatusAsync(payload.Key.Value, cancellationToken);
        }
        else if (payload.ChangeTypes.HasType(TreeChangeTypes.RefreshBranch))
        {
            await _publishStatusManagementService.AddOrUpdateStatusWithDescendantsAsync(payload.Key.Value, cancellationToken);
        }
    }
    private void HandleRouting(JsonPayload payload)
    {
        if(payload.ChangeTypes.HasType(TreeChangeTypes.Remove))
        {
            var key = payload.Key ?? _idKeyMap.GetKeyForId(payload.Id, UmbracoObjectTypes.Document).Result;

            //Note the we need to clear the navigation service as the last thing
            if (_documentNavigationQueryService.TryGetDescendantsKeysOrSelfKeys(key, out var descendantsOrSelfKeys))
            {
                _documentUrlService.DeleteUrlsFromCacheAsync(descendantsOrSelfKeys).GetAwaiter().GetResult();
            }else if(_documentNavigationQueryService.TryGetDescendantsKeysOrSelfKeysInBin(key, out var descendantsOrSelfKeysInBin))
            {
                _documentUrlService.DeleteUrlsFromCacheAsync(descendantsOrSelfKeysInBin).GetAwaiter().GetResult();
            }

        }
        if(payload.ChangeTypes.HasType(TreeChangeTypes.RefreshAll))
        {
            _documentUrlService.RebuildAllUrlsAsync().GetAwaiter().GetResult(); //TODO make async
        }

        if(payload.ChangeTypes.HasType(TreeChangeTypes.RefreshNode))
        {
            var key = payload.Key ?? _idKeyMap.GetKeyForId(payload.Id, UmbracoObjectTypes.Document).Result;
            _documentUrlService.CreateOrUpdateUrlSegmentsAsync(key).GetAwaiter().GetResult();
        }

        if(payload.ChangeTypes.HasType(TreeChangeTypes.RefreshBranch))
        {
            var key = payload.Key ?? _idKeyMap.GetKeyForId(payload.Id, UmbracoObjectTypes.Document).Result;
            _documentUrlService.CreateOrUpdateUrlSegmentsWithDescendantsAsync(key).GetAwaiter().GetResult();
        }

    }

    // these events should never trigger
    // everything should be PAYLOAD/JSON
    public override void RefreshAll() => throw new NotSupportedException();

    public override void Refresh(int id) => throw new NotSupportedException();

    public override void Refresh(Guid id) => throw new NotSupportedException();

    public override void Remove(int id) => throw new NotSupportedException();

    #endregion

    #region Json

    // TODO (V14): Change into a record
    public class JsonPayload
    {
        public JsonPayload()
        { }

        [Obsolete("Use the default constructor and property initializers.")]
        public JsonPayload(int id, Guid? key, TreeChangeTypes changeTypes)
        {
            Id = id;
            Key = key;
            ChangeTypes = changeTypes;
        }

        public int Id { get; init; }

        public Guid? Key { get; init; }

        public TreeChangeTypes ChangeTypes { get; init; }

        public bool Blueprint { get; init; }
    }

    #endregion
}<|MERGE_RESOLUTION|>--- conflicted
+++ resolved
@@ -20,11 +20,8 @@
     private readonly IDocumentNavigationQueryService _documentNavigationQueryService;
     private readonly IDocumentNavigationManagementService _documentNavigationManagementService;
     private readonly IContentService _contentService;
-<<<<<<< HEAD
     private readonly IDocumentCacheService _documentCacheService;
-=======
     private readonly IPublishStatusManagementService _publishStatusManagementService;
->>>>>>> 0e2d5354
     private readonly IIdKeyMap _idKeyMap;
 
     public ContentCacheRefresher(
@@ -39,11 +36,8 @@
         IDocumentNavigationQueryService documentNavigationQueryService,
         IDocumentNavigationManagementService documentNavigationManagementService,
         IContentService contentService,
-<<<<<<< HEAD
+        IPublishStatusManagementService publishStatusManagementService,
         IDocumentCacheService documentCacheService)
-=======
-        IPublishStatusManagementService publishStatusManagementService)
->>>>>>> 0e2d5354
         : base(appCaches, serializer, eventAggregator, factory)
     {
         _idKeyMap = idKeyMap;
@@ -53,11 +47,8 @@
         _documentNavigationQueryService = documentNavigationQueryService;
         _documentNavigationManagementService = documentNavigationManagementService;
         _contentService = contentService;
-<<<<<<< HEAD
         _documentCacheService = documentCacheService;
-=======
         _publishStatusManagementService = publishStatusManagementService;
->>>>>>> 0e2d5354
     }
 
     #region Indirect
