using Microsoft.Extensions.DependencyInjection;
using Umbraco.Cms.Core.DependencyInjection;
using Umbraco.Cms.Core.Events;
using Umbraco.Cms.Core.Models;
using Umbraco.Cms.Core.Notifications;
using Umbraco.Cms.Core.Persistence.Repositories;
using Umbraco.Cms.Core.PublishedCache;
using Umbraco.Cms.Core.Serialization;
using Umbraco.Cms.Core.Services;
using Umbraco.Cms.Core.Services.Changes;
using Umbraco.Cms.Core.Services.Navigation;
using Umbraco.Extensions;

namespace Umbraco.Cms.Core.Cache;

public sealed class ContentCacheRefresher : PayloadCacheRefresherBase<ContentCacheRefresherNotification,
    ContentCacheRefresher.JsonPayload>
{
    private readonly IDomainService _domainService;
    private readonly IDomainCacheService _domainCacheService;
    private readonly IDocumentUrlService _documentUrlService;
    private readonly IDocumentNavigationQueryService _documentNavigationQueryService;
    private readonly IDocumentNavigationManagementService _documentNavigationManagementService;
    private readonly IContentService _contentService;
    private readonly IIdKeyMap _idKeyMap;

    public ContentCacheRefresher(
        AppCaches appCaches,
        IJsonSerializer serializer,
<<<<<<< HEAD
=======
        IPublishedSnapshotService publishedSnapshotService,
        IIdKeyMap idKeyMap,
        IDomainService domainService,
        IEventAggregator eventAggregator,
        ICacheRefresherNotificationFactory factory)
        : this(
            appCaches,
            serializer,
            publishedSnapshotService,
            idKeyMap,
            domainService,
            eventAggregator,
            factory,
            StaticServiceProvider.Instance.GetRequiredService<IDocumentUrlService>(),
            StaticServiceProvider.Instance.GetRequiredService<IDocumentNavigationQueryService>(),
            StaticServiceProvider.Instance.GetRequiredService<IDocumentNavigationManagementService>(),
            StaticServiceProvider.Instance.GetRequiredService<IContentService>()
            )
    {

    }

    public ContentCacheRefresher(
        AppCaches appCaches,
        IJsonSerializer serializer,
        IPublishedSnapshotService publishedSnapshotService,
>>>>>>> 04ba1229
        IIdKeyMap idKeyMap,
        IDomainService domainService,
        IEventAggregator eventAggregator,
        ICacheRefresherNotificationFactory factory,
        IDocumentUrlService documentUrlService,
<<<<<<< HEAD
        IDomainCacheService domainCacheService,
        IDocumentNavigationQueryService documentNavigationQueryService)
=======
        IDocumentNavigationQueryService documentNavigationQueryService,
        IDocumentNavigationManagementService documentNavigationManagementService,
        IContentService contentService)
>>>>>>> 04ba1229
        : base(appCaches, serializer, eventAggregator, factory)
    {
        _idKeyMap = idKeyMap;
        _domainService = domainService;
        _domainCacheService = domainCacheService;
        _documentUrlService = documentUrlService;
        _documentNavigationQueryService = documentNavigationQueryService;
        _documentNavigationManagementService = documentNavigationManagementService;
        _contentService = contentService;
    }

    #region Indirect

    public static void RefreshContentTypes(AppCaches appCaches)
    {
        // we could try to have a mechanism to notify the PublishedCachesService
        // and figure out whether published items were modified or not... keep it
        // simple for now, just clear the whole thing
        appCaches.ClearPartialViewCache();

        appCaches.IsolatedCaches.ClearCache<PublicAccessEntry>();
        appCaches.IsolatedCaches.ClearCache<IContent>();
    }

    #endregion

    #region Define

    public static readonly Guid UniqueId = Guid.Parse("900A4FBE-DF3C-41E6-BB77-BE896CD158EA");

    public override Guid RefresherUniqueId => UniqueId;

    public override string Name => "ContentCacheRefresher";

    #endregion

    #region Refresher

    public override void Refresh(JsonPayload[] payloads)
    {
        AppCaches.RuntimeCache.ClearOfType<PublicAccessEntry>();
        AppCaches.RuntimeCache.ClearByKey(CacheKeys.ContentRecycleBinCacheKey);

        var idsRemoved = new HashSet<int>();
        IAppPolicyCache isolatedCache = AppCaches.IsolatedCaches.GetOrCreate<IContent>();

        foreach (JsonPayload payload in payloads.Where(x => x.Id != default))
        {
            // By INT Id
            isolatedCache.Clear(RepositoryCacheKeys.GetKey<IContent, int>(payload.Id));

            // By GUID Key
            isolatedCache.Clear(RepositoryCacheKeys.GetKey<IContent, Guid?>(payload.Key));



            // remove those that are in the branch
            if (payload.ChangeTypes.HasTypesAny(TreeChangeTypes.RefreshBranch | TreeChangeTypes.Remove))
            {
                var pathid = "," + payload.Id + ",";
                isolatedCache.ClearOfType<IContent>((k, v) => v.Path?.Contains(pathid) ?? false);
            }

            // if the item is not a blueprint and is being completely removed, we need to refresh the domains cache if any domain was assigned to the content
            if (payload.Blueprint is false && payload.ChangeTypes.HasTypesAny(TreeChangeTypes.Remove))
            {
                idsRemoved.Add(payload.Id);
            }


            HandleRouting(payload);

            HandleNavigation(payload);
            _idKeyMap.ClearCache(payload.Id);
            if (payload.Key.HasValue)
            {
                _idKeyMap.ClearCache(payload.Key.Value);
            }

        }

        if (idsRemoved.Count > 0)
        {
            var assignedDomains = _domainService.GetAll(true)
                ?.Where(x => x.RootContentId.HasValue && idsRemoved.Contains(x.RootContentId.Value)).ToList();

            if (assignedDomains?.Count > 0)
            {
                // TODO: this is duplicating the logic in DomainCacheRefresher BUT we cannot inject that into this because it it not registered explicitly in the container,
                // and we cannot inject the CacheRefresherCollection since that would be a circular reference, so what is the best way to call directly in to the
                // DomainCacheRefresher?
                ClearAllIsolatedCacheByEntityType<IDomain>();

                // note: must do what's above FIRST else the repositories still have the old cached
                // content and when the PublishedCachesService is notified of changes it does not see
                // the new content...
                // notify
                _domainCacheService.Refresh(assignedDomains
                    .Select(x => new DomainCacheRefresher.JsonPayload(x.Id, DomainChangeTypes.Remove)).ToArray());
            }
        }

        base.Refresh(payloads);
    }

    private void HandleNavigation(JsonPayload payload)
    {
        if (payload.Key is null)
        {
            return;
        }

        if (payload.ChangeTypes.HasType(TreeChangeTypes.Remove))
        {
            _documentNavigationManagementService.MoveToBin(payload.Key.Value);
            _documentNavigationManagementService.RemoveFromBin(payload.Key.Value);
        }

        if (payload.ChangeTypes.HasType(TreeChangeTypes.RefreshAll))
        {
            _documentNavigationManagementService.RebuildAsync();
            _documentNavigationManagementService.RebuildBinAsync();
        }

        if (payload.ChangeTypes.HasType(TreeChangeTypes.RefreshNode))
        {
            IContent? content = _contentService.GetById(payload.Id);

            if (content is null)
            {
                return;
            }

            HandleNavigationForSingleContent(content);
        }

        if (payload.ChangeTypes.HasType(TreeChangeTypes.RefreshBranch))
        {
            IContent? content = _contentService.GetById(payload.Id);

            if (content is null)
            {
                return;
            }

            IEnumerable<IContent> descendants = _contentService.GetPagedDescendants(content.Id, 0, int.MaxValue, out _);
            foreach (IContent descendant in content.Yield().Concat(descendants))
            {
                HandleNavigationForSingleContent(descendant);
            }
        }
    }

    private void HandleNavigationForSingleContent(IContent content)
    {
        // First creation
        if (ExistsInNavigation(content.Key) is false && ExistsInNavigationBin(content.Key) is false)
        {
            _documentNavigationManagementService.Add(content.Key, GetParentKey(content));
            if (content.Trashed)
            {
                // If created as trashed, move to bin
                _documentNavigationManagementService.MoveToBin(content.Key);
            }
        }
        else if (ExistsInNavigation(content.Key) && ExistsInNavigationBin(content.Key) is false)
        {
            if (content.Trashed)
            {
                // It must have been trashed
                _documentNavigationManagementService.MoveToBin(content.Key);
            }
            else
            {
                // It must have been saved. Check if parent is different
                if (_documentNavigationQueryService.TryGetParentKey(content.Key, out var oldParentKey))
                {
                    Guid? newParentKey = GetParentKey(content);
                    if (oldParentKey != newParentKey)
                    {
                        _documentNavigationManagementService.Move(content.Key, newParentKey);
                    }
                }
            }
        }
        else if (ExistsInNavigation(content.Key) is false && ExistsInNavigationBin(content.Key))
        {
            if (content.Trashed is false)
            {
                // It must have been restored
                _documentNavigationManagementService.RestoreFromBin(content.Key, GetParentKey(content));
            }
        }
    }

    private Guid? GetParentKey(IContent content) => (content.ParentId == -1) ? null : _idKeyMap.GetKeyForId(content.ParentId, UmbracoObjectTypes.Document).Result;

    private bool ExistsInNavigation(Guid contentKey) => _documentNavigationQueryService.TryGetParentKey(contentKey, out _);

    private bool ExistsInNavigationBin(Guid contentKey) => _documentNavigationQueryService.TryGetParentKeyInBin(contentKey, out _);

    private void HandleRouting(JsonPayload payload)
    {
        if(payload.ChangeTypes.HasType(TreeChangeTypes.Remove))
        {
            var key = payload.Key ?? _idKeyMap.GetKeyForId(payload.Id, UmbracoObjectTypes.Document).Result;

            //Note the we need to clear the navigation service as the last thing
            if (_documentNavigationQueryService.TryGetDescendantsKeysOrSelfKeys(key, out var descendantsOrSelfKeys))
            {
                _documentUrlService.DeleteUrlsFromCacheAsync(descendantsOrSelfKeys).GetAwaiter().GetResult();
            }else if(_documentNavigationQueryService.TryGetDescendantsKeysOrSelfKeysInBin(key, out var descendantsOrSelfKeysInBin))
            {
                _documentUrlService.DeleteUrlsFromCacheAsync(descendantsOrSelfKeysInBin).GetAwaiter().GetResult();
            }

        }
        if(payload.ChangeTypes.HasType(TreeChangeTypes.RefreshAll))
        {
            _documentUrlService.RebuildAllUrlsAsync().GetAwaiter().GetResult(); //TODO make async
        }

        if(payload.ChangeTypes.HasType(TreeChangeTypes.RefreshNode))
        {
            var key = payload.Key ?? _idKeyMap.GetKeyForId(payload.Id, UmbracoObjectTypes.Document).Result;
            _documentUrlService.CreateOrUpdateUrlSegmentsAsync(key).GetAwaiter().GetResult();
        }

        if(payload.ChangeTypes.HasType(TreeChangeTypes.RefreshBranch))
        {
            var key = payload.Key ?? _idKeyMap.GetKeyForId(payload.Id, UmbracoObjectTypes.Document).Result;
            _documentUrlService.CreateOrUpdateUrlSegmentsWithDescendantsAsync(key).GetAwaiter().GetResult();
        }

    }

    // these events should never trigger
    // everything should be PAYLOAD/JSON
    public override void RefreshAll() => throw new NotSupportedException();

    public override void Refresh(int id) => throw new NotSupportedException();

    public override void Refresh(Guid id) => throw new NotSupportedException();

    public override void Remove(int id) => throw new NotSupportedException();

    #endregion

    #region Json

    // TODO (V14): Change into a record
    public class JsonPayload
    {
        public JsonPayload()
        { }

        [Obsolete("Use the default constructor and property initializers.")]
        public JsonPayload(int id, Guid? key, TreeChangeTypes changeTypes)
        {
            Id = id;
            Key = key;
            ChangeTypes = changeTypes;
        }

        public int Id { get; init; }

        public Guid? Key { get; init; }

        public TreeChangeTypes ChangeTypes { get; init; }

        public bool Blueprint { get; init; }
    }

    #endregion
}<|MERGE_RESOLUTION|>--- conflicted
+++ resolved
@@ -27,48 +27,15 @@
     public ContentCacheRefresher(
         AppCaches appCaches,
         IJsonSerializer serializer,
-<<<<<<< HEAD
-=======
-        IPublishedSnapshotService publishedSnapshotService,
-        IIdKeyMap idKeyMap,
-        IDomainService domainService,
-        IEventAggregator eventAggregator,
-        ICacheRefresherNotificationFactory factory)
-        : this(
-            appCaches,
-            serializer,
-            publishedSnapshotService,
-            idKeyMap,
-            domainService,
-            eventAggregator,
-            factory,
-            StaticServiceProvider.Instance.GetRequiredService<IDocumentUrlService>(),
-            StaticServiceProvider.Instance.GetRequiredService<IDocumentNavigationQueryService>(),
-            StaticServiceProvider.Instance.GetRequiredService<IDocumentNavigationManagementService>(),
-            StaticServiceProvider.Instance.GetRequiredService<IContentService>()
-            )
-    {
-
-    }
-
-    public ContentCacheRefresher(
-        AppCaches appCaches,
-        IJsonSerializer serializer,
-        IPublishedSnapshotService publishedSnapshotService,
->>>>>>> 04ba1229
         IIdKeyMap idKeyMap,
         IDomainService domainService,
         IEventAggregator eventAggregator,
         ICacheRefresherNotificationFactory factory,
         IDocumentUrlService documentUrlService,
-<<<<<<< HEAD
         IDomainCacheService domainCacheService,
-        IDocumentNavigationQueryService documentNavigationQueryService)
-=======
         IDocumentNavigationQueryService documentNavigationQueryService,
         IDocumentNavigationManagementService documentNavigationManagementService,
         IContentService contentService)
->>>>>>> 04ba1229
         : base(appCaches, serializer, eventAggregator, factory)
     {
         _idKeyMap = idKeyMap;
