--- conflicted
+++ resolved
@@ -17,62 +17,28 @@
     ContentCacheRefresher.JsonPayload>
 {
     private readonly IDomainService _domainService;
-<<<<<<< HEAD
     private readonly IDomainCacheService _domainCacheService;
-=======
     private readonly IDocumentUrlService _documentUrlService;
     private readonly IDocumentNavigationQueryService _documentNavigationQueryService;
->>>>>>> 734b3cce
     private readonly IIdKeyMap _idKeyMap;
 
-    [Obsolete("Use non-obsolete constructor. This will be removed in Umbraco 16")]
     public ContentCacheRefresher(
         AppCaches appCaches,
         IJsonSerializer serializer,
         IIdKeyMap idKeyMap,
         IDomainService domainService,
         IEventAggregator eventAggregator,
-<<<<<<< HEAD
-        ICacheRefresherNotificationFactory factory,
-        IDomainCacheService domainCacheService)
-=======
-        ICacheRefresherNotificationFactory factory)
-        : this(
-            appCaches,
-            serializer,
-            publishedSnapshotService,
-            idKeyMap,
-            domainService,
-            eventAggregator,
-            factory,
-            StaticServiceProvider.Instance.GetRequiredService<IDocumentUrlService>(),
-            StaticServiceProvider.Instance.GetRequiredService<IDocumentNavigationQueryService>()
-            )
-    {
-
-    }
-
-    public ContentCacheRefresher(
-        AppCaches appCaches,
-        IJsonSerializer serializer,
-        IPublishedSnapshotService publishedSnapshotService,
-        IIdKeyMap idKeyMap,
-        IDomainService domainService,
-        IEventAggregator eventAggregator,
         ICacheRefresherNotificationFactory factory,
         IDocumentUrlService documentUrlService,
+        IDomainCacheService domainCacheService,
         IDocumentNavigationQueryService documentNavigationQueryService)
->>>>>>> 734b3cce
         : base(appCaches, serializer, eventAggregator, factory)
     {
         _idKeyMap = idKeyMap;
         _domainService = domainService;
-<<<<<<< HEAD
         _domainCacheService = domainCacheService;
-=======
         _documentUrlService = documentUrlService;
         _documentNavigationQueryService = documentNavigationQueryService;
->>>>>>> 734b3cce
     }
 
     #region Indirect
