--- conflicted
+++ resolved
@@ -1,54 +1,30 @@
-<<<<<<< HEAD
-﻿using System;
-using System.Collections.Generic;
-
-namespace Umbraco.Core.Cache
-{
-    /// <summary>
-    /// An abstract class for implementing a basic cache provider
-    /// </summary>
-    public interface ICacheProvider
-    {
-        void ClearAllCache();
-        void ClearCacheItem(string key);
-        void ClearCacheObjectTypes(string typeName);
-        void ClearCacheObjectTypes<T>();
-        void ClearCacheObjectTypes<T>(Func<string, T, bool> predicate);
-        void ClearCacheByKeySearch(string keyStartsWith);
-        void ClearCacheByKeyExpression(string regexString);
-        IEnumerable<object> GetCacheItemsByKeySearch(string keyStartsWith);
-        object GetCacheItem(string cacheKey);
-        object GetCacheItem(string cacheKey, Func<object> getCacheItem);
-    }
-=======
-﻿using System;
-using System.Collections.Generic;
-
-namespace Umbraco.Core.Cache
-{
-    /// <summary>
-    /// An abstract class for implementing a basic cache provider
-    /// </summary>
-    public interface ICacheProvider
-    {
-        void ClearAllCache();
-        void ClearCacheItem(string key);
-        void ClearCacheObjectTypes(string typeName);
-        void ClearCacheObjectTypes<T>();
-        void ClearCacheObjectTypes<T>(Func<string, T, bool> predicate);
-        void ClearCacheByKeySearch(string keyStartsWith);
-        void ClearCacheByKeyExpression(string regexString);
-        IEnumerable<object> GetCacheItemsByKeySearch(string keyStartsWith);
-        IEnumerable<object> GetCacheItemsByKeyExpression(string regexString);
-        
-        /// <summary>
-        /// Returns an item with a given key
-        /// </summary>
-        /// <param name="cacheKey"></param>
-        /// <returns></returns>
-        object GetCacheItem(string cacheKey);
-
-        object GetCacheItem(string cacheKey, Func<object> getCacheItem);
-    }
->>>>>>> cf6775ec
+﻿using System;
+using System.Collections.Generic;
+
+namespace Umbraco.Core.Cache
+{
+    /// <summary>
+    /// An abstract class for implementing a basic cache provider
+    /// </summary>
+    public interface ICacheProvider
+    {
+        void ClearAllCache();
+        void ClearCacheItem(string key);
+        void ClearCacheObjectTypes(string typeName);
+        void ClearCacheObjectTypes<T>();
+        void ClearCacheObjectTypes<T>(Func<string, T, bool> predicate);
+        void ClearCacheByKeySearch(string keyStartsWith);
+        void ClearCacheByKeyExpression(string regexString);
+        IEnumerable<object> GetCacheItemsByKeySearch(string keyStartsWith);
+        IEnumerable<object> GetCacheItemsByKeyExpression(string regexString);
+        
+        /// <summary>
+        /// Returns an item with a given key
+        /// </summary>
+        /// <param name="cacheKey"></param>
+        /// <returns></returns>
+        object GetCacheItem(string cacheKey);
+
+        object GetCacheItem(string cacheKey, Func<object> getCacheItem);
+    }
 }