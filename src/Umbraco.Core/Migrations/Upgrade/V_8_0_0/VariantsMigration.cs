﻿using System;
using System.Collections.Generic;
using System.Diagnostics;
using System.Linq;
using Umbraco.Core.Migrations.Install;
using Umbraco.Core.Persistence;
using Umbraco.Core.Persistence.Dtos;

namespace Umbraco.Core.Migrations.Upgrade.V_8_0_0
{
    public class VariantsMigration : MigrationBase
    {
        public VariantsMigration(IMigrationContext context)
            : base(context)
        { }

        // notes
        // do NOT use Rename.Column as it's borked on SQLCE - use ReplaceColumn instead

        public override void Migrate()
        {
            MigratePropertyData();
            CreatePropertyDataIndexes();
            MigrateContentAndPropertyTypes();
            MigrateContent();
            MigrateVersions();

            if (Database.Fetch<dynamic>($@"SELECT {Constants.DatabaseSchema.Tables.ContentVersion}.nodeId, COUNT({Constants.DatabaseSchema.Tables.ContentVersion}.id)
FROM {Constants.DatabaseSchema.Tables.ContentVersion}
JOIN {Constants.DatabaseSchema.Tables.DocumentVersion} ON {Constants.DatabaseSchema.Tables.ContentVersion}.id={Constants.DatabaseSchema.Tables.DocumentVersion}.id
WHERE {Constants.DatabaseSchema.Tables.DocumentVersion}.published=1
GROUP BY {Constants.DatabaseSchema.Tables.ContentVersion}.nodeId
HAVING COUNT({Constants.DatabaseSchema.Tables.ContentVersion}.id) > 1").Any())
            {
                Debugger.Break();
                throw new Exception("Migration failed: duplicate 'published' document versions.");
            }

            if (Database.Fetch<dynamic>($@"SELECT v1.nodeId, v1.id, COUNT(v2.id)
FROM {Constants.DatabaseSchema.Tables.ContentVersion} v1
LEFT JOIN {Constants.DatabaseSchema.Tables.ContentVersion} v2 ON v1.nodeId=v2.nodeId AND v2.[current]=1
GROUP BY v1.nodeId, v1.id
HAVING COUNT(v2.id) <> 1").Any())
            {
                Debugger.Break();
                throw new Exception("Migration failed: missing or duplicate 'current' content versions.");
            }
        }

        private void MigratePropertyData()
        {
            // if the table has already been renamed, we're done
            if (TableExists(Constants.DatabaseSchema.Tables.PropertyData))
                return;

            // add columns
            if (!ColumnExists(PreTables.PropertyData, "languageId"))
                AddColumn<PropertyDataDto>(PreTables.PropertyData, "languageId");
            if (!ColumnExists(PreTables.PropertyData, "segment"))
                AddColumn<PropertyDataDto>(PreTables.PropertyData, "segment");

            // rename columns
            if (ColumnExists(PreTables.PropertyData, "dataNtext"))
                ReplaceColumn<PropertyDataDto>(PreTables.PropertyData, "dataNtext", "textValue");
            if (ColumnExists(PreTables.PropertyData, "dataNvarchar"))
                ReplaceColumn<PropertyDataDto>(PreTables.PropertyData, "dataNvarchar", "varcharValue");
            if (ColumnExists(PreTables.PropertyData, "dataDecimal"))
                ReplaceColumn<PropertyDataDto>(PreTables.PropertyData, "dataDecimal", "decimalValue");
            if (ColumnExists(PreTables.PropertyData, "dataInt"))
                ReplaceColumn<PropertyDataDto>(PreTables.PropertyData, "dataInt", "intValue");
            if (ColumnExists(PreTables.PropertyData, "dataDate"))
                ReplaceColumn<PropertyDataDto>(PreTables.PropertyData, "dataDate", "dateValue");

            // transform column versionId from guid to integer (contentVersion.id)
            if (ColumnType(PreTables.PropertyData, "versionId") == "uniqueidentifier")
            {
                Alter.Table(PreTables.PropertyData).AddColumn("versionId2").AsInt32().Nullable().Do();

<<<<<<< HEAD
                if (Database.DatabaseType.IsSqlCe())
                {
                    // SQLCE does not support UPDATE...FROM
                    var versions = Database.Fetch<dynamic>($"SELECT id, versionId FROM {PreTables.ContentVersion}");
                    foreach (var t in versions)
=======
                // SQLCE does not support UPDATE...FROM
                if (Database.DatabaseType.IsSqlCe())
                {
                    var temp = Database.Fetch<dynamic>($"SELECT id, versionId FROM {PreTables.ContentVersion}");
                    foreach (var t in temp)
>>>>>>> fa4b7468
                        Database.Execute($"UPDATE {PreTables.PropertyData} SET versionId2=@v2 WHERE versionId=@v1", new { v1 = t.versionId, v2 = t.id });
                }
                else
                {
<<<<<<< HEAD
                    Database.Execute($@"UPDATE {PreTables.PropertyData} SET versionId2={PreTables.ContentVersion}.id
FROM {PreTables.ContentVersion}
INNER JOIN {PreTables.PropertyData} ON {PreTables.ContentVersion}.versionId = {PreTables.PropertyData}.versionId");
=======
                    Database.Execute($"UPDATE {PreTables.PropertyData} SET versionId2={PreTables.ContentVersion}.id FROM {PreTables.ContentVersion} INNER JOIN {PreTables.PropertyData} ON {PreTables.ContentVersion}.versionId = {PreTables.PropertyData}.versionId");
>>>>>>> fa4b7468
                }

                Delete.Column("versionId").FromTable(PreTables.PropertyData).Do();
                ReplaceColumn<PropertyDataDto>(PreTables.PropertyData, "versionId2", "versionId");
            }

            // drop column
            if (ColumnExists(PreTables.PropertyData, "contentNodeId"))
                Delete.Column("contentNodeId").FromTable(PreTables.PropertyData).Do();

            // rename table
            Rename.Table(PreTables.PropertyData).To(Constants.DatabaseSchema.Tables.PropertyData).Do();
        }

        private void CreatePropertyDataIndexes()
        {
<<<<<<< HEAD
            // Creates a temporary index on umbracoPropertyData to speed up other migrations which update property values.
            // It will be removed in CreateKeysAndIndexes before the normal indexes for the table are created
            var tableDefinition = Persistence.DatabaseModelDefinitions.DefinitionFactory.GetTableDefinition(typeof(PropertyDataDto), SqlSyntax);
            Execute.Sql(SqlSyntax.FormatPrimaryKey(tableDefinition)).Do();
            Create.Index("IX_umbracoPropertyData_Temp").OnTable(PropertyDataDto.TableName)
                .WithOptions().Unique()
                .WithOptions().NonClustered()
                .OnColumn("versionId").Ascending()
                .OnColumn("propertyTypeId").Ascending()
                .OnColumn("languageId").Ascending()
                .OnColumn("segment").Ascending()
                .Do();                
=======
            var tableDefinition = Persistence.DatabaseModelDefinitions.DefinitionFactory.GetTableDefinition(typeof(PropertyDataDto), SqlSyntax);
            Execute.Sql(SqlSyntax.FormatPrimaryKey(tableDefinition)).Do();
            Execute.Sql("CREATE UNIQUE NONCLUSTERED INDEX[IX_umbracoPropertyData_VersionId] ON [umbracoPropertyData]([versionId],[propertyTypeId],[languageId],[segment])").Do();
>>>>>>> fa4b7468
        }

        private void MigrateContentAndPropertyTypes()
        {
            if (!ColumnExists(PreTables.ContentType, "variations"))
                AddColumn<ContentTypeDto>(PreTables.ContentType, "variations");
            if (!ColumnExists(PreTables.PropertyType, "variations"))
                AddColumn<PropertyTypeDto>(PreTables.PropertyType, "variations");
        }

        private void MigrateContent()
        {
            // if the table has already been renamed, we're done
            if (TableExists(Constants.DatabaseSchema.Tables.Content))
                return;

            // rename columns
            if (ColumnExists(PreTables.Content, "contentType"))
                ReplaceColumn<ContentDto>(PreTables.Content, "contentType", "contentTypeId");

            // drop columns
            if (ColumnExists(PreTables.Content, "pk"))
                Delete.Column("pk").FromTable(PreTables.Content).Do();

            // rename table
            Rename.Table(PreTables.Content).To(Constants.DatabaseSchema.Tables.Content).Do();
        }

        private void MigrateVersions()
        {
            // if the table has already been renamed, we're done
            if (TableExists(Constants.DatabaseSchema.Tables.ContentVersion))
                return;

            // if the table already exists, we're done
            if (TableExists(Constants.DatabaseSchema.Tables.DocumentVersion))
                return;

            // if the table has already been renamed, we're done
            if (TableExists(Constants.DatabaseSchema.Tables.Document))
                return;

            // do it all at once

            // add contentVersion columns
            if (!ColumnExists(PreTables.ContentVersion, "text"))
                AddColumn<ContentVersionDto>(PreTables.ContentVersion, "text");
            if (!ColumnExists(PreTables.ContentVersion, "current"))
            {
                AddColumn<ContentVersionDto>(PreTables.ContentVersion, "current", out var sqls);
                Database.Execute($@"UPDATE {SqlSyntax.GetQuotedTableName(PreTables.ContentVersion)} SET {SqlSyntax.GetQuotedColumnName("current")}=0");
                foreach (var sql in sqls) Database.Execute(sql);
            }
            if (!ColumnExists(PreTables.ContentVersion, "userId"))
            {
                AddColumn<ContentVersionDto>(PreTables.ContentVersion, "userId", out var sqls);
                Database.Execute($@"UPDATE {SqlSyntax.GetQuotedTableName(PreTables.ContentVersion)} SET userId=0");
                foreach (var sql in sqls) Database.Execute(sql);
            }

            // rename contentVersion contentId column
            if (ColumnExists(PreTables.ContentVersion, "ContentId"))
                ReplaceColumn<ContentVersionDto>(PreTables.ContentVersion, "ContentId", "nodeId");

            // populate contentVersion text, current and userId columns for documents
            if (Database.DatabaseType.IsSqlCe())
            {
                // SQLCE does not support UPDATE...FROM
<<<<<<< HEAD
                var documents = Database.Fetch<dynamic>($"SELECT versionId, text, published, newest, documentUser FROM {PreTables.Document}");
                foreach (var t in documents)
=======
                var temp1 = Database.Fetch<dynamic>($"SELECT versionId, text, published, newest, documentUser FROM {PreTables.Document}");
                foreach (var t in temp1)
>>>>>>> fa4b7468
                    Database.Execute($@"UPDATE {PreTables.ContentVersion} SET text=@text, {SqlSyntax.GetQuotedColumnName("current")}=@current, userId=@userId WHERE versionId=@versionId",
                        new { text = t.text, current = t.newest && !t.published, userId = t.documentUser, versionId = t.versionId });
            }
            else
            {
                Database.Execute($@"UPDATE {PreTables.ContentVersion} SET text=d.text, {SqlSyntax.GetQuotedColumnName("current")}=(d.newest & ~d.published), userId=d.documentUser
FROM {PreTables.ContentVersion} v INNER JOIN {PreTables.Document} d ON d.versionId = v.versionId");
            }

            // populate contentVersion text and current columns for non-documents, userId is default
            if (Database.DatabaseType.IsSqlCe())
            {
                // SQLCE does not support UPDATE...FROM
<<<<<<< HEAD
                var otherContent = Database.Fetch<dynamic>($@"SELECT cver.versionId, n.text
=======
                var temp2 = Database.Fetch<dynamic>($@"SELECT cver.versionId, n.text
>>>>>>> fa4b7468
FROM {PreTables.ContentVersion} cver
JOIN {SqlSyntax.GetQuotedTableName(Constants.DatabaseSchema.Tables.Node)} n ON cver.nodeId=n.id
WHERE cver.nodeId NOT IN (SELECT nodeId FROM {SqlSyntax.GetQuotedTableName(PreTables.Document)})");

<<<<<<< HEAD
                foreach (var t in otherContent)
=======
                foreach (var t in temp2)
>>>>>>> fa4b7468
                    Database.Execute($@"UPDATE {PreTables.ContentVersion} SET text=@text, {SqlSyntax.GetQuotedColumnName("current")}=1, userId=0 WHERE versionId=@versionId",
                        new { text = t.text, versionId = t.versionId });
            }
            else
            {
                Database.Execute($@"UPDATE {PreTables.ContentVersion} SET text=n.text, {SqlSyntax.GetQuotedColumnName("current")}=1, userId=0
FROM {PreTables.ContentVersion} cver
JOIN {SqlSyntax.GetQuotedTableName(Constants.DatabaseSchema.Tables.Node)} n ON cver.nodeId=n.id
<<<<<<< HEAD
WHERE cver.versionId NOT IN (SELECT versionId FROM {SqlSyntax.GetQuotedTableName(PreTables.Document)})");
=======
WHERE cver.nodeId NOT IN (SELECT nodeId FROM {SqlSyntax.GetQuotedTableName(PreTables.Document)})");
>>>>>>> fa4b7468
            }

            // create table
            Create.Table<DocumentVersionDto>(withoutKeysAndIndexes: true).Do();

            // every document row becomes a document version
            Database.Execute($@"INSERT INTO {SqlSyntax.GetQuotedTableName(Constants.DatabaseSchema.Tables.DocumentVersion)} (id, templateId, published)
SELECT cver.id, doc.templateId, doc.published
FROM {SqlSyntax.GetQuotedTableName(PreTables.ContentVersion)} cver
JOIN {SqlSyntax.GetQuotedTableName(PreTables.Document)} doc ON doc.nodeId=cver.nodeId AND doc.versionId=cver.versionId");

<<<<<<< HEAD

            // need to add extra rows for where published=newest
            // 'cos INSERT above has inserted the 'published' document version
            // and v8 always has a 'edited' document version too
            Database.Execute($@"
INSERT INTO {SqlSyntax.GetQuotedTableName(PreTables.ContentVersion)} (nodeId, versionId, versionDate, userId, {SqlSyntax.GetQuotedColumnName("current")}, text)
SELECT doc.nodeId, NEWID(), doc.updateDate, doc.documentUser, 1, doc.text
FROM {SqlSyntax.GetQuotedTableName(PreTables.Document)} doc
JOIN {SqlSyntax.GetQuotedTableName(PreTables.ContentVersion)} cver ON doc.nodeId=cver.nodeId AND doc.versionId=cver.versionId
WHERE doc.newest=1 AND doc.published=1");

            Database.Execute($@"
INSERT INTO {SqlSyntax.GetQuotedTableName(Constants.DatabaseSchema.Tables.DocumentVersion)} (id, templateId, published)
SELECT cverNew.id, doc.templateId, 0
FROM {SqlSyntax.GetQuotedTableName(PreTables.Document)} doc
JOIN {SqlSyntax.GetQuotedTableName(PreTables.ContentVersion)} cverNew ON doc.nodeId = cverNew.nodeId
WHERE doc.newest=1 AND doc.published=1 AND cverNew.{SqlSyntax.GetQuotedColumnName("current")} = 1");

            Database.Execute($@"
INSERT INTO {SqlSyntax.GetQuotedTableName(PropertyDataDto.TableName)} (propertytypeid,languageId,segment,textValue,varcharValue,decimalValue,intValue,dateValue,versionId)
SELECT propertytypeid,languageId,segment,textValue,varcharValue,decimalValue,intValue,dateValue,cverNew.id
FROM {SqlSyntax.GetQuotedTableName(PreTables.Document)} doc
JOIN {SqlSyntax.GetQuotedTableName(PreTables.ContentVersion)} cver ON doc.nodeId=cver.nodeId AND doc.versionId=cver.versionId
JOIN {SqlSyntax.GetQuotedTableName(PreTables.ContentVersion)} cverNew ON doc.nodeId = cverNew.nodeId
JOIN {SqlSyntax.GetQuotedTableName(PropertyDataDto.TableName)} pd ON pd.versionId=cver.id
WHERE doc.newest=1 AND doc.published=1 AND cverNew.{SqlSyntax.GetQuotedColumnName("current")} = 1");


            // reduce document to 1 row per content
            Database.Execute($@"DELETE FROM {PreTables.Document}
WHERE versionId NOT IN (SELECT (versionId) FROM {PreTables.ContentVersion} WHERE {SqlSyntax.GetQuotedColumnName("current")} = 1) AND (published<>1 OR newest<>1)");

            // ensure that documents with a published version are marked as published
            Database.Execute($@"UPDATE {PreTables.Document} SET published=1 WHERE nodeId IN (
SELECT nodeId FROM {PreTables.ContentVersion} cv INNER JOIN {Constants.DatabaseSchema.Tables.DocumentVersion} dv ON dv.id = cv.id WHERE dv.published=1)");

            // drop some document columns
            Delete.Column("text").FromTable(PreTables.Document).Do();
            Delete.Column("templateId").FromTable(PreTables.Document).Do();
            Delete.Column("documentUser").FromTable(PreTables.Document).Do();
            Delete.DefaultConstraint().OnTable(PreTables.Document).OnColumn("updateDate").Do();
            Delete.Column("updateDate").FromTable(PreTables.Document).Do();
            Delete.Column("versionId").FromTable(PreTables.Document).Do();
            Delete.DefaultConstraint().OnTable(PreTables.Document).OnColumn("newest").Do();
            Delete.Column("newest").FromTable(PreTables.Document).Do();

=======
>>>>>>> fa4b7468
            // add and populate edited column
            if (!ColumnExists(PreTables.Document, "edited"))
            {
                AddColumn<DocumentDto>(PreTables.Document, "edited", out var sqls);
                Database.Execute($"UPDATE {SqlSyntax.GetQuotedTableName(PreTables.Document)} SET edited=~published");
                foreach (var sql in sqls) Database.Execute(sql);
            }

            // set 'edited' to true whenever a 'non-published' property data is != a published one
            // cannot compare NTEXT values in TSQL
            // cannot cast NTEXT to NVARCHAR(MAX) in SQLCE
            // ... bah ...
            var temp = Database.Fetch<dynamic>($@"SELECT n.id,
v1.intValue intValue1, v1.decimalValue decimalValue1, v1.dateValue dateValue1, v1.varcharValue varcharValue1, v1.textValue textValue1,
v2.intValue intValue2, v2.decimalValue decimalValue2, v2.dateValue dateValue2, v2.varcharValue varcharValue2, v2.textValue textValue2
FROM {Constants.DatabaseSchema.Tables.Node} n
JOIN {PreTables.ContentVersion} cv1 ON n.id=cv1.nodeId AND cv1.{SqlSyntax.GetQuotedColumnName("current")}=1
JOIN {Constants.DatabaseSchema.Tables.PropertyData} v1 ON cv1.id=v1.versionId
JOIN {PreTables.ContentVersion} cv2 ON n.id=cv2.nodeId
JOIN {Constants.DatabaseSchema.Tables.DocumentVersion} dv ON cv2.id=dv.id AND dv.published=1
JOIN {Constants.DatabaseSchema.Tables.PropertyData} v2 ON cv2.id=v2.versionId
WHERE v1.propertyTypeId=v2.propertyTypeId
AND (v1.languageId=v2.languageId OR (v1.languageId IS NULL AND v2.languageId IS NULL))
AND (v1.segment=v2.segment OR (v1.segment IS NULL AND v2.segment IS NULL))");

            var updatedIds = new HashSet<int>();
            foreach (var t in temp)
                if (t.intValue1 != t.intValue2 || t.decimalValue1 != t.decimalValue2 || t.dateValue1 != t.dateValue2 || t.varcharValue1 != t.varcharValue2 || t.textValue1 != t.textValue2)
                    if (updatedIds.Add((int)t.id))
                        Database.Execute($"UPDATE {SqlSyntax.GetQuotedTableName(PreTables.Document)} SET edited=1 WHERE nodeId=@nodeId", new { nodeId = t.id });
<<<<<<< HEAD
=======


            // need to add extra rows for where published=newest
            // 'cos INSERT above has inserted the 'published' document version
            // and v8 always has a 'edited' document version too
            Database.Execute($@"
INSERT INTO [cmsContentVersion] (nodeId, versionId, versionDate, userId, [current], text)
SELECT doc.nodeId, NEWID(), doc.updateDate, doc.documentUser, 1, doc.[text]
FROM [cmsDocument] doc
JOIN [cmsContentVersion] cver ON doc.nodeId=cver.nodeId AND doc.versionId=cver.versionId
WHERE doc.newest=1 AND doc.published=1");

            Database.Execute($@"
INSERT INTO [umbracoDocumentVersion] (id, templateId, published)
SELECT cverNew.id, doc.templateId, 0
FROM [cmsDocument] doc
JOIN [cmsContentVersion] cverNew ON doc.nodeId = cverNew.nodeId
WHERE doc.newest=1 AND doc.published=1 AND cverNew.[current] = 1");

            Database.Execute($@"
INSERT INTO [umbracoPropertyData] ([propertytypeid],[languageId],[segment],[textValue],[varcharValue],[decimalValue],[intValue],[dateValue],[versionId])
SELECT [propertytypeid],[languageId],[segment],[textValue],[varcharValue],[decimalValue],[intValue],[dateValue],cverNew.id
FROM [cmsDocument] doc
JOIN [cmsContentVersion] cver ON doc.nodeId=cver.nodeId AND doc.versionId=cver.versionId
JOIN [cmsContentVersion] cverNew ON doc.nodeId = cverNew.nodeId
JOIN [umbracoPropertyData] pd ON pd.versionId=cver.id
WHERE doc.newest=1 AND doc.published=1 AND cverNew.[current] = 1");

            // reduce document to 1 row per content
            Database.Execute($@"DELETE FROM {PreTables.Document}
WHERE versionId NOT IN (SELECT (versionId) FROM {PreTables.ContentVersion} WHERE {SqlSyntax.GetQuotedColumnName("current")} = 1) AND (published<>1 OR newest<>1)");

            Database.Execute($@"UPDATE {PreTables.Document} SET published=1 WHERE nodeId IN (
SELECT nodeId FROM {PreTables.ContentVersion} cv INNER JOIN {Constants.DatabaseSchema.Tables.DocumentVersion} dv ON dv.id = cv.id WHERE dv.published=1)");

            // drop some document columns
            Delete.Column("text").FromTable(PreTables.Document).Do();
            Delete.Column("templateId").FromTable(PreTables.Document).Do();
            Delete.Column("documentUser").FromTable(PreTables.Document).Do();
            Delete.DefaultConstraint().OnTable(PreTables.Document).OnColumn("updateDate").Do();
            Delete.Column("updateDate").FromTable(PreTables.Document).Do();
            Delete.Column("versionId").FromTable(PreTables.Document).Do();
            Delete.DefaultConstraint().OnTable(PreTables.Document).OnColumn("newest").Do();
            Delete.Column("newest").FromTable(PreTables.Document).Do();
>>>>>>> fa4b7468

            // drop more columns
            Delete.Column("versionId").FromTable(PreTables.ContentVersion).Do();

            // rename tables
            Rename.Table(PreTables.ContentVersion).To(Constants.DatabaseSchema.Tables.ContentVersion).Do();
            Rename.Table(PreTables.Document).To(Constants.DatabaseSchema.Tables.Document).Do();
        }

        private static class PreTables
        {
            // ReSharper disable UnusedMember.Local
            public const string Lock = "umbracoLock";
            public const string Log = "umbracoLog";

            public const string Node = "umbracoNode";
            public const string NodeData = "cmsContentNu";
            public const string NodeXml = "cmsContentXml";
            public const string NodePreviewXml = "cmsPreviewXml";

            public const string ContentType = "cmsContentType";
            public const string ContentChildType = "cmsContentTypeAllowedContentType";
            public const string DocumentType = "cmsDocumentType";
            public const string ElementTypeTree = "cmsContentType2ContentType";
            public const string DataType = "cmsDataType";
            public const string DataTypePreValue = "cmsDataTypePreValues";
            public const string Template = "cmsTemplate";

            public const string Content = "cmsContent";
            public const string ContentVersion = "cmsContentVersion";
            public const string Document = "cmsDocument";

            public const string PropertyType = "cmsPropertyType";
            public const string PropertyTypeGroup = "cmsPropertyTypeGroup";
            public const string PropertyData = "cmsPropertyData";

            public const string RelationType = "umbracoRelationType";
            public const string Relation = "umbracoRelation";

            public const string Domain = "umbracoDomains";
            public const string Language = "umbracoLanguage";
            public const string DictionaryEntry = "cmsDictionary";
            public const string DictionaryValue = "cmsLanguageText";

            public const string User = "umbracoUser";
            public const string UserGroup = "umbracoUserGroup";
            public const string UserStartNode = "umbracoUserStartNode";
            public const string User2UserGroup = "umbracoUser2UserGroup";
            public const string User2NodeNotify = "umbracoUser2NodeNotify";
            public const string UserGroup2App = "umbracoUserGroup2App";
            public const string UserGroup2NodePermission = "umbracoUserGroup2NodePermission";
            public const string ExternalLogin = "umbracoExternalLogin";

            public const string Macro = "cmsMacro";
            public const string MacroProperty = "cmsMacroProperty";

            public const string Member = "cmsMember";
            public const string MemberType = "cmsMemberType";
            public const string Member2MemberGroup = "cmsMember2MemberGroup";

            public const string Access = "umbracoAccess";
            public const string AccessRule = "umbracoAccessRule";
            public const string RedirectUrl = "umbracoRedirectUrl";

            public const string CacheInstruction = "umbracoCacheInstruction";
            public const string Migration = "umbracoMigration";
            public const string Server = "umbracoServer";

            public const string Tag = "cmsTags";
            public const string TagRelationship = "cmsTagRelationship";

            // ReSharper restore UnusedMember.Local
        }
    }
}<|MERGE_RESOLUTION|>--- conflicted
+++ resolved
@@ -76,30 +76,18 @@
             {
                 Alter.Table(PreTables.PropertyData).AddColumn("versionId2").AsInt32().Nullable().Do();
 
-<<<<<<< HEAD
                 if (Database.DatabaseType.IsSqlCe())
                 {
                     // SQLCE does not support UPDATE...FROM
                     var versions = Database.Fetch<dynamic>($"SELECT id, versionId FROM {PreTables.ContentVersion}");
                     foreach (var t in versions)
-=======
-                // SQLCE does not support UPDATE...FROM
-                if (Database.DatabaseType.IsSqlCe())
-                {
-                    var temp = Database.Fetch<dynamic>($"SELECT id, versionId FROM {PreTables.ContentVersion}");
-                    foreach (var t in temp)
->>>>>>> fa4b7468
                         Database.Execute($"UPDATE {PreTables.PropertyData} SET versionId2=@v2 WHERE versionId=@v1", new { v1 = t.versionId, v2 = t.id });
                 }
                 else
                 {
-<<<<<<< HEAD
                     Database.Execute($@"UPDATE {PreTables.PropertyData} SET versionId2={PreTables.ContentVersion}.id
 FROM {PreTables.ContentVersion}
 INNER JOIN {PreTables.PropertyData} ON {PreTables.ContentVersion}.versionId = {PreTables.PropertyData}.versionId");
-=======
-                    Database.Execute($"UPDATE {PreTables.PropertyData} SET versionId2={PreTables.ContentVersion}.id FROM {PreTables.ContentVersion} INNER JOIN {PreTables.PropertyData} ON {PreTables.ContentVersion}.versionId = {PreTables.PropertyData}.versionId");
->>>>>>> fa4b7468
                 }
 
                 Delete.Column("versionId").FromTable(PreTables.PropertyData).Do();
@@ -116,7 +104,6 @@
 
         private void CreatePropertyDataIndexes()
         {
-<<<<<<< HEAD
             // Creates a temporary index on umbracoPropertyData to speed up other migrations which update property values.
             // It will be removed in CreateKeysAndIndexes before the normal indexes for the table are created
             var tableDefinition = Persistence.DatabaseModelDefinitions.DefinitionFactory.GetTableDefinition(typeof(PropertyDataDto), SqlSyntax);
@@ -128,12 +115,7 @@
                 .OnColumn("propertyTypeId").Ascending()
                 .OnColumn("languageId").Ascending()
                 .OnColumn("segment").Ascending()
-                .Do();                
-=======
-            var tableDefinition = Persistence.DatabaseModelDefinitions.DefinitionFactory.GetTableDefinition(typeof(PropertyDataDto), SqlSyntax);
-            Execute.Sql(SqlSyntax.FormatPrimaryKey(tableDefinition)).Do();
-            Execute.Sql("CREATE UNIQUE NONCLUSTERED INDEX[IX_umbracoPropertyData_VersionId] ON [umbracoPropertyData]([versionId],[propertyTypeId],[languageId],[segment])").Do();
->>>>>>> fa4b7468
+                .Do();
         }
 
         private void MigrateContentAndPropertyTypes()
@@ -202,13 +184,8 @@
             if (Database.DatabaseType.IsSqlCe())
             {
                 // SQLCE does not support UPDATE...FROM
-<<<<<<< HEAD
                 var documents = Database.Fetch<dynamic>($"SELECT versionId, text, published, newest, documentUser FROM {PreTables.Document}");
                 foreach (var t in documents)
-=======
-                var temp1 = Database.Fetch<dynamic>($"SELECT versionId, text, published, newest, documentUser FROM {PreTables.Document}");
-                foreach (var t in temp1)
->>>>>>> fa4b7468
                     Database.Execute($@"UPDATE {PreTables.ContentVersion} SET text=@text, {SqlSyntax.GetQuotedColumnName("current")}=@current, userId=@userId WHERE versionId=@versionId",
                         new { text = t.text, current = t.newest && !t.published, userId = t.documentUser, versionId = t.versionId });
             }
@@ -222,20 +199,12 @@
             if (Database.DatabaseType.IsSqlCe())
             {
                 // SQLCE does not support UPDATE...FROM
-<<<<<<< HEAD
                 var otherContent = Database.Fetch<dynamic>($@"SELECT cver.versionId, n.text
-=======
-                var temp2 = Database.Fetch<dynamic>($@"SELECT cver.versionId, n.text
->>>>>>> fa4b7468
 FROM {PreTables.ContentVersion} cver
 JOIN {SqlSyntax.GetQuotedTableName(Constants.DatabaseSchema.Tables.Node)} n ON cver.nodeId=n.id
-WHERE cver.nodeId NOT IN (SELECT nodeId FROM {SqlSyntax.GetQuotedTableName(PreTables.Document)})");
-
-<<<<<<< HEAD
+WHERE cver.versionId NOT IN (SELECT versionId FROM {SqlSyntax.GetQuotedTableName(PreTables.Document)})");
+
                 foreach (var t in otherContent)
-=======
-                foreach (var t in temp2)
->>>>>>> fa4b7468
                     Database.Execute($@"UPDATE {PreTables.ContentVersion} SET text=@text, {SqlSyntax.GetQuotedColumnName("current")}=1, userId=0 WHERE versionId=@versionId",
                         new { text = t.text, versionId = t.versionId });
             }
@@ -244,11 +213,7 @@
                 Database.Execute($@"UPDATE {PreTables.ContentVersion} SET text=n.text, {SqlSyntax.GetQuotedColumnName("current")}=1, userId=0
 FROM {PreTables.ContentVersion} cver
 JOIN {SqlSyntax.GetQuotedTableName(Constants.DatabaseSchema.Tables.Node)} n ON cver.nodeId=n.id
-<<<<<<< HEAD
 WHERE cver.versionId NOT IN (SELECT versionId FROM {SqlSyntax.GetQuotedTableName(PreTables.Document)})");
-=======
-WHERE cver.nodeId NOT IN (SELECT nodeId FROM {SqlSyntax.GetQuotedTableName(PreTables.Document)})");
->>>>>>> fa4b7468
             }
 
             // create table
@@ -260,7 +225,6 @@
 FROM {SqlSyntax.GetQuotedTableName(PreTables.ContentVersion)} cver
 JOIN {SqlSyntax.GetQuotedTableName(PreTables.Document)} doc ON doc.nodeId=cver.nodeId AND doc.versionId=cver.versionId");
 
-<<<<<<< HEAD
 
             // need to add extra rows for where published=newest
             // 'cos INSERT above has inserted the 'published' document version
@@ -307,8 +271,6 @@
             Delete.DefaultConstraint().OnTable(PreTables.Document).OnColumn("newest").Do();
             Delete.Column("newest").FromTable(PreTables.Document).Do();
 
-=======
->>>>>>> fa4b7468
             // add and populate edited column
             if (!ColumnExists(PreTables.Document, "edited"))
             {
@@ -339,53 +301,6 @@
                 if (t.intValue1 != t.intValue2 || t.decimalValue1 != t.decimalValue2 || t.dateValue1 != t.dateValue2 || t.varcharValue1 != t.varcharValue2 || t.textValue1 != t.textValue2)
                     if (updatedIds.Add((int)t.id))
                         Database.Execute($"UPDATE {SqlSyntax.GetQuotedTableName(PreTables.Document)} SET edited=1 WHERE nodeId=@nodeId", new { nodeId = t.id });
-<<<<<<< HEAD
-=======
-
-
-            // need to add extra rows for where published=newest
-            // 'cos INSERT above has inserted the 'published' document version
-            // and v8 always has a 'edited' document version too
-            Database.Execute($@"
-INSERT INTO [cmsContentVersion] (nodeId, versionId, versionDate, userId, [current], text)
-SELECT doc.nodeId, NEWID(), doc.updateDate, doc.documentUser, 1, doc.[text]
-FROM [cmsDocument] doc
-JOIN [cmsContentVersion] cver ON doc.nodeId=cver.nodeId AND doc.versionId=cver.versionId
-WHERE doc.newest=1 AND doc.published=1");
-
-            Database.Execute($@"
-INSERT INTO [umbracoDocumentVersion] (id, templateId, published)
-SELECT cverNew.id, doc.templateId, 0
-FROM [cmsDocument] doc
-JOIN [cmsContentVersion] cverNew ON doc.nodeId = cverNew.nodeId
-WHERE doc.newest=1 AND doc.published=1 AND cverNew.[current] = 1");
-
-            Database.Execute($@"
-INSERT INTO [umbracoPropertyData] ([propertytypeid],[languageId],[segment],[textValue],[varcharValue],[decimalValue],[intValue],[dateValue],[versionId])
-SELECT [propertytypeid],[languageId],[segment],[textValue],[varcharValue],[decimalValue],[intValue],[dateValue],cverNew.id
-FROM [cmsDocument] doc
-JOIN [cmsContentVersion] cver ON doc.nodeId=cver.nodeId AND doc.versionId=cver.versionId
-JOIN [cmsContentVersion] cverNew ON doc.nodeId = cverNew.nodeId
-JOIN [umbracoPropertyData] pd ON pd.versionId=cver.id
-WHERE doc.newest=1 AND doc.published=1 AND cverNew.[current] = 1");
-
-            // reduce document to 1 row per content
-            Database.Execute($@"DELETE FROM {PreTables.Document}
-WHERE versionId NOT IN (SELECT (versionId) FROM {PreTables.ContentVersion} WHERE {SqlSyntax.GetQuotedColumnName("current")} = 1) AND (published<>1 OR newest<>1)");
-
-            Database.Execute($@"UPDATE {PreTables.Document} SET published=1 WHERE nodeId IN (
-SELECT nodeId FROM {PreTables.ContentVersion} cv INNER JOIN {Constants.DatabaseSchema.Tables.DocumentVersion} dv ON dv.id = cv.id WHERE dv.published=1)");
-
-            // drop some document columns
-            Delete.Column("text").FromTable(PreTables.Document).Do();
-            Delete.Column("templateId").FromTable(PreTables.Document).Do();
-            Delete.Column("documentUser").FromTable(PreTables.Document).Do();
-            Delete.DefaultConstraint().OnTable(PreTables.Document).OnColumn("updateDate").Do();
-            Delete.Column("updateDate").FromTable(PreTables.Document).Do();
-            Delete.Column("versionId").FromTable(PreTables.Document).Do();
-            Delete.DefaultConstraint().OnTable(PreTables.Document).OnColumn("newest").Do();
-            Delete.Column("newest").FromTable(PreTables.Document).Do();
->>>>>>> fa4b7468
 
             // drop more columns
             Delete.Column("versionId").FromTable(PreTables.ContentVersion).Do();
