--- conflicted
+++ resolved
@@ -132,7 +132,6 @@
             To<TagsMigration>("{DD1B99AF-8106-4E00-BAC7-A43003EA07F8}");
             To<SuperZero>("{9DF05B77-11D1-475C-A00A-B656AF7E0908}");
             To<LegacyPickersPropertyEditorsMigration>("{258CE811-4201-4004-95EF-402086B38B77}");
-            To<AddContentTypeIsElementColumn>("{0009109C-A0B8-4F3F-8FEB-C137BBDDA268}");
             To<NestedContentPropertyEditorsMigration>("{a730b327-300b-4b60-bd18-9a4f05b8e931}");
             To<PropertyEditorsMigration>("{6FE3EF34-44A0-4992-B379-B40BC4EF1C4D}");
             To<LanguageColumns>("{7F59355A-0EC9-4438-8157-EB517E6D2727}");
@@ -158,6 +157,7 @@
             To<TablesForScheduledPublishing>("{7EB0254C-CB8B-4C75-B15B-D48C55B449EB}");
             To<MakeTagsVariant>("{C39BF2A7-1454-4047-BBFE-89E40F66ED63}");
             To<MakeRedirectUrlVariant>("{64EBCE53-E1F0-463A-B40B-E98EFCCA8AE2}");
+            To<AddContentTypeIsElementColumn>("{0009109C-A0B8-4F3F-8FEB-C137BBDDA268}");
             To<ConvertRelatedLinksToMultiUrlPicker>("{ED28B66A-E248-4D94-8CDB-9BDF574023F0}");
             To<UpdatePickerIntegerValuesToUdi>("{38C809D5-6C34-426B-9BEA-EFD39162595C}");
             To<RenameUmbracoDomainsTable>("{6017F044-8E70-4E10-B2A3-336949692ADD}");
@@ -198,12 +198,8 @@
 
             // to 8.7.0...
             To<MissingDictionaryIndex>("{a78e3369-8ea3-40ec-ad3f-5f76929d2b20}");
-<<<<<<< HEAD
-
-=======
-            
+
             //FINAL
->>>>>>> ecff2408
         }
     }
 }