--- conflicted
+++ resolved
@@ -9,11 +9,8 @@
 using Umbraco.Core.Migrations.Upgrade.V_8_6_0;
 using Umbraco.Core.Migrations.Upgrade.V_8_9_0;
 using Umbraco.Core.Migrations.Upgrade.V_8_10_0;
-<<<<<<< HEAD
-=======
 using Umbraco.Core.Migrations.Upgrade.V_8_15_0;
 using Umbraco.Core.Migrations.Upgrade.V_8_17_0;
->>>>>>> a0695850
 using Umbraco.Core.Migrations.Upgrade.V_8_18_0;
 
 namespace Umbraco.Core.Migrations.Upgrade
@@ -206,10 +203,6 @@
             // to 8.10.0
             To<AddPropertyTypeLabelOnTopColumn>("{D6A8D863-38EC-44FB-91EC-ACD6A668BD18}");
 
-<<<<<<< HEAD
-            // to 8.18.0
-            To<AddDefaultForNotificationsToggle>("{AD3D3B7F-8E74-45A4-85DB-7FFAD57F9243}");
-=======
             // to 8.15.0
             To<AddCmsContentNuByteColumn>("{8DDDCD0B-D7D5-4C97-BD6A-6B38CA65752F}");
             To<UpgradedIncludeIndexes>("{4695D0C9-0729-4976-985B-048D503665D8}");
@@ -217,7 +210,9 @@
 
             // to 8.17.0
             To<AddPropertyTypeGroupColumns>("{153865E9-7332-4C2A-9F9D-F20AEE078EC7}");
->>>>>>> a0695850
+
+            // to 8.18.0
+            To<AddDefaultForNotificationsToggle>("{AD3D3B7F-8E74-45A4-85DB-7FFAD57F9243}");
 
             //FINAL
             To<AddContentVersionCleanupFeature>("{8BAF5E6C-DCB7-41AE-824F-4215AE4F1F98}");
