--- conflicted
+++ resolved
@@ -118,15 +118,17 @@
             Chain<IncreaseLanguageIsoCodeColumnLength>("{EB34B5DC-BB87-4005-985E-D983EA496C38}"); // from 7.12.0
             Chain<RenameTrueFalseField>("{517CE9EA-36D7-472A-BF4B-A0D6FB1B8F89}"); // from 7.12.0
             Chain<SetDefaultTagsStorageType>("{BBD99901-1545-40E4-8A5A-D7A675C7D2F2}"); // from 7.12.0
-<<<<<<< HEAD
 
+            //Chain<UpdateDefaultMandatoryLanguage>("{2C87AA47-D1BC-4ECB-8A73-2D8D1046C27F}"); // stephan added that one = merge conflict, remove
+            
             Chain<FallbackLanguage>("{8B14CEBD-EE47-4AAD-A841-93551D917F11}"); // add andy's after others, with a new target state
             From("{CF51B39B-9B9A-4740-BB7C-EAF606A7BFBF}") // and provide a path out of andy's
                 .CopyChain("{39E5B1F7-A50B-437E-B768-1723AEC45B65}", "{BBD99901-1545-40E4-8A5A-D7A675C7D2F2}", "{8B14CEBD-EE47-4AAD-A841-93551D917F11}"); // to final
             // resume at {8B14CEBD-EE47-4AAD-A841-93551D917F11} ...
-=======
-            Chain<UpdateDefaultMandatoryLanguage>("{2C87AA47-D1BC-4ECB-8A73-2D8D1046C27F}");
->>>>>>> 380e2aff
+            Chain<UpdateDefaultMandatoryLanguage>("{guid1}"); // add stephan's after others, with a new target state
+            From("{2C87AA47-D1BC-4ECB-8A73-2D8D1046C27F}") // and provide a path out of stephan's
+                .Chain<FallbackLanguage>("{guid1}");
+                #error is this OK?
             //FINAL
 
 
