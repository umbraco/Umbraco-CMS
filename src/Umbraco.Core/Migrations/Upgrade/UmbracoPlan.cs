﻿using System;
using System.Configuration;
using Semver;
using Umbraco.Core.Configuration;
using Umbraco.Core.Migrations.Upgrade.V_7_12_0;
using Umbraco.Core.Migrations.Upgrade.V_7_14_0;
using Umbraco.Core.Migrations.Upgrade.V_8_0_0;

namespace Umbraco.Core.Migrations.Upgrade
{
    /// <summary>
    /// Represents Umbraco's migration plan.
    /// </summary>
    public class UmbracoPlan : MigrationPlan
    {
        /// <summary>
        /// Initializes a new instance of the <see cref="UmbracoPlan"/> class.
        /// </summary>
        public UmbracoPlan()
            : base(Constants.System.UmbracoUpgradePlanName)
        {
            DefinePlan();
        }

        /// <inheritdoc />
        /// <remarks>
        /// <para>The default initial state in plans is string.Empty.</para>
        /// <para>When upgrading from version 7, we want to use specific initial states
        /// that are e.g. "{init-7.9.3}", "{init-7.11.1}", etc. so we can chain the proper
        /// migrations.</para>
        /// <para>This is also where we detect the current version, and reject invalid
        /// upgrades (from a tool old version, or going back in time, etc).</para>
        /// </remarks>
        public override string InitialState
        {
            get
            {
                // no state in database yet - assume we have something in web.config that makes some sense
                if (!SemVersion.TryParse(ConfigurationManager.AppSettings[Constants.AppSettings.ConfigurationStatus], out var currentVersion))
                    throw new InvalidOperationException($"Could not get current version from web.config {Constants.AppSettings.ConfigurationStatus} appSetting.");

                // we currently support upgrading from 7.10.0 and later
                if (currentVersion < new SemVersion(7, 10))
                    throw new InvalidOperationException($"Version {currentVersion} cannot be migrated to {UmbracoVersion.SemanticVersion}.");

                // cannot go back in time
                if (currentVersion > UmbracoVersion.SemanticVersion)
                    throw new InvalidOperationException($"Version {currentVersion} cannot be downgraded to {UmbracoVersion.SemanticVersion}.");

                // upgrading from version 7 => initial state is eg "{init-7.10.0}"
                // anything else is not supported - ie if 8 and above, we should have an initial state already
                if (currentVersion.Major != 7)
                    throw new InvalidOperationException($"Version {currentVersion} is not supported by the migration plan.");

                return "{init-" + currentVersion + "}";
            }
        }

        // define the plan
        protected void DefinePlan()
        {
            // MODIFYING THE PLAN
            //
            // Please take great care when modifying the plan!
            //
            // * Creating a migration for version 8:
            //     Append the migration to the main chain, using a new guid, before the "//FINAL" comment
            //
            //     If the new migration causes a merge conflict, because someone else also added another
            //     new migration, you NEED to fix the conflict by providing one default path, and paths
            //     out of the conflict states (see example below).
            //
            // * Porting from version 7:
            //     Append the ported migration to the main chain, using a new guid (same as above).
            //     Create a new special chain from the {init-...} state to the main chain (see example
            //     below).


            // plan starts at 7.10.0 (anything before 7.10.0 is not supported)
            // upgrades from 7 to 8, and then takes care of all eventual upgrades
            //
            From("{init-7.10.0}");
            To<AddLockObjects>("{7C447271-CA3F-4A6A-A913-5D77015655CB}");
            To<AddContentNuTable>("{CBFF58A2-7B50-4F75-8E98-249920DB0F37}");
            To<RefactorXmlColumns>("{3D18920C-E84D-405C-A06A-B7CEE52FE5DD}");
            To<VariantsMigration>("{FB0A5429-587E-4BD0-8A67-20F0E7E62FF7}");
            To<DropMigrationsTable>("{F0C42457-6A3B-4912-A7EA-F27ED85A2092}");
            To<DataTypeMigration>("{8640C9E4-A1C0-4C59-99BB-609B4E604981}");
            To<TagsMigration>("{DD1B99AF-8106-4E00-BAC7-A43003EA07F8}");
            To<SuperZero>("{9DF05B77-11D1-475C-A00A-B656AF7E0908}");
            To<PropertyEditorsMigration>("{6FE3EF34-44A0-4992-B379-B40BC4EF1C4D}");
            To<LanguageColumns>("{7F59355A-0EC9-4438-8157-EB517E6D2727}");
            ToWithReplace<AddVariationTables2, AddVariationTables1A>("{941B2ABA-2D06-4E04-81F5-74224F1DB037}", "{76DF5CD7-A884-41A5-8DC6-7860D95B1DF5}"); // kill AddVariationTable1
            To<RefactorMacroColumns>("{A7540C58-171D-462A-91C5-7A9AA5CB8BFD}");

            Merge().To<UserForeignKeys>("{3E44F712-E2E3-473A-AE49-5D7F8E67CE3F}") // shannon added that one
            .With().To<AddTypedLabels>("{65D6B71C-BDD5-4A2E-8D35-8896325E9151}") // stephan added that one
            .As("{4CACE351-C6B9-4F0C-A6BA-85A02BBD39E4}");

            To<ContentVariationMigration>("{1350617A-4930-4D61-852F-E3AA9E692173}");
            To<UpdateUmbracoConsent>("{39E5B1F7-A50B-437E-B768-1723AEC45B65}"); // from 7.12.0

            Merge()
                .To<AddRelationTypeForMediaFolderOnDelete>("{0541A62B-EF87-4CA2-8225-F0EB98ECCC9F}") // from 7.12.0
                .To<IncreaseLanguageIsoCodeColumnLength>("{EB34B5DC-BB87-4005-985E-D983EA496C38}") // from 7.12.0
                .To<RenameTrueFalseField>("{517CE9EA-36D7-472A-BF4B-A0D6FB1B8F89}") // from 7.12.0
                .To<SetDefaultTagsStorageType>("{BBD99901-1545-40E4-8A5A-D7A675C7D2F2}") // from 7.12.0
            .With()
                .To<FallbackLanguage>("{CF51B39B-9B9A-4740-BB7C-EAF606A7BFBF}") // andy added that one
            .As("{8B14CEBD-EE47-4AAD-A841-93551D917F11}");

            ToWithReplace<UpdateDefaultMandatoryLanguage>("{2C87AA47-D1BC-4ECB-8A73-2D8D1046C27F}", "{5F4597F4-A4E0-4AFE-90B5-6D2F896830EB}"); // merge
            ToWithReplace<RefactorVariantsModel>("{B19BF0F2-E1C6-4AEB-A146-BC559D97A2C6}", "{290C18EE-B3DE-4769-84F1-1F467F3F76DA}"); // merge
            To<DropTaskTables>("{6A2C7C1B-A9DB-4EA9-B6AB-78E7D5B722A7}");
            To<FixLockTablePrimaryKey>("{77874C77-93E5-4488-A404-A630907CEEF0}");
            To<AddLogTableColumns>("{8804D8E8-FE62-4E3A-B8A2-C047C2118C38}");
            To<DropPreValueTable>("{23275462-446E-44C7-8C2C-3B8C1127B07D}");
            To<DropDownPropertyEditorsMigration>("{6B251841-3069-4AD5-8AE9-861F9523E8DA}");
            To<TagsMigrationFix>("{EE429F1B-9B26-43CA-89F8-A86017C809A3}");
            To<DropTemplateDesignColumn>("{08919C4B-B431-449C-90EC-2B8445B5C6B1}");
            To<TablesForScheduledPublishing>("{7EB0254C-CB8B-4C75-B15B-D48C55B449EB}");
            To<DropTaskTables>("{648A2D5F-7467-48F8-B309-E99CEEE00E2A}"); // fixed version
            To<MakeTagsVariant>("{C39BF2A7-1454-4047-BBFE-89E40F66ED63}");
            To<MakeRedirectUrlVariant>("{64EBCE53-E1F0-463A-B40B-E98EFCCA8AE2}");
            To<AddContentTypeIsElementColumn>("{0009109C-A0B8-4F3F-8FEB-C137BBDDA268}");
            To<UpdateMemberGroupPickerData>("{8A027815-D5CD-4872-8B88-9A51AB5986A6}"); // from 7.14.0
            To<ConvertRelatedLinksToMultiUrlPicker>("{ED28B66A-E248-4D94-8CDB-9BDF574023F0}");
            To<UpdatePickerIntegerValuesToUdi>("{38C809D5-6C34-426B-9BEA-EFD39162595C}");
            To<RenameUmbracoDomainsTable>("{6017F044-8E70-4E10-B2A3-336949692ADD}");
            To<AddUserLoginDtoDateIndex>("{98339BEF-E4B2-48A8-B9D1-D173DC842BBE}");

            Merge()
                .To<DropXmlTables>("{CDBEDEE4-9496-4903-9CF2-4104E00FF960}")
            .With()
                .To<RadioAndCheckboxAndDropdownPropertyEditorsMigration>("{940FD19A-00A8-4D5C-B8FF-939143585726}")
            .As("{0576E786-5C30-4000-B969-302B61E90CA3}");

<<<<<<< HEAD

            To<MergeDateAndDateTimePropertyEditor>("{78BAF571-90D0-4D28-8175-EF96316DA789}");
=======
            To<RenameLabelAndRichTextPropertyEditorAliases>("{E0CBE54D-A84F-4A8F-9B13-900945FD7ED9}");

>>>>>>> 8e29dbd4
            //FINAL




            // and then, need to support upgrading from more recent 7.x
            //
            From("{init-7.10.1}").To("{init-7.10.0}"); // same as 7.10.0
            From("{init-7.10.2}").To("{init-7.10.0}"); // same as 7.10.0
            From("{init-7.10.3}").To("{init-7.10.0}"); // same as 7.10.0
            From("{init-7.10.4}").To("{init-7.10.0}"); // same as 7.10.0
            From("{init-7.10.5}").To("{init-7.10.0}"); // same as 7.10.0
            From("{init-7.11.0}").To("{init-7.10.0}"); // same as 7.10.0
            From("{init-7.11.1}").To("{init-7.10.0}"); // same as 7.10.0
            From("{init-7.11.2}").To("{init-7.10.0}"); // same as 7.10.0

            // 7.12.0 has migrations, define a custom chain which copies the chain
            // going from {init-7.10.0} to former final (1350617A) , and then goes straight to
            // main chain, skipping the migrations
            //
            From("{init-7.12.0}");
            // clone start / clone stop / target
            ToWithClone("{init-7.10.0}", "{1350617A-4930-4D61-852F-E3AA9E692173}", "{BBD99901-1545-40E4-8A5A-D7A675C7D2F2}");

            From("{init-7.12.1}").To("{init-7.10.0}"); // same as 7.12.0
            From("{init-7.12.2}").To("{init-7.10.0}"); // same as 7.12.0
            From("{init-7.12.3}").To("{init-7.10.0}"); // same as 7.12.0
            From("{init-7.12.4}").To("{init-7.10.0}"); // same as 7.12.0
            From("{init-7.13.0}").To("{init-7.10.0}"); // same as 7.12.0
            From("{init-7.13.1}").To("{init-7.10.0}"); // same as 7.12.0

            // 7.14.0 has migrations, handle it...
            //  clone going from 7.10 to 1350617A (the last one before we started to merge 7.12 migrations), then
            //  clone going from CF51B39B (after 7.12 migrations) to 0009109C (the last one before we started to merge 7.12 migrations),
            //  ending in 8A027815 (after 7.14 migrations)
            From("{init-7.14.0}")
                .ToWithClone("{init-7.10.0}", "{1350617A-4930-4D61-852F-E3AA9E692173}", "{9109B8AF-6B34-46EE-9484-7434196D0C79}")
                .ToWithClone("{CF51B39B-9B9A-4740-BB7C-EAF606A7BFBF}", "{0009109C-A0B8-4F3F-8FEB-C137BBDDA268}", "{8A027815-D5CD-4872-8B88-9A51AB5986A6}");
        }
    }
}<|MERGE_RESOLUTION|>--- conflicted
+++ resolved
@@ -135,13 +135,8 @@
                 .To<RadioAndCheckboxAndDropdownPropertyEditorsMigration>("{940FD19A-00A8-4D5C-B8FF-939143585726}")
             .As("{0576E786-5C30-4000-B969-302B61E90CA3}");
 
-<<<<<<< HEAD
-
+            To<RenameLabelAndRichTextPropertyEditorAliases>("{E0CBE54D-A84F-4A8F-9B13-900945FD7ED9}");
             To<MergeDateAndDateTimePropertyEditor>("{78BAF571-90D0-4D28-8175-EF96316DA789}");
-=======
-            To<RenameLabelAndRichTextPropertyEditorAliases>("{E0CBE54D-A84F-4A8F-9B13-900945FD7ED9}");
-
->>>>>>> 8e29dbd4
             //FINAL
 
 
