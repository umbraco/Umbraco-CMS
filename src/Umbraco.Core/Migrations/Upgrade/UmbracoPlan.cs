﻿using System;
using System.Configuration;
using Semver;
using Umbraco.Core.Configuration;
using Umbraco.Core.Migrations.Upgrade.Common;
using Umbraco.Core.Migrations.Upgrade.V_8_0_0;
using Umbraco.Core.Migrations.Upgrade.V_8_0_1;
using Umbraco.Core.Migrations.Upgrade.V_8_1_0;
using Umbraco.Core.Migrations.Upgrade.V_8_6_0;
using Umbraco.Core.Migrations.Upgrade.V_8_8_0;

namespace Umbraco.Core.Migrations.Upgrade
{
    /// <summary>
    /// Represents Umbraco's migration plan.
    /// </summary>
    public class UmbracoPlan : MigrationPlan
    {
        private const string InitPrefix = "{init-";
        private const string InitSuffix = "}";

        /// <summary>
        /// Initializes a new instance of the <see cref="UmbracoPlan"/> class.
        /// </summary>
        public UmbracoPlan()
            : base(Constants.System.UmbracoUpgradePlanName)
        {
            DefinePlan();
        }

        /// <summary>
        /// Gets the initial state corresponding to a version.
        /// </summary>
        private static string GetInitState(SemVersion version)
            => InitPrefix + version + InitSuffix;

        /// <summary>
        /// Tries to extract a version from an initial state.
        /// </summary>
        private static bool TryGetInitStateVersion(string state, out string version)
        {
            if (state.StartsWith(InitPrefix) && state.EndsWith(InitSuffix))
            {
                version = state.TrimStart(InitPrefix).TrimEnd(InitSuffix);
                return true;
            }

            version = null;
            return false;
        }

        /// <inheritdoc />
        /// <remarks>
        /// <para>The default initial state in plans is string.Empty.</para>
        /// <para>When upgrading from version 7, we want to use specific initial states
        /// that are e.g. "{init-7.9.3}", "{init-7.11.1}", etc. so we can chain the proper
        /// migrations.</para>
        /// <para>This is also where we detect the current version, and reject invalid
        /// upgrades (from a tool old version, or going back in time, etc).</para>
        /// </remarks>
        public override string InitialState
        {
            get
            {
                // no state in database yet - assume we have something in web.config that makes some sense
                if (!SemVersion.TryParse(ConfigurationManager.AppSettings[Constants.AppSettings.ConfigurationStatus], out var currentVersion))
                    throw new InvalidOperationException($"Could not get current version from web.config {Constants.AppSettings.ConfigurationStatus} appSetting.");

                // cannot go back in time
                if (currentVersion > UmbracoVersion.SemanticVersion)
                    throw new InvalidOperationException($"Version {currentVersion} cannot be downgraded to {UmbracoVersion.SemanticVersion}.");

                // only from 7.14.0 and above
                var minVersion = new SemVersion(7, 14);
                if (currentVersion < minVersion)
                    throw new InvalidOperationException($"Version {currentVersion} cannot be migrated to {UmbracoVersion.SemanticVersion}."
                                                        + $" Please upgrade first to at least {minVersion}.");

                // Force versions between 7.14.*-7.15.* into into 7.14 initial state. Because there is no db-changes,
                // and we don't want users to workaround my putting in version 7.14.0 them self.
                if (minVersion <= currentVersion && currentVersion < new SemVersion(7, 16))
                    return GetInitState(minVersion);

                // initial state is eg "{init-7.14.0}"
                return GetInitState(currentVersion);
            }
        }

        protected override void ThrowOnUnknownInitialState(string state)
        {
            if (TryGetInitStateVersion(state, out var initVersion))
            {
                throw new InvalidOperationException($"Version {UmbracoVersion.SemanticVersion} does not support migrating from {initVersion}."
                                                    + $" Please verify which versions support migrating from {initVersion}.");
            }

            base.ThrowOnUnknownInitialState(state);
        }

        // define the plan
        protected void DefinePlan()
        {
            // MODIFYING THE PLAN
            //
            // Please take great care when modifying the plan!
            //
            // * Creating a migration for version 8:
            //     Append the migration to the main chain, using a new guid, before the "//FINAL" comment
            //
            //     If the new migration causes a merge conflict, because someone else also added another
            //     new migration, you NEED to fix the conflict by providing one default path, and paths
            //     out of the conflict states (see examples below).
            //
            // * Porting from version 7:
            //     Append the ported migration to the main chain, using a new guid (same as above).
            //     Create a new special chain from the {init-...} state to the main chain.


            // plan starts at 7.14.0 (anything before 7.14.0 is not supported)
            //
            From(GetInitState(new SemVersion(7, 14, 0)));

            // begin migrating from v7 - remove all keys and indexes
            To<DeleteKeysAndIndexes>("{B36B9ABD-374E-465B-9C5F-26AB0D39326F}");

            To<AddLockObjects>("{7C447271-CA3F-4A6A-A913-5D77015655CB}");
            To<AddContentNuTable>("{CBFF58A2-7B50-4F75-8E98-249920DB0F37}");
            To<RenameMediaVersionTable>("{5CB66059-45F4-48BA-BCBD-C5035D79206B}");
            To<VariantsMigration>("{FB0A5429-587E-4BD0-8A67-20F0E7E62FF7}");
            To<DropMigrationsTable>("{F0C42457-6A3B-4912-A7EA-F27ED85A2092}");
            To<DataTypeMigration>("{8640C9E4-A1C0-4C59-99BB-609B4E604981}");
            To<TagsMigration>("{DD1B99AF-8106-4E00-BAC7-A43003EA07F8}");
            To<SuperZero>("{9DF05B77-11D1-475C-A00A-B656AF7E0908}");
            To<PropertyEditorsMigration>("{6FE3EF34-44A0-4992-B379-B40BC4EF1C4D}");
            To<LanguageColumns>("{7F59355A-0EC9-4438-8157-EB517E6D2727}");
            ToWithReplace<AddVariationTables2, AddVariationTables1A>("{941B2ABA-2D06-4E04-81F5-74224F1DB037}", "{76DF5CD7-A884-41A5-8DC6-7860D95B1DF5}"); // kill AddVariationTable1
            To<RefactorMacroColumns>("{A7540C58-171D-462A-91C5-7A9AA5CB8BFD}");

            Merge()
                .To<UserForeignKeys>("{3E44F712-E2E3-473A-AE49-5D7F8E67CE3F}")
            .With()
                .To<AddTypedLabels>("{65D6B71C-BDD5-4A2E-8D35-8896325E9151}")
            .As("{4CACE351-C6B9-4F0C-A6BA-85A02BBD39E4}");

            To<ContentVariationMigration>("{1350617A-4930-4D61-852F-E3AA9E692173}");
            To<FallbackLanguage>("{CF51B39B-9B9A-4740-BB7C-EAF606A7BFBF}");
            To<UpdateDefaultMandatoryLanguage>("{5F4597F4-A4E0-4AFE-90B5-6D2F896830EB}");
            To<RefactorVariantsModel>("{290C18EE-B3DE-4769-84F1-1F467F3F76DA}");
            To<DropTaskTables>("{6A2C7C1B-A9DB-4EA9-B6AB-78E7D5B722A7}");
            To<AddLogTableColumns>("{8804D8E8-FE62-4E3A-B8A2-C047C2118C38}");
            To<DropPreValueTable>("{23275462-446E-44C7-8C2C-3B8C1127B07D}");
            To<DropDownPropertyEditorsMigration>("{6B251841-3069-4AD5-8AE9-861F9523E8DA}");
            To<TagsMigrationFix>("{EE429F1B-9B26-43CA-89F8-A86017C809A3}");
            To<DropTemplateDesignColumn>("{08919C4B-B431-449C-90EC-2B8445B5C6B1}");
            To<TablesForScheduledPublishing>("{7EB0254C-CB8B-4C75-B15B-D48C55B449EB}");
            To<MakeTagsVariant>("{C39BF2A7-1454-4047-BBFE-89E40F66ED63}");
            To<MakeRedirectUrlVariant>("{64EBCE53-E1F0-463A-B40B-E98EFCCA8AE2}");
            To<AddContentTypeIsElementColumn>("{0009109C-A0B8-4F3F-8FEB-C137BBDDA268}");
            To<ConvertRelatedLinksToMultiUrlPicker>("{ED28B66A-E248-4D94-8CDB-9BDF574023F0}");
            To<UpdatePickerIntegerValuesToUdi>("{38C809D5-6C34-426B-9BEA-EFD39162595C}");
            To<RenameUmbracoDomainsTable>("{6017F044-8E70-4E10-B2A3-336949692ADD}");

            Merge()
                .To<DropXmlTables>("{CDBEDEE4-9496-4903-9CF2-4104E00FF960}")
            .With()
                .To<RadioAndCheckboxPropertyEditorsMigration>("{940FD19A-00A8-4D5C-B8FF-939143585726}")
            .As("{0576E786-5C30-4000-B969-302B61E90CA3}");

            To<FixLanguageIsoCodeLength>("{48AD6CCD-C7A4-4305-A8AB-38728AD23FC5}");
            To<AddPackagesSectionAccess>("{DF470D86-E5CA-42AC-9780-9D28070E25F9}");

            // finish migrating from v7 - recreate all keys and indexes
            To<CreateKeysAndIndexes>("{3F9764F5-73D0-4D45-8804-1240A66E43A2}");

            To<RenameLabelAndRichTextPropertyEditorAliases>("{E0CBE54D-A84F-4A8F-9B13-900945FD7ED9}");
            To<MergeDateAndDateTimePropertyEditor>("{78BAF571-90D0-4D28-8175-EF96316DA789}");
            // release-8.0.0

            // to 8.0.1...
            To<ChangeNuCacheJsonFormat>("{80C0A0CB-0DD5-4573-B000-C4B7C313C70D}");
            // release-8.0.1

            // to 8.1.0...
            To<ConvertTinyMceAndGridMediaUrlsToLocalLink>("{B69B6E8C-A769-4044-A27E-4A4E18D1645A}");
            To<RenameUserLoginDtoDateIndex>("{0372A42B-DECF-498D-B4D1-6379E907EB94}");
            To<FixContentNuCascade>("{5B1E0D93-F5A3-449B-84BA-65366B84E2D4}");

            // to 8.6.0...
            To<UpdateRelationTypeTable>("{4759A294-9860-46BC-99F9-B4C975CAE580}");
            To<AddNewRelationTypes>("{0BC866BC-0665-487A-9913-0290BD0169AD}");
            To<AddPropertyTypeValidationMessageColumns>("{3D67D2C8-5E65-47D0-A9E1-DC2EE0779D6B}");
            To<MissingContentVersionsIndexes>("{EE288A91-531B-4995-8179-1D62D9AA3E2E}");
            To<AddMainDomLock>("{2AB29964-02A1-474D-BD6B-72148D2A53A2}");

<<<<<<< HEAD
            // to 8.7.0
            To<MissingDictionaryIndex>("{a78e3369-8ea3-40ec-ad3f-5f76929d2b20}");

            // to 8.8.0
            To<AddDomainSortOrder>("{ace18303-f74a-40d2-83c4-4ab24b33cbfb}");

            // FINAL
=======
            // to 8.7.0...
            To<MissingDictionaryIndex>("{a78e3369-8ea3-40ec-ad3f-5f76929d2b20}");

            // to 8.8.0
            To<ExternalLoginTableUserData>("{B5838FF5-1D22-4F6C-BCEB-F83ACB14B575}");
            
            //FINAL
>>>>>>> e9627f2e
        }
    }
}<|MERGE_RESOLUTION|>--- conflicted
+++ resolved
@@ -6,6 +6,7 @@
 using Umbraco.Core.Migrations.Upgrade.V_8_0_0;
 using Umbraco.Core.Migrations.Upgrade.V_8_0_1;
 using Umbraco.Core.Migrations.Upgrade.V_8_1_0;
+using Umbraco.Core.Migrations.Upgrade.V_8_10_0;
 using Umbraco.Core.Migrations.Upgrade.V_8_6_0;
 using Umbraco.Core.Migrations.Upgrade.V_8_8_0;
 
@@ -192,23 +193,16 @@
             To<MissingContentVersionsIndexes>("{EE288A91-531B-4995-8179-1D62D9AA3E2E}");
             To<AddMainDomLock>("{2AB29964-02A1-474D-BD6B-72148D2A53A2}");
 
-<<<<<<< HEAD
-            // to 8.7.0
-            To<MissingDictionaryIndex>("{a78e3369-8ea3-40ec-ad3f-5f76929d2b20}");
-
-            // to 8.8.0
-            To<AddDomainSortOrder>("{ace18303-f74a-40d2-83c4-4ab24b33cbfb}");
-
-            // FINAL
-=======
             // to 8.7.0...
             To<MissingDictionaryIndex>("{a78e3369-8ea3-40ec-ad3f-5f76929d2b20}");
 
             // to 8.8.0
             To<ExternalLoginTableUserData>("{B5838FF5-1D22-4F6C-BCEB-F83ACB14B575}");
-            
-            //FINAL
->>>>>>> e9627f2e
+
+            // to 8.10.0
+            To<AddDomainSortOrder>("{ace18303-f74a-40d2-83c4-4ab24b33cbfb}");
+
+            // FINAL
         }
     }
 }