--- conflicted
+++ resolved
@@ -45,7 +45,7 @@
 
             var column = table.Columns.First(x => x.Name == columnName);
             var createSql = SqlSyntax.Format(column);
-            
+
             Execute.Sql(string.Format(SqlSyntax.AddColumn, SqlSyntax.GetQuotedTableName(tableName), createSql)).Do();
         }
 
@@ -95,10 +95,7 @@
             else
             {
                 Execute.Sql(SqlSyntax.FormatColumnRename(tableName, currentName, newName)).Do();
-<<<<<<< HEAD
                 AlterColumn<T>(tableName, newName);
-=======
->>>>>>> fa4b7468
             }
         }
 
