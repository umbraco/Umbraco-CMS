﻿using System;
using System.Collections.Generic;
using System.Linq;
using NPoco;
using Umbraco.Core.Events;
using Umbraco.Core.Logging;
using Umbraco.Core.Persistence;
using Umbraco.Core.Persistence.DatabaseModelDefinitions;
using Umbraco.Core.Persistence.Dtos;
using Umbraco.Core.Persistence.SqlSyntax;

namespace Umbraco.Core.Migrations.Install
{
    /// <summary>
    /// Creates the initial database schema during install.
    /// </summary>
    public class DatabaseSchemaCreator
    {
        private readonly IUmbracoDatabase _database;
        private readonly ILogger _logger;

        public DatabaseSchemaCreator(IUmbracoDatabase database, ILogger logger)
        {
            _database = database;
            _logger = logger;
        }

        private ISqlSyntaxProvider SqlSyntax => _database.SqlContext.SqlSyntax;

        // all tables, in order
        internal static readonly List<Type> OrderedTables = new List<Type>
        {
            typeof (UserDto),
            typeof (NodeDto),
            typeof (ContentTypeDto),
            typeof (TemplateDto),
            typeof (ContentDto),
            typeof (ContentVersionDto),
            typeof (MediaVersionDto),
            typeof (DocumentDto),
            typeof (ContentTypeTemplateDto),
            typeof (DataTypeDto),
            typeof (DictionaryDto),
            typeof (LanguageDto),
            typeof (LanguageTextDto),
            typeof (DomainDto),
            typeof (LogDto),
            typeof (MacroDto),
            typeof (MacroPropertyDto),
            typeof (MemberPropertyTypeDto),
            typeof (MemberDto),
            typeof (Member2MemberGroupDto),
            typeof (PropertyTypeGroupDto),
            typeof (PropertyTypeDto),
            typeof (PropertyDataDto),
            typeof (RelationTypeDto),
            typeof (RelationDto),
            typeof (TagDto),
            typeof (TagRelationshipDto),
            typeof (ContentType2ContentTypeDto),
            typeof (ContentTypeAllowedContentTypeDto),
            typeof (User2NodeNotifyDto),
            typeof (ServerRegistrationDto),
            typeof (AccessDto),
            typeof (AccessRuleDto),
            typeof (CacheInstructionDto),
            typeof (ExternalLoginDto),
            typeof (RedirectUrlDto),
            typeof (LockDto),
            typeof (UserGroupDto),
            typeof (User2UserGroupDto),
            typeof (UserGroup2NodePermissionDto),
            typeof (UserGroup2AppDto),
            typeof (UserStartNodeDto),
            typeof (ContentNuDto),
            typeof (DocumentVersionDto),
            typeof (KeyValueDto),
            typeof (UserLoginDto),
            typeof (ConsentDto),
            typeof (AuditEntryDto),
            typeof (ContentVersionCultureVariationDto),
            typeof (DocumentCultureVariationDto),
            typeof (ContentScheduleDto)
        };

        /// <summary>
        /// Drops all Umbraco tables in the db.
        /// </summary>
        internal void UninstallDatabaseSchema()
        {
            _logger.Info<DatabaseSchemaCreator>("Start UninstallDatabaseSchema");

            foreach (var table in OrderedTables.AsEnumerable().Reverse())
            {
                var tableNameAttribute = table.FirstAttribute<TableNameAttribute>();
                var tableName = tableNameAttribute == null ? table.Name : tableNameAttribute.Value;

                _logger.Info<DatabaseSchemaCreator, string>("Uninstall {TableName}", tableName);

                try
                {
                    if (TableExists(tableName))
                        DropTable(tableName);
                }
                catch (Exception ex)
                {
                    //swallow this for now, not sure how best to handle this with diff databases... though this is internal
                    // and only used for unit tests. If this fails its because the table doesn't exist... generally!
                    _logger.Error<DatabaseSchemaCreator, string>(ex, "Could not drop table {TableName}", tableName);
                }
            }
        }

        /// <summary>
        /// Initializes the database by creating the umbraco db schema.
        /// </summary>
        /// <remarks>This needs to execute as part of a transaction.</remarks>
        public void InitializeDatabaseSchema()
        {
            if (!_database.InTransaction)
                throw new InvalidOperationException("Database is not in a transaction.");

            var e = new DatabaseCreationEventArgs();
            FireBeforeCreation(e);

            if (e.Cancel == false)
            {
                var dataCreation = new DatabaseDataCreator(_database, _logger);
                foreach (var table in OrderedTables)
                    CreateTable(false, table, dataCreation);
            }

            FireAfterCreation(e);
        }

        /// <summary>
        /// Validates the schema of the current database.
        /// </summary>
        internal DatabaseSchemaResult ValidateSchema()
        {
            return ValidateSchema(OrderedTables);
        }

        internal DatabaseSchemaResult ValidateSchema(IEnumerable<Type> orderedTables)
        {
            var result = new DatabaseSchemaResult(SqlSyntax);

            result.IndexDefinitions.AddRange(SqlSyntax.GetDefinedIndexes(_database)
                .Select(x => new DbIndexDefinition(x)));

            result.TableDefinitions.AddRange(orderedTables
                .Select(x => DefinitionFactory.GetTableDefinition(x, SqlSyntax)));

            ValidateDbTables(result);
            ValidateDbColumns(result);
            ValidateDbIndexes(result);
            ValidateDbConstraints(result);

            return result;
        }

        /// <summary>
        /// This validates the Primary/Foreign keys in the database
        /// </summary>
        /// <param name="result"></param>
        /// <remarks>
        /// This does not validate any database constraints that are not PKs or FKs because Umbraco does not create a database with non PK/FK constraints.
        /// Any unique "constraints" in the database are done with unique indexes.
        /// </remarks>
        private void ValidateDbConstraints(DatabaseSchemaResult result)
        {
            //Check constraints in configured database against constraints in schema
            var constraintsInDatabase = SqlSyntax.GetConstraintsPerColumn(_database).DistinctBy(x => x.Item3).ToList();
            var foreignKeysInDatabase = constraintsInDatabase.Where(x => x.Item3.InvariantStartsWith("FK_")).Select(x => x.Item3).ToList();
            var primaryKeysInDatabase = constraintsInDatabase.Where(x => x.Item3.InvariantStartsWith("PK_")).Select(x => x.Item3).ToList();

            var unknownConstraintsInDatabase =
                constraintsInDatabase.Where(
                    x =>
                    x.Item3.InvariantStartsWith("FK_") == false && x.Item3.InvariantStartsWith("PK_") == false &&
                    x.Item3.InvariantStartsWith("IX_") == false).Select(x => x.Item3).ToList();
            var foreignKeysInSchema = result.TableDefinitions.SelectMany(x => x.ForeignKeys.Select(y => y.Name)).ToList();
            var primaryKeysInSchema = result.TableDefinitions.SelectMany(x => x.Columns.Select(y => y.PrimaryKeyName))
                .Where(x => x.IsNullOrWhiteSpace() == false).ToList();

            // Add valid and invalid foreign key differences to the result object
            // We'll need to do invariant contains with case insensitivity because foreign key, primary key is not standardized
            // In theory you could have: FK_ or fk_ ...or really any standard that your development department (or developer) chooses to use.
            foreach (var unknown in unknownConstraintsInDatabase)
            {
                if (foreignKeysInSchema.InvariantContains(unknown) || primaryKeysInSchema.InvariantContains(unknown))
                {
                    result.ValidConstraints.Add(unknown);
                }
                else
                {
                    result.Errors.Add(new Tuple<string, string>("Unknown", unknown));
                }
            }

            //Foreign keys:

            var validForeignKeyDifferences = foreignKeysInDatabase.Intersect(foreignKeysInSchema, StringComparer.InvariantCultureIgnoreCase);
            foreach (var foreignKey in validForeignKeyDifferences)
            {
                result.ValidConstraints.Add(foreignKey);
            }
            var invalidForeignKeyDifferences =
                foreignKeysInDatabase.Except(foreignKeysInSchema, StringComparer.InvariantCultureIgnoreCase)
                                .Union(foreignKeysInSchema.Except(foreignKeysInDatabase, StringComparer.InvariantCultureIgnoreCase));
            foreach (var foreignKey in invalidForeignKeyDifferences)
            {
                result.Errors.Add(new Tuple<string, string>("Constraint", foreignKey));
            }


            //Primary keys:

            //Add valid and invalid primary key differences to the result object
            var validPrimaryKeyDifferences = primaryKeysInDatabase.Intersect(primaryKeysInSchema, StringComparer.InvariantCultureIgnoreCase);
            foreach (var primaryKey in validPrimaryKeyDifferences)
            {
                result.ValidConstraints.Add(primaryKey);
            }
            var invalidPrimaryKeyDifferences =
                primaryKeysInDatabase.Except(primaryKeysInSchema, StringComparer.InvariantCultureIgnoreCase)
                                .Union(primaryKeysInSchema.Except(primaryKeysInDatabase, StringComparer.InvariantCultureIgnoreCase));
            foreach (var primaryKey in invalidPrimaryKeyDifferences)
            {
                result.Errors.Add(new Tuple<string, string>("Constraint", primaryKey));
            }

        }

        private void ValidateDbColumns(DatabaseSchemaResult result)
        {
            //Check columns in configured database against columns in schema
            var columnsInDatabase = SqlSyntax.GetColumnsInSchema(_database);
            var columnsPerTableInDatabase = columnsInDatabase.Select(x => string.Concat(x.TableName, ",", x.ColumnName)).ToList();
            var columnsPerTableInSchema = result.TableDefinitions.SelectMany(x => x.Columns.Select(y => string.Concat(y.TableName, ",", y.Name))).ToList();
            //Add valid and invalid column differences to the result object
            var validColumnDifferences = columnsPerTableInDatabase.Intersect(columnsPerTableInSchema, StringComparer.InvariantCultureIgnoreCase);
            foreach (var column in validColumnDifferences)
            {
                result.ValidColumns.Add(column);
            }

            var invalidColumnDifferences =
                columnsPerTableInDatabase.Except(columnsPerTableInSchema, StringComparer.InvariantCultureIgnoreCase)
                                .Union(columnsPerTableInSchema.Except(columnsPerTableInDatabase, StringComparer.InvariantCultureIgnoreCase));
            foreach (var column in invalidColumnDifferences)
            {
                result.Errors.Add(new Tuple<string, string>("Column", column));
            }
        }

        private void ValidateDbTables(DatabaseSchemaResult result)
        {
            //Check tables in configured database against tables in schema
            var tablesInDatabase = SqlSyntax.GetTablesInSchema(_database).ToList();
            var tablesInSchema = result.TableDefinitions.Select(x => x.Name).ToList();
            //Add valid and invalid table differences to the result object
            var validTableDifferences = tablesInDatabase.Intersect(tablesInSchema, StringComparer.InvariantCultureIgnoreCase);
            foreach (var tableName in validTableDifferences)
            {
                result.ValidTables.Add(tableName);
            }

            var invalidTableDifferences =
                tablesInDatabase.Except(tablesInSchema, StringComparer.InvariantCultureIgnoreCase)
                                .Union(tablesInSchema.Except(tablesInDatabase, StringComparer.InvariantCultureIgnoreCase));
            foreach (var tableName in invalidTableDifferences)
            {
                result.Errors.Add(new Tuple<string, string>("Table", tableName));
            }
        }

        private void ValidateDbIndexes(DatabaseSchemaResult result)
        {
            //These are just column indexes NOT constraints or Keys
            //var colIndexesInDatabase = result.DbIndexDefinitions.Where(x => x.IndexName.InvariantStartsWith("IX_")).Select(x => x.IndexName).ToList();
            var colIndexesInDatabase = result.IndexDefinitions.Select(x => x.IndexName).ToList();
            var indexesInSchema = result.TableDefinitions.SelectMany(x => x.Indexes.Select(y => y.Name)).ToList();

            //Add valid and invalid index differences to the result object
            var validColIndexDifferences = colIndexesInDatabase.Intersect(indexesInSchema, StringComparer.InvariantCultureIgnoreCase);
            foreach (var index in validColIndexDifferences)
            {
                result.ValidIndexes.Add(index);
            }

            var invalidColIndexDifferences =
                colIndexesInDatabase.Except(indexesInSchema, StringComparer.InvariantCultureIgnoreCase)
                                .Union(indexesInSchema.Except(colIndexesInDatabase, StringComparer.InvariantCultureIgnoreCase));
            foreach (var index in invalidColIndexDifferences)
            {
                result.Errors.Add(new Tuple<string, string>("Index", index));
            }
        }

        #region Events

        /// <summary>
        /// The save event handler
        /// </summary>
        internal delegate void DatabaseEventHandler(DatabaseCreationEventArgs e);

        /// <summary>
        /// Occurs when [before save].
        /// </summary>
        internal static event DatabaseEventHandler BeforeCreation;
        /// <summary>
        /// Raises the <see cref="BeforeCreation"/> event.
        /// </summary>
        /// <param name="e">The <see cref="System.EventArgs"/> instance containing the event data.</param>
        internal virtual void FireBeforeCreation(DatabaseCreationEventArgs e)
        {
            BeforeCreation?.Invoke(e);
        }

        /// <summary>
        /// Occurs when [after save].
        /// </summary>
        internal static event DatabaseEventHandler AfterCreation;
        /// <summary>
        /// Raises the <see cref="AfterCreation"/> event.
        /// </summary>
        /// <param name="e">The <see cref="System.EventArgs"/> instance containing the event data.</param>
        internal virtual void FireAfterCreation(DatabaseCreationEventArgs e)
        {
            AfterCreation?.Invoke(e);
        }

        #endregion

        #region Utilities

        /// <summary>
        /// Returns whether a table with the specified <paramref name="tableName"/> exists in the database.
        /// </summary>
        /// <param name="tableName">The name of the table.</param>
        /// <returns><c>true</c> if the table exists; otherwise <c>false</c>.</returns>
        /// <example>
        /// <code>
        /// if (schemaHelper.TableExist("MyTable"))
        /// {
        ///     // do something when the table exists
        /// }
        /// </code>
        /// </example>
        public bool TableExists(string tableName)
        {
            return SqlSyntax.DoesTableExist(_database, tableName);
        }

        /// <summary>
        /// Returns whether the table for the specified <typeparamref name="T"/> exists in the database.
        /// </summary>
        /// <typeparam name="T">The type representing the DTO/table.</typeparam>
        /// <returns><c>true</c> if the table exists; otherwise <c>false</c>.</returns>
        /// <example>
        /// <code>
        /// if (schemaHelper.TableExist&lt;MyDto&gt;)
        /// {
        ///     // do something when the table exists
        /// }
        /// </code>
        /// </example>
        /// <remarks>
        /// If <typeparamref name="T"/> has been decorated with an <see cref="TableNameAttribute"/>, the name from that
        /// attribute will be used for the table name. If the attribute is not present, the name
        /// <typeparamref name="T"/> will be used instead.
        /// </remarks>
        public bool TableExists<T>()
        {
            var table = DefinitionFactory.GetTableDefinition(typeof(T), SqlSyntax);
            return table != null && TableExists(table.Name);
        }

        /// <summary>
        /// Creates a new table in the database based on the type of <typeparamref name="T"/>.
        /// </summary>
        /// <typeparam name="T">The type representing the DTO/table.</typeparam>
        /// <param name="overwrite">Whether the table should be overwritten if it already exists.</param>
        /// <remarks>
        /// If <typeparamref name="T"/> has been decorated with an <see cref="TableNameAttribute"/>, the name from that
        /// attribute will be used for the table name. If the attribute is not present, the name
        /// <typeparamref name="T"/> will be used instead.
        ///
        /// If a table with the same name already exists, the <paramref name="overwrite"/> parameter will determine
        /// whether the table is overwritten. If <c>true</c>, the table will be overwritten, whereas this method will
        /// not do anything if the parameter is <c>false</c>.
        /// </remarks>
        internal void CreateTable<T>(bool overwrite = false)
            where T : new()
        {
            var tableType = typeof(T);
            CreateTable(overwrite, tableType, new DatabaseDataCreator(_database, _logger));
        }

        /// <summary>
        /// Creates a new table in the database for the specified <paramref name="modelType"/>.
        /// </summary>
        /// <param name="overwrite">Whether the table should be overwritten if it already exists.</param>
        /// <param name="modelType">The representing the table.</param>
        /// <param name="dataCreation"></param>
        /// <remarks>
        /// If <paramref name="modelType"/> has been decorated with an <see cref="TableNameAttribute"/>, the name from
        /// that  attribute will be used for the table name. If the attribute is not present, the name
        /// <paramref name="modelType"/> will be used instead.
        ///
        /// If a table with the same name already exists, the <paramref name="overwrite"/> parameter will determine
        /// whether the table is overwritten. If <c>true</c>, the table will be overwritten, whereas this method will
        /// not do anything if the parameter is <c>false</c>.
        ///
        /// This need to execute as part of a transaction.
        /// </remarks>
        internal void CreateTable(bool overwrite, Type modelType, DatabaseDataCreator dataCreation)
        {
            if (!_database.InTransaction)
                throw new InvalidOperationException("Database is not in a transaction.");

            var tableDefinition = DefinitionFactory.GetTableDefinition(modelType, SqlSyntax);
            var tableName = tableDefinition.Name;

            var createSql = SqlSyntax.Format(tableDefinition);
            var createPrimaryKeySql = SqlSyntax.FormatPrimaryKey(tableDefinition);
            var foreignSql = SqlSyntax.Format(tableDefinition.ForeignKeys);
            var indexSql = SqlSyntax.Format(tableDefinition.Indexes);

            var tableExist = TableExists(tableName);
            if (overwrite && tableExist)
            {
                _logger.Info<DatabaseSchemaCreator, string>("Table {TableName} already exists, but will be recreated", tableName);

                DropTable(tableName);
                tableExist = false;
            }

            if (tableExist)
            {
                // The table exists and was not recreated/overwritten.
                _logger.Info<Database, string>("Table {TableName} already exists - no changes were made", tableName);
                return;
            }

            //Execute the Create Table sql
<<<<<<< HEAD
            var created = _database.Execute(new Sql(createSql));
                    _logger.Info<DatabaseSchemaCreator, string, int, string>("Create Table {TableName} ({Created}): \n {Sql}", tableName, created, createSql);
=======
            _database.Execute(new Sql(createSql));
            _logger.Info<DatabaseSchemaCreator>("Create Table {TableName}: \n {Sql}", tableName, createSql);
>>>>>>> ea257adb

            //If any statements exists for the primary key execute them here
            if (string.IsNullOrEmpty(createPrimaryKeySql) == false)
            {
<<<<<<< HEAD
                var createdPk = _database.Execute(new Sql(createPrimaryKeySql));
                _logger.Info<DatabaseSchemaCreator, int, string>("Create Primary Key ({CreatedPk}):\n {Sql}", createdPk, createPrimaryKeySql);
=======
                _database.Execute(new Sql(createPrimaryKeySql));
                _logger.Info<DatabaseSchemaCreator>("Create Primary Key:\n {Sql}", createPrimaryKeySql);
>>>>>>> ea257adb
            }

            if (SqlSyntax.SupportsIdentityInsert() && tableDefinition.Columns.Any(x => x.IsIdentity))
                _database.Execute(new Sql($"SET IDENTITY_INSERT {SqlSyntax.GetQuotedTableName(tableName)} ON "));

            //Call the NewTable-event to trigger the insert of base/default data
            //OnNewTable(tableName, _db, e, _logger);

            dataCreation.InitializeBaseData(tableName);

            if (SqlSyntax.SupportsIdentityInsert() && tableDefinition.Columns.Any(x => x.IsIdentity))
                _database.Execute(new Sql($"SET IDENTITY_INSERT {SqlSyntax.GetQuotedTableName(tableName)} OFF;"));

            //Loop through index statements and execute sql
            foreach (var sql in indexSql)
            {
<<<<<<< HEAD
                var createdIndex = _database.Execute(new Sql(sql));
                _logger.Info<DatabaseSchemaCreator, int, string>("Create Index ({CreatedIndex}):\n {Sql}", createdIndex, sql);
=======
                _database.Execute(new Sql(sql));
                _logger.Info<DatabaseSchemaCreator>("Create Index:\n {Sql}", sql);
>>>>>>> ea257adb
            }

            //Loop through foreignkey statements and execute sql
            foreach (var sql in foreignSql)
            {
<<<<<<< HEAD
                var createdFk = _database.Execute(new Sql(sql));
                _logger.Info<DatabaseSchemaCreator, int, string>("Create Foreign Key ({CreatedFk}):\n {Sql}", createdFk, sql);
=======
                _database.Execute(new Sql(sql));
                _logger.Info<DatabaseSchemaCreator>("Create Foreign Key:\n {Sql}", sql);
>>>>>>> ea257adb
            }

            if (overwrite)
            {
<<<<<<< HEAD
                        _logger.Info<Database, string>("Table {TableName} was recreated", tableName);
            }
            else
            {
                        _logger.Info<Database, string>("New table {TableName} was created", tableName);
=======
                _logger.Info<Database>("Table {TableName} was recreated", tableName);
            }
            else
            {
                _logger.Info<Database>("New table {TableName} was created", tableName);
>>>>>>> ea257adb

            }
        }

        /// <summary>
        /// Drops the table for the specified <typeparamref name="T"/>.
        /// </summary>
        /// <typeparam name="T">The type representing the DTO/table.</typeparam>
        /// <example>
        /// <code>
        /// schemaHelper.DropTable&lt;MyDto&gt;);
        /// </code>
        /// </example>
        /// <remarks>
        /// If <typeparamref name="T"/> has been decorated with an <see cref="TableNameAttribute"/>, the name from that
        /// attribute will be used for the table name. If the attribute is not present, the name
        /// <typeparamref name="T"/> will be used instead.
        /// </remarks>
        public void DropTable(string tableName)
        {
            var sql = new Sql(string.Format(SqlSyntax.DropTable, SqlSyntax.GetQuotedTableName(tableName)));
            _database.Execute(sql);
        }

        #endregion
    }
}<|MERGE_RESOLUTION|>--- conflicted
+++ resolved
@@ -445,24 +445,14 @@
             }
 
             //Execute the Create Table sql
-<<<<<<< HEAD
-            var created = _database.Execute(new Sql(createSql));
-                    _logger.Info<DatabaseSchemaCreator, string, int, string>("Create Table {TableName} ({Created}): \n {Sql}", tableName, created, createSql);
-=======
             _database.Execute(new Sql(createSql));
-            _logger.Info<DatabaseSchemaCreator>("Create Table {TableName}: \n {Sql}", tableName, createSql);
->>>>>>> ea257adb
+            _logger.Info<DatabaseSchemaCreator,string,string>("Create Table {TableName}: \n {Sql}", tableName, createSql);
 
             //If any statements exists for the primary key execute them here
             if (string.IsNullOrEmpty(createPrimaryKeySql) == false)
             {
-<<<<<<< HEAD
-                var createdPk = _database.Execute(new Sql(createPrimaryKeySql));
-                _logger.Info<DatabaseSchemaCreator, int, string>("Create Primary Key ({CreatedPk}):\n {Sql}", createdPk, createPrimaryKeySql);
-=======
                 _database.Execute(new Sql(createPrimaryKeySql));
-                _logger.Info<DatabaseSchemaCreator>("Create Primary Key:\n {Sql}", createPrimaryKeySql);
->>>>>>> ea257adb
+                _logger.Info<DatabaseSchemaCreator,string>("Create Primary Key:\n {Sql}", createPrimaryKeySql);
             }
 
             if (SqlSyntax.SupportsIdentityInsert() && tableDefinition.Columns.Any(x => x.IsIdentity))
@@ -479,42 +469,24 @@
             //Loop through index statements and execute sql
             foreach (var sql in indexSql)
             {
-<<<<<<< HEAD
-                var createdIndex = _database.Execute(new Sql(sql));
-                _logger.Info<DatabaseSchemaCreator, int, string>("Create Index ({CreatedIndex}):\n {Sql}", createdIndex, sql);
-=======
                 _database.Execute(new Sql(sql));
-                _logger.Info<DatabaseSchemaCreator>("Create Index:\n {Sql}", sql);
->>>>>>> ea257adb
+                _logger.Info<DatabaseSchemaCreator,string>("Create Index:\n {Sql}", sql);
             }
 
             //Loop through foreignkey statements and execute sql
             foreach (var sql in foreignSql)
             {
-<<<<<<< HEAD
-                var createdFk = _database.Execute(new Sql(sql));
-                _logger.Info<DatabaseSchemaCreator, int, string>("Create Foreign Key ({CreatedFk}):\n {Sql}", createdFk, sql);
-=======
                 _database.Execute(new Sql(sql));
-                _logger.Info<DatabaseSchemaCreator>("Create Foreign Key:\n {Sql}", sql);
->>>>>>> ea257adb
+                _logger.Info<DatabaseSchemaCreator,string>("Create Foreign Key:\n {Sql}", sql);
             }
 
             if (overwrite)
             {
-<<<<<<< HEAD
-                        _logger.Info<Database, string>("Table {TableName} was recreated", tableName);
+                _logger.Info<Database,string>("Table {TableName} was recreated", tableName);
             }
             else
             {
-                        _logger.Info<Database, string>("New table {TableName} was created", tableName);
-=======
-                _logger.Info<Database>("Table {TableName} was recreated", tableName);
-            }
-            else
-            {
-                _logger.Info<Database>("New table {TableName} was created", tableName);
->>>>>>> ea257adb
+                _logger.Info<Database,string>("New table {TableName} was created", tableName);
 
             }
         }
