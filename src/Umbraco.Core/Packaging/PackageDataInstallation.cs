﻿using System;
using System.Collections.Generic;
using System.Globalization;
using System.Linq;
using System.Web;
using System.Xml.Linq;
using System.Xml.XPath;
using Umbraco.Core.Collections;
using Umbraco.Core.IO;
using Umbraco.Core.Logging;
using Umbraco.Core.Models;
using Umbraco.Core.Models.Entities;
using Umbraco.Core.Models.Packaging;
using Umbraco.Core.Models.PublishedContent;
using Umbraco.Core.PropertyEditors;
using Umbraco.Core.Scoping;
using Umbraco.Core.Services;
using Umbraco.Core.Services.Implement;

namespace Umbraco.Core.Packaging
{
    internal class PackageDataInstallation
    {
        private readonly ILogger _logger;
        private readonly IFileService _fileService;
        private readonly IMacroService _macroService;
        private readonly ILocalizationService _localizationService;
        private readonly IDataTypeService _dataTypeService;
        private readonly PropertyEditorCollection _propertyEditors;
        private readonly IScopeProvider _scopeProvider;
        private readonly IEntityService _entityService;
        private readonly IContentTypeService _contentTypeService;
        private readonly IContentService _contentService;

        public PackageDataInstallation(ILogger logger, IFileService fileService, IMacroService macroService, ILocalizationService localizationService,
            IDataTypeService dataTypeService, IEntityService entityService, IContentTypeService contentTypeService,
            IContentService contentService, PropertyEditorCollection propertyEditors, IScopeProvider scopeProvider)
        {
            _logger = logger;
            _fileService = fileService;
            _macroService = macroService;
            _localizationService = localizationService;
            _dataTypeService = dataTypeService;
            _propertyEditors = propertyEditors;
            _scopeProvider = scopeProvider;
            _entityService = entityService;
            _contentTypeService = contentTypeService;
            _contentService = contentService;
        }

        #region Install/Uninstall

        public UninstallationSummary UninstallPackageData(PackageDefinition package, int userId)
        {
            if (package == null) throw new ArgumentNullException(nameof(package));

            var removedTemplates = new List<ITemplate>();
            var removedMacros = new List<IMacro>();
            var removedContentTypes = new List<IContentType>();
            var removedDictionaryItems = new List<IDictionaryItem>();
            var removedDataTypes = new List<IDataType>();
            var removedLanguages = new List<ILanguage>();

            using (var scope = _scopeProvider.CreateScope())
            {
                //Uninstall templates
                foreach (var item in package.Templates.ToArray())
                {
                    if (int.TryParse(item, out var nId) == false) continue;
                    var found = _fileService.GetTemplate(nId);
                    if (found != null)
                    {
                        removedTemplates.Add(found);
                        _fileService.DeleteTemplate(found.Alias, userId);
                    }
                    package.Templates.Remove(nId.ToString());
                }

                //Uninstall macros
                foreach (var item in package.Macros.ToArray())
                {
                    if (int.TryParse(item, out var nId) == false) continue;
                    var macro = _macroService.GetById(nId);
                    if (macro != null)
                    {
                        removedMacros.Add(macro);
                        _macroService.Delete(macro, userId);
                    }
                    package.Macros.Remove(nId.ToString());
                }

                //Remove Document Types
                var contentTypes = new List<IContentType>();
                var contentTypeService = _contentTypeService;
                foreach (var item in package.DocumentTypes.ToArray())
                {
                    if (int.TryParse(item, out var nId) == false) continue;
                    var contentType = contentTypeService.Get(nId);
                    if (contentType == null) continue;
                    contentTypes.Add(contentType);
                    package.DocumentTypes.Remove(nId.ToString(CultureInfo.InvariantCulture));
                }

                //Order the DocumentTypes before removing them
                if (contentTypes.Any())
                {
                    // TODO: I don't think this ordering is necessary
                    var orderedTypes = (from contentType in contentTypes
                                        orderby contentType.ParentId descending, contentType.Id descending
                                        select contentType).ToList();
                    removedContentTypes.AddRange(orderedTypes);
                    contentTypeService.Delete(orderedTypes, userId);
                }

                //Remove Dictionary items
                foreach (var item in package.DictionaryItems.ToArray())
                {
                    if (int.TryParse(item, out var nId) == false) continue;
                    var di = _localizationService.GetDictionaryItemById(nId);
                    if (di != null)
                    {
                        removedDictionaryItems.Add(di);
                        _localizationService.Delete(di, userId);
                    }
                    package.DictionaryItems.Remove(nId.ToString());
                }

                //Remove Data types
                foreach (var item in package.DataTypes.ToArray())
                {
                    if (int.TryParse(item, out var nId) == false) continue;
                    var dtd = _dataTypeService.GetDataType(nId);
                    if (dtd != null)
                    {
                        removedDataTypes.Add(dtd);
                        _dataTypeService.Delete(dtd, userId);
                    }
                    package.DataTypes.Remove(nId.ToString());
                }

                //Remove Langs
                foreach (var item in package.Languages.ToArray())
                {
                    if (int.TryParse(item, out var nId) == false) continue;
                    var lang = _localizationService.GetLanguageById(nId);
                    if (lang != null)
                    {
                        removedLanguages.Add(lang);
                        _localizationService.Delete(lang, userId);
                    }
                    package.Languages.Remove(nId.ToString());
                }

                scope.Complete();
            }

            // create a summary of what was actually removed, for PackagingService.UninstalledPackage
            var summary = new UninstallationSummary
            {
                MetaData = package,
                TemplatesUninstalled = removedTemplates,
                MacrosUninstalled = removedMacros,
                DocumentTypesUninstalled = removedContentTypes,
                DictionaryItemsUninstalled = removedDictionaryItems,
                DataTypesUninstalled = removedDataTypes,
                LanguagesUninstalled = removedLanguages,

            };

            return summary;


        }

        public InstallationSummary InstallPackageData(CompiledPackage compiledPackage, int userId)
        {
            using (var scope = _scopeProvider.CreateScope())
            {
                var installationSummary = new InstallationSummary
                {
                    DataTypesInstalled = ImportDataTypes(compiledPackage.DataTypes.ToList(), userId),
                    LanguagesInstalled = ImportLanguages(compiledPackage.Languages, userId),
                    DictionaryItemsInstalled = ImportDictionaryItems(compiledPackage.DictionaryItems, userId),
                    MacrosInstalled = ImportMacros(compiledPackage.Macros, userId),
                    TemplatesInstalled = ImportTemplates(compiledPackage.Templates.ToList(), userId),
                    DocumentTypesInstalled = ImportDocumentTypes(compiledPackage.DocumentTypes, userId)
                };

                //we need a reference to the imported doc types to continue
                var importedDocTypes = installationSummary.DocumentTypesInstalled.ToDictionary(x => x.Alias, x => x);

                installationSummary.StylesheetsInstalled = ImportStylesheets(compiledPackage.Stylesheets, userId);
                installationSummary.ContentInstalled = ImportContent(compiledPackage.Documents, importedDocTypes, userId);

                scope.Complete();

                return installationSummary;
            }
        }

        #endregion

        #region Content


        public IReadOnlyList<IContent> ImportContent(IEnumerable<CompiledPackageDocument> docs, IDictionary<string, IContentType> importedDocumentTypes, int userId)
        {
            return docs.SelectMany(x => ImportContent(x, -1, importedDocumentTypes, userId)).ToList();
        }

        /// <summary>
        /// Imports and saves package xml as <see cref="IContent"/>
        /// </summary>
        /// <param name="packageDocument">Xml to import</param>
        /// <param name="parentId">Optional parent Id for the content being imported</param>
        /// <param name="importedDocumentTypes">A dictionary of already imported document types (basically used as a cache)</param>
        /// <param name="userId">Optional Id of the user performing the import</param>
        /// <returns>An enumerable list of generated content</returns>
        public IEnumerable<IContent> ImportContent(CompiledPackageDocument packageDocument, int parentId, IDictionary<string, IContentType> importedDocumentTypes, int userId)
        {
            var element = packageDocument.XmlData;

            var roots = from doc in element.Elements()
                        where (string)doc.Attribute("isDoc") == ""
                        select doc;

            var contents = ParseDocumentRootXml(roots, parentId, importedDocumentTypes).ToList();
            if (contents.Any())
                _contentService.Save(contents, userId);

            return contents;

            //var attribute = element.Attribute("isDoc");
            //if (attribute != null)
            //{
            //    //This is a single doc import
            //    var elements = new List<XElement> { element };
            //    var contents = ParseDocumentRootXml(elements, parentId, importedDocumentTypes).ToList();
            //    if (contents.Any())
            //        _contentService.Save(contents, userId);

            //    return contents;
            //}

            //throw new ArgumentException(
            //    "The passed in XElement is not valid! It does not contain a root element called " +
            //    "'DocumentSet' (for structured imports) nor is the first element a Document (for single document import).");
        }

        private IEnumerable<IContent> ParseDocumentRootXml(IEnumerable<XElement> roots, int parentId, IDictionary<string, IContentType> importedContentTypes)
        {
            var contents = new List<IContent>();
            foreach (var root in roots)
            {
                var contentTypeAlias = root.Name.LocalName;

                if (!importedContentTypes.ContainsKey(contentTypeAlias))
                {
                    var contentType = FindContentTypeByAlias(contentTypeAlias);
                    importedContentTypes.Add(contentTypeAlias, contentType);
                }

                var content = CreateContentFromXml(root, importedContentTypes[contentTypeAlias], null, parentId);
                if (content == null) continue;

                contents.Add(content);

                var children = (from child in root.Elements()
                                where (string)child.Attribute("isDoc") == ""
                                select child)
                    .ToList();

                if (children.Count > 0)
                    contents.AddRange(CreateContentFromXml(children, content, importedContentTypes).WhereNotNull());
            }
            return contents;
        }

        private IEnumerable<IContent> CreateContentFromXml(IEnumerable<XElement> children, IContent parent, IDictionary<string, IContentType> importedContentTypes)
        {
            var list = new List<IContent>();
            foreach (var child in children)
            {
                string contentTypeAlias = child.Name.LocalName;

                if (importedContentTypes.ContainsKey(contentTypeAlias) == false)
                {
                    var contentType = FindContentTypeByAlias(contentTypeAlias);
                    importedContentTypes.Add(contentTypeAlias, contentType);
                }

                //Create and add the child to the list
                var content = CreateContentFromXml(child, importedContentTypes[contentTypeAlias], parent, default);
                list.Add(content);

                //Recursive call
                var child1 = child;
                var grandChildren = (from grand in child1.Elements()
                                     where (string)grand.Attribute("isDoc") == ""
                                     select grand).ToList();

                if (grandChildren.Any())
                    list.AddRange(CreateContentFromXml(grandChildren, content, importedContentTypes));
            }

            return list;
        }

        private IContent CreateContentFromXml(XElement element, IContentType contentType, IContent parent, int parentId)
        {
            var key = Guid.Empty;
            if (element.Attribute("key") != null && Guid.TryParse(element.Attribute("key").Value, out key))
            {
                //if a Key is supplied, then we need to check if the content already exists and if so we ignore the installation for this item
                if (_contentService.GetById(key) != null)
                    return null;
            }

            var id = element.Attribute("id").Value;
            var level = element.Attribute("level").Value;
            var sortOrder = element.Attribute("sortOrder").Value;
            var nodeName = element.Attribute("nodeName").Value;
            var path = element.Attribute("path").Value;
            var templateId = element.AttributeValue<int?>("template");

            var properties = from property in element.Elements()
                             where property.Attribute("isDoc") == null
                             select property;

            //TODO: This will almost never work, we can't reference a template by an INT Id within a package manifest, we need to change the
            // packager to package templates by UDI and resolve by the same, in 98% of cases, this isn't going to work, or it will resolve the wrong template.
            var template = templateId.HasValue ? _fileService.GetTemplate(templateId.Value) : null;

            //now double check this is correct since its an INT it could very well be pointing to an invalid template :/
            if (template != null)
            {
                if (!contentType.IsAllowedTemplate(template.Alias))
                {
                    //well this is awkward, we'll set the template to null and it will be wired up to the default template
                    // when it's persisted in the document repository
                    template = null;
                }
            }

            IContent content = parent == null
                ? new Content(nodeName, parentId, contentType)
                {
                    Level = int.Parse(level),
                    SortOrder = int.Parse(sortOrder),
                    TemplateId = template?.Id,
                    Key = key
                }
                : new Content(nodeName, parent, contentType)
                {
                    Level = int.Parse(level),
                    SortOrder = int.Parse(sortOrder),
                    TemplateId = template?.Id,
                    Key = key
                };

            //Here we make sure that we take composition properties in account as well
            //otherwise we would skip them and end up losing content
            var propTypes = contentType.CompositionPropertyTypes.Any()
                ? contentType.CompositionPropertyTypes.ToDictionary(x => x.Alias, x => x)
                : contentType.PropertyTypes.ToDictionary(x => x.Alias, x => x);

            foreach (var property in properties)
            {
                string propertyTypeAlias = property.Name.LocalName;
                if (content.HasProperty(propertyTypeAlias))
                {
                    var propertyValue = property.Value;

                    if (propTypes.TryGetValue(propertyTypeAlias, out var propertyType))
                    {
                        //set property value
                        content.SetValue(propertyTypeAlias, propertyValue);
                    }
                }
            }

            return content;
        }

        #endregion

        #region DocumentTypes

        public IReadOnlyList<IContentType> ImportDocumentType(XElement docTypeElement, int userId)
        {
            return ImportDocumentTypes(new[] { docTypeElement }, userId);
        }

        /// <summary>
        /// Imports and saves package xml as <see cref="IContentType"/>
        /// </summary>
        /// <param name="docTypeElements">Xml to import</param>
        /// <param name="userId">Optional id of the User performing the operation. Default is zero (admin).</param>
        /// <returns>An enumerable list of generated ContentTypes</returns>
        public IReadOnlyList<IContentType> ImportDocumentTypes(IEnumerable<XElement> docTypeElements, int userId)
        {
            return ImportDocumentTypes(docTypeElements.ToList(), true, userId);
        }

        /// <summary>
        /// Imports and saves package xml as <see cref="IContentType"/>
        /// </summary>
        /// <param name="unsortedDocumentTypes">Xml to import</param>
        /// <param name="importStructure">Boolean indicating whether or not to import the </param>
        /// <param name="userId">Optional id of the User performing the operation. Default is zero (admin).</param>
        /// <returns>An enumerable list of generated ContentTypes</returns>
        public IReadOnlyList<IContentType> ImportDocumentTypes(IReadOnlyCollection<XElement> unsortedDocumentTypes, bool importStructure, int userId)
        {
            var importedContentTypes = new Dictionary<string, IContentType>();

            //When you are importing a single doc type we have to assume that the dependencies are already there.
            //Otherwise something like uSync won't work.
            var graph = new TopoGraph<string, TopoGraph.Node<string, XElement>>(x => x.Key, x => x.Dependencies);
            var isSingleDocTypeImport = unsortedDocumentTypes.Count == 1;

            var importedFolders = CreateContentTypeFolderStructure(unsortedDocumentTypes);

            if (isSingleDocTypeImport == false)
            {
                //NOTE Here we sort the doctype XElements based on dependencies
                //before creating the doc types - this should also allow for a better structure/inheritance support.
                foreach (var documentType in unsortedDocumentTypes)
                {
                    var elementCopy = documentType;
                    var infoElement = elementCopy.Element("Info");
                    var dependencies = new HashSet<string>();

                    //Add the Master as a dependency
                    if (string.IsNullOrEmpty((string)infoElement.Element("Master")) == false)
                    {
                        dependencies.Add(infoElement.Element("Master").Value);
                    }

                    //Add compositions as dependencies
                    var compositionsElement = infoElement.Element("Compositions");
                    if (compositionsElement != null && compositionsElement.HasElements)
                    {
                        var compositions = compositionsElement.Elements("Composition");
                        if (compositions.Any())
                        {
                            foreach (var composition in compositions)
                            {
                                dependencies.Add(composition.Value);
                            }
                        }
                    }

                    graph.AddItem(TopoGraph.CreateNode(infoElement.Element("Alias").Value, elementCopy, dependencies.ToArray()));
                }
            }

            //Sorting the Document Types based on dependencies - if its not a single doc type import ref. #U4-5921
            var documentTypes = isSingleDocTypeImport
                ? unsortedDocumentTypes.ToList()
                : graph.GetSortedItems().Select(x => x.Item).ToList();

            //Iterate the sorted document types and create them as IContentType objects
            foreach (var documentType in documentTypes)
            {
                var alias = documentType.Element("Info").Element("Alias").Value;
                if (importedContentTypes.ContainsKey(alias) == false)
                {
                    var contentType = _contentTypeService.Get(alias);
                    importedContentTypes.Add(alias, contentType == null
                        ? CreateContentTypeFromXml(documentType, importedContentTypes)
                        : UpdateContentTypeFromXml(documentType, contentType, importedContentTypes));
                }
            }

            foreach (var contentType in importedContentTypes)
            {
                var ct = contentType.Value;
                if (importedFolders.ContainsKey(ct.Alias))
                {
                    ct.ParentId = importedFolders[ct.Alias];
                }
            }

            //Save the newly created/updated IContentType objects
            var list = importedContentTypes.Select(x => x.Value).ToList();
            _contentTypeService.Save(list, userId);

            //Now we can finish the import by updating the 'structure',
            //which requires the doc types to be saved/available in the db
            if (importStructure)
            {
                var updatedContentTypes = new List<IContentType>();
                //Update the structure here - we can't do it until all DocTypes have been created
                foreach (var documentType in documentTypes)
                {
                    var alias = documentType.Element("Info").Element("Alias").Value;
                    var structureElement = documentType.Element("Structure");
                    //Ensure that we only update ContentTypes which has actual structure-elements
                    if (structureElement == null || structureElement.Elements("DocumentType").Any() == false) continue;

                    var updated = UpdateContentTypesStructure(importedContentTypes[alias], structureElement, importedContentTypes);
                    updatedContentTypes.Add(updated);
                }
                //Update ContentTypes with a newly added structure/list of allowed children
                if (updatedContentTypes.Any())
                    _contentTypeService.Save(updatedContentTypes, userId);
            }

            return list;
        }

        private Dictionary<string, int> CreateContentTypeFolderStructure(IEnumerable<XElement> unsortedDocumentTypes)
        {
            var importedFolders = new Dictionary<string, int>();
            foreach (var documentType in unsortedDocumentTypes)
            {
                var foldersAttribute = documentType.Attribute("Folders");
                var infoElement = documentType.Element("Info");
                if (foldersAttribute != null && infoElement != null
                    //don't import any folder if this is a child doc type - the parent doc type will need to
                    //exist which contains it's folders
                    && ((string)infoElement.Element("Master")).IsNullOrWhiteSpace())
                {
                    var alias = documentType.Element("Info").Element("Alias").Value;
                    var folders = foldersAttribute.Value.Split('/');
                    var rootFolder = HttpUtility.UrlDecode(folders[0]);
                    //level 1 = root level folders, there can only be one with the same name
                    var current = _contentTypeService.GetContainers(rootFolder, 1).FirstOrDefault();

                    if (current == null)
                    {
                        var tryCreateFolder = _contentTypeService.CreateContainer(-1, rootFolder);
                        if (tryCreateFolder == false)
                        {
                            _logger.Error<PackagingService>(tryCreateFolder.Exception, "Could not create folder: {FolderName}", rootFolder);
                            throw tryCreateFolder.Exception;
                        }
                        var rootFolderId = tryCreateFolder.Result.Entity.Id;
                        current = _contentTypeService.GetContainer(rootFolderId);
                    }

                    importedFolders.Add(alias, current.Id);

                    for (var i = 1; i < folders.Length; i++)
                    {
                        var folderName = HttpUtility.UrlDecode(folders[i]);
                        current = CreateContentTypeChildFolder(folderName, current);
                        importedFolders[alias] = current.Id;
                    }
                }
            }

            return importedFolders;
        }

        private EntityContainer CreateContentTypeChildFolder(string folderName, IUmbracoEntity current)
        {
            var children = _entityService.GetChildren(current.Id).ToArray();
            var found = children.Any(x => x.Name.InvariantEquals(folderName));
            if (found)
            {
                var containerId = children.Single(x => x.Name.InvariantEquals(folderName)).Id;
                return _contentTypeService.GetContainer(containerId);
            }

            var tryCreateFolder = _contentTypeService.CreateContainer(current.Id, folderName);
            if (tryCreateFolder == false)
            {
                _logger.Error<PackagingService>(tryCreateFolder.Exception, "Could not create folder: {FolderName}", folderName);
                throw tryCreateFolder.Exception;
            }
            return _contentTypeService.GetContainer(tryCreateFolder.Result.Entity.Id);
        }

        private IContentType CreateContentTypeFromXml(XElement documentType, IReadOnlyDictionary<string, IContentType> importedContentTypes)
        {
            var infoElement = documentType.Element("Info");

            //Name of the master corresponds to the parent
            var masterElement = infoElement.Element("Master");
            IContentType parent = null;
            if (masterElement != null)
            {
                var masterAlias = masterElement.Value;
                parent = importedContentTypes.ContainsKey(masterAlias)
                             ? importedContentTypes[masterAlias]
                             : _contentTypeService.Get(masterAlias);
            }

            var alias = infoElement.Element("Alias").Value;
            var contentType = parent == null
                                  ? new ContentType(-1) { Alias = alias }
                                  : new ContentType(parent, alias);

            if (parent != null)
                contentType.AddContentType(parent);

            return UpdateContentTypeFromXml(documentType, contentType, importedContentTypes);
        }

        private IContentType UpdateContentTypeFromXml(XElement documentType, IContentType contentType, IReadOnlyDictionary<string, IContentType> importedContentTypes)
        {
            var infoElement = documentType.Element("Info");
            var defaultTemplateElement = infoElement.Element("DefaultTemplate");

            contentType.Name = infoElement.Element("Name").Value;
<<<<<<< HEAD
            contentType.Key = new Guid(infoElement.Element("Key").Value);
=======
            if (infoElement.Element("Key") != null)
                contentType.Key = new Guid(infoElement.Element("Key").Value);
>>>>>>> e368607a
            contentType.Icon = infoElement.Element("Icon").Value;
            contentType.Thumbnail = infoElement.Element("Thumbnail").Value;
            contentType.Description = infoElement.Element("Description").Value;

            //NOTE AllowAtRoot, IsListView, IsElement and Variations are new properties in the package xml so we need to verify it exists before using it.
            var allowAtRoot = infoElement.Element("AllowAtRoot");
            if (allowAtRoot != null)
                contentType.AllowedAsRoot = allowAtRoot.Value.InvariantEquals("true");

            var isListView = infoElement.Element("IsListView");
            if (isListView != null)
                contentType.IsContainer = isListView.Value.InvariantEquals("true");

            var isElement = infoElement.Element("IsElement");
            if (isElement != null)
                contentType.IsElement = isElement.Value.InvariantEquals("true");

            var variationsElement = infoElement.Element("Variations");
            if (variationsElement != null)
                contentType.Variations = (ContentVariation)Enum.Parse(typeof(ContentVariation), variationsElement.Value);

            //Name of the master corresponds to the parent and we need to ensure that the Parent Id is set
            var masterElement = infoElement.Element("Master");
            if (masterElement != null)
            {
                var masterAlias = masterElement.Value;
                IContentType parent = importedContentTypes.ContainsKey(masterAlias)
                    ? importedContentTypes[masterAlias]
                    : _contentTypeService.Get(masterAlias);

                contentType.SetParent(parent);
            }

            //Update Compositions on the ContentType to ensure that they are as is defined in the package xml
            var compositionsElement = infoElement.Element("Compositions");
            if (compositionsElement != null && compositionsElement.HasElements)
            {
                var compositions = compositionsElement.Elements("Composition");
                if (compositions.Any())
                {
                    foreach (var composition in compositions)
                    {
                        var compositionAlias = composition.Value;
                        var compositionContentType = importedContentTypes.ContainsKey(compositionAlias)
                            ? importedContentTypes[compositionAlias]
                            : _contentTypeService.Get(compositionAlias);
                        contentType.AddContentType(compositionContentType);
                    }
                }
            }

            UpdateContentTypesAllowedTemplates(contentType, infoElement.Element("AllowedTemplates"), defaultTemplateElement);
            UpdateContentTypesTabs(contentType, documentType.Element("Tabs"));
            UpdateContentTypesProperties(contentType, documentType.Element("GenericProperties"));

            return contentType;
        }

        private void UpdateContentTypesAllowedTemplates(IContentType contentType,
                                                        XElement allowedTemplatesElement, XElement defaultTemplateElement)
        {
            if (allowedTemplatesElement != null && allowedTemplatesElement.Elements("Template").Any())
            {
                var allowedTemplates = contentType.AllowedTemplates.ToList();
                foreach (var templateElement in allowedTemplatesElement.Elements("Template"))
                {
                    var alias = templateElement.Value;
                    var template = _fileService.GetTemplate(alias.ToSafeAlias());
                    if (template != null)
                    {
                        if (allowedTemplates.Any(x => x.Id == template.Id)) continue;
                        allowedTemplates.Add(template);
                    }
                    else
                    {
                        _logger.Warn<PackagingService>("Packager: Error handling allowed templates. Template with alias '{TemplateAlias}' could not be found.", alias);
                    }
                }

                contentType.AllowedTemplates = allowedTemplates;
            }

            if (string.IsNullOrEmpty((string)defaultTemplateElement) == false)
            {
                var defaultTemplate = _fileService.GetTemplate(defaultTemplateElement.Value.ToSafeAlias());
                if (defaultTemplate != null)
                {
                    contentType.SetDefaultTemplate(defaultTemplate);
                }
                else
                {
                    _logger.Warn<PackagingService>("Packager: Error handling default template. Default template with alias '{DefaultTemplateAlias}' could not be found.", defaultTemplateElement.Value);
                }
            }
        }

        private void UpdateContentTypesTabs(IContentType contentType, XElement tabElement)
        {
            if (tabElement == null)
                return;

            var tabs = tabElement.Elements("Tab");
            foreach (var tab in tabs)
            {
                var id = tab.Element("Id").Value;//Do we need to use this for tracking?
                var caption = tab.Element("Caption").Value;

                if (contentType.PropertyGroups.Contains(caption) == false)
                {
                    contentType.AddPropertyGroup(caption);

                }

                int sortOrder;
                if (tab.Element("SortOrder") != null && int.TryParse(tab.Element("SortOrder").Value, out sortOrder))
                {
                    // Override the sort order with the imported value
                    contentType.PropertyGroups[caption].SortOrder = sortOrder;
                }
            }
        }

        private void UpdateContentTypesProperties(IContentType contentType, XElement genericPropertiesElement)
        {
            var properties = genericPropertiesElement.Elements("GenericProperty");
            foreach (var property in properties)
            {
                var dataTypeDefinitionId = new Guid(property.Element("Definition").Value);//Unique Id for a DataTypeDefinition

                var dataTypeDefinition = _dataTypeService.GetDataType(dataTypeDefinitionId);

                //If no DataTypeDefinition with the guid from the xml wasn't found OR the ControlId on the DataTypeDefinition didn't match the DataType Id
                //We look up a DataTypeDefinition that matches


                //get the alias as a string for use below
                var propertyEditorAlias = property.Element("Type").Value.Trim();

                //If no DataTypeDefinition with the guid from the xml wasn't found OR the ControlId on the DataTypeDefinition didn't match the DataType Id
                //We look up a DataTypeDefinition that matches

                if (dataTypeDefinition == null)
                {
                    var dataTypeDefinitions = _dataTypeService.GetByEditorAlias(propertyEditorAlias);
                    if (dataTypeDefinitions != null && dataTypeDefinitions.Any())
                    {
                        dataTypeDefinition = dataTypeDefinitions.FirstOrDefault();
                    }
                }
                else if (dataTypeDefinition.EditorAlias != propertyEditorAlias)
                {
                    var dataTypeDefinitions = _dataTypeService.GetByEditorAlias(propertyEditorAlias);
                    if (dataTypeDefinitions != null && dataTypeDefinitions.Any())
                    {
                        dataTypeDefinition = dataTypeDefinitions.FirstOrDefault();
                    }
                }

                // For backwards compatibility, if no datatype with that ID can be found, we're letting this fail silently.
                // This means that the property will not be created.
                if (dataTypeDefinition == null)
                {
                    // TODO: We should expose this to the UI during install!
                    _logger.Warn<PackagingService>("Packager: Error handling creation of PropertyType '{PropertyType}'. Could not find DataTypeDefintion with unique id '{DataTypeDefinitionId}' nor one referencing the DataType with a property editor alias (or legacy control id) '{PropertyEditorAlias}'. Did the package creator forget to package up custom datatypes? This property will be converted to a label/readonly editor if one exists.",
                        property.Element("Name").Value, dataTypeDefinitionId, property.Element("Type").Value.Trim());

                    //convert to a label!
                    dataTypeDefinition = _dataTypeService.GetByEditorAlias(Constants.PropertyEditors.Aliases.Label).FirstOrDefault();
                    //if for some odd reason this isn't there then ignore
                    if (dataTypeDefinition == null) continue;
                }

                var sortOrder = 0;
                var sortOrderElement = property.Element("SortOrder");
                if (sortOrderElement != null)
                    int.TryParse(sortOrderElement.Value, out sortOrder);
                var propertyType = new PropertyType(dataTypeDefinition, property.Element("Alias").Value)
                {
                    Name = property.Element("Name").Value,
                    Key = new Guid(property.Element("Key").Value),
                    Description = (string)property.Element("Description"),
                    Mandatory = property.Element("Mandatory") != null
                        ? property.Element("Mandatory").Value.ToLowerInvariant().Equals("true")
                        : false,
                    MandatoryMessage = property.Element("MandatoryMessage") != null
                        ? (string)property.Element("MandatoryMessage")
                        : string.Empty,

                    ValidationRegExp = (string)property.Element("Validation"),
                    ValidationRegExpMessage = property.Element("ValidationRegExpMessage") != null
                        ? (string)property.Element("ValidationRegExpMessage")
                        : string.Empty,
                    SortOrder = sortOrder,
                    Variations = property.Element("Variations") != null
                        ? (ContentVariation)Enum.Parse(typeof(ContentVariation), property.Element("Variations").Value)
                        : ContentVariation.Nothing
                };
                if (property.Element("Key") != null)
                    propertyType.Key = new Guid(property.Element("Key").Value);

                var tab = (string)property.Element("Tab");
                if (string.IsNullOrEmpty(tab))
                {
                    contentType.AddPropertyType(propertyType);
                }
                else
                {
                    contentType.AddPropertyType(propertyType, tab);
                }
            }
        }

        private IContentType UpdateContentTypesStructure(IContentType contentType, XElement structureElement, IReadOnlyDictionary<string, IContentType> importedContentTypes)
        {
            var allowedChildren = contentType.AllowedContentTypes.ToList();
            int sortOrder = allowedChildren.Any() ? allowedChildren.Last().SortOrder : 0;
            foreach (var element in structureElement.Elements("DocumentType"))
            {
                var alias = element.Value;

                var allowedChild = importedContentTypes.ContainsKey(alias) ? importedContentTypes[alias] : _contentTypeService.Get(alias);
                if (allowedChild == null)
                {
                    _logger.Warn<PackagingService>(
                        "Packager: Error handling DocumentType structure. DocumentType with alias '{DoctypeAlias}' could not be found and was not added to the structure for '{DoctypeStructureAlias}'.",
                        alias, contentType.Alias);
                    continue;
                }

                if (allowedChildren.Any(x => x.Id.IsValueCreated && x.Id.Value == allowedChild.Id)) continue;

                allowedChildren.Add(new ContentTypeSort(new Lazy<int>(() => allowedChild.Id), sortOrder, allowedChild.Alias));
                sortOrder++;
            }

            contentType.AllowedContentTypes = allowedChildren;
            return contentType;
        }

        /// <summary>
        /// Used during Content import to ensure that the ContentType of a content item exists
        /// </summary>
        /// <param name="contentTypeAlias"></param>
        /// <returns></returns>
        private IContentType FindContentTypeByAlias(string contentTypeAlias)
        {
            var contentType = _contentTypeService.Get(contentTypeAlias);

            if (contentType == null)
                throw new Exception($"ContentType matching the passed in Alias: '{contentTypeAlias}' was null");

            return contentType;
        }

        #endregion

        #region DataTypes

        /// <summary>
        /// Imports and saves package xml as <see cref="IDataType"/>
        /// </summary>
        /// <param name="dataTypeElements">Xml to import</param>
        /// <param name="userId">Optional id of the user</param>
        /// <returns>An enumerable list of generated DataTypeDefinitions</returns>
        public IReadOnlyList<IDataType> ImportDataTypes(IReadOnlyCollection<XElement> dataTypeElements, int userId)
        {
            var dataTypes = new List<IDataType>();

            var importedFolders = CreateDataTypeFolderStructure(dataTypeElements);

            foreach (var dataTypeElement in dataTypeElements)
            {
                var dataTypeDefinitionName = dataTypeElement.AttributeValue<string>("Name");

                var dataTypeDefinitionId = dataTypeElement.AttributeValue<Guid>("Definition");
                var databaseTypeAttribute = dataTypeElement.Attribute("DatabaseType");

                var parentId = -1;
                if (importedFolders.ContainsKey(dataTypeDefinitionName))
                    parentId = importedFolders[dataTypeDefinitionName];

                var definition = _dataTypeService.GetDataType(dataTypeDefinitionId);
                //If the datatype definition doesn't already exist we create a new according to the one in the package xml
                if (definition == null)
                {
                    var databaseType = databaseTypeAttribute?.Value.EnumParse<ValueStorageType>(true) ?? ValueStorageType.Ntext;

                    // the Id field is actually the string property editor Alias
                    // however, the actual editor with this alias could be installed with the package, and
                    // therefore not yet part of the _propertyEditors collection, so we cannot try and get
                    // the actual editor - going with a void editor

                    var editorAlias = dataTypeElement.Attribute("Id")?.Value?.Trim();
                    if (!_propertyEditors.TryGet(editorAlias, out var editor))
                        editor = new VoidEditor(_logger) { Alias = editorAlias };

                    var dataType = new DataType(editor)
                    {
                        Key = dataTypeDefinitionId,
                        Name = dataTypeDefinitionName,
                        DatabaseType = databaseType,
                        ParentId = parentId
                    };

                    var configurationAttributeValue = dataTypeElement.Attribute("Configuration")?.Value;
                    if (!string.IsNullOrWhiteSpace(configurationAttributeValue))
                        dataType.Configuration = editor.GetConfigurationEditor().FromDatabase(configurationAttributeValue);

                    dataTypes.Add(dataType);
                }
                else
                {
                    definition.ParentId = parentId;
                    _dataTypeService.Save(definition, userId);
                }
            }

            if (dataTypes.Count > 0)
            {
                _dataTypeService.Save(dataTypes, userId, true);
            }

            return dataTypes;
        }

        private Dictionary<string, int> CreateDataTypeFolderStructure(IEnumerable<XElement> datatypeElements)
        {
            var importedFolders = new Dictionary<string, int>();
            foreach (var datatypeElement in datatypeElements)
            {
                var foldersAttribute = datatypeElement.Attribute("Folders");
                if (foldersAttribute != null)
                {
                    var name = datatypeElement.Attribute("Name").Value;
                    var folders = foldersAttribute.Value.Split('/');
                    var rootFolder = HttpUtility.UrlDecode(folders[0]);
                    //there will only be a single result by name for level 1 (root) containers
                    var current = _dataTypeService.GetContainers(rootFolder, 1).FirstOrDefault();

                    if (current == null)
                    {
                        var tryCreateFolder = _dataTypeService.CreateContainer(-1, rootFolder);
                        if (tryCreateFolder == false)
                        {
                            _logger.Error<PackagingService>(tryCreateFolder.Exception, "Could not create folder: {FolderName}", rootFolder);
                            throw tryCreateFolder.Exception;
                        }
                        current = _dataTypeService.GetContainer(tryCreateFolder.Result.Entity.Id);
                    }

                    importedFolders.Add(name, current.Id);

                    for (var i = 1; i < folders.Length; i++)
                    {
                        var folderName = HttpUtility.UrlDecode(folders[i]);
                        current = CreateDataTypeChildFolder(folderName, current);
                        importedFolders[name] = current.Id;
                    }
                }
            }

            return importedFolders;
        }

        private EntityContainer CreateDataTypeChildFolder(string folderName, IUmbracoEntity current)
        {
            var children = _entityService.GetChildren(current.Id).ToArray();
            var found = children.Any(x => x.Name.InvariantEquals(folderName));
            if (found)
            {
                var containerId = children.Single(x => x.Name.InvariantEquals(folderName)).Id;
                return _dataTypeService.GetContainer(containerId);
            }

            var tryCreateFolder = _dataTypeService.CreateContainer(current.Id, folderName);
            if (tryCreateFolder == false)
            {
                _logger.Error<PackagingService>(tryCreateFolder.Exception, "Could not create folder: {FolderName}", folderName);
                throw tryCreateFolder.Exception;
            }
            return _dataTypeService.GetContainer(tryCreateFolder.Result.Entity.Id);
        }

        #endregion

        #region Dictionary Items

        /// <summary>
        /// Imports and saves the 'DictionaryItems' part of the package xml as a list of <see cref="IDictionaryItem"/>
        /// </summary>
        /// <param name="dictionaryItemElementList">Xml to import</param>
        /// <param name="userId"></param>
        /// <returns>An enumerable list of dictionary items</returns>
        public IReadOnlyList<IDictionaryItem> ImportDictionaryItems(IEnumerable<XElement> dictionaryItemElementList, int userId)
        {
            var languages = _localizationService.GetAllLanguages().ToList();
            return ImportDictionaryItems(dictionaryItemElementList, languages, null, userId);
        }

        private IReadOnlyList<IDictionaryItem> ImportDictionaryItems(IEnumerable<XElement> dictionaryItemElementList, List<ILanguage> languages, Guid? parentId, int userId)
        {
            var items = new List<IDictionaryItem>();
            foreach (var dictionaryItemElement in dictionaryItemElementList)
                items.AddRange(ImportDictionaryItem(dictionaryItemElement, languages, parentId, userId));

            return items;
        }

        private IEnumerable<IDictionaryItem> ImportDictionaryItem(XElement dictionaryItemElement, List<ILanguage> languages, Guid? parentId, int userId)
        {
            var items = new List<IDictionaryItem>();

            IDictionaryItem dictionaryItem;
            var key = dictionaryItemElement.Attribute("Key").Value;
            if (_localizationService.DictionaryItemExists(key))
                dictionaryItem = GetAndUpdateDictionaryItem(key, dictionaryItemElement, languages);
            else
                dictionaryItem = CreateNewDictionaryItem(key, dictionaryItemElement, languages, parentId);
            _localizationService.Save(dictionaryItem, userId);
            items.Add(dictionaryItem);

            items.AddRange(ImportDictionaryItems(dictionaryItemElement.Elements("DictionaryItem"), languages, dictionaryItem.Key, userId));
            return items;
        }

        private IDictionaryItem GetAndUpdateDictionaryItem(string key, XElement dictionaryItemElement, List<ILanguage> languages)
        {
            var dictionaryItem = _localizationService.GetDictionaryItemByKey(key);
            var translations = dictionaryItem.Translations.ToList();
            foreach (var valueElement in dictionaryItemElement.Elements("Value").Where(v => DictionaryValueIsNew(translations, v)))
                AddDictionaryTranslation(translations, valueElement, languages);
            dictionaryItem.Translations = translations;
            return dictionaryItem;
        }

        private static DictionaryItem CreateNewDictionaryItem(string key, XElement dictionaryItemElement, List<ILanguage> languages, Guid? parentId)
        {
            var dictionaryItem = parentId.HasValue ? new DictionaryItem(parentId.Value, key) : new DictionaryItem(key);
            var translations = new List<IDictionaryTranslation>();

            foreach (var valueElement in dictionaryItemElement.Elements("Value"))
                AddDictionaryTranslation(translations, valueElement, languages);

            dictionaryItem.Translations = translations;
            return dictionaryItem;
        }

        private static bool DictionaryValueIsNew(IEnumerable<IDictionaryTranslation> translations, XElement valueElement)
        {
            return translations.All(t =>
                String.Compare(t.Language.IsoCode, valueElement.Attribute("LanguageCultureAlias").Value,
                    StringComparison.InvariantCultureIgnoreCase) != 0
                );
        }

        private static void AddDictionaryTranslation(ICollection<IDictionaryTranslation> translations, XElement valueElement, IEnumerable<ILanguage> languages)
        {
            var languageId = valueElement.Attribute("LanguageCultureAlias").Value;
            var language = languages.SingleOrDefault(l => l.IsoCode == languageId);
            if (language == null)
                return;
            var translation = new DictionaryTranslation(language, valueElement.Value);
            translations.Add(translation);
        }

        #endregion

        #region Languages


        /// <summary>
        /// Imports and saves the 'Languages' part of a package xml as a list of <see cref="ILanguage"/>
        /// </summary>
        /// <param name="languageElements">Xml to import</param>
        /// <param name="userId">Optional id of the User performing the operation</param>
        /// <returns>An enumerable list of generated languages</returns>
        public IReadOnlyList<ILanguage> ImportLanguages(IEnumerable<XElement> languageElements, int userId)
        {
            var list = new List<ILanguage>();
            foreach (var languageElement in languageElements)
            {
                var isoCode = languageElement.AttributeValue<string>("CultureAlias");
                var existingLanguage = _localizationService.GetLanguageByIsoCode(isoCode);
                if (existingLanguage != null) continue;
                var langauge = new Language(isoCode)
                {
                    CultureName = languageElement.AttributeValue<string>("FriendlyName")
                };
                _localizationService.Save(langauge, userId);
                list.Add(langauge);
            }

            return list;
        }

        #endregion

        #region Macros

        /// <summary>
        /// Imports and saves the 'Macros' part of a package xml as a list of <see cref="IMacro"/>
        /// </summary>
        /// <param name="macroElements">Xml to import</param>
        /// <param name="userId">Optional id of the User performing the operation</param>
        /// <returns></returns>
        public IReadOnlyList<IMacro> ImportMacros(IEnumerable<XElement> macroElements, int userId)
        {
            var macros = macroElements.Select(ParseMacroElement).ToList();

            foreach (var macro in macros)
            {
                var existing = _macroService.GetByAlias(macro.Alias);
                if (existing != null)
                    macro.Id = existing.Id;

                _macroService.Save(macro, userId);
            }

            return macros;
        }

        private IMacro ParseMacroElement(XElement macroElement)
        {
            var macroName = macroElement.Element("name").Value;
            var macroAlias = macroElement.Element("alias").Value;
            var macroType = Enum<MacroTypes>.Parse(macroElement.Element("macroType").Value);
            var macroSource = macroElement.Element("macroSource").Value;

            //Following xml elements are treated as nullable properties
            var useInEditorElement = macroElement.Element("useInEditor");
            var useInEditor = false;
            if (useInEditorElement != null && string.IsNullOrEmpty((string)useInEditorElement) == false)
            {
                useInEditor = bool.Parse(useInEditorElement.Value);
            }
            var cacheDurationElement = macroElement.Element("refreshRate");
            var cacheDuration = 0;
            if (cacheDurationElement != null && string.IsNullOrEmpty((string)cacheDurationElement) == false)
            {
                cacheDuration = int.Parse(cacheDurationElement.Value);
            }
            var cacheByMemberElement = macroElement.Element("cacheByMember");
            var cacheByMember = false;
            if (cacheByMemberElement != null && string.IsNullOrEmpty((string)cacheByMemberElement) == false)
            {
                cacheByMember = bool.Parse(cacheByMemberElement.Value);
            }
            var cacheByPageElement = macroElement.Element("cacheByPage");
            var cacheByPage = false;
            if (cacheByPageElement != null && string.IsNullOrEmpty((string)cacheByPageElement) == false)
            {
                cacheByPage = bool.Parse(cacheByPageElement.Value);
            }
            var dontRenderElement = macroElement.Element("dontRender");
            var dontRender = true;
            if (dontRenderElement != null && string.IsNullOrEmpty((string)dontRenderElement) == false)
            {
                dontRender = bool.Parse(dontRenderElement.Value);
            }

            var existingMacro = _macroService.GetByAlias(macroAlias) as Macro;
            var macro = existingMacro ?? new Macro(macroAlias, macroName, macroSource, macroType,
                cacheByPage, cacheByMember, dontRender, useInEditor, cacheDuration);

            var properties = macroElement.Element("properties");
            if (properties != null)
            {
                int sortOrder = 0;
                foreach (var property in properties.Elements())
                {
                    var propertyName = property.Attribute("name").Value;
                    var propertyAlias = property.Attribute("alias").Value;
                    var editorAlias = property.Attribute("propertyType").Value;
                    var sortOrderAttribute = property.Attribute("sortOrder");
                    if (sortOrderAttribute != null)
                    {
                        sortOrder = int.Parse(sortOrderAttribute.Value);
                    }

                    if (macro.Properties.Values.Any(x => string.Equals(x.Alias, propertyAlias, StringComparison.OrdinalIgnoreCase))) continue;
                    macro.Properties.Add(new MacroProperty(propertyAlias, propertyName, sortOrder, editorAlias));
                    sortOrder++;
                }
            }
            return macro;
        }





        #endregion

        #region Stylesheets

        public IReadOnlyList<IFile> ImportStylesheets(IEnumerable<XElement> stylesheetElements, int userId)
        {
            var result = new List<IFile>();

            foreach (var n in stylesheetElements)
            {
                var stylesheetName = n.Element("Name")?.Value;
                if (stylesheetName.IsNullOrWhiteSpace()) continue;

                var s = _fileService.GetStylesheetByName(stylesheetName);
                if (s == null)
                {
                    var fileName = n.Element("FileName")?.Value;
                    if (fileName == null) continue;
                    var content = n.Element("Content")?.Value;
                    if (content == null) continue;

                    s = new Stylesheet(fileName) { Content = content };
                    _fileService.SaveStylesheet(s);
                }

                foreach (var prop in n.XPathSelectElements("Properties/Property"))
                {
                    var alias = prop.Element("Alias")?.Value;
                    var sp = s.Properties.SingleOrDefault(p => p != null && p.Alias == alias);
                    var name = prop.Element("Name")?.Value;
                    if (sp == null)
                    {
                        sp = new StylesheetProperty(name, "#" + name.ToSafeAlias(), "");
                        s.AddProperty(sp);
                    }
                    else
                    {
                        //sp.Text = name;
                        //Changing the name requires removing the current property and then adding another new one
                        if (sp.Name != name)
                        {
                            s.RemoveProperty(sp.Name);
                            var newProp = new StylesheetProperty(name, sp.Alias, sp.Value);
                            s.AddProperty(newProp);
                            sp = newProp;
                        }
                    }
                    sp.Alias = alias;
                    sp.Value = prop.Element("Value")?.Value;
                }
                _fileService.SaveStylesheet(s);
                result.Add(s);
            }

            return result;
        }

        #endregion

        #region Templates

        public IEnumerable<ITemplate> ImportTemplate(XElement templateElement, int userId)
        {
            return ImportTemplates(new[] { templateElement }, userId);
        }

        /// <summary>
        /// Imports and saves package xml as <see cref="ITemplate"/>
        /// </summary>
        /// <param name="templateElements">Xml to import</param>
        /// <param name="userId">Optional user id</param>
        /// <returns>An enumerable list of generated Templates</returns>
        public IReadOnlyList<ITemplate> ImportTemplates(IReadOnlyCollection<XElement> templateElements, int userId)
        {
            var templates = new List<ITemplate>();

            var graph = new TopoGraph<string, TopoGraph.Node<string, XElement>>(x => x.Key, x => x.Dependencies);

            foreach (var tempElement in templateElements)
            {
                var dependencies = new List<string>();
                var elementCopy = tempElement;
                //Ensure that the Master of the current template is part of the import, otherwise we ignore this dependency as part of the dependency sorting.
                if (string.IsNullOrEmpty((string)elementCopy.Element("Master")) == false &&
                    templateElements.Any(x => (string)x.Element("Alias") == (string)elementCopy.Element("Master")))
                {
                    dependencies.Add((string)elementCopy.Element("Master"));
                }
                else if (string.IsNullOrEmpty((string)elementCopy.Element("Master")) == false &&
                         templateElements.Any(x => (string)x.Element("Alias") == (string)elementCopy.Element("Master")) == false)
                {
                    _logger.Info<PackageDataInstallation>(
                        "Template '{TemplateAlias}' has an invalid Master '{TemplateMaster}', so the reference has been ignored.",
                        (string)elementCopy.Element("Alias"),
                        (string)elementCopy.Element("Master"));
                }

                graph.AddItem(TopoGraph.CreateNode((string)elementCopy.Element("Alias"), elementCopy, dependencies));
            }

            //Sort templates by dependencies to a potential master template
            var sorted = graph.GetSortedItems();
            foreach (var item in sorted)
            {
                var templateElement = item.Item;

                var templateName = templateElement.Element("Name").Value;
                var alias = templateElement.Element("Alias").Value;
                var design = templateElement.Element("Design").Value;
                var masterElement = templateElement.Element("Master");

                var existingTemplate = _fileService.GetTemplate(alias) as Template;
                var template = existingTemplate ?? new Template(templateName, alias);
                template.Content = design;
                if (masterElement != null && string.IsNullOrEmpty((string)masterElement) == false)
                {
                    template.MasterTemplateAlias = masterElement.Value;
                    var masterTemplate = templates.FirstOrDefault(x => x.Alias == masterElement.Value);
                    if (masterTemplate != null)
                        template.MasterTemplateId = new Lazy<int>(() => masterTemplate.Id);
                }
                templates.Add(template);
            }

            if (templates.Any())
                _fileService.SaveTemplate(templates, userId);

            return templates;
        }

        private string ViewPath(string alias)
        {
            return SystemDirectories.MvcViews + "/" + alias.Replace(" ", "") + ".cshtml";
        }

        #endregion
    }
}<|MERGE_RESOLUTION|>--- conflicted
+++ resolved
@@ -604,12 +604,8 @@
             var defaultTemplateElement = infoElement.Element("DefaultTemplate");
 
             contentType.Name = infoElement.Element("Name").Value;
-<<<<<<< HEAD
-            contentType.Key = new Guid(infoElement.Element("Key").Value);
-=======
             if (infoElement.Element("Key") != null)
                 contentType.Key = new Guid(infoElement.Element("Key").Value);
->>>>>>> e368607a
             contentType.Icon = infoElement.Element("Icon").Value;
             contentType.Thumbnail = infoElement.Element("Thumbnail").Value;
             contentType.Description = infoElement.Element("Description").Value;
@@ -789,7 +785,6 @@
                 var propertyType = new PropertyType(dataTypeDefinition, property.Element("Alias").Value)
                 {
                     Name = property.Element("Name").Value,
-                    Key = new Guid(property.Element("Key").Value),
                     Description = (string)property.Element("Description"),
                     Mandatory = property.Element("Mandatory") != null
                         ? property.Element("Mandatory").Value.ToLowerInvariant().Equals("true")
