// Copyright (c) Umbraco.
// See LICENSE for more details.

using Umbraco.Cms.Core.Hosting;
using Umbraco.Cms.Core.Services;
using Umbraco.Extensions;

namespace Umbraco.Cms.Core.HealthChecks.Checks.Security;

/// <summary>
///     Health check for the recommended production setup regarding unnecessary headers.
/// </summary>
[HealthCheck(
    "92ABBAA2-0586-4089-8AE2-9A843439D577",
    "Excessive Headers",
    Description = "Checks to see if your site is revealing information in its headers that gives away unnecessary details about the technology used to build and host it.",
    Group = "Security")]
public class ExcessiveHeadersCheck : HealthCheck
{
    private static HttpClient? httpClient;
    private readonly IHostingEnvironment _hostingEnvironment;
    private readonly ILocalizedTextService _textService;

    /// <summary>
    ///     Initializes a new instance of the <see cref="ExcessiveHeadersCheck" /> class.
    /// </summary>
    public ExcessiveHeadersCheck(ILocalizedTextService textService, IHostingEnvironment hostingEnvironment)
    {
        _textService = textService;
        _hostingEnvironment = hostingEnvironment;
    }

    private static HttpClient HttpClient => httpClient ??= new HttpClient();

    /// <summary>
    ///     Get the status for this health check
    /// </summary>
<<<<<<< HEAD
    public override async Task<IEnumerable<HealthCheckStatus>> GetStatus()
        => [await CheckForHeaders()];
=======
    public override async Task<IEnumerable<HealthCheckStatus>> GetStatusAsync() =>
        await Task.WhenAll(CheckForHeaders());
>>>>>>> b10a11b5

    /// <summary>
    ///     Executes the action and returns it's status
    /// </summary>
    public override HealthCheckStatus ExecuteAction(HealthCheckAction action)
        => throw new InvalidOperationException("ExcessiveHeadersCheck has no executable actions");

    private async Task<HealthCheckStatus> CheckForHeaders()
    {
        string message;
        var success = false;
        var url = _hostingEnvironment.ApplicationMainUrl?.GetLeftPart(UriPartial.Authority);

        // Access the site home page and check for the headers
        using var request = new HttpRequestMessage(HttpMethod.Head, url);
        try
        {
            using HttpResponseMessage response = await HttpClient.SendAsync(request);

            IEnumerable<string> allHeaders = response.Headers.Select(x => x.Key);
            var headersToCheckFor =
                new List<string> { "Server", "X-Powered-By", "X-AspNet-Version", "X-AspNetMvc-Version" };

            // Ignore if server header is present and it's set to cloudflare
            if (allHeaders.InvariantContains("Server") &&
                response.Headers.TryGetValues("Server", out IEnumerable<string>? serverHeaders) &&
                (serverHeaders.FirstOrDefault()?.InvariantEquals("cloudflare") ?? false))
            {
                headersToCheckFor.Remove("Server");
            }

            var headersFound = allHeaders
                .Intersect(headersToCheckFor)
                .ToArray();
            success = headersFound.Any() == false;
            message = success
                ? _textService.Localize("healthcheck", "excessiveHeadersNotFound")
                : _textService.Localize("healthcheck", "excessiveHeadersFound", new[] { string.Join(", ", headersFound) });
        }
        catch (Exception ex)
        {
            message = _textService.Localize("healthcheck", "healthCheckInvalidUrl", new[] { url, ex.Message });
        }

        return
            new HealthCheckStatus(message)
            {
                ResultType = success ? StatusResultType.Success : StatusResultType.Warning,
                ReadMoreLink = success
                    ? null
                    : Constants.HealthChecks.DocumentationLinks.Security.ExcessiveHeadersCheck,
            };
    }
}<|MERGE_RESOLUTION|>--- conflicted
+++ resolved
@@ -35,13 +35,8 @@
     /// <summary>
     ///     Get the status for this health check
     /// </summary>
-<<<<<<< HEAD
-    public override async Task<IEnumerable<HealthCheckStatus>> GetStatus()
+    public override async Task<IEnumerable<HealthCheckStatus>> GetStatusAsync()
         => [await CheckForHeaders()];
-=======
-    public override async Task<IEnumerable<HealthCheckStatus>> GetStatusAsync() =>
-        await Task.WhenAll(CheckForHeaders());
->>>>>>> b10a11b5
 
     /// <summary>
     ///     Executes the action and returns it's status
