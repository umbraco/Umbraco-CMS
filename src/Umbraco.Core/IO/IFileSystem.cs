--- conflicted
+++ resolved
@@ -1,177 +1,164 @@
-﻿using System;
-using System.Collections.Generic;
-using System.IO;
-
-namespace Umbraco.Core.IO
-{
-<<<<<<< HEAD
-	public interface IFileSystem
-=======
-    //TODO: There is no way to create a directory here without creating a file in a directory and then deleting it
-    //TODO: Should probably implement a rename?
-
-    /// <summary>
-    /// Provides methods allowing the manipulation of files within an Umbraco application.
-    /// </summary>
-    public interface IFileSystem
->>>>>>> 62af8341
-    {
-        /// <summary>
-        /// Gets all directories matching the given path.
-        /// </summary>
-        /// <param name="path">The path to the directories.</param>
-        /// <returns>
-        /// The <see cref="IEnumerable{String}"/> representing the matched directories.
-        /// </returns>
-        IEnumerable<string> GetDirectories(string path);
-
-        /// <summary>
-        /// Deletes the specified directory.
-        /// </summary>
-        /// <param name="path">The name of the directory to remove.</param>
-        void DeleteDirectory(string path);
-
-        /// <summary>
-        /// Deletes the specified directory and, if indicated, any subdirectories and files in the directory.
-        /// </summary>
-        /// <remarks>Azure blob storage has no real concept of directories so deletion is always recursive.</remarks>
-        /// <param name="path">The name of the directory to remove.</param>
-        /// <param name="recursive">Whether to remove directories, subdirectories, and files in path.</param>
-        void DeleteDirectory(string path, bool recursive);
-
-        /// <summary>
-        /// Determines whether the specified directory exists.
-        /// </summary>
-        /// <param name="path">The directory to check.</param>
-        /// <returns>
-        /// <c>True</c> if the directory exists and the user has permission to view it; otherwise <c>false</c>.
-        /// </returns>
-        bool DirectoryExists(string path);
-
-<<<<<<< HEAD
-=======
-        /// <summary>
-        /// Adds a file to the file system.
-        /// </summary>
-        /// <param name="path">The path to the given file.</param>
-        /// <param name="stream">The <see cref="Stream"/> containing the file contents.</param>
->>>>>>> 62af8341
-        void AddFile(string path, Stream stream);
-
-        /// <summary>
-        /// Adds a file to the file system.
-        /// </summary>
-        /// <param name="path">The path to the given file.</param>
-        /// <param name="stream">The <see cref="Stream"/> containing the file contents.</param>
-        /// <param name="overrideIfExists">Whether to override the file if it already exists.</param>
-        void AddFile(string path, Stream stream, bool overrideIfExists);
-
-        /// <summary>
-        /// Gets all files matching the given path.
-        /// </summary>
-        /// <param name="path">The path to the files.</param>
-        /// <returns>
-        /// The <see cref="IEnumerable{String}"/> representing the matched files.
-        /// </returns>
-        IEnumerable<string> GetFiles(string path);
-
-        /// <summary>
-        /// Gets all files matching the given path and filter.
-        /// </summary>
-        /// <param name="path">The path to the files.</param>
-        /// <param name="filter">A filter that allows the querying of file extension. <example>*.jpg</example></param>
-        /// <returns>
-        /// The <see cref="IEnumerable{String}"/> representing the matched files.
-        /// </returns>
-        IEnumerable<string> GetFiles(string path, string filter);
-
-        /// <summary>
-        /// Gets a <see cref="Stream"/> representing the file at the gieven path.
-        /// </summary>
-        /// <param name="path">The path to the file.</param>
-        /// <returns>
-        /// <see cref="Stream"/>.
-        /// </returns>
-        Stream OpenFile(string path);
-
-        /// <summary>
-        /// Deletes the specified file.
-        /// </summary>
-        /// <param name="path">The name of the file to remove.</param>
-        void DeleteFile(string path);
-
-        /// <summary>
-        /// Determines whether the specified file exists.
-        /// </summary>
-        /// <param name="path">The file to check.</param>
-        /// <returns>
-        /// <c>True</c> if the file exists and the user has permission to view it; otherwise <c>false</c>.
-        /// </returns>
-        bool FileExists(string path);
-
-<<<<<<< HEAD
-=======
-        /// <summary>
-        /// Returns the application relative path to the file.
-        /// </summary>
-        /// <param name="fullPathOrUrl">The full path or url.</param>
-        /// <returns>
-        /// The <see cref="string"/> representing the relative path.
-        /// </returns>
->>>>>>> 62af8341
-        string GetRelativePath(string fullPathOrUrl);
-
-        /// <summary>
-        /// Gets the full qualified path to the file.
-        /// </summary>
-        /// <param name="path">The file to return the full path for.</param>
-        /// <returns>
-        /// The <see cref="string"/> representing the full path.
-        /// </returns>
-        string GetFullPath(string path);
-
-        /// <summary>
-        /// Returns the application relative url to the file.
-        /// </summary>
-        /// <param name="path">The path to return the url for.</param>
-        /// <returns>
-        /// <see cref="string"/> representing the relative url.
-        /// </returns>
-        string GetUrl(string path);
-
-        /// <summary>
-        /// Gets the last modified date/time of the file, expressed as a UTC value.
-        /// </summary>
-        /// <param name="path">The path to the file.</param>
-        /// <returns>
-        /// <see cref="DateTimeOffset"/>.
-        /// </returns>
-        DateTimeOffset GetLastModified(string path);
-
-        /// <summary>
-        /// Gets the created date/time of the file, expressed as a UTC value.
-        /// </summary>
-        /// <param name="path">The path to the file.</param>
-        /// <returns>
-        /// <see cref="DateTimeOffset"/>.
-        /// </returns>
-        DateTimeOffset GetCreated(string path);
-    }
-
-    // this should be part of IFileSystem but we don't want to change the interface
-    public interface IFileSystem2 : IFileSystem
-    {
-        long GetSize(string path);
-
-        bool CanAddPhysical { get; }
-
-        void AddFile(string path, string physicalPath, bool overrideIfExists = true, bool copy = false);
-
-        // TODO: implement these
-        //
-        //void CreateDirectory(string path);
-        //
-        //// move or rename, directory or file
-        //void Move(string source, string target);
-    }
-}
+﻿using System;
+using System.Collections.Generic;
+using System.IO;
+
+namespace Umbraco.Core.IO
+{
+    /// <summary>
+    /// Provides methods allowing the manipulation of files within an Umbraco application.
+    /// </summary>
+    public interface IFileSystem
+    {
+        /// <summary>
+        /// Gets all directories matching the given path.
+        /// </summary>
+        /// <param name="path">The path to the directories.</param>
+        /// <returns>
+        /// The <see cref="IEnumerable{String}"/> representing the matched directories.
+        /// </returns>
+        IEnumerable<string> GetDirectories(string path);
+
+        /// <summary>
+        /// Deletes the specified directory.
+        /// </summary>
+        /// <param name="path">The name of the directory to remove.</param>
+        void DeleteDirectory(string path);
+
+        /// <summary>
+        /// Deletes the specified directory and, if indicated, any subdirectories and files in the directory.
+        /// </summary>
+        /// <remarks>Azure blob storage has no real concept of directories so deletion is always recursive.</remarks>
+        /// <param name="path">The name of the directory to remove.</param>
+        /// <param name="recursive">Whether to remove directories, subdirectories, and files in path.</param>
+        void DeleteDirectory(string path, bool recursive);
+
+        /// <summary>
+        /// Determines whether the specified directory exists.
+        /// </summary>
+        /// <param name="path">The directory to check.</param>
+        /// <returns>
+        /// <c>True</c> if the directory exists and the user has permission to view it; otherwise <c>false</c>.
+        /// </returns>
+        bool DirectoryExists(string path);
+
+        /// <summary>
+        /// Adds a file to the file system.
+        /// </summary>
+        /// <param name="path">The path to the given file.</param>
+        /// <param name="stream">The <see cref="Stream"/> containing the file contents.</param>
+        void AddFile(string path, Stream stream);
+
+        /// <summary>
+        /// Adds a file to the file system.
+        /// </summary>
+        /// <param name="path">The path to the given file.</param>
+        /// <param name="stream">The <see cref="Stream"/> containing the file contents.</param>
+        /// <param name="overrideIfExists">Whether to override the file if it already exists.</param>
+        void AddFile(string path, Stream stream, bool overrideIfExists);
+
+        /// <summary>
+        /// Gets all files matching the given path.
+        /// </summary>
+        /// <param name="path">The path to the files.</param>
+        /// <returns>
+        /// The <see cref="IEnumerable{String}"/> representing the matched files.
+        /// </returns>
+        IEnumerable<string> GetFiles(string path);
+
+        /// <summary>
+        /// Gets all files matching the given path and filter.
+        /// </summary>
+        /// <param name="path">The path to the files.</param>
+        /// <param name="filter">A filter that allows the querying of file extension. <example>*.jpg</example></param>
+        /// <returns>
+        /// The <see cref="IEnumerable{String}"/> representing the matched files.
+        /// </returns>
+        IEnumerable<string> GetFiles(string path, string filter);
+
+        /// <summary>
+        /// Gets a <see cref="Stream"/> representing the file at the gieven path.
+        /// </summary>
+        /// <param name="path">The path to the file.</param>
+        /// <returns>
+        /// <see cref="Stream"/>.
+        /// </returns>
+        Stream OpenFile(string path);
+
+        /// <summary>
+        /// Deletes the specified file.
+        /// </summary>
+        /// <param name="path">The name of the file to remove.</param>
+        void DeleteFile(string path);
+
+        /// <summary>
+        /// Determines whether the specified file exists.
+        /// </summary>
+        /// <param name="path">The file to check.</param>
+        /// <returns>
+        /// <c>True</c> if the file exists and the user has permission to view it; otherwise <c>false</c>.
+        /// </returns>
+        bool FileExists(string path);
+
+        /// <summary>
+        /// Returns the application relative path to the file.
+        /// </summary>
+        /// <param name="fullPathOrUrl">The full path or url.</param>
+        /// <returns>
+        /// The <see cref="string"/> representing the relative path.
+        /// </returns>
+        string GetRelativePath(string fullPathOrUrl);
+
+        /// <summary>
+        /// Gets the full qualified path to the file.
+        /// </summary>
+        /// <param name="path">The file to return the full path for.</param>
+        /// <returns>
+        /// The <see cref="string"/> representing the full path.
+        /// </returns>
+        string GetFullPath(string path);
+
+        /// <summary>
+        /// Returns the application relative url to the file.
+        /// </summary>
+        /// <param name="path">The path to return the url for.</param>
+        /// <returns>
+        /// <see cref="string"/> representing the relative url.
+        /// </returns>
+        string GetUrl(string path);
+
+        /// <summary>
+        /// Gets the last modified date/time of the file, expressed as a UTC value.
+        /// </summary>
+        /// <param name="path">The path to the file.</param>
+        /// <returns>
+        /// <see cref="DateTimeOffset"/>.
+        /// </returns>
+        DateTimeOffset GetLastModified(string path);
+
+        /// <summary>
+        /// Gets the created date/time of the file, expressed as a UTC value.
+        /// </summary>
+        /// <param name="path">The path to the file.</param>
+        /// <returns>
+        /// <see cref="DateTimeOffset"/>.
+        /// </returns>
+        DateTimeOffset GetCreated(string path);
+    }
+
+    // this should be part of IFileSystem but we don't want to change the interface
+    public interface IFileSystem2 : IFileSystem
+    {
+        long GetSize(string path);
+
+        bool CanAddPhysical { get; }
+
+        void AddFile(string path, string physicalPath, bool overrideIfExists = true, bool copy = false);
+
+        // TODO: implement these
+        //
+        //void CreateDirectory(string path);
+        //
+        //// move or rename, directory or file
+        //void Move(string source, string target);
+    }
+}