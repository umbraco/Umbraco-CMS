﻿using System;
using System.Collections.Concurrent;
using System.Collections.Generic;
using System.Threading;
<<<<<<< HEAD
using Microsoft.Extensions.DependencyInjection;
using Umbraco.Core.Logging;
=======
using Microsoft.Extensions.Logging;
>>>>>>> 17c68176
using Umbraco.Core.Composing;
using Umbraco.Core.Configuration;
using Umbraco.Core.Hosting;
using Umbraco.Core.Configuration.Models;
using Microsoft.Extensions.Options;

namespace Umbraco.Core.IO
{
    public class FileSystems : IFileSystems
    {
<<<<<<< HEAD
        private readonly IServiceProvider _container;
        private readonly ILogger _logger;
=======
        private readonly IFactory _container;
        private readonly ILogger<FileSystems> _logger;
        private readonly ILoggerFactory _loggerFactory;
>>>>>>> 17c68176
        private readonly IIOHelper _ioHelper;

        private readonly ConcurrentDictionary<Type, Lazy<IFileSystem>> _filesystems = new ConcurrentDictionary<Type, Lazy<IFileSystem>>();

        // wrappers for shadow support
        private ShadowWrapper _macroPartialFileSystem;
        private ShadowWrapper _partialViewsFileSystem;
        private ShadowWrapper _stylesheetsFileSystem;
        private ShadowWrapper _scriptsFileSystem;
        private ShadowWrapper _mvcViewsFileSystem;

        // well-known file systems lazy initialization
        private object _wkfsLock = new object();
        private bool _wkfsInitialized;
        private object _wkfsObject; // unused

        // shadow support
        private readonly List<ShadowWrapper> _shadowWrappers = new List<ShadowWrapper>();
        private readonly object _shadowLocker = new object();
        private static string _shadowCurrentId; // static - unique!!
        #region Constructor

        // DI wants a public ctor
<<<<<<< HEAD
        public FileSystems(IServiceProvider container, ILogger logger, IIOHelper ioHelper, IGlobalSettings globalSettings, IHostingEnvironment hostingEnvironment)
=======
        public FileSystems(IFactory container, ILogger<FileSystems> logger, ILoggerFactory loggerFactory, IIOHelper ioHelper, IOptions<GlobalSettings> globalSettings, IHostingEnvironment hostingEnvironment)
>>>>>>> 17c68176
        {
            _container = container;
            _logger = logger;
            _loggerFactory = loggerFactory;
            _ioHelper = ioHelper;
            _globalSettings = globalSettings.Value;
            _hostingEnvironment = hostingEnvironment;
        }

        // for tests only, totally unsafe
        internal void Reset()
        {
            _shadowWrappers.Clear();
            _filesystems.Clear();
            Volatile.Write(ref _wkfsInitialized, false);
            _shadowCurrentId = null;
        }

        // for tests only, totally unsafe
        internal static void ResetShadowId()
        {
            _shadowCurrentId = null;
        }

        // set by the scope provider when taking control of filesystems
        public Func<bool> IsScoped { get; set; } = () => false;

        #endregion

        #region Well-Known FileSystems

        /// <inheritdoc />
        public IFileSystem MacroPartialsFileSystem
        {
            get
            {
                if (Volatile.Read(ref _wkfsInitialized) == false) EnsureWellKnownFileSystems();
                return _macroPartialFileSystem;
            }
        }

        /// <inheritdoc />
        public IFileSystem PartialViewsFileSystem
        {
            get
            {
                if (Volatile.Read(ref _wkfsInitialized) == false) EnsureWellKnownFileSystems();
                return _partialViewsFileSystem;
            }
        }

        /// <inheritdoc />
        public IFileSystem StylesheetsFileSystem
        {
            get
            {
                if (Volatile.Read(ref _wkfsInitialized) == false) EnsureWellKnownFileSystems();
                return _stylesheetsFileSystem;
            }
        }

        /// <inheritdoc />
        public IFileSystem ScriptsFileSystem
        {
            get
            {
                if (Volatile.Read(ref _wkfsInitialized) == false) EnsureWellKnownFileSystems();
                return _scriptsFileSystem;
            }
        }

        /// <inheritdoc />
        public IFileSystem MvcViewsFileSystem
        {
            get
            {
                if (Volatile.Read(ref _wkfsInitialized) == false) EnsureWellKnownFileSystems();
                return _mvcViewsFileSystem;
            }
        }

        private void EnsureWellKnownFileSystems()
        {
            LazyInitializer.EnsureInitialized(ref _wkfsObject, ref _wkfsInitialized, ref _wkfsLock, CreateWellKnownFileSystems);
        }

        // need to return something to LazyInitializer.EnsureInitialized
        // but it does not really matter what we return - here, null
        private object CreateWellKnownFileSystems()
        {
            var logger = _loggerFactory.CreateLogger<PhysicalFileSystem>();
            var macroPartialFileSystem = new PhysicalFileSystem(_ioHelper, _hostingEnvironment, logger, Constants.SystemDirectories.MacroPartials);
            var partialViewsFileSystem = new PhysicalFileSystem(_ioHelper, _hostingEnvironment, logger, Constants.SystemDirectories.PartialViews);
            var stylesheetsFileSystem = new PhysicalFileSystem(_ioHelper, _hostingEnvironment, logger, _globalSettings.UmbracoCssPath);
            var scriptsFileSystem = new PhysicalFileSystem(_ioHelper, _hostingEnvironment, logger, _globalSettings.UmbracoScriptsPath);
            var mvcViewsFileSystem = new PhysicalFileSystem(_ioHelper, _hostingEnvironment, logger, Constants.SystemDirectories.MvcViews);

            _macroPartialFileSystem = new ShadowWrapper(macroPartialFileSystem, _ioHelper, _hostingEnvironment, _loggerFactory, "macro-partials", IsScoped);
            _partialViewsFileSystem = new ShadowWrapper(partialViewsFileSystem, _ioHelper, _hostingEnvironment, _loggerFactory, "partials", IsScoped);
            _stylesheetsFileSystem = new ShadowWrapper(stylesheetsFileSystem, _ioHelper, _hostingEnvironment, _loggerFactory, "css", IsScoped);
            _scriptsFileSystem = new ShadowWrapper(scriptsFileSystem, _ioHelper, _hostingEnvironment, _loggerFactory, "scripts", IsScoped);
            _mvcViewsFileSystem = new ShadowWrapper(mvcViewsFileSystem, _ioHelper, _hostingEnvironment, _loggerFactory, "views", IsScoped);

            // TODO: do we need a lock here?
            _shadowWrappers.Add(_macroPartialFileSystem);
            _shadowWrappers.Add(_partialViewsFileSystem);
            _shadowWrappers.Add(_stylesheetsFileSystem);
            _shadowWrappers.Add(_scriptsFileSystem);
            _shadowWrappers.Add(_mvcViewsFileSystem);

            return null;
        }

        #endregion

        #region Providers

        private readonly Dictionary<Type, string> _paths = new Dictionary<Type, string>();

        // internal for tests
        internal IReadOnlyDictionary<Type, string> Paths => _paths;
        private GlobalSettings _globalSettings;
        private readonly IHostingEnvironment _hostingEnvironment;

        /// <summary>
        /// Gets a strongly-typed filesystem.
        /// </summary>
        /// <typeparam name="TFileSystem">The type of the filesystem.</typeparam>
        /// <returns>A strongly-typed filesystem of the specified type.</returns>
        /// <remarks>
        /// <para>Note that any filesystem created by this method *after* shadowing begins, will *not* be
        /// shadowing (and an exception will be thrown by the ShadowWrapper).</para>
        /// </remarks>
        public TFileSystem GetFileSystem<TFileSystem>(IFileSystem supporting)
            where TFileSystem : FileSystemWrapper
        {
            if (Volatile.Read(ref _wkfsInitialized) == false) EnsureWellKnownFileSystems();

            return (TFileSystem) _filesystems.GetOrAdd(typeof(TFileSystem), _ => new Lazy<IFileSystem>(() =>
            {
                var typeofTFileSystem = typeof(TFileSystem);

                // path must be unique and not collide with paths used in CreateWellKnownFileSystems
                // for our well-known 'media' filesystem we can use the short 'media' path
                // for others, put them under 'x/' and use ... something
                string path;
                if (typeofTFileSystem == typeof(MediaFileSystem))
                {
                    path = "media";
                }
                else
                {
                    lock (_paths)
                    {
                        if (!_paths.TryGetValue(typeofTFileSystem, out path))
                        {
                            path = Guid.NewGuid().ToString("N").Substring(0, 6);
                            while (_paths.ContainsValue(path)) // this can't loop forever, right?
                                path = Guid.NewGuid().ToString("N").Substring(0, 6);
                            _paths[typeofTFileSystem] = path;
                        }
                    }

                    path = "x/" + path;
                }

                var shadowWrapper = CreateShadowWrapper(supporting, path);
                return  ActivatorUtilities.CreateInstance<TFileSystem>(_container, shadowWrapper);
            })).Value;
        }

        #endregion

        #region Shadow

        // note
        // shadowing is thread-safe, but entering and exiting shadow mode is not, and there is only one
        // global shadow for the entire application, so great care should be taken to ensure that the
        // application is *not* doing anything else when using a shadow.

        public ICompletable Shadow()
        {
            if (Volatile.Read(ref _wkfsInitialized) == false) EnsureWellKnownFileSystems();

            var id = ShadowWrapper.CreateShadowId(_ioHelper);
            return new ShadowFileSystems(this, id); // will invoke BeginShadow and EndShadow
        }

        internal void BeginShadow(string id)
        {
            lock (_shadowLocker)
            {
                // if we throw here, it means that something very wrong happened.
                if (_shadowCurrentId != null)
                    throw new InvalidOperationException("Already shadowing.");

                _shadowCurrentId = id;

                _logger.LogDebug("Shadow '{ShadowId}'", _shadowCurrentId);

                foreach (var wrapper in _shadowWrappers)
                    wrapper.Shadow(_shadowCurrentId);
            }
        }

        internal void EndShadow(string id, bool completed)
        {
            lock (_shadowLocker)
            {
                // if we throw here, it means that something very wrong happened.
                if (_shadowCurrentId == null)
                    throw new InvalidOperationException("Not shadowing.");
                if (id != _shadowCurrentId)
                    throw new InvalidOperationException("Not the current shadow.");

                _logger.LogDebug("UnShadow '{ShadowId}' {Status}", id, completed ? "complete" : "abort");

                var exceptions = new List<Exception>();
                foreach (var wrapper in _shadowWrappers)
                {
                    try
                    {
                        // this may throw an AggregateException if some of the changes could not be applied
                        wrapper.UnShadow(completed);
                    }
                    catch (AggregateException ae)
                    {
                        exceptions.Add(ae);
                    }
                }

                _shadowCurrentId = null;

                if (exceptions.Count > 0)
                    throw new AggregateException(completed ? "Failed to apply all changes (see exceptions)." : "Failed to abort (see exceptions).", exceptions);
            }
        }

        private ShadowWrapper CreateShadowWrapper(IFileSystem filesystem, string shadowPath)
        {
            lock (_shadowLocker)
            {
                var wrapper = new ShadowWrapper(filesystem, _ioHelper, _hostingEnvironment, _loggerFactory, shadowPath, IsScoped);
                if (_shadowCurrentId != null)
                    wrapper.Shadow(_shadowCurrentId);
                _shadowWrappers.Add(wrapper);
                return wrapper;
            }
        }

        #endregion
    }
}<|MERGE_RESOLUTION|>--- conflicted
+++ resolved
@@ -2,12 +2,8 @@
 using System.Collections.Concurrent;
 using System.Collections.Generic;
 using System.Threading;
-<<<<<<< HEAD
 using Microsoft.Extensions.DependencyInjection;
-using Umbraco.Core.Logging;
-=======
 using Microsoft.Extensions.Logging;
->>>>>>> 17c68176
 using Umbraco.Core.Composing;
 using Umbraco.Core.Configuration;
 using Umbraco.Core.Hosting;
@@ -18,14 +14,9 @@
 {
     public class FileSystems : IFileSystems
     {
-<<<<<<< HEAD
         private readonly IServiceProvider _container;
-        private readonly ILogger _logger;
-=======
-        private readonly IFactory _container;
         private readonly ILogger<FileSystems> _logger;
         private readonly ILoggerFactory _loggerFactory;
->>>>>>> 17c68176
         private readonly IIOHelper _ioHelper;
 
         private readonly ConcurrentDictionary<Type, Lazy<IFileSystem>> _filesystems = new ConcurrentDictionary<Type, Lazy<IFileSystem>>();
@@ -49,11 +40,7 @@
         #region Constructor
 
         // DI wants a public ctor
-<<<<<<< HEAD
-        public FileSystems(IServiceProvider container, ILogger logger, IIOHelper ioHelper, IGlobalSettings globalSettings, IHostingEnvironment hostingEnvironment)
-=======
-        public FileSystems(IFactory container, ILogger<FileSystems> logger, ILoggerFactory loggerFactory, IIOHelper ioHelper, IOptions<GlobalSettings> globalSettings, IHostingEnvironment hostingEnvironment)
->>>>>>> 17c68176
+        public FileSystems(IServiceProvider container, ILogger<FileSystems> logger, ILoggerFactory loggerFactory, IIOHelper ioHelper, IOptions<GlobalSettings> globalSettings, IHostingEnvironment hostingEnvironment)
         {
             _container = container;
             _logger = logger;
