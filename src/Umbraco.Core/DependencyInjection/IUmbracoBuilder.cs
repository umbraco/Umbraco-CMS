--- conflicted
+++ resolved
@@ -10,7 +10,6 @@
 
 public interface IUmbracoBuilder
 {
-<<<<<<< HEAD
     IServiceCollection Services { get; }
 
     IConfiguration Config { get; }
@@ -37,37 +36,8 @@
 
     AppCaches AppCaches { get; }
 
-    TBuilder? WithCollectionBuilder<TBuilder>()
+    TBuilder WithCollectionBuilder<TBuilder>()
         where TBuilder : ICollectionBuilder;
 
     void Build();
-=======
-    public interface IUmbracoBuilder
-    {
-        IServiceCollection Services { get; }
-        IConfiguration Config { get; }
-        TypeLoader TypeLoader { get; }
-
-        /// <summary>
-        /// A Logger factory created specifically for the <see cref="IUmbracoBuilder"/>. This is NOT the same
-        /// instance that will be resolved from DI. Use only if required during configuration.
-        /// </summary>
-        ILoggerFactory BuilderLoggerFactory { get; }
-
-        /// <summary>
-        /// A hosting environment created specifically for the <see cref="IUmbracoBuilder"/>. This is NOT the same
-        /// instance that will be resolved from DI. Use only if required during configuration.
-        /// </summary>
-        /// <remarks>
-        /// This may be null.
-        /// </remarks>
-        [Obsolete("This property will be removed in a future version, please find an alternative approach.")]
-        IHostingEnvironment? BuilderHostingEnvironment { get; }
-
-        IProfiler Profiler { get; }
-        AppCaches AppCaches { get; }
-        TBuilder WithCollectionBuilder<TBuilder>() where TBuilder : ICollectionBuilder;
-        void Build();
-    }
->>>>>>> 9a4daa45
 }