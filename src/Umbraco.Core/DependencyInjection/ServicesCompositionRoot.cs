--- conflicted
+++ resolved
@@ -19,18 +19,10 @@
     {
         public void Compose(IServiceRegistry container)
         {
-<<<<<<< HEAD
-            //These will be replaced by the web boot manager when running in a web context
-            container.Register<IEventMessagesFactory, TransientMessagesFactory>();
-
-=======
-            container.RegisterSingleton<IPublishingStrategy, PublishingStrategy>();
-
             // register a transient messages factory, which will be replaced byt the web
             // boot manager when running in a web context
             container.Register<IEventMessagesFactory, TransientEventMessagesFactory>();
-            
->>>>>>> 12f4873c
+
             //the context
             container.RegisterSingleton<ServiceContext>();
 
