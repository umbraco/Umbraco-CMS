--- conflicted
+++ resolved
@@ -324,12 +324,7 @@
             Services.AddUnique<IPropertyTypeUsageService, PropertyTypeUsageService>();
             Services.AddUnique<IDataTypeUsageService, DataTypeUsageService>();
 
-<<<<<<< HEAD
-            Services.AddUnique<ICultureImpactFactory, CultureImpactFactory>();
-            Services.AddUnique<IDictionaryService, DictionaryService>();
-=======
             Services.AddUnique<ICultureImpactFactory>(provider => new CultureImpactFactory(provider.GetRequiredService<IOptionsMonitor<ContentSettings>>()));
->>>>>>> d60fe34b
         }
     }
 }