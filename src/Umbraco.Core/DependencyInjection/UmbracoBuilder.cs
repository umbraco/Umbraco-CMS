// Copyright (c) Umbraco.
// See LICENSE for more details.

using System.Runtime.InteropServices;
using Microsoft.Extensions.Configuration;
using Microsoft.Extensions.DependencyInjection;
using Microsoft.Extensions.Logging;
using Microsoft.Extensions.Logging.Abstractions;
using Microsoft.Extensions.Options;
using Umbraco.Cms.Core.Cache;
using Umbraco.Cms.Core.Composing;
using Umbraco.Cms.Core.Configuration;
using Umbraco.Cms.Core.Configuration.Grid;
using Umbraco.Cms.Core.Configuration.Models;
using Umbraco.Cms.Core.Diagnostics;
using Umbraco.Cms.Core.Dictionary;
using Umbraco.Cms.Core.Editors;
using Umbraco.Cms.Core.Events;
using Umbraco.Cms.Core.Features;
using Umbraco.Cms.Core.Handlers;
using Umbraco.Cms.Core.Hosting;
using Umbraco.Cms.Core.Install;
using Umbraco.Cms.Core.IO;
using Umbraco.Cms.Core.Logging;
using Umbraco.Cms.Core.Mail;
using Umbraco.Cms.Core.Models.PublishedContent;
using Umbraco.Cms.Core.Notifications;
using Umbraco.Cms.Core.Packaging;
using Umbraco.Cms.Core.Persistence.Repositories;
using Umbraco.Cms.Core.PropertyEditors;
using Umbraco.Cms.Core.PublishedCache;
using Umbraco.Cms.Core.PublishedCache.Internal;
using Umbraco.Cms.Core.Routing;
using Umbraco.Cms.Core.Runtime;
using Umbraco.Cms.Core.Scoping;
using Umbraco.Cms.Core.Security;
using Umbraco.Cms.Core.Services;
using Umbraco.Cms.Core.DynamicRoot;
using Umbraco.Cms.Core.Sync;
using Umbraco.Cms.Core.Telemetry;
using Umbraco.Cms.Core.Templates;
using Umbraco.Cms.Core.Web;
using Umbraco.Extensions;

namespace Umbraco.Cms.Core.DependencyInjection
{
    public class UmbracoBuilder : IUmbracoBuilder
    {
        private readonly Dictionary<Type, ICollectionBuilder> _builders = new Dictionary<Type, ICollectionBuilder>();

        public IServiceCollection Services { get; }

        public IConfiguration Config { get; }

        public TypeLoader TypeLoader { get; }

        /// <inheritdoc />
        public ILoggerFactory BuilderLoggerFactory { get; }

        /// <inheritdoc />
        public IHostingEnvironment? BuilderHostingEnvironment { get; }

        public IProfiler Profiler { get; }

        public AppCaches AppCaches { get; }

        /// <summary>
        /// Initializes a new instance of the <see cref="UmbracoBuilder"/> class primarily for testing.
        /// </summary>
        public UmbracoBuilder(IServiceCollection services, IConfiguration config, TypeLoader typeLoader)
            : this(services, config, typeLoader, NullLoggerFactory.Instance, new NoopProfiler(), AppCaches.Disabled, null)
        { }

        /// <summary>
        /// Initializes a new instance of the <see cref="UmbracoBuilder"/> class.
        /// </summary>
        public UmbracoBuilder(
            IServiceCollection services,
            IConfiguration config,
            TypeLoader typeLoader,
            ILoggerFactory loggerFactory,
            IProfiler profiler,
            AppCaches appCaches,
            IHostingEnvironment? hostingEnvironment)
        {
            Services = services;
            Config = config;
            BuilderLoggerFactory = loggerFactory;
            BuilderHostingEnvironment = hostingEnvironment;
            Profiler = profiler;
            AppCaches = appCaches;
            TypeLoader = typeLoader;

            AddCoreServices();
        }

        /// <summary>
        /// Gets a collection builder (and registers the collection).
        /// </summary>
        /// <typeparam name="TBuilder">The type of the collection builder.</typeparam>
        /// <returns>The collection builder.</returns>
        public TBuilder WithCollectionBuilder<TBuilder>()
            where TBuilder : ICollectionBuilder
        {
            Type typeOfBuilder = typeof(TBuilder);

            if (_builders.TryGetValue(typeOfBuilder, out ICollectionBuilder? o))
            {
                return (TBuilder)o;
            }

            TBuilder builder;
            if (typeof(TBuilder).GetConstructor(Type.EmptyTypes) != null)
            {
                builder = Activator.CreateInstance<TBuilder>();
            }
            else if (typeof(TBuilder).GetConstructor(new[] { typeof(IUmbracoBuilder) }) != null)
            {
                // Handle those collection builders which need a reference to umbraco builder i.e. DistributedLockingCollectionBuilder.
                builder = (TBuilder)Activator.CreateInstance(typeof(TBuilder), this)!;
            }
            else
            {
                throw new InvalidOperationException("A CollectionBuilder must have either a parameterless constructor or a constructor whose only parameter is of type IUmbracoBuilder");
            }

            _builders[typeOfBuilder] = builder;
            return builder;
        }

        public void Build()
        {
            foreach (ICollectionBuilder builder in _builders.Values)
            {
                builder.RegisterWith(Services);
            }

            _builders.Clear();
        }

        private void AddCoreServices()
        {
            Services.AddSingleton(AppCaches);
            Services.AddSingleton(Profiler);

            // Register as singleton to allow injection everywhere.
            Services.AddSingleton<ServiceFactory>(p => p.GetService!);
            Services.AddSingleton<IEventAggregator, EventAggregator>();

            Services.AddLazySupport();

            // Adds no-op registrations as many core services require these dependencies but these
            // dependencies cannot be fulfilled in the Core project
            Services.AddUnique<IMarchal, NoopMarchal>();
            Services.AddUnique<IApplicationShutdownRegistry, NoopApplicationShutdownRegistry>();

            Services.AddUnique<IMainDom, MainDom>();
            Services.AddUnique<IMainDomLock, MainDomSemaphoreLock>();

            Services.AddUnique<IIOHelper>(factory =>
            {
                IHostingEnvironment hostingEnvironment = factory.GetRequiredService<IHostingEnvironment>();

                if (RuntimeInformation.IsOSPlatform(OSPlatform.Linux))
                {
                    return new IOHelperLinux(hostingEnvironment);
                }

                if (RuntimeInformation.IsOSPlatform(OSPlatform.OSX))
                {
                    return new IOHelperOSX(hostingEnvironment);
                }

                return new IOHelperWindows(hostingEnvironment);
            });

            Services.AddUnique(factory => factory.GetRequiredService<AppCaches>().RuntimeCache);
            Services.AddUnique(factory => factory.GetRequiredService<AppCaches>().RequestCache);
            Services.AddUnique<IProfilingLogger, ProfilingLogger>();
            Services.AddUnique<IUmbracoVersion, UmbracoVersion>();
            Services.AddUnique<IEntryAssemblyMetadata, EntryAssemblyMetadata>();

            this.AddAllCoreCollectionBuilders();
            this.AddNotificationHandler<UmbracoApplicationStartingNotification, EssentialDirectoryCreator>();

            Services.AddSingleton<UmbracoRequestPaths>();

            Services.AddSingleton<InstallStatusTracker>();

            Services.AddUnique<ICultureDictionaryFactory, DefaultCultureDictionaryFactory>();
            Services.AddSingleton(f => f.GetRequiredService<ICultureDictionaryFactory>().CreateDictionary());

            Services.AddSingleton<UriUtility>();

            Services.AddUnique<IDashboardService, DashboardService>();
            Services.AddSingleton<IMetricsConsentService, MetricsConsentService>();

            // will be injected in controllers when needed to invoke rest endpoints on Our
            Services.AddUnique<IInstallationService, InstallationService>();
            Services.AddUnique<IUpgradeService, UpgradeService>();

            // Grid config is not a real config file as we know them
            Services.AddUnique<IGridConfig, GridConfig>();

            Services.AddUnique<IPublishedUrlProvider, UrlProvider>();
            Services.AddUnique<ISiteDomainMapper, SiteDomainMapper>();

            Services.AddSingleton<HtmlLocalLinkParser>();
            Services.AddSingleton<HtmlImageSourceParser>();
            Services.AddSingleton<HtmlUrlParser>();

            // register properties fallback
            Services.AddUnique<IPublishedValueFallback, PublishedValueFallback>();

            Services.AddSingleton<UmbracoFeatures>();

            // register published router
            Services.AddUnique<IPublishedRouter, PublishedRouter>();

            Services.AddUnique<IEventMessagesFactory, DefaultEventMessagesFactory>();
            Services.AddUnique<IEventMessagesAccessor, HybridEventMessagesAccessor>();
            Services.AddUnique<ITreeService, TreeService>();
            Services.AddUnique<ISectionService, SectionService>();

            Services.AddUnique<ISmsSender, NotImplementedSmsSender>();
            Services.AddUnique<IEmailSender, NotImplementedEmailSender>();

            Services.AddUnique<IDataValueEditorFactory, DataValueEditorFactory>();

            // register distributed cache
            Services.AddUnique(f => new DistributedCache(f.GetRequiredService<IServerMessenger>(), f.GetRequiredService<CacheRefresherCollection>()));
            Services.AddUnique<ICacheRefresherNotificationFactory, CacheRefresherNotificationFactory>();

            // register the http context and umbraco context accessors
            // we *should* use the HttpContextUmbracoContextAccessor, however there are cases when
            // we have no http context, eg when booting Umbraco or in background threads, so instead
            // let's use an hybrid accessor that can fall back to a ThreadStatic context.
            Services.AddUnique<IUmbracoContextAccessor, HybridUmbracoContextAccessor>();

            Services.AddSingleton<LegacyPasswordSecurity>();
            Services.AddSingleton<UserEditorAuthorizationHelper>();
            Services.AddSingleton<ContentPermissions>();
            Services.AddSingleton<MediaPermissions>();

            Services.AddSingleton<PropertyEditorCollection>();
            Services.AddSingleton<ParameterEditorCollection>();

            // register a server registrar, by default it's the db registrar
            Services.AddUnique<IServerRoleAccessor>(f =>
            {
                GlobalSettings globalSettings = f.GetRequiredService<IOptions<GlobalSettings>>().Value;
                var singleServer = globalSettings.DisableElectionForSingleServer;
                return singleServer
                    ? new SingleServerRoleAccessor()
                    : new ElectedServerRoleAccessor(f.GetRequiredService<IServerRegistrationService>());
            });

            // For Umbraco to work it must have the default IPublishedModelFactory
            // which may be replaced by models builder but the default is required to make plain old IPublishedContent
            // instances.
            Services.AddSingleton<IPublishedModelFactory>(factory => factory.CreateDefaultPublishedModelFactory());

            Services
                .AddNotificationHandler<MemberGroupSavedNotification, PublicAccessHandler>()
                .AddNotificationHandler<MemberGroupDeletedNotification, PublicAccessHandler>();

            Services.AddSingleton<ISyncBootStateAccessor, NonRuntimeLevelBootStateAccessor>();

            // register a basic/noop published snapshot service to be replaced
            Services.AddSingleton<IPublishedSnapshotService, InternalPublishedSnapshotService>();

            // Register ValueEditorCache used for validation
            Services.AddSingleton<IValueEditorCache, ValueEditorCache>();

            // Register telemetry service used to gather data about installed packages
            Services.AddUnique<ISiteIdentifierService, SiteIdentifierService>();
            Services.AddUnique<ITelemetryService, TelemetryService>();

            Services.AddUnique<IKeyValueService, KeyValueService>();
            Services.AddUnique<IPublicAccessService, PublicAccessService>();
            Services.AddUnique<IContentVersionService, ContentVersionService>();
            Services.AddUnique<IUserService, UserService>();
            Services.AddUnique<ILocalizationService, LocalizationService>();
            Services.AddUnique<IMacroService, MacroService>();
            Services.AddUnique<IMemberGroupService, MemberGroupService>();
            Services.AddUnique<IRedirectUrlService, RedirectUrlService>();
            Services.AddUnique<IConsentService, ConsentService>();
            Services.AddUnique<IPropertyValidationService, PropertyValidationService>();
            Services.AddUnique<IDomainService, DomainService>();
            Services.AddUnique<ITagService, TagService>();
            Services.AddUnique<IContentService, ContentService>();
            Services.AddUnique<IContentVersionCleanupPolicy, DefaultContentVersionCleanupPolicy>();
            Services.AddUnique<IMemberService, MemberService>();
            Services.AddUnique<IMediaService, MediaService>();
            Services.AddUnique<IContentTypeService, ContentTypeService>();
            Services.AddUnique<IContentTypeBaseServiceProvider, ContentTypeBaseServiceProvider>();
            Services.AddUnique<IMediaTypeService, MediaTypeService>();
            Services.AddUnique<IFileService, FileService>();
            Services.AddUnique<IEntityService, EntityService>();
            Services.AddUnique<IRelationService, RelationService>();
            Services.AddUnique<IMemberTypeService, MemberTypeService>();
            Services.AddUnique<INotificationService, NotificationService>();
            Services.AddUnique<ITrackedReferencesService, TrackedReferencesService>();
            Services.AddUnique<ExternalLoginService>(factory => new ExternalLoginService(
                factory.GetRequiredService<ICoreScopeProvider>(),
                factory.GetRequiredService<ILoggerFactory>(),
                factory.GetRequiredService<IEventMessagesFactory>(),
                factory.GetRequiredService<IExternalLoginWithKeyRepository>()
            ));
            Services.AddUnique<IExternalLoginWithKeyService>(factory => factory.GetRequiredService<ExternalLoginService>());
            Services.AddUnique<ILocalizedTextService>(factory => new LocalizedTextService(
                factory.GetRequiredService<Lazy<LocalizedTextServiceFileSources>>(),
                factory.GetRequiredService<ILogger<LocalizedTextService>>()));

            Services.AddUnique<IEntityXmlSerializer, EntityXmlSerializer>();

            Services.AddSingleton<ConflictingPackageData>();
            Services.AddSingleton<CompiledPackageXmlParser>();

            // Register a noop IHtmlSanitizer to be replaced
            Services.AddUnique<IHtmlSanitizer, NoopHtmlSanitizer>();

            Services.AddUnique<IPropertyTypeUsageService, PropertyTypeUsageService>();
            Services.AddUnique<IDataTypeUsageService, DataTypeUsageService>();

            Services.AddUnique<ICultureImpactFactory>(provider => new CultureImpactFactory(provider.GetRequiredService<IOptionsMonitor<ContentSettings>>()));
            Services.AddUnique<IDictionaryService, DictionaryService>();
            Services.AddUnique<ITemporaryMediaService, TemporaryMediaService>();

            // Register filestream security analyzers
            Services.AddUnique<IFileStreamSecurityValidator,FileStreamSecurityValidator>();
            Services.AddUnique<IDynamicRootService,DynamicRoot.DynamicRootService>();
<<<<<<< HEAD

            // Register Webhook services
            Services.AddUnique<IWebHookService, WebhookService>();
=======
            Services.AddUnique<IWebhookService, WebhookService>();
>>>>>>> 31678bb6
            Services.AddUnique<IWebhookLogService, WebhookLogService>();
            Services.AddUnique<IWebhookLogFactory, WebhookLogFactory>();
            Services.AddUnique<IWebhookRequestService, WebhookRequestService>();
        }
    }
}<|MERGE_RESOLUTION|>--- conflicted
+++ resolved
@@ -330,13 +330,9 @@
             // Register filestream security analyzers
             Services.AddUnique<IFileStreamSecurityValidator,FileStreamSecurityValidator>();
             Services.AddUnique<IDynamicRootService,DynamicRoot.DynamicRootService>();
-<<<<<<< HEAD
 
             // Register Webhook services
-            Services.AddUnique<IWebHookService, WebhookService>();
-=======
             Services.AddUnique<IWebhookService, WebhookService>();
->>>>>>> 31678bb6
             Services.AddUnique<IWebhookLogService, WebhookLogService>();
             Services.AddUnique<IWebhookLogFactory, WebhookLogFactory>();
             Services.AddUnique<IWebhookRequestService, WebhookRequestService>();
