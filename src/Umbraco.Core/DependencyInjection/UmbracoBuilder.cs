// Copyright (c) Umbraco.
// See LICENSE for more details.

using System.Runtime.InteropServices;
using Microsoft.Extensions.Configuration;
using Microsoft.Extensions.DependencyInjection;
using Microsoft.Extensions.Logging;
using Microsoft.Extensions.Logging.Abstractions;
using Microsoft.Extensions.Options;
using Umbraco.Cms.Core.Cache;
using Umbraco.Cms.Core.Composing;
using Umbraco.Cms.Core.Configuration;
using Umbraco.Cms.Core.Configuration.Models;
using Umbraco.Cms.Core.Diagnostics;
using Umbraco.Cms.Core.Dictionary;
using Umbraco.Cms.Core.Editors;
using Umbraco.Cms.Core.Events;
using Umbraco.Cms.Core.Features;
using Umbraco.Cms.Core.Handlers;
using Umbraco.Cms.Core.Hosting;
using Umbraco.Cms.Core.IO;
using Umbraco.Cms.Core.Logging;
using Umbraco.Cms.Core.Mail;
using Umbraco.Cms.Core.Models.PublishedContent;
using Umbraco.Cms.Core.Notifications;
using Umbraco.Cms.Core.Packaging;
using Umbraco.Cms.Core.Persistence.Repositories;
using Umbraco.Cms.Core.PropertyEditors;
using Umbraco.Cms.Core.PublishedCache;
using Umbraco.Cms.Core.PublishedCache.Internal;
using Umbraco.Cms.Core.Routing;
using Umbraco.Cms.Core.Runtime;
using Umbraco.Cms.Core.Scoping;
using Umbraco.Cms.Core.Security;
using Umbraco.Cms.Core.Services;
using Umbraco.Cms.Core.Services.ContentTypeEditing;
using Umbraco.Cms.Core.DynamicRoot;
using Umbraco.Cms.Core.Security.Authorization;
using Umbraco.Cms.Core.Services.FileSystem;
using Umbraco.Cms.Core.Services.ImportExport;
using Umbraco.Cms.Core.Services.Querying.RecycleBin;
using Umbraco.Cms.Core.Sync;
using Umbraco.Cms.Core.Telemetry;
using Umbraco.Cms.Core.Templates;
using Umbraco.Cms.Core.Web;
using Umbraco.Extensions;

namespace Umbraco.Cms.Core.DependencyInjection
{
    public class UmbracoBuilder : IUmbracoBuilder
    {
        private readonly Dictionary<Type, ICollectionBuilder> _builders = new Dictionary<Type, ICollectionBuilder>();

        public IServiceCollection Services { get; }

        public IConfiguration Config { get; }

        public TypeLoader TypeLoader { get; }

        /// <inheritdoc />
        public ILoggerFactory BuilderLoggerFactory { get; }

        /// <inheritdoc />
        public IHostingEnvironment? BuilderHostingEnvironment { get; }

        public IProfiler Profiler { get; }

        public AppCaches AppCaches { get; }

        /// <summary>
        /// Initializes a new instance of the <see cref="UmbracoBuilder"/> class primarily for testing.
        /// </summary>
        public UmbracoBuilder(IServiceCollection services, IConfiguration config, TypeLoader typeLoader)
            : this(services, config, typeLoader, NullLoggerFactory.Instance, new NoopProfiler(), AppCaches.Disabled, null)
        { }

        /// <summary>
        /// Initializes a new instance of the <see cref="UmbracoBuilder"/> class.
        /// </summary>
        public UmbracoBuilder(
            IServiceCollection services,
            IConfiguration config,
            TypeLoader typeLoader,
            ILoggerFactory loggerFactory,
            IProfiler profiler,
            AppCaches appCaches,
            IHostingEnvironment? hostingEnvironment)
        {
            Services = services;
            Config = config;
            BuilderLoggerFactory = loggerFactory;
            BuilderHostingEnvironment = hostingEnvironment;
            Profiler = profiler;
            AppCaches = appCaches;
            TypeLoader = typeLoader;

            AddCoreServices();
        }

        /// <summary>
        /// Gets a collection builder (and registers the collection).
        /// </summary>
        /// <typeparam name="TBuilder">The type of the collection builder.</typeparam>
        /// <returns>The collection builder.</returns>
        public TBuilder WithCollectionBuilder<TBuilder>()
            where TBuilder : ICollectionBuilder
        {
            Type typeOfBuilder = typeof(TBuilder);

            if (_builders.TryGetValue(typeOfBuilder, out ICollectionBuilder? o))
            {
                return (TBuilder)o;
            }

            TBuilder builder;
            if (typeof(TBuilder).GetConstructor(Type.EmptyTypes) != null)
            {
                builder = Activator.CreateInstance<TBuilder>();
            }
            else if (typeof(TBuilder).GetConstructor(new[] { typeof(IUmbracoBuilder) }) != null)
            {
                // Handle those collection builders which need a reference to umbraco builder i.e. DistributedLockingCollectionBuilder.
                builder = (TBuilder)Activator.CreateInstance(typeof(TBuilder), this)!;
            }
            else
            {
                throw new InvalidOperationException("A CollectionBuilder must have either a parameterless constructor or a constructor whose only parameter is of type IUmbracoBuilder");
            }

            _builders[typeOfBuilder] = builder;
            return builder;
        }

        public void Build()
        {
            foreach (ICollectionBuilder builder in _builders.Values)
            {
                builder.RegisterWith(Services);
            }

            _builders.Clear();
        }

        private void AddCoreServices()
        {
            Services.AddSingleton(AppCaches);
            Services.AddSingleton(Profiler);

            // Register as singleton to allow injection everywhere.
            Services.AddSingleton<ServiceFactory>(p => p.GetService!);
            Services.AddSingleton<IEventAggregator, EventAggregator>();

            Services.AddLazySupport();

            // Adds no-op registrations as many core services require these dependencies but these
            // dependencies cannot be fulfilled in the Core project
            Services.AddUnique<IMarchal, NoopMarchal>();
            Services.AddUnique<IApplicationShutdownRegistry, NoopApplicationShutdownRegistry>();

            Services.AddUnique<IMainDom, MainDom>();
            Services.AddUnique<IMainDomLock, MainDomSemaphoreLock>();

            Services.AddUnique<IIOHelper>(factory =>
            {
                IHostingEnvironment hostingEnvironment = factory.GetRequiredService<IHostingEnvironment>();

                if (RuntimeInformation.IsOSPlatform(OSPlatform.Linux))
                {
                    return new IOHelperLinux(hostingEnvironment);
                }

                if (RuntimeInformation.IsOSPlatform(OSPlatform.OSX))
                {
                    return new IOHelperOSX(hostingEnvironment);
                }

                return new IOHelperWindows(hostingEnvironment);
            });

            Services.AddUnique(factory => factory.GetRequiredService<AppCaches>().RuntimeCache);
            Services.AddUnique(factory => factory.GetRequiredService<AppCaches>().RequestCache);
            Services.AddUnique<IProfilingLogger, ProfilingLogger>();
            Services.AddUnique<IUmbracoVersion, UmbracoVersion>();
            Services.AddUnique<IEntryAssemblyMetadata, EntryAssemblyMetadata>();

            this.AddAllCoreCollectionBuilders();
            this.AddNotificationHandler<UmbracoApplicationStartingNotification, EssentialDirectoryCreator>();

            Services.AddSingleton<UmbracoRequestPaths>();

            Services.AddUnique<ICultureDictionaryFactory, DefaultCultureDictionaryFactory>();
            Services.AddSingleton(f => f.GetRequiredService<ICultureDictionaryFactory>().CreateDictionary());

            Services.AddSingleton<UriUtility>();

            Services.AddSingleton<IMetricsConsentService, MetricsConsentService>();

            // will be injected in controllers when needed to invoke rest endpoints on Our
            Services.AddUnique<IInstallationService, InstallationService>();
            Services.AddUnique<IUpgradeService, UpgradeService>();

            Services.AddUnique<IPublishedUrlProvider, UrlProvider>();
            Services.AddUnique<ISiteDomainMapper, SiteDomainMapper>();

            Services.AddSingleton<HtmlLocalLinkParser>();
            Services.AddSingleton<HtmlImageSourceParser>();
            Services.AddSingleton<HtmlUrlParser>();

            // register properties fallback
            Services.AddUnique<IPublishedValueFallback, PublishedValueFallback>();

            Services.AddSingleton<UmbracoFeatures>();

            // register published router
            Services.AddUnique<IPublishedRouter, PublishedRouter>();

            Services.AddUnique<IEventMessagesFactory, DefaultEventMessagesFactory>();
            Services.AddUnique<IEventMessagesAccessor, HybridEventMessagesAccessor>();

            Services.AddUnique<ISmsSender, NotImplementedSmsSender>();
            Services.AddUnique<IEmailSender, NotImplementedEmailSender>();

            Services.AddUnique<IDataValueEditorFactory, DataValueEditorFactory>();

            // register distributed cache
            Services.AddUnique(f => new DistributedCache(f.GetRequiredService<IServerMessenger>(), f.GetRequiredService<CacheRefresherCollection>()));
            Services.AddUnique<ICacheRefresherNotificationFactory, CacheRefresherNotificationFactory>();

            // register the http context and umbraco context accessors
            // we *should* use the HttpContextUmbracoContextAccessor, however there are cases when
            // we have no http context, eg when booting Umbraco or in background threads, so instead
            // let's use an hybrid accessor that can fall back to a ThreadStatic context.
            Services.AddUnique<IUmbracoContextAccessor, HybridUmbracoContextAccessor>();

            Services.AddSingleton<LegacyPasswordSecurity>();
            Services.AddSingleton<UserEditorAuthorizationHelper>();
            Services.AddSingleton<ContentPermissions>();
            Services.AddSingleton<MediaPermissions>();

            Services.AddSingleton<PropertyEditorCollection>();

            // register a server registrar, by default it's the db registrar
            Services.AddUnique<IServerRoleAccessor>(f =>
            {
                GlobalSettings globalSettings = f.GetRequiredService<IOptions<GlobalSettings>>().Value;
                var singleServer = globalSettings.DisableElectionForSingleServer;
                return singleServer
                    ? new SingleServerRoleAccessor()
                    : new ElectedServerRoleAccessor(f.GetRequiredService<IServerRegistrationService>());
            });

            // For Umbraco to work it must have the default IPublishedModelFactory
            // which may be replaced by models builder but the default is required to make plain old IPublishedContent
            // instances.
            Services.AddSingleton<IPublishedModelFactory>(factory => factory.CreateDefaultPublishedModelFactory());

            Services
                .AddNotificationAsyncHandler<MemberGroupSavingNotification, PublicAccessHandler>()
                .AddNotificationHandler<MemberGroupSavedNotification, PublicAccessHandler>()
                .AddNotificationAsyncHandler<MemberGroupDeletingNotification, PublicAccessHandler>()
                .AddNotificationHandler<MemberGroupDeletedNotification, PublicAccessHandler>();

            Services.AddSingleton<ISyncBootStateAccessor, NonRuntimeLevelBootStateAccessor>();

            // register a basic/noop published snapshot service to be replaced
            Services.AddSingleton<IPublishedSnapshotService, InternalPublishedSnapshotService>();

            // Register ValueEditorCache used for validation
            Services.AddSingleton<IValueEditorCache, ValueEditorCache>();

            // Register telemetry service used to gather data about installed packages
            Services.AddUnique<ISiteIdentifierService, SiteIdentifierService>();
            Services.AddUnique<ITelemetryService, TelemetryService>();

            Services.AddUnique<IKeyValueService, KeyValueService>();
            Services.AddUnique<IPublicAccessService, PublicAccessService>();
            Services.AddUnique<IContentVersionService, ContentVersionService>();
            Services.AddUnique<IUserGroupPermissionService, UserGroupPermissionService>();
            Services.AddUnique<IUserGroupService, UserGroupService>();
            Services.AddUnique<IUserPermissionService, UserPermissionService>();
            Services.AddUnique<IUserService, UserService>();
            Services.AddUnique<IWebProfilerService, WebProfilerService>();
            Services.AddUnique<ILocalizationService, LocalizationService>();
            Services.AddUnique<IDictionaryItemService, DictionaryItemService>();
            Services.AddUnique<IDataTypeContainerService, DataTypeContainerService>();
            Services.AddUnique<IContentTypeContainerService, ContentTypeContainerService>();
            Services.AddUnique<IMediaTypeContainerService, MediaTypeContainerService>();
            Services.AddUnique<IContentBlueprintContainerService, ContentBlueprintContainerService>();
            Services.AddUnique<IIsoCodeValidator, IsoCodeValidator>();
            Services.AddUnique<ILanguageService, LanguageService>();
            Services.AddUnique<IMemberGroupService, MemberGroupService>();
            Services.AddUnique<IRedirectUrlService, RedirectUrlService>();
            Services.AddUnique<IConsentService, ConsentService>();
            Services.AddUnique<IPropertyValidationService, PropertyValidationService>();
            Services.AddUnique<IDomainService, DomainService>();
            Services.AddUnique<ITagService, TagService>();
            Services.AddUnique<IContentPermissionService, ContentPermissionService>();
            Services.AddUnique<IDictionaryPermissionService, DictionaryPermissionService>();
            Services.AddUnique<IContentService, ContentService>();
            Services.AddUnique<IContentBlueprintEditingService, ContentBlueprintEditingService>();
            Services.AddUnique<IContentEditingService, ContentEditingService>();
            Services.AddUnique<IContentPublishingService, ContentPublishingService>();
            Services.AddUnique<IContentValidationService, ContentValidationService>();
            Services.AddUnique<IContentVersionCleanupPolicy, DefaultContentVersionCleanupPolicy>();
            Services.AddUnique<IMemberService, MemberService>();
            Services.AddUnique<IMemberValidationService, MemberValidationService>();
            Services.AddUnique<IMediaPermissionService, MediaPermissionService>();
            Services.AddUnique<IMediaService, MediaService>();
            Services.AddUnique<IMediaEditingService, MediaEditingService>();
            Services.AddUnique<IMediaValidationService, MediaValidationService>();
            Services.AddUnique<IContentTypeService, ContentTypeService>();
            Services.AddUnique<IContentTypeBaseServiceProvider, ContentTypeBaseServiceProvider>();
            Services.AddUnique<IMediaTypeService, MediaTypeService>();
            Services.AddUnique<IContentTypeEditingService, ContentTypeEditingService>();
            Services.AddUnique<IMediaTypeEditingService, MediaTypeEditingService>();
            Services.AddUnique<IFileService, FileService>();
            Services.AddUnique<ITemplateService, TemplateService>();
            Services.AddUnique<IScriptService, ScriptService>();
            Services.AddUnique<IStylesheetService, StylesheetService>();
            Services.AddUnique<IStylesheetFolderService, StylesheetFolderService>();
            Services.AddUnique<IPartialViewService, PartialViewService>();
            Services.AddUnique<IScriptFolderService, ScriptFolderService>();
            Services.AddUnique<IPartialViewFolderService, PartialViewFolderService>();
            Services.AddUnique<ITemporaryFileService, TemporaryFileService>();
            Services.AddUnique<ITemplateContentParserService, TemplateContentParserService>();
            Services.AddUnique<IEntityService, EntityService>();
            Services.AddUnique<IOEmbedService, OEmbedService>();
            Services.AddUnique<IRelationService, RelationService>();
            Services.AddUnique<IMemberTypeService, MemberTypeService>();
            Services.AddUnique<IMemberContentEditingService, MemberContentEditingService>();
            Services.AddUnique<IMemberTypeEditingService, MemberTypeEditingService>();
            Services.AddUnique<INotificationService, NotificationService>();
            Services.AddUnique<ITrackedReferencesService, TrackedReferencesService>();
            Services.AddUnique<ITreeEntitySortingService, TreeEntitySortingService>();
            Services.AddUnique<ExternalLoginService>(factory => new ExternalLoginService(
                factory.GetRequiredService<ICoreScopeProvider>(),
                factory.GetRequiredService<ILoggerFactory>(),
                factory.GetRequiredService<IEventMessagesFactory>(),
                factory.GetRequiredService<IExternalLoginWithKeyRepository>()
            ));
            Services.AddUnique<ILogViewerService, LogViewerService>();
            Services.AddUnique<IExternalLoginWithKeyService>(factory => factory.GetRequiredService<ExternalLoginService>());
            Services.AddUnique<ILocalizedTextService>(factory => new LocalizedTextService(
                factory.GetRequiredService<Lazy<LocalizedTextServiceFileSources>>(),
                factory.GetRequiredService<ILogger<LocalizedTextService>>()));

            Services.AddUnique<IEntityXmlSerializer, EntityXmlSerializer>();

            Services.AddSingleton<ConflictingPackageData>();
            Services.AddSingleton<CompiledPackageXmlParser>();
            Services.AddUnique<IPreviewService, PreviewService>();

            // Register a noop IHtmlSanitizer & IMarkdownSanitizer to be replaced
            Services.AddUnique<IHtmlSanitizer, NoopHtmlSanitizer>();
            Services.AddUnique<IMarkdownSanitizer, NoopMarkdownSanitizer>();

            Services.AddUnique<IPropertyTypeUsageService, PropertyTypeUsageService>();
            Services.AddUnique<IDataTypeUsageService, DataTypeUsageService>();

            Services.AddUnique<ICultureImpactFactory>(provider => new CultureImpactFactory(provider.GetRequiredService<IOptionsMonitor<ContentSettings>>()));
            Services.AddUnique<IDictionaryService, DictionaryService>();
            Services.AddUnique<ITemporaryMediaService, TemporaryMediaService>();
            Services.AddUnique<IMediaImportService, MediaImportService>();

            // Register filestream security analyzers
            Services.AddUnique<IFileStreamSecurityValidator,FileStreamSecurityValidator>();
            Services.AddUnique<IDynamicRootService,DynamicRoot.DynamicRootService>();

            // Register Webhook services
            Services.AddUnique<IWebhookService, WebhookService>();
            Services.AddUnique<IWebhookLogService, WebhookLogService>();
            Services.AddUnique<IWebhookLogFactory, WebhookLogFactory>();
            Services.AddUnique<IWebhookRequestService, WebhookRequestService>();

            // Data type configuration cache
            Services.AddUnique<IDataTypeConfigurationCache, DataTypeConfigurationCache>();
            Services.AddNotificationHandler<DataTypeCacheRefresherNotification, DataTypeConfigurationCacheRefresher>();

            // Two factor providers
            Services.AddUnique<ITwoFactorLoginService, TwoFactorLoginService>();
            Services.AddUnique<IUserTwoFactorLoginService, UserTwoFactorLoginService>();

            // Add Query services
            Services.AddUnique<IDocumentRecycleBinQueryService, DocumentRecycleBinQueryService>();
            Services.AddUnique<IMediaRecycleBinQueryService, MediaRecycleBinQueryService>();

            // Authorizers
            Services.AddSingleton<IAuthorizationHelper, AuthorizationHelper>();
            Services.AddSingleton<IContentPermissionAuthorizer, ContentPermissionAuthorizer>();
            Services.AddSingleton<IDictionaryPermissionAuthorizer, DictionaryPermissionAuthorizer>();
            Services.AddSingleton<IFeatureAuthorizer, FeatureAuthorizer>();
            Services.AddSingleton<IMediaPermissionAuthorizer, MediaPermissionAuthorizer>();
            Services.AddSingleton<IUserGroupPermissionAuthorizer, UserGroupPermissionAuthorizer>();
            Services.AddSingleton<IUserPermissionAuthorizer, UserPermissionAuthorizer>();

<<<<<<< HEAD
            // definition Import/export
            Services.AddUnique<ITemporaryFileToXmlImportService, TemporaryFileToXmlImportService>();
            Services.AddUnique<IContentTypeImportService, ContentTypeImportService>();
            Services.AddUnique<IMediaTypeImportService, MediaTypeImportService>();
=======
            // Segments
            Services.AddUnique<ISegmentService, NoopSegmentService>();
>>>>>>> b2d6bb20
        }
    }
}<|MERGE_RESOLUTION|>--- conflicted
+++ resolved
@@ -393,15 +393,13 @@
             Services.AddSingleton<IUserGroupPermissionAuthorizer, UserGroupPermissionAuthorizer>();
             Services.AddSingleton<IUserPermissionAuthorizer, UserPermissionAuthorizer>();
 
-<<<<<<< HEAD
+            // Segments
+            Services.AddUnique<ISegmentService, NoopSegmentService>();
+            
             // definition Import/export
             Services.AddUnique<ITemporaryFileToXmlImportService, TemporaryFileToXmlImportService>();
             Services.AddUnique<IContentTypeImportService, ContentTypeImportService>();
             Services.AddUnique<IMediaTypeImportService, MediaTypeImportService>();
-=======
-            // Segments
-            Services.AddUnique<ISegmentService, NoopSegmentService>();
->>>>>>> b2d6bb20
         }
     }
 }