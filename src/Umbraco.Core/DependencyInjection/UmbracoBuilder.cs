--- conflicted
+++ resolved
@@ -327,15 +327,12 @@
             Services.AddUnique<ICultureImpactFactory>(provider => new CultureImpactFactory(provider.GetRequiredService<IOptionsMonitor<ContentSettings>>()));
             Services.AddUnique<IDictionaryService, DictionaryService>();
             Services.AddUnique<ITemporaryMediaService, TemporaryMediaService>();
-<<<<<<< HEAD
+
+            // Register filestream security analyzers
+            Services.AddUnique<IFileStreamSecurityValidator,FileStreamSecurityValidator>();
             Services.AddUnique<IWebHookService, WebhookService>();
             Services.AddUnique<IWebhookLogService, WebhookLogService>();
             Services.AddUnique<IWebhookLogFactory, WebhookLogFactory>();
-=======
-
-            // Register filestream security analyzers
-            Services.AddUnique<IFileStreamSecurityValidator,FileStreamSecurityValidator>();
->>>>>>> 1ad5b05e
         }
     }
 }