// Copyright (c) Umbraco.
// See LICENSE for more details.

using System.Runtime.InteropServices;
using Microsoft.Extensions.Configuration;
using Microsoft.Extensions.DependencyInjection;
using Microsoft.Extensions.Logging;
using Microsoft.Extensions.Logging.Abstractions;
using Microsoft.Extensions.Options;
using Umbraco.Cms.Core.Cache;
using Umbraco.Cms.Core.Composing;
using Umbraco.Cms.Core.Configuration;
using Umbraco.Cms.Core.Configuration.Grid;
using Umbraco.Cms.Core.Configuration.Models;
using Umbraco.Cms.Core.Diagnostics;
using Umbraco.Cms.Core.Dictionary;
using Umbraco.Cms.Core.Editors;
using Umbraco.Cms.Core.Events;
using Umbraco.Cms.Core.Features;
using Umbraco.Cms.Core.Handlers;
using Umbraco.Cms.Core.Hosting;
using Umbraco.Cms.Core.Install;
using Umbraco.Cms.Core.IO;
using Umbraco.Cms.Core.Logging;
using Umbraco.Cms.Core.Mail;
using Umbraco.Cms.Core.Models.PublishedContent;
using Umbraco.Cms.Core.Notifications;
using Umbraco.Cms.Core.Packaging;
using Umbraco.Cms.Core.Persistence.Repositories;
using Umbraco.Cms.Core.PropertyEditors;
using Umbraco.Cms.Core.PublishedCache;
using Umbraco.Cms.Core.PublishedCache.Internal;
using Umbraco.Cms.Core.Routing;
using Umbraco.Cms.Core.Runtime;
using Umbraco.Cms.Core.Scoping;
using Umbraco.Cms.Core.Security;
using Umbraco.Cms.Core.Services;
using Umbraco.Cms.Core.Snippets;
using Umbraco.Cms.Core.Sync;
using Umbraco.Cms.Core.Telemetry;
using Umbraco.Cms.Core.Templates;
using Umbraco.Cms.Core.Web;
using Umbraco.Extensions;

namespace Umbraco.Cms.Core.DependencyInjection;

public class UmbracoBuilder : IUmbracoBuilder
{
    private readonly Dictionary<Type, ICollectionBuilder?> _builders = new();

    /// <summary>
    ///     Initializes a new instance of the <see cref="UmbracoBuilder" /> class primarily for testing.
    /// </summary>
    public UmbracoBuilder(IServiceCollection services, IConfiguration config, TypeLoader typeLoader)
        : this(services, config, typeLoader, NullLoggerFactory.Instance, new NoopProfiler(), AppCaches.Disabled, null)
    {
<<<<<<< HEAD
    }
=======
        private readonly Dictionary<Type, ICollectionBuilder> _builders = new Dictionary<Type, ICollectionBuilder>();
>>>>>>> 9a4daa45

    /// <summary>
    ///     Initializes a new instance of the <see cref="UmbracoBuilder" /> class.
    /// </summary>
    public UmbracoBuilder(
        IServiceCollection services,
        IConfiguration config,
        TypeLoader typeLoader,
        ILoggerFactory loggerFactory,
        IProfiler profiler,
        AppCaches appCaches,
        IHostingEnvironment? hostingEnvironment)
    {
        Services = services;
        Config = config;
        BuilderLoggerFactory = loggerFactory;
        BuilderHostingEnvironment = hostingEnvironment;
        Profiler = profiler;
        AppCaches = appCaches;
        TypeLoader = typeLoader;

        AddCoreServices();
    }

    public IServiceCollection Services { get; }

    public IConfiguration Config { get; }

    public TypeLoader TypeLoader { get; }

    /// <inheritdoc />
    public ILoggerFactory BuilderLoggerFactory { get; }

    /// <inheritdoc />
    public IHostingEnvironment? BuilderHostingEnvironment { get; }

    public IProfiler Profiler { get; }

    public AppCaches AppCaches { get; }

    /// <summary>
    ///     Gets a collection builder (and registers the collection).
    /// </summary>
    /// <typeparam name="TBuilder">The type of the collection builder.</typeparam>
    /// <returns>The collection builder.</returns>
    public TBuilder? WithCollectionBuilder<TBuilder>()
        where TBuilder : ICollectionBuilder
    {
        Type typeOfBuilder = typeof(TBuilder);

<<<<<<< HEAD
        if (_builders.TryGetValue(typeOfBuilder, out ICollectionBuilder? o))
=======
        /// <summary>
        /// Gets a collection builder (and registers the collection).
        /// </summary>
        /// <typeparam name="TBuilder">The type of the collection builder.</typeparam>
        /// <returns>The collection builder.</returns>
        public TBuilder WithCollectionBuilder<TBuilder>()
            where TBuilder : ICollectionBuilder
>>>>>>> 9a4daa45
        {
            return (TBuilder?)o;
        }

<<<<<<< HEAD
        TBuilder? builder;

        if (typeof(TBuilder).GetConstructor(Type.EmptyTypes) != null)
        {
            builder = Activator.CreateInstance<TBuilder>();
        }
        else if (typeof(TBuilder).GetConstructor(new[] { typeof(IUmbracoBuilder) }) != null)
        {
            // Handle those collection builders which need a reference to umbraco builder i.e. DistributedLockingCollectionBuilder.
            builder = (TBuilder?)Activator.CreateInstance(typeof(TBuilder), this);
        }
        else
        {
            throw new InvalidOperationException(
                "A CollectionBuilder must have either a parameterless constructor or a constructor whose only parameter is of type IUmbracoBuilder");
        }

        _builders[typeOfBuilder] = builder;
        return builder;
    }
=======
            if (_builders.TryGetValue(typeOfBuilder, out ICollectionBuilder? o))
            {
                return (TBuilder)o;
            }

            TBuilder builder;
            if (typeof(TBuilder).GetConstructor(Type.EmptyTypes) != null)
            {
                builder = Activator.CreateInstance<TBuilder>();
            }
            else if (typeof(TBuilder).GetConstructor(new[] { typeof(IUmbracoBuilder) }) != null)
            {
                // Handle those collection builders which need a reference to umbraco builder i.e. DistributedLockingCollectionBuilder.
                builder = (TBuilder)Activator.CreateInstance(typeof(TBuilder), this)!;
            }
            else
            {
                throw new InvalidOperationException("A CollectionBuilder must have either a parameterless constructor or a constructor whose only parameter is of type IUmbracoBuilder");
            }
>>>>>>> 9a4daa45

    public void Build()
    {
        foreach (ICollectionBuilder? builder in _builders.Values)
        {
            builder?.RegisterWith(Services);
        }

<<<<<<< HEAD
        _builders.Clear();
    }
=======
        public void Build()
        {
            foreach (ICollectionBuilder builder in _builders.Values)
            {
                builder.RegisterWith(Services);
            }
>>>>>>> 9a4daa45

    private void AddCoreServices()
    {
        Services.AddSingleton(AppCaches);
        Services.AddSingleton(Profiler);

        // Register as singleton to allow injection everywhere.
        Services.AddSingleton<ServiceFactory>(p => p.GetService!);
        Services.AddSingleton<IEventAggregator, EventAggregator>();

        Services.AddLazySupport();

        // Adds no-op registrations as many core services require these dependencies but these
        // dependencies cannot be fulfilled in the Core project
        Services.AddUnique<IMarchal, NoopMarchal>();
        Services.AddUnique<IApplicationShutdownRegistry, NoopApplicationShutdownRegistry>();

        Services.AddUnique<IMainDom, MainDom>();
        Services.AddUnique<IMainDomLock, MainDomSemaphoreLock>();

        Services.AddUnique<IIOHelper>(factory =>
        {
            IHostingEnvironment hostingEnvironment = factory.GetRequiredService<IHostingEnvironment>();

            if (RuntimeInformation.IsOSPlatform(OSPlatform.Linux))
            {
                return new IOHelperLinux(hostingEnvironment);
            }

            if (RuntimeInformation.IsOSPlatform(OSPlatform.OSX))
            {
                return new IOHelperOSX(hostingEnvironment);
            }

            return new IOHelperWindows(hostingEnvironment);
        });

        Services.AddUnique(factory => factory.GetRequiredService<AppCaches>().RuntimeCache);
        Services.AddUnique(factory => factory.GetRequiredService<AppCaches>().RequestCache);
        Services.AddUnique<IProfilingLogger, ProfilingLogger>();
        Services.AddUnique<IUmbracoVersion, UmbracoVersion>();
        Services.AddUnique<IEntryAssemblyMetadata, EntryAssemblyMetadata>();

        this.AddAllCoreCollectionBuilders();
        this.AddNotificationHandler<UmbracoApplicationStartingNotification, EssentialDirectoryCreator>();

        Services.AddSingleton<UmbracoRequestPaths>();

        Services.AddSingleton<InstallStatusTracker>();

        // by default, register a noop factory
        Services.AddUnique<IPublishedModelFactory, NoopPublishedModelFactory>();

        Services.AddUnique<ICultureDictionaryFactory, DefaultCultureDictionaryFactory>();
        Services.AddSingleton(f => f.GetRequiredService<ICultureDictionaryFactory>().CreateDictionary());

        Services.AddSingleton<UriUtility>();

        Services.AddUnique<IDashboardService, DashboardService>();
        Services.AddSingleton<IMetricsConsentService, MetricsConsentService>();

        // will be injected in controllers when needed to invoke rest endpoints on Our
        Services.AddUnique<IInstallationService, InstallationService>();
        Services.AddUnique<IUpgradeService, UpgradeService>();

        // Grid config is not a real config file as we know them
        Services.AddUnique<IGridConfig, GridConfig>();

        Services.AddUnique<IPublishedUrlProvider, UrlProvider>();
        Services.AddUnique<ISiteDomainMapper, SiteDomainMapper>();

        Services.AddSingleton<HtmlLocalLinkParser>();
        Services.AddSingleton<HtmlImageSourceParser>();
        Services.AddSingleton<HtmlUrlParser>();

        // register properties fallback
        Services.AddUnique<IPublishedValueFallback, PublishedValueFallback>();

        Services.AddSingleton<UmbracoFeatures>();

        // register published router
        Services.AddUnique<IPublishedRouter, PublishedRouter>();

        Services.AddUnique<IEventMessagesFactory, DefaultEventMessagesFactory>();
        Services.AddUnique<IEventMessagesAccessor, HybridEventMessagesAccessor>();
        Services.AddUnique<ITreeService, TreeService>();
        Services.AddUnique<ISectionService, SectionService>();

        Services.AddUnique<ISmsSender, NotImplementedSmsSender>();
        Services.AddUnique<IEmailSender, NotImplementedEmailSender>();

        Services.AddUnique<IDataValueEditorFactory, DataValueEditorFactory>();

        // register distributed cache
        Services.AddUnique(f => new DistributedCache(
            f.GetRequiredService<IServerMessenger>(),
            f.GetRequiredService<CacheRefresherCollection>()));
        Services.AddUnique<ICacheRefresherNotificationFactory, CacheRefresherNotificationFactory>();

        // register the http context and umbraco context accessors
        // we *should* use the HttpContextUmbracoContextAccessor, however there are cases when
        // we have no http context, eg when booting Umbraco or in background threads, so instead
        // let's use an hybrid accessor that can fall back to a ThreadStatic context.
        Services.AddUnique<IUmbracoContextAccessor, HybridUmbracoContextAccessor>();

        Services.AddSingleton<LegacyPasswordSecurity>();
        Services.AddSingleton<UserEditorAuthorizationHelper>();
        Services.AddSingleton<ContentPermissions>();
        Services.AddSingleton<MediaPermissions>();

        Services.AddSingleton<PropertyEditorCollection>();
        Services.AddSingleton<ParameterEditorCollection>();

        // register a server registrar, by default it's the db registrar
        Services.AddUnique<IServerRoleAccessor>(f =>
        {
            GlobalSettings globalSettings = f.GetRequiredService<IOptions<GlobalSettings>>().Value;
            var singleServer = globalSettings.DisableElectionForSingleServer;
            return singleServer
                ? new SingleServerRoleAccessor()
                : new ElectedServerRoleAccessor(f.GetRequiredService<IServerRegistrationService>());
        });

        // For Umbraco to work it must have the default IPublishedModelFactory
        // which may be replaced by models builder but the default is required to make plain old IPublishedContent
        // instances.
        Services.AddSingleton<IPublishedModelFactory>(factory => factory.CreateDefaultPublishedModelFactory());

        Services
            .AddNotificationHandler<MemberGroupSavedNotification, PublicAccessHandler>()
            .AddNotificationHandler<MemberGroupDeletedNotification, PublicAccessHandler>();

        Services.AddSingleton<ISyncBootStateAccessor, NonRuntimeLevelBootStateAccessor>();

        // register a basic/noop published snapshot service to be replaced
        Services.AddSingleton<IPublishedSnapshotService, InternalPublishedSnapshotService>();

        // Register ValueEditorCache used for validation
        Services.AddSingleton<IValueEditorCache, ValueEditorCache>();

        // Register telemetry service used to gather data about installed packages
        Services.AddUnique<ISiteIdentifierService, SiteIdentifierService>();
        Services.AddUnique<ITelemetryService, TelemetryService>();

        Services.AddUnique<IKeyValueService, KeyValueService>();
        Services.AddUnique<IPublicAccessService, PublicAccessService>();
        Services.AddUnique<IContentVersionService, ContentVersionService>();
        Services.AddUnique<IUserService, UserService>();
        Services.AddUnique<ILocalizationService, LocalizationService>();
        Services.AddUnique<IMacroService, MacroService>();
        Services.AddUnique<IMemberGroupService, MemberGroupService>();
        Services.AddUnique<IRedirectUrlService, RedirectUrlService>();
        Services.AddUnique<IConsentService, ConsentService>();
        Services.AddUnique<IPropertyValidationService, PropertyValidationService>();
        Services.AddUnique<IDomainService, DomainService>();
        Services.AddUnique<ITagService, TagService>();
        Services.AddUnique<IContentService, ContentService>();
        Services.AddUnique<IContentVersionCleanupPolicy, DefaultContentVersionCleanupPolicy>();
        Services.AddUnique<IMemberService, MemberService>();
        Services.AddUnique<IMediaService, MediaService>();
        Services.AddUnique<IContentTypeService, ContentTypeService>();
        Services.AddUnique<IContentTypeBaseServiceProvider, ContentTypeBaseServiceProvider>();
        Services.AddUnique<IMediaTypeService, MediaTypeService>();
        Services.AddUnique<IFileService, FileService>();
        Services.AddUnique<IEntityService, EntityService>();
        Services.AddUnique<IRelationService, RelationService>();
        Services.AddUnique<IMemberTypeService, MemberTypeService>();
        Services.AddUnique<INotificationService, NotificationService>();
        Services.AddUnique<ITrackedReferencesService, TrackedReferencesService>();
        Services.AddUnique(factory => new ExternalLoginService(
            factory.GetRequiredService<ICoreScopeProvider>(),
            factory.GetRequiredService<ILoggerFactory>(),
            factory.GetRequiredService<IEventMessagesFactory>(),
            factory.GetRequiredService<IExternalLoginWithKeyRepository>()));
        Services.AddUnique<IExternalLoginService>(factory => factory.GetRequiredService<ExternalLoginService>());
        Services.AddUnique<IExternalLoginWithKeyService>(factory => factory.GetRequiredService<ExternalLoginService>());
        Services.AddUnique<ILocalizedTextService>(factory => new LocalizedTextService(
            factory.GetRequiredService<Lazy<LocalizedTextServiceFileSources>>(),
            factory.GetRequiredService<ILogger<LocalizedTextService>>()));

        Services.AddUnique<IEntityXmlSerializer, EntityXmlSerializer>();

        Services.AddSingleton<ConflictingPackageData>();
        Services.AddSingleton<CompiledPackageXmlParser>();

        // Register a noop IHtmlSanitizer to be replaced
        Services.AddUnique<IHtmlSanitizer, NoopHtmlSanitizer>();
    }
}<|MERGE_RESOLUTION|>--- conflicted
+++ resolved
@@ -42,76 +42,58 @@
 using Umbraco.Cms.Core.Web;
 using Umbraco.Extensions;
 
-namespace Umbraco.Cms.Core.DependencyInjection;
-
-public class UmbracoBuilder : IUmbracoBuilder
+namespace Umbraco.Cms.Core.DependencyInjection
 {
-    private readonly Dictionary<Type, ICollectionBuilder?> _builders = new();
-
-    /// <summary>
-    ///     Initializes a new instance of the <see cref="UmbracoBuilder" /> class primarily for testing.
-    /// </summary>
-    public UmbracoBuilder(IServiceCollection services, IConfiguration config, TypeLoader typeLoader)
-        : this(services, config, typeLoader, NullLoggerFactory.Instance, new NoopProfiler(), AppCaches.Disabled, null)
+    public class UmbracoBuilder : IUmbracoBuilder
     {
-<<<<<<< HEAD
-    }
-=======
         private readonly Dictionary<Type, ICollectionBuilder> _builders = new Dictionary<Type, ICollectionBuilder>();
->>>>>>> 9a4daa45
-
-    /// <summary>
-    ///     Initializes a new instance of the <see cref="UmbracoBuilder" /> class.
-    /// </summary>
-    public UmbracoBuilder(
-        IServiceCollection services,
-        IConfiguration config,
-        TypeLoader typeLoader,
-        ILoggerFactory loggerFactory,
-        IProfiler profiler,
-        AppCaches appCaches,
-        IHostingEnvironment? hostingEnvironment)
-    {
-        Services = services;
-        Config = config;
-        BuilderLoggerFactory = loggerFactory;
-        BuilderHostingEnvironment = hostingEnvironment;
-        Profiler = profiler;
-        AppCaches = appCaches;
-        TypeLoader = typeLoader;
-
-        AddCoreServices();
-    }
-
-    public IServiceCollection Services { get; }
-
-    public IConfiguration Config { get; }
-
-    public TypeLoader TypeLoader { get; }
-
-    /// <inheritdoc />
-    public ILoggerFactory BuilderLoggerFactory { get; }
-
-    /// <inheritdoc />
-    public IHostingEnvironment? BuilderHostingEnvironment { get; }
-
-    public IProfiler Profiler { get; }
-
-    public AppCaches AppCaches { get; }
-
-    /// <summary>
-    ///     Gets a collection builder (and registers the collection).
-    /// </summary>
-    /// <typeparam name="TBuilder">The type of the collection builder.</typeparam>
-    /// <returns>The collection builder.</returns>
-    public TBuilder? WithCollectionBuilder<TBuilder>()
-        where TBuilder : ICollectionBuilder
-    {
-        Type typeOfBuilder = typeof(TBuilder);
-
-<<<<<<< HEAD
-        if (_builders.TryGetValue(typeOfBuilder, out ICollectionBuilder? o))
-=======
+
+        public IServiceCollection Services { get; }
+
+        public IConfiguration Config { get; }
+
+        public TypeLoader TypeLoader { get; }
+
+        /// <inheritdoc />
+        public ILoggerFactory BuilderLoggerFactory { get; }
+
+        /// <inheritdoc />
+        public IHostingEnvironment? BuilderHostingEnvironment { get; }
+
+        public IProfiler Profiler { get; }
+
+        public AppCaches AppCaches { get; }
+
+        /// <summary>
+        /// Initializes a new instance of the <see cref="UmbracoBuilder"/> class primarily for testing.
+        /// </summary>
+        public UmbracoBuilder(IServiceCollection services, IConfiguration config, TypeLoader typeLoader)
+            : this(services, config, typeLoader, NullLoggerFactory.Instance, new NoopProfiler(), AppCaches.Disabled, null)
+        { }
+
+        /// <summary>
+        /// Initializes a new instance of the <see cref="UmbracoBuilder"/> class.
+        /// </summary>
+        public UmbracoBuilder(
+            IServiceCollection services,
+            IConfiguration config,
+            TypeLoader typeLoader,
+            ILoggerFactory loggerFactory,
+            IProfiler profiler,
+            AppCaches appCaches,
+            IHostingEnvironment? hostingEnvironment)
+        {
+            Services = services;
+            Config = config;
+            BuilderLoggerFactory = loggerFactory;
+            BuilderHostingEnvironment = hostingEnvironment;
+            Profiler = profiler;
+            AppCaches = appCaches;
+            TypeLoader = typeLoader;
+
+            AddCoreServices();
+        }
+
         /// <summary>
         /// Gets a collection builder (and registers the collection).
         /// </summary>
@@ -119,33 +101,9 @@
         /// <returns>The collection builder.</returns>
         public TBuilder WithCollectionBuilder<TBuilder>()
             where TBuilder : ICollectionBuilder
->>>>>>> 9a4daa45
         {
-            return (TBuilder?)o;
-        }
-
-<<<<<<< HEAD
-        TBuilder? builder;
-
-        if (typeof(TBuilder).GetConstructor(Type.EmptyTypes) != null)
-        {
-            builder = Activator.CreateInstance<TBuilder>();
-        }
-        else if (typeof(TBuilder).GetConstructor(new[] { typeof(IUmbracoBuilder) }) != null)
-        {
-            // Handle those collection builders which need a reference to umbraco builder i.e. DistributedLockingCollectionBuilder.
-            builder = (TBuilder?)Activator.CreateInstance(typeof(TBuilder), this);
-        }
-        else
-        {
-            throw new InvalidOperationException(
-                "A CollectionBuilder must have either a parameterless constructor or a constructor whose only parameter is of type IUmbracoBuilder");
-        }
-
-        _builders[typeOfBuilder] = builder;
-        return builder;
-    }
-=======
+            Type typeOfBuilder = typeof(TBuilder);
+
             if (_builders.TryGetValue(typeOfBuilder, out ICollectionBuilder? o))
             {
                 return (TBuilder)o;
@@ -165,212 +123,206 @@
             {
                 throw new InvalidOperationException("A CollectionBuilder must have either a parameterless constructor or a constructor whose only parameter is of type IUmbracoBuilder");
             }
->>>>>>> 9a4daa45
-
-    public void Build()
-    {
-        foreach (ICollectionBuilder? builder in _builders.Values)
-        {
-            builder?.RegisterWith(Services);
+
+            _builders[typeOfBuilder] = builder;
+            return builder;
         }
 
-<<<<<<< HEAD
-        _builders.Clear();
-    }
-=======
         public void Build()
         {
             foreach (ICollectionBuilder builder in _builders.Values)
             {
                 builder.RegisterWith(Services);
             }
->>>>>>> 9a4daa45
-
-    private void AddCoreServices()
-    {
-        Services.AddSingleton(AppCaches);
-        Services.AddSingleton(Profiler);
-
-        // Register as singleton to allow injection everywhere.
-        Services.AddSingleton<ServiceFactory>(p => p.GetService!);
-        Services.AddSingleton<IEventAggregator, EventAggregator>();
-
-        Services.AddLazySupport();
-
-        // Adds no-op registrations as many core services require these dependencies but these
-        // dependencies cannot be fulfilled in the Core project
-        Services.AddUnique<IMarchal, NoopMarchal>();
-        Services.AddUnique<IApplicationShutdownRegistry, NoopApplicationShutdownRegistry>();
-
-        Services.AddUnique<IMainDom, MainDom>();
-        Services.AddUnique<IMainDomLock, MainDomSemaphoreLock>();
-
-        Services.AddUnique<IIOHelper>(factory =>
+
+            _builders.Clear();
+        }
+
+        private void AddCoreServices()
         {
-            IHostingEnvironment hostingEnvironment = factory.GetRequiredService<IHostingEnvironment>();
-
-            if (RuntimeInformation.IsOSPlatform(OSPlatform.Linux))
-            {
-                return new IOHelperLinux(hostingEnvironment);
-            }
-
-            if (RuntimeInformation.IsOSPlatform(OSPlatform.OSX))
-            {
-                return new IOHelperOSX(hostingEnvironment);
-            }
-
-            return new IOHelperWindows(hostingEnvironment);
-        });
-
-        Services.AddUnique(factory => factory.GetRequiredService<AppCaches>().RuntimeCache);
-        Services.AddUnique(factory => factory.GetRequiredService<AppCaches>().RequestCache);
-        Services.AddUnique<IProfilingLogger, ProfilingLogger>();
-        Services.AddUnique<IUmbracoVersion, UmbracoVersion>();
-        Services.AddUnique<IEntryAssemblyMetadata, EntryAssemblyMetadata>();
-
-        this.AddAllCoreCollectionBuilders();
-        this.AddNotificationHandler<UmbracoApplicationStartingNotification, EssentialDirectoryCreator>();
-
-        Services.AddSingleton<UmbracoRequestPaths>();
-
-        Services.AddSingleton<InstallStatusTracker>();
-
-        // by default, register a noop factory
-        Services.AddUnique<IPublishedModelFactory, NoopPublishedModelFactory>();
-
-        Services.AddUnique<ICultureDictionaryFactory, DefaultCultureDictionaryFactory>();
-        Services.AddSingleton(f => f.GetRequiredService<ICultureDictionaryFactory>().CreateDictionary());
-
-        Services.AddSingleton<UriUtility>();
-
-        Services.AddUnique<IDashboardService, DashboardService>();
-        Services.AddSingleton<IMetricsConsentService, MetricsConsentService>();
-
-        // will be injected in controllers when needed to invoke rest endpoints on Our
-        Services.AddUnique<IInstallationService, InstallationService>();
-        Services.AddUnique<IUpgradeService, UpgradeService>();
-
-        // Grid config is not a real config file as we know them
-        Services.AddUnique<IGridConfig, GridConfig>();
-
-        Services.AddUnique<IPublishedUrlProvider, UrlProvider>();
-        Services.AddUnique<ISiteDomainMapper, SiteDomainMapper>();
-
-        Services.AddSingleton<HtmlLocalLinkParser>();
-        Services.AddSingleton<HtmlImageSourceParser>();
-        Services.AddSingleton<HtmlUrlParser>();
-
-        // register properties fallback
-        Services.AddUnique<IPublishedValueFallback, PublishedValueFallback>();
-
-        Services.AddSingleton<UmbracoFeatures>();
-
-        // register published router
-        Services.AddUnique<IPublishedRouter, PublishedRouter>();
-
-        Services.AddUnique<IEventMessagesFactory, DefaultEventMessagesFactory>();
-        Services.AddUnique<IEventMessagesAccessor, HybridEventMessagesAccessor>();
-        Services.AddUnique<ITreeService, TreeService>();
-        Services.AddUnique<ISectionService, SectionService>();
-
-        Services.AddUnique<ISmsSender, NotImplementedSmsSender>();
-        Services.AddUnique<IEmailSender, NotImplementedEmailSender>();
-
-        Services.AddUnique<IDataValueEditorFactory, DataValueEditorFactory>();
-
-        // register distributed cache
-        Services.AddUnique(f => new DistributedCache(
-            f.GetRequiredService<IServerMessenger>(),
-            f.GetRequiredService<CacheRefresherCollection>()));
-        Services.AddUnique<ICacheRefresherNotificationFactory, CacheRefresherNotificationFactory>();
-
-        // register the http context and umbraco context accessors
-        // we *should* use the HttpContextUmbracoContextAccessor, however there are cases when
-        // we have no http context, eg when booting Umbraco or in background threads, so instead
-        // let's use an hybrid accessor that can fall back to a ThreadStatic context.
-        Services.AddUnique<IUmbracoContextAccessor, HybridUmbracoContextAccessor>();
-
-        Services.AddSingleton<LegacyPasswordSecurity>();
-        Services.AddSingleton<UserEditorAuthorizationHelper>();
-        Services.AddSingleton<ContentPermissions>();
-        Services.AddSingleton<MediaPermissions>();
-
-        Services.AddSingleton<PropertyEditorCollection>();
-        Services.AddSingleton<ParameterEditorCollection>();
-
-        // register a server registrar, by default it's the db registrar
-        Services.AddUnique<IServerRoleAccessor>(f =>
-        {
-            GlobalSettings globalSettings = f.GetRequiredService<IOptions<GlobalSettings>>().Value;
-            var singleServer = globalSettings.DisableElectionForSingleServer;
-            return singleServer
-                ? new SingleServerRoleAccessor()
-                : new ElectedServerRoleAccessor(f.GetRequiredService<IServerRegistrationService>());
-        });
-
-        // For Umbraco to work it must have the default IPublishedModelFactory
-        // which may be replaced by models builder but the default is required to make plain old IPublishedContent
-        // instances.
-        Services.AddSingleton<IPublishedModelFactory>(factory => factory.CreateDefaultPublishedModelFactory());
-
-        Services
-            .AddNotificationHandler<MemberGroupSavedNotification, PublicAccessHandler>()
-            .AddNotificationHandler<MemberGroupDeletedNotification, PublicAccessHandler>();
-
-        Services.AddSingleton<ISyncBootStateAccessor, NonRuntimeLevelBootStateAccessor>();
-
-        // register a basic/noop published snapshot service to be replaced
-        Services.AddSingleton<IPublishedSnapshotService, InternalPublishedSnapshotService>();
-
-        // Register ValueEditorCache used for validation
-        Services.AddSingleton<IValueEditorCache, ValueEditorCache>();
-
-        // Register telemetry service used to gather data about installed packages
-        Services.AddUnique<ISiteIdentifierService, SiteIdentifierService>();
-        Services.AddUnique<ITelemetryService, TelemetryService>();
-
-        Services.AddUnique<IKeyValueService, KeyValueService>();
-        Services.AddUnique<IPublicAccessService, PublicAccessService>();
-        Services.AddUnique<IContentVersionService, ContentVersionService>();
-        Services.AddUnique<IUserService, UserService>();
-        Services.AddUnique<ILocalizationService, LocalizationService>();
-        Services.AddUnique<IMacroService, MacroService>();
-        Services.AddUnique<IMemberGroupService, MemberGroupService>();
-        Services.AddUnique<IRedirectUrlService, RedirectUrlService>();
-        Services.AddUnique<IConsentService, ConsentService>();
-        Services.AddUnique<IPropertyValidationService, PropertyValidationService>();
-        Services.AddUnique<IDomainService, DomainService>();
-        Services.AddUnique<ITagService, TagService>();
-        Services.AddUnique<IContentService, ContentService>();
-        Services.AddUnique<IContentVersionCleanupPolicy, DefaultContentVersionCleanupPolicy>();
-        Services.AddUnique<IMemberService, MemberService>();
-        Services.AddUnique<IMediaService, MediaService>();
-        Services.AddUnique<IContentTypeService, ContentTypeService>();
-        Services.AddUnique<IContentTypeBaseServiceProvider, ContentTypeBaseServiceProvider>();
-        Services.AddUnique<IMediaTypeService, MediaTypeService>();
-        Services.AddUnique<IFileService, FileService>();
-        Services.AddUnique<IEntityService, EntityService>();
-        Services.AddUnique<IRelationService, RelationService>();
-        Services.AddUnique<IMemberTypeService, MemberTypeService>();
-        Services.AddUnique<INotificationService, NotificationService>();
-        Services.AddUnique<ITrackedReferencesService, TrackedReferencesService>();
-        Services.AddUnique(factory => new ExternalLoginService(
-            factory.GetRequiredService<ICoreScopeProvider>(),
-            factory.GetRequiredService<ILoggerFactory>(),
-            factory.GetRequiredService<IEventMessagesFactory>(),
-            factory.GetRequiredService<IExternalLoginWithKeyRepository>()));
-        Services.AddUnique<IExternalLoginService>(factory => factory.GetRequiredService<ExternalLoginService>());
-        Services.AddUnique<IExternalLoginWithKeyService>(factory => factory.GetRequiredService<ExternalLoginService>());
-        Services.AddUnique<ILocalizedTextService>(factory => new LocalizedTextService(
-            factory.GetRequiredService<Lazy<LocalizedTextServiceFileSources>>(),
-            factory.GetRequiredService<ILogger<LocalizedTextService>>()));
-
-        Services.AddUnique<IEntityXmlSerializer, EntityXmlSerializer>();
-
-        Services.AddSingleton<ConflictingPackageData>();
-        Services.AddSingleton<CompiledPackageXmlParser>();
-
-        // Register a noop IHtmlSanitizer to be replaced
-        Services.AddUnique<IHtmlSanitizer, NoopHtmlSanitizer>();
+            Services.AddSingleton(AppCaches);
+            Services.AddSingleton(Profiler);
+
+            // Register as singleton to allow injection everywhere.
+            Services.AddSingleton<ServiceFactory>(p => p.GetService!);
+            Services.AddSingleton<IEventAggregator, EventAggregator>();
+
+            Services.AddLazySupport();
+
+            // Adds no-op registrations as many core services require these dependencies but these
+            // dependencies cannot be fulfilled in the Core project
+            Services.AddUnique<IMarchal, NoopMarchal>();
+            Services.AddUnique<IApplicationShutdownRegistry, NoopApplicationShutdownRegistry>();
+
+            Services.AddUnique<IMainDom, MainDom>();
+            Services.AddUnique<IMainDomLock, MainDomSemaphoreLock>();
+
+            Services.AddUnique<IIOHelper>(factory =>
+            {
+                IHostingEnvironment hostingEnvironment = factory.GetRequiredService<IHostingEnvironment>();
+
+                if (RuntimeInformation.IsOSPlatform(OSPlatform.Linux))
+                {
+                    return new IOHelperLinux(hostingEnvironment);
+                }
+
+                if (RuntimeInformation.IsOSPlatform(OSPlatform.OSX))
+                {
+                    return new IOHelperOSX(hostingEnvironment);
+                }
+
+                return new IOHelperWindows(hostingEnvironment);
+            });
+
+            Services.AddUnique(factory => factory.GetRequiredService<AppCaches>().RuntimeCache);
+            Services.AddUnique(factory => factory.GetRequiredService<AppCaches>().RequestCache);
+            Services.AddUnique<IProfilingLogger, ProfilingLogger>();
+            Services.AddUnique<IUmbracoVersion, UmbracoVersion>();
+            Services.AddUnique<IEntryAssemblyMetadata, EntryAssemblyMetadata>();
+
+            this.AddAllCoreCollectionBuilders();
+            this.AddNotificationHandler<UmbracoApplicationStartingNotification, EssentialDirectoryCreator>();
+
+            Services.AddSingleton<UmbracoRequestPaths>();
+
+            Services.AddSingleton<InstallStatusTracker>();
+
+            // by default, register a noop factory
+            Services.AddUnique<IPublishedModelFactory, NoopPublishedModelFactory>();
+
+            Services.AddUnique<ICultureDictionaryFactory, DefaultCultureDictionaryFactory>();
+            Services.AddSingleton(f => f.GetRequiredService<ICultureDictionaryFactory>().CreateDictionary());
+
+            Services.AddSingleton<UriUtility>();
+
+            Services.AddUnique<IDashboardService, DashboardService>();
+            Services.AddSingleton<IMetricsConsentService, MetricsConsentService>();
+
+            // will be injected in controllers when needed to invoke rest endpoints on Our
+            Services.AddUnique<IInstallationService, InstallationService>();
+            Services.AddUnique<IUpgradeService, UpgradeService>();
+
+            // Grid config is not a real config file as we know them
+            Services.AddUnique<IGridConfig, GridConfig>();
+
+            Services.AddUnique<IPublishedUrlProvider, UrlProvider>();
+            Services.AddUnique<ISiteDomainMapper, SiteDomainMapper>();
+
+            Services.AddSingleton<HtmlLocalLinkParser>();
+            Services.AddSingleton<HtmlImageSourceParser>();
+            Services.AddSingleton<HtmlUrlParser>();
+
+            // register properties fallback
+            Services.AddUnique<IPublishedValueFallback, PublishedValueFallback>();
+
+            Services.AddSingleton<UmbracoFeatures>();
+
+            // register published router
+            Services.AddUnique<IPublishedRouter, PublishedRouter>();
+
+            Services.AddUnique<IEventMessagesFactory, DefaultEventMessagesFactory>();
+            Services.AddUnique<IEventMessagesAccessor, HybridEventMessagesAccessor>();
+            Services.AddUnique<ITreeService, TreeService>();
+            Services.AddUnique<ISectionService, SectionService>();
+
+            Services.AddUnique<ISmsSender, NotImplementedSmsSender>();
+            Services.AddUnique<IEmailSender, NotImplementedEmailSender>();
+
+            Services.AddUnique<IDataValueEditorFactory, DataValueEditorFactory>();
+
+            // register distributed cache
+            Services.AddUnique(f => new DistributedCache(f.GetRequiredService<IServerMessenger>(), f.GetRequiredService<CacheRefresherCollection>()));
+            Services.AddUnique<ICacheRefresherNotificationFactory, CacheRefresherNotificationFactory>();
+
+            // register the http context and umbraco context accessors
+            // we *should* use the HttpContextUmbracoContextAccessor, however there are cases when
+            // we have no http context, eg when booting Umbraco or in background threads, so instead
+            // let's use an hybrid accessor that can fall back to a ThreadStatic context.
+            Services.AddUnique<IUmbracoContextAccessor, HybridUmbracoContextAccessor>();
+
+            Services.AddSingleton<LegacyPasswordSecurity>();
+            Services.AddSingleton<UserEditorAuthorizationHelper>();
+            Services.AddSingleton<ContentPermissions>();
+            Services.AddSingleton<MediaPermissions>();
+
+            Services.AddSingleton<PropertyEditorCollection>();
+            Services.AddSingleton<ParameterEditorCollection>();
+
+            // register a server registrar, by default it's the db registrar
+            Services.AddUnique<IServerRoleAccessor>(f =>
+            {
+                GlobalSettings globalSettings = f.GetRequiredService<IOptions<GlobalSettings>>().Value;
+                var singleServer = globalSettings.DisableElectionForSingleServer;
+                return singleServer
+                    ? new SingleServerRoleAccessor()
+                    : new ElectedServerRoleAccessor(f.GetRequiredService<IServerRegistrationService>());
+            });
+
+            // For Umbraco to work it must have the default IPublishedModelFactory
+            // which may be replaced by models builder but the default is required to make plain old IPublishedContent
+            // instances.
+            Services.AddSingleton<IPublishedModelFactory>(factory => factory.CreateDefaultPublishedModelFactory());
+
+            Services
+                .AddNotificationHandler<MemberGroupSavedNotification, PublicAccessHandler>()
+                .AddNotificationHandler<MemberGroupDeletedNotification, PublicAccessHandler>();
+
+            Services.AddSingleton<ISyncBootStateAccessor, NonRuntimeLevelBootStateAccessor>();
+
+            // register a basic/noop published snapshot service to be replaced
+            Services.AddSingleton<IPublishedSnapshotService, InternalPublishedSnapshotService>();
+
+            // Register ValueEditorCache used for validation
+            Services.AddSingleton<IValueEditorCache, ValueEditorCache>();
+
+            // Register telemetry service used to gather data about installed packages
+            Services.AddUnique<ISiteIdentifierService, SiteIdentifierService>();
+            Services.AddUnique<ITelemetryService, TelemetryService>();
+
+            Services.AddUnique<IKeyValueService, KeyValueService>();
+            Services.AddUnique<IPublicAccessService, PublicAccessService>();
+            Services.AddUnique<IContentVersionService, ContentVersionService>();
+            Services.AddUnique<IUserService, UserService>();
+            Services.AddUnique<ILocalizationService, LocalizationService>();
+            Services.AddUnique<IMacroService, MacroService>();
+            Services.AddUnique<IMemberGroupService, MemberGroupService>();
+            Services.AddUnique<IRedirectUrlService, RedirectUrlService>();
+            Services.AddUnique<IConsentService, ConsentService>();
+            Services.AddUnique<IPropertyValidationService, PropertyValidationService>();
+            Services.AddUnique<IDomainService, DomainService>();
+            Services.AddUnique<ITagService, TagService>();
+            Services.AddUnique<IContentService, ContentService>();
+            Services.AddUnique<IContentVersionCleanupPolicy, DefaultContentVersionCleanupPolicy>();
+            Services.AddUnique<IMemberService, MemberService>();
+            Services.AddUnique<IMediaService, MediaService>();
+            Services.AddUnique<IContentTypeService, ContentTypeService>();
+            Services.AddUnique<IContentTypeBaseServiceProvider, ContentTypeBaseServiceProvider>();
+            Services.AddUnique<IMediaTypeService, MediaTypeService>();
+            Services.AddUnique<IFileService, FileService>();
+            Services.AddUnique<IEntityService, EntityService>();
+            Services.AddUnique<IRelationService, RelationService>();
+            Services.AddUnique<IMemberTypeService, MemberTypeService>();
+            Services.AddUnique<INotificationService, NotificationService>();
+            Services.AddUnique<ITrackedReferencesService, TrackedReferencesService>();
+            Services.AddUnique<ExternalLoginService>(factory => new ExternalLoginService(
+                factory.GetRequiredService<ICoreScopeProvider>(),
+                factory.GetRequiredService<ILoggerFactory>(),
+                factory.GetRequiredService<IEventMessagesFactory>(),
+                factory.GetRequiredService<IExternalLoginWithKeyRepository>()
+            ));
+            Services.AddUnique<IExternalLoginService>(factory => factory.GetRequiredService<ExternalLoginService>());
+            Services.AddUnique<IExternalLoginWithKeyService>(factory => factory.GetRequiredService<ExternalLoginService>());
+            Services.AddUnique<ILocalizedTextService>(factory => new LocalizedTextService(
+                factory.GetRequiredService<Lazy<LocalizedTextServiceFileSources>>(),
+                factory.GetRequiredService<ILogger<LocalizedTextService>>()));
+
+            Services.AddUnique<IEntityXmlSerializer, EntityXmlSerializer>();
+
+            Services.AddSingleton<ConflictingPackageData>();
+            Services.AddSingleton<CompiledPackageXmlParser>();
+
+            // Register a noop IHtmlSanitizer to be replaced
+            Services.AddUnique<IHtmlSanitizer, NoopHtmlSanitizer>();
+        }
     }
 }