// Copyright (c) Umbraco.
// See LICENSE for more details.

using System.Runtime.InteropServices;
using Microsoft.Extensions.Configuration;
using Microsoft.Extensions.DependencyInjection;
using Microsoft.Extensions.Logging;
using Microsoft.Extensions.Logging.Abstractions;
using Microsoft.Extensions.Options;
using Umbraco.Cms.Core.Cache;
using Umbraco.Cms.Core.Cache.PartialViewCacheInvalidators;
using Umbraco.Cms.Core.Composing;
using Umbraco.Cms.Core.Configuration;
using Umbraco.Cms.Core.Configuration.Models;
using Umbraco.Cms.Core.Diagnostics;
using Umbraco.Cms.Core.Dictionary;
using Umbraco.Cms.Core.DynamicRoot;
using Umbraco.Cms.Core.Editors;
using Umbraco.Cms.Core.Events;
using Umbraco.Cms.Core.Factories;
using Umbraco.Cms.Core.Features;
using Umbraco.Cms.Core.Handlers;
using Umbraco.Cms.Core.Hosting;
using Umbraco.Cms.Core.IO;
using Umbraco.Cms.Core.Logging;
using Umbraco.Cms.Core.Mail;
using Umbraco.Cms.Core.Models.PublishedContent;
using Umbraco.Cms.Core.Notifications;
using Umbraco.Cms.Core.Packaging;
using Umbraco.Cms.Core.Persistence.Repositories;
using Umbraco.Cms.Core.PropertyEditors;
using Umbraco.Cms.Core.Routing;
using Umbraco.Cms.Core.Runtime;
using Umbraco.Cms.Core.Scoping;
using Umbraco.Cms.Core.Security;
using Umbraco.Cms.Core.Services;
using Umbraco.Cms.Core.Services.ContentTypeEditing;
using Umbraco.Cms.Core.HostedServices;
using Umbraco.Cms.Core.Preview;
using Umbraco.Cms.Core.PublishedCache;
using Umbraco.Cms.Core.PublishedCache.Internal;
using Umbraco.Cms.Core.Security.Authorization;
using Umbraco.Cms.Core.Serialization;
using Umbraco.Cms.Core.Services.FileSystem;
using Umbraco.Cms.Core.Services.ImportExport;
using Umbraco.Cms.Core.Services.Navigation;
using Umbraco.Cms.Core.Services.Querying;
using Umbraco.Cms.Core.Services.Querying.RecycleBin;
using Umbraco.Cms.Core.Sync;
using Umbraco.Cms.Core.Telemetry;
using Umbraco.Cms.Core.Templates;
using Umbraco.Cms.Core.Web;
using Umbraco.Extensions;

namespace Umbraco.Cms.Core.DependencyInjection
{
    public class UmbracoBuilder : IUmbracoBuilder
    {
        private readonly Dictionary<Type, ICollectionBuilder> _builders = new Dictionary<Type, ICollectionBuilder>();

        public IServiceCollection Services { get; }

        public IConfiguration Config { get; }

        public TypeLoader TypeLoader { get; }

        /// <inheritdoc />
        public ILoggerFactory BuilderLoggerFactory { get; }

        public IProfiler Profiler { get; }

        public AppCaches AppCaches { get; }

        /// <summary>
        /// Initializes a new instance of the <see cref="UmbracoBuilder"/> class primarily for testing.
        /// </summary>
        public UmbracoBuilder(IServiceCollection services, IConfiguration config, TypeLoader typeLoader)
            : this(services, config, typeLoader, NullLoggerFactory.Instance, new NoopProfiler(), AppCaches.Disabled)
        { }

        /// <summary>
        /// Initializes a new instance of the <see cref="UmbracoBuilder"/> class.
        /// </summary>
        public UmbracoBuilder(
            IServiceCollection services,
            IConfiguration config,
            TypeLoader typeLoader,
            ILoggerFactory loggerFactory,
            IProfiler profiler,
            AppCaches appCaches)
        {
            Services = services;
            Config = config;
            BuilderLoggerFactory = loggerFactory;
            Profiler = profiler;
            AppCaches = appCaches;
            TypeLoader = typeLoader;

            AddCoreServices();
        }

        /// <summary>
        /// Gets a collection builder (and registers the collection).
        /// </summary>
        /// <typeparam name="TBuilder">The type of the collection builder.</typeparam>
        /// <returns>The collection builder.</returns>
        public TBuilder WithCollectionBuilder<TBuilder>()
            where TBuilder : ICollectionBuilder
        {
            Type typeOfBuilder = typeof(TBuilder);

            if (_builders.TryGetValue(typeOfBuilder, out ICollectionBuilder? o))
            {
                return (TBuilder)o;
            }

            TBuilder builder;
            if (typeof(TBuilder).GetConstructor(Type.EmptyTypes) != null)
            {
                builder = Activator.CreateInstance<TBuilder>();
            }
            else if (typeof(TBuilder).GetConstructor(new[] { typeof(IUmbracoBuilder) }) != null)
            {
                // Handle those collection builders which need a reference to umbraco builder i.e. DistributedLockingCollectionBuilder.
                builder = (TBuilder)Activator.CreateInstance(typeof(TBuilder), this)!;
            }
            else
            {
                throw new InvalidOperationException("A CollectionBuilder must have either a parameterless constructor or a constructor whose only parameter is of type IUmbracoBuilder");
            }

            _builders[typeOfBuilder] = builder;
            return builder;
        }

        public void Build()
        {
            foreach (ICollectionBuilder builder in _builders.Values)
            {
                builder.RegisterWith(Services);
            }

            _builders.Clear();
        }

        private void AddCoreServices()
        {
            Services.AddSingleton(AppCaches);
            Services.AddSingleton(Profiler);

            // Register as singleton to allow injection everywhere.
            Services.AddSingleton<ServiceFactory>(p => p.GetService!);
            Services.AddSingleton<IEventAggregator, EventAggregator>();

            Services.AddLazySupport();

            // Adds no-op registrations as many core services require these dependencies but these
            // dependencies cannot be fulfilled in the Core project
            Services.AddUnique<IMarchal, NoopMarchal>();
            Services.AddUnique<IApplicationShutdownRegistry, NoopApplicationShutdownRegistry>();

            Services.AddUnique<IMainDom, MainDom>();
            Services.AddUnique<IMainDomLock, MainDomSemaphoreLock>();

            Services.AddUnique<IIOHelper>(factory =>
            {
                IHostingEnvironment hostingEnvironment = factory.GetRequiredService<IHostingEnvironment>();

                if (RuntimeInformation.IsOSPlatform(OSPlatform.Linux))
                {
                    return new IOHelperLinux(hostingEnvironment);
                }

                if (RuntimeInformation.IsOSPlatform(OSPlatform.OSX))
                {
                    return new IOHelperOSX(hostingEnvironment);
                }

                return new IOHelperWindows(hostingEnvironment);
            });

            Services.AddUnique(factory => factory.GetRequiredService<AppCaches>().RuntimeCache);
            Services.AddUnique(factory => factory.GetRequiredService<AppCaches>().RequestCache);
            Services.AddUnique<IProfilingLogger, ProfilingLogger>();
            Services.AddUnique<IUmbracoVersion, UmbracoVersion>();
            Services.AddUnique<IEntryAssemblyMetadata, EntryAssemblyMetadata>();

            this.AddAllCoreCollectionBuilders();
            this.AddNotificationHandler<UmbracoApplicationStartingNotification, EssentialDirectoryCreator>();

            Services.AddSingleton<UmbracoRequestPaths>();

            Services.AddUnique<ICultureDictionaryFactory, DefaultCultureDictionaryFactory>();
            Services.AddSingleton(f => f.GetRequiredService<ICultureDictionaryFactory>().CreateDictionary());

            Services.AddSingleton<UriUtility>();

            Services.AddSingleton<IMetricsConsentService, MetricsConsentService>();

            // will be injected in controllers when needed to invoke rest endpoints on Our
            Services.AddUnique<IInstallationService, InstallationService>();
            Services.AddUnique<IUpgradeService, UpgradeService>();

            Services.AddUnique<IPublishedUrlProvider, UrlProvider>();
            Services.AddUnique<ISiteDomainMapper, SiteDomainMapper>();

            Services.AddSingleton<HtmlLocalLinkParser>();
            Services.AddSingleton<HtmlImageSourceParser>();
            Services.AddSingleton<HtmlUrlParser>();

            // register properties fallback
            Services.AddUnique<IPublishedValueFallback, PublishedValueFallback>();

            Services.AddSingleton<UmbracoFeatures>();

            // register published router
            Services.AddUnique<IPublishedRouter, PublishedRouter>();
            Services.AddUnique<IPublishedUrlInfoProvider, PublishedUrlInfoProvider>();

            Services.AddUnique<IEventMessagesFactory, DefaultEventMessagesFactory>();
            Services.AddUnique<IEventMessagesAccessor, HybridEventMessagesAccessor>();

            Services.AddUnique<ISmsSender, NotImplementedSmsSender>();
            Services.AddUnique<IEmailSender, NotImplementedEmailSender>();

            Services.AddUnique<IDataValueEditorFactory, DataValueEditorFactory>();

            // register distributed cache
            Services.AddUnique(f => new DistributedCache(f.GetRequiredService<IServerMessenger>(), f.GetRequiredService<CacheRefresherCollection>()));
            Services.AddUnique<ICacheRefresherNotificationFactory, CacheRefresherNotificationFactory>();

            // register the http context and umbraco context accessors
            // we *should* use the HttpContextUmbracoContextAccessor, however there are cases when
            // we have no http context, eg when booting Umbraco or in background threads, so instead
            // let's use an hybrid accessor that can fall back to a ThreadStatic context.
            Services.AddUnique<IUmbracoContextAccessor, HybridUmbracoContextAccessor>();

            Services.AddSingleton<LegacyPasswordSecurity>();
            Services.AddSingleton<UserEditorAuthorizationHelper>();
            Services.AddSingleton<ContentPermissions>();
            Services.AddSingleton<MediaPermissions>();

            Services.AddSingleton<PropertyEditorCollection>();

            // register a server registrar, by default it's the db registrar
            Services.AddUnique<IServerRoleAccessor>(f =>
            {
                GlobalSettings globalSettings = f.GetRequiredService<IOptions<GlobalSettings>>().Value;
                var singleServer = globalSettings.DisableElectionForSingleServer;
                return singleServer
                    ? new SingleServerRoleAccessor()
                    : new ElectedServerRoleAccessor(f.GetRequiredService<IServerRegistrationService>());
            });

            // For Umbraco to work it must have the default IPublishedModelFactory
            // which may be replaced by models builder but the default is required to make plain old IPublishedContent
            // instances.
            Services.AddSingleton<IPublishedModelFactory>(factory => factory.CreateDefaultPublishedModelFactory());

            Services
                .AddNotificationAsyncHandler<MemberGroupSavingNotification, PublicAccessHandler>()
                .AddNotificationHandler<MemberGroupSavedNotification, PublicAccessHandler>()
                .AddNotificationAsyncHandler<MemberGroupDeletingNotification, PublicAccessHandler>()
                .AddNotificationHandler<MemberGroupDeletedNotification, PublicAccessHandler>();

            Services.AddSingleton<ISyncBootStateAccessor, NonRuntimeLevelBootStateAccessor>();

            // Register ValueEditorCache used for validation
            Services.AddSingleton<IValueEditorCache, ValueEditorCache>();

            // Register telemetry service used to gather data about installed packages
            Services.AddUnique<ISiteIdentifierService, SiteIdentifierService>();
            Services.AddUnique<ITelemetryService, TelemetryService>();

            Services.AddUnique<IKeyValueService, KeyValueService>();
            Services.AddUnique<IPublicAccessService, PublicAccessService>();
            Services.AddUnique<IContentVersionService, ContentVersionService>();
            Services.AddUnique<IUserGroupPermissionService, UserGroupPermissionService>();
            Services.AddUnique<IUserGroupService, UserGroupService>();
            Services.AddUnique<IUserPermissionService, UserPermissionService>();
            Services.AddUnique<IUserService, UserService>();
            Services.AddUnique<IWebProfilerService, WebProfilerService>();
            Services.AddUnique<ILocalizationService, LocalizationService>();
            Services.AddUnique<IDictionaryItemService, DictionaryItemService>();
            Services.AddUnique<IDataTypeContainerService, DataTypeContainerService>();
            Services.AddUnique<IContentTypeContainerService, ContentTypeContainerService>();
<<<<<<< HEAD
            Services.AddUnique<IContentTypeInfoService, ContentTypeInfoService>();
=======
            Services.AddUnique<IContentTypeSchemaService, ContentTypeSchemaService>();
>>>>>>> f18182e6
            Services.AddUnique<IMediaTypeContainerService, MediaTypeContainerService>();
            Services.AddUnique<IContentBlueprintContainerService, ContentBlueprintContainerService>();
            Services.AddUnique<IIsoCodeValidator, IsoCodeValidator>();
            Services.AddUnique<ICultureService, CultureService>();
            Services.AddUnique<ILanguageService, LanguageService>();
            Services.AddUnique<IMemberGroupService, MemberGroupService>();
            Services.AddUnique<IRedirectUrlService, RedirectUrlService>();
            Services.AddUnique<IConsentService, ConsentService>();
            Services.AddUnique<IPropertyValidationService, PropertyValidationService>();
            Services.AddUnique<IDomainService, DomainService>();
            Services.AddUnique<ITagService, TagService>();
            Services.AddUnique<IContentPermissionService, ContentPermissionService>();
            Services.AddUnique<IDictionaryPermissionService, DictionaryPermissionService>();
            Services.AddUnique<IContentService, ContentService>();
            Services.AddUnique<IContentBlueprintEditingService, ContentBlueprintEditingService>();
            Services.AddUnique<IContentEditingService, ContentEditingService>();
            Services.AddUnique<IContentPublishingService, ContentPublishingService>();
            Services.AddUnique<IContentValidationService, ContentValidationService>();
            Services.AddUnique<IContentVersionCleanupPolicy, DefaultContentVersionCleanupPolicy>();
            Services.AddUnique<IMemberService, MemberService>();
            Services.AddUnique<IMemberValidationService, MemberValidationService>();
            Services.AddUnique<IMediaPermissionService, MediaPermissionService>();
            Services.AddUnique<IMediaService, MediaService>();
            Services.AddUnique<IMediaEditingService, MediaEditingService>();
            Services.AddUnique<IMediaValidationService, MediaValidationService>();
            Services.AddUnique<IContentTypeService, ContentTypeService>();
            Services.AddUnique<IContentTypeBaseServiceProvider, ContentTypeBaseServiceProvider>();
            Services.AddUnique<IMediaTypeService, MediaTypeService>();
            Services.AddUnique<IContentTypeEditingService, ContentTypeEditingService>();
            Services.AddUnique<IMediaTypeEditingService, MediaTypeEditingService>();
            Services.AddUnique<IFileService, FileService>();
            Services.AddUnique<ITemplateService, TemplateService>();
            Services.AddUnique<IScriptService, ScriptService>();
            Services.AddUnique<IStylesheetService, StylesheetService>();
            Services.AddUnique<IStylesheetFolderService, StylesheetFolderService>();
            Services.AddUnique<IPartialViewService, PartialViewService>();
            Services.AddUnique<IScriptFolderService, ScriptFolderService>();
            Services.AddUnique<IPartialViewFolderService, PartialViewFolderService>();
            Services.AddUnique<ITemporaryFileService, TemporaryFileService>();
            Services.AddUnique<ITemplateContentParserService, TemplateContentParserService>();
            Services.AddUnique<IEntityService, EntityService>();
            Services.AddUnique<IOEmbedService, OEmbedService>();
            Services.AddUnique<IRelationService, RelationService>();
            Services.AddUnique<IMemberTypeService, MemberTypeService>();
            Services.AddUnique<IMemberContentEditingService, MemberContentEditingService>();
            Services.AddUnique<IMemberTypeEditingService, MemberTypeEditingService>();
            Services.AddUnique<IMemberTypeContainerService, MemberTypeContainerService>();
            Services.AddUnique<INotificationService, NotificationService>();
            Services.AddUnique<ITrackedReferencesService, TrackedReferencesService>();
            Services.AddUnique<ITreeEntitySortingService, TreeEntitySortingService>();
            Services.AddUnique<ExternalLoginService>(factory => new ExternalLoginService(
                factory.GetRequiredService<ICoreScopeProvider>(),
                factory.GetRequiredService<ILoggerFactory>(),
                factory.GetRequiredService<IEventMessagesFactory>(),
                factory.GetRequiredService<IExternalLoginWithKeyRepository>(),
                factory.GetRequiredService<IUserRepository>()));
            Services.AddUnique<ILogViewerService, LogViewerService>();
            Services.AddUnique<IExternalLoginWithKeyService>(factory => factory.GetRequiredService<ExternalLoginService>());
            Services.AddUnique<ILocalizedTextService>(factory => new LocalizedTextService(
                factory.GetRequiredService<Lazy<LocalizedTextServiceFileSources>>(),
                factory.GetRequiredService<ILogger<LocalizedTextService>>()));
            // Default to a NOOP repository cache version service
            Services.AddUnique<IRepositoryCacheVersionService, SingleServerCacheVersionService>();
            Services.AddUnique<ILongRunningOperationService, LongRunningOperationService>();
            Services.AddUnique<ILastSyncedManager, LastSyncedManager>();
            Services.AddUnique<IMachineInfoFactory, MachineInfoFactory>();

            Services.AddUnique<IEntityXmlSerializer, EntityXmlSerializer>();

            Services.AddSingleton<ConflictingPackageData>();
            Services.AddSingleton<CompiledPackageXmlParser>();
            Services.AddUnique<IPreviewTokenGenerator, NoopPreviewTokenGenerator>();
            Services.AddUnique<IPreviewService, PreviewService>();
            Services.AddUnique<DocumentNavigationService, DocumentNavigationService>();
            Services.AddUnique<IDocumentNavigationQueryService>(x => x.GetRequiredService<DocumentNavigationService>());
            Services.AddUnique<IDocumentNavigationManagementService>(x => x.GetRequiredService<DocumentNavigationService>());
            Services.AddUnique<MediaNavigationService, MediaNavigationService>();
            Services.AddUnique<IMediaNavigationQueryService>(x => x.GetRequiredService<MediaNavigationService>());
            Services.AddUnique<IMediaNavigationManagementService>(x => x.GetRequiredService<MediaNavigationService>());

            Services.AddUnique<PublishStatusService, PublishStatusService>();
            Services.AddUnique<IPublishStatusManagementService>(x => x.GetRequiredService<PublishStatusService>());
            Services.AddUnique<IPublishStatusQueryService>(x => x.GetRequiredService<PublishStatusService>());

            Services.AddUnique<IPublishedContentStatusFilteringService, PublishedContentStatusFilteringService>();
            Services.AddUnique<IPublishedMediaStatusFilteringService, PublishedMediaStatusFilteringService>();

            // Register a noop IHtmlSanitizer & IMarkdownSanitizer to be replaced
            Services.AddUnique<IHtmlSanitizer, NoopHtmlSanitizer>();
            Services.AddUnique<IMarkdownSanitizer, NoopMarkdownSanitizer>();

            Services.AddUnique<IPropertyTypeUsageService, PropertyTypeUsageService>();
            Services.AddUnique<IDataTypeUsageService, DataTypeUsageService>();

            Services.AddUnique<ICultureImpactFactory>(provider => new CultureImpactFactory(provider.GetRequiredService<IOptionsMonitor<ContentSettings>>()));
            Services.AddUnique<IDictionaryService, DictionaryService>();
            Services.AddUnique<IMediaImportService, MediaImportService>();

            // Register filestream security analyzers
            Services.AddUnique<IFileStreamSecurityValidator,FileStreamSecurityValidator>();
            Services.AddUnique<IDynamicRootService,DynamicRoot.DynamicRootService>();

            // Register Webhook services
            Services.AddUnique<IWebhookService, WebhookService>();
            Services.AddUnique<IWebhookLogService, WebhookLogService>();
            Services.AddUnique<IWebhookLogFactory, WebhookLogFactory>();
            Services.AddUnique<IWebhookRequestService>(factory => new WebhookRequestService(
                factory.GetRequiredService<ICoreScopeProvider>(),
                factory.GetRequiredService<IWebhookRequestRepository>(),
                factory.GetRequiredService<IWebhookJsonSerializer>()));

            // Data type configuration cache
            Services.AddUnique<IDataTypeConfigurationCache, DataTypeConfigurationCache>();
            Services.AddNotificationHandler<DataTypeCacheRefresherNotification, DataTypeConfigurationCacheRefresher>();

            // Partial view cache invalidators (no-op, shipped implementation is added in Umbraco.Web.Website, but we
            // need this to ensure we have a service registered for this interface even in headless setups).
            // See: https://github.com/umbraco/Umbraco-CMS/issues/19661
            Services.AddUnique<IMemberPartialViewCacheInvalidator, NoopMemberPartialViewCacheInvalidator>();

            // Two factor providers
            Services.AddUnique<ITwoFactorLoginService, TwoFactorLoginService>();
            Services.AddUnique<IUserTwoFactorLoginService, UserTwoFactorLoginService>();
            Services.AddUnique<IMemberTwoFactorLoginService, MemberTwoFactorLoginService>();

            // Add Query services
            Services.AddUnique<IDocumentRecycleBinQueryService, DocumentRecycleBinQueryService>();
            Services.AddUnique<IMediaRecycleBinQueryService, MediaRecycleBinQueryService>();
            Services.AddUnique<IContentQueryService, ContentQueryService>();

            // Authorizers
            Services.AddSingleton<IAuthorizationHelper, AuthorizationHelper>();
            Services.AddSingleton<IContentPermissionAuthorizer, ContentPermissionAuthorizer>();
            Services.AddSingleton<IDictionaryPermissionAuthorizer, DictionaryPermissionAuthorizer>();
            Services.AddSingleton<IFeatureAuthorizer, FeatureAuthorizer>();
            Services.AddSingleton<IMediaPermissionAuthorizer, MediaPermissionAuthorizer>();
            Services.AddSingleton<IUserGroupPermissionAuthorizer, UserGroupPermissionAuthorizer>();
            Services.AddSingleton<IUserPermissionAuthorizer, UserPermissionAuthorizer>();

            // Segments
            Services.AddUnique<ISegmentService, NoopSegmentService>();

            // definition Import/export
            Services.AddUnique<ITemporaryFileToXmlImportService, TemporaryFileToXmlImportService>();
            Services.AddUnique<IContentTypeImportService, ContentTypeImportService>();
            Services.AddUnique<IMediaTypeImportService, MediaTypeImportService>();
            Services.AddUnique<IMemberTypeImportService, MemberTypeImportService>();

            // add validation services
            Services.AddUnique<IElementSwitchValidator, ElementSwitchValidator>();

            // Routing
            Services.AddUnique<IDocumentUrlService, DocumentUrlService>();
            Services.AddNotificationAsyncHandler<UmbracoApplicationStartingNotification, DocumentUrlServiceInitializerNotificationHandler>();
        }
    }
}<|MERGE_RESOLUTION|>--- conflicted
+++ resolved
@@ -284,11 +284,7 @@
             Services.AddUnique<IDictionaryItemService, DictionaryItemService>();
             Services.AddUnique<IDataTypeContainerService, DataTypeContainerService>();
             Services.AddUnique<IContentTypeContainerService, ContentTypeContainerService>();
-<<<<<<< HEAD
-            Services.AddUnique<IContentTypeInfoService, ContentTypeInfoService>();
-=======
             Services.AddUnique<IContentTypeSchemaService, ContentTypeSchemaService>();
->>>>>>> f18182e6
             Services.AddUnique<IMediaTypeContainerService, MediaTypeContainerService>();
             Services.AddUnique<IContentBlueprintContainerService, ContentBlueprintContainerService>();
             Services.AddUnique<IIsoCodeValidator, IsoCodeValidator>();
