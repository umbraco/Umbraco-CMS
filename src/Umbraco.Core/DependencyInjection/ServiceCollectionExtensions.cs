using Microsoft.Extensions.DependencyInjection;
using Microsoft.Extensions.DependencyInjection.Extensions;
using Umbraco.Cms.Core.Composing;

namespace Umbraco.Extensions;

public static class ServiceCollectionExtensions
{
    /// <summary>
    ///     Adds a service of type <typeparamref name="TService" /> with an implementation type of
    ///     <typeparamref name="TImplementing" /> to the specified <see cref="IServiceCollection" />.
    /// </summary>
    /// <remarks>
    ///     Removes all previous registrations for the type <typeparamref name="TService" />.
    /// </remarks>
    public static void AddUnique<TService, TImplementing>(
        this IServiceCollection services)
        where TService : class
        where TImplementing : class, TService =>
        AddUnique<TService, TImplementing>(services, ServiceLifetime.Singleton);

    /// <summary>
    ///     Adds a service of type <typeparamref name="TService" /> with an implementation type of
    ///     <typeparamref name="TImplementing" /> to the specified <see cref="IServiceCollection" />.
    /// </summary>
    /// <remarks>
    ///     Removes all previous registrations for the type <typeparamref name="TService" />.
    /// </remarks>
    public static void AddUnique<TService, TImplementing>(
        this IServiceCollection services,
        ServiceLifetime lifetime)
        where TService : class
        where TImplementing : class, TService
    {
        services.RemoveAll<TService>();
        services.Add(ServiceDescriptor.Describe(typeof(TService), typeof(TImplementing), lifetime));
    }

<<<<<<< HEAD
    /// <summary>
    ///     Adds services of types <typeparamref name="TService1" /> &amp; <typeparamref name="TService2" /> with a shared
    ///     implementation type of <typeparamref name="TImplementing" /> to the specified <see cref="IServiceCollection" />.
    /// </summary>
    /// <remarks>
    ///     Removes all previous registrations for the types <typeparamref name="TService1" /> &amp;
    ///     <typeparamref name="TService2" />.
    /// </remarks>
    public static void AddMultipleUnique<TService1, TService2, TImplementing>(
        this IServiceCollection services,
        ServiceLifetime lifetime = ServiceLifetime.Singleton)
        where TService1 : class
        where TService2 : class
        where TImplementing : class, TService1, TService2
    {
        services.AddUnique<TService1, TImplementing>(lifetime);
        services.AddUnique<TService2>(factory => (TImplementing)factory.GetRequiredService<TService1>(), lifetime);
    }
=======
        /// <summary>
        /// Adds services of types <typeparamref name="TService1"/> &amp; <typeparamref name="TService2"/> with a shared implementation type of <typeparamref name="TImplementing"/> to the specified <see cref="IServiceCollection"/>.
        /// </summary>
        /// <remarks>
        /// Removes all previous registrations for the types <typeparamref name="TService1"/> &amp; <typeparamref name="TService2"/>.
        /// </remarks>
        public static void AddMultipleUnique<TService1, TService2, TImplementing>(
            this IServiceCollection services)
            where TService1 : class
            where TService2 : class
            where TImplementing : class, TService1, TService2
            => services.AddMultipleUnique<TService1, TService2, TImplementing>(ServiceLifetime.Singleton);

        /// <summary>
        /// Adds services of types <typeparamref name="TService1"/> &amp; <typeparamref name="TService2"/> with a shared implementation type of <typeparamref name="TImplementing"/> to the specified <see cref="IServiceCollection"/>.
        /// </summary>
        /// <remarks>
        /// Removes all previous registrations for the types <typeparamref name="TService1"/> &amp; <typeparamref name="TService2"/>.
        /// </remarks>
        public static void AddMultipleUnique<TService1, TService2, TImplementing>(
            this IServiceCollection services,
            ServiceLifetime lifetime)
            where TService1 : class
            where TService2 : class
            where TImplementing : class, TService1, TService2
        {
            services.AddUnique<TService1, TImplementing>(lifetime);
            services.AddUnique<TService2>(factory => (TImplementing)factory.GetRequiredService<TService1>(), lifetime);
        }
>>>>>>> 86e16302

    // TODO(V11): Remove this function.
    [Obsolete("This method is functionally equivalent to AddSingleton<TImplementing>() please use that instead.")]
    public static void AddUnique<TImplementing>(this IServiceCollection services)
        where TImplementing : class
    {
        services.RemoveAll<TImplementing>();
        services.AddSingleton<TImplementing>();
    }

<<<<<<< HEAD
    /// <summary>
    ///     Adds a service of type <typeparamref name="TService" /> with an implementation factory method to the specified
    ///     <see cref="IServiceCollection" />.
    /// </summary>
    /// <remarks>
    ///     Removes all previous registrations for the type <typeparamref name="TService" />.
    /// </remarks>
    public static void AddUnique<TService>(
        this IServiceCollection services,
        Func<IServiceProvider, TService> factory,
        ServiceLifetime lifetime = ServiceLifetime.Singleton)
        where TService : class
    {
        services.RemoveAll<TService>();
        services.Add(ServiceDescriptor.Describe(typeof(TService), factory, lifetime));
    }
=======
        /// <summary>
        /// Adds a service of type <typeparamref name="TService"/> with an implementation factory method to the specified <see cref="IServiceCollection"/>.
        /// </summary>
        /// <remarks>
        /// Removes all previous registrations for the type <typeparamref name="TService"/>.
        /// </remarks>
        public static void AddUnique<TService>(
            this IServiceCollection services,
            Func<IServiceProvider, TService> factory)
            where TService : class
            => services.AddUnique(factory, ServiceLifetime.Singleton);

        /// <summary>
        /// Adds a service of type <typeparamref name="TService"/> with an implementation factory method to the specified <see cref="IServiceCollection"/>.
        /// </summary>
        /// <remarks>
        /// Removes all previous registrations for the type <typeparamref name="TService"/>.
        /// </remarks>
        public static void AddUnique<TService>(
            this IServiceCollection services,
            Func<IServiceProvider, TService> factory,
            ServiceLifetime lifetime)
            where TService : class
        {
            services.RemoveAll<TService>();
            services.Add(ServiceDescriptor.Describe(typeof(TService), factory, lifetime));
        }
>>>>>>> 86e16302

    /// <summary>
    ///     Adds a singleton service of the type specified by <paramref name="serviceType" /> to the specified
    ///     <see cref="IServiceCollection" />.
    /// </summary>
    /// <remarks>
    ///     Removes all previous registrations for the type specified by <paramref name="serviceType" />.
    /// </remarks>
    public static void AddUnique(this IServiceCollection services, Type serviceType, object instance)
    {
        services.RemoveAll(serviceType);
        services.AddSingleton(serviceType, instance);
    }

    /// <summary>
    ///     Adds a singleton service of type <typeparamref name="TService" /> to the specified
    ///     <see cref="IServiceCollection" />.
    /// </summary>
    /// <remarks>
    ///     Removes all previous registrations for the type type <typeparamref name="TService" />.
    /// </remarks>
    public static void AddUnique<TService>(this IServiceCollection services, TService instance)
        where TService : class
    {
        services.RemoveAll<TService>();
        services.AddSingleton(instance);
    }

    internal static IServiceCollection AddLazySupport(this IServiceCollection services)
    {
        services.Replace(ServiceDescriptor.Transient(typeof(Lazy<>), typeof(LazyResolve<>)));
        return services;
    }
}<|MERGE_RESOLUTION|>--- conflicted
+++ resolved
@@ -36,7 +36,6 @@
         services.Add(ServiceDescriptor.Describe(typeof(TService), typeof(TImplementing), lifetime));
     }
 
-<<<<<<< HEAD
     /// <summary>
     ///     Adds services of types <typeparamref name="TService1" /> &amp; <typeparamref name="TService2" /> with a shared
     ///     implementation type of <typeparamref name="TImplementing" /> to the specified <see cref="IServiceCollection" />.
@@ -46,25 +45,8 @@
     ///     <typeparamref name="TService2" />.
     /// </remarks>
     public static void AddMultipleUnique<TService1, TService2, TImplementing>(
-        this IServiceCollection services,
-        ServiceLifetime lifetime = ServiceLifetime.Singleton)
+        this IServiceCollection services)
         where TService1 : class
-        where TService2 : class
-        where TImplementing : class, TService1, TService2
-    {
-        services.AddUnique<TService1, TImplementing>(lifetime);
-        services.AddUnique<TService2>(factory => (TImplementing)factory.GetRequiredService<TService1>(), lifetime);
-    }
-=======
-        /// <summary>
-        /// Adds services of types <typeparamref name="TService1"/> &amp; <typeparamref name="TService2"/> with a shared implementation type of <typeparamref name="TImplementing"/> to the specified <see cref="IServiceCollection"/>.
-        /// </summary>
-        /// <remarks>
-        /// Removes all previous registrations for the types <typeparamref name="TService1"/> &amp; <typeparamref name="TService2"/>.
-        /// </remarks>
-        public static void AddMultipleUnique<TService1, TService2, TImplementing>(
-            this IServiceCollection services)
-            where TService1 : class
             where TService2 : class
             where TImplementing : class, TService1, TService2
             => services.AddMultipleUnique<TService1, TService2, TImplementing>(ServiceLifetime.Singleton);
@@ -78,14 +60,13 @@
         public static void AddMultipleUnique<TService1, TService2, TImplementing>(
             this IServiceCollection services,
             ServiceLifetime lifetime)
-            where TService1 : class
-            where TService2 : class
-            where TImplementing : class, TService1, TService2
-        {
-            services.AddUnique<TService1, TImplementing>(lifetime);
-            services.AddUnique<TService2>(factory => (TImplementing)factory.GetRequiredService<TService1>(), lifetime);
-        }
->>>>>>> 86e16302
+        where TService1 : class
+        where TService2 : class
+        where TImplementing : class, TService1, TService2
+    {
+        services.AddUnique<TService1, TImplementing>(lifetime);
+        services.AddUnique<TService2>(factory => (TImplementing)factory.GetRequiredService<TService1>(), lifetime);
+    }
 
     // TODO(V11): Remove this function.
     [Obsolete("This method is functionally equivalent to AddSingleton<TImplementing>() please use that instead.")]
@@ -96,7 +77,6 @@
         services.AddSingleton<TImplementing>();
     }
 
-<<<<<<< HEAD
     /// <summary>
     ///     Adds a service of type <typeparamref name="TService" /> with an implementation factory method to the specified
     ///     <see cref="IServiceCollection" />.
@@ -106,24 +86,8 @@
     /// </remarks>
     public static void AddUnique<TService>(
         this IServiceCollection services,
-        Func<IServiceProvider, TService> factory,
-        ServiceLifetime lifetime = ServiceLifetime.Singleton)
+        Func<IServiceProvider, TService> factory)
         where TService : class
-    {
-        services.RemoveAll<TService>();
-        services.Add(ServiceDescriptor.Describe(typeof(TService), factory, lifetime));
-    }
-=======
-        /// <summary>
-        /// Adds a service of type <typeparamref name="TService"/> with an implementation factory method to the specified <see cref="IServiceCollection"/>.
-        /// </summary>
-        /// <remarks>
-        /// Removes all previous registrations for the type <typeparamref name="TService"/>.
-        /// </remarks>
-        public static void AddUnique<TService>(
-            this IServiceCollection services,
-            Func<IServiceProvider, TService> factory)
-            where TService : class
             => services.AddUnique(factory, ServiceLifetime.Singleton);
 
         /// <summary>
@@ -136,12 +100,11 @@
             this IServiceCollection services,
             Func<IServiceProvider, TService> factory,
             ServiceLifetime lifetime)
-            where TService : class
-        {
-            services.RemoveAll<TService>();
-            services.Add(ServiceDescriptor.Describe(typeof(TService), factory, lifetime));
-        }
->>>>>>> 86e16302
+        where TService : class
+    {
+        services.RemoveAll<TService>();
+        services.Add(ServiceDescriptor.Describe(typeof(TService), factory, lifetime));
+    }
 
     /// <summary>
     ///     Adds a singleton service of the type specified by <paramref name="serviceType" /> to the specified
