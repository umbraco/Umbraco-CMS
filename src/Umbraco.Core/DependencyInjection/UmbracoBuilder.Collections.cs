--- conflicted
+++ resolved
@@ -45,13 +45,10 @@
                 .Append<ContentTypeListViewContentAppFactory>()
                 .Append<ContentTypePermissionsContentAppFactory>()
                 .Append<ContentTypeTemplatesContentAppFactory>()
-<<<<<<< HEAD
                 .Append<UserGroupEditorContentAppFactory>()
-                .Append<UserEditorContentAppFactory>();
-=======
+                .Append<UserEditorContentAppFactory>()
                 .Append<MemberEditorContentAppFactory>()
                 .Append<DictionaryContentAppFactory>();
->>>>>>> ea264c79
 
             // all built-in finders in the correct order,
             // devs can then modify this list on application startup
