using System;
using Umbraco.Cms.Core.Actions;
using Umbraco.Cms.Core.Cache;
using Umbraco.Cms.Core.Composing;
using Umbraco.Cms.Core.ContentApps;
using Umbraco.Cms.Core.Dashboards;
using Umbraco.Cms.Core.Editors;
using Umbraco.Cms.Core.HealthChecks;
using Umbraco.Cms.Core.HealthChecks.NotificationMethods;
using Umbraco.Cms.Core.Manifest;
using Umbraco.Cms.Core.Mapping;
using Umbraco.Cms.Core.Media.EmbedProviders;
using Umbraco.Cms.Core.Packaging;
using Umbraco.Cms.Core.PropertyEditors;
using Umbraco.Cms.Core.PropertyEditors.Validators;
using Umbraco.Cms.Core.Routing;
using Umbraco.Cms.Core.Sections;
using Umbraco.Cms.Core.Strings;
using Umbraco.Cms.Core.Tour;
using Umbraco.Cms.Core.Trees;
using Umbraco.Cms.Core.WebAssets;
using Umbraco.Extensions;

namespace Umbraco.Cms.Core.DependencyInjection
{
    /// <summary>
    /// Extension methods for <see cref="IUmbracoBuilder"/>
    /// </summary>
    public static partial class UmbracoBuilderExtensions
    {
        /// <summary>
        /// Adds all core collection builders
        /// </summary>
        internal static void AddAllCoreCollectionBuilders(this IUmbracoBuilder builder)
        {
            builder.CacheRefreshers().Add(() => builder.TypeLoader.GetCacheRefreshers());
            builder.DataEditors().Add(() => builder.TypeLoader.GetDataEditors());
            builder.Actions().Add(() => builder .TypeLoader.GetActions());

            // register known content apps
            builder.ContentApps()
                .Append<ListViewContentAppFactory>()
                .Append<ContentEditorContentAppFactory>()
                .Append<ContentInfoContentAppFactory>()
                .Append<ContentTypeDesignContentAppFactory>()
                .Append<ContentTypeListViewContentAppFactory>()
                .Append<ContentTypePermissionsContentAppFactory>()
                .Append<ContentTypeTemplatesContentAppFactory>()
<<<<<<< HEAD
                .Append<DictionaryContentAppFactory>();
=======
                .Append<MemberEditorContentAppFactory>();
>>>>>>> e6d6dce3

            // all built-in finders in the correct order,
            // devs can then modify this list on application startup
            builder.ContentFinders()
                .Append<ContentFinderByPageIdQuery>()
                .Append<ContentFinderByUrl>()
                .Append<ContentFinderByIdPath>()
                /*.Append<ContentFinderByUrlAndTemplate>() // disabled, this is an odd finder */
                .Append<ContentFinderByUrlAlias>()
                .Append<ContentFinderByRedirectUrl>();
            builder.EditorValidators().Add(() => builder.TypeLoader.GetTypes<IEditorValidator>());
            builder.HealthChecks().Add(() => builder.TypeLoader.GetTypes<HealthCheck>());
            builder.HealthCheckNotificationMethods().Add(() => builder.TypeLoader.GetTypes<IHealthCheckNotificationMethod>());
            builder.TourFilters();
            builder.UrlProviders()
                .Append<AliasUrlProvider>()
                .Append<DefaultUrlProvider>();
            builder.MediaUrlProviders()
                .Append<DefaultMediaUrlProvider>();
            // register back office sections in the order we want them rendered
            builder.Sections()
                .Append<ContentSection>()
                .Append<MediaSection>()
                .Append<SettingsSection>()
                .Append<PackagesSection>()
                .Append<UsersSection>()
                .Append<MembersSection>()
                .Append<FormsSection>()
                .Append<TranslationSection>();
            builder.Components();
            // register core CMS dashboards and 3rd party types - will be ordered by weight attribute & merged with package.manifest dashboards
            builder.Dashboards()
                .Add<ContentDashboard>()
                .Add<ExamineDashboard>()
                .Add<FormsDashboard>()
                .Add<HealthCheckDashboard>()
                .Add<ManifestDashboard>()
                .Add<MediaDashboard>()
                .Add<MembersDashboard>()
                .Add<ProfilerDashboard>()
                .Add<PublishedStatusDashboard>()
                .Add<RedirectUrlDashboard>()
                .Add<SettingsDashboard>()
                .Add(builder.TypeLoader.GetTypes<IDashboard>());
            builder.DataValueReferenceFactories();
            builder.PropertyValueConverters().Append(builder.TypeLoader.GetTypes<IPropertyValueConverter>());
            builder.UrlSegmentProviders().Append<DefaultUrlSegmentProvider>();
            builder.ManifestValueValidators()
                .Add<RequiredValidator>()
                .Add<RegexValidator>()
                .Add<DelimitedValueValidator>()
                .Add<EmailValidator>()
                .Add<IntegerValidator>()
                .Add<DecimalValidator>();
            builder.ManifestFilters();
            builder.MediaUrlGenerators();
            // register OEmbed providers - no type scanning - all explicit opt-in of adding types, IEmbedProvider is not IDiscoverable
            builder.EmbedProviders()
                .Append<YouTube>()
                .Append<Twitter>()
                .Append<Vimeo>()
                .Append<DailyMotion>()
                .Append<Flickr>()
                .Append<Slideshare>()
                .Append<Kickstarter>()
                .Append<GettyImages>()
                .Append<Ted>()
                .Append<Soundcloud>()
                .Append<Issuu>()
                .Append<Hulu>()
                .Append<Giphy>();
            builder.SearchableTrees().Add(() => builder.TypeLoader.GetTypes<ISearchableTree>());
            builder.BackOfficeAssets();
        }

        /// <summary>
        /// Gets the actions collection builder.
        /// </summary>
        /// <param name="builder">The builder.</param>
        public static ActionCollectionBuilder Actions(this IUmbracoBuilder builder)
            => builder.WithCollectionBuilder<ActionCollectionBuilder>();

        /// <summary>
        /// Gets the content apps collection builder.
        /// </summary>
        /// <param name="builder">The builder.</param>
        public static ContentAppFactoryCollectionBuilder ContentApps(this IUmbracoBuilder builder)
            => builder.WithCollectionBuilder<ContentAppFactoryCollectionBuilder>();

        /// <summary>
        /// Gets the content finders collection builder.
        /// </summary>
        /// <param name="builder">The builder.</param>
        public static ContentFinderCollectionBuilder ContentFinders(this IUmbracoBuilder builder)
            => builder.WithCollectionBuilder<ContentFinderCollectionBuilder>();

        /// <summary>
        /// Gets the editor validators collection builder.
        /// </summary>
        /// <param name="builder">The builder.</param>
        public static EditorValidatorCollectionBuilder EditorValidators(this IUmbracoBuilder builder)
            => builder.WithCollectionBuilder<EditorValidatorCollectionBuilder>();

        /// <summary>
        /// Gets the health checks collection builder.
        /// </summary>
        /// <param name="builder">The builder.</param>
        public static HealthCheckCollectionBuilder HealthChecks(this IUmbracoBuilder builder)
            => builder.WithCollectionBuilder<HealthCheckCollectionBuilder>();

        public static HealthCheckNotificationMethodCollectionBuilder HealthCheckNotificationMethods(this IUmbracoBuilder builder)
            => builder.WithCollectionBuilder<HealthCheckNotificationMethodCollectionBuilder>();

        /// <summary>
        /// Gets the TourFilters collection builder.
        /// </summary>
        public static TourFilterCollectionBuilder TourFilters(this IUmbracoBuilder builder)
            => builder.WithCollectionBuilder<TourFilterCollectionBuilder>();

        /// <summary>
        /// Gets the URL providers collection builder.
        /// </summary>
        /// <param name="builder">The builder.</param>
        public static UrlProviderCollectionBuilder UrlProviders(this IUmbracoBuilder builder)
            => builder.WithCollectionBuilder<UrlProviderCollectionBuilder>();

        /// <summary>
        /// Gets the media url providers collection builder.
        /// </summary>
        /// <param name="builder">The builder.</param>
        public static MediaUrlProviderCollectionBuilder MediaUrlProviders(this IUmbracoBuilder builder)
            => builder.WithCollectionBuilder<MediaUrlProviderCollectionBuilder>();

        /// <summary>
        /// Gets the backoffice sections/applications collection builder.
        /// </summary>
        /// <param name="builder">The builder.</param>
        public static SectionCollectionBuilder Sections(this IUmbracoBuilder builder)
            => builder.WithCollectionBuilder<SectionCollectionBuilder>();

        /// <summary>
        /// Gets the components collection builder.
        /// </summary>
        public static ComponentCollectionBuilder Components(this IUmbracoBuilder builder)
            => builder.WithCollectionBuilder<ComponentCollectionBuilder>();

        /// <summary>
        /// Gets the backoffice dashboards collection builder.
        /// </summary>
        /// <param name="builder">The builder.</param>
        public static DashboardCollectionBuilder Dashboards(this IUmbracoBuilder builder)
            => builder.WithCollectionBuilder<DashboardCollectionBuilder>();

        /// <summary>
        /// Gets the cache refreshers collection builder.
        /// </summary>
        /// <param name="builder">The builder.</param>
        public static CacheRefresherCollectionBuilder CacheRefreshers(this IUmbracoBuilder builder)
            => builder.WithCollectionBuilder<CacheRefresherCollectionBuilder>();

        /// <summary>
        /// Gets the map definitions collection builder.
        /// </summary>
        /// <param name="builder">The builder.</param>
        public static MapDefinitionCollectionBuilder MapDefinitions(this IUmbracoBuilder builder)
            => builder.WithCollectionBuilder<MapDefinitionCollectionBuilder>();

        /// <summary>
        /// Gets the data editor collection builder.
        /// </summary>
        /// <param name="builder">The builder.</param>
        public static DataEditorCollectionBuilder DataEditors(this IUmbracoBuilder builder)
            => builder.WithCollectionBuilder<DataEditorCollectionBuilder>();

        /// <summary>
        /// Gets the data value reference factory collection builder.
        /// </summary>
        /// <param name="builder">The builder.</param>
        public static DataValueReferenceFactoryCollectionBuilder DataValueReferenceFactories(this IUmbracoBuilder builder)
            => builder.WithCollectionBuilder<DataValueReferenceFactoryCollectionBuilder>();

        /// <summary>
        /// Gets the property value converters collection builder.
        /// </summary>
        /// <param name="builder">The builder.</param>
        public static PropertyValueConverterCollectionBuilder PropertyValueConverters(this IUmbracoBuilder builder)
            => builder.WithCollectionBuilder<PropertyValueConverterCollectionBuilder>();

        /// <summary>
        /// Gets the url segment providers collection builder.
        /// </summary>
        /// <param name="builder">The builder.</param>
        public static UrlSegmentProviderCollectionBuilder UrlSegmentProviders(this IUmbracoBuilder builder)
            => builder.WithCollectionBuilder<UrlSegmentProviderCollectionBuilder>();

        /// <summary>
        /// Gets the validators collection builder.
        /// </summary>
        /// <param name="builder">The builder.</param>
        internal static ManifestValueValidatorCollectionBuilder ManifestValueValidators(this IUmbracoBuilder builder)
            => builder.WithCollectionBuilder<ManifestValueValidatorCollectionBuilder>();

        /// <summary>
        /// Gets the manifest filter collection builder.
        /// </summary>
        /// <param name="builder">The builder.</param>
        public static ManifestFilterCollectionBuilder ManifestFilters(this IUmbracoBuilder builder)
            => builder.WithCollectionBuilder<ManifestFilterCollectionBuilder>();

        /// <summary>
        /// Gets the content finders collection builder.
        /// </summary>
        /// <param name="builder">The builder.</param>
        public static MediaUrlGeneratorCollectionBuilder MediaUrlGenerators(this IUmbracoBuilder builder)
            => builder.WithCollectionBuilder<MediaUrlGeneratorCollectionBuilder>();

        /// <summary>
        /// Gets the backoffice OEmbed Providers collection builder.
        /// </summary>
        /// <param name="builder">The builder.</param>
        [Obsolete("Use EmbedProviders() instead")]
        public static EmbedProvidersCollectionBuilder OEmbedProviders(this IUmbracoBuilder builder)
            => EmbedProviders(builder);

        /// <summary>
        /// Gets the backoffice Embed Providers collection builder.
        /// </summary>
        /// <param name="builder">The builder.</param>
        public static EmbedProvidersCollectionBuilder EmbedProviders(this IUmbracoBuilder builder)
            => builder.WithCollectionBuilder<EmbedProvidersCollectionBuilder>();

        /// <summary>
        /// Gets the back office searchable tree collection builder
        /// </summary>
        public static SearchableTreeCollectionBuilder SearchableTrees(this IUmbracoBuilder builder)
            => builder.WithCollectionBuilder<SearchableTreeCollectionBuilder>();

        /// <summary>
        /// Gets the back office custom assets collection builder
        /// </summary>
        public static CustomBackOfficeAssetsCollectionBuilder BackOfficeAssets(this IUmbracoBuilder builder)
            => builder.WithCollectionBuilder<CustomBackOfficeAssetsCollectionBuilder>();
    }
}<|MERGE_RESOLUTION|>--- conflicted
+++ resolved
@@ -46,11 +46,8 @@
                 .Append<ContentTypeListViewContentAppFactory>()
                 .Append<ContentTypePermissionsContentAppFactory>()
                 .Append<ContentTypeTemplatesContentAppFactory>()
-<<<<<<< HEAD
+                .Append<MemberEditorContentAppFactory>()
                 .Append<DictionaryContentAppFactory>();
-=======
-                .Append<MemberEditorContentAppFactory>();
->>>>>>> e6d6dce3
 
             // all built-in finders in the correct order,
             // devs can then modify this list on application startup
