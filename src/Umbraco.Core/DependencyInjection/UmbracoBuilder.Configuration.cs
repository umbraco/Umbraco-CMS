--- conflicted
+++ resolved
@@ -1,5 +1,4 @@
 using System.Reflection;
-using Microsoft.Extensions.Configuration;
 using Microsoft.Extensions.DependencyInjection;
 using Microsoft.Extensions.Options;
 using Umbraco.Cms.Core.Configuration;
@@ -57,38 +56,6 @@
             {
                 if (string.IsNullOrEmpty(options.UmbracoMediaPhysicalRootPath))
                 {
-<<<<<<< HEAD
-                    if (string.IsNullOrEmpty(options.UmbracoMediaPhysicalRootPath))
-                    {
-                        options.UmbracoMediaPhysicalRootPath = options.UmbracoMediaPath;
-                    }
-                }))
-                .AddUmbracoOptions<HealthChecksSettings>()
-                .AddUmbracoOptions<HostingSettings>()
-                .AddUmbracoOptions<ImagingSettings>()
-                .AddUmbracoOptions<IndexCreatorSettings>()
-                .AddUmbracoOptions<KeepAliveSettings>()
-                .AddUmbracoOptions<LoggingSettings>()
-                .AddUmbracoOptions<MemberPasswordConfigurationSettings>()
-                .AddUmbracoOptions<NuCacheSettings>()
-                .AddUmbracoOptions<RequestHandlerSettings>()
-                .AddUmbracoOptions<RuntimeSettings>()
-                .AddUmbracoOptions<SecuritySettings>()
-                .AddUmbracoOptions<TourSettings>()
-                .AddUmbracoOptions<TypeFinderSettings>()
-                .AddUmbracoOptions<UserPasswordConfigurationSettings>()
-                .AddUmbracoOptions<WebRoutingSettings>()
-                .AddUmbracoOptions<UmbracoPluginSettings>()
-                .AddUmbracoOptions<UnattendedSettings>()
-                .AddUmbracoOptions<RichTextEditorSettings>()
-                .AddUmbracoOptions<BasicAuthSettings>()
-                .AddUmbracoOptions<RuntimeMinificationSettings>()
-                .AddUmbracoOptions<LegacyPasswordMigrationSettings>()
-                .AddUmbracoOptions<PackageMigrationSettings>()
-                .AddUmbracoOptions<ContentDashboardSettings>()
-                .AddUmbracoOptions<HelpPageSettings>()
-                .AddUmbracoOptions<DataTypesSettings>();
-=======
                     options.UmbracoMediaPhysicalRootPath = options.UmbracoMediaPath;
                 }
             }))
@@ -115,8 +82,8 @@
             .AddUmbracoOptions<LegacyPasswordMigrationSettings>()
             .AddUmbracoOptions<PackageMigrationSettings>()
             .AddUmbracoOptions<ContentDashboardSettings>()
-            .AddUmbracoOptions<HelpPageSettings>();
->>>>>>> 8e6e262c
+            .AddUmbracoOptions<HelpPageSettings>()
+                .AddUmbracoOptions<DataTypesSettings>();
 
         builder.Services.AddSingleton<IConfigureOptions<ConnectionStrings>, ConfigureConnectionStrings>();
 
