--- conflicted
+++ resolved
@@ -87,12 +87,9 @@
             .AddUmbracoOptions<DataTypesSettings>()
             .AddUmbracoOptions<WebhookSettings>()
             .AddUmbracoOptions<CacheSettings>()
-<<<<<<< HEAD
             .AddUmbracoOptions<SystemDateMigrationSettings>()
-            .AddUmbracoOptions<DistributedJobSettings>();
-=======
+            .AddUmbracoOptions<DistributedJobSettings>()
             .AddUmbracoOptions<BackOfficeTokenCookieSettings>();
->>>>>>> 15c6ca76
 
         // Configure connection string and ensure it's updated when the configuration changes
         builder.Services.AddSingleton<IConfigureOptions<ConnectionStrings>, ConfigureConnectionStrings>();
