--- conflicted
+++ resolved
@@ -1,4 +1,5 @@
 using System.Reflection;
+using Microsoft.Extensions.Configuration;
 using Microsoft.Extensions.DependencyInjection;
 using Microsoft.Extensions.Options;
 using Umbraco.Cms.Core.Configuration;
@@ -9,106 +10,6 @@
 namespace Umbraco.Cms.Core.DependencyInjection;
 
 /// <summary>
-<<<<<<< HEAD
-///     Extension methods for <see cref="IUmbracoBuilder" />
-/// </summary>
-public static partial class UmbracoBuilderExtensions
-{
-    /// <summary>
-    ///     Add Umbraco configuration services and options
-    /// </summary>
-    public static IUmbracoBuilder AddConfiguration(this IUmbracoBuilder builder)
-    {
-        // Register configuration validators.
-        builder.Services.AddSingleton<IValidateOptions<ContentSettings>, ContentSettingsValidator>();
-        builder.Services.AddSingleton<IValidateOptions<GlobalSettings>, GlobalSettingsValidator>();
-        builder.Services.AddSingleton<IValidateOptions<HealthChecksSettings>, HealthChecksSettingsValidator>();
-        builder.Services.AddSingleton<IValidateOptions<RequestHandlerSettings>, RequestHandlerSettingsValidator>();
-        builder.Services.AddSingleton<IValidateOptions<UnattendedSettings>, UnattendedSettingsValidator>();
-
-        // Register configuration sections.
-        builder
-            .AddUmbracoOptions<ModelsBuilderSettings>()
-            .AddUmbracoOptions<ConnectionStrings>()
-            .AddUmbracoOptions<ActiveDirectorySettings>()
-            .AddUmbracoOptions<ContentSettings>()
-            .AddUmbracoOptions<CoreDebugSettings>()
-            .AddUmbracoOptions<ExceptionFilterSettings>()
-            .AddUmbracoOptions<GlobalSettings>(optionsBuilder => optionsBuilder.PostConfigure(options =>
-            {
-                if (string.IsNullOrEmpty(options.UmbracoMediaPhysicalRootPath))
-                {
-                    options.UmbracoMediaPhysicalRootPath = options.UmbracoMediaPath;
-                }
-            }))
-            .AddUmbracoOptions<HealthChecksSettings>()
-            .AddUmbracoOptions<HostingSettings>()
-            .AddUmbracoOptions<ImagingSettings>()
-            .AddUmbracoOptions<IndexCreatorSettings>()
-            .AddUmbracoOptions<KeepAliveSettings>()
-            .AddUmbracoOptions<LoggingSettings>()
-            .AddUmbracoOptions<MemberPasswordConfigurationSettings>()
-            .AddUmbracoOptions<NuCacheSettings>()
-            .AddUmbracoOptions<RequestHandlerSettings>()
-            .AddUmbracoOptions<RuntimeSettings>()
-            .AddUmbracoOptions<SecuritySettings>()
-            .AddUmbracoOptions<TourSettings>()
-            .AddUmbracoOptions<TypeFinderSettings>()
-            .AddUmbracoOptions<UserPasswordConfigurationSettings>()
-            .AddUmbracoOptions<WebRoutingSettings>()
-            .AddUmbracoOptions<UmbracoPluginSettings>()
-            .AddUmbracoOptions<UnattendedSettings>()
-            .AddUmbracoOptions<RichTextEditorSettings>()
-            .AddUmbracoOptions<BasicAuthSettings>()
-            .AddUmbracoOptions<RuntimeMinificationSettings>()
-            .AddUmbracoOptions<LegacyPasswordMigrationSettings>()
-            .AddUmbracoOptions<PackageMigrationSettings>()
-            .AddUmbracoOptions<ContentDashboardSettings>()
-            .AddUmbracoOptions<HelpPageSettings>();
-
-        builder.Services.AddSingleton<IConfigureOptions<ConnectionStrings>, ConfigureConnectionStrings>();
-
-        builder.Services.Configure<InstallDefaultDataSettings>(
-            Constants.Configuration.NamedOptions.InstallDefaultData.Languages,
-            builder.Config.GetSection(
-                $"{Constants.Configuration.ConfigInstallDefaultData}:{Constants.Configuration.NamedOptions.InstallDefaultData.Languages}"));
-        builder.Services.Configure<InstallDefaultDataSettings>(
-            Constants.Configuration.NamedOptions.InstallDefaultData.DataTypes,
-            builder.Config.GetSection(
-                $"{Constants.Configuration.ConfigInstallDefaultData}:{Constants.Configuration.NamedOptions.InstallDefaultData.DataTypes}"));
-        builder.Services.Configure<InstallDefaultDataSettings>(
-            Constants.Configuration.NamedOptions.InstallDefaultData.MediaTypes,
-            builder.Config.GetSection(
-                $"{Constants.Configuration.ConfigInstallDefaultData}:{Constants.Configuration.NamedOptions.InstallDefaultData.MediaTypes}"));
-        builder.Services.Configure<InstallDefaultDataSettings>(
-            Constants.Configuration.NamedOptions.InstallDefaultData.MemberTypes,
-            builder.Config.GetSection(
-                $"{Constants.Configuration.ConfigInstallDefaultData}:{Constants.Configuration.NamedOptions.InstallDefaultData.MemberTypes}"));
-
-        builder.Services.Configure<RequestHandlerSettings>(options => options.MergeReplacements(builder.Config));
-
-        return builder;
-    }
-
-    private static IUmbracoBuilder AddUmbracoOptions<TOptions>(
-        this IUmbracoBuilder builder,
-        Action<OptionsBuilder<TOptions>>? configure = null)
-        where TOptions : class
-    {
-        UmbracoOptionsAttribute? umbracoOptionsAttribute = typeof(TOptions).GetCustomAttribute<UmbracoOptionsAttribute>();
-        if (umbracoOptionsAttribute is null)
-        {
-            throw new ArgumentException($"{typeof(TOptions)} do not have the UmbracoOptionsAttribute.");
-        }
-
-        OptionsBuilder<TOptions> optionsBuilder = builder.Services.AddOptions<TOptions>()
-            .Bind(
-                builder.Config.GetSection(umbracoOptionsAttribute.ConfigurationKey),
-                o => o.BindNonPublicProperties = umbracoOptionsAttribute.BindNonPublicProperties)
-            .ValidateDataAnnotations();
-
-        configure?.Invoke(optionsBuilder);
-=======
 /// Extension methods for <see cref="IUmbracoBuilder" />
 /// </summary>
 public static partial class UmbracoBuilderExtensions
@@ -200,7 +101,6 @@
             builder.Config.GetSection($"{Constants.Configuration.ConfigInstallDefaultData}:{Constants.Configuration.NamedOptions.InstallDefaultData.MemberTypes}"));
 
         builder.Services.Configure<RequestHandlerSettings>(options => options.MergeReplacements(builder.Config));
->>>>>>> 9a4daa45
 
         return builder;
     }
