--- conflicted
+++ resolved
@@ -5,11 +5,7 @@
 using System.Threading;
 using Microsoft.Extensions.Logging;
 using Umbraco.Core.Hosting;
-<<<<<<< HEAD
-=======
 using System.Threading.Tasks;
-using Umbraco.Core.Logging;
->>>>>>> 739194d7
 
 namespace Umbraco.Core.Runtime
 {
@@ -183,7 +179,7 @@
                 _listenTask = _mainDomLock.ListenAsync();
                 _listenCompleteTask = _listenTask.ContinueWith(t =>
                 {
-                    _logger.Debug<MainDom>("Listening task completed with {TaskStatus}", _listenTask.Status);
+                    _logger.LogDebug("Listening task completed with {TaskStatus}", _listenTask.Status);
 
                     OnSignal("signal");
                 }, TaskScheduler.Default); // Must explicitly specify this, see https://blog.stephencleary.com/2013/10/continuewith-is-dangerous-too.html
