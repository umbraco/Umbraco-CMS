﻿using System;
using System.Collections.Generic;
using System.Diagnostics;
using System.IO;
using System.Web;
using System.Web.Hosting;
using Umbraco.Core.Cache;
using Umbraco.Core.Composing;
using Umbraco.Core.Configuration;
using Umbraco.Core.Exceptions;
using Umbraco.Core.IO;
using Umbraco.Core.Logging;
using Umbraco.Core.Logging.Serilog;
using Umbraco.Core.Persistence;
using Umbraco.Core.Persistence.Mappers;
using Umbraco.Core.Sync;

namespace Umbraco.Core.Runtime
{
    /// <summary>
    /// Represents the Core Umbraco runtime.
    /// </summary>
    /// <remarks>Does not handle any of the web-related aspects of Umbraco (startup, etc). It
    /// should be possible to use this runtime in console apps.</remarks>
    public class CoreRuntime : IRuntime
    {
        private ComponentCollection _components;
        private IFactory _factory;
        private RuntimeState _state;

        /// <summary>
        /// Gets the logger.
        /// </summary>
        protected ILogger Logger { get; private set; }

        /// <summary>
        /// Gets the profiler.
        /// </summary>
        protected IProfiler Profiler { get; private set; }

        /// <summary>
        /// Gets the profiling logger.
        /// </summary>
        protected IProfilingLogger ProfilingLogger { get; private set; }

        /// <summary>
<<<<<<< HEAD
        /// Gets the <see cref="ITypeFinder"/>
        /// </summary>
        protected ITypeFinder TypeFinder { get; private set; }

        /// <summary>
=======
>>>>>>> 40894c8e
        /// Gets the <see cref="IIOHelper"/>
        /// </summary>
        protected IIOHelper IOHelper { get; private set; }

        /// <inheritdoc />
        public IRuntimeState State => _state;

        /// <inheritdoc/>
        public virtual IFactory Boot(IRegister register)
        {
            // create and register the essential services
            // ie the bare minimum required to boot

            // loggers
            var logger = Logger = GetLogger();
            if (logger == null)
                throw new InvalidOperationException($"The object returned from {nameof(GetLogger)} cannot be null");
            var profiler = Profiler = GetProfiler();
            if (profiler == null)
                throw new InvalidOperationException($"The object returned from {nameof(GetProfiler)} cannot be null");

            var profilingLogger = ProfilingLogger = new ProfilingLogger(logger, profiler);

            IOHelper = GetIOHelper();
            if (IOHelper == null)
                throw new InvalidOperationException($"The object returned from {nameof(GetIOHelper)} cannot be null");

<<<<<<< HEAD
            TypeFinder = GetTypeFinder();
            if (TypeFinder == null)
                throw new InvalidOperationException($"The object returned from {nameof(GetTypeFinder)} cannot be null");

=======
>>>>>>> 40894c8e
            // the boot loader boots using a container scope, so anything that is PerScope will
            // be disposed after the boot loader has booted, and anything else will remain.
            // note that this REQUIRES that perWebRequestScope has NOT been enabled yet, else
            // the container will fail to create a scope since there is no http context when
            // the application starts.
            // the boot loader is kept in the runtime for as long as Umbraco runs, and components
            // are NOT disposed - which is not a big deal as long as they remain lightweight
            // objects.

            using (var timer = profilingLogger.TraceDuration<CoreRuntime>(
                $"Booting Umbraco {UmbracoVersion.SemanticVersion.ToSemanticString()}.",
                "Booted.",
                "Boot failed."))
            {
                logger.Info<CoreRuntime>("Booting site '{HostingSiteName}', app '{HostingApplicationID}', path '{HostingPhysicalPath}', server '{MachineName}'.",
                    HostingEnvironment.SiteName,
                    HostingEnvironment.ApplicationID,
                    HostingEnvironment.ApplicationPhysicalPath,
                    NetworkHelper.MachineName);
                logger.Debug<CoreRuntime>("Runtime: {Runtime}", GetType().FullName);

                // application environment
                ConfigureUnhandledException();
                ConfigureApplicationRootPath();

                Boot(register, timer);
            }

            return _factory;
        }

        /// <summary>
        /// Boots the runtime within a timer.
        /// </summary>
        protected virtual IFactory Boot(IRegister register, DisposableTimer timer)
        {
            Composition composition = null;

            try
            {
                // throws if not full-trust
                new AspNetHostingPermission(AspNetHostingPermissionLevel.Unrestricted).Demand();

                // run handlers
                RuntimeOptions.DoRuntimeBoot(ProfilingLogger);

                // application caches
                var appCaches = GetAppCaches();

                // database factory
                var databaseFactory = GetDatabaseFactory();

                // configs
                var configs = GetConfigs();

                // type finder/loader
                var typeLoader = new TypeLoader(IOHelper, TypeFinder, appCaches.RuntimeCache, new DirectoryInfo(configs.Global().LocalTempPath), ProfilingLogger);

                // runtime state
                // beware! must use '() => _factory.GetInstance<T>()' and NOT '_factory.GetInstance<T>'
                // as the second one captures the current value (null) and therefore fails
                _state = new RuntimeState(Logger,
                    configs.Settings(), configs.Global(),
                    new Lazy<IMainDom>(() => _factory.GetInstance<IMainDom>()),
                    new Lazy<IServerRegistrar>(() => _factory.GetInstance<IServerRegistrar>()))
                {
                    Level = RuntimeLevel.Boot
                };

                // main dom
                var mainDom = new MainDom(Logger);

                // create the composition   
                composition = new Composition(register, typeLoader, ProfilingLogger, _state, configs);
<<<<<<< HEAD
                composition.RegisterEssentials(Logger, Profiler, ProfilingLogger, mainDom, appCaches, databaseFactory, typeLoader, _state, TypeFinder);
=======
                composition.RegisterEssentials(Logger, Profiler, ProfilingLogger, mainDom, appCaches, databaseFactory, typeLoader, _state, IOHelper);
>>>>>>> 40894c8e

                // run handlers
                RuntimeOptions.DoRuntimeEssentials(composition, appCaches, typeLoader, databaseFactory);

                // register runtime-level services
                // there should be none, really - this is here "just in case"
                Compose(composition);

                // acquire the main domain - if this fails then anything that should be registered with MainDom will not operate
                AcquireMainDom(mainDom);

                // determine our runtime level
                DetermineRuntimeLevel(databaseFactory, ProfilingLogger);

                // get composers, and compose
                var composerTypes = ResolveComposerTypes(typeLoader);
                composition.WithCollectionBuilder<ComponentCollectionBuilder>();
                var composers = new Composers(composition, composerTypes, ProfilingLogger);
                composers.Compose();

                // create the factory
                _factory = Current.Factory = composition.CreateFactory();

                // create & initialize the components
                _components = _factory.GetInstance<ComponentCollection>();
                _components.Initialize();
            }
            catch (Exception e)
            {
                var bfe = e as BootFailedException ?? new BootFailedException("Boot failed.", e);

                if (_state != null)
                {
                    _state.Level = RuntimeLevel.BootFailed;
                    _state.BootFailedException = bfe;
                }

                timer?.Fail(exception: bfe); // be sure to log the exception - even if we repeat ourselves

                // if something goes wrong above, we may end up with no factory
                // meaning nothing can get the runtime state, etc - so let's try
                // to make sure we have a factory
                if (_factory == null)
                {
                    try
                    {
                        _factory = Current.Factory = composition?.CreateFactory();
                    }
                    catch { /* yea */ }
                }

                Debugger.Break();

                // throwing here can cause w3wp to hard-crash and we want to avoid it.
                // instead, we're logging the exception and setting level to BootFailed.
                // various parts of Umbraco such as UmbracoModule and UmbracoDefaultOwinStartup
                // understand this and will nullify themselves, while UmbracoModule will
                // throw a BootFailedException for every requests.
            }

            return _factory;
        }

        protected virtual void ConfigureUnhandledException()
        {
            //take care of unhandled exceptions - there is nothing we can do to
            // prevent the launch process to go down but at least we can try
            // and log the exception
            AppDomain.CurrentDomain.UnhandledException += (_, args) =>
            {
                var exception = (Exception)args.ExceptionObject;
                var isTerminating = args.IsTerminating; // always true?

                var msg = "Unhandled exception in AppDomain";
                if (isTerminating) msg += " (terminating)";
                msg += ".";
                Logger.Error<CoreRuntime>(exception, msg);
            };
        }

        protected virtual void ConfigureApplicationRootPath()
        {
            var path = GetApplicationRootPath();
            if (string.IsNullOrWhiteSpace(path) == false)
                Current.IOHelper.SetRootDirectory(path);
        }

        private bool AcquireMainDom(MainDom mainDom)
        {
            using (var timer = ProfilingLogger.DebugDuration<CoreRuntime>("Acquiring MainDom.", "Acquired."))
            {
                try
                {
                    return mainDom.Acquire();
                }
                catch
                {
                    timer?.Fail();
                    throw;
                }
            }
        }

        // internal for tests
        internal void DetermineRuntimeLevel(IUmbracoDatabaseFactory databaseFactory, IProfilingLogger profilingLogger)
        {
            using (var timer = profilingLogger.DebugDuration<CoreRuntime>("Determining runtime level.", "Determined."))
            {
                try
                {
                    _state.DetermineRuntimeLevel(databaseFactory, profilingLogger);

                    profilingLogger.Debug<CoreRuntime>("Runtime level: {RuntimeLevel} - {RuntimeLevelReason}", _state.Level, _state.Reason);

                    if (_state.Level == RuntimeLevel.Upgrade)
                    {
                        profilingLogger.Debug<CoreRuntime>("Configure database factory for upgrades.");
                        databaseFactory.ConfigureForUpgrade();
                    }
                }
                catch
                {
                    _state.Level = RuntimeLevel.BootFailed;
                    _state.Reason = RuntimeLevelReason.BootFailedOnException;
                    timer?.Fail();
                    throw;
                }
            }
        }

        private IEnumerable<Type> ResolveComposerTypes(TypeLoader typeLoader)
        {
            using (var timer = ProfilingLogger.TraceDuration<CoreRuntime>("Resolving composer types.", "Resolved."))
            {
                try
                {
                    return GetComposerTypes(typeLoader);
                }
                catch
                {
                    timer?.Fail();
                    throw;
                }
            }
        }

        /// <inheritdoc/>
        public virtual void Terminate()
        {
            _components?.Terminate();
        }

        /// <summary>
        /// Composes the runtime.
        /// </summary>
        public virtual void Compose(Composition composition)
        {
        }

        #region Getters

        // getters can be implemented by runtimes inheriting from CoreRuntime

        /// <summary>
        /// Gets all composer types.
        /// </summary>
        protected virtual IEnumerable<Type> GetComposerTypes(TypeLoader typeLoader)
            => typeLoader.GetTypes<IComposer>();

        /// <summary>
        /// Gets a logger.
        /// </summary>
        protected virtual ILogger GetLogger()
            => SerilogLogger.CreateWithDefaultConfiguration();

        /// <summary>
        /// Gets a profiler.
        /// </summary>
        protected virtual IProfiler GetProfiler()
            => new LogProfiler(Logger);

        /// <summary>
<<<<<<< HEAD
        /// Gets a <see cref="ITypeFinder"/>
        /// </summary>
        /// <returns></returns>
        protected virtual ITypeFinder GetTypeFinder()
            => new TypeFinder(Logger);

        /// <summary>
=======
>>>>>>> 40894c8e
        /// Gets a <see cref="IIOHelper"/>
        /// </summary>
        /// <returns></returns>
        protected virtual IIOHelper GetIOHelper()
<<<<<<< HEAD
            => Umbraco.Core.IO.IOHelper.Default;
=======
            => new Umbraco.Core.IO.IOHelper();
>>>>>>> 40894c8e

        /// <summary>
        /// Gets the application caches.
        /// </summary>
        protected virtual AppCaches GetAppCaches()
        {
            // need the deep clone runtime cache provider to ensure entities are cached properly, ie
            // are cloned in and cloned out - no request-based cache here since no web-based context,
            // is overridden by the web runtime

            return new AppCaches(
                new DeepCloneAppCache(new ObjectCacheAppCache(TypeFinder)),
                NoAppCache.Instance,
                new IsolatedCaches(type => new DeepCloneAppCache(new ObjectCacheAppCache(TypeFinder))));
        }

        // by default, returns null, meaning that Umbraco should auto-detect the application root path.
        // override and return the absolute path to the Umbraco site/solution, if needed
        protected virtual string GetApplicationRootPath()
            => null;

        /// <summary>
        /// Gets the database factory.
        /// </summary>
        /// <remarks>This is strictly internal, for tests only.</remarks>
        protected internal virtual IUmbracoDatabaseFactory GetDatabaseFactory()
            => new UmbracoDatabaseFactory(Logger, new Lazy<IMapperCollection>(() => _factory.GetInstance<IMapperCollection>()));

        /// <summary>
        /// Gets the configurations.
        /// </summary>
        protected virtual Configs GetConfigs()
        {
            var configs = new Configs();
            configs.AddCoreConfigs();
            return configs;
        }

        #endregion
    }
}<|MERGE_RESOLUTION|>--- conflicted
+++ resolved
@@ -44,14 +44,11 @@
         protected IProfilingLogger ProfilingLogger { get; private set; }
 
         /// <summary>
-<<<<<<< HEAD
         /// Gets the <see cref="ITypeFinder"/>
         /// </summary>
         protected ITypeFinder TypeFinder { get; private set; }
 
         /// <summary>
-=======
->>>>>>> 40894c8e
         /// Gets the <see cref="IIOHelper"/>
         /// </summary>
         protected IIOHelper IOHelper { get; private set; }
@@ -79,13 +76,10 @@
             if (IOHelper == null)
                 throw new InvalidOperationException($"The object returned from {nameof(GetIOHelper)} cannot be null");
 
-<<<<<<< HEAD
             TypeFinder = GetTypeFinder();
             if (TypeFinder == null)
                 throw new InvalidOperationException($"The object returned from {nameof(GetTypeFinder)} cannot be null");
 
-=======
->>>>>>> 40894c8e
             // the boot loader boots using a container scope, so anything that is PerScope will
             // be disposed after the boot loader has booted, and anything else will remain.
             // note that this REQUIRES that perWebRequestScope has NOT been enabled yet, else
@@ -158,13 +152,9 @@
                 // main dom
                 var mainDom = new MainDom(Logger);
 
-                // create the composition   
+                // create the composition
                 composition = new Composition(register, typeLoader, ProfilingLogger, _state, configs);
-<<<<<<< HEAD
-                composition.RegisterEssentials(Logger, Profiler, ProfilingLogger, mainDom, appCaches, databaseFactory, typeLoader, _state, TypeFinder);
-=======
-                composition.RegisterEssentials(Logger, Profiler, ProfilingLogger, mainDom, appCaches, databaseFactory, typeLoader, _state, IOHelper);
->>>>>>> 40894c8e
+                composition.RegisterEssentials(Logger, Profiler, ProfilingLogger, mainDom, appCaches, databaseFactory, typeLoader, _state, TypeFinder, IOHelper);
 
                 // run handlers
                 RuntimeOptions.DoRuntimeEssentials(composition, appCaches, typeLoader, databaseFactory);
@@ -347,7 +337,6 @@
             => new LogProfiler(Logger);
 
         /// <summary>
-<<<<<<< HEAD
         /// Gets a <see cref="ITypeFinder"/>
         /// </summary>
         /// <returns></returns>
@@ -355,17 +344,11 @@
             => new TypeFinder(Logger);
 
         /// <summary>
-=======
->>>>>>> 40894c8e
         /// Gets a <see cref="IIOHelper"/>
         /// </summary>
         /// <returns></returns>
         protected virtual IIOHelper GetIOHelper()
-<<<<<<< HEAD
             => Umbraco.Core.IO.IOHelper.Default;
-=======
-            => new Umbraco.Core.IO.IOHelper();
->>>>>>> 40894c8e
 
         /// <summary>
         /// Gets the application caches.
