﻿using System;
using System.Collections.Generic;
<<<<<<< HEAD
=======
using System.Configuration;
using System.Reflection;
>>>>>>> 31b4e944
using System.Threading;
using System.Web;
using Umbraco.Core.Cache;
using Umbraco.Core.Components;
using Umbraco.Core.Composing;
using Umbraco.Core.Composing.Composers;
using Umbraco.Core.Configuration;
using Umbraco.Core.Exceptions;
using Umbraco.Core.IO;
using Umbraco.Core.Logging;
using Umbraco.Core.Logging.Serilog;
using Umbraco.Core.Migrations.Upgrade;
using Umbraco.Core.Persistence;
using Umbraco.Core.Persistence.Dtos;
using Umbraco.Core.Persistence.Mappers;
using Umbraco.Core.Persistence.SqlSyntax;
using Umbraco.Core.Scoping;
using Umbraco.Core.Services.Implement;

namespace Umbraco.Core.Runtime
{
    /// <summary>
    /// Represents the Core Umbraco runtime.
    /// </summary>
    /// <remarks>Does not handle any of the web-related aspects of Umbraco (startup, etc). It
    /// should be possible to use this runtime in console apps.</remarks>
    public class CoreRuntime : IRuntime
    {
        private BootLoader _bootLoader;
        private RuntimeState _state;

        /// <summary>
        /// Initializes a new instance of the <see cref="CoreRuntime"/> class.
        /// </summary>
        public CoreRuntime()
        { }

        /// <inheritdoc/>
        public virtual void Boot(IContainer container)
        {
            container.ConfigureUmbracoCore(); // also sets Current.Container

            // register the essential stuff,
            // ie the global application logger
            // (profiler etc depend on boot manager)
            var logger = GetLogger();
            container.RegisterInstance(logger);
            // now it is ok to use Current.Logger

            ConfigureUnhandledException(logger);
            ConfigureAssemblyResolve(logger);

            Compose(container);

            // prepare essential stuff

            var path = GetApplicationRootPath();
            if (string.IsNullOrWhiteSpace(path) == false)
                IOHelper.SetRootDirectory(path);

            _state = (RuntimeState) container.GetInstance<IRuntimeState>();
            _state.Level = RuntimeLevel.Boot;

            Logger = container.GetInstance<ILogger>();
            Profiler = container.GetInstance<IProfiler>();
            ProfilingLogger = container.GetInstance<ProfilingLogger>();

            // the boot loader boots using a container scope, so anything that is PerScope will
            // be disposed after the boot loader has booted, and anything else will remain.
            // note that this REQUIRES that perWebRequestScope has NOT been enabled yet, else
            // the container will fail to create a scope since there is no http context when
            // the application starts.
            // the boot loader is kept in the runtime for as long as Umbraco runs, and components
            // are NOT disposed - which is not a big deal as long as they remain lightweight
            // objects.

            using (var bootTimer = ProfilingLogger.TraceDuration<CoreRuntime>(
                $"Booting Umbraco {UmbracoVersion.SemanticVersion.ToSemanticString()} on {NetworkHelper.MachineName}.",
                "Booted.",
                "Boot failed."))
            {
                // throws if not full-trust
                new AspNetHostingPermission(AspNetHostingPermissionLevel.Unrestricted).Demand();

                try
                {
                    Logger.Debug<CoreRuntime>("Runtime: {Runtime}", GetType().FullName);

                    AquireMainDom(container);
                    DetermineRuntimeLevel(container);
                    var componentTypes = ResolveComponentTypes();
                    _bootLoader = new BootLoader(container);
                    _bootLoader.Boot(componentTypes, _state.Level);
                }
                catch (Exception e)
                {
                    _state.Level = RuntimeLevel.BootFailed;
                    var bfe = e as BootFailedException ?? new BootFailedException("Boot failed.", e);
                    _state.BootFailedException = bfe;
                    bootTimer.Fail(exception: bfe); // be sure to log the exception - even if we repeat ourselves

                    // throwing here can cause w3wp to hard-crash and we want to avoid it.
                    // instead, we're logging the exception and setting level to BootFailed.
                    // various parts of Umbraco such as UmbracoModule and UmbracoDefaultOwinStartup
                    // understand this and will nullify themselves, while UmbracoModule will
                    // throw a BootFailedException for every requests.
                }
            }

            //fixme
            // after Umbraco has started there is a scope in "context" and that context is
            // going to stay there and never get destroyed nor reused, so we have to ensure that
            // everything is cleared
            //var sa = container.GetInstance<IDatabaseScopeAccessor>();
            //sa.Scope?.Dispose();
        }

<<<<<<< HEAD
        private void AquireMainDom(IContainer container)
=======
        /// <summary>
        /// Gets a logger.
        /// </summary>
        protected virtual ILogger GetLogger()
        {
            return SerilogLogger.CreateWithDefaultConfiguration();
        }

        protected virtual void ConfigureUnhandledException(ILogger logger)
        {
            //take care of unhandled exceptions - there is nothing we can do to
            // prevent the launch process to go down but at least we can try
            // and log the exception
            AppDomain.CurrentDomain.UnhandledException += (_, args) =>
            {
                var exception = (Exception)args.ExceptionObject;
                var isTerminating = args.IsTerminating; // always true?

                var msg = "Unhandled exception in AppDomain";
                if (isTerminating) msg += " (terminating)";
                msg += ".";
                logger.Error<CoreRuntime>(exception, msg);
            };
        }

        protected virtual void ConfigureAssemblyResolve(ILogger logger)
        {
            // When an assembly can't be resolved. In here we can do magic with the assembly name and try loading another.
            // This is used for loading a signed assembly of AutoMapper (v. 3.1+) without having to recompile old code.
            AppDomain.CurrentDomain.AssemblyResolve += (sender, args) =>
            {
                // ensure the assembly is indeed AutoMapper and that the PublicKeyToken is null before trying to Load again
                // do NOT just replace this with 'return Assembly', as it will cause an infinite loop -> stackoverflow
                if (args.Name.StartsWith("AutoMapper") && args.Name.EndsWith("PublicKeyToken=null"))
                    return Assembly.Load(args.Name.Replace(", PublicKeyToken=null", ", PublicKeyToken=be96cd2c38ef1005"));
                return null;
            };
        }


        private void AquireMainDom(IServiceFactory container)
>>>>>>> 31b4e944
        {
            using (var timer = ProfilingLogger.DebugDuration<CoreRuntime>("Acquiring MainDom.", "Aquired."))
            {
                try
                {
                    var mainDom = container.GetInstance<MainDom>();
                    mainDom.Acquire();
                }
                catch
                {
                    timer.Fail();
                    throw;
                }
            }
        }

        // internal for tests
        internal void DetermineRuntimeLevel(IContainer container)
        {
            using (var timer = ProfilingLogger.DebugDuration<CoreRuntime>("Determining runtime level.", "Determined."))
            {
                try
                {
                    var dbfactory = container.GetInstance<IUmbracoDatabaseFactory>();
                    SetRuntimeStateLevel(dbfactory, Logger);

                    Logger.Debug<CoreRuntime>("Runtime level: {RuntimeLevel}", _state.Level);

                    if (_state.Level == RuntimeLevel.Upgrade)
                    {
                        Logger.Debug<CoreRuntime>("Configure database factory for upgrades.");
                        dbfactory.ConfigureForUpgrade();
                    }
                }
                catch
                {
                    timer.Fail();
                    throw;
                }
            }
        }

        private IEnumerable<Type> ResolveComponentTypes()
        {
            using (var timer = ProfilingLogger.TraceDuration<CoreRuntime>("Resolving component types.", "Resolved."))
            {
                try
                {
                    return GetComponentTypes();
                }
                catch
                {
                    timer.Fail();
                    throw;
                }
            }
        }

        /// <inheritdoc/>
        public virtual void Terminate()
        {
            using (ProfilingLogger.DebugDuration<CoreRuntime>("Terminating Umbraco.", "Terminated."))
            {
                _bootLoader?.Terminate();
            }
        }

        /// <summary>
        /// Composes the runtime.
        /// </summary>
        public virtual void Compose(IContainer container)
        {
            // compose the very essential things that are needed to bootstrap, before anything else,
            // and only these things - the rest should be composed in runtime components

            // register basic things
            container.RegisterSingleton<IProfiler, LogProfiler>();
            container.RegisterSingleton<ProfilingLogger>();
            container.RegisterSingleton<IRuntimeState, RuntimeState>();

            container.ComposeConfiguration();

            // register caches
            // need the deep clone runtime cache profiver to ensure entities are cached properly, ie
            // are cloned in and cloned out - no request-based cache here since no web-based context,
            // will be overriden later or
            container.RegisterSingleton(_ => new CacheHelper(
                new DeepCloneRuntimeCacheProvider(new ObjectCacheRuntimeCacheProvider()),
                new StaticCacheProvider(),
                NullCacheProvider.Instance,
                new IsolatedRuntimeCache(type => new DeepCloneRuntimeCacheProvider(new ObjectCacheRuntimeCacheProvider()))));
            container.RegisterSingleton(f => f.GetInstance<CacheHelper>().RuntimeCache);

            // register the plugin manager
            container.RegisterSingleton(f => new TypeLoader(f.GetInstance<IRuntimeCacheProvider>(), f.GetInstance<IGlobalSettings>(), f.GetInstance<ProfilingLogger>()));

            // register syntax providers - required by database factory - GetAllInstances<ISqlSyntaxProvider> or an IEnumerable can get them
            container.Register<MySqlSyntaxProvider>();
            container.Register<SqlCeSyntaxProvider>();
            container.Register<SqlServerSyntaxProvider>();

            // register persistence mappers - required by database factory so needs to be done here
            // means the only place the collection can be modified is in a runtime - afterwards it
            // has been frozen and it is too late
            var mapperCollectionBuilder = container.RegisterCollectionBuilder<MapperCollectionBuilder>();
            ComposeMapperCollection(mapperCollectionBuilder);

            // register database factory - required to check for migrations
            // will be initialized with syntax providers and a logger, and will try to configure
            // from the default connection string name, if possible, else will remain non-configured
            // until properly configured (eg when installing)
            container.RegisterSingleton<IUmbracoDatabaseFactory, UmbracoDatabaseFactory>();
            container.RegisterSingleton(f => f.GetInstance<IUmbracoDatabaseFactory>().SqlContext);

            // register the scope provider
            container.RegisterSingleton<ScopeProvider>(); // implements both IScopeProvider and IScopeAccessor
            container.RegisterSingleton<IScopeProvider>(f => f.GetInstance<ScopeProvider>());
            container.RegisterSingleton<IScopeAccessor>(f => f.GetInstance<ScopeProvider>());

            // register MainDom
            container.RegisterSingleton<MainDom>();
        }

        protected virtual void ComposeMapperCollection(MapperCollectionBuilder builder)
        {
            builder.AddCore();
        }

        private void SetRuntimeStateLevel(IUmbracoDatabaseFactory databaseFactory, ILogger logger)
        {
            var localVersion = UmbracoVersion.LocalVersion; // the local, files, version
            var codeVersion = _state.SemanticVersion; // the executing code version
            var connect = false;

            // we don't know yet
            _state.Level = RuntimeLevel.Unknown;

            if (localVersion == null)
            {
                // there is no local version, we are not installed
                logger.Debug<CoreRuntime>("No local version, need to install Umbraco.");
                _state.Level = RuntimeLevel.Install;
            }
            else if (localVersion < codeVersion)
            {
                // there *is* a local version, but it does not match the code version
                // need to upgrade
                logger.Debug<CoreRuntime>("Local version '{LocalVersion}' < code version '{CodeVersion}', need to upgrade Umbraco.", localVersion, codeVersion);
                _state.Level = RuntimeLevel.Upgrade;
            }
            else if (localVersion > codeVersion)
            {
                logger.Warn<CoreRuntime>("Local version '{LocalVersion}' > code version '{CodeVersion}', downgrading is not supported.", localVersion, codeVersion);
                _state.Level = RuntimeLevel.BootFailed;

                // in fact, this is bad enough that we want to throw
                throw new BootFailedException($"Local version \"{localVersion}\" > code version \"{codeVersion}\", downgrading is not supported.");
            }
            else if (databaseFactory.Configured == false)
            {
                // local version *does* match code version, but the database is not configured
                // install (again? this is a weird situation...)
                logger.Debug<CoreRuntime>("Database is not configured, need to install Umbraco.");
                _state.Level = RuntimeLevel.Install;
            }

            // install? not going to test anything else
            if (_state.Level == RuntimeLevel.Install)
                return;

            // else, keep going,
            // anything other than install wants a database - see if we can connect
            // (since this is an already existing database, assume localdb is ready)
            for (var i = 0; i < 5; i++)
            {
                connect = databaseFactory.CanConnect;
                if (connect) break;
                logger.Debug<CoreRuntime>("Could not immediately connect to database, trying again.");
                Thread.Sleep(1000);
            }

            if (connect == false)
            {
                // cannot connect to configured database, this is bad, fail
                logger.Debug<CoreRuntime>("Could not connect to database.");
                _state.Level = RuntimeLevel.BootFailed;

                // in fact, this is bad enough that we want to throw
                throw new BootFailedException("A connection string is configured but Umbraco could not connect to the database.");
            }

            // if we already know we want to upgrade,
            // still run EnsureUmbracoUpgradeState to get the states
            // (v7 will just get a null state, that's ok)

            // else
            // look for a matching migration entry - bypassing services entirely - they are not 'up' yet
            // fixme - in a LB scenario, ensure that the DB gets upgraded only once!
            bool noUpgrade;
            try
            {
                noUpgrade = EnsureUmbracoUpgradeState(databaseFactory, logger);
            }
            catch (Exception e)
            {
                // can connect to the database but cannot check the upgrade state... oops
                logger.Warn<CoreRuntime>(e, "Could not check the upgrade state.");
                throw new BootFailedException("Could not check the upgrade state.", e);
            }

            if (noUpgrade)
            {
                // the database version matches the code & files version, all clear, can run
                _state.Level = RuntimeLevel.Run;
                return;
            }

            // the db version does not match... but we do have a migration table
            // so, at least one valid table, so we quite probably are installed & need to upgrade

            // although the files version matches the code version, the database version does not
            // which means the local files have been upgraded but not the database - need to upgrade
            logger.Debug<CoreRuntime>("Has not reached the final upgrade step, need to upgrade Umbraco.");
            _state.Level = RuntimeLevel.Upgrade;
        }

        protected virtual bool EnsureUmbracoUpgradeState(IUmbracoDatabaseFactory databaseFactory, ILogger logger)
        {
            var umbracoPlan = new UmbracoPlan();
            var stateValueKey = Upgrader.GetStateValueKey(umbracoPlan);

            // no scope, no service - just directly accessing the database
            using (var database = databaseFactory.CreateDatabase())
            {
                _state.CurrentMigrationState = KeyValueService.GetValue(database, stateValueKey);
                _state.FinalMigrationState = umbracoPlan.FinalState;
            }

            logger.Debug<CoreRuntime>("Final upgrade state is {FinalMigrationState}, database contains {DatabaseState}", _state.FinalMigrationState, _state.CurrentMigrationState ?? "<null>");

            return _state.CurrentMigrationState == _state.FinalMigrationState;
        }

        #region Locals

        protected ILogger Logger { get; private set; }

        protected IProfiler Profiler { get; private set; }

        protected ProfilingLogger ProfilingLogger { get; private set; }

        #endregion

        #region Getters

        // getters can be implemented by runtimes inheriting from CoreRuntime

        // fixme - inject! no Current!
        protected virtual IEnumerable<Type> GetComponentTypes() => Current.TypeLoader.GetTypes<IUmbracoComponent>();

        // by default, returns null, meaning that Umbraco should auto-detect the application root path.
        // override and return the absolute path to the Umbraco site/solution, if needed
        protected virtual string GetApplicationRootPath() => null;

        #endregion
    }
}<|MERGE_RESOLUTION|>--- conflicted
+++ resolved
@@ -1,10 +1,6 @@
 ﻿using System;
 using System.Collections.Generic;
-<<<<<<< HEAD
-=======
-using System.Configuration;
 using System.Reflection;
->>>>>>> 31b4e944
 using System.Threading;
 using System.Web;
 using Umbraco.Core.Cache;
@@ -122,9 +118,6 @@
             //sa.Scope?.Dispose();
         }
 
-<<<<<<< HEAD
-        private void AquireMainDom(IContainer container)
-=======
         /// <summary>
         /// Gets a logger.
         /// </summary>
@@ -165,8 +158,7 @@
         }
 
 
-        private void AquireMainDom(IServiceFactory container)
->>>>>>> 31b4e944
+        private void AquireMainDom(IContainer container)
         {
             using (var timer = ProfilingLogger.DebugDuration<CoreRuntime>("Acquiring MainDom.", "Aquired."))
             {
