--- conflicted
+++ resolved
@@ -1,4 +1,4 @@
-// Copyright (c) Umbraco.
+﻿// Copyright (c) Umbraco.
 // See LICENSE for more details.
 
 using System.Collections.Generic;
@@ -38,12 +38,8 @@
         /// <param name="hasSeparator"></param>
         /// <param name="textService">The <see cref="ILocalizedTextService"/> used to localize the action name based on its alias.</param>
         /// <param name="opensDialog">Whether or not this action opens a dialog</param>
-<<<<<<< HEAD
         /// <param name="useLegacyIcon">Whether or not this action should use legacy icon prefixed with "icon-" or full icon name is specified.</param>
         public MenuItem Add<T>(ILocalizedTextService textService, bool hasSeparator = false, bool opensDialog = false, bool useLegacyIcon = true)
-=======
-        public MenuItem? Add<T>(ILocalizedTextService textService, bool hasSeparator = false, bool opensDialog = false)
->>>>>>> ebb1dc21
             where T : IAction
         {
             var item = CreateMenuItem<T>(textService, hasSeparator, opensDialog, useLegacyIcon);
@@ -55,11 +51,7 @@
             return null;
         }
 
-<<<<<<< HEAD
         private MenuItem CreateMenuItem<T>(ILocalizedTextService textService, bool hasSeparator = false, bool opensDialog = false, bool useLegacyIcon = true)
-=======
-        private MenuItem? CreateMenuItem<T>(ILocalizedTextService textService, bool hasSeparator = false, bool opensDialog = false)
->>>>>>> ebb1dc21
             where T : IAction
         {
             var item = _actionCollection.GetAction<T>();
