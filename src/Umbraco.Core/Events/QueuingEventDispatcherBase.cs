using System;
using System.Collections.Generic;
using System.Linq;
using Umbraco.Cms.Core.Collections;
using Umbraco.Cms.Core.Composing;
using Umbraco.Cms.Core.Models.Entities;
using Umbraco.Extensions;

namespace Umbraco.Cms.Core.Events
{
    /// <summary>
    /// An IEventDispatcher that queues events.
    /// </summary>
    /// <remarks>
    /// <para>Can raise, or ignore, cancelable events, depending on option.</para>
    /// <para>Implementations must override ScopeExitCompleted to define what
    /// to do with the events when the scope exits and has been completed.</para>
    /// <para>If the scope exits without being completed, events are ignored.</para>
    /// </remarks>
    public abstract class QueuingEventDispatcherBase : IEventDispatcher
    {
        //events will be enlisted in the order they are raised
        private List<IEventDefinition>? _events;
        private readonly bool _raiseCancelable;

        protected QueuingEventDispatcherBase(bool raiseCancelable)
        {
            _raiseCancelable = raiseCancelable;
        }

        private List<IEventDefinition> Events => _events ?? (_events = new List<IEventDefinition>());

        public bool DispatchCancelable(EventHandler eventHandler, object sender, CancellableEventArgs args, string? eventName = null)
        {
            if (eventHandler == null) return args.Cancel;
            if (_raiseCancelable == false) return args.Cancel;
            eventHandler(sender, args);
            return args.Cancel;
        }

        public bool DispatchCancelable<TArgs>(EventHandler<TArgs> eventHandler, object sender, TArgs args, string? eventName = null)
            where TArgs : CancellableEventArgs
        {
            if (eventHandler == null) return args.Cancel;
            if (_raiseCancelable == false) return args.Cancel;
            eventHandler(sender, args);
            return args.Cancel;
        }

        public bool DispatchCancelable<TSender, TArgs>(TypedEventHandler<TSender, TArgs> eventHandler, TSender sender, TArgs args, string? eventName = null)
            where TArgs : CancellableEventArgs
        {
            if (eventHandler == null) return args.Cancel;
            if (_raiseCancelable == false) return args.Cancel;
            eventHandler(sender, args);
            return args.Cancel;
        }

        public void Dispatch(EventHandler eventHandler, object sender, EventArgs args, string? eventName = null)
        {
            if (eventHandler == null) return;
            Events.Add(new EventDefinition(eventHandler, sender, args, eventName));
        }

<<<<<<< HEAD
        public void Dispatch<TArgs>(EventHandler<TArgs?> eventHandler, object sender, TArgs args, string eventName = null)
=======
        public void Dispatch<TArgs>(EventHandler<TArgs> eventHandler, object sender, TArgs args, string? eventName = null)
>>>>>>> d47ae686
        {
            if (eventHandler == null) return;
            Events.Add(new EventDefinition<TArgs>(eventHandler, sender, args, eventName));
        }

<<<<<<< HEAD
        public void Dispatch<TSender, TArgs>(TypedEventHandler<TSender?, TArgs> eventHandler, TSender sender, TArgs args, string eventName = null)
=======
        public void Dispatch<TSender, TArgs>(TypedEventHandler<TSender, TArgs> eventHandler, TSender sender, TArgs args, string? eventName = null)
>>>>>>> d47ae686
        {
            if (eventHandler == null) return;
            Events.Add(new EventDefinition<TSender, TArgs>(eventHandler, sender, args, eventName));
        }

        public IEnumerable<IEventDefinition> GetEvents(EventDefinitionFilter filter)
        {
            if (_events == null)
                return Enumerable.Empty<IEventDefinition>();

            IReadOnlyList<IEventDefinition> events;
            switch (filter)
            {
                case EventDefinitionFilter.All:
                    events = _events;
                    break;
                case EventDefinitionFilter.FirstIn:
                    var l1 = new OrderedHashSet<IEventDefinition>();
                    foreach (var e in _events)
                        l1.Add(e);
                    events = l1;
                    break;
                case EventDefinitionFilter.LastIn:
                    var l2 = new OrderedHashSet<IEventDefinition>(keepOldest: false);
                    foreach (var e in _events)
                        l2.Add(e);
                    events = l2;
                    break;
                default:
                    throw new ArgumentOutOfRangeException("filter", filter, null);
            }

            return FilterSupersededAndUpdateToLatestEntity(events);
        }

        private class EventDefinitionInfos
        {
            public IEventDefinition? EventDefinition { get; set; }
            public Type[]? SupersedeTypes { get; set; }
        }

        // this is way too convoluted, the supersede attribute is used only on DeleteEventargs to specify
        // that it supersedes save, publish, move and copy - BUT - publish event args is also used for
        // unpublishing and should NOT be superseded - so really it should not be managed at event args
        // level but at event level
        //
        // what we want is:
        // if an entity is deleted, then all Saved, Moved, Copied, Published events prior to this should
        // not trigger for the entity - and even though, does it make any sense? making a copy of an entity
        // should ... trigger?
        //
        // not going to refactor it all - we probably want to *always* trigger event but tell people that
        // due to scopes, they should not expected eg a saved entity to still be around - however, now,
        // going to write a ugly condition to deal with U4-10764

        // iterates over the events (latest first) and filter out any events or entities in event args that are included
        // in more recent events that Supersede previous ones. For example, If an Entity has been Saved and then Deleted, we don't want
        // to raise the Saved event (well actually we just don't want to include it in the args for that saved event)
        internal static IEnumerable<IEventDefinition> FilterSupersededAndUpdateToLatestEntity(IReadOnlyList<IEventDefinition> events)
        {
            // keeps the 'latest' entity and associated event data
            var entities = new List<Tuple<IEntity, EventDefinitionInfos>>();

            // collects the event definitions
            // collects the arguments in result, that require their entities to be updated
            var result = new List<IEventDefinition>();
            var resultArgs = new List<CancellableObjectEventArgs>();

            // eagerly fetch superseded arg types for each arg type
            var argTypeSuperceeding = events.Select(x => x.Args.GetType())
                .Distinct()
                .ToDictionary(x => x, x => x.GetCustomAttributes<SupersedeEventAttribute>(false).Select(y => y.SupersededEventArgsType).ToArray());

            // iterate over all events and filter
            //
            // process the list in reverse, because events are added in the order they are raised and we want to keep
            // the latest (most recent) entities and filter out what is not relevant anymore (too old), eg if an entity
            // is Deleted after being Saved, we want to filter out the Saved event
            for (var index = events.Count - 1; index >= 0; index--)
            {
                var def = events[index];

                var infos = new EventDefinitionInfos
                {
                    EventDefinition = def,
                    SupersedeTypes = argTypeSuperceeding[def.Args.GetType()]
                };

                var args = def.Args as CancellableObjectEventArgs;
                if (args == null)
                {
                    // not a cancellable event arg, include event definition in result
                    result.Add(def);
                }
                else
                {
                    // event object can either be a single object or an enumerable of objects
                    // try to get as an enumerable, get null if it's not
                    var eventObjects = TypeHelper.CreateGenericEnumerableFromObject(args.EventObject);
                    if (eventObjects == null)
                    {
                        // single object, cast as an IEntity
                        // if cannot cast, cannot filter, nothing - just include event definition in result
                        var eventEntity = args.EventObject as IEntity;
                        if (eventEntity == null)
                        {
                            result.Add(def);
                            continue;
                        }

                        // look for this entity in superseding event args
                        // found = must be removed (ie not added), else track
                        if (IsSuperceeded(eventEntity, infos, entities) == false)
                        {
                            // track
                            entities.Add(Tuple.Create(eventEntity, infos));

                            // track result arguments
                            // include event definition in result
                            resultArgs.Add(args);
                            result.Add(def);
                        }
                    }
                    else
                    {
                        // enumerable of objects
                        var toRemove = new List<IEntity>();
                        foreach (var eventObject in eventObjects)
                        {
                            // extract the event object, cast as an IEntity
                            // if cannot cast, cannot filter, nothing to do - just leave it in the list & continue
                            var eventEntity = eventObject as IEntity;
                            if (eventEntity == null)
                                continue;

                            // look for this entity in superseding event args
                            // found = must be removed, else track
                            if (IsSuperceeded(eventEntity, infos, entities))
                                toRemove.Add(eventEntity);
                            else
                                entities.Add(Tuple.Create(eventEntity, infos));
                        }

                        // remove superseded entities
                        foreach (var entity in toRemove)
                            eventObjects.Remove(entity);

                        // if there are still entities in the list, keep the event definition
                        if (eventObjects.Count > 0)
                        {
                            if (toRemove.Count > 0)
                            {
                                // re-assign if changed
                                args.EventObject = eventObjects;
                            }

                            // track result arguments
                            // include event definition in result
                            resultArgs.Add(args);
                            result.Add(def);
                        }
                    }
                }
            }

            // go over all args in result, and update them with the latest instanceof each entity
            UpdateToLatestEntities(entities, resultArgs);

            // reverse, since we processed the list in reverse
            result.Reverse();

            return result;
        }

        // edits event args to use the latest instance of each entity
        private static void UpdateToLatestEntities(IEnumerable<Tuple<IEntity, EventDefinitionInfos>> entities, IEnumerable<CancellableObjectEventArgs> args)
        {
            // get the latest entities
            // ordered hash set + keepOldest will keep the latest inserted entity (in case of duplicates)
            var latestEntities = new OrderedHashSet<IEntity>(keepOldest: true);
            foreach (var entity in entities.OrderByDescending(entity => entity.Item1.UpdateDate))
                latestEntities.Add(entity.Item1);

            foreach (var arg in args)
            {
                // event object can either be a single object or an enumerable of objects
                // try to get as an enumerable, get null if it's not
                var eventObjects = TypeHelper.CreateGenericEnumerableFromObject(arg.EventObject);
                if (eventObjects == null)
                {
                    // single object
                    // look for a more recent entity for that object, and replace if any
                    // works by "equalling" entities ie the more recent one "equals" this one (though different object)
                    var foundEntity = latestEntities.FirstOrDefault(x => Equals(x, arg.EventObject));
                    if (foundEntity != null)
                        arg.EventObject = foundEntity;
                }
                else
                {
                    // enumerable of objects
                    // same as above but for each object
                    var updated = false;
                    for (var i = 0; i < eventObjects.Count; i++)
                    {
                        var foundEntity = latestEntities.FirstOrDefault(x => Equals(x, eventObjects[i]));
                        if (foundEntity == null) continue;
                        eventObjects[i] = foundEntity;
                        updated = true;
                    }

                    if (updated)
                        arg.EventObject = eventObjects;
                }
            }
        }

        // determines if a given entity, appearing in a given event definition, should be filtered out,
        // considering the entities that have already been visited - an entity is filtered out if it
        // appears in another even definition, which supersedes this event definition.
        private static bool IsSuperceeded(IEntity entity, EventDefinitionInfos infos, List<Tuple<IEntity, EventDefinitionInfos>> entities)
        {
            //var argType = meta.EventArgsType;
            var argType = infos.EventDefinition?.Args.GetType();

            // look for other instances of the same entity, coming from an event args that supersedes other event args,
            // ie is marked with the attribute, and is not this event args (cannot supersede itself)
            var superceeding = entities
                .Where(x => x.Item2.SupersedeTypes?.Length > 0 // has the attribute
                    && x.Item2.EventDefinition?.Args.GetType() != argType // is not the same
                    && Equals(x.Item1, entity)) // same entity
                .ToArray();

            // first time we see this entity = not filtered
            if (superceeding.Length == 0)
                return false;

            // delete event args does NOT supersedes 'unpublished' event
            if ((argType?.IsGenericType ?? false) && argType.GetGenericTypeDefinition() == typeof(PublishEventArgs<>) && infos.EventDefinition?.EventName == "Unpublished")
                return false;

            // found occurrences, need to determine if this event args is superseded
            if (argType?.IsGenericType ?? false)
            {
                // generic, must compare type arguments
                var supercededBy = superceeding.FirstOrDefault(x =>
                    x.Item2.SupersedeTypes?.Any(y =>
                        // superseding a generic type which has the same generic type definition
                        // (but ... no matter the generic type parameters? could be different?)
                        y.IsGenericTypeDefinition && y == argType.GetGenericTypeDefinition()
                        // or superceeding a non-generic type which is ... (but... how is this ever possible? argType *is* generic?
                        || y.IsGenericTypeDefinition == false && y == argType) ?? false);
                return supercededBy != null;
            }
            else
            {
                // non-generic, can compare types 1:1
                var supercededBy = superceeding.FirstOrDefault(x =>
                    x.Item2.SupersedeTypes?.Any(y => y == argType) ?? false);
                return supercededBy != null;
            }
        }

        public void ScopeExit(bool completed)
        {
            if (_events == null) return;
            if (completed)
                ScopeExitCompleted();
            _events.Clear();
        }

        protected abstract void ScopeExitCompleted();
    }
}<|MERGE_RESOLUTION|>--- conflicted
+++ resolved
@@ -62,21 +62,13 @@
             Events.Add(new EventDefinition(eventHandler, sender, args, eventName));
         }
 
-<<<<<<< HEAD
-        public void Dispatch<TArgs>(EventHandler<TArgs?> eventHandler, object sender, TArgs args, string eventName = null)
-=======
         public void Dispatch<TArgs>(EventHandler<TArgs> eventHandler, object sender, TArgs args, string? eventName = null)
->>>>>>> d47ae686
         {
             if (eventHandler == null) return;
             Events.Add(new EventDefinition<TArgs>(eventHandler, sender, args, eventName));
         }
 
-<<<<<<< HEAD
-        public void Dispatch<TSender, TArgs>(TypedEventHandler<TSender?, TArgs> eventHandler, TSender sender, TArgs args, string eventName = null)
-=======
         public void Dispatch<TSender, TArgs>(TypedEventHandler<TSender, TArgs> eventHandler, TSender sender, TArgs args, string? eventName = null)
->>>>>>> d47ae686
         {
             if (eventHandler == null) return;
             Events.Add(new EventDefinition<TSender, TArgs>(eventHandler, sender, args, eventName));
