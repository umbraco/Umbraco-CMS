--- conflicted
+++ resolved
@@ -1,9 +1,6 @@
 using System.ComponentModel.DataAnnotations;
-<<<<<<< HEAD
 using System.Globalization;
-=======
 using Umbraco.Cms.Core.Models.Validation;
->>>>>>> 24ec0ee4
 using Umbraco.Extensions;
 
 namespace Umbraco.Cms.Core.PropertyEditors.Validators;
@@ -13,6 +10,14 @@
 /// </summary>
 public class DateTimeValidator : IValueValidator
 {
+    /// <summary>
+    ///    Validates if the value is a valid date/time
+    /// </summary>
+    /// <param name="value"></param>
+    /// <param name="valueType"></param>
+    /// <param name="dataTypeConfiguration"></param>
+    /// <param name="validationContext"></param>
+    /// <returns></returns>
     public IEnumerable<ValidationResult> Validate(object? value, string? valueType, object? dataTypeConfiguration, PropertyValidationContext validationContext)
     {
         // don't validate if empty
@@ -24,7 +29,7 @@
         if (DateTime.TryParse(value.ToString(), CultureInfo.InvariantCulture, out DateTime dt) == false)
         {
             yield return new ValidationResult(
-                string.Format("The string value {0} cannot be parsed into a DateTime", value),
+                $"The string value {value} cannot be parsed into a DateTime",
                 new[]
                 {
                     // we only store a single value for this editor so the 'member' or 'field'
