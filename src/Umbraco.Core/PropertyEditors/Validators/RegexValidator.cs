﻿using System;
using System.Collections.Generic;
using System.ComponentModel.DataAnnotations;
using System.Text.RegularExpressions;
using Umbraco.Core.Composing;
using Umbraco.Core.Services;

namespace Umbraco.Core.PropertyEditors.Validators
{
    /// <summary>
    /// A validator that validates that the value against a regular expression.
    /// </summary>
    public sealed class RegexValidator : IValueFormatValidator, IManifestValueValidator
    {
        private readonly ILocalizedTextService _textService;
        private string _regex;

        const string ValueIsInvalid = "Value is invalid, it does not match the correct pattern";

        /// <inheritdoc cref="IManifestValueValidator.ValidationName"/>
        public string ValidationName => "Regex";

        /// <summary>
        /// Initializes a new instance of the <see cref="RegexValidator"/> class.
        /// </summary>
        /// <remarks>Use this constructor when the validator is used as an <see cref="IValueFormatValidator"/>,
        /// and the regular expression is supplied at validation time. This constructor is also used when
        /// the validator is used as an <see cref="IManifestValueValidator"/> and the regular expression
        /// is supplied via the <see cref="Configuration"/> method.</remarks>
        public RegexValidator() : this(Current.HasFactory ? Current.Services.TextService : null, null)
        { }

        /// <summary>
        /// Initializes a new instance of the <see cref="RegexValidator"/> class.
        /// </summary>
        /// <remarks>Use this constructor when the validator is used as an <see cref="IValueValidator"/>,
        /// and the regular expression must be supplied when the validator is created.</remarks>
        public RegexValidator(ILocalizedTextService textService, string regex)
        {
            _textService = textService;
            _regex = regex;
        }

        /// <summary>
        /// Gets or sets the configuration, when parsed as <see cref="IManifestValueValidator"/>.
        /// </summary>
        public string Configuration
        {
            get => _regex;
            set
            {
                if (value == null) throw new ArgumentNullException(nameof(value));
                if (string.IsNullOrWhiteSpace(value)) throw new ArgumentException("Value can't be empty or consist only of white-space characters.", nameof(value));

                _regex = value;
            }
        }

        /// <inheritdoc cref="IValueValidator.Validate"/>
        public IEnumerable<ValidationResult> Validate(object value, string valueType, object dataTypeConfiguration)
        {
            if (_regex == null)
            {
                throw new InvalidOperationException("The validator has not been configured.");
            }

            return ValidateFormat(value, valueType, _regex);
        }

        /// <inheritdoc cref="IValueFormatValidator.ValidateFormat"/>
        public IEnumerable<ValidationResult> ValidateFormat(object value, string valueType, string format)
        {
            if (format == null) throw new ArgumentNullException(nameof(format));
            if (string.IsNullOrWhiteSpace(format)) throw new ArgumentException("Value can't be empty or consist only of white-space characters.", nameof(format));
            if (value == null || !new Regex(format).IsMatch(value.ToString()))
            {
<<<<<<< HEAD
                yield return new ValidationResult(_textService?.Localize("validation", "invalidPattern") ?? ValueIsInvalid, new[] { "value" });
=======
                yield return new ValidationResult(_textService.Localize("validation", "invalidPattern"), new[] { "value" });
>>>>>>> 938d5d20
            }
        }
    }
}<|MERGE_RESOLUTION|>--- conflicted
+++ resolved
@@ -74,11 +74,7 @@
             if (string.IsNullOrWhiteSpace(format)) throw new ArgumentException("Value can't be empty or consist only of white-space characters.", nameof(format));
             if (value == null || !new Regex(format).IsMatch(value.ToString()))
             {
-<<<<<<< HEAD
                 yield return new ValidationResult(_textService?.Localize("validation", "invalidPattern") ?? ValueIsInvalid, new[] { "value" });
-=======
-                yield return new ValidationResult(_textService.Localize("validation", "invalidPattern"), new[] { "value" });
->>>>>>> 938d5d20
             }
         }
     }
