--- conflicted
+++ resolved
@@ -166,13 +166,10 @@
     /// <returns>
     /// All relation type aliases that are automatically tracked.
     /// </returns>
-<<<<<<< HEAD
-=======
     [Obsolete("Use GetAllAutomaticRelationTypesAliases. This will be removed in Umbraco 15.")]
     public ISet<string> GetAutomaticRelationTypesAliases(PropertyEditorCollection propertyEditors) =>
         GetAllAutomaticRelationTypesAliases(propertyEditors);
 
->>>>>>> 3f10bd8c
     public ISet<string> GetAllAutomaticRelationTypesAliases(PropertyEditorCollection propertyEditors)
     {
         // Always add default automatic relation types
