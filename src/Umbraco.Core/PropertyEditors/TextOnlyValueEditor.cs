using System.ComponentModel.DataAnnotations;
using Microsoft.Extensions.DependencyInjection;
using Umbraco.Cms.Core.DependencyInjection;
using Umbraco.Cms.Core.IO;
using Umbraco.Cms.Core.Models;
using Umbraco.Cms.Core.Models.Validation;
using Umbraco.Cms.Core.Serialization;
using Umbraco.Cms.Core.Services;
using Umbraco.Cms.Core.Strings;
using Umbraco.Extensions;

namespace Umbraco.Cms.Core.PropertyEditors;

/// <summary>
///     Custom value editor which ensures that the value stored is just plain text and that
///     no magic json formatting occurs when translating it to and from the database values
/// </summary>
public class TextOnlyValueEditor : DataValueEditor
{
    public TextOnlyValueEditor(
        DataEditorAttribute attribute,
        ILocalizedTextService localizedTextService,
        IShortStringHelper shortStringHelper,
        IJsonSerializer jsonSerializer,
        IIOHelper ioHelper)
        : base(shortStringHelper, jsonSerializer, ioHelper, attribute) =>
        Validators.Add(new LengthValidator(localizedTextService));

    [Obsolete($"Use the constructor that accepts {nameof(ILocalizedTextService)}. Will be removed in V16.")]
    public TextOnlyValueEditor(
        DataEditorAttribute attribute,
        IShortStringHelper shortStringHelper,
        IJsonSerializer jsonSerializer,
        IIOHelper ioHelper)
        : this(
            attribute,
            StaticServiceProvider.Instance.GetRequiredService<ILocalizedTextService>(),
            shortStringHelper,
            jsonSerializer,
            ioHelper)
    {
    }

    /// <summary>
    ///     A method used to format the database value to a value that can be used by the editor
    /// </summary>
    /// <param name="property"></param>
    /// <param name="culture"></param>
    /// <param name="segment"></param>
    /// <returns></returns>
    /// <remarks>
    ///     The object returned will always be a string and if the database type is not a valid string type an exception is
    ///     thrown
    /// </remarks>
    public override object ToEditor(IProperty property, string? culture = null, string? segment = null)
    {
        var val = property.GetValue(culture, segment);

        if (val == null)
        {
            return string.Empty;
        }

        switch (ValueTypes.ToStorageType(ValueType))
        {
            case ValueStorageType.Ntext:
            case ValueStorageType.Nvarchar:
                return val.ToString() ?? string.Empty;
            case ValueStorageType.Integer:
            case ValueStorageType.Decimal:
            case ValueStorageType.Date:
            default:
                throw new InvalidOperationException("The " + typeof(TextOnlyValueEditor) +
                                                    " can only be used with string based property editors");
        }
    }

    /// <summary>
    /// A common length validator for both textbox and text area.
    /// </summary>
    internal class LengthValidator : IValueValidator
    {
        private readonly ILocalizedTextService _localizedTextService;

        public LengthValidator(ILocalizedTextService localizedTextService)
        {
            _localizedTextService = localizedTextService;
        }

        public IEnumerable<ValidationResult> Validate(object? value, string? valueType, object? dataTypeConfiguration,
            PropertyValidationContext validationContext)
        {
            int? maxCharacters = dataTypeConfiguration switch
            {
                TextAreaConfiguration areaConfiguration => areaConfiguration.MaxChars,
                TextboxConfiguration textboxConfiguration => textboxConfiguration.MaxChars,
                _ => null,
            };

            if (maxCharacters is null)
            {
                return [];
            }

            if (value is string typedValue && typedValue.Length > maxCharacters)
            {
                return
                [
                    new ValidationResult(
                        _localizedTextService.Localize(
                            "validation",
                            "stringLengthExceeded",
<<<<<<< HEAD
                            [maxCharacters.ToString()]),
=======
                            [maxCharacters.ToString(), (typedValue.Length - maxCharacters).ToString() ]),
>>>>>>> e999d397
                        ["value'"])
                ];
            }

            return [];
        }
    }
}<|MERGE_RESOLUTION|>--- conflicted
+++ resolved
@@ -110,11 +110,7 @@
                         _localizedTextService.Localize(
                             "validation",
                             "stringLengthExceeded",
-<<<<<<< HEAD
-                            [maxCharacters.ToString()]),
-=======
                             [maxCharacters.ToString(), (typedValue.Length - maxCharacters).ToString() ]),
->>>>>>> e999d397
                         ["value'"])
                 ];
             }
