--- conflicted
+++ resolved
@@ -7,10 +7,6 @@
     /// </summary>
     public sealed class NoopPropertyCacheCompressionOptions : IPropertyCacheCompressionOptions
     {
-<<<<<<< HEAD
-        public bool IsCompressed(IReadOnlyContentBase content, IPropertyType propertyType, IDataEditor dataEditor) => false;
-=======
-        public bool IsCompressed(IReadOnlyContentBase content, PropertyType propertyType, IDataEditor dataEditor, bool published) => false;
->>>>>>> b070a360
+        public bool IsCompressed(IReadOnlyContentBase content, IPropertyType propertyType, IDataEditor dataEditor, bool published) => false;
     }
 }