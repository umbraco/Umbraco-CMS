namespace Umbraco.Cms.Core.Web;

/// <summary>
/// Defines cookie related operations.
/// </summary>
public interface ICookieManager
{
    /// <summary>
    /// Expires the cookie with the specified name.
    /// </summary>
    /// <param name="cookieName">The cookie name.</param>
    void ExpireCookie(string cookieName);

    /// <summary>
    /// Gets the value of the cookie with the specified name.
    /// </summary>
    /// <param name="cookieName">The cookie name.</param>
    string? GetCookieValue(string cookieName);

<<<<<<< HEAD
=======
    /// <summary>
    /// Sets the value of a cookie with the specified name.
    /// </summary>
    /// <param name="cookieName">The cookie name.</param>
    /// <param name="value">The cookie value.</param>
    [Obsolete("Use overload with the httpOnly parameter instead. Scheduled for removal in V16.")]
    void SetCookieValue(string cookieName, string value) => SetCookieValue(cookieName, value, false);

    /// <summary>
    /// Sets the value of a cookie with the specified name.
    /// </summary>
    /// <param name="cookieName">The cookie name.</param>
    /// <param name="value">The cookie value.</param>
    /// <param name="httpOnly">Indicates whether the created cookie should be marked as HTTP only.</param>
    [Obsolete("Use overload with the secure and sameSiteMode parameters instead. Scheduled for removal in V17.")]
>>>>>>> 394210a8
    void SetCookieValue(string cookieName, string value, bool httpOnly);

    /// <summary>
    /// Sets the value of a cookie with the specified name.
    /// </summary>
    /// <param name="cookieName">The cookie name.</param>
    /// <param name="value">The cookie value.</param>
    /// <param name="httpOnly">Indicates whether the created cookie should be marked as HTTP only.</param>
    /// <param name="secure">Indicates whether the created cookie should be marked as secure.</param>
    /// <param name="sameSiteMode">Indicates the created cookie's same site status.</param>
    /// <remarks>
    /// The value provided by <paramref name="sameSiteMode"/> should match the enum values available from
    /// Microsoft.AspNetCore.Http.SameSiteMode.
    /// This hasn't been used as the parameter directly to avoid a dependency on Microsoft.AspNetCore.Http in
    /// the core project.
    /// </remarks>
    void SetCookieValue(string cookieName, string value, bool httpOnly, bool secure, string sameSiteMode)
#pragma warning disable CS0618 // Type or member is obsolete
        => SetCookieValue(cookieName, value, httpOnly);
#pragma warning restore CS0618 // Type or member is obsolete

    /// <summary>
    /// Determines whether a cookie with the specified name exists.
    /// </summary>
    /// <param name="cookieName">The cookie name.</param>
    bool HasCookie(string cookieName);
}<|MERGE_RESOLUTION|>--- conflicted
+++ resolved
@@ -17,8 +17,6 @@
     /// <param name="cookieName">The cookie name.</param>
     string? GetCookieValue(string cookieName);
 
-<<<<<<< HEAD
-=======
     /// <summary>
     /// Sets the value of a cookie with the specified name.
     /// </summary>
@@ -34,7 +32,6 @@
     /// <param name="value">The cookie value.</param>
     /// <param name="httpOnly">Indicates whether the created cookie should be marked as HTTP only.</param>
     [Obsolete("Use overload with the secure and sameSiteMode parameters instead. Scheduled for removal in V17.")]
->>>>>>> 394210a8
     void SetCookieValue(string cookieName, string value, bool httpOnly);
 
     /// <summary>
