--- conflicted
+++ resolved
@@ -28,25 +28,29 @@
             return RequestHandlerSettings.DefaultCharCollection;
         }
 
-<<<<<<< HEAD
-            foreach (IConfigurationSection section in config)
+        return MergeUnique(requestHandlerSettings.UserDefinedCharCollection, RequestHandlerSettings.DefaultCharCollection);
+    }
+
+    private static IEnumerable<CharItem> GetReplacements(IConfiguration configuration, string key)
+    {
+        var replacements = new List<CharItem>();
+        IEnumerable<IConfigurationSection> config = configuration.GetSection(key).GetChildren();
+
+        foreach (IConfigurationSection section in config)
+        {
+            var @char = section.GetValue<string>(nameof(CharItem.Char));
+            var replacement = section.GetValue<string>(nameof(CharItem.Replacement));
+
+            if (@char is null || replacement is null)
             {
-                var @char = section.GetValue<string>(nameof(CharItem.Char));
-                var replacement = section.GetValue<string>(nameof(CharItem.Replacement));
+                continue;
+            }
 
-                if (@char is null || replacement is null)
-                {
-                    continue;
-                }
+            replacements.Add(new CharItem { Char = @char, Replacement = replacement });
+        }
 
-                replacements.Add(new CharItem { Char = @char, Replacement = replacement });
-            }
-=======
-        return MergeUnique(
-            requestHandlerSettings.UserDefinedCharCollection,
-            RequestHandlerSettings.DefaultCharCollection);
+        return replacements;
     }
->>>>>>> 100ebf5c
 
     /// <summary>
     ///     Merges two IEnumerable of CharItem without any duplicates, items in priorityReplacements will override those in
