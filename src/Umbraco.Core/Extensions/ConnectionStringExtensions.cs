--- conflicted
+++ resolved
@@ -1,37 +1,6 @@
 // Copyright (c) Umbraco.
 // See LICENSE for more details.
 
-<<<<<<< HEAD
-using Microsoft.Extensions.Configuration;
-using Umbraco.Cms.Core;
-using Umbraco.Cms.Core.Configuration.Models;
-
-namespace Umbraco.Extensions;
-
-public static class ConnectionStringExtensions
-{
-    public static bool IsConnectionStringConfigured(this ConnectionStrings connectionString)
-        => connectionString != null &&
-           !string.IsNullOrWhiteSpace(connectionString.ConnectionString) &&
-           !string.IsNullOrWhiteSpace(connectionString.ProviderName);
-
-    /// <summary>
-    ///     Gets a connection string from configuration with placeholders replaced.
-    /// </summary>
-    public static string? GetUmbracoConnectionString(
-        this IConfiguration configuration,
-        string connectionStringName = Constants.System.UmbracoConnectionName) =>
-        configuration.GetConnectionString(connectionStringName).ReplaceDataDirectoryPlaceholder();
-
-    /// <summary>
-    ///     Replaces instances of the |DataDirectory| placeholder in a string with the value of AppDomain DataDirectory.
-    /// </summary>
-    public static string? ReplaceDataDirectoryPlaceholder(this string input)
-    {
-        var dataDirectory = AppDomain.CurrentDomain.GetData("DataDirectory")?.ToString();
-        return input?.Replace(ConnectionStrings.DataDirectoryPlaceholder, dataDirectory);
-    }
-=======
 using Umbraco.Cms.Core.Configuration.Models;
 
 namespace Umbraco.Extensions;
@@ -52,5 +21,4 @@
         => connectionString != null &&
         !string.IsNullOrWhiteSpace(connectionString.ConnectionString) &&
         !string.IsNullOrWhiteSpace(connectionString.ProviderName);
->>>>>>> 9a4daa45
 }