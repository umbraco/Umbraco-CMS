// Copyright (c) Umbraco.
// See LICENSE for more details.

using System.Data;
using Microsoft.Extensions.DependencyInjection;
using Umbraco.Cms.Core.Configuration.Models;
using Umbraco.Cms.Core.DependencyInjection;
using Umbraco.Cms.Core.Models;
using Umbraco.Cms.Core.Models.Membership;
using Umbraco.Cms.Core.Models.PublishedContent;
using Umbraco.Cms.Core.PublishedCache;
using Umbraco.Cms.Core.Routing;
using Umbraco.Cms.Core.Services;
using Umbraco.Cms.Core.Services.Navigation;

namespace Umbraco.Extensions;

public static class PublishedContentExtensions
{
    #region Name

    /// <summary>
    ///     Gets the name of the content item.
    /// </summary>
    /// <param name="content">The content item.</param>
    /// <param name="variationContextAccessor"></param>
    /// <param name="culture">
    ///     The specific culture to get the name for. If null is used the current culture is used (Default is
    ///     null).
    /// </param>
    public static string Name(this IPublishedContent content, IVariationContextAccessor? variationContextAccessor, string? culture = null)
    {
        if (content == null)
        {
            throw new ArgumentNullException(nameof(content));
        }

        // invariant has invariant value (whatever the requested culture)
        if (!content.ContentType.VariesByCulture())
        {
            return content.Cultures.TryGetValue(string.Empty, out PublishedCultureInfo? invariantInfos)
                ? invariantInfos.Name
                : string.Empty;
        }

        // handle context culture for variant
        if (culture == null)
        {
            culture = variationContextAccessor?.VariationContext?.Culture ?? string.Empty;
        }

        // get
        return culture != string.Empty && content.Cultures.TryGetValue(culture, out PublishedCultureInfo? infos)
            ? infos.Name
            : string.Empty;
    }

    #endregion

    #region Url segment

    /// <summary>
    ///     Gets the URL segment of the content item.
    /// </summary>
    /// <param name="content">The content item.</param>
    /// <param name="variationContextAccessor"></param>
    /// <param name="culture">
    ///     The specific culture to get the URL segment for. If null is used the current culture is used
    ///     (Default is null).
    /// </param>
    [Obsolete("Please use GetUrlSegment() on IDocumentUrlService instead. Scheduled for removal in V16.")]
    public static string? UrlSegment(this IPublishedContent content, IVariationContextAccessor? variationContextAccessor, string? culture = null)
    {
        if (content == null)
        {
            throw new ArgumentNullException(nameof(content));
        }

        // invariant has invariant value (whatever the requested culture)
        if (!content.ContentType.VariesByCulture())
        {
            return content.Cultures.TryGetValue(string.Empty, out PublishedCultureInfo? invariantInfos)
                ? invariantInfos.UrlSegment
                : null;
        }

        // handle context culture for variant
        if (culture == null)
        {
            culture = variationContextAccessor?.VariationContext?.Culture ?? string.Empty;
        }

        // get
        return culture != string.Empty && content.Cultures.TryGetValue(culture, out PublishedCultureInfo? infos)
            ? infos.UrlSegment
            : null;
    }

    #endregion

    #region IsComposedOf

    /// <summary>
    ///     Gets a value indicating whether the content is of a content type composed of the given alias
    /// </summary>
    /// <param name="content">The content.</param>
    /// <param name="alias">The content type alias.</param>
    /// <returns>
    ///     A value indicating whether the content is of a content type composed of a content type identified by the
    ///     alias.
    /// </returns>
    public static bool IsComposedOf(this IPublishedContent content, string alias) =>
        content.ContentType.CompositionAliases.InvariantContains(alias);

    #endregion

    #region Axes: parent

    // Parent is native

    /// <summary>
    ///     Gets the parent of the content, of a given content type.
    /// </summary>
    /// <typeparam name="T">The content type.</typeparam>
    /// <param name="content">The content.</param>
    /// <param name="navigationQueryService">The query service for the in-memory navigation structure.</param>
    /// <param name="publishedStatusFilteringService"></param>
    /// <returns>The parent of content, of the given content type, else null.</returns>
    public static T? Parent<T>(
        this IPublishedContent content,
        INavigationQueryService navigationQueryService,
        IPublishedStatusFilteringService publishedStatusFilteringService)
        where T : class, IPublishedContent
    {
        ArgumentNullException.ThrowIfNull(content);

        return content.GetParent(navigationQueryService, publishedStatusFilteringService) as T;
    }

    [Obsolete("Use the overload with IPublishedStatusFilteringService, scheduled for removal in v17")]
    public static T? Parent<T>(
        this IPublishedContent content,
        IPublishedCache publishedCache,
        INavigationQueryService navigationQueryService)
        where T : class, IPublishedContent
        => content.Parent<T>(navigationQueryService, GetPublishedStatusFilteringService(content));

    private static IPublishedContent? GetParent(
        this IPublishedContent content,
        INavigationQueryService navigationQueryService,
        IPublishedStatusFilteringService publishedStatusFilteringService)
    {
        if (navigationQueryService.TryGetParentKey(content.Key, out Guid? parentKey) is false)
        {
            throw new KeyNotFoundException($"Content with key '{content.Key}' was not found in the in-memory navigation structure.");
        }

        // parent key is null if content is at root
        return parentKey.HasValue
            ? publishedStatusFilteringService.FilterAvailable([parentKey.Value], null).FirstOrDefault()
            : null;
    }

    #endregion

    #region Url

    /// <summary>
    ///     Gets the url of the content item.
    /// </summary>
    /// <remarks>
    ///     <para>
    ///         If the content item is a document, then this method returns the url of the
    ///         document. If it is a media, then this methods return the media url for the
    ///         'umbracoFile' property. Use the MediaUrl() method to get the media url for other
    ///         properties.
    ///     </para>
    ///     <para>
    ///         The value of this property is contextual. It depends on the 'current' request uri,
    ///         if any. In addition, when the content type is multi-lingual, this is the url for the
    ///         specified culture. Otherwise, it is the invariant url.
    ///     </para>
    /// </remarks>
    public static string Url(this IPublishedContent content, IPublishedUrlProvider publishedUrlProvider, string? culture = null, UrlMode mode = UrlMode.Default)
    {
        if (publishedUrlProvider == null)
        {
            throw new InvalidOperationException(
                "Cannot resolve a Url when Current.UmbracoContext.UrlProvider is null.");
        }

        switch (content.ContentType.ItemType)
        {
            case PublishedItemType.Content:
                return publishedUrlProvider.GetUrl(content, mode, culture);

            case PublishedItemType.Media:
                return publishedUrlProvider.GetMediaUrl(content, mode, culture);

            default:
                throw new NotSupportedException();
        }
    }

    #endregion

    #region Culture

    /// <summary>
    ///     Determines whether the content has a culture.
    /// </summary>
    /// <remarks>Culture is case-insensitive.</remarks>
    public static bool HasCulture(this IPublishedContent content, string? culture)
    {
        if (content == null)
        {
            throw new ArgumentNullException(nameof(content));
        }

        return content.Cultures.ContainsKey(culture ?? string.Empty);
    }

    /// <summary>
    ///     Determines whether the content is invariant, or has a culture.
    /// </summary>
    /// <remarks>Culture is case-insensitive.</remarks>
    public static bool IsInvariantOrHasCulture(this IPublishedContent content, string culture)
        => !content.ContentType.VariesByCulture() || content.Cultures.ContainsKey(culture ?? string.Empty);

    /// <summary>
    ///     Gets the culture date of the content item.
    /// </summary>
    /// <param name="content">The content item.</param>
    /// <param name="variationContextAccessor"></param>
    /// <param name="culture">
    ///     The specific culture to get the name for. If null is used the current culture is used (Default is
    ///     null).
    /// </param>
    public static DateTime CultureDate(this IPublishedContent content, IVariationContextAccessor variationContextAccessor, string? culture = null)
    {
        // invariant has invariant value (whatever the requested culture)
        if (!content.ContentType.VariesByCulture())
        {
            return content.UpdateDate;
        }

        // handle context culture for variant
        if (culture == null)
        {
            culture = variationContextAccessor?.VariationContext?.Culture ?? string.Empty;
        }

        // get
        return culture != string.Empty && content.Cultures.TryGetValue(culture, out PublishedCultureInfo? infos)
            ? infos.Date
            : DateTime.MinValue;
    }

    #endregion

    #region Template

    /// <summary>
    ///     Returns the current template Alias
    /// </summary>
    /// <returns>Empty string if none is set.</returns>
    public static string GetTemplateAlias(this IPublishedContent content, IFileService fileService)
    {
        if (content.TemplateId.HasValue == false)
        {
            return string.Empty;
        }

        ITemplate? template = fileService.GetTemplate(content.TemplateId.Value);
        return template?.Alias ?? string.Empty;
    }

    public static bool IsAllowedTemplate(this IPublishedContent content, IContentTypeService contentTypeService, WebRoutingSettings webRoutingSettings, int templateId) =>
        content.IsAllowedTemplate(contentTypeService, webRoutingSettings.DisableAlternativeTemplates, webRoutingSettings.ValidateAlternativeTemplates, templateId);

    public static bool IsAllowedTemplate(this IPublishedContent content, IContentTypeService contentTypeService, bool disableAlternativeTemplates, bool validateAlternativeTemplates, int templateId)
    {
        if (disableAlternativeTemplates)
        {
            return content.TemplateId == templateId;
        }

        if (content.TemplateId == templateId || !validateAlternativeTemplates)
        {
            return true;
        }

        IContentType? publishedContentContentType = contentTypeService.Get(content.ContentType.Id);
        if (publishedContentContentType == null)
        {
            throw new NullReferenceException("No content type returned for published content (contentType='" +
                                             content.ContentType.Id + "')");
        }

        return publishedContentContentType.IsAllowedTemplate(templateId);
    }

    public static bool IsAllowedTemplate(this IPublishedContent content, IFileService fileService, IContentTypeService contentTypeService, bool disableAlternativeTemplates, bool validateAlternativeTemplates, string templateAlias)
    {
        ITemplate? template = fileService.GetTemplate(templateAlias);
        return template != null && content.IsAllowedTemplate(contentTypeService, disableAlternativeTemplates, validateAlternativeTemplates, template.Id);
    }

    #endregion

    #region HasValue, Value, Value<T>

    /// <summary>
    ///     Gets a value indicating whether the content has a value for a property identified by its alias.
    /// </summary>
    /// <param name="content">The content.</param>
    /// <param name="publishedValueFallback">The published value fallback implementation.</param>
    /// <param name="alias">The property alias.</param>
    /// <param name="culture">The variation language.</param>
    /// <param name="segment">The variation segment.</param>
    /// <param name="fallback">Optional fallback strategy.</param>
    /// <returns>A value indicating whether the content has a value for the property identified by the alias.</returns>
    /// <remarks>Returns true if HasValue is true, or a fallback strategy can provide a value.</remarks>
    public static bool HasValue(this IPublishedContent content, IPublishedValueFallback publishedValueFallback, string alias, string? culture = null, string? segment = null, Fallback fallback = default)
    {
        IPublishedProperty? property = content.GetProperty(alias);

        // if we have a property, and it has a value, return that value
        if (property != null && property.HasValue(culture, segment))
        {
            return true;
        }

        // else let fallback try to get a value
        return publishedValueFallback.TryGetValue(content, alias, culture, segment, fallback, null, out _, out _);
    }

    /// <summary>
    ///     Gets the value of a content's property identified by its alias, if it exists, otherwise a default value.
    /// </summary>
    /// <param name="content">The content.</param>
    /// <param name="publishedValueFallback">The published value fallback implementation.</param>
    /// <param name="alias">The property alias.</param>
    /// <param name="culture">The variation language.</param>
    /// <param name="segment">The variation segment.</param>
    /// <param name="fallback">Optional fallback strategy.</param>
    /// <param name="defaultValue">The default value.</param>
    /// <returns>The value of the content's property identified by the alias, if it exists, otherwise a default value.</returns>
    public static object? Value(
        this IPublishedContent content,
        IPublishedValueFallback publishedValueFallback,
        string alias,
        string? culture = null,
        string? segment = null,
        Fallback fallback = default,
        object? defaultValue = default)
    {
        IPublishedProperty? property = content.GetProperty(alias);

        // if we have a property, and it has a value, return that value
        if (property != null && property.HasValue(culture, segment))
        {
            return property.GetValue(culture, segment);
        }

        // else let fallback try to get a value
        if (publishedValueFallback.TryGetValue(content, alias, culture, segment, fallback, defaultValue, out var value, out property))
        {
            return value;
        }

        // else... if we have a property, at least let the converter return its own
        // vision of 'no value' (could be an empty enumerable)
        return property?.GetValue(culture, segment);
    }

    /// <summary>
    ///     Gets the value of a content's property identified by its alias, converted to a specified type.
    /// </summary>
    /// <typeparam name="T">The target property type.</typeparam>
    /// <param name="content">The content.</param>
    /// <param name="publishedValueFallback">The published value fallback implementation.</param>
    /// <param name="alias">The property alias.</param>
    /// <param name="culture">The variation language.</param>
    /// <param name="segment">The variation segment.</param>
    /// <param name="fallback">Optional fallback strategy.</param>
    /// <param name="defaultValue">The default value.</param>
    /// <returns>The value of the content's property identified by the alias, converted to the specified type.</returns>
    public static T? Value<T>(
        this IPublishedContent content,
        IPublishedValueFallback publishedValueFallback,
        string alias,
        string? culture = null,
        string? segment = null,
        Fallback fallback = default,
        T? defaultValue = default)
    {
        IPublishedProperty? property = content.GetProperty(alias);

        // if we have a property, and it has a value, return that value
        if (property != null && property.HasValue(culture, segment))
        {
            return property.Value<T>(publishedValueFallback, culture, segment);
        }

        // else let fallback try to get a value
        if (publishedValueFallback.TryGetValue(content, alias, culture, segment, fallback, defaultValue, out T? value, out property))
        {
            return value;
        }

        // else... if we have a property, at least let the converter return its own
        // vision of 'no value' (could be an empty enumerable) - otherwise, default
        return property == null ? default : property.Value<T>(publishedValueFallback, culture, segment);
    }

    #endregion

    #region IsSomething: misc.

    /// <summary>
    ///     Determines whether the specified content is a specified content type.
    /// </summary>
    /// <param name="content">The content to determine content type of.</param>
    /// <param name="docTypeAlias">The alias of the content type to test against.</param>
    /// <returns>True if the content is of the specified content type; otherwise false.</returns>
    public static bool IsDocumentType(this IPublishedContent content, string docTypeAlias) =>
        content.ContentType.Alias.InvariantEquals(docTypeAlias);

    /// <summary>
    ///     Determines whether the specified content is a specified content type or it's derived types.
    /// </summary>
    /// <param name="content">The content to determine content type of.</param>
    /// <param name="docTypeAlias">The alias of the content type to test against.</param>
    /// <param name="recursive">
    ///     When true, recurses up the content type tree to check inheritance; when false just calls
    ///     IsDocumentType(this IPublishedContent content, string docTypeAlias).
    /// </param>
    /// <returns>True if the content is of the specified content type or a derived content type; otherwise false.</returns>
    public static bool IsDocumentType(this IPublishedContent content, string docTypeAlias, bool recursive)
    {
        if (content.IsDocumentType(docTypeAlias))
        {
            return true;
        }

        return recursive && content.IsComposedOf(docTypeAlias);
    }

    #endregion

    #region IsSomething: equality

    public static bool IsEqual(this IPublishedContent content, IPublishedContent other) => content.Id == other.Id;

    public static bool IsNotEqual(this IPublishedContent content, IPublishedContent other) =>
        content.IsEqual(other) == false;

    #endregion

    #region IsSomething: ancestors and descendants

    public static bool IsDescendant(this IPublishedContent content, IPublishedContent other) =>
        other.Level < content.Level && content.Path.InvariantStartsWith(other.Path.EnsureEndsWith(','));

    public static bool IsDescendantOrSelf(this IPublishedContent content, IPublishedContent other) =>
        content.Path.InvariantEquals(other.Path) || content.IsDescendant(other);

    public static bool IsAncestor(this IPublishedContent content, IPublishedContent other) =>
        content.Level < other.Level && other.Path.InvariantStartsWith(content.Path.EnsureEndsWith(','));

    public static bool IsAncestorOrSelf(this IPublishedContent content, IPublishedContent other) =>
        other.Path.InvariantEquals(content.Path) || content.IsAncestor(other);

    #endregion

    #region Axes: ancestors, ancestors-or-self

    // as per XPath 1.0 specs �2.2,
    // - the ancestor axis contains the ancestors of the context node; the ancestors of the context node consist
    //   of the parent of context node and the parent's parent and so on; thus, the ancestor axis will always
    //   include the root node, unless the context node is the root node.
    // - the ancestor-or-self axis contains the context node and the ancestors of the context node; thus,
    //   the ancestor axis will always include the root node.
    //
    // as per XPath 2.0 specs �3.2.1.1,
    // - the ancestor axis is defined as the transitive closure of the parent axis; it contains the ancestors
    //   of the context node (the parent, the parent of the parent, and so on) - The ancestor axis includes the
    //   root node of the tree in which the context node is found, unless the context node is the root node.
    // - the ancestor-or-self axis contains the context node and the ancestors of the context node; thus,
    //   the ancestor-or-self axis will always include the root node.
    //
    // the ancestor and ancestor-or-self axis are reverse axes ie they contain the context node or nodes that
    // are before the context node in document order.
    //
    // document order is defined by �2.4.1 as:
    // - the root node is the first node.
    // - every node occurs before all of its children and descendants.
    // - the relative order of siblings is the order in which they occur in the children property of their parent node.
    // - children and descendants occur before following siblings.

    /// <summary>
    ///     Gets the ancestors of the content.
    /// </summary>
    /// <param name="content">The content.</param>
    /// <param name="navigationQueryService">The query service for the in-memory navigation structure.</param>
    /// <param name="publishedStatusFilteringService"></param>
    /// <returns>The ancestors of the content, in down-top order.</returns>
    /// <remarks>Does not consider the content itself.</remarks>
    public static IEnumerable<IPublishedContent> Ancestors(
        this IPublishedContent content,
        INavigationQueryService navigationQueryService,
        IPublishedStatusFilteringService publishedStatusFilteringService)
        => content.AncestorsOrSelf(navigationQueryService, publishedStatusFilteringService, false, null);

    [Obsolete("Use the overload with IPublishedStatusFilteringService, scheduled for removal in v17")]
    public static IEnumerable<IPublishedContent> Ancestors(
        this IPublishedContent content,
        IVariationContextAccessor variationContextAccessor,
        IPublishedCache publishedCache,
        INavigationQueryService navigationQueryService,
        IPublishStatusQueryService publishStatusQueryService)
        => content.Ancestors(navigationQueryService, GetPublishedStatusFilteringService(content));

    [Obsolete("Use the overload with IPublishedStatusFilteringService, scheduled for removal in v17")]
    public static IEnumerable<IPublishedContent> Ancestors(
        this IPublishedContent content,
        IPublishedCache publishedCache,
        INavigationQueryService navigationQueryService)
        => content.Ancestors(navigationQueryService, GetPublishedStatusFilteringService(content));

    /// <summary>
    ///     Gets the ancestors of the content, at a level lesser or equal to a specified level.
    /// </summary>
    /// <param name="content">The content.</param>
    /// <param name="navigationQueryService">The query service for the in-memory navigation structure.</param>
    /// <param name="publishedStatusFilteringService"></param>
    /// <param name="maxLevel">The level.</param>
    /// <returns>The ancestors of the content, at a level lesser or equal to the specified level, in down-top order.</returns>
    /// <remarks>Does not consider the content itself. Only content that are "high enough" in the tree are returned.</remarks>
    public static IEnumerable<IPublishedContent> Ancestors(
        this IPublishedContent content,
        INavigationQueryService navigationQueryService,
        IPublishedStatusFilteringService publishedStatusFilteringService,
        int maxLevel)
        => content.AncestorsOrSelf(
            navigationQueryService,
            publishedStatusFilteringService,
            false,
            n => n.Level <= maxLevel);

    [Obsolete("Use the overload with IPublishedStatusFilteringService, scheduled for removal in v17")]
    public static IEnumerable<IPublishedContent> Ancestors(
        this IPublishedContent content,
        IVariationContextAccessor variationContextAccessor,
        IPublishedCache publishedCache,
        INavigationQueryService navigationQueryService,
        IPublishStatusQueryService publishStatusQueryService,
        int maxLevel)
        => content.Ancestors(navigationQueryService, GetPublishedStatusFilteringService(content), maxLevel);

    [Obsolete("Use the overload with IPublishedStatusFilteringService, scheduled for removal in v17")]
    public static IEnumerable<IPublishedContent> Ancestors(
        this IPublishedContent content,
        IPublishedCache publishedCache,
        INavigationQueryService navigationQueryService,
        int maxLevel)
        => content.Ancestors(navigationQueryService, GetPublishedStatusFilteringService(content), maxLevel);

    /// <summary>
    ///     Gets the ancestors of the content, of a specified content type.
    /// </summary>
    /// <param name="content">The content.</param>
    /// <param name="navigationQueryService">The query service for the in-memory navigation structure.</param>
    /// <param name="publishedStatusFilteringService"></param>
    /// <param name="contentTypeAlias">The content type.</param>
    /// <returns>The ancestors of the content, of the specified content type, in down-top order.</returns>
    /// <remarks>Does not consider the content itself. Returns all ancestors, of the specified content type.</remarks>
    public static IEnumerable<IPublishedContent> Ancestors(
        this IPublishedContent content,
        INavigationQueryService navigationQueryService,
        IPublishedStatusFilteringService publishedStatusFilteringService,
        string contentTypeAlias)
    {
        ArgumentNullException.ThrowIfNull(content);

        return content.EnumerateAncestorsOrSelfInternal(
            navigationQueryService,
            publishedStatusFilteringService,
            false,
            contentTypeAlias);
    }

    [Obsolete("Use the overload with IPublishedStatusFilteringService, scheduled for removal in v17")]
    public static IEnumerable<IPublishedContent> Ancestors(
        this IPublishedContent content,
        IVariationContextAccessor variationContextAccessor,
        IPublishedCache publishedCache,
        INavigationQueryService navigationQueryService,
        IPublishStatusQueryService publishStatusQueryService,
        string contentTypeAlias)
        => content.Ancestors(navigationQueryService, GetPublishedStatusFilteringService(content), contentTypeAlias);

    [Obsolete("Use the overload with IPublishedStatusFilteringService, scheduled for removal in v17")]
    public static IEnumerable<IPublishedContent> Ancestors(
        this IPublishedContent content,
        IPublishedCache publishedCache,
        INavigationQueryService navigationQueryService,
        string contentTypeAlias)
        => content.Ancestors(navigationQueryService, GetPublishedStatusFilteringService(content), contentTypeAlias);

    /// <summary>
    ///     Gets the ancestors of the content, of a specified content type.
    /// </summary>
    /// <typeparam name="T">The content type.</typeparam>
    /// <param name="content">The content.</param>
    /// <param name="navigationQueryService">The query service for the in-memory navigation structure.</param>
    /// <param name="publishedStatusFilteringService"></param>
    /// <returns>The ancestors of the content, of the specified content type, in down-top order.</returns>
    /// <remarks>Does not consider the content itself. Returns all ancestors, of the specified content type.</remarks>
    public static IEnumerable<T> Ancestors<T>(
        this IPublishedContent content,
        INavigationQueryService navigationQueryService,
        IPublishedStatusFilteringService publishedStatusFilteringService)
        where T : class, IPublishedContent
        => content.Ancestors(navigationQueryService, publishedStatusFilteringService).OfType<T>();

    [Obsolete("Use the overload with IPublishedStatusFilteringService, scheduled for removal in v17")]
    public static IEnumerable<T> Ancestors<T>(
        this IPublishedContent content,
        IVariationContextAccessor variationContextAccessor,
        IPublishedCache publishedCache,
        INavigationQueryService navigationQueryService,
        IPublishStatusQueryService publishStatusQueryService)
        where T : class, IPublishedContent
        => content.Ancestors<T>(navigationQueryService, GetPublishedStatusFilteringService(content));

    [Obsolete("Use the overload with IPublishedStatusFilteringService, scheduled for removal in v17")]
    public static IEnumerable<T> Ancestors<T>(
        this IPublishedContent content,
        IPublishedCache publishedCache,
        INavigationQueryService navigationQueryService)
        where T : class, IPublishedContent
        => content.Ancestors<T>(navigationQueryService, GetPublishedStatusFilteringService(content));

    /// <summary>
    ///     Gets the ancestors of the content, at a level lesser or equal to a specified level, and of a specified content
    ///     type.
    /// </summary>
    /// <typeparam name="T">The content type.</typeparam>
    /// <param name="content">The content.</param>
    /// <param name="publishedStatusFilteringService"></param>
    /// <param name="maxLevel">The level.</param>
    /// <returns>
    ///     The ancestors of the content, at a level lesser or equal to the specified level, and of the specified
    ///     content type, in down-top order.
    /// </returns>
    /// <remarks>
    ///     Does not consider the content itself. Only content that are "high enough" in the trees, and of the
    ///     specified content type, are returned.
    /// </remarks>
    public static IEnumerable<T> Ancestors<T>(
        this IPublishedContent content,
        INavigationQueryService navigationQueryService,
        IPublishedStatusFilteringService publishedStatusFilteringService,
        int maxLevel)
        where T : class, IPublishedContent
        => content.Ancestors(navigationQueryService, publishedStatusFilteringService, maxLevel).OfType<T>();

    [Obsolete("Use the overload with IPublishedStatusFilteringService, scheduled for removal in v17")]
    public static IEnumerable<T> Ancestors<T>(
        this IPublishedContent content,
        IVariationContextAccessor variationContextAccessor,
        IPublishedCache publishedCache,
        INavigationQueryService navigationQueryService,
        IPublishStatusQueryService publishStatusQueryService,
        int maxLevel)
        where T : class, IPublishedContent
        => content.Ancestors<T>(navigationQueryService, GetPublishedStatusFilteringService(content), maxLevel);

    [Obsolete("Use the overload with IPublishedStatusFilteringService, scheduled for removal in v17")]
    public static IEnumerable<T> Ancestors<T>(
        this IPublishedContent content,
        IPublishedCache publishedCache,
        INavigationQueryService navigationQueryService,
        int maxLevel)
        where T : class, IPublishedContent
        => content.Ancestors<T>(navigationQueryService, GetPublishedStatusFilteringService(content), maxLevel);

    /// <summary>
    ///     Gets the content and its ancestors.
    /// </summary>
    /// <param name="content">The content.</param>
    /// <param name="navigationQueryService">The query service for the in-memory navigation structure.</param>
    /// <param name="publishedStatusFilteringService"></param>
    /// <returns>The content and its ancestors, in down-top order.</returns>
    public static IEnumerable<IPublishedContent> AncestorsOrSelf(
        this IPublishedContent content,
        INavigationQueryService navigationQueryService,
        IPublishedStatusFilteringService publishedStatusFilteringService)
        => content.AncestorsOrSelf(navigationQueryService, publishedStatusFilteringService, true, null);

    [Obsolete("Use the overload with IPublishedStatusFilteringService, scheduled for removal in v17")]
    public static IEnumerable<IPublishedContent> AncestorsOrSelf(
        this IPublishedContent content,
        IVariationContextAccessor variationContextAccessor,
        IPublishedCache publishedCache,
        INavigationQueryService navigationQueryService,
        IPublishStatusQueryService publishStatusQueryService)
        => content.AncestorsOrSelf(navigationQueryService, GetPublishedStatusFilteringService(content));

    [Obsolete("Use the overload with IPublishedStatusFilteringService, scheduled for removal in v17")]
    public static IEnumerable<IPublishedContent> AncestorsOrSelf(
        this IPublishedContent content,
        IPublishedCache publishedCache,
        INavigationQueryService navigationQueryService)
        => content.AncestorsOrSelf(navigationQueryService, GetPublishedStatusFilteringService(content));

    /// <summary>
    ///     Gets the content and its ancestors, at a level lesser or equal to a specified level.
    /// </summary>
    /// <param name="content">The content.</param>
    /// <param name="navigationQueryService">The query service for the in-memory navigation structure.</param>
    /// <param name="publishedStatusFilteringService"></param>
    /// <param name="maxLevel">The level.</param>
    /// <returns>
    ///     The content and its ancestors, at a level lesser or equal to the specified level,
    ///     in down-top order.
    /// </returns>
    /// <remarks>
    ///     Only content that are "high enough" in the tree are returned. So it may or may not begin
    ///     with the content itself, depending on its level.
    /// </remarks>
    public static IEnumerable<IPublishedContent> AncestorsOrSelf(
        this IPublishedContent content,
        INavigationQueryService navigationQueryService,
        IPublishedStatusFilteringService publishedStatusFilteringService,
        int maxLevel)
        => content.AncestorsOrSelf(
            navigationQueryService,
            publishedStatusFilteringService,
            true,
            n => n.Level <= maxLevel);

    [Obsolete("Use the overload with IPublishedStatusFilteringService, scheduled for removal in v17")]
    public static IEnumerable<IPublishedContent> AncestorsOrSelf(
        this IPublishedContent content,
        IVariationContextAccessor variationContextAccessor,
        IPublishedCache publishedCache,
        INavigationQueryService navigationQueryService,
        IPublishStatusQueryService publishStatusQueryService,
        int maxLevel)
        => content.AncestorsOrSelf(navigationQueryService, GetPublishedStatusFilteringService(content), maxLevel);

    [Obsolete("Use the overload with IPublishedStatusFilteringService, scheduled for removal in v17")]
    public static IEnumerable<IPublishedContent> AncestorsOrSelf(
        this IPublishedContent content,
        IPublishedCache publishedCache,
        INavigationQueryService navigationQueryService,
        int maxLevel)
        => content.AncestorsOrSelf(navigationQueryService, GetPublishedStatusFilteringService(content), maxLevel);

    /// <summary>
    ///     Gets the content and its ancestors, of a specified content type.
    /// </summary>
    /// <param name="content">The content.</param>
    /// <param name="navigationQueryService">The query service for the in-memory navigation structure.</param>
    /// <param name="publishedStatusFilteringService"></param>
    /// <param name="contentTypeAlias">The content type.</param>
    /// <returns>The content and its ancestors, of the specified content type, in down-top order.</returns>
    /// <remarks>May or may not begin with the content itself, depending on its content type.</remarks>
    public static IEnumerable<IPublishedContent> AncestorsOrSelf(
        this IPublishedContent content,
        INavigationQueryService navigationQueryService,
        IPublishedStatusFilteringService publishedStatusFilteringService,
        string contentTypeAlias)
    {
        ArgumentNullException.ThrowIfNull(content);

        return content.EnumerateAncestorsOrSelfInternal(
            navigationQueryService,
            publishedStatusFilteringService,
            true,
            contentTypeAlias);
    }

    [Obsolete("Use the overload with IPublishedStatusFilteringService, scheduled for removal in v17")]
    public static IEnumerable<IPublishedContent> AncestorsOrSelf(
        this IPublishedContent content,
        IVariationContextAccessor variationContextAccessor,
        IPublishedCache publishedCache,
        INavigationQueryService navigationQueryService,
        IPublishStatusQueryService publishStatusQueryService,
        string contentTypeAlias)
        => content.AncestorsOrSelf(navigationQueryService, GetPublishedStatusFilteringService(content), contentTypeAlias);

    [Obsolete("Use the overload with IPublishedStatusFilteringService, scheduled for removal in v17")]
    public static IEnumerable<IPublishedContent> AncestorsOrSelf(
        this IPublishedContent content,
        IPublishedCache publishedCache,
        INavigationQueryService navigationQueryService,
        string contentTypeAlias)
        => content.AncestorsOrSelf(navigationQueryService, GetPublishedStatusFilteringService(content), contentTypeAlias);

    /// <summary>
    ///     Gets the content and its ancestors, of a specified content type.
    /// </summary>
    /// <typeparam name="T">The content type.</typeparam>
    /// <param name="content">The content.</param>
    /// <param name="navigationQueryService">The query service for the in-memory navigation structure.</param>
    /// <param name="publishedStatusFilteringService"></param>
    /// <returns>The content and its ancestors, of the specified content type, in down-top order.</returns>
    /// <remarks>May or may not begin with the content itself, depending on its content type.</remarks>
    public static IEnumerable<T> AncestorsOrSelf<T>(
        this IPublishedContent content,
        INavigationQueryService navigationQueryService,
        IPublishedStatusFilteringService publishedStatusFilteringService)
        where T : class, IPublishedContent
        => content.AncestorsOrSelf(navigationQueryService, publishedStatusFilteringService).OfType<T>();

    [Obsolete("Use the overload with IPublishedStatusFilteringService, scheduled for removal in v17")]
    public static IEnumerable<T> AncestorsOrSelf<T>(
        this IPublishedContent content,
        IVariationContextAccessor variationContextAccessor,
        IPublishedCache publishedCache,
        INavigationQueryService navigationQueryService,
        IPublishStatusQueryService publishStatusQueryService)
        where T : class, IPublishedContent
        => content.AncestorsOrSelf<T>(navigationQueryService, GetPublishedStatusFilteringService(content));

    [Obsolete("Use the overload with IPublishedStatusFilteringService, scheduled for removal in v17")]
    public static IEnumerable<T> AncestorsOrSelf<T>(
        this IPublishedContent content,
        IPublishedCache publishedCache,
        INavigationQueryService navigationQueryService)
        where T : class, IPublishedContent
        => content.AncestorsOrSelf<T>(navigationQueryService, GetPublishedStatusFilteringService(content));

    /// <summary>
    ///     Gets the content and its ancestor, at a lever lesser or equal to a specified level, and of a specified content
    ///     type.
    /// </summary>
    /// <typeparam name="T">The content type.</typeparam>
    /// <param name="content">The content.</param>
    /// <param name="navigationQueryService">The query service for the in-memory navigation structure.</param>
    /// <param name="publishedStatusFilteringService"></param>
    /// <param name="maxLevel">The level.</param>
    /// <returns>
    ///     The content and its ancestors, at a level lesser or equal to the specified level, and of the specified
    ///     content type, in down-top order.
    /// </returns>
    /// <remarks>May or may not begin with the content itself, depending on its level and content type.</remarks>
    public static IEnumerable<T> AncestorsOrSelf<T>(
        this IPublishedContent content,
        INavigationQueryService navigationQueryService,
        IPublishedStatusFilteringService publishedStatusFilteringService,
        int maxLevel)
        where T : class, IPublishedContent
        => content.AncestorsOrSelf(navigationQueryService, publishedStatusFilteringService, maxLevel).OfType<T>();

    [Obsolete("Use the overload with IPublishedStatusFilteringService, scheduled for removal in v17")]
    public static IEnumerable<T> AncestorsOrSelf<T>(
        this IPublishedContent content,
        IVariationContextAccessor variationContextAccessor,
        IPublishedCache publishedCache,
        INavigationQueryService navigationQueryService,
        IPublishStatusQueryService publishStatusQueryService,
        int maxLevel)
        where T : class, IPublishedContent
        => content.AncestorsOrSelf<T>(navigationQueryService, GetPublishedStatusFilteringService(content), maxLevel);

    [Obsolete("Use the overload with IPublishedStatusFilteringService, scheduled for removal in v17")]
    public static IEnumerable<T> AncestorsOrSelf<T>(
        this IPublishedContent content,
        IPublishedCache publishedCache,
        INavigationQueryService navigationQueryService,
        int maxLevel)
        where T : class, IPublishedContent
        => content.AncestorsOrSelf<T>(navigationQueryService, GetPublishedStatusFilteringService(content), maxLevel);

    /// <summary>
    ///     Gets the ancestor of the content, ie its parent.
    /// </summary>
    /// <param name="content">The content.</param>
    /// <param name="navigationQueryService">The query service for the in-memory navigation structure.</param>
    /// <param name="publishedStatusFilteringService"></param>
    /// <returns>The ancestor of the content.</returns>
    /// <remarks>This method is here for consistency purposes but does not make much sense.</remarks>
    public static IPublishedContent? Ancestor(
        this IPublishedContent content,
        INavigationQueryService navigationQueryService,
        IPublishedStatusFilteringService publishedStatusFilteringService)
        => content.GetParent(navigationQueryService, publishedStatusFilteringService);

    [Obsolete("Use the overload with IPublishedStatusFilteringService, scheduled for removal in v17")]
    public static IPublishedContent? Ancestor(
        this IPublishedContent content,
        IPublishedCache publishedCache,
        INavigationQueryService navigationQueryService)
        => content.Ancestor(navigationQueryService, GetPublishedStatusFilteringService(content));

    /// <summary>
    ///     Gets the nearest ancestor of the content, at a lever lesser or equal to a specified level.
    /// </summary>
    /// <param name="content">The content.</param>
    /// <param name="navigationQueryService">The query service for the in-memory navigation structure.</param>
    /// <param name="publishedStatusFilteringService"></param>
    /// <param name="maxLevel">The level.</param>
    /// <returns>The nearest (in down-top order) ancestor of the content, at a level lesser or equal to the specified level.</returns>
    /// <remarks>Does not consider the content itself. May return <c>null</c>.</remarks>
    public static IPublishedContent? Ancestor(
        this IPublishedContent content,
        INavigationQueryService navigationQueryService,
        IPublishedStatusFilteringService publishedStatusFilteringService,
        int maxLevel)
        => content
            .EnumerateAncestors(navigationQueryService, publishedStatusFilteringService, false)
            .FirstOrDefault(x => x.Level <= maxLevel);

    [Obsolete("Use the overload with IPublishedStatusFilteringService, scheduled for removal in v17")]
    public static IPublishedContent? Ancestor(
        this IPublishedContent content,
        IVariationContextAccessor variationContextAccessor,
        IPublishedCache publishedCache,
        INavigationQueryService navigationQueryService,
        IPublishStatusQueryService publishStatusQueryService,
        int maxLevel)
        => content.Ancestor(navigationQueryService, GetPublishedStatusFilteringService(content), maxLevel);

    [Obsolete("Use the overload with IPublishedStatusFilteringService, scheduled for removal in v17")]
    public static IPublishedContent? Ancestor(
        this IPublishedContent content,
        IPublishedCache publishedCache,
        INavigationQueryService navigationQueryService,
        int maxLevel)
        => content.Ancestor(navigationQueryService, GetPublishedStatusFilteringService(content), maxLevel);

    /// <summary>
    ///     Gets the nearest ancestor of the content, of a specified content type.
    /// </summary>
    /// <param name="content">The content.</param>
    /// <param name="navigationQueryService">The query service for the in-memory navigation structure.</param>
    /// <param name="publishedStatusFilteringService"></param>
    /// <param name="contentTypeAlias">The content type alias.</param>
    /// <returns>The nearest (in down-top order) ancestor of the content, of the specified content type.</returns>
    /// <remarks>Does not consider the content itself. May return <c>null</c>.</remarks>
    public static IPublishedContent? Ancestor(
        this IPublishedContent content,
        INavigationQueryService navigationQueryService,
        IPublishedStatusFilteringService publishedStatusFilteringService,
        string contentTypeAlias)
    {
        ArgumentNullException.ThrowIfNull(content);

        return content
            .EnumerateAncestorsOrSelfInternal(
                navigationQueryService,
                publishedStatusFilteringService,
                false,
                contentTypeAlias)
            .FirstOrDefault();
    }

    [Obsolete("Use the overload with IPublishedStatusFilteringService, scheduled for removal in v17")]
    public static IPublishedContent? Ancestor(
        this IPublishedContent content,
        IVariationContextAccessor variationContextAccessor,
        IPublishedCache publishedCache,
        INavigationQueryService navigationQueryService,
        IPublishStatusQueryService publishStatusQueryService,
        string contentTypeAlias)
        => content.Ancestor(navigationQueryService, GetPublishedStatusFilteringService(content), contentTypeAlias);

    [Obsolete("Use the overload with IPublishedStatusFilteringService, scheduled for removal in v17")]
    public static IPublishedContent? Ancestor(
        this IPublishedContent content,
        IPublishedCache publishedCache,
        INavigationQueryService navigationQueryService,
        string contentTypeAlias)
        => content.Ancestor(navigationQueryService, GetPublishedStatusFilteringService(content), contentTypeAlias);

    /// <summary>
    ///     Gets the nearest ancestor of the content, of a specified content type.
    /// </summary>
    /// <typeparam name="T">The content type.</typeparam>
    /// <param name="content">The content.</param>
    /// <param name="navigationQueryService">The query service for the in-memory navigation structure.</param>
    /// <param name="publishedStatusFilteringService"></param>
    /// <returns>The nearest (in down-top order) ancestor of the content, of the specified content type.</returns>
    /// <remarks>Does not consider the content itself. May return <c>null</c>.</remarks>
    public static T? Ancestor<T>(
        this IPublishedContent content,
        INavigationQueryService navigationQueryService,
        IPublishedStatusFilteringService publishedStatusFilteringService)
        where T : class, IPublishedContent
        => content.Ancestors<T>(navigationQueryService, publishedStatusFilteringService).FirstOrDefault();

    [Obsolete("Use the overload with IPublishedStatusFilteringService, scheduled for removal in v17")]
    public static T? Ancestor<T>(
        this IPublishedContent content,
        IVariationContextAccessor variationContextAccessor,
        IPublishedCache publishedCache,
        INavigationQueryService navigationQueryService,
        IPublishStatusQueryService publishStatusQueryService)
        where T : class, IPublishedContent
        => content.Ancestor<T>(navigationQueryService, GetPublishedStatusFilteringService(content));

    [Obsolete("Use the overload with IPublishedStatusFilteringService, scheduled for removal in v17")]
    public static T? Ancestor<T>(
        this IPublishedContent content,
        IPublishedCache publishedCache,
        INavigationQueryService navigationQueryService)
        where T : class, IPublishedContent
        => content.Ancestor<T>(navigationQueryService, GetPublishedStatusFilteringService(content));

    /// <summary>
    ///     Gets the nearest ancestor of the content, at the specified level and of the specified content type.
    /// </summary>
    /// <typeparam name="T">The content type.</typeparam>
    /// <param name="content">The content.</param>
    /// <param name="navigationQueryService">The query service for the in-memory navigation structure.</param>
    /// <param name="publishedStatusFilteringService"></param>
    /// <param name="maxLevel">The level.</param>
    /// <returns>The ancestor of the content, at the specified level and of the specified content type.</returns>
    /// <remarks>
    ///     Does not consider the content itself. If the ancestor at the specified level is
    ///     not of the specified type, returns <c>null</c>.
    /// </remarks>
    public static T? Ancestor<T>(
        this IPublishedContent content,
        INavigationQueryService navigationQueryService,
        IPublishedStatusFilteringService publishedStatusFilteringService,
        int maxLevel)
        where T : class, IPublishedContent
        => content.Ancestors<T>(navigationQueryService, publishedStatusFilteringService, maxLevel).FirstOrDefault();

    [Obsolete("Use the overload with IPublishedStatusFilteringService, scheduled for removal in v17")]
    public static T? Ancestor<T>(
        this IPublishedContent content,
        IVariationContextAccessor variationContextAccessor,
        IPublishedCache publishedCache,
        INavigationQueryService navigationQueryService,
        IPublishStatusQueryService publishStatusQueryService,
        int maxLevel)
        where T : class, IPublishedContent
        => content.Ancestor<T>(navigationQueryService, GetPublishedStatusFilteringService(content), maxLevel);

    [Obsolete("Use the overload with IPublishedStatusFilteringService, scheduled for removal in v17")]
    public static T? Ancestor<T>(
        this IPublishedContent content,
        IPublishedCache publishedCache,
        INavigationQueryService navigationQueryService,
        int maxLevel)
        where T : class, IPublishedContent
        => content.Ancestor<T>(navigationQueryService, GetPublishedStatusFilteringService(content), maxLevel);

    /// <summary>
    ///     Gets the content or its nearest ancestor.
    /// </summary>
    /// <param name="content">The content.</param>
    /// <returns>The content.</returns>
    /// <remarks>This method is here for consistency purposes but does not make much sense.</remarks>
    public static IPublishedContent AncestorOrSelf(this IPublishedContent content) => content;

    /// <summary>
    ///     Gets the content or its nearest ancestor, at a lever lesser or equal to a specified level.
    /// </summary>
    /// <param name="content">The content.</param>
    /// <param name="navigationQueryService">The query service for the in-memory navigation structure.</param>
    /// <param name="publishedStatusFilteringService"></param>
    /// <param name="maxLevel">The level.</param>
    /// <returns>The content or its nearest (in down-top order) ancestor, at a level lesser or equal to the specified level.</returns>
    /// <remarks>May or may not return the content itself depending on its level. May return <c>null</c>.</remarks>
    public static IPublishedContent AncestorOrSelf(
        this IPublishedContent content,
        INavigationQueryService navigationQueryService,
        IPublishedStatusFilteringService publishedStatusFilteringService,
        int maxLevel)
        => content
            .EnumerateAncestors(navigationQueryService, publishedStatusFilteringService, true)
            .FirstOrDefault(x => x.Level <= maxLevel) ?? content;

    [Obsolete("Use the overload with IPublishedStatusFilteringService, scheduled for removal in v17")]
    public static IPublishedContent AncestorOrSelf(
        this IPublishedContent content,
        IVariationContextAccessor variationContextAccessor,
        IPublishedCache publishedCache,
        INavigationQueryService navigationQueryService,
        IPublishStatusQueryService publishStatusQueryService,
        int maxLevel)
        => content.AncestorOrSelf(navigationQueryService, GetPublishedStatusFilteringService(content), maxLevel);

    [Obsolete("Use the overload with IPublishedStatusFilteringService, scheduled for removal in v17")]
    public static IPublishedContent AncestorOrSelf(
        this IPublishedContent content,
        IPublishedCache publishedCache,
        INavigationQueryService navigationQueryService,
        int maxLevel)
        => content.AncestorOrSelf(navigationQueryService, GetPublishedStatusFilteringService(content), maxLevel);

    /// <summary>
    ///     Gets the content or its nearest ancestor, of a specified content type.
    /// </summary>
    /// <param name="content">The content.</param>
    /// <param name="navigationQueryService">The query service for the in-memory navigation structure.</param>
    /// <param name="publishedStatusFilteringService"></param>
    /// <param name="contentTypeAlias">The content type.</param>
    /// <returns>The content or its nearest (in down-top order) ancestor, of the specified content type.</returns>
    /// <remarks>May or may not return the content itself depending on its content type. May return <c>null</c>.</remarks>
    public static IPublishedContent AncestorOrSelf(
        this IPublishedContent content,
        INavigationQueryService navigationQueryService,
        IPublishedStatusFilteringService publishedStatusFilteringService,
        string contentTypeAlias)
    {
        ArgumentNullException.ThrowIfNull(content);

        return content
            .EnumerateAncestorsOrSelfInternal(
                navigationQueryService,
                publishedStatusFilteringService,
                true,
                contentTypeAlias)
            .FirstOrDefault() ?? content;
    }

    [Obsolete("Use the overload with IPublishedStatusFilteringService, scheduled for removal in v17")]
    public static IPublishedContent AncestorOrSelf(
        this IPublishedContent content,
        IVariationContextAccessor variationContextAccessor,
        IPublishedCache publishedCache,
        INavigationQueryService navigationQueryService,
        IPublishStatusQueryService publishStatusQueryService,
        string contentTypeAlias)
        => content.AncestorOrSelf(navigationQueryService, GetPublishedStatusFilteringService(content), contentTypeAlias);

    [Obsolete("Use the overload with IPublishedStatusFilteringService, scheduled for removal in v17")]
    public static IPublishedContent AncestorOrSelf(
        this IPublishedContent content,
        IPublishedCache publishedCache,
        INavigationQueryService navigationQueryService,
        string contentTypeAlias)
        => content.AncestorOrSelf(navigationQueryService, GetPublishedStatusFilteringService(content), contentTypeAlias);

    /// <summary>
    ///     Gets the content or its nearest ancestor, of a specified content type.
    /// </summary>
    /// <typeparam name="T">The content type.</typeparam>
    /// <param name="content">The content.</param>
    /// <param name="navigationQueryService">The query service for the in-memory navigation structure.</param>
    /// <param name="publishedStatusFilteringService"></param>
    /// <returns>The content or its nearest (in down-top order) ancestor, of the specified content type.</returns>
    /// <remarks>May or may not return the content itself depending on its content type. May return <c>null</c>.</remarks>
    public static T? AncestorOrSelf<T>(
        this IPublishedContent content,
        INavigationQueryService navigationQueryService,
        IPublishedStatusFilteringService publishedStatusFilteringService)
        where T : class, IPublishedContent =>
        content.AncestorsOrSelf<T>(navigationQueryService, publishedStatusFilteringService).FirstOrDefault();

    [Obsolete("Use the overload with IPublishedStatusFilteringService, scheduled for removal in v17")]
    public static T? AncestorOrSelf<T>(
        this IPublishedContent content,
        IVariationContextAccessor variationContextAccessor,
        IPublishedCache publishedCache,
        INavigationQueryService navigationQueryService,
        IPublishStatusQueryService publishStatusQueryService)
        where T : class, IPublishedContent
        => content.AncestorOrSelf<T>(navigationQueryService, GetPublishedStatusFilteringService(content));

    [Obsolete("Use the overload with IPublishedStatusFilteringService, scheduled for removal in v17")]
    public static T? AncestorOrSelf<T>(
        this IPublishedContent content,
        IPublishedCache publishedCache,
        INavigationQueryService navigationQueryService)
        where T : class, IPublishedContent
        => content.AncestorOrSelf<T>(navigationQueryService, GetPublishedStatusFilteringService(content));

    /// <summary>
    ///     Gets the content or its nearest ancestor, at a lever lesser or equal to a specified level, and of a specified
    ///     content type.
    /// </summary>
    /// <typeparam name="T">The content type.</typeparam>
    /// <param name="content">The content.</param>
    /// <param name="navigationQueryService">The query service for the in-memory navigation structure.</param>
    /// <param name="publishedStatusFilteringService"></param>
    /// <param name="maxLevel">The level.</param>
    /// <returns></returns>
    public static T? AncestorOrSelf<T>(
        this IPublishedContent content,
        INavigationQueryService navigationQueryService,
        IPublishedStatusFilteringService publishedStatusFilteringService,
        int maxLevel)
        where T : class, IPublishedContent
        => content.AncestorsOrSelf<T>(navigationQueryService, publishedStatusFilteringService, maxLevel).FirstOrDefault();

    [Obsolete("Use the overload with IPublishedStatusFilteringService, scheduled for removal in v17")]
    public static T? AncestorOrSelf<T>(
        this IPublishedContent content,
        IVariationContextAccessor variationContextAccessor,
        IPublishedCache publishedCache,
        INavigationQueryService navigationQueryService,
        IPublishStatusQueryService publishStatusQueryService,
        int maxLevel)
        where T : class, IPublishedContent
        => content.AncestorOrSelf<T>(navigationQueryService, GetPublishedStatusFilteringService(content), maxLevel);

    [Obsolete("Use the overload with IPublishedStatusFilteringService, scheduled for removal in v17")]
    public static T? AncestorOrSelf<T>(
        this IPublishedContent content,
        IPublishedCache publishedCache,
        INavigationQueryService navigationQueryService,
        int maxLevel)
        where T : class, IPublishedContent
        => content.AncestorOrSelf<T>(navigationQueryService, GetPublishedStatusFilteringService(content), maxLevel);

    public static IEnumerable<IPublishedContent> AncestorsOrSelf(
        this IPublishedContent content,
        INavigationQueryService navigationQueryService,
        IPublishedStatusFilteringService publishedStatusFilteringService,
        bool orSelf,
        Func<IPublishedContent, bool>? func)
    {
        IEnumerable<IPublishedContent> ancestorsOrSelf = content.EnumerateAncestors(
            navigationQueryService,
            publishedStatusFilteringService,
            orSelf);
        return func == null ? ancestorsOrSelf : ancestorsOrSelf.Where(func);
    }

    [Obsolete("Use the overload with IPublishedStatusFilteringService, scheduled for removal in v17")]
    public static IEnumerable<IPublishedContent> AncestorsOrSelf(
        this IPublishedContent content,
        IVariationContextAccessor variationContextAccessor,
        IPublishedCache publishedCache,
        INavigationQueryService navigationQueryService,
        IPublishStatusQueryService publishStatusQueryService,
        bool orSelf,
        Func<IPublishedContent, bool>? func)
        => content.AncestorsOrSelf(navigationQueryService, GetPublishedStatusFilteringService(content), orSelf, func);

    [Obsolete("Use the overload with IPublishedStatusFilteringService, scheduled for removal in v17")]
    public static IEnumerable<IPublishedContent> AncestorsOrSelf(
        this IPublishedContent content,
        IPublishedCache publishedCache,
        INavigationQueryService navigationQueryService,
        bool orSelf,
        Func<IPublishedContent, bool>? func)
        => content.AncestorsOrSelf(navigationQueryService, GetPublishedStatusFilteringService(content), orSelf, func);

    private static IEnumerable<IPublishedContent> EnumerateAncestors(
        this IPublishedContent? content,
        INavigationQueryService navigationQueryService,
        IPublishedStatusFilteringService publishedStatusFilteringService,
        bool orSelf)
    {
        ArgumentNullException.ThrowIfNull(content);

        return content.EnumerateAncestorsOrSelfInternal(navigationQueryService, publishedStatusFilteringService, orSelf);
    }

    #endregion

    #region Axes: breadcrumbs

    /// <summary>
    ///     Gets the breadcrumbs (ancestors and self, top to bottom) for the specified <paramref name="content" />.
    /// </summary>
    /// <param name="content">The content.</param>
    /// <param name="navigationQueryService">The query service for the in-memory navigation structure.</param>
    /// <param name="publishedStatusFilteringService"></param>
    /// <param name="andSelf">Indicates whether the specified content should be included.</param>
    /// <returns>
    ///     The breadcrumbs (ancestors and self, top to bottom) for the specified <paramref name="content" />.
    /// </returns>
    public static IEnumerable<IPublishedContent> Breadcrumbs(
        this IPublishedContent content,
        INavigationQueryService navigationQueryService,
        IPublishedStatusFilteringService publishedStatusFilteringService,
        bool andSelf = true) =>
        content.AncestorsOrSelf(navigationQueryService, publishedStatusFilteringService, andSelf, null).Reverse();

    [Obsolete("Use the overload with IPublishedStatusFilteringService, scheduled for removal in v17")]
    public static IEnumerable<IPublishedContent> Breadcrumbs(
        this IPublishedContent content,
        IPublishedCache publishedCache,
        INavigationQueryService navigationQueryService,
        bool andSelf = true)
        => content.Breadcrumbs(navigationQueryService, GetPublishedStatusFilteringService(content), andSelf);

    /// <summary>
    ///     Gets the breadcrumbs (ancestors and self, top to bottom) for the specified <paramref name="content" /> at a level
    ///     higher or equal to <paramref name="minLevel" />.
    /// </summary>
    /// <param name="content">The content.</param>
    /// <param name="navigationQueryService">The query service for the in-memory navigation structure.</param>
    /// <param name="publishedStatusFilteringService"></param>
    /// <param name="minLevel">The minimum level.</param>
    /// <param name="andSelf">Indicates whether the specified content should be included.</param>
    /// <returns>
    ///     The breadcrumbs (ancestors and self, top to bottom) for the specified <paramref name="content" /> at a level higher
    ///     or equal to <paramref name="minLevel" />.
    /// </returns>
    public static IEnumerable<IPublishedContent> Breadcrumbs(
        this IPublishedContent content,
        INavigationQueryService navigationQueryService,
        IPublishedStatusFilteringService publishedStatusFilteringService,
        int minLevel,
        bool andSelf = true)
        => content.AncestorsOrSelf(navigationQueryService, publishedStatusFilteringService, andSelf, n => n.Level >= minLevel).Reverse();

    [Obsolete("Use the overload with IPublishedStatusFilteringService, scheduled for removal in v17")]
    public static IEnumerable<IPublishedContent> Breadcrumbs(
        this IPublishedContent content,
        IPublishedCache publishedCache,
        INavigationQueryService navigationQueryService,
        int minLevel,
        bool andSelf = true)
        => content.Breadcrumbs(navigationQueryService, GetPublishedStatusFilteringService(content), minLevel, andSelf);

    /// <summary>
    ///     Gets the breadcrumbs (ancestors and self, top to bottom) for the specified <paramref name="content" /> at a level
    ///     higher or equal to the specified root content type <typeparamref name="T" />.
    /// </summary>
    /// <typeparam name="T">The root content type.</typeparam>
    /// <param name="content">The content.</param>
    /// <param name="navigationQueryService">The query service for the in-memory navigation structure.</param>
    /// <param name="publishedStatusFilteringService"></param>
    /// <param name="andSelf">Indicates whether the specified content should be included.</param>
    /// <returns>
    ///     The breadcrumbs (ancestors and self, top to bottom) for the specified <paramref name="content" /> at a level higher
    ///     or equal to the specified root content type <typeparamref name="T" />.
    /// </returns>
    public static IEnumerable<IPublishedContent> Breadcrumbs<T>(
        this IPublishedContent content,
        INavigationQueryService navigationQueryService,
        IPublishedStatusFilteringService publishedStatusFilteringService,
        bool andSelf = true)
        where T : class, IPublishedContent
        => content
            .AncestorsOrSelf(navigationQueryService, publishedStatusFilteringService, andSelf, null)
            .TakeWhile(n => n is T)
            .Reverse();

    [Obsolete("Use the overload with IPublishedStatusFilteringService, scheduled for removal in v17")]
    public static IEnumerable<IPublishedContent> Breadcrumbs<T>(
        this IPublishedContent content,
        IPublishedCache publishedCache,
        INavigationQueryService navigationQueryService,
        bool andSelf = true)
        where T : class, IPublishedContent
        => content.Breadcrumbs<T>(navigationQueryService, GetPublishedStatusFilteringService(content), andSelf);

    #endregion

    #region Axes: descendants, descendants-or-self

    [Obsolete("Use the overload with IPublishedStatusFilteringService, scheduled for removal in v17")]
    public static IEnumerable<IPublishedContent> DescendantsOrSelfOfType(
        this IEnumerable<IPublishedContent> parentNodes,
        IVariationContextAccessor variationContextAccessor,
        IPublishedCache publishedCache,
        INavigationQueryService navigationQueryService,
        IPublishStatusQueryService publishStatusQueryService,
        string docTypeAlias,
        string? culture = null)
    {
        IPublishedContent[] parentNodesAsArray = parentNodes as IPublishedContent[] ?? parentNodes.ToArray();
        return parentNodesAsArray.DescendantsOrSelfOfType(
            navigationQueryService,
            GetPublishedStatusFilteringService(parentNodesAsArray.First()),
            docTypeAlias,
            culture);
    }

    [Obsolete("Use the overload with IPublishedStatusFilteringService, scheduled for removal in v17")]
    public static IEnumerable<IPublishedContent> DescendantsOrSelfOfType(
        this IEnumerable<IPublishedContent> parentNodes,
        IVariationContextAccessor variationContextAccessor,
        IPublishedCache publishedCache,
        INavigationQueryService navigationQueryService,
        string docTypeAlias,
        string? culture = null)
    {
        IPublishedContent[] parentNodesAsArray = parentNodes as IPublishedContent[] ?? parentNodes.ToArray();
        return parentNodesAsArray.DescendantsOrSelfOfType(
            navigationQueryService,
            GetPublishedStatusFilteringService(parentNodesAsArray.First()),
            docTypeAlias,
            culture);
    }

    [Obsolete("Use the overload with IPublishedStatusFilteringService, scheduled for removal in v17")]
    public static IEnumerable<T> DescendantsOrSelf<T>(
        this IEnumerable<IPublishedContent> parentNodes,
        IVariationContextAccessor variationContextAccessor,
        IPublishedCache publishedCache,
        INavigationQueryService navigationQueryService,
        IPublishStatusQueryService publishStatusQueryService,
        string? culture = null)
        where T : class, IPublishedContent
    {
        IPublishedContent[] parentNodesAsArray = parentNodes as IPublishedContent[] ?? parentNodes.ToArray();
        return parentNodesAsArray.DescendantsOrSelf<T>(
            navigationQueryService,
            GetPublishedStatusFilteringService(parentNodesAsArray.First()),
            culture);
    }

    [Obsolete("Use the overload with IPublishStatusQueryService instead, scheduled for removal in v17")]
    public static IEnumerable<T> DescendantsOrSelf<T>(
        this IEnumerable<IPublishedContent> parentNodes,
        IVariationContextAccessor variationContextAccessor,
        IPublishedCache publishedCache,
        INavigationQueryService navigationQueryService,
        string? culture = null)
        where T : class, IPublishedContent
    {
        IPublishedContent[] parentNodesAsArray = parentNodes as IPublishedContent[] ?? parentNodes.ToArray();
        return parentNodesAsArray.DescendantsOrSelf<T>(
            navigationQueryService,
            GetPublishedStatusFilteringService(parentNodesAsArray.First()),
            culture);
    }


    // as per XPath 1.0 specs �2.2,
    // - the descendant axis contains the descendants of the context node; a descendant is a child or a child of a child and so on; thus
    //   the descendant axis never contains attribute or namespace nodes.
    // - the descendant-or-self axis contains the context node and the descendants of the context node.
    //
    // as per XPath 2.0 specs �3.2.1.1,
    // - the descendant axis is defined as the transitive closure of the child axis; it contains the descendants of the context node (the
    //   children, the children of the children, and so on).
    // - the descendant-or-self axis contains the context node and the descendants of the context node.
    //
    // the descendant and descendant-or-self axis are forward axes ie they contain the context node or nodes that are after the context
    // node in document order.
    //
    // document order is defined by �2.4.1 as:
    // - the root node is the first node.
    // - every node occurs before all of its children and descendants.
    // - the relative order of siblings is the order in which they occur in the children property of their parent node.
    // - children and descendants occur before following siblings.
    public static IEnumerable<IPublishedContent> Descendants(
        this IPublishedContent content,
        INavigationQueryService navigationQueryService,
        IPublishedStatusFilteringService publishedStatusFilteringService,
        string? culture = null)
        => content.DescendantsOrSelf(navigationQueryService, publishedStatusFilteringService, false, null, culture);

    [Obsolete("Use the overload with IPublishedStatusFilteringService instead, scheduled for removal in v17")]
    public static IEnumerable<IPublishedContent> Descendants(
        this IPublishedContent content,
        IVariationContextAccessor variationContextAccessor,
        IPublishedCache publishedCache,
        INavigationQueryService navigationQueryService,
        IPublishStatusQueryService publishStatusQueryService,
        string? culture = null)
        => content.Descendants(navigationQueryService, GetPublishedStatusFilteringService(content), culture);

    [Obsolete("Use the overload with IPublishedStatusFilteringService instead, scheduled for removal in v17")]
    public static IEnumerable<IPublishedContent> Descendants(
        this IPublishedContent content,
        IVariationContextAccessor variationContextAccessor,
        IPublishedCache publishedCache,
        INavigationQueryService navigationQueryService,
        string? culture = null)
        => content.Descendants(navigationQueryService, GetPublishedStatusFilteringService(content), culture);

    public static IEnumerable<IPublishedContent> Descendants(
        this IPublishedContent content,
        INavigationQueryService navigationQueryService,
        IPublishedStatusFilteringService publishedStatusFilteringService,
        int level,
        string? culture = null)
        => content.DescendantsOrSelf(
            navigationQueryService,
            publishedStatusFilteringService,
            false,
            p => p.Level >= level,
            culture);

    [Obsolete("Use the overload with IPublishedStatusFilteringService instead, scheduled for removal in v17")]
    public static IEnumerable<IPublishedContent> Descendants(
        this IPublishedContent content,
        IVariationContextAccessor variationContextAccessor,
        IPublishedCache publishedCache,
        INavigationQueryService navigationQueryService,
        IPublishStatusQueryService publishStatusQueryService,
        int level,
        string? culture = null)
        => content.Descendants(navigationQueryService, GetPublishedStatusFilteringService(content), level, culture);

    [Obsolete("Use the overload with IPublishedStatusFilteringService instead, scheduled for removal in v17")]
    public static IEnumerable<IPublishedContent> Descendants(
        this IPublishedContent content,
        IVariationContextAccessor variationContextAccessor,
        IPublishedCache publishedCache,
        INavigationQueryService navigationQueryService,
        int level,
        string? culture = null)
        => content.Descendants(navigationQueryService, GetPublishedStatusFilteringService(content), level, culture);

    public static IEnumerable<IPublishedContent> DescendantsOfType(
        this IPublishedContent content,
        INavigationQueryService navigationQueryService,
        IPublishedStatusFilteringService publishedStatusFilteringService,
        string contentTypeAlias,
        string? culture = null)
        => content.EnumerateDescendantsOrSelfInternal(
            navigationQueryService,
            publishedStatusFilteringService,
            culture,
            false,
            contentTypeAlias);

    [Obsolete("Use the overload with IPublishedStatusFilteringService instead, scheduled for removal in v17")]
    public static IEnumerable<IPublishedContent> DescendantsOfType(
        this IPublishedContent content,
        IVariationContextAccessor variationContextAccessor,
        IPublishedCache publishedCache,
        INavigationQueryService navigationQueryService,
        IPublishStatusQueryService publishStatusQueryService,
        string contentTypeAlias,
        string? culture = null)
        => content.DescendantsOfType(navigationQueryService, GetPublishedStatusFilteringService(content), contentTypeAlias, culture);

    [Obsolete("Use the overload with IPublishedStatusFilteringService instead, scheduled for removal in v17")]
    public static IEnumerable<IPublishedContent> DescendantsOfType(
        this IPublishedContent content,
        IVariationContextAccessor variationContextAccessor,
        IPublishedCache publishedCache,
        INavigationQueryService navigationQueryService,
        string contentTypeAlias,
        string? culture = null)
        => content.DescendantsOfType(navigationQueryService, GetPublishedStatusFilteringService(content), contentTypeAlias, culture);

    public static IEnumerable<T> Descendants<T>(
        this IPublishedContent content,
        INavigationQueryService navigationQueryService,
        IPublishedStatusFilteringService publishedStatusFilteringService,
        string? culture = null)
        where T : class, IPublishedContent
        => content.Descendants(navigationQueryService, publishedStatusFilteringService, culture).OfType<T>();

    [Obsolete("Use the overload with IPublishedStatusFilteringService instead, scheduled for removal in v17")]
    public static IEnumerable<T> Descendants<T>(
        this IPublishedContent content,
        IVariationContextAccessor variationContextAccessor,
        IPublishedCache publishedCache,
        INavigationQueryService navigationQueryService,
        IPublishStatusQueryService publishStatusQueryService,
        string? culture = null)
        where T : class, IPublishedContent
        => content.Descendants<T>(navigationQueryService, GetPublishedStatusFilteringService(content), culture);

    [Obsolete("Use the overload with IPublishedStatusFilteringService instead, scheduled for removal in v17")]
    public static IEnumerable<T> Descendants<T>(
        this IPublishedContent content,
        IVariationContextAccessor variationContextAccessor,
        IPublishedCache publishedCache,
        INavigationQueryService navigationQueryService,
        string? culture = null)
        where T : class, IPublishedContent
        => content.Descendants<T>(navigationQueryService, GetPublishedStatusFilteringService(content), culture);

    public static IEnumerable<T> Descendants<T>(
        this IPublishedContent content,
        INavigationQueryService navigationQueryService,
        IPublishedStatusFilteringService publishedStatusFilteringService,
        int level,
        string? culture = null)
        where T : class, IPublishedContent
        => content.Descendants(navigationQueryService, publishedStatusFilteringService, level, culture).OfType<T>();

    [Obsolete("Use the overload with IPublishedStatusFilteringService instead, scheduled for removal in v17")]
    public static IEnumerable<T> Descendants<T>(
        this IPublishedContent content,
        IVariationContextAccessor variationContextAccessor,
        IPublishedCache publishedCache,
        INavigationQueryService navigationQueryService,
        IPublishStatusQueryService publishStatusQueryService,
        int level,
        string? culture = null)
        where T : class, IPublishedContent
        => content.Descendants<T>(navigationQueryService, GetPublishedStatusFilteringService(content), level, culture);

    [Obsolete("Use the overload with IPublishedStatusFilteringService instead, scheduled for removal in v17")]
    public static IEnumerable<T> Descendants<T>(
        this IPublishedContent content,
        IVariationContextAccessor variationContextAccessor,
        IPublishedCache publishedCache,
        INavigationQueryService navigationQueryService,
        int level,
        string? culture = null)
        where T : class, IPublishedContent
        => content.Descendants<T>(navigationQueryService, GetPublishedStatusFilteringService(content), level, culture);

    public static IEnumerable<IPublishedContent> DescendantsOrSelf(
        this IPublishedContent content,
        INavigationQueryService navigationQueryService,
        IPublishedStatusFilteringService publishedStatusFilteringService,
        string? culture = null)
        => content.DescendantsOrSelf(navigationQueryService, publishedStatusFilteringService, true, null, culture);

    [Obsolete("Use the overload with IPublishedStatusFilteringService instead, scheduled for removal in v17")]
    public static IEnumerable<IPublishedContent> DescendantsOrSelf(
        this IPublishedContent content,
        IVariationContextAccessor variationContextAccessor,
        IPublishedCache publishedCache,
        INavigationQueryService navigationQueryService,
        IPublishStatusQueryService publishStatusQueryService,
        string? culture = null)
        => content.DescendantsOrSelf(navigationQueryService, GetPublishedStatusFilteringService(content), culture);

    [Obsolete("Use the overload with IPublishedStatusFilteringService instead, scheduled for removal in v17")]
    public static IEnumerable<IPublishedContent> DescendantsOrSelf(
        this IPublishedContent content,
        IVariationContextAccessor variationContextAccessor,
        IPublishedCache publishedCache,
        INavigationQueryService navigationQueryService,
        string? culture = null)
        => content.DescendantsOrSelf(navigationQueryService, GetPublishedStatusFilteringService(content), culture);

    public static IEnumerable<IPublishedContent> DescendantsOrSelf(
        this IPublishedContent content,
        INavigationQueryService navigationQueryService,
        IPublishedStatusFilteringService publishedStatusFilteringService,
        int level,
        string? culture = null)
        => content.DescendantsOrSelf(navigationQueryService, publishedStatusFilteringService, true, p => p.Level >= level, culture);

    [Obsolete("Use the overload with IPublishedStatusFilteringService instead, scheduled for removal in v17")]
    public static IEnumerable<IPublishedContent> DescendantsOrSelf(
        this IPublishedContent content,
        IVariationContextAccessor variationContextAccessor,
        IPublishedCache publishedCache,
        INavigationQueryService navigationQueryService,
        IPublishStatusQueryService publishStatusQueryService,
        int level,
        string? culture = null)
        => content.DescendantsOrSelf(navigationQueryService, GetPublishedStatusFilteringService(content), level, culture);

    [Obsolete("Use the overload with IPublishedStatusFilteringService instead, scheduled for removal in v17")]
    public static IEnumerable<IPublishedContent> DescendantsOrSelf(
        this IPublishedContent content,
        IVariationContextAccessor variationContextAccessor,
        IPublishedCache publishedCache,
        INavigationQueryService navigationQueryService,
        int level,
        string? culture = null)
        => content.DescendantsOrSelf(navigationQueryService, GetPublishedStatusFilteringService(content), level, culture);

    public static IEnumerable<IPublishedContent> DescendantsOrSelfOfType(
        this IPublishedContent content,
        INavigationQueryService navigationQueryService,
        IPublishedStatusFilteringService publishedStatusFilteringService,
        string contentTypeAlias,
        string? culture = null)
        => content.EnumerateDescendantsOrSelfInternal(
            navigationQueryService,
            publishedStatusFilteringService,
            culture,
            true,
            contentTypeAlias);

    [Obsolete("Use the overload with IPublishedStatusFilteringService instead, scheduled for removal in v17")]
    public static IEnumerable<IPublishedContent> DescendantsOrSelfOfType(
        this IPublishedContent content,
        IVariationContextAccessor variationContextAccessor,
        IPublishedCache publishedCache,
        INavigationQueryService navigationQueryService,
        IPublishStatusQueryService publishStatusQueryService,
        string contentTypeAlias,
        string? culture = null)
        => content.DescendantsOrSelfOfType(navigationQueryService, GetPublishedStatusFilteringService(content), contentTypeAlias, culture);

    [Obsolete("Use the overload with IPublishedStatusFilteringService instead, scheduled for removal in v17")]
    public static IEnumerable<IPublishedContent> DescendantsOrSelfOfType(
        this IPublishedContent content,
        IVariationContextAccessor variationContextAccessor,
        IPublishedCache publishedCache,
        INavigationQueryService navigationQueryService,
        string contentTypeAlias,
        string? culture = null)
        => content.DescendantsOrSelfOfType(navigationQueryService, GetPublishedStatusFilteringService(content), contentTypeAlias, culture);

    public static IEnumerable<T> DescendantsOrSelf<T>(
        this IPublishedContent content,
        INavigationQueryService navigationQueryService,
        IPublishedStatusFilteringService publishedStatusFilteringService,
        string? culture = null)
        where T : class, IPublishedContent
        => content.DescendantsOrSelf(navigationQueryService, publishedStatusFilteringService, culture).OfType<T>();

    [Obsolete("Use the overload with IPublishedStatusFilteringService instead, scheduled for removal in v17")]
    public static IEnumerable<T> DescendantsOrSelf<T>(
        this IPublishedContent content,
        IVariationContextAccessor variationContextAccessor,
        IPublishedCache publishedCache,
        INavigationQueryService navigationQueryService,
        IPublishStatusQueryService publishStatusQueryService,
        string? culture = null)
        where T : class, IPublishedContent
        => content.DescendantsOrSelf<T>(navigationQueryService, GetPublishedStatusFilteringService(content), culture);

    [Obsolete("Use the overload with IPublishedStatusFilteringService instead, scheduled for removal in v17")]
    public static IEnumerable<T> DescendantsOrSelf<T>(
        this IPublishedContent content,
        IVariationContextAccessor variationContextAccessor,
        IPublishedCache publishedCache,
        INavigationQueryService navigationQueryService,
        string? culture = null)
        where T : class, IPublishedContent
        => content.DescendantsOrSelf<T>(navigationQueryService, GetPublishedStatusFilteringService(content), culture);

    public static IEnumerable<T> DescendantsOrSelf<T>(
        this IPublishedContent content,
        INavigationQueryService navigationQueryService,
        IPublishedStatusFilteringService publishedStatusFilteringService,
        int level,
        string? culture = null)
        where T : class, IPublishedContent
        => content.DescendantsOrSelf(navigationQueryService, publishedStatusFilteringService, level, culture).OfType<T>();

    [Obsolete("Use the overload with IPublishedStatusFilteringService instead, scheduled for removal in v17")]
    public static IEnumerable<T> DescendantsOrSelf<T>(
        this IPublishedContent content,
        IVariationContextAccessor variationContextAccessor,
        IPublishedCache publishedCache,
        INavigationQueryService navigationQueryService,
        IPublishStatusQueryService publishStatusQueryService,
        int level,
        string? culture = null)
        where T : class, IPublishedContent
        => content.DescendantsOrSelf<T>(navigationQueryService, GetPublishedStatusFilteringService(content), level, culture);

    [Obsolete("Use the overload with IPublishedStatusFilteringService instead, scheduled for removal in v17")]
    public static IEnumerable<T> DescendantsOrSelf<T>(
        this IPublishedContent content,
        IVariationContextAccessor variationContextAccessor,
        IPublishedCache publishedCache,
        INavigationQueryService navigationQueryService,
        int level,
        string? culture = null)
        where T : class, IPublishedContent
        => content.DescendantsOrSelf<T>(navigationQueryService, GetPublishedStatusFilteringService(content), level, culture);

    public static IPublishedContent? Descendant(
        this IPublishedContent content,
        INavigationQueryService navigationQueryService,
        IPublishedStatusFilteringService publishedStatusFilteringService,
        string? culture = null)
        => content.Children(navigationQueryService, publishedStatusFilteringService, culture)?.FirstOrDefault();

    [Obsolete("Use the overload with IPublishedStatusFilteringService instead, scheduled for removal in v17")]
    public static IPublishedContent? Descendant(
        this IPublishedContent content,
        IVariationContextAccessor variationContextAccessor,
        IPublishedCache publishedCache,
        INavigationQueryService navigationQueryService,
        IPublishStatusQueryService publishStatusQueryService,
        string? culture = null)
        => content.Descendant(navigationQueryService, GetPublishedStatusFilteringService(content), culture);

    [Obsolete("Use the overload with IPublishedStatusFilteringService instead, scheduled for removal in v17")]
    public static IPublishedContent? Descendant(
        this IPublishedContent content,
        IVariationContextAccessor variationContextAccessor,
        IPublishedCache publishedCache,
        INavigationQueryService navigationQueryService,
        string? culture = null)
        => content.Descendant(navigationQueryService, GetPublishedStatusFilteringService(content), culture);

    public static IPublishedContent? Descendant(
        this IPublishedContent content,
        INavigationQueryService navigationQueryService,
        IPublishedStatusFilteringService publishedStatusFilteringService,
        int level,
        string? culture = null)
        => content
            .EnumerateDescendants(navigationQueryService, publishedStatusFilteringService, false, culture)
            .FirstOrDefault(x => x.Level == level);

    [Obsolete("Use the overload with IPublishedStatusFilteringService instead, scheduled for removal in v17")]
    public static IPublishedContent? Descendant(
        this IPublishedContent content,
        IVariationContextAccessor variationContextAccessor,
        IPublishedCache publishedCache,
        INavigationQueryService navigationQueryService,
        IPublishStatusQueryService publishStatusQueryService,
        int level,
        string? culture = null)
        => content.Descendant(navigationQueryService, GetPublishedStatusFilteringService(content), level, culture);

    [Obsolete("Use the overload with IPublishedStatusFilteringService instead, scheduled for removal in v17")]
    public static IPublishedContent? Descendant(
        this IPublishedContent content,
        IVariationContextAccessor variationContextAccessor,
        IPublishedCache publishedCache,
        INavigationQueryService navigationQueryService,
        int level,
        string? culture = null)
        => content.Descendant(navigationQueryService, GetPublishedStatusFilteringService(content), level, culture);

    public static IPublishedContent? DescendantOfType(
        this IPublishedContent content,
        INavigationQueryService navigationQueryService,
        IPublishedStatusFilteringService publishedStatusFilteringService,
        string contentTypeAlias,
        string? culture = null)
        => content
            .EnumerateDescendantsOrSelfInternal(
                navigationQueryService,
                publishedStatusFilteringService,
                culture,
                false,
                contentTypeAlias)
            .FirstOrDefault();

    [Obsolete("Use the overload with IPublishedStatusFilteringService instead, scheduled for removal in v17")]
    public static IPublishedContent? DescendantOfType(
        this IPublishedContent content,
        IVariationContextAccessor variationContextAccessor,
        IPublishedCache publishedCache,
        INavigationQueryService navigationQueryService,
        IPublishStatusQueryService publishStatusQueryService,
        string contentTypeAlias,
        string? culture = null)
        => content.DescendantOfType(navigationQueryService, GetPublishedStatusFilteringService(content), contentTypeAlias, culture);

    [Obsolete("Use the overload with IPublishedStatusFilteringService instead, scheduled for removal in v17")]
    public static IPublishedContent? DescendantOfType(
        this IPublishedContent content,
        IVariationContextAccessor variationContextAccessor,
        IPublishedCache publishedCache,
        INavigationQueryService navigationQueryService,
        string contentTypeAlias,
        string? culture = null)
        => content.DescendantOfType(navigationQueryService, GetPublishedStatusFilteringService(content), contentTypeAlias, culture);

    public static T? Descendant<T>(
        this IPublishedContent content,
        INavigationQueryService navigationQueryService,
        IPublishedStatusFilteringService publishedStatusFilteringService,
        string? culture = null)
        where T : class, IPublishedContent
        => content
            .EnumerateDescendants(navigationQueryService, publishedStatusFilteringService, false, culture)
            .FirstOrDefault(x => x is T) as T;

    [Obsolete("Use the overload with IPublishedStatusFilteringService instead, scheduled for removal in v17")]
    public static T? Descendant<T>(
        this IPublishedContent content,
        IVariationContextAccessor variationContextAccessor,
        IPublishedCache publishedCache,
        INavigationQueryService navigationQueryService,
        IPublishStatusQueryService publishStatusQueryService,
        string? culture = null)
        where T : class, IPublishedContent
        => content.Descendant<T>(navigationQueryService, GetPublishedStatusFilteringService(content), culture);

    [Obsolete("Use the overload with IPublishedStatusFilteringService instead, scheduled for removal in v17")]
    public static T? Descendant<T>(
        this IPublishedContent content,
        IVariationContextAccessor variationContextAccessor,
        IPublishedCache publishedCache,
        INavigationQueryService navigationQueryService,
        string? culture = null)
        where T : class, IPublishedContent
        => content.Descendant<T>(navigationQueryService, GetPublishedStatusFilteringService(content), culture);

    public static T? Descendant<T>(
        this IPublishedContent content,
        INavigationQueryService navigationQueryService,
        IPublishedStatusFilteringService publishedStatusFilteringService,
        int level,
        string? culture = null)
        where T : class, IPublishedContent
        => content.Descendant(navigationQueryService, publishedStatusFilteringService, level, culture) as T;

    [Obsolete("Use the overload with IPublishedStatusFilteringService instead, scheduled for removal in v17")]
    public static T? Descendant<T>(
        this IPublishedContent content,
        IVariationContextAccessor variationContextAccessor,
        IPublishedCache publishedCache,
        INavigationQueryService navigationQueryService,
        IPublishStatusQueryService publishStatusQueryService,
        int level,
        string? culture = null)
        where T : class, IPublishedContent
        => content.Descendant<T>(navigationQueryService, GetPublishedStatusFilteringService(content), level, culture);

    [Obsolete("Use the overload with IPublishedStatusFilteringService instead, scheduled for removal in v17")]
    public static T? Descendant<T>(
        this IPublishedContent content,
        IVariationContextAccessor variationContextAccessor,
        IPublishedCache publishedCache,
        INavigationQueryService navigationQueryService,
        int level,
        string? culture = null)
        where T : class, IPublishedContent
        => content.Descendant<T>(navigationQueryService, GetPublishedStatusFilteringService(content), level, culture);

    public static IPublishedContent DescendantOrSelf(
        this IPublishedContent content,
        INavigationQueryService navigationQueryService,
        IPublishedStatusFilteringService publishedStatusFilteringService,
        string? culture = null)
        => content.EnumerateDescendants(
                navigationQueryService,
                publishedStatusFilteringService,
                true,
                culture)
            .FirstOrDefault() ??
        content;

    [Obsolete("Use the overload with IPublishedStatusFilteringService instead, scheduled for removal in v17")]
    public static IPublishedContent DescendantOrSelf(
        this IPublishedContent content,
        IVariationContextAccessor variationContextAccessor,
        IPublishStatusQueryService publishStatusQueryService,
        string? culture = null)
        => content.DescendantOrSelf(GetNavigationQueryService(content), GetPublishedStatusFilteringService(content), culture);

    [Obsolete("Use the overload with IPublishedStatusFilteringService instead, scheduled for removal in v17")]
    public static IPublishedContent DescendantOrSelf(
        this IPublishedContent content,
        IVariationContextAccessor variationContextAccessor,
        string? culture = null)
        => content.DescendantOrSelf(GetNavigationQueryService(content), GetPublishedStatusFilteringService(content), culture);

    public static IPublishedContent? DescendantOrSelf(
        this IPublishedContent content,
        INavigationQueryService navigationQueryService,
        IPublishedStatusFilteringService publishedStatusFilteringService,
        int level,
        string? culture = null)
        => content
            .EnumerateDescendants(navigationQueryService, publishedStatusFilteringService, true, culture)
            .FirstOrDefault(x => x.Level == level);

    [Obsolete("Use the overload with IPublishedStatusFilteringService instead, scheduled for removal in v17")]
    public static IPublishedContent? DescendantOrSelf(
        this IPublishedContent content,
        IVariationContextAccessor variationContextAccessor,
        IPublishedCache publishedCache,
        INavigationQueryService navigationQueryService,
        IPublishStatusQueryService publishStatusQueryService,
        int level,
        string? culture = null)
        => content.DescendantOrSelf(navigationQueryService, GetPublishedStatusFilteringService(content), level, culture);


    [Obsolete("Use the overload with IPublishedStatusFilteringService instead, scheduled for removal in v17")]
    public static IPublishedContent? DescendantOrSelf(
        this IPublishedContent content,
        IVariationContextAccessor variationContextAccessor,
        IPublishedCache publishedCache,
        INavigationQueryService navigationQueryService,
        int level,
        string? culture = null)
        => content.DescendantOrSelf(navigationQueryService, GetPublishedStatusFilteringService(content), level, culture);

    public static IPublishedContent? DescendantOrSelfOfType(
        this IPublishedContent content,
        INavigationQueryService navigationQueryService,
        IPublishedStatusFilteringService publishedStatusFilteringService,
        string contentTypeAlias,
        string? culture = null)
        => content
            .EnumerateDescendantsOrSelfInternal(
                navigationQueryService,
                publishedStatusFilteringService,
                culture,
                true,
                contentTypeAlias)
            .FirstOrDefault();

    [Obsolete("Use the overload with IPublishedStatusFilteringService instead, scheduled for removal in v17")]
    public static IPublishedContent? DescendantOrSelfOfType(
        this IPublishedContent content,
        IVariationContextAccessor variationContextAccessor,
        IPublishedCache publishedCache,
        INavigationQueryService navigationQueryService,
        IPublishStatusQueryService publishStatusQueryService,
        string contentTypeAlias,
        string? culture = null)
        => content.DescendantOrSelfOfType(navigationQueryService, GetPublishedStatusFilteringService(content), contentTypeAlias, culture);

    [Obsolete("Use the overload with IPublishedStatusFilteringService instead, scheduled for removal in v17")]
    public static IPublishedContent? DescendantOrSelfOfType(
        this IPublishedContent content,
        IVariationContextAccessor variationContextAccessor,
        IPublishedCache publishedCache,
        INavigationQueryService navigationQueryService,
        string contentTypeAlias,
        string? culture = null)
        => content.DescendantOrSelfOfType(navigationQueryService, GetPublishedStatusFilteringService(content), contentTypeAlias, culture);

    public static T? DescendantOrSelf<T>(
        this IPublishedContent content,
        INavigationQueryService navigationQueryService,
        IPublishedStatusFilteringService publishedStatusFilteringService,
        string? culture = null)
        where T : class, IPublishedContent
        => content
            .EnumerateDescendants(navigationQueryService, publishedStatusFilteringService, true, culture)
            .FirstOrDefault(x => x is T) as T;

    [Obsolete("Use the overload with IPublishedStatusFilteringService instead, scheduled for removal in v17")]
    public static T? DescendantOrSelf<T>(
        this IPublishedContent content,
        IVariationContextAccessor variationContextAccessor,
        IPublishedCache publishedCache,
        INavigationQueryService navigationQueryService,
        IPublishStatusQueryService publishStatusQueryService,
        string? culture = null)
        where T : class, IPublishedContent
        => content.DescendantOrSelf<T>(navigationQueryService, GetPublishedStatusFilteringService(content), culture);

    [Obsolete("Use the overload with IPublishedStatusFilteringService instead, scheduled for removal in v17")]
    public static T? DescendantOrSelf<T>(
        this IPublishedContent content,
        IVariationContextAccessor variationContextAccessor,
        IPublishedCache publishedCache,
        INavigationQueryService navigationQueryService,
        string? culture = null)
        where T : class, IPublishedContent
        => content.DescendantOrSelf<T>(navigationQueryService, GetPublishedStatusFilteringService(content), culture);

    public static T? DescendantOrSelf<T>(
        this IPublishedContent content,
        INavigationQueryService navigationQueryService,
        IPublishedStatusFilteringService publishedStatusFilteringService,
        int level,
        string? culture = null)
        where T : class, IPublishedContent
        => content.DescendantOrSelf(navigationQueryService, publishedStatusFilteringService, level, culture) as T;

    [Obsolete("Use the overload with IPublishedStatusFilteringService instead, scheduled for removal in v17")]
    public static T? DescendantOrSelf<T>(
        this IPublishedContent content,
        IVariationContextAccessor variationContextAccessor,
        IPublishedCache publishedCache,
        INavigationQueryService navigationQueryService,
        IPublishStatusQueryService publishStatusQueryService,
        int level,
        string? culture = null)
        where T : class, IPublishedContent
        => content.DescendantOrSelf<T>(navigationQueryService, GetPublishedStatusFilteringService(content), level, culture);

    [Obsolete("Use the overload with IPublishedStatusFilteringService instead, scheduled for removal in v17")]
    public static T? DescendantOrSelf<T>(
        this IPublishedContent content,
        IVariationContextAccessor variationContextAccessor,
        IPublishedCache publishedCache,
        INavigationQueryService navigationQueryService,
        int level,
        string? culture = null)
        where T : class, IPublishedContent
        => content.DescendantOrSelf<T>(navigationQueryService, GetPublishedStatusFilteringService(content), level, culture);

    private static IEnumerable<IPublishedContent> DescendantsOrSelf(
        this IPublishedContent content,
        INavigationQueryService navigationQueryService,
        IPublishedStatusFilteringService publishedStatusFilteringService,
        bool orSelf,
        Func<IPublishedContent, bool>? func,
        string? culture = null)
        => content
            .EnumerateDescendants(navigationQueryService, publishedStatusFilteringService, orSelf, culture)
            .Where(x => func == null || func(x));

    private static IEnumerable<IPublishedContent> EnumerateDescendants(
        this IPublishedContent content,
        INavigationQueryService navigationQueryService,
        IPublishedStatusFilteringService publishedStatusFilteringService,
        bool orSelf,
        string? culture = null)
    {
        ArgumentNullException.ThrowIfNull(content);

        foreach (IPublishedContent desc in content.EnumerateDescendantsOrSelfInternal(
                     navigationQueryService,
                     publishedStatusFilteringService,
                     culture,
                     orSelf))
        {
            yield return desc;
        }
    }

    #endregion

    #region Axes: children

    /// <summary>
    ///     Gets the children of the content item.
    /// </summary>
    /// <param name="content">The content item.</param>
    /// <param name="navigationQueryService"></param>
    /// <param name="publishedStatusFilteringService"></param>
    /// <param name="culture">
    ///     The specific culture to get the URL children for. Default is null which will use the current culture in
    ///     <see cref="VariationContext" />
    /// </param>
    /// <param name="publishedCache"></param>
    /// <remarks>
    ///     <para>Gets children that are available for the specified culture.</para>
    ///     <para>Children are sorted by their sortOrder.</para>
    ///     <para>
    ///         For culture,
    ///         if null is used the current culture is used.
    ///         If an empty string is used only invariant children are returned.
    ///         If "*" is used all children are returned.
    ///     </para>
    ///     <para>
    ///         If a variant culture is specified or there is a current culture in the <see cref="VariationContext" /> then the
    ///         Children returned
    ///         will include both the variant children matching the culture AND the invariant children because the invariant
    ///         children flow with the current culture.
    ///         However, if an empty string is specified only invariant children are returned.
    ///     </para>
    /// </remarks>
    public static IEnumerable<IPublishedContent> Children(
        this IPublishedContent content,
        INavigationQueryService navigationQueryService,
        IPublishedStatusFilteringService publishedStatusFilteringService,
        string? culture = null)
        => GetChildren(navigationQueryService, publishedStatusFilteringService, content.Key, null, culture);

    [Obsolete("Use the overload with IPublishedStatusFilteringService instead, scheduled for removal in v17")]
    public static IEnumerable<IPublishedContent> Children(
        this IPublishedContent content,
        IVariationContextAccessor? variationContextAccessor,
        IPublishedCache publishedCache,
        INavigationQueryService navigationQueryService,
        IPublishStatusQueryService publishStatusQueryService,
        string? culture = null)
        => content.Children(navigationQueryService, GetPublishedStatusFilteringService(content), culture);

    [Obsolete("Use the overload with IPublishedStatusFilteringService instead, scheduled for removal in v17")]
    public static IEnumerable<IPublishedContent> Children(
        this IPublishedContent content,
        IVariationContextAccessor? variationContextAccessor,
        IPublishedCache publishedCache,
        INavigationQueryService navigationQueryService,
        string? culture = null)
        => content.Children(navigationQueryService, GetPublishedStatusFilteringService(content), culture);

    /// <summary>
    ///     Gets the children of the content, filtered by a predicate.
    /// </summary>
    /// <param name="content">The content.</param>
    /// <param name="navigationQueryService"></param>
    /// <param name="publishedStatusFilteringService"></param>
    /// <param name="predicate">The predicate.</param>
    /// <param name="culture">
    ///     The specific culture to filter for. If null is used the current culture is used. (Default is
    ///     null)
    /// </param>
    /// <param name="publishedCache"></param>
    /// <returns>The children of the content, filtered by the predicate.</returns>
    /// <remarks>
    ///     <para>Children are sorted by their sortOrder.</para>
    /// </remarks>
    public static IEnumerable<IPublishedContent> Children(
        this IPublishedContent content,
        INavigationQueryService navigationQueryService,
        IPublishedStatusFilteringService publishedStatusFilteringService,
        Func<IPublishedContent, bool> predicate,
        string? culture = null)
        => content.Children(navigationQueryService, publishedStatusFilteringService, culture).Where(predicate);

    [Obsolete("Use the overload with IPublishedStatusFilteringService instead, scheduled for removal in v17")]
    public static IEnumerable<IPublishedContent> Children(
        this IPublishedContent content,
        IVariationContextAccessor variationContextAccessor,
        IPublishedCache publishedCache,
        INavigationQueryService navigationQueryService,
        IPublishStatusQueryService publishStatusQueryService,
        Func<IPublishedContent, bool> predicate,
        string? culture = null)
        => content.Children(navigationQueryService, GetPublishedStatusFilteringService(content), predicate, culture);

    [Obsolete("Use the overload with IPublishedStatusFilteringService instead, scheduled for removal in v17")]
    public static IEnumerable<IPublishedContent> Children(
        this IPublishedContent content,
        IVariationContextAccessor variationContextAccessor,
        IPublishedCache publishedCache,
        INavigationQueryService navigationQueryService,
        Func<IPublishedContent, bool> predicate,
        string? culture = null)
        => content.Children(navigationQueryService, GetPublishedStatusFilteringService(content), predicate, culture);

    /// <summary>
    ///     Gets the children of the content, of any of the specified types.
    /// </summary>
    /// <param name="content">The content.</param>
    /// <param name="navigationQueryService"></param>
    /// <param name="publishedStatusFilteringService"></param>
    /// <param name="contentTypeAlias">The content type alias.</param>
    /// <param name="culture">
    ///     The specific culture to filter for. If null is used the current culture is used. (Default is
    ///     null)
    /// </param>
    /// <returns>The children of the content, of any of the specified types.</returns>
    public static IEnumerable<IPublishedContent> ChildrenOfType(
        this IPublishedContent content,
        INavigationQueryService navigationQueryService,
        IPublishedStatusFilteringService publishedStatusFilteringService,
        string? contentTypeAlias,
        string? culture = null)
        => contentTypeAlias is not null
            ? GetChildren(navigationQueryService, publishedStatusFilteringService, content.Key, contentTypeAlias, culture)
            : [];

    [Obsolete("Use the overload with IPublishedStatusFilteringService instead, scheduled for removal in v17")]
    public static IEnumerable<IPublishedContent> ChildrenOfType(
        this IPublishedContent content,
        IVariationContextAccessor variationContextAccessor,
        IPublishedCache publishedCache,
        INavigationQueryService navigationQueryService,
        IPublishStatusQueryService publishStatusQueryService,
        string? contentTypeAlias,
        string? culture = null)
        => content.ChildrenOfType(navigationQueryService, GetPublishedStatusFilteringService(content), contentTypeAlias, culture);

    [Obsolete("Use the overload with IPublishedStatusFilteringService instead, scheduled for removal in v17")]
    public static IEnumerable<IPublishedContent> ChildrenOfType(
        this IPublishedContent content,
        IVariationContextAccessor variationContextAccessor,
        IPublishedCache publishedCache,
        INavigationQueryService navigationQueryService,
        string? contentTypeAlias,
        string? culture = null)
        => content.ChildrenOfType(navigationQueryService, GetPublishedStatusFilteringService(content), contentTypeAlias, culture);

    /// <summary>
    ///     Gets the children of the content, of a given content type.
    /// </summary>
    /// <typeparam name="T">The content type.</typeparam>
    /// <param name="content">The content.</param>
    /// <param name="variationContextAccessor">The accessor for the VariationContext</param>
    /// <param name="navigationQueryService"></param>
    /// <param name="publishStatusQueryService"></param>
    /// <param name="culture">
    ///     The specific culture to filter for. If null is used the current culture is used. (Default is
    ///     null)
    /// </param>
    /// <param name="publishedCache"></param>
    /// <returns>The children of content, of the given content type.</returns>
    /// <remarks>
    ///     <para>Children are sorted by their sortOrder.</para>
    /// </remarks>
    public static IEnumerable<T> Children<T>(
        this IPublishedContent content,
        INavigationQueryService navigationQueryService,
        IPublishedStatusFilteringService publishedStatusFilteringService,
        string? culture = null)
        where T : class, IPublishedContent
        => content.Children(navigationQueryService, publishedStatusFilteringService, culture).OfType<T>();

    [Obsolete("Use the overload with IPublishedStatusFilteringService instead, scheduled for removal in v17")]
    public static IEnumerable<T> Children<T>(
        this IPublishedContent content,
        IVariationContextAccessor variationContextAccessor,
        IPublishedCache publishedCache,
        INavigationQueryService navigationQueryService,
        IPublishStatusQueryService publishStatusQueryService,
        string? culture = null)
        where T : class, IPublishedContent
        => content.Children<T>(navigationQueryService, GetPublishedStatusFilteringService(content), culture);

    [Obsolete("Use the overload with IPublishedStatusFilteringService instead, scheduled for removal in v17")]
    public static IEnumerable<T> Children<T>(
        this IPublishedContent content,
        IVariationContextAccessor variationContextAccessor,
        IPublishedCache publishedCache,
        INavigationQueryService navigationQueryService,
        string? culture = null)
        where T : class, IPublishedContent
        => content.Children<T>(navigationQueryService, GetPublishedStatusFilteringService(content), culture);

    public static IPublishedContent? FirstChild(
        this IPublishedContent content,
        INavigationQueryService navigationQueryService,
        IPublishedStatusFilteringService publishedStatusFilteringService,
        string? culture = null)
        => content
            .Children(navigationQueryService, publishedStatusFilteringService, culture)
            .FirstOrDefault();

    [Obsolete("Use the overload with IPublishedStatusFilteringService instead, scheduled for removal in v17")]
    public static IPublishedContent? FirstChild(
        this IPublishedContent content,
        IVariationContextAccessor variationContextAccessor,
        IPublishedCache publishedCache,
        INavigationQueryService navigationQueryService,
        IPublishStatusQueryService publishStatusQueryService,
        string? culture = null)
        => content.FirstChild(navigationQueryService, GetPublishedStatusFilteringService(content), culture);

    [Obsolete("Use the overload with IPublishedStatusFilteringService instead, scheduled for removal in v17")]
    public static IPublishedContent? FirstChild(
        this IPublishedContent content,
        IVariationContextAccessor variationContextAccessor,
        IPublishedCache publishedCache,
        INavigationQueryService navigationQueryService,
        string? culture = null)
        => content.FirstChild(navigationQueryService, GetPublishedStatusFilteringService(content), culture);

    /// <summary>
    ///     Gets the first child of the content, of a given content type.
    /// </summary>
    public static IPublishedContent? FirstChildOfType(
        this IPublishedContent content,
        INavigationQueryService navigationQueryService,
        IPublishedStatusFilteringService publishedStatusFilteringService,
        string contentTypeAlias,
        string? culture = null)
        => content
            .ChildrenOfType(navigationQueryService, publishedStatusFilteringService, contentTypeAlias, culture)
            .FirstOrDefault();

    [Obsolete("Use the overload with IPublishedStatusFilteringService instead, scheduled for removal in v17")]
    public static IPublishedContent? FirstChildOfType(
        this IPublishedContent content,
        IVariationContextAccessor variationContextAccessor,
        IPublishedCache publishedCache,
        INavigationQueryService navigationQueryService,
        IPublishStatusQueryService publishStatusQueryService,
        string contentTypeAlias,
        string? culture = null)
        => content.FirstChildOfType(navigationQueryService, GetPublishedStatusFilteringService(content), contentTypeAlias, culture);

    [Obsolete("Use the overload with IPublishedStatusFilteringService instead, scheduled for removal in v17")]
    public static IPublishedContent? FirstChildOfType(
        this IPublishedContent content,
        IVariationContextAccessor variationContextAccessor,
        IPublishedCache publishedCache,
        INavigationQueryService navigationQueryService,
        string contentTypeAlias,
        string? culture = null)
        => content.FirstChildOfType(navigationQueryService, GetPublishedStatusFilteringService(content), contentTypeAlias, culture);

    public static IPublishedContent? FirstChild(
        this IPublishedContent content,
        INavigationQueryService navigationQueryService,
        IPublishedStatusFilteringService publishedStatusFilteringService,
        Func<IPublishedContent, bool> predicate,
        string? culture = null)
        => content
            .Children(navigationQueryService, publishedStatusFilteringService, predicate, culture)
            .FirstOrDefault();

    [Obsolete("Use the overload with IPublishedStatusFilteringService instead, scheduled for removal in v17")]
    public static IPublishedContent? FirstChild(
        this IPublishedContent content,
        IVariationContextAccessor variationContextAccessor,
        IPublishedCache publishedCache,
        INavigationQueryService navigationQueryService,
        IPublishStatusQueryService publishStatusQueryService,
        Func<IPublishedContent, bool> predicate,
        string? culture = null)
        => content.FirstChild(navigationQueryService, GetPublishedStatusFilteringService(content), predicate, culture);

    [Obsolete("Use the overload with IPublishedStatusFilteringService instead, scheduled for removal in v17")]
    public static IPublishedContent? FirstChild(
        this IPublishedContent content,
        IVariationContextAccessor variationContextAccessor,
        IPublishedCache publishedCache,
        INavigationQueryService navigationQueryService,
        Func<IPublishedContent, bool> predicate,
        string? culture = null)
        => content.FirstChild(navigationQueryService, GetPublishedStatusFilteringService(content), predicate, culture);

    public static IPublishedContent? FirstChild(
        this IPublishedContent content,
        INavigationQueryService navigationQueryService,
        IPublishedStatusFilteringService publishedStatusFilteringService,
        Guid uniqueId,
        string? culture = null)
        => content
            .Children(navigationQueryService, publishedStatusFilteringService, x => x.Key == uniqueId, culture)
            .FirstOrDefault();

    [Obsolete("Use the overload with IPublishedStatusFilteringService instead, scheduled for removal in v17")]
    public static IPublishedContent? FirstChild(
        this IPublishedContent content,
        IVariationContextAccessor variationContextAccessor,
        IPublishedCache publishedCache,
        INavigationQueryService navigationQueryService,
        IPublishStatusQueryService publishStatusQueryService,
        Guid uniqueId,
        string? culture = null)
        => content.FirstChild(navigationQueryService, GetPublishedStatusFilteringService(content), uniqueId, culture);

    [Obsolete("Use the overload with IPublishedStatusFilteringService instead, scheduled for removal in v17")]
    public static IPublishedContent? FirstChild(
        this IPublishedContent content,
        IVariationContextAccessor variationContextAccessor,
        IPublishedCache publishedCache,
        INavigationQueryService navigationQueryService,
        Guid uniqueId,
        string? culture = null)
        => content.FirstChild(navigationQueryService, GetPublishedStatusFilteringService(content), uniqueId, culture);

    public static T? FirstChild<T>(
        this IPublishedContent content,
        INavigationQueryService navigationQueryService,
        IPublishedStatusFilteringService publishedStatusFilteringService,
        string? culture = null)
        where T : class, IPublishedContent
        => content
            .Children<T>(navigationQueryService, publishedStatusFilteringService, culture)
            .FirstOrDefault();

    [Obsolete("Use the overload with IPublishedStatusFilteringService instead, scheduled for removal in v17")]
    public static T? FirstChild<T>(
        this IPublishedContent content,
        IVariationContextAccessor variationContextAccessor,
        IPublishedCache publishedCache,
        INavigationQueryService navigationQueryService,
        IPublishStatusQueryService publishStatusQueryService,
        string? culture = null)
        where T : class, IPublishedContent
        => content.FirstChild<T>(navigationQueryService, GetPublishedStatusFilteringService(content), culture);

    [Obsolete("Use the overload with IPublishedStatusFilteringService instead, scheduled for removal in v17")]
    public static T? FirstChild<T>(
        this IPublishedContent content,
        IVariationContextAccessor variationContextAccessor,
        IPublishedCache publishedCache,
        INavigationQueryService navigationQueryService,
        string? culture = null)
        where T : class, IPublishedContent
        => content.FirstChild<T>(navigationQueryService, GetPublishedStatusFilteringService(content), culture);

    public static T? FirstChild<T>(
        this IPublishedContent content,
        INavigationQueryService navigationQueryService,
        IPublishedStatusFilteringService publishedStatusFilteringService,
        Func<T, bool> predicate,
        string? culture = null)
        where T : class, IPublishedContent
        => content
            .Children<T>(navigationQueryService, publishedStatusFilteringService, culture)
            .FirstOrDefault(predicate);

    [Obsolete("Use the overload with IPublishedStatusFilteringService instead, scheduled for removal in v17")]
    public static T? FirstChild<T>(
        this IPublishedContent content,
        IVariationContextAccessor variationContextAccessor,
        IPublishedCache publishedCache,
        INavigationQueryService navigationQueryService,
        IPublishStatusQueryService publishStatusQueryService,
        Func<T, bool> predicate,
        string? culture = null)
        where T : class, IPublishedContent
        => content.FirstChild<T>(navigationQueryService, GetPublishedStatusFilteringService(content), predicate, culture);

    [Obsolete("Use the overload with IPublishedStatusFilteringService instead, scheduled for removal in v17")]
    public static T? FirstChild<T>(
        this IPublishedContent content,
        IVariationContextAccessor variationContextAccessor,
        IPublishedCache publishedCache,
        INavigationQueryService navigationQueryService,
        Func<T, bool> predicate,
        string? culture = null)
        where T : class, IPublishedContent
        => content.FirstChild<T>(navigationQueryService, GetPublishedStatusFilteringService(content), predicate, culture);

    #endregion

    #region Axes: siblings

    /// <summary>
    ///     Gets the siblings of the content.
    /// </summary>
    /// <param name="content">The content.</param>
    /// <param name="navigationQueryService">The navigation service</param>
    /// <param name="publishedStatusFilteringService"></param>
    /// <param name="culture">
    ///     The specific culture to filter for. If null is used the current culture is used. (Default is
    ///     null)
    /// </param>
    /// <returns>The siblings of the content.</returns>
    /// <remarks>
    ///     <para>Note that in V7 this method also return the content node self.</para>
    /// </remarks>
    public static IEnumerable<IPublishedContent> Siblings(
        this IPublishedContent content,
        INavigationQueryService navigationQueryService,
        IPublishedStatusFilteringService publishedStatusFilteringService,
        string? culture = null)
        => content
            .SiblingsAndSelf(navigationQueryService, publishedStatusFilteringService, culture)
            .Where(x => x.Id != content.Id);

    [Obsolete("Use the overload with IPublishedStatusFilteringService, scheduled for removal in v17")]
    public static IEnumerable<IPublishedContent> Siblings(
        this IPublishedContent content,
        IPublishedCache publishedCache,
        INavigationQueryService navigationQueryService,
        IVariationContextAccessor variationContextAccessor,
        IPublishStatusQueryService publishStatusQueryService,
        string? culture = null)
        => content.Siblings(navigationQueryService, GetPublishedStatusFilteringService(content), culture);

    [Obsolete("Use the overload with IPublishedStatusFilteringService, scheduled for removal in v17")]
    public static IEnumerable<IPublishedContent> Siblings(
        this IPublishedContent content,
        IPublishedCache publishedCache,
        INavigationQueryService navigationQueryService,
        IVariationContextAccessor variationContextAccessor,
        string? culture = null)
        => content.Siblings(navigationQueryService, GetPublishedStatusFilteringService(content), culture);

    /// <summary>
    ///     Gets the siblings of the content, of a given content type.
    /// </summary>
    /// <param name="content">The content.</param>
    /// <param name="navigationQueryService"></param>
    /// <param name="publishedStatusFilteringService"></param>
    /// <param name="culture">
    ///     The specific culture to filter for. If null is used the current culture is used. (Default is
    ///     null)
    /// </param>
    /// <param name="contentTypeAlias">The content type alias.</param>
    /// <returns>The siblings of the content, of the given content type.</returns>
    /// <remarks>
    ///     <para>Note that in V7 this method also return the content node self.</para>
    /// </remarks>
    public static IEnumerable<IPublishedContent> SiblingsOfType(
        this IPublishedContent content,
        INavigationQueryService navigationQueryService,
        IPublishedStatusFilteringService publishedStatusFilteringService,
        string contentTypeAlias,
        string? culture = null)
        => content
            .SiblingsAndSelfOfType(navigationQueryService, publishedStatusFilteringService, contentTypeAlias, culture)
            .Where(x => x.Id != content.Id);

    [Obsolete("Use the overload with IPublishedStatusFilteringService, scheduled for removal in v17")]
    public static IEnumerable<IPublishedContent> SiblingsOfType(
        this IPublishedContent content,
        IVariationContextAccessor variationContextAccessor,
        IPublishedCache publishedCache,
        INavigationQueryService navigationQueryService,
        IPublishStatusQueryService publishStatusQueryService,
        string contentTypeAlias,
        string? culture = null)
        => content.SiblingsOfType(navigationQueryService, GetPublishedStatusFilteringService(content), contentTypeAlias, culture);

    [Obsolete("Use the overload with IPublishedStatusFilteringService, scheduled for removal in v17")]
    public static IEnumerable<IPublishedContent> SiblingsOfType(
        this IPublishedContent content,
        IVariationContextAccessor variationContextAccessor,
        IPublishedCache publishedCache,
        INavigationQueryService navigationQueryService,
        string contentTypeAlias,
        string? culture = null)
        => content.SiblingsOfType(navigationQueryService, GetPublishedStatusFilteringService(content), contentTypeAlias, culture);

    /// <summary>
    ///     Gets the siblings of the content, of a given content type.
    /// </summary>
    /// <typeparam name="T">The content type.</typeparam>
    /// <param name="content">The content.</param>
    /// <param name="navigationQueryService"></param>
    /// <param name="publishedStatusFilteringService"></param>
    /// <param name="culture">
    ///     The specific culture to filter for. If null is used the current culture is used. (Default is
    ///     null)
    /// </param>
    /// <returns>The siblings of the content, of the given content type.</returns>
    /// <remarks>
    ///     <para>Note that in V7 this method also return the content node self.</para>
    /// </remarks>
    public static IEnumerable<T> Siblings<T>(
        this IPublishedContent content,
        INavigationQueryService navigationQueryService,
        IPublishedStatusFilteringService publishedStatusFilteringService,
        string? culture = null)
        where T : class, IPublishedContent
        => content
            .SiblingsAndSelf<T>(navigationQueryService, publishedStatusFilteringService, culture)
            .Where(x => x.Id != content.Id);

    [Obsolete("Use the overload with IPublishedStatusFilteringService, scheduled for removal in v17")]
    public static IEnumerable<T> Siblings<T>(
        this IPublishedContent content,
        IVariationContextAccessor variationContextAccessor,
        IPublishedCache publishedCache,
        INavigationQueryService navigationQueryService,
        IPublishStatusQueryService publishStatusQueryService,
        string? culture = null)
        where T : class, IPublishedContent
        => content.Siblings<T>(navigationQueryService, GetPublishedStatusFilteringService(content), culture);

    [Obsolete("Use the overload with IPublishedStatusFilteringService, scheduled for removal in v17")]
    public static IEnumerable<T> Siblings<T>(
        this IPublishedContent content,
        IVariationContextAccessor variationContextAccessor,
        IPublishedCache publishedCache,
        INavigationQueryService navigationQueryService,
        string? culture = null)
        where T : class, IPublishedContent
        => content.Siblings<T>(navigationQueryService, GetPublishedStatusFilteringService(content), culture);

    /// <summary>
    ///     Gets the siblings of the content including the node itself to indicate the position.
    /// </summary>
    /// <param name="content">The content.</param>
    /// <param name="navigationQueryService">The navigation service.</param>
    /// <param name="publishedStatusFilteringService"></param>
    /// <param name="culture">
    ///     The specific culture to filter for. If null is used the current culture is used. (Default is
    ///     null)
    /// </param>
    /// <returns>The siblings of the content including the node itself.</returns>
    public static IEnumerable<IPublishedContent> SiblingsAndSelf(
        this IPublishedContent content,
        INavigationQueryService navigationQueryService,
        IPublishedStatusFilteringService publishedStatusFilteringService,
        string? culture = null)
        => content.SiblingsAndSelfInternal(navigationQueryService, publishedStatusFilteringService, null, culture);

    [Obsolete("Use the overload with IPublishedStatusFilteringService, scheduled for removal in v17")]
    public static IEnumerable<IPublishedContent> SiblingsAndSelf(
        this IPublishedContent content,
        IPublishedCache publishedCache,
        INavigationQueryService navigationQueryService,
        IVariationContextAccessor variationContextAccessor,
        IPublishStatusQueryService publishStatusQueryService,
        string? culture = null)
        => content.SiblingsAndSelf(navigationQueryService, GetPublishedStatusFilteringService(content), culture);

    [Obsolete("Use the overload with IPublishedStatusFilteringService, scheduled for removal in v17")]
    public static IEnumerable<IPublishedContent> SiblingsAndSelf(
        this IPublishedContent content,
        IPublishedCache publishedCache,
        INavigationQueryService navigationQueryService,
        IVariationContextAccessor variationContextAccessor,
        string? culture = null)
        => content.SiblingsAndSelf(navigationQueryService, GetPublishedStatusFilteringService(content), culture);

    /// <summary>
    ///     Gets the siblings of the content including the node itself to indicate the position, of a given content type.
    /// </summary>
    /// <param name="content">The content.</param>
    /// <param name="navigationQueryService"></param>
    /// <param name="publishedStatusFilteringService"></param>
    /// <param name="culture">
    ///     The specific culture to filter for. If null is used the current culture is used. (Default is
    ///     null)
    /// </param>
    /// <param name="contentTypeAlias">The content type alias.</param>
    /// <returns>The siblings of the content including the node itself, of the given content type.</returns>
    public static IEnumerable<IPublishedContent> SiblingsAndSelfOfType(
        this IPublishedContent content,
        INavigationQueryService navigationQueryService,
        IPublishedStatusFilteringService publishedStatusFilteringService,
        string contentTypeAlias,
        string? culture = null)
        => content.SiblingsAndSelfInternal(navigationQueryService, publishedStatusFilteringService, contentTypeAlias, culture);

    [Obsolete("Use the overload with IPublishedStatusFilteringService, scheduled for removal in v17")]
    public static IEnumerable<IPublishedContent> SiblingsAndSelfOfType(
        this IPublishedContent content,
        IVariationContextAccessor variationContextAccessor,
        IPublishedCache publishedCache,
        INavigationQueryService navigationQueryService,
        IPublishStatusQueryService publishStatusQueryService,
        string contentTypeAlias,
        string? culture = null)
        => content.SiblingsAndSelfOfType(navigationQueryService, GetPublishedStatusFilteringService(content), contentTypeAlias, culture);

    [Obsolete("Use the overload with IPublishedStatusFilteringService, scheduled for removal in v17")]
    public static IEnumerable<IPublishedContent> SiblingsAndSelfOfType(
        this IPublishedContent content,
        IVariationContextAccessor variationContextAccessor,
        IPublishedCache publishedCache,
        INavigationQueryService navigationQueryService,
        string contentTypeAlias,
        string? culture = null)
        => content.SiblingsAndSelfOfType(navigationQueryService, GetPublishedStatusFilteringService(content), contentTypeAlias, culture);

    /// <summary>
    ///     Gets the siblings of the content including the node itself to indicate the position, of a given content type.
    /// </summary>
    /// <typeparam name="T">The content type.</typeparam>
    /// <param name="content">The content.</param>
    /// <param name="navigationQueryService"></param>
    /// <param name="publishedStatusFilteringService"></param>
    /// <param name="culture">
    ///     The specific culture to filter for. If null is used the current culture is used. (Default is
    ///     null)
    /// </param>
    /// <returns>The siblings of the content including the node itself, of the given content type.</returns>
    public static IEnumerable<T> SiblingsAndSelf<T>(
        this IPublishedContent content,
        INavigationQueryService navigationQueryService,
        IPublishedStatusFilteringService publishedStatusFilteringService,
        string? culture = null)
        where T : class, IPublishedContent
        => content
            .SiblingsAndSelfInternal(navigationQueryService, publishedStatusFilteringService, null, culture)
            .OfType<T>();

    [Obsolete("Use the overload with IPublishedStatusFilteringService, scheduled for removal in v17")]
    public static IEnumerable<T> SiblingsAndSelf<T>(
        this IPublishedContent content,
        IVariationContextAccessor variationContextAccessor,
        IPublishedCache publishedCache,
        INavigationQueryService navigationQueryService,
        IPublishStatusQueryService publishStatusQueryService,
        string? culture = null)
        where T : class, IPublishedContent
        => content.SiblingsAndSelf<T>(navigationQueryService, GetPublishedStatusFilteringService(content), culture);

    [Obsolete("Use the overload with IPublishedStatusFilteringService, scheduled for removal in v17")]
    public static IEnumerable<T> SiblingsAndSelf<T>(
        this IPublishedContent content,
        IVariationContextAccessor variationContextAccessor,
        IPublishedCache publishedCache,
        INavigationQueryService navigationQueryService,
        string? culture = null)
        where T : class, IPublishedContent
        => content.SiblingsAndSelf<T>(navigationQueryService, GetPublishedStatusFilteringService(content), culture);

    #endregion

    #region Axes: custom

    /// <summary>
    ///     Gets the root content (ancestor or self at level 1) for the specified <paramref name="content" />.
    /// </summary>
    /// <param name="content">The content.</param>
    /// <param name="navigationQueryService">The query service for the in-memory navigation structure.</param>
    /// <param name="publishedStatusFilteringService"></param>
    /// <returns>
    ///     The root content (ancestor or self at level 1) for the specified <paramref name="content" />.
    /// </returns>
    /// <remarks>
    ///     This is the same as calling
    ///     <see cref="AncestorOrSelf(IPublishedContent, int)" /> with <c>maxLevel</c>
    ///     set to 1.
    /// </remarks>
    public static IPublishedContent Root(
        this IPublishedContent content,
        INavigationQueryService navigationQueryService,
        IPublishedStatusFilteringService publishedStatusFilteringService)
        => content.AncestorOrSelf(navigationQueryService, publishedStatusFilteringService, 1);

    [Obsolete("Use the overload with IPublishedStatusFilteringService, scheduled for removal in v17")]
    public static IPublishedContent Root(
        this IPublishedContent content,
        IVariationContextAccessor variationContextAccessor,
        IPublishedCache publishedCache,
        INavigationQueryService navigationQueryService,
        IPublishStatusQueryService publishStatusQueryService)
        => content.Root(navigationQueryService, GetPublishedStatusFilteringService(content));

    [Obsolete("Use the overload with IPublishedStatusFilteringService, scheduled for removal in v17")]
    public static IPublishedContent Root(
        this IPublishedContent content,
        IPublishedCache publishedCache,
        INavigationQueryService navigationQueryService)
        => content.Root(navigationQueryService, GetPublishedStatusFilteringService(content));

    /// <summary>
    ///     Gets the root content (ancestor or self at level 1) for the specified <paramref name="content" /> if it's of the
    ///     specified content type <typeparamref name="T" />.
    /// </summary>
    /// <typeparam name="T">The content type.</typeparam>
    /// <param name="content">The content.</param>
    /// <param name="navigationQueryService">The query service for the in-memory navigation structure.</param>
    /// <param name="publishedStatusFilteringService"></param>
    /// <returns>
    ///     The root content (ancestor or self at level 1) for the specified <paramref name="content" /> of content type
    ///     <typeparamref name="T" />.
    /// </returns>
    /// <remarks>
    ///     This is the same as calling
    ///     <see cref="AncestorOrSelf{T}(IPublishedContent, int)" /> with
    ///     <c>maxLevel</c> set to 1.
    /// </remarks>
    public static T? Root<T>(
        this IPublishedContent content,
        INavigationQueryService navigationQueryService,
        IPublishedStatusFilteringService publishedStatusFilteringService)
        where T : class, IPublishedContent
        => content.AncestorOrSelf<T>(navigationQueryService, publishedStatusFilteringService, 1);

    [Obsolete("Use the overload with IPublishedStatusFilteringService, scheduled for removal in v17")]
    public static T? Root<T>(
        this IPublishedContent content,
        IVariationContextAccessor variationContextAccessor,
        IPublishedCache publishedCache,
        INavigationQueryService navigationQueryService,
        IPublishStatusQueryService publishStatusQueryService)
        where T : class, IPublishedContent
        => content.Root<T>(navigationQueryService, GetPublishedStatusFilteringService(content));

    [Obsolete("Use the overload with IPublishedStatusFilteringService, scheduled for removal in v17")]
    public static T? Root<T>(
        this IPublishedContent content,
        IPublishedCache publishedCache,
        INavigationQueryService navigationQueryService)
        where T : class, IPublishedContent
        => content.Root<T>(navigationQueryService, GetPublishedStatusFilteringService(content));

    #endregion

    #region Writer and creator

    public static string GetCreatorName(this IPublishedContent content, IUserService userService)
    {
        IProfile? user = userService.GetProfileById(content.CreatorId);
        return user?.Name ?? string.Empty;
    }

    public static string GetWriterName(this IPublishedContent content, IUserService userService)
    {
        IProfile? user = userService.GetProfileById(content.WriterId);
        return user?.Name ?? string.Empty;
    }

    #endregion

    #region Axes: children

    /// <summary>
    ///     Gets the children of the content in a DataTable.
    /// </summary>
    /// <param name="content">The content.</param>
    /// <param name="navigationQueryService"></param>
    /// <param name="publishedStatusFilteringService"></param>
    /// <param name="contentTypeService">The content type service.</param>
    /// <param name="mediaTypeService">The media type service.</param>
    /// <param name="memberTypeService">The member type service.</param>
    /// <param name="publishedUrlProvider">The published url provider.</param>
    /// <param name="contentTypeAliasFilter">An optional content type alias.</param>
    /// <param name="culture">
    ///     The specific culture to filter for. If null is used the current culture is used. (Default is
    ///     null)
    /// </param>
    /// <returns>The children of the content.</returns>
    [Obsolete("This method is no longer used in Umbraco. The method will be removed in Umbraco 17.")]
    public static DataTable ChildrenAsTable(
        this IPublishedContent content,
        INavigationQueryService navigationQueryService,
        IPublishedStatusFilteringService publishedStatusFilteringService,
        IContentTypeService contentTypeService,
        IMediaTypeService mediaTypeService,
        IMemberTypeService memberTypeService,
        IPublishedUrlProvider publishedUrlProvider,
        string contentTypeAliasFilter = "",
        string? culture = null)
        => content.GenerateDataTable(navigationQueryService, publishedStatusFilteringService, contentTypeService, mediaTypeService, memberTypeService, publishedUrlProvider, contentTypeAliasFilter, culture);

    [Obsolete("Use the overload with INavigationQueryService and IPublishedStatusFilteringService, scheduled for removal in v17")]
    public static DataTable ChildrenAsTable(
        this IPublishedContent content,
        IVariationContextAccessor variationContextAccessor,
        IPublishedCache publishedCache,
        INavigationQueryService navigationQueryService,
        IContentTypeService contentTypeService,
        IMediaTypeService mediaTypeService,
        IMemberTypeService memberTypeService,
        IPublishedUrlProvider publishedUrlProvider,
        string contentTypeAliasFilter = "",
        string? culture = null)
        => content.GenerateDataTable(navigationQueryService, GetPublishedStatusFilteringService(content), contentTypeService, mediaTypeService, memberTypeService, publishedUrlProvider, contentTypeAliasFilter, culture);

    private static DataTable GenerateDataTable(
        this IPublishedContent content,
        INavigationQueryService navigationQueryService,
        IPublishedStatusFilteringService publishedStatusFilteringService,
        IContentTypeService contentTypeService,
        IMediaTypeService mediaTypeService,
        IMemberTypeService memberTypeService,
        IPublishedUrlProvider publishedUrlProvider,
        string contentTypeAliasFilter = "",
        string? culture = null)
    {
        IPublishedContent[] children = content.Children(navigationQueryService, publishedStatusFilteringService, culture).ToArray();
        IPublishedContent? firstNode = contentTypeAliasFilter.IsNullOrWhiteSpace()
            ? children.Length > 0
                ? children.ElementAt(0)
                : null
            : children.FirstOrDefault(x => x.ContentType.Alias.InvariantEquals(contentTypeAliasFilter));
        if (firstNode == null)
        {
            // No children found
            return new DataTable();
        }

        // use new utility class to create table so that we don't have to maintain code in many places, just one
        DataTable dt = DataTableExtensions.GenerateDataTable(

            // pass in the alias of the first child node since this is the node type we're rendering headers for
            firstNode.ContentType.Alias,

            // pass in the callback to extract the Dictionary<string, string> of all defined aliases to their names
            alias => GetPropertyAliasesAndNames(contentTypeService, mediaTypeService, memberTypeService, alias),
            () =>
            {
                // here we pass in a callback to populate the datatable, yup its a bit ugly but it's already legacy and we just want to maintain code in one place.
                // create all row data
                List<Tuple<IEnumerable<KeyValuePair<string, object?>>, IEnumerable<KeyValuePair<string, object?>>>>
                    tableData = DataTableExtensions.CreateTableData();
                IOrderedEnumerable<IPublishedContent>? children =
                    content.Children(navigationQueryService, publishedStatusFilteringService).OrderBy(x => x.SortOrder);
                if (children is not null)
                {
                    // loop through each child and create row data for it
                    foreach (IPublishedContent n in children)
                    {
                        if (contentTypeAliasFilter.IsNullOrWhiteSpace() == false)
                        {
                            if (n.ContentType.Alias.InvariantEquals(contentTypeAliasFilter) == false)
                            {
                                continue; // skip this one, it doesn't match the filter
                            }
                        }

                        var standardVals = new Dictionary<string, object?>
                        {
                            { "Id", n.Id },
                            { "NodeName", n.Name(null, culture) },
                            { "NodeTypeAlias", n.ContentType.Alias },
                            { "CreateDate", n.CreateDate },
                            { "UpdateDate", n.UpdateDate },
                            { "CreatorId", n.CreatorId },
                            { "WriterId", n.WriterId },
                            { "Url", n.Url(publishedUrlProvider) },
                        };

                        var userVals = new Dictionary<string, object?>();
                        IEnumerable<IPublishedProperty> properties =
                            n.Properties?.Where(p => p.GetSourceValue() is not null) ??
                            Array.Empty<IPublishedProperty>();
                        foreach (IPublishedProperty p in properties)
                        {
                            // probably want the "object value" of the property here...
                            userVals[p.Alias] = p.GetValue();
                        }

                        // Add the row data
                        DataTableExtensions.AddRowData(tableData, standardVals, userVals);
                    }
                }

                return tableData;
            });
        return dt;
    }

    #endregion

    #region PropertyAliasesAndNames

    private static Func<IContentTypeService, IMediaTypeService, IMemberTypeService, string, Dictionary<string, string>>? _getPropertyAliasesAndNames;

    /// <summary>
    ///     This is used only for unit tests to set the delegate to look up aliases/names dictionary of a content type
    /// </summary>
    internal static Func<IContentTypeService, IMediaTypeService, IMemberTypeService, string, Dictionary<string, string>>
        GetPropertyAliasesAndNames
    {
        get => _getPropertyAliasesAndNames ?? GetAliasesAndNames;
        set => _getPropertyAliasesAndNames = value;
    }

    private static Dictionary<string, string> GetAliasesAndNames(IContentTypeService contentTypeService, IMediaTypeService mediaTypeService, IMemberTypeService memberTypeService, string alias)
    {
        IContentTypeBase? type = contentTypeService.Get(alias)
                                 ?? mediaTypeService.Get(alias)
                                 ?? (IContentTypeBase?)memberTypeService.Get(alias);
        Dictionary<string, string> fields = GetAliasesAndNames(type);

        // ensure the standard fields are there
        var stdFields = new Dictionary<string, string>
        {
            { "Id", "Id" },
            { "NodeName", "NodeName" },
            { "NodeTypeAlias", "NodeTypeAlias" },
            { "CreateDate", "CreateDate" },
            { "UpdateDate", "UpdateDate" },
            { "CreatorId", "CreatorId" },
            { "WriterId", "WriterId" },
            { "Url", "Url" },
        };

        foreach (KeyValuePair<string, string> field in stdFields)
        {
            fields.TryAdd(field.Key, field.Value);
        }

        return fields;
    }

    private static Dictionary<string, string> GetAliasesAndNames(IContentTypeBase? contentType) =>
        contentType?.PropertyTypes.ToDictionary(x => x.Alias, x => x.Name) ?? new Dictionary<string, string>();



    #endregion

    public static IPublishedContent? Ancestor(this IPublishedContent content, int maxLevel)
        => content.Ancestor(GetNavigationQueryService(content), GetPublishedStatusFilteringService(content), maxLevel);

    public static IPublishedContent? Ancestor(this IPublishedContent content, string contentTypeAlias)
        => content.Ancestor(GetNavigationQueryService(content), GetPublishedStatusFilteringService(content), contentTypeAlias);

    public static T? Ancestor<T>(this IPublishedContent content, int maxLevel)
        where T : class, IPublishedContent
        => content.Ancestor<T>(GetNavigationQueryService(content), GetPublishedStatusFilteringService(content), maxLevel);

    public static IEnumerable<IPublishedContent> Ancestors(this IPublishedContent content, int maxLevel)
        => content.Ancestors(GetNavigationQueryService(content), GetPublishedStatusFilteringService(content), maxLevel);

    public static IEnumerable<IPublishedContent> Ancestors(this IPublishedContent content, string contentTypeAlias)
        => content.Ancestors(GetNavigationQueryService(content), GetPublishedStatusFilteringService(content), contentTypeAlias);

    public static IEnumerable<T> Ancestors<T>(this IPublishedContent content)
        where T : class, IPublishedContent
        => content.Ancestors<T>(GetNavigationQueryService(content), GetPublishedStatusFilteringService(content));

    public static IEnumerable<T> Ancestors<T>(this IPublishedContent content, int maxLevel)
        where T : class, IPublishedContent
        => content.Ancestors<T>(GetNavigationQueryService(content), GetPublishedStatusFilteringService(content), maxLevel);

    public static IPublishedContent AncestorOrSelf(this IPublishedContent content, int maxLevel)
        => content.AncestorOrSelf(GetNavigationQueryService(content), GetPublishedStatusFilteringService(content), maxLevel);

    public static IPublishedContent AncestorOrSelf(this IPublishedContent content, string contentTypeAlias)
        => content.AncestorOrSelf(GetNavigationQueryService(content), GetPublishedStatusFilteringService(content), contentTypeAlias);

    public static T? AncestorOrSelf<T>(this IPublishedContent content, int maxLevel)
        where T : class, IPublishedContent
        => content.AncestorOrSelf<T>(GetNavigationQueryService(content), GetPublishedStatusFilteringService(content), maxLevel);

    public static IEnumerable<IPublishedContent> AncestorsOrSelf(this IPublishedContent content, int maxLevel)
        => content.AncestorsOrSelf(GetNavigationQueryService(content), GetPublishedStatusFilteringService(content), maxLevel);

    public static IEnumerable<IPublishedContent> AncestorsOrSelf(this IPublishedContent content, string contentTypeAlias)
        => content.Ancestors(GetNavigationQueryService(content), GetPublishedStatusFilteringService(content), contentTypeAlias);

    public static IEnumerable<T> AncestorsOrSelf<T>(this IPublishedContent content, int maxLevel)
        where T : class, IPublishedContent
        => content.AncestorsOrSelf<T>(GetNavigationQueryService(content), GetPublishedStatusFilteringService(content), maxLevel);

    public static IEnumerable<IPublishedContent> AncestorsOrSelf(this IPublishedContent content, bool orSelf, Func<IPublishedContent, bool>? func)
        => content.AncestorsOrSelf(GetNavigationQueryService(content), GetPublishedStatusFilteringService(content), orSelf, func);

    public static IEnumerable<IPublishedContent> Breadcrumbs(
        this IPublishedContent content,
        bool andSelf = true) =>
        content.Breadcrumbs(GetNavigationQueryService(content), GetPublishedStatusFilteringService(content), andSelf);

    public static IEnumerable<IPublishedContent> Breadcrumbs(
        this IPublishedContent content,
        int minLevel,
        bool andSelf = true) =>
        content.Breadcrumbs(GetNavigationQueryService(content), GetPublishedStatusFilteringService(content), minLevel, andSelf);

    public static IEnumerable<IPublishedContent> Breadcrumbs<T>(
        this IPublishedContent content,
        bool andSelf = true)
        where T : class, IPublishedContent=>
        content.Breadcrumbs<T>(GetNavigationQueryService(content), GetPublishedStatusFilteringService(content), andSelf);

    [Obsolete("Use the overload with INavigationQueryService and IPublishedStatusFilteringService, scheduled for removal in v17")]
    public static IEnumerable<IPublishedContent> Children(
        this IPublishedContent content,
        IVariationContextAccessor? variationContextAccessor,
        IPublishStatusQueryService publishStatusQueryService,
        string? culture = null)
        => content.Children(GetNavigationQueryService(content), GetPublishedStatusFilteringService(content), culture);

    [Obsolete("Use the overload with INavigationQueryService and IPublishedStatusFilteringService, scheduled for removal in v17")]
    public static IEnumerable<IPublishedContent> Children(
        this IPublishedContent content,
        IVariationContextAccessor? variationContextAccessor,
        string? culture = null)
        => content.Children(GetNavigationQueryService(content), GetPublishedStatusFilteringService(content), culture);

    [Obsolete("Use the overload with INavigationQueryService and IPublishedStatusFilteringService, scheduled for removal in v17")]
    public static IEnumerable<IPublishedContent> Children(
        this IPublishedContent content,
        IVariationContextAccessor variationContextAccessor,
        IPublishStatusQueryService publishStatusQueryService,
        Func<IPublishedContent, bool> predicate,
        string? culture = null)
        => content.Children(GetNavigationQueryService(content), GetPublishedStatusFilteringService(content), predicate, culture);

    [Obsolete("Use the overload with INavigationQueryService and IPublishedStatusFilteringService, scheduled for removal in v17")]
    public static IEnumerable<IPublishedContent> Children(
        this IPublishedContent content,
        IVariationContextAccessor variationContextAccessor,
        Func<IPublishedContent, bool> predicate,
        string? culture = null)
        => content.Children(GetNavigationQueryService(content), GetPublishedStatusFilteringService(content), predicate, culture);

    [Obsolete("Use the overload with INavigationQueryService and IPublishedStatusFilteringService, scheduled for removal in v17")]
    public static IEnumerable<IPublishedContent> ChildrenOfType(
        this IPublishedContent content,
        IVariationContextAccessor variationContextAccessor,
        IPublishStatusQueryService publishStatusQueryService,
        string? contentTypeAlias,
        string? culture = null)
        => content.ChildrenOfType(GetNavigationQueryService(content), GetPublishedStatusFilteringService(content), contentTypeAlias, culture);

    [Obsolete("Use the overload with INavigationQueryService and IPublishedStatusFilteringService, scheduled for removal in v17")]
    public static IEnumerable<IPublishedContent> ChildrenOfType(
        this IPublishedContent content,
        IVariationContextAccessor variationContextAccessor,
        string? contentTypeAlias,
        string? culture = null)
        => content.ChildrenOfType(GetNavigationQueryService(content), GetPublishedStatusFilteringService(content), contentTypeAlias, culture);

    [Obsolete("Use the overload with INavigationQueryService and IPublishedStatusFilteringService, scheduled for removal in v17")]
    public static IEnumerable<T> Children<T>(
        this IPublishedContent content,
        IVariationContextAccessor variationContextAccessor,
        IPublishStatusQueryService publishStatusQueryService,
        string? culture = null)
        where T : class, IPublishedContent
        => content.Children<T>(GetNavigationQueryService(content), GetPublishedStatusFilteringService(content), culture);

    [Obsolete("Use the overload with INavigationQueryService and IPublishedStatusFilteringService, scheduled for removal in v17")]
    public static IEnumerable<T> Children<T>(
        this IPublishedContent content,
        IVariationContextAccessor variationContextAccessor,
        string? culture = null)
        where T : class, IPublishedContent
        => content.Children<T>(GetNavigationQueryService(content), GetPublishedStatusFilteringService(content), culture);

<<<<<<< HEAD
    [Obsolete("Use the overload with INavigationQueryService and IPublishedStatusFilteringService, scheduled for removal in v17")]
=======
    [Obsolete("This method is no longer used in Umbraco. The method will be removed in Umbraco 17.")]
>>>>>>> c431a5ab
    public static DataTable ChildrenAsTable(
        this IPublishedContent content,
        IVariationContextAccessor variationContextAccessor,
        IContentTypeService contentTypeService,
        IMediaTypeService mediaTypeService,
        IMemberTypeService memberTypeService,
        IPublishedUrlProvider publishedUrlProvider,
        string contentTypeAliasFilter = "",
        string? culture = null)
        => content.GenerateDataTable(GetNavigationQueryService(content), GetPublishedStatusFilteringService(content), contentTypeService, mediaTypeService, memberTypeService, publishedUrlProvider, contentTypeAliasFilter, culture);

    public static IEnumerable<IPublishedContent> DescendantsOrSelfOfType(
        this IEnumerable<IPublishedContent> parentNodes,
        INavigationQueryService navigationQueryService,
        IPublishedStatusFilteringService publishedStatusFilteringService,
        string docTypeAlias,
        string? culture = null)
        => parentNodes.SelectMany(x => x.DescendantsOrSelfOfType(
            navigationQueryService,
            publishedStatusFilteringService,
            docTypeAlias,
            culture));

    [Obsolete("Use the overload with INavigationQueryService and IPublishedStatusFilteringService, scheduled for removal in v17")]
    public static IEnumerable<IPublishedContent> DescendantsOrSelfOfType(
        this IEnumerable<IPublishedContent> parentNodes,
        IVariationContextAccessor variationContextAccessor,
        IPublishStatusQueryService publishStatusQueryService,
        string docTypeAlias,
        string? culture = null)
    {
        IPublishedContent[] parentNodesAsArray = parentNodes as IPublishedContent[] ?? parentNodes.ToArray();
        return parentNodesAsArray.DescendantsOrSelfOfType(
            GetNavigationQueryService(parentNodesAsArray.First()),
            GetPublishedStatusFilteringService(parentNodesAsArray.First()),
            docTypeAlias,
            culture);
    }

    [Obsolete("Use the overload with INavigationQueryService and IPublishedStatusFilteringService, scheduled for removal in v17")]
    public static IEnumerable<IPublishedContent> DescendantsOrSelfOfType(
        this IEnumerable<IPublishedContent> parentNodes,
        IVariationContextAccessor variationContextAccessor,
        string docTypeAlias,
        string? culture = null)
    {
        IPublishedContent[] parentNodesAsArray = parentNodes as IPublishedContent[] ?? parentNodes.ToArray();
        return parentNodesAsArray.DescendantsOrSelfOfType(
            GetNavigationQueryService(parentNodesAsArray.First()),
            GetPublishedStatusFilteringService(parentNodesAsArray.First()),
            docTypeAlias,
            culture);
    }

    public static IEnumerable<T> DescendantsOrSelf<T>(
        this IEnumerable<IPublishedContent> parentNodes,
        INavigationQueryService navigationQueryService,
        IPublishedStatusFilteringService publishedStatusFilteringService,
        string? culture = null)
        where T : class, IPublishedContent
        => parentNodes.SelectMany(x => x.DescendantsOrSelf<T>(
            navigationQueryService,
            publishedStatusFilteringService,
            culture));

    [Obsolete("Use the overload with INavigationQueryService and IPublishedStatusFilteringService, scheduled for removal in v17")]
    public static IEnumerable<T> DescendantsOrSelf<T>(
        this IEnumerable<IPublishedContent> parentNodes,
        IVariationContextAccessor variationContextAccessor,
        IPublishStatusQueryService publishStatusQueryService,
        string? culture = null)
        where T : class, IPublishedContent
    {
        IPublishedContent[] parentNodesAsArray = parentNodes as IPublishedContent[] ?? parentNodes.ToArray();
        return parentNodesAsArray.DescendantsOrSelf<T>(
            GetNavigationQueryService(parentNodesAsArray.First()),
            GetPublishedStatusFilteringService(parentNodesAsArray.First()),
            culture);
    }

    [Obsolete("Use the overload with INavigationQueryService and IPublishedStatusFilteringService, scheduled for removal in v17")]
    public static IEnumerable<T> DescendantsOrSelf<T>(
        this IEnumerable<IPublishedContent> parentNodes,
        IVariationContextAccessor variationContextAccessor,
        string? culture = null)
        where T : class, IPublishedContent
    {
        IPublishedContent[] parentNodesAsArray = parentNodes as IPublishedContent[] ?? parentNodes.ToArray();
        return parentNodesAsArray.DescendantsOrSelf<T>(
            GetNavigationQueryService(parentNodesAsArray.First()),
            GetPublishedStatusFilteringService(parentNodesAsArray.First()),
            culture);
    }

    [Obsolete("Use the overload with INavigationQueryService and IPublishedStatusFilteringService, scheduled for removal in v17")]
    public static IEnumerable<IPublishedContent> Descendants(
        this IPublishedContent content,
        IVariationContextAccessor variationContextAccessor,
        IPublishStatusQueryService publishStatusQueryService,
        string? culture = null)
        => content.Descendants(GetNavigationQueryService(content), GetPublishedStatusFilteringService(content), culture);

    [Obsolete("Use the overload with INavigationQueryService and IPublishedStatusFilteringService, scheduled for removal in v17")]
    public static IEnumerable<IPublishedContent> Descendants(
        this IPublishedContent content,
        IVariationContextAccessor variationContextAccessor,
        string? culture = null)
        => content.Descendants(GetNavigationQueryService(content), GetPublishedStatusFilteringService(content), culture);

    [Obsolete("Use the overload with INavigationQueryService and IPublishedStatusFilteringService, scheduled for removal in v17")]
    public static IEnumerable<IPublishedContent> Descendants(
        this IPublishedContent content,
        IVariationContextAccessor variationContextAccessor,
        IPublishStatusQueryService publishStatusQueryService,
        int level,
        string? culture = null)
        => content.Descendants(GetNavigationQueryService(content), GetPublishedStatusFilteringService(content), level, culture);

    [Obsolete("Use the overload with INavigationQueryService and IPublishedStatusFilteringService, scheduled for removal in v17")]
    public static IEnumerable<IPublishedContent> Descendants(
        this IPublishedContent content,
        IVariationContextAccessor variationContextAccessor,
        int level,
        string? culture = null)
        => content.Descendants(GetNavigationQueryService(content), GetPublishedStatusFilteringService(content), level, culture);

    [Obsolete("Use the overload with INavigationQueryService and IPublishedStatusFilteringService, scheduled for removal in v17")]
    public static IEnumerable<IPublishedContent> DescendantsOfType(
        this IPublishedContent content,
        IVariationContextAccessor variationContextAccessor,
        IPublishStatusQueryService publishStatusQueryService,
        string contentTypeAlias,
        string? culture = null)
        => content.DescendantsOfType(GetNavigationQueryService(content), GetPublishedStatusFilteringService(content), contentTypeAlias, culture);

    [Obsolete("Use the overload with INavigationQueryService and IPublishedStatusFilteringService, scheduled for removal in v17")]
    public static IEnumerable<IPublishedContent> DescendantsOfType(
        this IPublishedContent content,
        IVariationContextAccessor variationContextAccessor,
        string contentTypeAlias,
        string? culture = null)
        => content.DescendantsOfType(GetNavigationQueryService(content), GetPublishedStatusFilteringService(content), contentTypeAlias, culture);

    [Obsolete("Use the overload with INavigationQueryService and IPublishedStatusFilteringService, scheduled for removal in v17")]
    public static IEnumerable<T> Descendants<T>(
        this IPublishedContent content,
        IVariationContextAccessor variationContextAccessor,
        IPublishStatusQueryService publishStatusQueryService,
        string? culture = null)
        where T : class, IPublishedContent
        => content.Descendants<T>(GetNavigationQueryService(content), GetPublishedStatusFilteringService(content), culture);

    [Obsolete("Use the overload with INavigationQueryService and IPublishedStatusFilteringService, scheduled for removal in v17")]
    public static IEnumerable<T> Descendants<T>(
        this IPublishedContent content,
        IVariationContextAccessor variationContextAccessor,
        string? culture = null)
        where T : class, IPublishedContent
        => content.Descendants<T>(GetNavigationQueryService(content), GetPublishedStatusFilteringService(content), culture);

    [Obsolete("Use the overload with INavigationQueryService and IPublishedStatusFilteringService, scheduled for removal in v17")]
    public static IEnumerable<T> Descendants<T>(
        this IPublishedContent content,
        IVariationContextAccessor variationContextAccessor,
        IPublishStatusQueryService publishStatusQueryService,
        int level,
        string? culture = null)
        where T : class, IPublishedContent
        => content.Descendants<T>(GetNavigationQueryService(content), GetPublishedStatusFilteringService(content), level, culture);

    [Obsolete("Use the overload with INavigationQueryService and IPublishedStatusFilteringService, scheduled for removal in v17")]
    public static IEnumerable<T> Descendants<T>(
        this IPublishedContent content,
        IVariationContextAccessor variationContextAccessor,
        int level,
        string? culture = null)
        where T : class, IPublishedContent
        => content.Descendants<T>(GetNavigationQueryService(content), GetPublishedStatusFilteringService(content), level, culture);

    [Obsolete("Use the overload with INavigationQueryService and IPublishedStatusFilteringService, scheduled for removal in v17")]
    public static IEnumerable<IPublishedContent> DescendantsOrSelf(
        this IPublishedContent content,
        IVariationContextAccessor variationContextAccessor,
        IPublishStatusQueryService publishStatusQueryService,
        string? culture = null)
        => content.DescendantsOrSelf(GetNavigationQueryService(content), GetPublishedStatusFilteringService(content), culture);

    [Obsolete("Use the overload with INavigationQueryService and IPublishedStatusFilteringService, scheduled for removal in v17")]
    public static IEnumerable<IPublishedContent> DescendantsOrSelf(
        this IPublishedContent content,
        IVariationContextAccessor variationContextAccessor,
        string? culture = null)
        => content.DescendantsOrSelf(GetNavigationQueryService(content), GetPublishedStatusFilteringService(content), culture);

    [Obsolete("Use the overload with INavigationQueryService and IPublishedStatusFilteringService, scheduled for removal in v17")]
    public static IEnumerable<IPublishedContent> DescendantsOrSelf(
        this IPublishedContent content,
        IVariationContextAccessor variationContextAccessor,
        IPublishStatusQueryService publishStatusQueryService,
        int level,
        string? culture = null)
        => content.DescendantsOrSelf(GetNavigationQueryService(content), GetPublishedStatusFilteringService(content), level, culture);

    [Obsolete("Use the overload with INavigationQueryService and IPublishedStatusFilteringService, scheduled for removal in v17")]
    public static IEnumerable<IPublishedContent> DescendantsOrSelf(
        this IPublishedContent content,
        IVariationContextAccessor variationContextAccessor,
        int level,
        string? culture = null)
        => content.DescendantsOrSelf(GetNavigationQueryService(content), GetPublishedStatusFilteringService(content), level, culture);

    [Obsolete("Use the overload with INavigationQueryService and IPublishedStatusFilteringService, scheduled for removal in v17")]
    public static IEnumerable<IPublishedContent> DescendantsOrSelfOfType(
        this IPublishedContent content,
        IVariationContextAccessor variationContextAccessor,
        IPublishStatusQueryService publishStatusQueryService,
        string contentTypeAlias,
        string? culture = null)
        => content.DescendantsOrSelfOfType(GetNavigationQueryService(content), GetPublishedStatusFilteringService(content), contentTypeAlias, culture);

    [Obsolete("Use the overload with INavigationQueryService and IPublishedStatusFilteringService, scheduled for removal in v17")]
    public static IEnumerable<IPublishedContent> DescendantsOrSelfOfType(
        this IPublishedContent content,
        IVariationContextAccessor variationContextAccessor,
        string contentTypeAlias,
        string? culture = null)
        => content.DescendantsOrSelfOfType(GetNavigationQueryService(content), GetPublishedStatusFilteringService(content), contentTypeAlias, culture);

    [Obsolete("Use the overload with INavigationQueryService and IPublishedStatusFilteringService, scheduled for removal in v17")]
    public static IEnumerable<T> DescendantsOrSelf<T>(
        this IPublishedContent content,
        IVariationContextAccessor variationContextAccessor,
        IPublishStatusQueryService publishStatusQueryService,
        string? culture = null)
        where T : class, IPublishedContent
        => content.DescendantsOrSelf<T>(GetNavigationQueryService(content), GetPublishedStatusFilteringService(content), culture);

    [Obsolete("Use the overload with INavigationQueryService and IPublishedStatusFilteringService, scheduled for removal in v17")]
    public static IEnumerable<T> DescendantsOrSelf<T>(
        this IPublishedContent content,
        IVariationContextAccessor variationContextAccessor,
        string? culture = null)
        where T : class, IPublishedContent
        => content.DescendantsOrSelf<T>(GetNavigationQueryService(content), GetPublishedStatusFilteringService(content), culture);

    [Obsolete("Use the overload with INavigationQueryService and IPublishedStatusFilteringService, scheduled for removal in v17")]
    public static IEnumerable<T> DescendantsOrSelf<T>(
        this IPublishedContent content,
        IVariationContextAccessor variationContextAccessor,
        IPublishStatusQueryService publishStatusQueryService,
        int level,
        string? culture = null)
        where T : class, IPublishedContent
        => content.DescendantsOrSelf<T>(GetNavigationQueryService(content), GetPublishedStatusFilteringService(content), level, culture);

    [Obsolete("Use the overload with INavigationQueryService and IPublishedStatusFilteringService, scheduled for removal in v17")]
    public static IEnumerable<T> DescendantsOrSelf<T>(
        this IPublishedContent content,
        IVariationContextAccessor variationContextAccessor,
        int level,
        string? culture = null)
        where T : class, IPublishedContent
        => content.DescendantsOrSelf<T>(GetNavigationQueryService(content), GetPublishedStatusFilteringService(content), level, culture);

    [Obsolete("Use the overload with INavigationQueryService and IPublishedStatusFilteringService, scheduled for removal in v17")]
    public static IPublishedContent? Descendant(
        this IPublishedContent content,
        IVariationContextAccessor variationContextAccessor,
        IPublishStatusQueryService publishStatusQueryService,
        string? culture = null)
        => content.Descendant(GetNavigationQueryService(content), GetPublishedStatusFilteringService(content), culture);

    [Obsolete("Use the overload with INavigationQueryService and IPublishedStatusFilteringService, scheduled for removal in v17")]
    public static IPublishedContent? Descendant(
        this IPublishedContent content,
        IVariationContextAccessor variationContextAccessor,
        string? culture = null)
        => content.Descendant(GetNavigationQueryService(content), GetPublishedStatusFilteringService(content), culture);

    [Obsolete("Use the overload with INavigationQueryService and IPublishedStatusFilteringService, scheduled for removal in v17")]
    public static IPublishedContent? Descendant(
        this IPublishedContent content,
        IVariationContextAccessor variationContextAccessor,
        IPublishStatusQueryService publishStatusQueryService,
        int level,
        string? culture = null)
        => content.Descendant(GetNavigationQueryService(content), GetPublishedStatusFilteringService(content), level, culture);

    [Obsolete("Use the overload with INavigationQueryService and IPublishedStatusFilteringService, scheduled for removal in v17")]
    public static IPublishedContent? Descendant(
        this IPublishedContent content,
        IVariationContextAccessor variationContextAccessor,
        int level,
        string? culture = null)
        => content.Descendant(GetNavigationQueryService(content), GetPublishedStatusFilteringService(content), level, culture);

    [Obsolete("Use the overload with INavigationQueryService and IPublishedStatusFilteringService, scheduled for removal in v17")]
    public static IPublishedContent? DescendantOfType(
        this IPublishedContent content,
        IVariationContextAccessor variationContextAccessor,
        IPublishStatusQueryService publishStatusQueryService,
        string contentTypeAlias,
        string? culture = null)
        => content.DescendantOfType(GetNavigationQueryService(content), GetPublishedStatusFilteringService(content), contentTypeAlias, culture);

    [Obsolete("Use the overload with INavigationQueryService and IPublishedStatusFilteringService, scheduled for removal in v17")]
    public static IPublishedContent? DescendantOfType(
        this IPublishedContent content,
        IVariationContextAccessor variationContextAccessor,
        string contentTypeAlias,
        string? culture = null)
        => content.DescendantOfType(GetNavigationQueryService(content), GetPublishedStatusFilteringService(content), contentTypeAlias, culture);

    [Obsolete("Use the overload with INavigationQueryService and IPublishedStatusFilteringService, scheduled for removal in v17")]
    public static T? Descendant<T>(
        this IPublishedContent content,
        IVariationContextAccessor variationContextAccessor,
        IPublishStatusQueryService publishStatusQueryService,
        string? culture = null)
        where T : class, IPublishedContent
        => content.Descendant<T>(GetNavigationQueryService(content), GetPublishedStatusFilteringService(content), culture);

    [Obsolete("Use the overload with INavigationQueryService and IPublishedStatusFilteringService, scheduled for removal in v17")]
    public static T? Descendant<T>(
        this IPublishedContent content,
        IVariationContextAccessor variationContextAccessor,
        string? culture = null)
        where T : class, IPublishedContent
        => content.Descendant<T>(GetNavigationQueryService(content), GetPublishedStatusFilteringService(content), culture);

    [Obsolete("Use the overload with INavigationQueryService and IPublishedStatusFilteringService, scheduled for removal in v17")]
    public static T? Descendant<T>(
        this IPublishedContent content,
        IVariationContextAccessor variationContextAccessor,
        IPublishStatusQueryService publishStatusQueryService,
        int level,
        string? culture = null)
        where T : class, IPublishedContent
        => content.Descendant<T>(GetNavigationQueryService(content), GetPublishedStatusFilteringService(content), level, culture);

    [Obsolete("Use the overload with INavigationQueryService and IPublishedStatusFilteringService, scheduled for removal in v17")]
    public static T? Descendant<T>(
        this IPublishedContent content,
        IVariationContextAccessor variationContextAccessor,
        int level,
        string? culture = null)
        where T : class, IPublishedContent
        => content.Descendant<T>(GetNavigationQueryService(content), GetPublishedStatusFilteringService(content), level, culture);

    [Obsolete("Use the overload with INavigationQueryService and IPublishedStatusFilteringService, scheduled for removal in v17")]
    public static IPublishedContent? DescendantOrSelf(
        this IPublishedContent content,
        IVariationContextAccessor variationContextAccessor,
        IPublishStatusQueryService publishStatusQueryService,
        int level,
        string? culture = null)
        => content.DescendantOrSelf(GetNavigationQueryService(content), GetPublishedStatusFilteringService(content), level, culture);

    [Obsolete("Use the overload with INavigationQueryService and IPublishedStatusFilteringService, scheduled for removal in v17")]
    public static IPublishedContent? DescendantOrSelf(
        this IPublishedContent content,
        IVariationContextAccessor variationContextAccessor,
        int level,
        string? culture = null)
        => content.DescendantOrSelf(GetNavigationQueryService(content), GetPublishedStatusFilteringService(content), level, culture);

    [Obsolete("Use the overload with INavigationQueryService and IPublishedStatusFilteringService, scheduled for removal in v17")]
    public static IPublishedContent? DescendantOrSelfOfType(
        this IPublishedContent content,
        IVariationContextAccessor variationContextAccessor,
        IPublishStatusQueryService publishStatusQueryService,
        string contentTypeAlias,
        string? culture = null)
        => content.DescendantOrSelfOfType(GetNavigationQueryService(content), GetPublishedStatusFilteringService(content), contentTypeAlias, culture);

    [Obsolete("Use the overload with INavigationQueryService and IPublishedStatusFilteringService, scheduled for removal in v17")]
    public static IPublishedContent? DescendantOrSelfOfType(
        this IPublishedContent content,
        IVariationContextAccessor variationContextAccessor,
        string contentTypeAlias,
        string? culture = null)
        => content.DescendantOrSelfOfType(GetNavigationQueryService(content), GetPublishedStatusFilteringService(content), contentTypeAlias, culture);

    [Obsolete("Use the overload with INavigationQueryService and IPublishedStatusFilteringService, scheduled for removal in v17")]
    public static T? DescendantOrSelf<T>(
        this IPublishedContent content,
        IVariationContextAccessor variationContextAccessor,
        IPublishStatusQueryService publishStatusQueryService,
        string? culture = null)
        where T : class, IPublishedContent
        => content.DescendantOrSelf<T>(GetNavigationQueryService(content), GetPublishedStatusFilteringService(content), culture);

    [Obsolete("Use the overload with INavigationQueryService and IPublishedStatusFilteringService, scheduled for removal in v17")]
    public static T? DescendantOrSelf<T>(
        this IPublishedContent content,
        IVariationContextAccessor variationContextAccessor,
        string? culture = null)
        where T : class, IPublishedContent
        => content.DescendantOrSelf<T>(GetNavigationQueryService(content), GetPublishedStatusFilteringService(content), culture);

    [Obsolete("Use the overload with INavigationQueryService and IPublishedStatusFilteringService, scheduled for removal in v17")]
    public static T? DescendantOrSelf<T>(
        this IPublishedContent content,
        IVariationContextAccessor variationContextAccessor,
        IPublishStatusQueryService publishStatusQueryService,
        int level,
        string? culture = null)
        where T : class, IPublishedContent
        => content.DescendantOrSelf<T>(GetNavigationQueryService(content), GetPublishedStatusFilteringService(content), level, culture);

    [Obsolete("Use the overload with INavigationQueryService and IPublishedStatusFilteringService, scheduled for removal in v17")]
    public static T? DescendantOrSelf<T>(
        this IPublishedContent content,
        IVariationContextAccessor variationContextAccessor,
        int level,
        string? culture = null)
        where T : class, IPublishedContent
        => content.DescendantOrSelf<T>(GetNavigationQueryService(content), GetPublishedStatusFilteringService(content), level, culture);

    [Obsolete("Use the overload with INavigationQueryService and IPublishedStatusFilteringService, scheduled for removal in v17")]
    public static IPublishedContent? FirstChild(
        this IPublishedContent content,
        IVariationContextAccessor variationContextAccessor,
        IPublishStatusQueryService publishStatusQueryService,
        string? culture = null)
        => content.FirstChild(GetNavigationQueryService(content), GetPublishedStatusFilteringService(content), culture);

    [Obsolete("Use the overload with INavigationQueryService and IPublishedStatusFilteringService, scheduled for removal in v17")]
    public static IPublishedContent? FirstChild(
        this IPublishedContent content,
        IVariationContextAccessor variationContextAccessor,
        string? culture = null)
        => content.FirstChild(GetNavigationQueryService(content), GetPublishedStatusFilteringService(content), culture);

    [Obsolete("Use the overload with INavigationQueryService and IPublishedStatusFilteringService, scheduled for removal in v17")]
    public static IPublishedContent? FirstChildOfType(
        this IPublishedContent content,
        IVariationContextAccessor variationContextAccessor,
        IPublishStatusQueryService publishStatusQueryService,
        string contentTypeAlias,
        string? culture = null)
        => content.FirstChildOfType(GetNavigationQueryService(content), GetPublishedStatusFilteringService(content), contentTypeAlias, culture);

    [Obsolete("Use the overload with INavigationQueryService and IPublishedStatusFilteringService, scheduled for removal in v17")]
    public static IPublishedContent? FirstChildOfType(
        this IPublishedContent content,
        IVariationContextAccessor variationContextAccessor,
        string contentTypeAlias,
        string? culture = null)
        => content.FirstChildOfType(GetNavigationQueryService(content), GetPublishedStatusFilteringService(content), contentTypeAlias, culture);

    [Obsolete("Use the overload with INavigationQueryService and IPublishedStatusFilteringService, scheduled for removal in v17")]
    public static IPublishedContent? FirstChild(
        this IPublishedContent content,
        IVariationContextAccessor variationContextAccessor,
        IPublishStatusQueryService publishStatusQueryService,
        Func<IPublishedContent, bool> predicate,
        string? culture = null)
        => content.FirstChild(GetNavigationQueryService(content), GetPublishedStatusFilteringService(content), predicate, culture);

    [Obsolete("Use the overload with INavigationQueryService and IPublishedStatusFilteringService, scheduled for removal in v17")]
    public static IPublishedContent? FirstChild(
        this IPublishedContent content,
        IVariationContextAccessor variationContextAccessor,
        Func<IPublishedContent, bool> predicate,
        string? culture = null)
        => content.FirstChild(GetNavigationQueryService(content), GetPublishedStatusFilteringService(content), predicate, culture);

    [Obsolete("Use the overload with INavigationQueryService and IPublishedStatusFilteringService, scheduled for removal in v17")]
    public static IPublishedContent? FirstChild(
        this IPublishedContent content,
        IVariationContextAccessor variationContextAccessor,
        IPublishStatusQueryService publishStatusQueryService,
        Guid uniqueId,
        string? culture = null)
        => content.FirstChild(GetNavigationQueryService(content), GetPublishedStatusFilteringService(content), uniqueId, culture);

    [Obsolete("Use the overload with INavigationQueryService and IPublishedStatusFilteringService, scheduled for removal in v17")]
    public static IPublishedContent? FirstChild(
        this IPublishedContent content,
        IVariationContextAccessor variationContextAccessor,
        Guid uniqueId,
        string? culture = null)
        => content.FirstChild(GetNavigationQueryService(content), GetPublishedStatusFilteringService(content), uniqueId, culture);

    [Obsolete("Use the overload with INavigationQueryService and IPublishedStatusFilteringService, scheduled for removal in v17")]
    public static T? FirstChild<T>(
        this IPublishedContent content,
        IVariationContextAccessor variationContextAccessor,
        IPublishStatusQueryService publishStatusQueryService,
        string? culture = null)
        where T : class, IPublishedContent
        => content.FirstChild<T>(GetNavigationQueryService(content), GetPublishedStatusFilteringService(content), culture);

    [Obsolete("Use the overload with INavigationQueryService and IPublishedStatusFilteringService, scheduled for removal in v17")]
    public static T? FirstChild<T>(
        this IPublishedContent content,
        IVariationContextAccessor variationContextAccessor,
        string? culture = null)
        where T : class, IPublishedContent
        => content.FirstChild<T>(GetNavigationQueryService(content), GetPublishedStatusFilteringService(content), culture);

    [Obsolete("Use the overload with INavigationQueryService and IPublishedStatusFilteringService, scheduled for removal in v17")]
    public static T? FirstChild<T>(
        this IPublishedContent content,
        IVariationContextAccessor variationContextAccessor,
        IPublishStatusQueryService publishStatusQueryService,
        Func<T, bool> predicate,
        string? culture = null)
        where T : class, IPublishedContent
        => content.FirstChild<T>(GetNavigationQueryService(content), GetPublishedStatusFilteringService(content), predicate, culture);

    [Obsolete("Use the overload with INavigationQueryService and IPublishedStatusFilteringService, scheduled for removal in v17")]
    public static T? FirstChild<T>(
        this IPublishedContent content,
        IVariationContextAccessor variationContextAccessor,
        Func<T, bool> predicate,
        string? culture = null)
        where T : class, IPublishedContent
        => content.FirstChild<T>(GetNavigationQueryService(content), GetPublishedStatusFilteringService(content), predicate, culture);

    [Obsolete("Use the overload with INavigationQueryService and IPublishedStatusFilteringService, scheduled for removal in v17")]
    public static IEnumerable<IPublishedContent> Siblings(
        this IPublishedContent content,
        IVariationContextAccessor variationContextAccessor,
        string? culture = null)
        => content.Siblings(GetNavigationQueryService(content), GetPublishedStatusFilteringService(content), culture);

    [Obsolete("Use the overload with INavigationQueryService and IPublishedStatusFilteringService, scheduled for removal in v17")]
    public static IEnumerable<IPublishedContent> SiblingsOfType(
        this IPublishedContent content,
        IVariationContextAccessor variationContextAccessor,
        string contentTypeAlias,
        string? culture = null)
        => content.SiblingsOfType(GetNavigationQueryService(content), GetPublishedStatusFilteringService(content), contentTypeAlias, culture);

    [Obsolete("Use the overload with INavigationQueryService and IPublishedStatusFilteringService, scheduled for removal in v17")]
    public static IEnumerable<T> Siblings<T>(
        this IPublishedContent content,
        IVariationContextAccessor variationContextAccessor,
        string? culture = null)
        where T : class, IPublishedContent
        => content.Siblings<T>(GetNavigationQueryService(content), GetPublishedStatusFilteringService(content), culture);

    [Obsolete("Use the overload with INavigationQueryService and IPublishedStatusFilteringService, scheduled for removal in v17")]
    public static IEnumerable<IPublishedContent>? SiblingsAndSelf(
        this IPublishedContent content,
        IVariationContextAccessor variationContextAccessor,
        string? culture = null)
        => content.SiblingsAndSelf(GetNavigationQueryService(content), GetPublishedStatusFilteringService(content), culture);

    [Obsolete("Use the overload with INavigationQueryService and IPublishedStatusFilteringService, scheduled for removal in v17")]
    public static IEnumerable<IPublishedContent> SiblingsAndSelfOfType(
        this IPublishedContent content,
        IVariationContextAccessor variationContextAccessor,
        string contentTypeAlias,
        string? culture = null)
        => content.SiblingsAndSelfOfType(GetNavigationQueryService(content), GetPublishedStatusFilteringService(content), contentTypeAlias, culture);

    [Obsolete("Use the overload with INavigationQueryService and IPublishedStatusFilteringService, scheduled for removal in v17")]
    public static IEnumerable<T> SiblingsAndSelf<T>(
        this IPublishedContent content,
        IVariationContextAccessor variationContextAccessor,
        IPublishStatusQueryService publishStatusQueryService,
        string? culture = null)
        where T : class, IPublishedContent
        => content.SiblingsAndSelf<T>(GetNavigationQueryService(content), GetPublishedStatusFilteringService(content), culture);

    [Obsolete("Use the overload with INavigationQueryService and IPublishedStatusFilteringService, scheduled for removal in v17")]
    public static IEnumerable<T> SiblingsAndSelf<T>(
        this IPublishedContent content,
        IVariationContextAccessor variationContextAccessor,
        string? culture = null)
        where T : class, IPublishedContent
        => content.SiblingsAndSelf<T>(GetNavigationQueryService(content), GetPublishedStatusFilteringService(content), culture);

    private static INavigationQueryService GetNavigationQueryService(IPublishedContent content)
    {
        switch (content.ItemType)
        {
            case PublishedItemType.Content:
                return StaticServiceProvider.Instance.GetRequiredService<IDocumentNavigationQueryService>();
            case PublishedItemType.Media:
                return StaticServiceProvider.Instance.GetRequiredService<IMediaNavigationQueryService>();
            default:
                throw new NotSupportedException("Unsupported content type.");
        }
    }

    private static IPublishedStatusFilteringService GetPublishedStatusFilteringService(IPublishedContent content)
    {
        switch (content.ItemType)
        {
            case PublishedItemType.Content:
                return StaticServiceProvider.Instance.GetRequiredService<IPublishedContentStatusFilteringService>();
            case PublishedItemType.Media:
                return StaticServiceProvider.Instance.GetRequiredService<IPublishedMediaStatusFilteringService>();
            default:
                throw new NotSupportedException("Unsupported content type.");
        }
    }

    private static IEnumerable<IPublishedContent> GetChildren(
        INavigationQueryService navigationQueryService,
        IPublishedStatusFilteringService publishedStatusFilteringService,
        Guid parentKey,
        string? contentTypeAlias = null,
        string? culture = null)
    {
        var nodeExists = contentTypeAlias is null
            ? navigationQueryService.TryGetChildrenKeys(parentKey, out IEnumerable<Guid> childrenKeys)
            : navigationQueryService.TryGetChildrenKeysOfType(parentKey, contentTypeAlias, out childrenKeys);

        if (nodeExists is false)
        {
            return [];
        }

        // We need to filter what keys are published, as calling the GetById
        // with a non-existing published node, will get cache misses and call the DB
        // making it a very slow operation.

        return publishedStatusFilteringService
            .FilterAvailable(childrenKeys, culture)
            .OrderBy(x => x.SortOrder);
    }

    private static IEnumerable<IPublishedContent> EnumerateDescendantsOrSelfInternal(
        this IPublishedContent content,
        INavigationQueryService navigationQueryService,
        IPublishedStatusFilteringService publishedStatusFilteringService,
        string? culture,
        bool orSelf,
        string? contentTypeAlias = null)
    {
        if (orSelf)
        {
            if (contentTypeAlias is null || content.ContentType.Alias == contentTypeAlias)
            {
                yield return content;
            }
        }

        var nodeExists = contentTypeAlias is null
            ? navigationQueryService.TryGetDescendantsKeys(content.Key, out IEnumerable<Guid> descendantsKeys)
            : navigationQueryService.TryGetDescendantsKeysOfType(content.Key, contentTypeAlias, out descendantsKeys);

        if (nodeExists is false)
        {
            yield break;
        }

        IEnumerable<IPublishedContent> descendants = publishedStatusFilteringService
            .FilterAvailable(descendantsKeys, culture);

        foreach (IPublishedContent descendant in descendants)
        {
            yield return descendant;
        }
    }

    private static IEnumerable<IPublishedContent> EnumerateAncestorsOrSelfInternal(
        this IPublishedContent content,
        INavigationQueryService navigationQueryService,
        IPublishedStatusFilteringService publishedStatusFilteringService,
        bool orSelf,
        string? contentTypeAlias = null,
        string? culture = null)
    {
        if (orSelf)
        {
            if (contentTypeAlias is null || content.ContentType.Alias == contentTypeAlias)
            {
                yield return content;
            }
        }

        var nodeExists = contentTypeAlias is null
            ? navigationQueryService.TryGetAncestorsKeys(content.Key, out IEnumerable<Guid> ancestorsKeys)
            : navigationQueryService.TryGetAncestorsKeysOfType(content.Key, contentTypeAlias, out ancestorsKeys);

        if (nodeExists is false)
        {
            yield break;
        }

        IEnumerable<IPublishedContent> ancestors = publishedStatusFilteringService.FilterAvailable(ancestorsKeys, culture);
        foreach (IPublishedContent ancestor in ancestors)
        {
            yield return ancestor;
        }
    }

    private static IEnumerable<IPublishedContent> SiblingsAndSelfInternal(
        this IPublishedContent content,
        INavigationQueryService navigationQueryService,
        IPublishedStatusFilteringService publishedStatusFilteringService,
        string? contentTypeAlias,
        string? culture)
    {
        if (navigationQueryService.TryGetParentKey(content.Key, out Guid? parentKey) is false)
        {
            return [];
        }

        if (parentKey.HasValue)
        {
            IEnumerable<Guid> childrenKeys;
            var foundChildrenKeys = contentTypeAlias is null
                ? navigationQueryService.TryGetChildrenKeys(parentKey.Value, out childrenKeys)
                : navigationQueryService.TryGetChildrenKeysOfType(parentKey.Value, contentTypeAlias, out childrenKeys);

            return foundChildrenKeys
                ? publishedStatusFilteringService.FilterAvailable(childrenKeys, culture)
                : [];
        }

        IEnumerable<Guid> rootKeys;
        var foundRootKeys = contentTypeAlias is null
            ? navigationQueryService.TryGetRootKeys(out rootKeys)
            : navigationQueryService.TryGetRootKeysOfType(contentTypeAlias, out rootKeys);

        if (foundRootKeys)
        {
            IEnumerable<Guid> rootKeysArray = rootKeys as Guid[] ?? rootKeys.ToArray();
            return rootKeysArray.Contains(content.Key)
                ? publishedStatusFilteringService.FilterAvailable(rootKeysArray, culture)
                : [];
        }

        return [];
    }
}<|MERGE_RESOLUTION|>--- conflicted
+++ resolved
@@ -3142,11 +3142,7 @@
         where T : class, IPublishedContent
         => content.Children<T>(GetNavigationQueryService(content), GetPublishedStatusFilteringService(content), culture);
 
-<<<<<<< HEAD
-    [Obsolete("Use the overload with INavigationQueryService and IPublishedStatusFilteringService, scheduled for removal in v17")]
-=======
     [Obsolete("This method is no longer used in Umbraco. The method will be removed in Umbraco 17.")]
->>>>>>> c431a5ab
     public static DataTable ChildrenAsTable(
         this IPublishedContent content,
         IVariationContextAccessor variationContextAccessor,
