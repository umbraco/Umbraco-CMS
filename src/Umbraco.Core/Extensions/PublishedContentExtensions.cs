// Copyright (c) Umbraco.
// See LICENSE for more details.

using System.Data;
using Microsoft.Extensions.DependencyInjection;
using Umbraco.Cms.Core.Configuration.Models;
using Umbraco.Cms.Core.DependencyInjection;
using Umbraco.Cms.Core.Models;
using Umbraco.Cms.Core.Models.Membership;
using Umbraco.Cms.Core.Models.PublishedContent;
using Umbraco.Cms.Core.PublishedCache;
using Umbraco.Cms.Core.Routing;
using Umbraco.Cms.Core.Services;
using Umbraco.Cms.Core.Services.Navigation;

namespace Umbraco.Extensions;

public static class PublishedContentExtensions
{
    #region Name

    /// <summary>
    ///     Gets the name of the content item.
    /// </summary>
    /// <param name="content">The content item.</param>
    /// <param name="variationContextAccessor"></param>
    /// <param name="culture">
    ///     The specific culture to get the name for. If null is used the current culture is used (Default is
    ///     null).
    /// </param>
    public static string Name(this IPublishedContent content, IVariationContextAccessor? variationContextAccessor, string? culture = null)
    {
        if (content == null)
        {
            throw new ArgumentNullException(nameof(content));
        }

        // invariant has invariant value (whatever the requested culture)
        if (!content.ContentType.VariesByCulture())
        {
            return content.Cultures.TryGetValue(string.Empty, out PublishedCultureInfo? invariantInfos)
                ? invariantInfos.Name
                : string.Empty;
        }

        // handle context culture for variant
        if (culture == null)
        {
            culture = variationContextAccessor?.VariationContext?.Culture ?? string.Empty;
        }

        // get
        return culture != string.Empty && content.Cultures.TryGetValue(culture, out PublishedCultureInfo? infos)
            ? infos.Name
            : string.Empty;
    }

    #endregion

    #region Url segment

    /// <summary>
    ///     Gets the URL segment of the content item.
    /// </summary>
    /// <param name="content">The content item.</param>
    /// <param name="variationContextAccessor"></param>
    /// <param name="culture">
    ///     The specific culture to get the URL segment for. If null is used the current culture is used
    ///     (Default is null).
    /// </param>
    [Obsolete("Please use GetUrlSegment() on IDocumentUrlService instead. Scheduled for removal in V16.")]
    public static string? UrlSegment(this IPublishedContent content, IVariationContextAccessor? variationContextAccessor, string? culture = null)
    {
        if (content == null)
        {
            throw new ArgumentNullException(nameof(content));
        }

        // invariant has invariant value (whatever the requested culture)
        if (!content.ContentType.VariesByCulture())
        {
            return content.Cultures.TryGetValue(string.Empty, out PublishedCultureInfo? invariantInfos)
                ? invariantInfos.UrlSegment
                : null;
        }

        // handle context culture for variant
        if (culture == null)
        {
            culture = variationContextAccessor?.VariationContext?.Culture ?? string.Empty;
        }

        // get
        return culture != string.Empty && content.Cultures.TryGetValue(culture, out PublishedCultureInfo? infos)
            ? infos.UrlSegment
            : null;
    }

    #endregion

    #region IsComposedOf

    /// <summary>
    ///     Gets a value indicating whether the content is of a content type composed of the given alias
    /// </summary>
    /// <param name="content">The content.</param>
    /// <param name="alias">The content type alias.</param>
    /// <returns>
    ///     A value indicating whether the content is of a content type composed of a content type identified by the
    ///     alias.
    /// </returns>
    public static bool IsComposedOf(this IPublishedContent content, string alias) =>
        content.ContentType.CompositionAliases.InvariantContains(alias);

    #endregion

    #region Axes: parent

    // Parent is native

    /// <summary>
    ///     Gets the parent of the content, of a given content type.
    /// </summary>
    /// <typeparam name="T">The content type.</typeparam>
    /// <param name="content">The content.</param>
    /// <param name="publishedCache">The content cache.</param>
    /// <param name="navigationQueryService">The query service for the in-memory navigation structure.</param>
    /// <returns>The parent of content, of the given content type, else null.</returns>
    public static T? Parent<T>(
        this IPublishedContent content,
        IPublishedCache publishedCache,
        INavigationQueryService navigationQueryService)
        where T : class, IPublishedContent
    {
        ArgumentNullException.ThrowIfNull(content);

        return content.GetParent(publishedCache, navigationQueryService) as T;
    }

    private static IPublishedContent? GetParent(
        this IPublishedContent content,
        IPublishedCache publishedCache,
        INavigationQueryService navigationQueryService)
    {
        IPublishedContent? parent;
        if (navigationQueryService.TryGetParentKey(content.Key, out Guid? parentKey))
        {
            parent = parentKey.HasValue ? publishedCache.GetById(parentKey.Value) : null;
        }
        else
        {
            throw new KeyNotFoundException($"Content with key '{content.Key}' was not found in the in-memory navigation structure.");
        }

        return parent;
    }

    #endregion

    #region Url

    /// <summary>
    ///     Gets the url of the content item.
    /// </summary>
    /// <remarks>
    ///     <para>
    ///         If the content item is a document, then this method returns the url of the
    ///         document. If it is a media, then this methods return the media url for the
    ///         'umbracoFile' property. Use the MediaUrl() method to get the media url for other
    ///         properties.
    ///     </para>
    ///     <para>
    ///         The value of this property is contextual. It depends on the 'current' request uri,
    ///         if any. In addition, when the content type is multi-lingual, this is the url for the
    ///         specified culture. Otherwise, it is the invariant url.
    ///     </para>
    /// </remarks>
    public static string Url(this IPublishedContent content, IPublishedUrlProvider publishedUrlProvider, string? culture = null, UrlMode mode = UrlMode.Default)
    {
        if (publishedUrlProvider == null)
        {
            throw new InvalidOperationException(
                "Cannot resolve a Url when Current.UmbracoContext.UrlProvider is null.");
        }

        switch (content.ContentType.ItemType)
        {
            case PublishedItemType.Content:
                return publishedUrlProvider.GetUrl(content, mode, culture);

            case PublishedItemType.Media:
                return publishedUrlProvider.GetMediaUrl(content, mode, culture);

            default:
                throw new NotSupportedException();
        }
    }

    #endregion

    #region Culture

    /// <summary>
    ///     Determines whether the content has a culture.
    /// </summary>
    /// <remarks>Culture is case-insensitive.</remarks>
    public static bool HasCulture(this IPublishedContent content, string? culture)
    {
        if (content == null)
        {
            throw new ArgumentNullException(nameof(content));
        }

        return content.Cultures.ContainsKey(culture ?? string.Empty);
    }

    /// <summary>
    ///     Determines whether the content is invariant, or has a culture.
    /// </summary>
    /// <remarks>Culture is case-insensitive.</remarks>
    public static bool IsInvariantOrHasCulture(this IPublishedContent content, string culture)
        => !content.ContentType.VariesByCulture() || content.Cultures.ContainsKey(culture ?? string.Empty);

    /// <summary>
    ///     Filters a sequence of <see cref="IPublishedContent" /> to return invariant items, and items that are published for
    ///     the specified culture.
    /// </summary>
    /// <param name="contents">The content items.</param>
    /// <param name="variationContextAccessor"></param>
    /// <param name="culture">
    ///     The specific culture to filter for. If null is used the current culture is used. (Default is
    ///     null).
    /// </param>
    internal static IEnumerable<T> WhereIsInvariantOrHasCulture<T>(this IEnumerable<T> contents, IVariationContextAccessor variationContextAccessor, string? culture = null)
        where T : class, IPublishedContent
    {
        if (contents == null)
        {
            throw new ArgumentNullException(nameof(contents));
        }

        culture = culture ?? variationContextAccessor.VariationContext?.Culture ?? string.Empty;

        // either does not vary by culture, or has the specified culture
        return contents.Where(x => !x.ContentType.VariesByCulture() || HasCulture(x, culture));
    }

    /// <summary>
    ///     Gets the culture date of the content item.
    /// </summary>
    /// <param name="content">The content item.</param>
    /// <param name="variationContextAccessor"></param>
    /// <param name="culture">
    ///     The specific culture to get the name for. If null is used the current culture is used (Default is
    ///     null).
    /// </param>
    public static DateTime CultureDate(this IPublishedContent content, IVariationContextAccessor variationContextAccessor, string? culture = null)
    {
        // invariant has invariant value (whatever the requested culture)
        if (!content.ContentType.VariesByCulture())
        {
            return content.UpdateDate;
        }

        // handle context culture for variant
        if (culture == null)
        {
            culture = variationContextAccessor?.VariationContext?.Culture ?? string.Empty;
        }

        // get
        return culture != string.Empty && content.Cultures.TryGetValue(culture, out PublishedCultureInfo? infos)
            ? infos.Date
            : DateTime.MinValue;
    }

    #endregion

    #region Template

    /// <summary>
    ///     Returns the current template Alias
    /// </summary>
    /// <returns>Empty string if none is set.</returns>
    public static string GetTemplateAlias(this IPublishedContent content, IFileService fileService)
    {
        if (content.TemplateId.HasValue == false)
        {
            return string.Empty;
        }

        ITemplate? template = fileService.GetTemplate(content.TemplateId.Value);
        return template?.Alias ?? string.Empty;
    }

    public static bool IsAllowedTemplate(this IPublishedContent content, IContentTypeService contentTypeService, WebRoutingSettings webRoutingSettings, int templateId) =>
        content.IsAllowedTemplate(contentTypeService, webRoutingSettings.DisableAlternativeTemplates, webRoutingSettings.ValidateAlternativeTemplates, templateId);

    public static bool IsAllowedTemplate(this IPublishedContent content, IContentTypeService contentTypeService, bool disableAlternativeTemplates, bool validateAlternativeTemplates, int templateId)
    {
        if (disableAlternativeTemplates)
        {
            return content.TemplateId == templateId;
        }

        if (content.TemplateId == templateId || !validateAlternativeTemplates)
        {
            return true;
        }

        IContentType? publishedContentContentType = contentTypeService.Get(content.ContentType.Id);
        if (publishedContentContentType == null)
        {
            throw new NullReferenceException("No content type returned for published content (contentType='" +
                                             content.ContentType.Id + "')");
        }

        return publishedContentContentType.IsAllowedTemplate(templateId);
    }

    public static bool IsAllowedTemplate(this IPublishedContent content, IFileService fileService, IContentTypeService contentTypeService, bool disableAlternativeTemplates, bool validateAlternativeTemplates, string templateAlias)
    {
        ITemplate? template = fileService.GetTemplate(templateAlias);
        return template != null && content.IsAllowedTemplate(contentTypeService, disableAlternativeTemplates, validateAlternativeTemplates, template.Id);
    }

    #endregion

    #region HasValue, Value, Value<T>

    /// <summary>
    ///     Gets a value indicating whether the content has a value for a property identified by its alias.
    /// </summary>
    /// <param name="content">The content.</param>
    /// <param name="publishedValueFallback">The published value fallback implementation.</param>
    /// <param name="alias">The property alias.</param>
    /// <param name="culture">The variation language.</param>
    /// <param name="segment">The variation segment.</param>
    /// <param name="fallback">Optional fallback strategy.</param>
    /// <returns>A value indicating whether the content has a value for the property identified by the alias.</returns>
    /// <remarks>Returns true if HasValue is true, or a fallback strategy can provide a value.</remarks>
    public static bool HasValue(this IPublishedContent content, IPublishedValueFallback publishedValueFallback, string alias, string? culture = null, string? segment = null, Fallback fallback = default)
    {
        IPublishedProperty? property = content.GetProperty(alias);

        // if we have a property, and it has a value, return that value
        if (property != null && property.HasValue(culture, segment))
        {
            return true;
        }

        // else let fallback try to get a value
        return publishedValueFallback.TryGetValue(content, alias, culture, segment, fallback, null, out _, out _);
    }

    /// <summary>
    ///     Gets the value of a content's property identified by its alias, if it exists, otherwise a default value.
    /// </summary>
    /// <param name="content">The content.</param>
    /// <param name="publishedValueFallback">The published value fallback implementation.</param>
    /// <param name="alias">The property alias.</param>
    /// <param name="culture">The variation language.</param>
    /// <param name="segment">The variation segment.</param>
    /// <param name="fallback">Optional fallback strategy.</param>
    /// <param name="defaultValue">The default value.</param>
    /// <returns>The value of the content's property identified by the alias, if it exists, otherwise a default value.</returns>
    public static object? Value(
        this IPublishedContent content,
        IPublishedValueFallback publishedValueFallback,
        string alias,
        string? culture = null,
        string? segment = null,
        Fallback fallback = default,
        object? defaultValue = default)
    {
        IPublishedProperty? property = content.GetProperty(alias);

        // if we have a property, and it has a value, return that value
        if (property != null && property.HasValue(culture, segment))
        {
            return property.GetValue(culture, segment);
        }

        // else let fallback try to get a value
        if (publishedValueFallback.TryGetValue(content, alias, culture, segment, fallback, defaultValue, out var value, out property))
        {
            return value;
        }

        // else... if we have a property, at least let the converter return its own
        // vision of 'no value' (could be an empty enumerable)
        return property?.GetValue(culture, segment);
    }

    /// <summary>
    ///     Gets the value of a content's property identified by its alias, converted to a specified type.
    /// </summary>
    /// <typeparam name="T">The target property type.</typeparam>
    /// <param name="content">The content.</param>
    /// <param name="publishedValueFallback">The published value fallback implementation.</param>
    /// <param name="alias">The property alias.</param>
    /// <param name="culture">The variation language.</param>
    /// <param name="segment">The variation segment.</param>
    /// <param name="fallback">Optional fallback strategy.</param>
    /// <param name="defaultValue">The default value.</param>
    /// <returns>The value of the content's property identified by the alias, converted to the specified type.</returns>
    public static T? Value<T>(
        this IPublishedContent content,
        IPublishedValueFallback publishedValueFallback,
        string alias,
        string? culture = null,
        string? segment = null,
        Fallback fallback = default,
        T? defaultValue = default)
    {
        IPublishedProperty? property = content.GetProperty(alias);

        // if we have a property, and it has a value, return that value
        if (property != null && property.HasValue(culture, segment))
        {
            return property.Value<T>(publishedValueFallback, culture, segment);
        }

        // else let fallback try to get a value
        if (publishedValueFallback.TryGetValue(content, alias, culture, segment, fallback, defaultValue, out T? value, out property))
        {
            return value;
        }

        // else... if we have a property, at least let the converter return its own
        // vision of 'no value' (could be an empty enumerable) - otherwise, default
        return property == null ? default : property.Value<T>(publishedValueFallback, culture, segment);
    }

    #endregion

    #region IsSomething: misc.

    /// <summary>
    ///     Determines whether the specified content is a specified content type.
    /// </summary>
    /// <param name="content">The content to determine content type of.</param>
    /// <param name="docTypeAlias">The alias of the content type to test against.</param>
    /// <returns>True if the content is of the specified content type; otherwise false.</returns>
    public static bool IsDocumentType(this IPublishedContent content, string docTypeAlias) =>
        content.ContentType.Alias.InvariantEquals(docTypeAlias);

    /// <summary>
    ///     Determines whether the specified content is a specified content type or it's derived types.
    /// </summary>
    /// <param name="content">The content to determine content type of.</param>
    /// <param name="docTypeAlias">The alias of the content type to test against.</param>
    /// <param name="recursive">
    ///     When true, recurses up the content type tree to check inheritance; when false just calls
    ///     IsDocumentType(this IPublishedContent content, string docTypeAlias).
    /// </param>
    /// <returns>True if the content is of the specified content type or a derived content type; otherwise false.</returns>
    public static bool IsDocumentType(this IPublishedContent content, string docTypeAlias, bool recursive)
    {
        if (content.IsDocumentType(docTypeAlias))
        {
            return true;
        }

        return recursive && content.IsComposedOf(docTypeAlias);
    }

    #endregion

    #region IsSomething: equality

    public static bool IsEqual(this IPublishedContent content, IPublishedContent other) => content.Id == other.Id;

    public static bool IsNotEqual(this IPublishedContent content, IPublishedContent other) =>
        content.IsEqual(other) == false;

    #endregion

    #region IsSomething: ancestors and descendants

    public static bool IsDescendant(this IPublishedContent content, IPublishedContent other) =>
        other.Level < content.Level && content.Path.InvariantStartsWith(other.Path.EnsureEndsWith(','));

    public static bool IsDescendantOrSelf(this IPublishedContent content, IPublishedContent other) =>
        content.Path.InvariantEquals(other.Path) || content.IsDescendant(other);

    public static bool IsAncestor(this IPublishedContent content, IPublishedContent other) =>
        content.Level < other.Level && other.Path.InvariantStartsWith(content.Path.EnsureEndsWith(','));

    public static bool IsAncestorOrSelf(this IPublishedContent content, IPublishedContent other) =>
        other.Path.InvariantEquals(content.Path) || content.IsAncestor(other);

    #endregion

    #region Axes: ancestors, ancestors-or-self

    // as per XPath 1.0 specs �2.2,
    // - the ancestor axis contains the ancestors of the context node; the ancestors of the context node consist
    //   of the parent of context node and the parent's parent and so on; thus, the ancestor axis will always
    //   include the root node, unless the context node is the root node.
    // - the ancestor-or-self axis contains the context node and the ancestors of the context node; thus,
    //   the ancestor axis will always include the root node.
    //
    // as per XPath 2.0 specs �3.2.1.1,
    // - the ancestor axis is defined as the transitive closure of the parent axis; it contains the ancestors
    //   of the context node (the parent, the parent of the parent, and so on) - The ancestor axis includes the
    //   root node of the tree in which the context node is found, unless the context node is the root node.
    // - the ancestor-or-self axis contains the context node and the ancestors of the context node; thus,
    //   the ancestor-or-self axis will always include the root node.
    //
    // the ancestor and ancestor-or-self axis are reverse axes ie they contain the context node or nodes that
    // are before the context node in document order.
    //
    // document order is defined by �2.4.1 as:
    // - the root node is the first node.
    // - every node occurs before all of its children and descendants.
    // - the relative order of siblings is the order in which they occur in the children property of their parent node.
    // - children and descendants occur before following siblings.

    /// <summary>
    ///     Gets the ancestors of the content.
    /// </summary>
    /// <param name="content">The content.</param>
    /// <param name="variationContextAccessor"></param>
    /// <param name="publishedCache">The content cache.</param>
    /// <param name="navigationQueryService">The query service for the in-memory navigation structure.</param>
    /// <param name="publishStatusQueryService"></param>
    /// <returns>The ancestors of the content, in down-top order.</returns>
    /// <remarks>Does not consider the content itself.</remarks>
    public static IEnumerable<IPublishedContent> Ancestors(
        this IPublishedContent content,
        IVariationContextAccessor variationContextAccessor,
        IPublishedCache publishedCache,
        INavigationQueryService navigationQueryService,
        IPublishStatusQueryService publishStatusQueryService) =>
        content.AncestorsOrSelf(
            variationContextAccessor,
            publishedCache,
            navigationQueryService,
            publishStatusQueryService,
            false,
            null);

    /// <summary>
    ///     Gets the ancestors of the content.
    /// </summary>
    /// <param name="content">The content.</param>
    /// <param name="publishedCache">The content cache.</param>
    /// <param name="navigationQueryService">The query service for the in-memory navigation structure.</param>
    /// <returns>The ancestors of the content, in down-top order.</returns>
    /// <remarks>Does not consider the content itself.</remarks>
    [Obsolete("Use the overload with IVariationContextAccessor and IPublishStatusQueryService, scheduled for removal in v17")]
    public static IEnumerable<IPublishedContent> Ancestors(
        this IPublishedContent content,
        IPublishedCache publishedCache,
        INavigationQueryService navigationQueryService) => Ancestors(
            content,
            StaticServiceProvider.Instance.GetRequiredService<IVariationContextAccessor>(),
            publishedCache,
            navigationQueryService,
            StaticServiceProvider.Instance.GetRequiredService<IPublishStatusQueryService>());

    /// <summary>
    ///     Gets the ancestors of the content, at a level lesser or equal to a specified level.
    /// </summary>
    /// <param name="content">The content.</param>
    /// <param name="variationContextAccessor"></param>
    /// <param name="publishedCache">The content cache.</param>
    /// <param name="navigationQueryService">The query service for the in-memory navigation structure.</param>
    /// <param name="publishStatusQueryService"></param>
    /// <param name="maxLevel">The level.</param>
    /// <returns>The ancestors of the content, at a level lesser or equal to the specified level, in down-top order.</returns>
    /// <remarks>Does not consider the content itself. Only content that are "high enough" in the tree are returned.</remarks>
    public static IEnumerable<IPublishedContent> Ancestors(
        this IPublishedContent content,
        IVariationContextAccessor variationContextAccessor,
        IPublishedCache publishedCache,
        INavigationQueryService navigationQueryService,
        IPublishStatusQueryService publishStatusQueryService,
        int maxLevel) =>
        content.AncestorsOrSelf(
            variationContextAccessor,
            publishedCache,
            navigationQueryService,
            publishStatusQueryService,
            false,
            n => n.Level <= maxLevel);

    /// <summary>
    ///     Gets the ancestors of the content, at a level lesser or equal to a specified level.
    /// </summary>
    /// <param name="content">The content.</param>
    /// <param name="publishedCache">The content cache.</param>
    /// <param name="navigationQueryService">The query service for the in-memory navigation structure.</param>
    /// <param name="maxLevel">The level.</param>
    /// <returns>The ancestors of the content, at a level lesser or equal to the specified level, in down-top order.</returns>
    /// <remarks>Does not consider the content itself. Only content that are "high enough" in the tree are returned.</remarks>
    [Obsolete("Use the overload with IVariationContextAccessor and IPublishStatusQueryService, scheduled for removal in v17")]
    public static IEnumerable<IPublishedContent> Ancestors(
        this IPublishedContent content,
        IPublishedCache publishedCache,
        INavigationQueryService navigationQueryService,
        int maxLevel) =>
        Ancestors(
            content,
            StaticServiceProvider.Instance.GetRequiredService<IVariationContextAccessor>(),
            publishedCache,
            navigationQueryService,
            StaticServiceProvider.Instance.GetRequiredService<IPublishStatusQueryService>(),
            maxLevel);


    /// <summary>
    ///     Gets the ancestors of the content, of a specified content type.
    /// </summary>
    /// <param name="content">The content.</param>
    /// <param name="variationContextAccessor"></param>
    /// <param name="publishedCache">The content cache.</param>
    /// <param name="navigationQueryService">The query service for the in-memory navigation structure.</param>
    /// <param name="publishStatusQueryService"></param>
    /// <param name="contentTypeAlias">The content type.</param>
    /// <returns>The ancestors of the content, of the specified content type, in down-top order.</returns>
    /// <remarks>Does not consider the content itself. Returns all ancestors, of the specified content type.</remarks>
    public static IEnumerable<IPublishedContent> Ancestors(
        this IPublishedContent content,
        IVariationContextAccessor variationContextAccessor,
        IPublishedCache publishedCache,
        INavigationQueryService navigationQueryService,
        IPublishStatusQueryService publishStatusQueryService,
        string contentTypeAlias)
    {
        ArgumentNullException.ThrowIfNull(content);

        return content.EnumerateAncestorsOrSelfInternal(
            variationContextAccessor,
            publishedCache,
            navigationQueryService,
            publishStatusQueryService,
            false,
            contentTypeAlias);
    }

    /// <summary>
    ///     Gets the ancestors of the content, of a specified content type.
    /// </summary>
    /// <param name="content">The content.</param>
    /// <param name="publishedCache">The content cache.</param>
    /// <param name="navigationQueryService">The query service for the in-memory navigation structure.</param>
    /// <param name="contentTypeAlias">The content type.</param>
    /// <returns>The ancestors of the content, of the specified content type, in down-top order.</returns>
    /// <remarks>Does not consider the content itself. Returns all ancestors, of the specified content type.</remarks>
    [Obsolete("Use the overload with IVariationContextAccessor and IPublishStatusQueryService, scheduled for removal in v17")]
    public static IEnumerable<IPublishedContent> Ancestors(
        this IPublishedContent content,
        IPublishedCache publishedCache,
        INavigationQueryService navigationQueryService,
        string contentTypeAlias) =>
        Ancestors(
            content,
            StaticServiceProvider.Instance.GetRequiredService<IVariationContextAccessor>(),
            publishedCache,
            navigationQueryService,
            StaticServiceProvider.Instance.GetRequiredService<IPublishStatusQueryService>(),
            contentTypeAlias);

    /// <summary>
    ///     Gets the ancestors of the content, of a specified content type.
    /// </summary>
    /// <typeparam name="T">The content type.</typeparam>
    /// <param name="content">The content.</param>
    /// <param name="variationContextAccessor"></param>
    /// <param name="publishedCache">The content cache.</param>
    /// <param name="navigationQueryService">The query service for the in-memory navigation structure.</param>
    /// <param name="publishStatusQueryService"></param>
    /// <returns>The ancestors of the content, of the specified content type, in down-top order.</returns>
    /// <remarks>Does not consider the content itself. Returns all ancestors, of the specified content type.</remarks>
    public static IEnumerable<T> Ancestors<T>(
        this IPublishedContent content,
        IVariationContextAccessor variationContextAccessor,
        IPublishedCache publishedCache,
        INavigationQueryService navigationQueryService,
        IPublishStatusQueryService publishStatusQueryService)
        where T : class, IPublishedContent =>
        content.Ancestors(variationContextAccessor, publishedCache, navigationQueryService, publishStatusQueryService).OfType<T>();

    /// <summary>
    ///     Gets the ancestors of the content, of a specified content type.
    /// </summary>
    /// <typeparam name="T">The content type.</typeparam>
    /// <param name="content">The content.</param>
    /// <param name="publishedCache">The content cache.</param>
    /// <param name="navigationQueryService">The query service for the in-memory navigation structure.</param>
    /// <returns>The ancestors of the content, of the specified content type, in down-top order.</returns>
    /// <remarks>Does not consider the content itself. Returns all ancestors, of the specified content type.</remarks>
    [Obsolete("Use the overload with IVariationContextAccessor and IPublishStatusQueryService, scheduled for removal in v17")]
    public static IEnumerable<T> Ancestors<T>(
        this IPublishedContent content,
        IPublishedCache publishedCache,
        INavigationQueryService navigationQueryService)
        where T : class, IPublishedContent =>
        Ancestors<T>(
            content,
            StaticServiceProvider.Instance.GetRequiredService<IVariationContextAccessor>(),
            publishedCache,
            navigationQueryService,
            StaticServiceProvider.Instance.GetRequiredService<IPublishStatusQueryService>());

    /// <summary>
    ///     Gets the ancestors of the content, at a level lesser or equal to a specified level, and of a specified content
    ///     type.
    /// </summary>
    /// <typeparam name="T">The content type.</typeparam>
    /// <param name="content">The content.</param>
    /// <param name="variationContextAccessor"></param>
    /// <param name="publishedCache">The content cache.</param>
    /// <param name="navigationQueryService">The query service for the in-memory navigation structure.</param>
    /// <param name="publishStatusQueryService"></param>
    /// <param name="maxLevel">The level.</param>
    /// <returns>
    ///     The ancestors of the content, at a level lesser or equal to the specified level, and of the specified
    ///     content type, in down-top order.
    /// </returns>
    /// <remarks>
    ///     Does not consider the content itself. Only content that are "high enough" in the trees, and of the
    ///     specified content type, are returned.
    /// </remarks>
    public static IEnumerable<T> Ancestors<T>(
        this IPublishedContent content,
        IVariationContextAccessor variationContextAccessor,
        IPublishedCache publishedCache,
        INavigationQueryService navigationQueryService,
        IPublishStatusQueryService publishStatusQueryService,
        int maxLevel)
        where T : class, IPublishedContent =>
        content.Ancestors(variationContextAccessor, publishedCache, navigationQueryService, publishStatusQueryService, maxLevel).OfType<T>();

    /// <summary>
    ///     Gets the ancestors of the content, at a level lesser or equal to a specified level, and of a specified content
    ///     type.
    /// </summary>
    /// <typeparam name="T">The content type.</typeparam>
    /// <param name="content">The content.</param>
    /// <param name="publishedCache">The content cache.</param>
    /// <param name="navigationQueryService">The query service for the in-memory navigation structure.</param>
    /// <param name="maxLevel">The level.</param>
    /// <returns>
    ///     The ancestors of the content, at a level lesser or equal to the specified level, and of the specified
    ///     content type, in down-top order.
    /// </returns>
    /// <remarks>
    ///     Does not consider the content itself. Only content that are "high enough" in the trees, and of the
    ///     specified content type, are returned.
    /// </remarks>
    [Obsolete("Use the overload with IVariationContextAccessor and IPublishStatusQueryService, scheduled for removal in v17")]
    public static IEnumerable<T> Ancestors<T>(
        this IPublishedContent content,
        IPublishedCache publishedCache,
        INavigationQueryService navigationQueryService,
        int maxLevel)
        where T : class, IPublishedContent =>
        Ancestors<T>(
            content,
            StaticServiceProvider.Instance.GetRequiredService<IVariationContextAccessor>(),
            publishedCache,
            navigationQueryService,
            StaticServiceProvider.Instance.GetRequiredService<IPublishStatusQueryService>(),
            maxLevel);

    /// <summary>
    ///     Gets the content and its ancestors.
    /// </summary>
    /// <param name="content">The content.</param>
    /// <param name="variationContextAccessor"></param>
    /// <param name="publishedCache">The content cache.</param>
    /// <param name="navigationQueryService">The query service for the in-memory navigation structure.</param>
    /// <param name="publishStatusQueryService"></param>
    /// <returns>The content and its ancestors, in down-top order.</returns>
    public static IEnumerable<IPublishedContent> AncestorsOrSelf(
        this IPublishedContent content,
        IVariationContextAccessor variationContextAccessor,
        IPublishedCache publishedCache,
        INavigationQueryService navigationQueryService,
        IPublishStatusQueryService publishStatusQueryService) =>
        content.AncestorsOrSelf(
            variationContextAccessor,
            publishedCache,
            navigationQueryService,
            publishStatusQueryService,
            true,
            null);

    /// <summary>
    ///     Gets the content and its ancestors.
    /// </summary>
    /// <param name="content">The content.</param>
    /// <param name="publishedCache">The content cache.</param>
    /// <param name="navigationQueryService">The query service for the in-memory navigation structure.</param>
    /// <returns>The content and its ancestors, in down-top order.</returns>
    [Obsolete("Use the overload with IVariationContextAccessor and IPublishStatusQueryService, scheduled for removal in v17")]
    public static IEnumerable<IPublishedContent> AncestorsOrSelf(
        this IPublishedContent content,
        IPublishedCache publishedCache,
        INavigationQueryService navigationQueryService) =>
        AncestorsOrSelf(
            content,
            StaticServiceProvider.Instance.GetRequiredService<IVariationContextAccessor>(),
            publishedCache,
            navigationQueryService,
            StaticServiceProvider.Instance.GetRequiredService<IPublishStatusQueryService>());

    /// <summary>
    ///     Gets the content and its ancestors, at a level lesser or equal to a specified level.
    /// </summary>
    /// <param name="content">The content.</param>
    /// <param name="variationContextAccessor"></param>
    /// <param name="publishedCache">The content cache.</param>
    /// <param name="navigationQueryService">The query service for the in-memory navigation structure.</param>
    /// <param name="publishStatusQueryService"></param>
    /// <param name="maxLevel">The level.</param>
    /// <returns>
    ///     The content and its ancestors, at a level lesser or equal to the specified level,
    ///     in down-top order.
    /// </returns>
    /// <remarks>
    ///     Only content that are "high enough" in the tree are returned. So it may or may not begin
    ///     with the content itself, depending on its level.
    /// </remarks>
    public static IEnumerable<IPublishedContent> AncestorsOrSelf(
        this IPublishedContent content,
        IVariationContextAccessor variationContextAccessor,
        IPublishedCache publishedCache,
        INavigationQueryService navigationQueryService,
        IPublishStatusQueryService publishStatusQueryService,
        int maxLevel) =>
        content.AncestorsOrSelf(
            variationContextAccessor,
            publishedCache,
            navigationQueryService,
            publishStatusQueryService,
            true,
            n => n.Level <= maxLevel);

    /// <summary>
    ///     Gets the content and its ancestors, at a level lesser or equal to a specified level.
    /// </summary>
    /// <param name="content">The content.</param>
    /// <param name="publishedCache">The content cache.</param>
    /// <param name="navigationQueryService">The query service for the in-memory navigation structure.</param>
    /// <param name="maxLevel">The level.</param>
    /// <returns>
    ///     The content and its ancestors, at a level lesser or equal to the specified level,
    ///     in down-top order.
    /// </returns>
    /// <remarks>
    ///     Only content that are "high enough" in the tree are returned. So it may or may not begin
    ///     with the content itself, depending on its level.
    /// </remarks>
    [Obsolete("Use the overload with IVariationContextAccessor and IPublishStatusQueryService, scheduled for removal in v17")]
    public static IEnumerable<IPublishedContent> AncestorsOrSelf(
        this IPublishedContent content,
        IPublishedCache publishedCache,
        INavigationQueryService navigationQueryService,
        int maxLevel) =>
        AncestorsOrSelf(
            content,
            StaticServiceProvider.Instance.GetRequiredService<IVariationContextAccessor>(),
            publishedCache,
            navigationQueryService,
            StaticServiceProvider.Instance.GetRequiredService<IPublishStatusQueryService>(),
            maxLevel);

    /// <summary>
    ///     Gets the content and its ancestors, of a specified content type.
    /// </summary>
    /// <param name="content">The content.</param>
    /// <param name="variationContextAccessor"></param>
    /// <param name="publishedCache">The content cache.</param>
    /// <param name="navigationQueryService">The query service for the in-memory navigation structure.</param>
    /// <param name="publishStatusQueryService"></param>
    /// <param name="contentTypeAlias">The content type.</param>
    /// <returns>The content and its ancestors, of the specified content type, in down-top order.</returns>
    /// <remarks>May or may not begin with the content itself, depending on its content type.</remarks>
    public static IEnumerable<IPublishedContent> AncestorsOrSelf(
        this IPublishedContent content,
        IVariationContextAccessor variationContextAccessor,
        IPublishedCache publishedCache,
        INavigationQueryService navigationQueryService,
        IPublishStatusQueryService publishStatusQueryService,
        string contentTypeAlias)
    {
        ArgumentNullException.ThrowIfNull(content);

        return content.EnumerateAncestorsOrSelfInternal(
            variationContextAccessor,
            publishedCache,
            navigationQueryService,
            publishStatusQueryService,
            true,
            contentTypeAlias);
    }

    /// <summary>
    ///     Gets the content and its ancestors, of a specified content type.
    /// </summary>
    /// <param name="content">The content.</param>
    /// <param name="publishedCache">The content cache.</param>
    /// <param name="navigationQueryService">The query service for the in-memory navigation structure.</param>
    /// <param name="contentTypeAlias">The content type.</param>
    /// <returns>The content and its ancestors, of the specified content type, in down-top order.</returns>
    /// <remarks>May or may not begin with the content itself, depending on its content type.</remarks>
    [Obsolete("Use the overload with IVariationContextAccessor and IPublishStatusQueryService, scheduled for removal in v17")]
    public static IEnumerable<IPublishedContent> AncestorsOrSelf(
        this IPublishedContent content,
        IPublishedCache publishedCache,
        INavigationQueryService navigationQueryService,
        string contentTypeAlias) =>
        AncestorsOrSelf(
            content,
            StaticServiceProvider.Instance.GetRequiredService<IVariationContextAccessor>(),
            publishedCache,
            navigationQueryService,
            StaticServiceProvider.Instance.GetRequiredService<IPublishStatusQueryService>(),
            contentTypeAlias);

    /// <summary>
    ///     Gets the content and its ancestors, of a specified content type.
    /// </summary>
    /// <typeparam name="T">The content type.</typeparam>
    /// <param name="content">The content.</param>
    /// <param name="variationContextAccessor"></param>
    /// <param name="publishedCache">The content cache.</param>
    /// <param name="navigationQueryService">The query service for the in-memory navigation structure.</param>
    /// <param name="publishStatusQueryService"></param>
    /// <returns>The content and its ancestors, of the specified content type, in down-top order.</returns>
    /// <remarks>May or may not begin with the content itself, depending on its content type.</remarks>
    public static IEnumerable<T> AncestorsOrSelf<T>(
        this IPublishedContent content,
        IVariationContextAccessor variationContextAccessor,
        IPublishedCache publishedCache,
        INavigationQueryService navigationQueryService,
        IPublishStatusQueryService publishStatusQueryService)
        where T : class, IPublishedContent =>
        content.AncestorsOrSelf(variationContextAccessor, publishedCache, navigationQueryService, publishStatusQueryService).OfType<T>();

    /// <summary>
    ///     Gets the content and its ancestors, of a specified content type.
    /// </summary>
    /// <typeparam name="T">The content type.</typeparam>
    /// <param name="content">The content.</param>
    /// <param name="publishedCache">The content cache.</param>
    /// <param name="navigationQueryService">The query service for the in-memory navigation structure.</param>
    /// <returns>The content and its ancestors, of the specified content type, in down-top order.</returns>
    /// <remarks>May or may not begin with the content itself, depending on its content type.</remarks>
    [Obsolete("Use the overload with IVariationContextAccessor and IPublishStatusQueryService, scheduled for removal in v17")]
    public static IEnumerable<T> AncestorsOrSelf<T>(
        this IPublishedContent content,
        IPublishedCache publishedCache,
        INavigationQueryService navigationQueryService)
        where T : class, IPublishedContent => AncestorsOrSelf<T>(
            content,
            StaticServiceProvider.Instance.GetRequiredService<IVariationContextAccessor>(),
            publishedCache,
            navigationQueryService,
            StaticServiceProvider.Instance.GetRequiredService<IPublishStatusQueryService>());

    /// <summary>
    ///     Gets the content and its ancestor, at a lever lesser or equal to a specified level, and of a specified content
    ///     type.
    /// </summary>
    /// <typeparam name="T">The content type.</typeparam>
    /// <param name="content">The content.</param>
    /// <param name="variationContextAccessor"></param>
    /// <param name="publishedCache">The content cache.</param>
    /// <param name="navigationQueryService">The query service for the in-memory navigation structure.</param>
    /// <param name="publishStatusQueryService"></param>
    /// <param name="maxLevel">The level.</param>
    /// <returns>
    ///     The content and its ancestors, at a level lesser or equal to the specified level, and of the specified
    ///     content type, in down-top order.
    /// </returns>
    /// <remarks>May or may not begin with the content itself, depending on its level and content type.</remarks>
    public static IEnumerable<T> AncestorsOrSelf<T>(
        this IPublishedContent content,
        IVariationContextAccessor variationContextAccessor,
        IPublishedCache publishedCache,
        INavigationQueryService navigationQueryService,
        IPublishStatusQueryService publishStatusQueryService,
        int maxLevel)
        where T : class, IPublishedContent =>
        content.AncestorsOrSelf(variationContextAccessor, publishedCache, navigationQueryService, publishStatusQueryService, maxLevel).OfType<T>();

    /// <summary>
    ///     Gets the content and its ancestor, at a lever lesser or equal to a specified level, and of a specified content
    ///     type.
    /// </summary>
    /// <typeparam name="T">The content type.</typeparam>
    /// <param name="content">The content.</param>
    /// <param name="publishedCache">The content cache.</param>
    /// <param name="navigationQueryService">The query service for the in-memory navigation structure.</param>
    /// <param name="maxLevel">The level.</param>
    /// <returns>
    ///     The content and its ancestors, at a level lesser or equal to the specified level, and of the specified
    ///     content type, in down-top order.
    /// </returns>
    /// <remarks>May or may not begin with the content itself, depending on its level and content type.</remarks>
    [Obsolete("Use the overload with IVariationContextAccessor and IPublishStatusQueryService, scheduled for removal in v17")]
    public static IEnumerable<T> AncestorsOrSelf<T>(
        this IPublishedContent content,
        IPublishedCache publishedCache,
        INavigationQueryService navigationQueryService,
        int maxLevel)
        where T : class, IPublishedContent => AncestorsOrSelf<T>(
            content,
            StaticServiceProvider.Instance.GetRequiredService<IVariationContextAccessor>(),
            publishedCache,
            navigationQueryService,
            StaticServiceProvider.Instance.GetRequiredService<IPublishStatusQueryService>(),
            maxLevel);

    /// <summary>
    ///     Gets the ancestor of the content, ie its parent.
    /// </summary>
    /// <param name="content">The content.</param>
    /// <param name="publishedCache">The content cache.</param>
    /// <param name="navigationQueryService">The query service for the in-memory navigation structure.</param>
    /// <returns>The ancestor of the content.</returns>
    /// <remarks>This method is here for consistency purposes but does not make much sense.</remarks>
    public static IPublishedContent? Ancestor(
        this IPublishedContent content,
        IPublishedCache publishedCache,
        INavigationQueryService navigationQueryService)
        => content.GetParent(publishedCache, navigationQueryService);

    /// <summary>
    ///     Gets the nearest ancestor of the content, at a lever lesser or equal to a specified level.
    /// </summary>
    /// <param name="content">The content.</param>
    /// <param name="variationContextAccessor"></param>
    /// <param name="publishedCache">The content cache.</param>
    /// <param name="navigationQueryService">The query service for the in-memory navigation structure.</param>
    /// <param name="publishStatusQueryService">The query service for the in-memory navigation structure.</param>
    /// <param name="maxLevel">The level.</param>
    /// <returns>The nearest (in down-top order) ancestor of the content, at a level lesser or equal to the specified level.</returns>
    /// <remarks>Does not consider the content itself. May return <c>null</c>.</remarks>
    public static IPublishedContent? Ancestor(
        this IPublishedContent content,
        IVariationContextAccessor variationContextAccessor,
        IPublishedCache publishedCache,
        INavigationQueryService navigationQueryService,
        IPublishStatusQueryService publishStatusQueryService,
        int maxLevel) =>
        content.EnumerateAncestors(
            variationContextAccessor,
            publishedCache,
            navigationQueryService,
            publishStatusQueryService,
            false).FirstOrDefault(x => x.Level <= maxLevel);

    /// <summary>
    ///     Gets the nearest ancestor of the content, at a lever lesser or equal to a specified level.
    /// </summary>
    /// <param name="content">The content.</param>
    /// <param name="publishedCache">The content cache.</param>
    /// <param name="navigationQueryService">The query service for the in-memory navigation structure.</param>
    /// <param name="maxLevel">The level.</param>
    /// <returns>The nearest (in down-top order) ancestor of the content, at a level lesser or equal to the specified level.</returns>
    /// <remarks>Does not consider the content itself. May return <c>null</c>.</remarks>
    [Obsolete("Use the overload with IVariationContextAccessor and IPublishStatusQueryService, scheduled for removal in v17")]
    public static IPublishedContent? Ancestor(
        this IPublishedContent content,
        IPublishedCache publishedCache,
        INavigationQueryService navigationQueryService,
        int maxLevel) =>
        Ancestor(
            content,
            StaticServiceProvider.Instance.GetRequiredService<IVariationContextAccessor>(),
            publishedCache,
            navigationQueryService,
            StaticServiceProvider.Instance.GetRequiredService<IPublishStatusQueryService>(),
            maxLevel);

    /// <summary>
    ///     Gets the nearest ancestor of the content, of a specified content type.
    /// </summary>
    /// <param name="content">The content.</param>
    /// <param name="variationContextAccessor"></param>
    /// <param name="publishedCache">The content cache.</param>
    /// <param name="navigationQueryService">The query service for the in-memory navigation structure.</param>
    /// <param name="publishStatusQueryService"></param>
    /// <param name="contentTypeAlias">The content type alias.</param>
    /// <returns>The nearest (in down-top order) ancestor of the content, of the specified content type.</returns>
    /// <remarks>Does not consider the content itself. May return <c>null</c>.</remarks>
    public static IPublishedContent? Ancestor(
        this IPublishedContent content,
        IVariationContextAccessor variationContextAccessor,
        IPublishedCache publishedCache,
        INavigationQueryService navigationQueryService,
        IPublishStatusQueryService publishStatusQueryService,
        string contentTypeAlias)
    {
        ArgumentNullException.ThrowIfNull(content);

        return content
            .EnumerateAncestorsOrSelfInternal(
                variationContextAccessor,
                publishedCache,
                navigationQueryService,
                publishStatusQueryService,
                false,
                contentTypeAlias).FirstOrDefault();
    }

    /// <summary>
    ///     Gets the nearest ancestor of the content, of a specified content type.
    /// </summary>
    /// <param name="content">The content.</param>
    /// <param name="publishedCache">The content cache.</param>
    /// <param name="navigationQueryService">The query service for the in-memory navigation structure.</param>
    /// <param name="contentTypeAlias">The content type alias.</param>
    /// <returns>The nearest (in down-top order) ancestor of the content, of the specified content type.</returns>
    /// <remarks>Does not consider the content itself. May return <c>null</c>.</remarks>
    [Obsolete("Use the overload with IVariationContextAccessor and IPublishStatusQueryService, scheduled for removal in v17")]
    public static IPublishedContent? Ancestor(
        this IPublishedContent content,
        IPublishedCache publishedCache,
        INavigationQueryService navigationQueryService,
        string contentTypeAlias) =>
        Ancestor(
            content,
            StaticServiceProvider.Instance.GetRequiredService<IVariationContextAccessor>(),
            publishedCache,
            navigationQueryService,
            StaticServiceProvider.Instance.GetRequiredService<IPublishStatusQueryService>(),
            contentTypeAlias);

    /// <summary>
    ///     Gets the nearest ancestor of the content, of a specified content type.
    /// </summary>
    /// <typeparam name="T">The content type.</typeparam>
    /// <param name="content">The content.</param>
    /// <param name="variationContextAccessor"></param>
    /// <param name="publishedCache">The content cache.</param>
    /// <param name="navigationQueryService">The query service for the in-memory navigation structure.</param>
    /// <param name="publishStatusQueryService"></param>
    /// <returns>The nearest (in down-top order) ancestor of the content, of the specified content type.</returns>
    /// <remarks>Does not consider the content itself. May return <c>null</c>.</remarks>
    public static T? Ancestor<T>(
        this IPublishedContent content,
        IVariationContextAccessor variationContextAccessor,
        IPublishedCache publishedCache,
        INavigationQueryService navigationQueryService,
        IPublishStatusQueryService publishStatusQueryService)
        where T : class, IPublishedContent =>
        content.Ancestors<T>(variationContextAccessor, publishedCache, navigationQueryService, publishStatusQueryService).FirstOrDefault();

    /// <summary>
    ///     Gets the nearest ancestor of the content, of a specified content type.
    /// </summary>
    /// <typeparam name="T">The content type.</typeparam>
    /// <param name="content">The content.</param>
    /// <param name="publishedCache">The content cache.</param>
    /// <param name="navigationQueryService">The query service for the in-memory navigation structure.</param>
    /// <returns>The nearest (in down-top order) ancestor of the content, of the specified content type.</returns>
    /// <remarks>Does not consider the content itself. May return <c>null</c>.</remarks>
    [Obsolete("Use the overload with IVariationContextAccessor and IPublishStatusQueryService, scheduled for removal in v17")]
    public static T? Ancestor<T>(
        this IPublishedContent content,
        IPublishedCache publishedCache,
        INavigationQueryService navigationQueryService)
        where T : class, IPublishedContent =>
        Ancestor<T>(
            content,
            StaticServiceProvider.Instance.GetRequiredService<IVariationContextAccessor>(),
            publishedCache,
            navigationQueryService,
            StaticServiceProvider.Instance.GetRequiredService<IPublishStatusQueryService>());

    /// <summary>
    ///     Gets the nearest ancestor of the content, at the specified level and of the specified content type.
    /// </summary>
    /// <typeparam name="T">The content type.</typeparam>
    /// <param name="content">The content.</param>
    /// <param name="variationContextAccessor"></param>
    /// <param name="publishedCache">The content cache.</param>
    /// <param name="navigationQueryService">The query service for the in-memory navigation structure.</param>
    /// <param name="publishStatusQueryService"></param>
    /// <param name="maxLevel">The level.</param>
    /// <returns>The ancestor of the content, at the specified level and of the specified content type.</returns>
    /// <remarks>
    ///     Does not consider the content itself. If the ancestor at the specified level is
    ///     not of the specified type, returns <c>null</c>.
    /// </remarks>
    public static T? Ancestor<T>(
        this IPublishedContent content,
        IVariationContextAccessor variationContextAccessor,
        IPublishedCache publishedCache,
        INavigationQueryService navigationQueryService,
        IPublishStatusQueryService publishStatusQueryService,
        int maxLevel)
        where T : class, IPublishedContent =>
        content.Ancestors<T>(
                variationContextAccessor,
                publishedCache,
                navigationQueryService,
                publishStatusQueryService,
                maxLevel).FirstOrDefault();

    /// <summary>
    ///     Gets the nearest ancestor of the content, at the specified level and of the specified content type.
    /// </summary>
    /// <typeparam name="T">The content type.</typeparam>
    /// <param name="content">The content.</param>
    /// <param name="publishedCache">The content cache.</param>
    /// <param name="navigationQueryService">The query service for the in-memory navigation structure.</param>
    /// <param name="maxLevel">The level.</param>
    /// <returns>The ancestor of the content, at the specified level and of the specified content type.</returns>
    /// <remarks>
    ///     Does not consider the content itself. If the ancestor at the specified level is
    ///     not of the specified type, returns <c>null</c>.
    /// </remarks>
    [Obsolete("Use the overload with IVariationContextAccessor and IPublishStatusQueryService, scheduled for removal in v17")]
    public static T? Ancestor<T>(
        this IPublishedContent content,
        IPublishedCache publishedCache,
        INavigationQueryService navigationQueryService,
        int maxLevel)
        where T : class, IPublishedContent =>
        Ancestor<T>(
            content,
            StaticServiceProvider.Instance.GetRequiredService<IVariationContextAccessor>(),
            publishedCache,
            navigationQueryService,
            StaticServiceProvider.Instance.GetRequiredService<IPublishStatusQueryService>(),
            maxLevel);

    /// <summary>
    ///     Gets the content or its nearest ancestor.
    /// </summary>
    /// <param name="content">The content.</param>
    /// <returns>The content.</returns>
    /// <remarks>This method is here for consistency purposes but does not make much sense.</remarks>
    public static IPublishedContent AncestorOrSelf(this IPublishedContent content) => content;

    /// <summary>
    ///     Gets the content or its nearest ancestor, at a lever lesser or equal to a specified level.
    /// </summary>
    /// <param name="content">The content.</param>
    /// <param name="variationContextAccessor"></param>
    /// <param name="publishedCache">The content cache.</param>
    /// <param name="navigationQueryService">The query service for the in-memory navigation structure.</param>
    /// <param name="publishStatusQueryService">The query service for the in-memory navigation structure.</param>
    /// <param name="maxLevel">The level.</param>
    /// <returns>The content or its nearest (in down-top order) ancestor, at a level lesser or equal to the specified level.</returns>
    /// <remarks>May or may not return the content itself depending on its level. May return <c>null</c>.</remarks>
    public static IPublishedContent AncestorOrSelf(
        this IPublishedContent content,
        IVariationContextAccessor variationContextAccessor,
        IPublishedCache publishedCache,
        INavigationQueryService navigationQueryService,
        IPublishStatusQueryService publishStatusQueryService,
        int maxLevel) =>
        content.EnumerateAncestors(
                variationContextAccessor,
                publishedCache,
                navigationQueryService,
                publishStatusQueryService,
                true)
            .FirstOrDefault(x => x.Level <= maxLevel) ?? content;

    /// <summary>
    ///     Gets the content or its nearest ancestor, at a lever lesser or equal to a specified level.
    /// </summary>
    /// <param name="content">The content.</param>
    /// <param name="publishedCache">The content cache.</param>
    /// <param name="navigationQueryService">The query service for the in-memory navigation structure.</param>
    /// <param name="maxLevel">The level.</param>
    /// <returns>The content or its nearest (in down-top order) ancestor, at a level lesser or equal to the specified level.</returns>
    /// <remarks>May or may not return the content itself depending on its level. May return <c>null</c>.</remarks>
    [Obsolete("Use the overload with IVariationContextAccessor and IPublishStatusQueryService, scheduled for removal in v17")]
    public static IPublishedContent AncestorOrSelf(
        this IPublishedContent content,
        IPublishedCache publishedCache,
        INavigationQueryService navigationQueryService,
        int maxLevel) =>
        AncestorOrSelf(
            content,
            StaticServiceProvider.Instance.GetRequiredService<IVariationContextAccessor>(),
            publishedCache,
            navigationQueryService,
            StaticServiceProvider.Instance.GetRequiredService<IPublishStatusQueryService>(),
            maxLevel);

    /// <summary>
    ///     Gets the content or its nearest ancestor, of a specified content type.
    /// </summary>
    /// <param name="content">The content.</param>
    /// <param name="variationContextAccessor"></param>
    /// <param name="publishedCache">The content cache.</param>
    /// <param name="navigationQueryService">The query service for the in-memory navigation structure.</param>
    /// <param name="publishStatusQueryService"></param>
    /// <param name="contentTypeAlias">The content type.</param>
    /// <returns>The content or its nearest (in down-top order) ancestor, of the specified content type.</returns>
    /// <remarks>May or may not return the content itself depending on its content type. May return <c>null</c>.</remarks>
    public static IPublishedContent AncestorOrSelf(
        this IPublishedContent content,
        IVariationContextAccessor variationContextAccessor,
        IPublishedCache publishedCache,
        INavigationQueryService navigationQueryService,
        IPublishStatusQueryService publishStatusQueryService,
        string contentTypeAlias)
    {
        ArgumentNullException.ThrowIfNull(content);

        return content
            .EnumerateAncestorsOrSelfInternal(
                variationContextAccessor,
                publishedCache,
                navigationQueryService,
                publishStatusQueryService,
                true,
                contentTypeAlias)
            .FirstOrDefault() ?? content;
    }

    /// <summary>
    ///     Gets the content or its nearest ancestor, of a specified content type.
    /// </summary>
    /// <param name="content">The content.</param>
    /// <param name="publishedCache">The content cache.</param>
    /// <param name="navigationQueryService">The query service for the in-memory navigation structure.</param>
    /// <param name="contentTypeAlias">The content type.</param>
    /// <returns>The content or its nearest (in down-top order) ancestor, of the specified content type.</returns>
    /// <remarks>May or may not return the content itself depending on its content type. May return <c>null</c>.</remarks>
    [Obsolete("Use the overload with IVariationContextAccessor and IPublishStatusQueryService, scheduled for removal in v17")]
    public static IPublishedContent AncestorOrSelf(
        this IPublishedContent content,
        IPublishedCache publishedCache,
        INavigationQueryService navigationQueryService,
        string contentTypeAlias) => AncestorOrSelf(
            content,
            StaticServiceProvider.Instance.GetRequiredService<IVariationContextAccessor>(),
            publishedCache,
            navigationQueryService,
            StaticServiceProvider.Instance.GetRequiredService<IPublishStatusQueryService>(),
            contentTypeAlias);

    /// <summary>
    ///     Gets the content or its nearest ancestor, of a specified content type.
    /// </summary>
    /// <typeparam name="T">The content type.</typeparam>
    /// <param name="content">The content.</param>
    /// <param name="variationContextAccessor"></param>
    /// <param name="publishedCache">The content cache.</param>
    /// <param name="navigationQueryService">The query service for the in-memory navigation structure.</param>
    /// <param name="publishStatusQueryService"></param>
    /// <returns>The content or its nearest (in down-top order) ancestor, of the specified content type.</returns>
    /// <remarks>May or may not return the content itself depending on its content type. May return <c>null</c>.</remarks>
    public static T? AncestorOrSelf<T>(
        this IPublishedContent content,
        IVariationContextAccessor variationContextAccessor,
        IPublishedCache publishedCache,
        INavigationQueryService navigationQueryService,
        IPublishStatusQueryService publishStatusQueryService)
        where T : class, IPublishedContent =>
        content.AncestorsOrSelf<T>(variationContextAccessor, publishedCache, navigationQueryService, publishStatusQueryService).FirstOrDefault();

    /// <summary>
    ///     Gets the content or its nearest ancestor, of a specified content type.
    /// </summary>
    /// <typeparam name="T">The content type.</typeparam>
    /// <param name="content">The content.</param>
    /// <param name="publishedCache">The content cache.</param>
    /// <param name="navigationQueryService">The query service for the in-memory navigation structure.</param>
    /// <returns>The content or its nearest (in down-top order) ancestor, of the specified content type.</returns>
    /// <remarks>May or may not return the content itself depending on its content type. May return <c>null</c>.</remarks>
    [Obsolete("Use the overload with IVariationContextAccessor and IPublishStatusQueryService, scheduled for removal in v17")]
    public static T? AncestorOrSelf<T>(
        this IPublishedContent content,
        IPublishedCache publishedCache,
        INavigationQueryService navigationQueryService)
        where T : class, IPublishedContent =>
        AncestorOrSelf<T>(
            content,
            StaticServiceProvider.Instance.GetRequiredService<IVariationContextAccessor>(),
            publishedCache,
            navigationQueryService,
            StaticServiceProvider.Instance.GetRequiredService<IPublishStatusQueryService>());

    /// <summary>
    ///     Gets the content or its nearest ancestor, at a lever lesser or equal to a specified level, and of a specified
    ///     content type.
    /// </summary>
    /// <typeparam name="T">The content type.</typeparam>
    /// <param name="content">The content.</param>
    /// <param name="variationContextAccessor"></param>
    /// <param name="publishedCache">The content cache.</param>
    /// <param name="navigationQueryService">The query service for the in-memory navigation structure.</param>
    /// <param name="publishStatusQueryService"></param>
    /// <param name="maxLevel">The level.</param>
    /// <returns></returns>
    public static T? AncestorOrSelf<T>(
        this IPublishedContent content,
        IVariationContextAccessor variationContextAccessor,
        IPublishedCache publishedCache,
        INavigationQueryService navigationQueryService,
        IPublishStatusQueryService publishStatusQueryService,
        int maxLevel)
        where T : class, IPublishedContent =>
        content.AncestorsOrSelf<T>(
                variationContextAccessor,
                publishedCache,
                navigationQueryService,
                publishStatusQueryService,
                maxLevel)
            .FirstOrDefault();

    /// <summary>
    ///     Gets the content or its nearest ancestor, at a lever lesser or equal to a specified level, and of a specified
    ///     content type.
    /// </summary>
    /// <typeparam name="T">The content type.</typeparam>
    /// <param name="content">The content.</param>
    /// <param name="publishedCache">The content cache.</param>
    /// <param name="navigationQueryService">The query service for the in-memory navigation structure.</param>
    /// <param name="maxLevel">The level.</param>
    /// <returns></returns>
    [Obsolete("Use the overload with IVariationContextAccessor and IPublishStatusQueryService, scheduled for removal in v17")]
    public static T? AncestorOrSelf<T>(
        this IPublishedContent content,
        IPublishedCache publishedCache,
        INavigationQueryService navigationQueryService,
        int maxLevel)
        where T : class, IPublishedContent =>
        AncestorOrSelf<T>(
            content,
            StaticServiceProvider.Instance.GetRequiredService<IVariationContextAccessor>(),
            publishedCache,
            navigationQueryService,
            StaticServiceProvider.Instance.GetRequiredService<IPublishStatusQueryService>(),
            maxLevel);

    public static IEnumerable<IPublishedContent> AncestorsOrSelf(
        this IPublishedContent content,
        IVariationContextAccessor variationContextAccessor,
        IPublishedCache publishedCache,
        INavigationQueryService navigationQueryService,
        IPublishStatusQueryService publishStatusQueryService,
        bool orSelf,
        Func<IPublishedContent, bool>? func)
    {
        IEnumerable<IPublishedContent> ancestorsOrSelf = content.EnumerateAncestors(
            variationContextAccessor,
            publishedCache,
            navigationQueryService,
            publishStatusQueryService,
            orSelf);
        return func == null ? ancestorsOrSelf : ancestorsOrSelf.Where(func);
    }

    [Obsolete("Use the overload with IVariationContextAccessor and IPublishStatusQueryService, scheduled for removal in v17")]
    public static IEnumerable<IPublishedContent> AncestorsOrSelf(
        this IPublishedContent content,
        IPublishedCache publishedCache,
        INavigationQueryService navigationQueryService,
        bool orSelf,
        Func<IPublishedContent, bool>? func) =>
        AncestorsOrSelf(
            content,
            StaticServiceProvider.Instance.GetRequiredService<IVariationContextAccessor>(),
            publishedCache,
            navigationQueryService,
            StaticServiceProvider.Instance.GetRequiredService<IPublishStatusQueryService>(),
            orSelf,
            func);

    /// <summary>
    ///     Enumerates ancestors of the content, bottom-up.
    /// </summary>
    /// <param name="content">The content.</param>
    /// <param name="variationContextAccessor">The content.</param>
    /// <param name="publishedCache">The content cache.</param>
    /// <param name="navigationQueryService">The query service for the in-memory navigation structure.</param>
    /// <param name="publishStatusQueryService"></param>
    /// <param name="orSelf">Indicates whether the content should be included.</param>
    /// <returns>Enumerates bottom-up ie walking up the tree (parent, grand-parent, etc).</returns>
    internal static IEnumerable<IPublishedContent> EnumerateAncestors(
        this IPublishedContent? content,
        IVariationContextAccessor variationContextAccessor,
        IPublishedCache publishedCache,
        INavigationQueryService navigationQueryService,
        IPublishStatusQueryService publishStatusQueryService,
        bool orSelf)
    {
        ArgumentNullException.ThrowIfNull(content);

        return content.EnumerateAncestorsOrSelfInternal(variationContextAccessor, publishedCache, navigationQueryService, publishStatusQueryService, orSelf);
    }

    #endregion

    #region Axes: breadcrumbs

    /// <summary>
    ///     Gets the breadcrumbs (ancestors and self, top to bottom) for the specified <paramref name="content" />.
    /// </summary>
    /// <param name="content">The content.</param>
    /// <param name="publishedCache">The content cache.</param>
    /// <param name="navigationQueryService">The query service for the in-memory navigation structure.</param>
    /// <param name="andSelf">Indicates whether the specified content should be included.</param>
    /// <returns>
    ///     The breadcrumbs (ancestors and self, top to bottom) for the specified <paramref name="content" />.
    /// </returns>
    public static IEnumerable<IPublishedContent> Breadcrumbs(
        this IPublishedContent content,
        IPublishedCache publishedCache,
        INavigationQueryService navigationQueryService,
        bool andSelf = true) =>
        content.AncestorsOrSelf(publishedCache, navigationQueryService, andSelf, null).Reverse();

    /// <summary>
    ///     Gets the breadcrumbs (ancestors and self, top to bottom) for the specified <paramref name="content" /> at a level
    ///     higher or equal to <paramref name="minLevel" />.
    /// </summary>
    /// <param name="content">The content.</param>
    /// <param name="publishedCache">The content cache.</param>
    /// <param name="navigationQueryService">The query service for the in-memory navigation structure.</param>
    /// <param name="minLevel">The minimum level.</param>
    /// <param name="andSelf">Indicates whether the specified content should be included.</param>
    /// <returns>
    ///     The breadcrumbs (ancestors and self, top to bottom) for the specified <paramref name="content" /> at a level higher
    ///     or equal to <paramref name="minLevel" />.
    /// </returns>
    public static IEnumerable<IPublishedContent> Breadcrumbs(
        this IPublishedContent content,
        IPublishedCache publishedCache,
        INavigationQueryService navigationQueryService,
        int minLevel,
        bool andSelf = true) =>
        content.AncestorsOrSelf(publishedCache, navigationQueryService, andSelf, n => n.Level >= minLevel).Reverse();

    /// <summary>
    ///     Gets the breadcrumbs (ancestors and self, top to bottom) for the specified <paramref name="content" /> at a level
    ///     higher or equal to the specified root content type <typeparamref name="T" />.
    /// </summary>
    /// <typeparam name="T">The root content type.</typeparam>
    /// <param name="content">The content.</param>
    /// <param name="publishedCache">The content cache.</param>
    /// <param name="navigationQueryService">The query service for the in-memory navigation structure.</param>
    /// <param name="andSelf">Indicates whether the specified content should be included.</param>
    /// <returns>
    ///     The breadcrumbs (ancestors and self, top to bottom) for the specified <paramref name="content" /> at a level higher
    ///     or equal to the specified root content type <typeparamref name="T" />.
    /// </returns>
    public static IEnumerable<IPublishedContent> Breadcrumbs<T>(
        this IPublishedContent content,
        IPublishedCache publishedCache,
        INavigationQueryService navigationQueryService,
        bool andSelf = true)
        where T : class, IPublishedContent
    {
        static IEnumerable<IPublishedContent> TakeUntil(IEnumerable<IPublishedContent> source, Func<IPublishedContent, bool> predicate)
        {
            foreach (IPublishedContent item in source)
            {
                yield return item;
                if (predicate(item))
                {
                    yield break;
                }
            }
        }

        return TakeUntil(content.AncestorsOrSelf(publishedCache, navigationQueryService, andSelf, null), n => n is T).Reverse();
    }

    #endregion

    #region Axes: descendants, descendants-or-self

    /// <summary>
    ///     Returns all DescendantsOrSelf of all content referenced
    /// </summary>
    /// <param name="parentNodes"></param>
    /// <param name="variationContextAccessor">Variation context accessor.</param>
    /// <param name="navigationQueryService"></param>
    /// <param name="publishStatusQueryService"></param>
    /// <param name="docTypeAlias"></param>
    /// <param name="culture">
    ///     The specific culture to filter for. If null is used the current culture is used. (Default is
    ///     null)
    /// </param>
    /// <param name="publishedCache"></param>
    /// <returns></returns>
    /// <remarks>
    ///     This can be useful in order to return all nodes in an entire site by a type when combined with TypedContentAtRoot
    /// </remarks>
    public static IEnumerable<IPublishedContent> DescendantsOrSelfOfType(
        this IEnumerable<IPublishedContent> parentNodes,
        IVariationContextAccessor variationContextAccessor,
        IPublishedCache publishedCache,
        INavigationQueryService navigationQueryService,
        IPublishStatusQueryService publishStatusQueryService,
        string docTypeAlias,
        string? culture = null) => parentNodes.SelectMany(x =>
        x.DescendantsOrSelfOfType(variationContextAccessor, publishedCache, navigationQueryService, publishStatusQueryService, docTypeAlias, culture));

    /// <summary>
    ///     Returns all DescendantsOrSelf of all content referenced
    /// </summary>
    /// <param name="parentNodes"></param>
    /// <param name="variationContextAccessor">Variation context accessor.</param>
    /// <param name="navigationQueryService"></param>
    /// <param name="docTypeAlias"></param>
    /// <param name="culture">
    ///     The specific culture to filter for. If null is used the current culture is used. (Default is
    ///     null)
    /// </param>
    /// <param name="publishedCache"></param>
    /// <returns></returns>
    /// <remarks>
    ///     This can be useful in order to return all nodes in an entire site by a type when combined with TypedContentAtRoot
    /// </remarks>
    [Obsolete("Use the overload with IPublishStatusQueryService instead, scheduled for removal in v17")]
    public static IEnumerable<IPublishedContent> DescendantsOrSelfOfType(
        this IEnumerable<IPublishedContent> parentNodes,
        IVariationContextAccessor variationContextAccessor,
        IPublishedCache publishedCache,
        INavigationQueryService navigationQueryService,
        string docTypeAlias,
        string? culture = null) =>
        DescendantsOrSelfOfType(
            parentNodes,
            variationContextAccessor,
            publishedCache,
            navigationQueryService,
            StaticServiceProvider.Instance.GetRequiredService<IPublishStatusQueryService>(),
            docTypeAlias,
            culture);

    /// <summary>
    ///     Returns all DescendantsOrSelf of all content referenced
    /// </summary>
    /// <param name="parentNodes"></param>
    /// <param name="variationContextAccessor">Variation context accessor.</param>
    /// <param name="navigationQueryService"></param>
    /// <param name="publishStatusQueryService"></param>
    /// <param name="culture">
    ///     The specific culture to filter for. If null is used the current culture is used. (Default is
    ///     null)
    /// </param>
    /// <param name="publishedCache"></param>
    /// <returns></returns>
    /// <remarks>
    ///     This can be useful in order to return all nodes in an entire site by a type when combined with TypedContentAtRoot
    /// </remarks>
    public static IEnumerable<T> DescendantsOrSelf<T>(
        this IEnumerable<IPublishedContent> parentNodes,
        IVariationContextAccessor variationContextAccessor,
        IPublishedCache publishedCache,
        INavigationQueryService navigationQueryService,
        IPublishStatusQueryService publishStatusQueryService,
        string? culture = null)
        where T : class, IPublishedContent =>
        parentNodes.SelectMany(x => x.DescendantsOrSelf<T>(variationContextAccessor, publishedCache, navigationQueryService, publishStatusQueryService, culture));

    /// <summary>
    ///     Returns all DescendantsOrSelf of all content referenced
    /// </summary>
    /// <param name="parentNodes"></param>
    /// <param name="variationContextAccessor">Variation context accessor.</param>
    /// <param name="navigationQueryService"></param>
    /// <param name="culture">
    ///     The specific culture to filter for. If null is used the current culture is used. (Default is
    ///     null)
    /// </param>
    /// <param name="publishedCache"></param>
    /// <returns></returns>
    /// <remarks>
    ///     This can be useful in order to return all nodes in an entire site by a type when combined with TypedContentAtRoot
    /// </remarks>
    [Obsolete("Use the overload with IPublishStatusQueryService instead, scheduled for removal in v17")]
    public static IEnumerable<T> DescendantsOrSelf<T>(
        this IEnumerable<IPublishedContent> parentNodes,
        IVariationContextAccessor variationContextAccessor,
        IPublishedCache publishedCache,
        INavigationQueryService navigationQueryService,
        string? culture = null)
        where T : class, IPublishedContent =>
        DescendantsOrSelf<T>(
            parentNodes,
            variationContextAccessor,
            publishedCache,
            navigationQueryService,
            StaticServiceProvider.Instance.GetRequiredService<IPublishStatusQueryService>(),
            culture);

    // as per XPath 1.0 specs �2.2,
    // - the descendant axis contains the descendants of the context node; a descendant is a child or a child of a child and so on; thus
    //   the descendant axis never contains attribute or namespace nodes.
    // - the descendant-or-self axis contains the context node and the descendants of the context node.
    //
    // as per XPath 2.0 specs �3.2.1.1,
    // - the descendant axis is defined as the transitive closure of the child axis; it contains the descendants of the context node (the
    //   children, the children of the children, and so on).
    // - the descendant-or-self axis contains the context node and the descendants of the context node.
    //
    // the descendant and descendant-or-self axis are forward axes ie they contain the context node or nodes that are after the context
    // node in document order.
    //
    // document order is defined by �2.4.1 as:
    // - the root node is the first node.
    // - every node occurs before all of its children and descendants.
    // - the relative order of siblings is the order in which they occur in the children property of their parent node.
    // - children and descendants occur before following siblings.
    public static IEnumerable<IPublishedContent> Descendants(
        this IPublishedContent content,
        IVariationContextAccessor variationContextAccessor,
        IPublishedCache publishedCache,
        INavigationQueryService navigationQueryService,
        IPublishStatusQueryService publishStatusQueryService,
        string? culture = null) =>
        content.DescendantsOrSelf(variationContextAccessor, publishedCache, navigationQueryService, publishStatusQueryService, false, null, culture);

    [Obsolete("Use the overload with IPublishStatusQuery instead, scheduled for removal in v17")]
    public static IEnumerable<IPublishedContent> Descendants(
        this IPublishedContent content,
        IVariationContextAccessor variationContextAccessor,
        IPublishedCache publishedCache,
        INavigationQueryService navigationQueryService,
        string? culture = null) =>
        Descendants(
            content,
            variationContextAccessor,
            publishedCache,
            navigationQueryService,
            StaticServiceProvider.Instance.GetRequiredService<IPublishStatusQueryService>(),
            culture);

    public static IEnumerable<IPublishedContent> Descendants(
        this IPublishedContent content,
        IVariationContextAccessor variationContextAccessor,
        IPublishedCache publishedCache,
        INavigationQueryService navigationQueryService,
        IPublishStatusQueryService publishStatusQueryService,
        int level,
        string? culture = null) =>
        content.DescendantsOrSelf(
            variationContextAccessor,
            publishedCache,
            navigationQueryService,
            publishStatusQueryService,
            false,
            p => p.Level >= level,
            culture);

    [Obsolete("Use the overload with IPublishStatusQuery instead, scheduled for removal in v17")]
    public static IEnumerable<IPublishedContent> Descendants(
        this IPublishedContent content,
        IVariationContextAccessor variationContextAccessor,
        IPublishedCache publishedCache,
        INavigationQueryService navigationQueryService,
        int level,
        string? culture = null) =>
        Descendants(
            content,
            variationContextAccessor,
            publishedCache,
            navigationQueryService,
            StaticServiceProvider.Instance.GetRequiredService<IPublishStatusQueryService>(),
            level,
            culture);

    public static IEnumerable<IPublishedContent> DescendantsOfType(
        this IPublishedContent content,
        IVariationContextAccessor variationContextAccessor,
        IPublishedCache publishedCache,
        INavigationQueryService navigationQueryService,
        IPublishStatusQueryService publishStatusQueryService,
        string contentTypeAlias,
        string? culture = null) =>
        content.EnumerateDescendantsOrSelfInternal(
            variationContextAccessor,
            publishedCache,
            navigationQueryService,
            publishStatusQueryService,
            culture,
            false,
            contentTypeAlias);

    [Obsolete("Use the overload with IPublishStatusQuery instead, scheduled for removal in v17")]
    public static IEnumerable<IPublishedContent> DescendantsOfType(
        this IPublishedContent content,
        IVariationContextAccessor variationContextAccessor,
        IPublishedCache publishedCache,
        INavigationQueryService navigationQueryService,
        string contentTypeAlias,
        string? culture = null) =>
        DescendantsOfType(
            content,
            variationContextAccessor,
            publishedCache,
            navigationQueryService,
            StaticServiceProvider.Instance.GetRequiredService<IPublishStatusQueryService>(),
            contentTypeAlias,
            culture);

    public static IEnumerable<T> Descendants<T>(
        this IPublishedContent content,
        IVariationContextAccessor variationContextAccessor,
        IPublishedCache publishedCache,
        INavigationQueryService navigationQueryService,
        IPublishStatusQueryService publishStatusQueryService,
        string? culture = null)
        where T : class, IPublishedContent =>
        content.Descendants(variationContextAccessor, publishedCache, navigationQueryService, publishStatusQueryService, culture).OfType<T>();

    [Obsolete("Use the overload with IPublishStatusQuery instead, scheduled for removal in v17")]
    public static IEnumerable<T> Descendants<T>(
        this IPublishedContent content,
        IVariationContextAccessor variationContextAccessor,
        IPublishedCache publishedCache,
        INavigationQueryService navigationQueryService,
        string? culture = null)
        where T : class, IPublishedContent =>
        content.Descendants(variationContextAccessor, publishedCache, navigationQueryService, culture).OfType<T>();

    public static IEnumerable<T> Descendants<T>(
        this IPublishedContent content,
        IVariationContextAccessor variationContextAccessor,
        IPublishedCache publishedCache,
        INavigationQueryService navigationQueryService,
        IPublishStatusQueryService publishStatusQueryService,
        int level,
        string? culture = null)
        where T : class, IPublishedContent =>
        content.Descendants(variationContextAccessor, publishedCache, navigationQueryService, publishStatusQueryService, level, culture).OfType<T>();

    [Obsolete("Use the overload with IPublishStatusQuery instead, scheduled for removal in v17")]
    public static IEnumerable<T> Descendants<T>(
        this IPublishedContent content,
        IVariationContextAccessor variationContextAccessor,
        IPublishedCache publishedCache,
        INavigationQueryService navigationQueryService,
        int level,
        string? culture = null)
        where T : class, IPublishedContent =>
        Descendants<T>(
            content,
            variationContextAccessor,
            publishedCache,
            navigationQueryService,
            StaticServiceProvider.Instance.GetRequiredService<IPublishStatusQueryService>(),
            level,
            culture);

    public static IEnumerable<IPublishedContent> DescendantsOrSelf(
        this IPublishedContent content,
        IVariationContextAccessor variationContextAccessor,
        IPublishedCache publishedCache,
        INavigationQueryService navigationQueryService,
        IPublishStatusQueryService publishStatusQueryService,
        string? culture = null) =>
        content.DescendantsOrSelf(variationContextAccessor, publishedCache, navigationQueryService, publishStatusQueryService, true, null, culture);

    [Obsolete("Use the overload with IPublishStatusQuery instead, scheduled for removal in v17")]
    public static IEnumerable<IPublishedContent> DescendantsOrSelf(
        this IPublishedContent content,
        IVariationContextAccessor variationContextAccessor,
        IPublishedCache publishedCache,
        INavigationQueryService navigationQueryService,
        string? culture = null) =>
       DescendantsOrSelf(
           content,
           variationContextAccessor,
           publishedCache,
           navigationQueryService,
           StaticServiceProvider.Instance.GetRequiredService<IPublishStatusQueryService>(),
           culture);

    public static IEnumerable<IPublishedContent> DescendantsOrSelf(
        this IPublishedContent content,
        IVariationContextAccessor variationContextAccessor,
        IPublishedCache publishedCache,
        INavigationQueryService navigationQueryService,
        IPublishStatusQueryService publishStatusQueryService,
        int level,
        string? culture = null) =>
        content.DescendantsOrSelf(variationContextAccessor, publishedCache, navigationQueryService, publishStatusQueryService, true, p => p.Level >= level, culture);

    [Obsolete("Use the overload with IPublishStatusQuery instead, scheduled for removal in v17")]
    public static IEnumerable<IPublishedContent> DescendantsOrSelf(
        this IPublishedContent content,
        IVariationContextAccessor variationContextAccessor,
        IPublishedCache publishedCache,
        INavigationQueryService navigationQueryService,
        int level,
        string? culture = null) =>
        DescendantsOrSelf(
            content,
            variationContextAccessor,
            publishedCache,
            navigationQueryService,
            StaticServiceProvider.Instance.GetRequiredService<IPublishStatusQueryService>(),
            level,
            culture);

    public static IEnumerable<IPublishedContent> DescendantsOrSelfOfType(
        this IPublishedContent content,
        IVariationContextAccessor variationContextAccessor,
        IPublishedCache publishedCache,
        INavigationQueryService navigationQueryService,
        IPublishStatusQueryService publishStatusQueryService,
        string contentTypeAlias,
        string? culture = null) =>
        content.EnumerateDescendantsOrSelfInternal(
            variationContextAccessor,
            publishedCache,
            navigationQueryService,
            publishStatusQueryService,
            culture,
            true,
            contentTypeAlias);

    [Obsolete("Use the overload with IPublishStatusQuery instead, scheduled for removal in v17")]
    public static IEnumerable<IPublishedContent> DescendantsOrSelfOfType(
        this IPublishedContent content,
        IVariationContextAccessor variationContextAccessor,
        IPublishedCache publishedCache,
        INavigationQueryService navigationQueryService,
        string contentTypeAlias,
        string? culture = null) =>
        DescendantsOrSelfOfType(
            content,
            variationContextAccessor,
            publishedCache,
            navigationQueryService,
            StaticServiceProvider.Instance.GetRequiredService<IPublishStatusQueryService>(),
            contentTypeAlias,
            culture);

    public static IEnumerable<T> DescendantsOrSelf<T>(
        this IPublishedContent content,
        IVariationContextAccessor variationContextAccessor,
        IPublishedCache publishedCache,
        INavigationQueryService navigationQueryService,
        IPublishStatusQueryService publishStatusQueryService,
        string? culture = null)
        where T : class, IPublishedContent =>
        content.DescendantsOrSelf(variationContextAccessor, publishedCache, navigationQueryService, publishStatusQueryService, culture).OfType<T>();

    [Obsolete("Use the overload with IPublishStatusQuery instead, scheduled for removal in v17")]
    public static IEnumerable<T> DescendantsOrSelf<T>(
        this IPublishedContent content,
        IVariationContextAccessor variationContextAccessor,
        IPublishedCache publishedCache,
        INavigationQueryService navigationQueryService,
        string? culture = null)
        where T : class, IPublishedContent =>
        content.DescendantsOrSelf<T>(
                variationContextAccessor,
                publishedCache,
                navigationQueryService,
                StaticServiceProvider.Instance.GetRequiredService<IPublishStatusQueryService>(),
                culture);

    public static IEnumerable<T> DescendantsOrSelf<T>(
        this IPublishedContent content,
        IVariationContextAccessor variationContextAccessor,
        IPublishedCache publishedCache,
        INavigationQueryService navigationQueryService,
        IPublishStatusQueryService publishStatusQueryService,
        int level,
        string? culture = null)
        where T : class, IPublishedContent =>
        content.DescendantsOrSelf(variationContextAccessor, publishedCache, navigationQueryService, publishStatusQueryService, level, culture).OfType<T>();

    [Obsolete("Use the overload with IPublishStatusQuery instead, scheduled for removal in v17")]
    public static IEnumerable<T> DescendantsOrSelf<T>(
        this IPublishedContent content,
        IVariationContextAccessor variationContextAccessor,
        IPublishedCache publishedCache,
        INavigationQueryService navigationQueryService,
        int level,
        string? culture = null)
        where T : class, IPublishedContent =>
        DescendantsOrSelf<T>(
            content,
            variationContextAccessor,
            publishedCache,
            navigationQueryService,
            StaticServiceProvider.Instance.GetRequiredService<IPublishStatusQueryService>(),
            level,
            culture);

    public static IPublishedContent? Descendant(
        this IPublishedContent content,
        IVariationContextAccessor variationContextAccessor,
        IPublishedCache publishedCache,
        INavigationQueryService navigationQueryService,
        IPublishStatusQueryService publishStatusQueryService,
        string? culture = null) =>
        content.Children(
            variationContextAccessor,
            publishedCache,
            navigationQueryService,
            publishStatusQueryService,
            culture)?.FirstOrDefault();

    [Obsolete("Use the overload with IPublishStatusQuery instead, scheduled for removal in v17")]
    public static IPublishedContent? Descendant(
        this IPublishedContent content,
        IVariationContextAccessor variationContextAccessor,
        IPublishedCache publishedCache,
        INavigationQueryService navigationQueryService,
        string? culture = null) =>
        Descendant(
            content,
            variationContextAccessor,
            publishedCache,
            navigationQueryService,
            StaticServiceProvider.Instance.GetRequiredService<IPublishStatusQueryService>(),
            culture);

    public static IPublishedContent? Descendant(
        this IPublishedContent content,
        IVariationContextAccessor variationContextAccessor,
        IPublishedCache publishedCache,
        INavigationQueryService navigationQueryService,
        IPublishStatusQueryService publishStatusQueryService,
        int level,
        string? culture = null) => content
        .EnumerateDescendants(variationContextAccessor, publishedCache, navigationQueryService, publishStatusQueryService, false, culture).FirstOrDefault(x => x.Level == level);

    [Obsolete("Use the overload with IPublishStatusQuery instead, scheduled for removal in v17")]
    public static IPublishedContent? Descendant(
        this IPublishedContent content,
        IVariationContextAccessor variationContextAccessor,
        IPublishedCache publishedCache,
        INavigationQueryService navigationQueryService,
        int level,
        string? culture = null) =>
        content
        .EnumerateDescendants(
            variationContextAccessor,
            publishedCache,
            navigationQueryService,
            StaticServiceProvider.Instance.GetRequiredService<IPublishStatusQueryService>(),
            false,
            culture)
        .FirstOrDefault(x => x.Level == level);

    public static IPublishedContent? DescendantOfType(
        this IPublishedContent content,
        IVariationContextAccessor variationContextAccessor,
        IPublishedCache publishedCache,
        INavigationQueryService navigationQueryService,
        IPublishStatusQueryService publishStatusQueryService,
        string contentTypeAlias,
        string? culture = null) => content
            .EnumerateDescendantsOrSelfInternal(
                variationContextAccessor,
                publishedCache,
                navigationQueryService,
                publishStatusQueryService,
                culture,
                false,
                contentTypeAlias)
            .FirstOrDefault();

    [Obsolete("Use the overload with IPublishStatusQuery instead, scheduled for removal in v17")]
    public static IPublishedContent? DescendantOfType(
        this IPublishedContent content,
        IVariationContextAccessor variationContextAccessor,
        IPublishedCache publishedCache,
        INavigationQueryService navigationQueryService,
        string contentTypeAlias,
        string? culture = null) =>
        DescendantOfType(
            content,
            variationContextAccessor,
            publishedCache,
            navigationQueryService,
            StaticServiceProvider.Instance.GetRequiredService<IPublishStatusQueryService>(),
            contentTypeAlias,
            culture);

    public static T? Descendant<T>(
        this IPublishedContent content,
        IVariationContextAccessor variationContextAccessor,
        IPublishedCache publishedCache,
        INavigationQueryService navigationQueryService,
        IPublishStatusQueryService publishStatusQueryService,
        string? culture = null)
        where T : class, IPublishedContent =>
        content.EnumerateDescendants(variationContextAccessor, publishedCache, navigationQueryService, publishStatusQueryService, false, culture).FirstOrDefault(x => x is T) as T;

    [Obsolete("Use the overload with IPublishStatusQuery instead, scheduled for removal in v17")]
    public static T? Descendant<T>(
        this IPublishedContent content,
        IVariationContextAccessor variationContextAccessor,
        IPublishedCache publishedCache,
        INavigationQueryService navigationQueryService,
        string? culture = null)
        where T : class, IPublishedContent =>
        Descendant<T>(
            content,
            variationContextAccessor,
            publishedCache,
            navigationQueryService,
            StaticServiceProvider.Instance.GetRequiredService<IPublishStatusQueryService>(),
            culture);

    public static T? Descendant<T>(
        this IPublishedContent content,
        IVariationContextAccessor variationContextAccessor,
        IPublishedCache publishedCache,
        INavigationQueryService navigationQueryService,
        IPublishStatusQueryService publishStatusQueryService,
        int level,
        string? culture = null)
        where T : class, IPublishedContent =>
        content.Descendant(variationContextAccessor, publishedCache, navigationQueryService, publishStatusQueryService, level, culture) as T;

    [Obsolete("Use the overload with IPublishStatusQuery instead, scheduled for removal in v17")]
    public static T? Descendant<T>(
        this IPublishedContent content,
        IVariationContextAccessor variationContextAccessor,
        IPublishedCache publishedCache,
        INavigationQueryService navigationQueryService,
        int level,
        string? culture = null)
        where T : class, IPublishedContent =>
        Descendant<T>(
            content,
            variationContextAccessor,
            publishedCache,
            navigationQueryService,
            StaticServiceProvider.Instance.GetRequiredService<IPublishStatusQueryService>(),
            level,
            culture);

    public static IPublishedContent DescendantOrSelf(
        this IPublishedContent content,
        IVariationContextAccessor variationContextAccessor,
        IPublishStatusQueryService publishStatusQueryService,
        string? culture = null) =>
        content.EnumerateDescendants(
                variationContextAccessor,
                GetPublishedCache(content),
                GetNavigationQueryService(content),
                publishStatusQueryService,
                true,
                culture)
            .FirstOrDefault() ??
        content;

    [Obsolete("Use the overload with IPublishStatusQuery instead, scheduled for removal in v17")]
    public static IPublishedContent DescendantOrSelf(
        this IPublishedContent content,
        IVariationContextAccessor variationContextAccessor,
        string? culture = null) =>
        DescendantOrSelf(
            content,
            variationContextAccessor,
            StaticServiceProvider.Instance.GetRequiredService<IPublishStatusQueryService>(),
            culture);

    public static IPublishedContent? DescendantOrSelf(
        this IPublishedContent content,
        IVariationContextAccessor variationContextAccessor,
        IPublishedCache publishedCache,
        INavigationQueryService navigationQueryService,
        IPublishStatusQueryService publishStatusQueryService,
        int level,
        string? culture = null) => content
        .EnumerateDescendants(
            variationContextAccessor,
            publishedCache,
            navigationQueryService,
            publishStatusQueryService,
            true,
            culture)
        .FirstOrDefault(x => x.Level == level);

    [Obsolete("Use the overload with IPublishStatusQuery instead, scheduled for removal in v17")]
    public static IPublishedContent? DescendantOrSelf(
        this IPublishedContent content,
        IVariationContextAccessor variationContextAccessor,
        IPublishedCache publishedCache,
        INavigationQueryService navigationQueryService,
        int level,
        string? culture = null) =>
        DescendantOrSelf(
            content,
            variationContextAccessor,
            publishedCache,
            navigationQueryService,
            StaticServiceProvider.Instance.GetRequiredService<IPublishStatusQueryService>(),
            level,
            culture);

    public static IPublishedContent? DescendantOrSelfOfType(
        this IPublishedContent content,
        IVariationContextAccessor variationContextAccessor,
        IPublishedCache publishedCache,
        INavigationQueryService navigationQueryService,
        IPublishStatusQueryService publishStatusQueryService,
        string contentTypeAlias,
        string? culture = null) => content
        .EnumerateDescendantsOrSelfInternal(
            variationContextAccessor,
            publishedCache,
            navigationQueryService,
            publishStatusQueryService,
            culture,
            true,
            contentTypeAlias)
        .FirstOrDefault();

    [Obsolete("Use the overload with IPublishStatusQuery instead, scheduled for removal in v17")]
    public static IPublishedContent? DescendantOrSelfOfType(
        this IPublishedContent content,
        IVariationContextAccessor variationContextAccessor,
        IPublishedCache publishedCache,
        INavigationQueryService navigationQueryService,
        string contentTypeAlias,
        string? culture = null) =>
        DescendantOrSelfOfType(
            content,
            variationContextAccessor,
            publishedCache,
            navigationQueryService,
            StaticServiceProvider.Instance.GetRequiredService<IPublishStatusQueryService>(),
            contentTypeAlias,
            culture);

    public static T? DescendantOrSelf<T>(
        this IPublishedContent content,
        IVariationContextAccessor variationContextAccessor,
        IPublishedCache publishedCache,
        INavigationQueryService navigationQueryService,
        IPublishStatusQueryService publishStatusQueryService,
        string? culture = null)
        where T : class, IPublishedContent =>
        content.EnumerateDescendants(variationContextAccessor, publishedCache, navigationQueryService, publishStatusQueryService, true, culture).FirstOrDefault(x => x is T) as T;

    [Obsolete("Use the overload with IPublishStatusQuery instead, scheduled for removal in v17")]
    public static T? DescendantOrSelf<T>(
        this IPublishedContent content,
        IVariationContextAccessor variationContextAccessor,
        IPublishedCache publishedCache,
        INavigationQueryService navigationQueryService,
        string? culture = null)
        where T : class, IPublishedContent =>
        DescendantOrSelf<T>(
            content,
            variationContextAccessor,
            publishedCache,
            navigationQueryService,
            StaticServiceProvider.Instance.GetRequiredService<IPublishStatusQueryService>(),
            culture);

    public static T? DescendantOrSelf<T>(
        this IPublishedContent content,
        IVariationContextAccessor variationContextAccessor,
        IPublishedCache publishedCache,
        INavigationQueryService navigationQueryService,
        IPublishStatusQueryService publishStatusQueryService,
        int level,
        string? culture = null)
        where T : class, IPublishedContent =>
        content.DescendantOrSelf(variationContextAccessor, publishedCache, navigationQueryService, publishStatusQueryService, level, culture) as T;

    [Obsolete("Use the overload with IPublishStatusQuery instead, scheduled for removal in v17")]
    public static T? DescendantOrSelf<T>(
        this IPublishedContent content,
        IVariationContextAccessor variationContextAccessor,
        IPublishedCache publishedCache,
        INavigationQueryService navigationQueryService,
        int level,
        string? culture = null)
        where T : class, IPublishedContent =>
        DescendantOrSelf<T>(
            content,
            variationContextAccessor,
            publishedCache,
            navigationQueryService,
            StaticServiceProvider.Instance.GetRequiredService<IPublishStatusQueryService>(),
            level,
            culture);

    internal static IEnumerable<IPublishedContent> DescendantsOrSelf(
        this IPublishedContent content,
        IVariationContextAccessor variationContextAccessor,
        IPublishedCache publishedCache,
        INavigationQueryService navigationQueryService,
        IPublishStatusQueryService publishStatusQueryService,
        bool orSelf,
        Func<IPublishedContent, bool>? func,
        string? culture = null) =>
        content.EnumerateDescendants(variationContextAccessor, publishedCache, navigationQueryService, publishStatusQueryService, orSelf, culture)
        .Where(x => func == null || func(x));

    internal static IEnumerable<IPublishedContent> EnumerateDescendants(
        this IPublishedContent content,
        IVariationContextAccessor variationContextAccessor,
        IPublishedCache publishedCache,
        INavigationQueryService navigationQueryService,
        IPublishStatusQueryService publishStatusQueryService,
        bool orSelf,
        string? culture = null)
    {
        ArgumentNullException.ThrowIfNull(content);

        foreach (IPublishedContent desc in content.EnumerateDescendantsOrSelfInternal(
                     variationContextAccessor,
                     publishedCache,
                     navigationQueryService,
                     publishStatusQueryService,
                     culture,
                     orSelf))
        {
            yield return desc;
        }
    }

    internal static IEnumerable<IPublishedContent> EnumerateDescendants(
        this IPublishedContent content,
        IVariationContextAccessor variationContextAccessor,
        IPublishedCache publishedCache,
        INavigationQueryService navigationQueryService,
        IPublishStatusQueryService publishStatusQueryService,
        string? culture = null)
    {
        yield return content;

        foreach (IPublishedContent desc in content.EnumerateDescendantsOrSelfInternal(
                     variationContextAccessor,
                     publishedCache,
                     navigationQueryService,
                     publishStatusQueryService,
                     culture,
                     false))
        {
            yield return desc;
        }
    }

    #endregion

    #region Axes: children

    /// <summary>
    ///     Gets the children of the content item.
    /// </summary>
    /// <param name="content">The content item.</param>
    /// <param name="variationContextAccessor"></param>
    /// <param name="navigationQueryService"></param>
    /// <param name="publishStatusQueryService"></param>
    /// <param name="culture">
    ///     The specific culture to get the URL children for. Default is null which will use the current culture in
    ///     <see cref="VariationContext" />
    /// </param>
    /// <param name="publishedCache"></param>
    /// <remarks>
    ///     <para>Gets children that are available for the specified culture.</para>
    ///     <para>Children are sorted by their sortOrder.</para>
    ///     <para>
    ///         For culture,
    ///         if null is used the current culture is used.
    ///         If an empty string is used only invariant children are returned.
    ///         If "*" is used all children are returned.
    ///     </para>
    ///     <para>
    ///         If a variant culture is specified or there is a current culture in the <see cref="VariationContext" /> then the
    ///         Children returned
    ///         will include both the variant children matching the culture AND the invariant children because the invariant
    ///         children flow with the current culture.
    ///         However, if an empty string is specified only invariant children are returned.
    ///     </para>
    /// </remarks>
    public static IEnumerable<IPublishedContent> Children(
        this IPublishedContent content,
        IVariationContextAccessor? variationContextAccessor,
        IPublishedCache publishedCache,
        INavigationQueryService navigationQueryService,
        IPublishStatusQueryService publishStatusQueryService,
        string? culture = null)
    {
        IEnumerable<IPublishedContent> children = GetChildren(navigationQueryService, publishedCache, content.Key, publishStatusQueryService, variationContextAccessor, null, culture);

        return children.FilterByCulture(culture, variationContextAccessor);
    }

    /// <summary>
    ///     Gets the children of the content item.
    /// </summary>
    /// <param name="content">The content item.</param>
    /// <param name="variationContextAccessor"></param>
    /// <param name="navigationQueryService"></param>
    /// <param name="culture">
    ///     The specific culture to get the URL children for. Default is null which will use the current culture in
    ///     <see cref="VariationContext" />
    /// </param>
    /// <param name="publishedCache"></param>
    /// <remarks>
    ///     <para>Gets children that are available for the specified culture.</para>
    ///     <para>Children are sorted by their sortOrder.</para>
    ///     <para>
    ///         For culture,
    ///         if null is used the current culture is used.
    ///         If an empty string is used only invariant children are returned.
    ///         If "*" is used all children are returned.
    ///     </para>
    ///     <para>
    ///         If a variant culture is specified or there is a current culture in the <see cref="VariationContext" /> then the
    ///         Children returned
    ///         will include both the variant children matching the culture AND the invariant children because the invariant
    ///         children flow with the current culture.
    ///         However, if an empty string is specified only invariant children are returned.
    ///     </para>
    /// </remarks>
    [Obsolete("Use the overload with IPublishStatusQueryService, scheduled for removal in v17")]
    public static IEnumerable<IPublishedContent> Children(
        this IPublishedContent content,
        IVariationContextAccessor? variationContextAccessor,
        IPublishedCache publishedCache,
        INavigationQueryService navigationQueryService,
        string? culture = null)
    {
        IPublishStatusQueryService publishStatusQueryService = StaticServiceProvider.Instance.GetRequiredService<IPublishStatusQueryService>();
        return Children(content, variationContextAccessor, publishedCache, navigationQueryService, publishStatusQueryService, culture);
    }

    /// <summary>
    ///     Gets the children of the content, filtered by a predicate.
    /// </summary>
    /// <param name="content">The content.</param>
    /// <param name="variationContextAccessor"> The accessor for VariationContext</param>
    /// <param name="navigationQueryService"></param>
    /// <param name="publishStatusQueryService"></param>
    /// <param name="predicate">The predicate.</param>
    /// <param name="culture">
    ///     The specific culture to filter for. If null is used the current culture is used. (Default is
    ///     null)
    /// </param>
    /// <param name="publishedCache"></param>
    /// <returns>The children of the content, filtered by the predicate.</returns>
    /// <remarks>
    ///     <para>Children are sorted by their sortOrder.</para>
    /// </remarks>
    public static IEnumerable<IPublishedContent> Children(
        this IPublishedContent content,
        IVariationContextAccessor variationContextAccessor,
        IPublishedCache publishedCache,
        INavigationQueryService navigationQueryService,
        IPublishStatusQueryService publishStatusQueryService,
        Func<IPublishedContent, bool> predicate,
        string? culture = null) =>
        content.Children(variationContextAccessor, publishedCache, navigationQueryService, publishStatusQueryService, culture).Where(predicate);

    /// <summary>
    ///     Gets the children of the content, filtered by a predicate.
    /// </summary>
    /// <param name="content">The content.</param>
    /// <param name="variationContextAccessor"> The accessor for VariationContext</param>
    /// <param name="navigationQueryService"></param>
    /// <param name="predicate">The predicate.</param>
    /// <param name="culture">
    ///     The specific culture to filter for. If null is used the current culture is used. (Default is
    ///     null)
    /// </param>
    /// <param name="publishedCache"></param>
    /// <returns>The children of the content, filtered by the predicate.</returns>
    /// <remarks>
    ///     <para>Children are sorted by their sortOrder.</para>
    /// </remarks>
    [Obsolete("Use the overload with IPublishStatusQueryService, scheduled for removal in v17")]
    public static IEnumerable<IPublishedContent> Children(
        this IPublishedContent content,
        IVariationContextAccessor variationContextAccessor,
        IPublishedCache publishedCache,
        INavigationQueryService navigationQueryService,
        Func<IPublishedContent, bool> predicate,
        string? culture = null) =>
        content.Children(variationContextAccessor, publishedCache, navigationQueryService, culture).Where(predicate);

    /// <summary>
    ///     Gets the children of the content, of any of the specified types.
    /// </summary>
    /// <param name="content">The content.</param>
    /// <param name="publishedCache"></param>
    /// <param name="navigationQueryService"></param>
    /// <param name="variationContextAccessor">The accessor for the VariationContext</param>
    /// <param name="culture">
    ///     The specific culture to filter for. If null is used the current culture is used. (Default is
    ///     null)
    /// </param>
    /// <param name="contentTypeAlias">The content type alias.</param>
    /// <returns>The children of the content, of any of the specified types.</returns>
    [Obsolete("Use the overload with IPublishStatusQueryService, scheduled for removal in v17")]
    public static IEnumerable<IPublishedContent> ChildrenOfType(
        this IPublishedContent content,
        IVariationContextAccessor variationContextAccessor,
        IPublishedCache publishedCache,
        INavigationQueryService navigationQueryService,
        string? contentTypeAlias,
        string? culture = null)
    {
        IPublishStatusQueryService publishStatusQueryService = StaticServiceProvider.Instance.GetRequiredService<IPublishStatusQueryService>();
        return ChildrenOfType(content, variationContextAccessor, publishedCache, navigationQueryService, publishStatusQueryService, contentTypeAlias, culture);
    }

    /// <summary>
    ///     Gets the children of the content, of any of the specified types.
    /// </summary>
    /// <param name="content">The content.</param>
    /// <param name="publishedCache"></param>
    /// <param name="navigationQueryService"></param>
    /// <param name="publishStatusQueryService"></param>
    /// <param name="variationContextAccessor">The accessor for the VariationContext</param>
    /// <param name="culture">
    ///     The specific culture to filter for. If null is used the current culture is used. (Default is
    ///     null)
    /// </param>
    /// <param name="contentTypeAlias">The content type alias.</param>
    /// <returns>The children of the content, of any of the specified types.</returns>
    public static IEnumerable<IPublishedContent> ChildrenOfType(
        this IPublishedContent content,
        IVariationContextAccessor variationContextAccessor,
        IPublishedCache publishedCache,
        INavigationQueryService navigationQueryService,
        IPublishStatusQueryService publishStatusQueryService,
        string? contentTypeAlias,
        string? culture = null)
    {
        IEnumerable<IPublishedContent> children = contentTypeAlias is not null
            ? GetChildren(navigationQueryService, publishedCache, content.Key, publishStatusQueryService, variationContextAccessor, contentTypeAlias, culture)
            : [];

        return children.FilterByCulture(culture, variationContextAccessor);
    }

    /// <summary>
    ///     Gets the children of the content, of a given content type.
    /// </summary>
    /// <typeparam name="T">The content type.</typeparam>
    /// <param name="content">The content.</param>
    /// <param name="variationContextAccessor">The accessor for the VariationContext</param>
    /// <param name="navigationQueryService"></param>
    /// <param name="publishStatusQueryService"></param>
    /// <param name="culture">
    ///     The specific culture to filter for. If null is used the current culture is used. (Default is
    ///     null)
    /// </param>
    /// <param name="publishedCache"></param>
    /// <returns>The children of content, of the given content type.</returns>
    /// <remarks>
    ///     <para>Children are sorted by their sortOrder.</para>
    /// </remarks>
    public static IEnumerable<T> Children<T>(
        this IPublishedContent content,
        IVariationContextAccessor variationContextAccessor,
        IPublishedCache publishedCache,
        INavigationQueryService navigationQueryService,
        IPublishStatusQueryService publishStatusQueryService,
        string? culture = null)
        where T : class, IPublishedContent =>
        content.Children(variationContextAccessor, publishedCache, navigationQueryService, publishStatusQueryService, culture).OfType<T>();

    /// <summary>
    ///     Gets the children of the content, of a given content type.
    /// </summary>
    /// <typeparam name="T">The content type.</typeparam>
    /// <param name="content">The content.</param>
    /// <param name="variationContextAccessor">The accessor for the VariationContext</param>
    /// <param name="navigationQueryService"></param>
    /// <param name="culture">
    ///     The specific culture to filter for. If null is used the current culture is used. (Default is
    ///     null)
    /// </param>
    /// <param name="publishedCache"></param>
    /// <returns>The children of content, of the given content type.</returns>
    /// <remarks>
    ///     <para>Children are sorted by their sortOrder.</para>
    /// </remarks>
    [Obsolete("Use the overload with IPublishStatusQueryService, scheduled for removal in v17")]
    public static IEnumerable<T> Children<T>(
        this IPublishedContent content,
        IVariationContextAccessor variationContextAccessor,
        IPublishedCache publishedCache,
        INavigationQueryService navigationQueryService,
        string? culture = null)
        where T : class, IPublishedContent =>
        content.Children(variationContextAccessor, publishedCache, navigationQueryService, culture).OfType<T>();

    public static IPublishedContent? FirstChild(
        this IPublishedContent content,
        IVariationContextAccessor variationContextAccessor,
        IPublishedCache publishedCache,
        INavigationQueryService navigationQueryService,
        IPublishStatusQueryService publishStatusQueryService,
        string? culture = null) =>
        content.Children(variationContextAccessor, publishedCache, navigationQueryService, publishStatusQueryService, culture)?.FirstOrDefault();

    [Obsolete("Use the overload with IPublishStatusQueryService, scheduled for removal in v17")]
    public static IPublishedContent? FirstChild(
        this IPublishedContent content,
        IVariationContextAccessor variationContextAccessor,
        IPublishedCache publishedCache,
        INavigationQueryService navigationQueryService,
        string? culture = null) =>
        FirstChild(content, variationContextAccessor, publishedCache, navigationQueryService, StaticServiceProvider.Instance.GetRequiredService<IPublishStatusQueryService>(), culture);

    /// <summary>
    ///     Gets the first child of the content, of a given content type.
    /// </summary>
    public static IPublishedContent? FirstChildOfType(
        this IPublishedContent content,
        IVariationContextAccessor variationContextAccessor,
        IPublishedCache publishedCache,
        INavigationQueryService navigationQueryService,
        IPublishStatusQueryService publishStatusQueryService,
        string contentTypeAlias,
        string? culture = null) => content
        .ChildrenOfType(variationContextAccessor, publishedCache, navigationQueryService, publishStatusQueryService, contentTypeAlias, culture)
        .FirstOrDefault();

    /// <summary>
    ///     Gets the first child of the content, of a given content type.
    /// </summary>
    [Obsolete("Use the overload with IPublishStatusQueryService, scheduled for removal in v17")]
    public static IPublishedContent? FirstChildOfType(
        this IPublishedContent content,
        IVariationContextAccessor variationContextAccessor,
        IPublishedCache publishedCache,
        INavigationQueryService navigationQueryService,
        string contentTypeAlias,
        string? culture = null) =>
        FirstChildOfType(
            content,
            variationContextAccessor,
            publishedCache,
            navigationQueryService,
            StaticServiceProvider.Instance.GetRequiredService<IPublishStatusQueryService>(),
            contentTypeAlias,
            culture);

    public static IPublishedContent? FirstChild(
        this IPublishedContent content,
        IVariationContextAccessor variationContextAccessor,
        IPublishedCache publishedCache,
        INavigationQueryService navigationQueryService,
        IPublishStatusQueryService publishStatusQueryService,
        Func<IPublishedContent, bool> predicate,
        string? culture = null)
        => content.Children(variationContextAccessor, publishedCache, navigationQueryService, publishStatusQueryService, predicate, culture)?.FirstOrDefault();

    [Obsolete("Use the overload with IPublishStatusQueryService, scheduled for removal in v17")]
    public static IPublishedContent? FirstChild(
        this IPublishedContent content,
        IVariationContextAccessor variationContextAccessor,
        IPublishedCache publishedCache,
        INavigationQueryService navigationQueryService,
        Func<IPublishedContent, bool> predicate,
        string? culture = null) =>
        FirstChild(
                content,
                variationContextAccessor,
                publishedCache,
                navigationQueryService,
                StaticServiceProvider.Instance.GetRequiredService<IPublishStatusQueryService>(),
                predicate,
                culture);

    public static IPublishedContent? FirstChild(
        this IPublishedContent content,
        IVariationContextAccessor variationContextAccessor,
        IPublishedCache publishedCache,
        INavigationQueryService navigationQueryService,
        IPublishStatusQueryService publishStatusQueryService,
        Guid uniqueId,
        string? culture = null) => content
        .Children(variationContextAccessor, publishedCache, navigationQueryService, publishStatusQueryService, x => x.Key == uniqueId, culture)?.FirstOrDefault();

    [Obsolete("Use the overload with IPublishStatusQueryService, scheduled for removal in v17")]
    public static IPublishedContent? FirstChild(
        this IPublishedContent content,
        IVariationContextAccessor variationContextAccessor,
        IPublishedCache publishedCache,
        INavigationQueryService navigationQueryService,
        Guid uniqueId,
        string? culture = null) =>
        FirstChild(
            content,
            variationContextAccessor,
            publishedCache,
            navigationQueryService,
            StaticServiceProvider.Instance.GetRequiredService<IPublishStatusQueryService>(),
            uniqueId,
            culture);

    public static T? FirstChild<T>(
        this IPublishedContent content,
        IVariationContextAccessor variationContextAccessor,
        IPublishedCache publishedCache,
        INavigationQueryService navigationQueryService,
        IPublishStatusQueryService publishStatusQueryService,
        string? culture = null)
        where T : class, IPublishedContent =>
        content.Children<T>(variationContextAccessor, publishedCache, navigationQueryService, publishStatusQueryService, culture)?.FirstOrDefault();

    [Obsolete("Use the overload with IPublishStatusQueryService, scheduled for removal in v17")]
    public static T? FirstChild<T>(
        this IPublishedContent content,
        IVariationContextAccessor variationContextAccessor,
        IPublishedCache publishedCache,
        INavigationQueryService navigationQueryService,
        string? culture = null)
        where T : class, IPublishedContent =>
        FirstChild<T>(content, variationContextAccessor, publishedCache, navigationQueryService, StaticServiceProvider.Instance.GetRequiredService<IPublishStatusQueryService>(), culture);

    public static T? FirstChild<T>(
        this IPublishedContent content,
        IVariationContextAccessor variationContextAccessor,
        IPublishedCache publishedCache,
        INavigationQueryService navigationQueryService,
        IPublishStatusQueryService publishStatusQueryService,
        Func<T, bool> predicate,
        string? culture = null)
        where T : class, IPublishedContent =>
        content.Children<T>(variationContextAccessor, publishedCache, navigationQueryService, publishStatusQueryService, culture)?.FirstOrDefault(predicate);

    [Obsolete("Use the overload with IPublishStatusQueryService, scheduled for removal in v17")]
    public static T? FirstChild<T>(
        this IPublishedContent content,
        IVariationContextAccessor variationContextAccessor,
        IPublishedCache publishedCache,
        INavigationQueryService navigationQueryService,
        Func<T, bool> predicate,
        string? culture = null)
        where T : class, IPublishedContent =>
        FirstChild<T>(
            content,
            variationContextAccessor,
            publishedCache,
            navigationQueryService,
            StaticServiceProvider.Instance.GetRequiredService<IPublishStatusQueryService>(),
            predicate,
            culture);

    #endregion

    #region Axes: siblings

    /// <summary>
    ///     Gets the siblings of the content.
    /// </summary>
    /// <param name="content">The content.</param>
    /// <param name="navigationQueryService">The navigation service</param>
    /// <param name="variationContextAccessor">Variation context accessor.</param>
    /// <param name="publishStatusQueryService"></param>
    /// <param name="culture">
    ///     The specific culture to filter for. If null is used the current culture is used. (Default is
    ///     null)
    /// </param>
    /// <param name="publishedCache">The content cache instance.</param>
    /// <returns>The siblings of the content.</returns>
    /// <remarks>
    ///     <para>Note that in V7 this method also return the content node self.</para>
    /// </remarks>
    public static IEnumerable<IPublishedContent> Siblings(
        this IPublishedContent content,
        IPublishedCache publishedCache,
        INavigationQueryService navigationQueryService,
        IVariationContextAccessor variationContextAccessor,
        IPublishStatusQueryService publishStatusQueryService,
        string? culture = null) =>
        SiblingsAndSelf(content, publishedCache, navigationQueryService, variationContextAccessor, publishStatusQueryService, culture)
            ?.Where(x => x.Id != content.Id) ?? Enumerable.Empty<IPublishedContent>();

    /// <summary>
    ///     Gets the siblings of the content.
    /// </summary>
    /// <param name="content">The content.</param>
    /// <param name="navigationQueryService">The navigation service</param>
    /// <param name="variationContextAccessor">Variation context accessor.</param>
    /// <param name="culture">
    ///     The specific culture to filter for. If null is used the current culture is used. (Default is
    ///     null)
    /// </param>
    /// <param name="publishedCache">The content cache instance.</param>
    /// <returns>The siblings of the content.</returns>
    /// <remarks>
    ///     <para>Note that in V7 this method also return the content node self.</para>
    /// </remarks>
    [Obsolete("Use the overload with IPublishStatusQueryService, scheduled for removal in v17")]
    public static IEnumerable<IPublishedContent> Siblings(
        this IPublishedContent content,
        IPublishedCache publishedCache,
        INavigationQueryService navigationQueryService,
        IVariationContextAccessor variationContextAccessor,
        string? culture = null) =>
        Siblings(
            content,
            publishedCache,
            navigationQueryService,
            variationContextAccessor,
            StaticServiceProvider.Instance.GetRequiredService<IPublishStatusQueryService>(),
            culture);

    /// <summary>
    ///     Gets the siblings of the content, of a given content type.
    /// </summary>
    /// <param name="content">The content.</param>
    /// <param name="variationContextAccessor">Variation context accessor.</param>
    /// <param name="culture">
    ///     The specific culture to filter for. If null is used the current culture is used. (Default is
    ///     null)
    /// </param>
    /// <param name="publishedCache"></param>
    /// <param name="navigationQueryService"></param>
    /// <param name="publishStatusQueryService"></param>
    /// <param name="contentTypeAlias">The content type alias.</param>
    /// <returns>The siblings of the content, of the given content type.</returns>
    /// <remarks>
    ///     <para>Note that in V7 this method also return the content node self.</para>
    /// </remarks>
    public static IEnumerable<IPublishedContent> SiblingsOfType(
        this IPublishedContent content,
        IVariationContextAccessor variationContextAccessor,
        IPublishedCache publishedCache,
        INavigationQueryService navigationQueryService,
        IPublishStatusQueryService publishStatusQueryService,
        string contentTypeAlias,
        string? culture = null) =>
        SiblingsAndSelfOfType(content, variationContextAccessor, publishedCache, navigationQueryService, publishStatusQueryService, contentTypeAlias, culture)
            .Where(x => x.Id != content.Id);

    /// <summary>
    ///     Gets the siblings of the content, of a given content type.
    /// </summary>
    /// <param name="content">The content.</param>
    /// <param name="variationContextAccessor">Variation context accessor.</param>
    /// <param name="culture">
    ///     The specific culture to filter for. If null is used the current culture is used. (Default is
    ///     null)
    /// </param>
    /// <param name="publishedCache"></param>
    /// <param name="navigationQueryService"></param>
    /// <param name="contentTypeAlias">The content type alias.</param>
    /// <returns>The siblings of the content, of the given content type.</returns>
    /// <remarks>
    ///     <para>Note that in V7 this method also return the content node self.</para>
    /// </remarks>
    [Obsolete("Use the overload with IPublishStatusQueryService, scheduled for removal in v17")]
    public static IEnumerable<IPublishedContent> SiblingsOfType(
        this IPublishedContent content,
        IVariationContextAccessor variationContextAccessor,
        IPublishedCache publishedCache,
        INavigationQueryService navigationQueryService,
        string contentTypeAlias,
        string? culture = null) =>
        SiblingsOfType(
            content,
            variationContextAccessor,
            publishedCache,
            navigationQueryService,
            StaticServiceProvider.Instance.GetRequiredService<IPublishStatusQueryService>(),
            contentTypeAlias,
            culture);

    /// <summary>
    ///     Gets the siblings of the content, of a given content type.
    /// </summary>
    /// <typeparam name="T">The content type.</typeparam>
    /// <param name="content">The content.</param>
    /// <param name="variationContextAccessor">Variation context accessor.</param>
    /// <param name="publishedCache"></param>
    /// <param name="navigationQueryService"></param>
    /// <param name="publishStatusQueryService"></param>
    /// <param name="culture">
    ///     The specific culture to filter for. If null is used the current culture is used. (Default is
    ///     null)
    /// </param>
    /// <returns>The siblings of the content, of the given content type.</returns>
    /// <remarks>
    ///     <para>Note that in V7 this method also return the content node self.</para>
    /// </remarks>
    public static IEnumerable<T> Siblings<T>(
        this IPublishedContent content,
        IVariationContextAccessor variationContextAccessor,
        IPublishedCache publishedCache,
        INavigationQueryService navigationQueryService,
        IPublishStatusQueryService publishStatusQueryService,
        string? culture = null)
        where T : class, IPublishedContent =>
        SiblingsAndSelf<T>(content, variationContextAccessor, publishedCache, navigationQueryService, publishStatusQueryService, culture)
            ?.Where(x => x.Id != content.Id) ?? Enumerable.Empty<T>();

    /// <summary>
    ///     Gets the siblings of the content, of a given content type.
    /// </summary>
    /// <typeparam name="T">The content type.</typeparam>
    /// <param name="content">The content.</param>
    /// <param name="variationContextAccessor">Variation context accessor.</param>
    /// <param name="publishedCache"></param>
    /// <param name="navigationQueryService"></param>
    /// <param name="culture">
    ///     The specific culture to filter for. If null is used the current culture is used. (Default is
    ///     null)
    /// </param>
    /// <returns>The siblings of the content, of the given content type.</returns>
    /// <remarks>
    ///     <para>Note that in V7 this method also return the content node self.</para>
    /// </remarks>
    [Obsolete("Use the overload with IPublishStatusQueryService, scheduled for removal in v17")]
    public static IEnumerable<T> Siblings<T>(
        this IPublishedContent content,
        IVariationContextAccessor variationContextAccessor,
        IPublishedCache publishedCache,
        INavigationQueryService navigationQueryService,
        string? culture = null)
        where T : class, IPublishedContent =>
        Siblings<T>(
            content,
            variationContextAccessor,
            publishedCache,
            navigationQueryService,
            StaticServiceProvider.Instance.GetRequiredService<IPublishStatusQueryService>(),
            culture);

    /// <summary>
    ///     Gets the siblings of the content including the node itself to indicate the position.
    /// </summary>
    /// <param name="content">The content.</param>
    /// <param name="publishedCache">Cache instance.</param>
    /// <param name="navigationQueryService">The navigation service.</param>
    /// <param name="variationContextAccessor">Variation context accessor.</param>
    /// <param name="publishStatusQueryService"></param>
    /// <param name="culture">
    ///     The specific culture to filter for. If null is used the current culture is used. (Default is
    ///     null)
    /// </param>
    /// <returns>The siblings of the content including the node itself.</returns>
    public static IEnumerable<IPublishedContent>? SiblingsAndSelf(
        this IPublishedContent content,
        IPublishedCache publishedCache,
        INavigationQueryService navigationQueryService,
        IVariationContextAccessor variationContextAccessor,
        IPublishStatusQueryService publishStatusQueryService,
        string? culture = null)
    {
        var success = navigationQueryService.TryGetParentKey(content.Key, out Guid? parentKey);

        if (success is false || parentKey is null)
        {
            if (navigationQueryService.TryGetRootKeys(out IEnumerable<Guid> childrenKeys) is false)
            {
                return null;
            }

            culture ??= variationContextAccessor.VariationContext?.Culture ?? string.Empty;
            return childrenKeys
                .Where(x => publishStatusQueryService.IsDocumentPublished(x , culture))
                .Select(publishedCache.GetById)
                .WhereNotNull()
                .WhereIsInvariantOrHasCulture(variationContextAccessor, culture);
        }

        return navigationQueryService.TryGetChildrenKeys(parentKey.Value, out IEnumerable<Guid> siblingKeys) is false
            ? null
            : siblingKeys.Select(publishedCache.GetById).WhereNotNull();
    }

    /// <summary>
    ///     Gets the siblings of the content including the node itself to indicate the position.
    /// </summary>
    /// <param name="content">The content.</param>
    /// <param name="publishedCache">Cache instance.</param>
    /// <param name="navigationQueryService">The navigation service.</param>
    /// <param name="variationContextAccessor">Variation context accessor.</param>
    /// <param name="culture">
    ///     The specific culture to filter for. If null is used the current culture is used. (Default is
    ///     null)
    /// </param>
    /// <returns>The siblings of the content including the node itself.</returns>
    [Obsolete("Use the overload with IPublishStatusQueryService, scheduled for removal in v17")]
    public static IEnumerable<IPublishedContent>? SiblingsAndSelf(
        this IPublishedContent content,
        IPublishedCache publishedCache,
        INavigationQueryService navigationQueryService,
        IVariationContextAccessor variationContextAccessor,
        string? culture = null) =>
        SiblingsAndSelf(
            content,
            publishedCache,
            navigationQueryService,
            variationContextAccessor,
            StaticServiceProvider.Instance.GetRequiredService<IPublishStatusQueryService>(),
            culture);

    /// <summary>
    ///     Gets the siblings of the content including the node itself to indicate the position, of a given content type.
    /// </summary>
    /// <param name="content">The content.</param>
    /// <param name="variationContextAccessor">Variation context accessor.</param>
    /// <param name="culture">
    ///     The specific culture to filter for. If null is used the current culture is used. (Default is
    ///     null)
    /// </param>
    /// <param name="navigationQueryService"></param>
    /// <param name="publishStatusQueryService"></param>
    /// <param name="contentTypeAlias">The content type alias.</param>
    /// <param name="publishedCache"></param>
    /// <returns>The siblings of the content including the node itself, of the given content type.</returns>
    public static IEnumerable<IPublishedContent> SiblingsAndSelfOfType(
        this IPublishedContent content,
        IVariationContextAccessor variationContextAccessor,
        IPublishedCache publishedCache,
        INavigationQueryService navigationQueryService,
        IPublishStatusQueryService publishStatusQueryService,
        string contentTypeAlias,
        string? culture = null)
    {
        var parentExists = navigationQueryService.TryGetParentKey(content.Key, out Guid? parentKey);

        IPublishedContent? parent = parentKey is null
            ? null
            : publishedCache.GetById(parentKey.Value);

        if (parentExists && parent is not null)
        {
            return parent.ChildrenOfType(variationContextAccessor, publishedCache, navigationQueryService, publishStatusQueryService, contentTypeAlias, culture);
        }

        if (navigationQueryService.TryGetRootKeysOfType(contentTypeAlias, out IEnumerable<Guid> rootKeysOfType) is false)
        {
            return [];
        }

        culture ??= variationContextAccessor.VariationContext?.Culture ?? string.Empty;
        return rootKeysOfType
            .Where(x => publishStatusQueryService.IsDocumentPublished(x, culture))
            .Select(publishedCache.GetById)
            .WhereNotNull()
            .WhereIsInvariantOrHasCulture(variationContextAccessor, culture);
    }

    /// <summary>
    ///     Gets the siblings of the content including the node itself to indicate the position, of a given content type.
    /// </summary>
    /// <param name="content">The content.</param>
    /// <param name="variationContextAccessor">Variation context accessor.</param>
    /// <param name="culture">
    ///     The specific culture to filter for. If null is used the current culture is used. (Default is
    ///     null)
    /// </param>
    /// <param name="navigationQueryService"></param>
    /// <param name="contentTypeAlias">The content type alias.</param>
    /// <param name="publishedCache"></param>
    /// <returns>The siblings of the content including the node itself, of the given content type.</returns>
    [Obsolete("Use the overload with IPublishStatusQueryService, scheduled for removal in v17")]
    public static IEnumerable<IPublishedContent> SiblingsAndSelfOfType(
        this IPublishedContent content,
        IVariationContextAccessor variationContextAccessor,
        IPublishedCache publishedCache,
        INavigationQueryService navigationQueryService,
        string contentTypeAlias,
        string? culture = null) =>
        SiblingsAndSelfOfType(
            content,
            variationContextAccessor,
            publishedCache,
            navigationQueryService,
            StaticServiceProvider.Instance.GetRequiredService<IPublishStatusQueryService>(),
            contentTypeAlias,
            culture);

    /// <summary>
    ///     Gets the siblings of the content including the node itself to indicate the position, of a given content type.
    /// </summary>
    /// <typeparam name="T">The content type.</typeparam>
    /// <param name="content">The content.</param>
    /// <param name="variationContextAccessor">Variation context accessor.</param>
    /// <param name="navigationQueryService"></param>
    /// <param name="publishStatusQueryService"></param>
    /// <param name="culture">
    ///     The specific culture to filter for. If null is used the current culture is used. (Default is
    ///     null)
    /// </param>
    /// <param name="publishedCache"></param>
    /// <returns>The siblings of the content including the node itself, of the given content type.</returns>
    public static IEnumerable<T> SiblingsAndSelf<T>(
        this IPublishedContent content,
        IVariationContextAccessor variationContextAccessor,
        IPublishedCache publishedCache,
        INavigationQueryService navigationQueryService,
        IPublishStatusQueryService publishStatusQueryService,
        string? culture = null)
        where T : class, IPublishedContent
    {
        var parentSuccess = navigationQueryService.TryGetParentKey(content.Key, out Guid? parentKey);
        IPublishedContent? parent = parentKey is null ? null : publishedCache.GetById(parentKey.Value);

        if (parentSuccess is false || parent is null)
        {
            var rootSuccess = navigationQueryService.TryGetRootKeys(out IEnumerable<Guid> rootKeys);
            if (rootSuccess is false)
            {
                return [];
            }

            culture ??= variationContextAccessor.VariationContext?.Culture ?? string.Empty;
            return rootKeys
                .Where(x => publishStatusQueryService.IsDocumentPublished(x, culture))
                .Select(publishedCache.GetById)
                .WhereNotNull()
                .WhereIsInvariantOrHasCulture(variationContextAccessor, culture)
                .OfType<T>();
        }

        return parent.Children<T>(variationContextAccessor, publishedCache, navigationQueryService, publishStatusQueryService, culture);
    }

    /// <summary>
    ///     Gets the siblings of the content including the node itself to indicate the position, of a given content type.
    /// </summary>
    /// <typeparam name="T">The content type.</typeparam>
    /// <param name="content">The content.</param>
    /// <param name="variationContextAccessor">Variation context accessor.</param>
    /// <param name="navigationQueryService"></param>
    /// <param name="culture">
    ///     The specific culture to filter for. If null is used the current culture is used. (Default is
    ///     null)
    /// </param>
    /// <param name="publishedCache"></param>
    /// <returns>The siblings of the content including the node itself, of the given content type.</returns>
    [Obsolete("Use the overload with IPublishStatusQueryService, scheduled for removal in v17")]
    public static IEnumerable<T> SiblingsAndSelf<T>(
        this IPublishedContent content,
        IVariationContextAccessor variationContextAccessor,
        IPublishedCache publishedCache,
        INavigationQueryService navigationQueryService,
        string? culture = null)
        where T : class, IPublishedContent => SiblingsAndSelf<T>(
            content,
            variationContextAccessor,
            publishedCache,
            navigationQueryService,
            StaticServiceProvider.Instance.GetRequiredService<IPublishStatusQueryService>(),
            culture);

    #endregion

    #region Axes: custom

    /// <summary>
    ///     Gets the root content (ancestor or self at level 1) for the specified <paramref name="content" />.
    /// </summary>
    /// <param name="content">The content.</param>
    /// <param name="variationContextAccessor"></param>
    /// <param name="publishedCache">The content cache.</param>
    /// <param name="navigationQueryService">The query service for the in-memory navigation structure.</param>
    /// <param name="publishStatusQueryService"></param>
    /// <returns>
    ///     The root content (ancestor or self at level 1) for the specified <paramref name="content" />.
    /// </returns>
    /// <remarks>
    ///     This is the same as calling
    ///     <see cref="AncestorOrSelf(IPublishedContent, int)" /> with <c>maxLevel</c>
    ///     set to 1.
    /// </remarks>
    public static IPublishedContent Root(
        this IPublishedContent content,
        IVariationContextAccessor variationContextAccessor,
        IPublishedCache publishedCache,
        INavigationQueryService navigationQueryService,
        IPublishStatusQueryService publishStatusQueryService) => content.AncestorOrSelf(variationContextAccessor, publishedCache, navigationQueryService, publishStatusQueryService, 1);

    /// <summary>
    ///     Gets the root content (ancestor or self at level 1) for the specified <paramref name="content" />.
    /// </summary>
    /// <param name="content">The content.</param>
    /// <param name="publishedCache">The content cache.</param>
    /// <param name="navigationQueryService">The query service for the in-memory navigation structure.</param>
    /// <returns>
    ///     The root content (ancestor or self at level 1) for the specified <paramref name="content" />.
    /// </returns>
    /// <remarks>
    ///     This is the same as calling
    ///     <see cref="AncestorOrSelf(IPublishedContent, int)" /> with <c>maxLevel</c>
    ///     set to 1.
    /// </remarks>
    [Obsolete("Use the overload with IVariationContextAccessor & IPublishStatusQueryService, scheduled for removal in v17")]
    public static IPublishedContent Root(
        this IPublishedContent content,
        IPublishedCache publishedCache,
        INavigationQueryService navigationQueryService) => Root(
            content,
            StaticServiceProvider.Instance.GetRequiredService<IVariationContextAccessor>(),
            publishedCache,
            navigationQueryService,
            StaticServiceProvider.Instance.GetRequiredService<IPublishStatusQueryService>());

    /// <summary>
    ///     Gets the root content (ancestor or self at level 1) for the specified <paramref name="content" /> if it's of the
    ///     specified content type <typeparamref name="T" />.
    /// </summary>
    /// <typeparam name="T">The content type.</typeparam>
    /// <param name="content">The content.</param>
    /// <param name="variationContextAccessor"></param>
    /// <param name="publishedCache">The content cache.</param>
    /// <param name="navigationQueryService">The query service for the in-memory navigation structure.</param>
    /// <param name="publishStatusQueryService"></param>
    /// <returns>
    ///     The root content (ancestor or self at level 1) for the specified <paramref name="content" /> of content type
    ///     <typeparamref name="T" />.
    /// </returns>
    /// <remarks>
    ///     This is the same as calling
    ///     <see cref="AncestorOrSelf{T}(IPublishedContent, int)" /> with
    ///     <c>maxLevel</c> set to 1.
    /// </remarks>
    public static T? Root<T>(
        this IPublishedContent content,
        IVariationContextAccessor variationContextAccessor,
        IPublishedCache publishedCache,
        INavigationQueryService navigationQueryService,
        IPublishStatusQueryService publishStatusQueryService)
        where T : class, IPublishedContent =>
        content.AncestorOrSelf<T>(variationContextAccessor, publishedCache, navigationQueryService, publishStatusQueryService, 1);

    /// <summary>
    ///     Gets the root content (ancestor or self at level 1) for the specified <paramref name="content" /> if it's of the
    ///     specified content type <typeparamref name="T" />.
    /// </summary>
    /// <typeparam name="T">The content type.</typeparam>
    /// <param name="content">The content.</param>
    /// <param name="publishedCache">The content cache.</param>
    /// <param name="navigationQueryService">The query service for the in-memory navigation structure.</param>
    /// <returns>
    ///     The root content (ancestor or self at level 1) for the specified <paramref name="content" /> of content type
    ///     <typeparamref name="T" />.
    /// </returns>
    /// <remarks>
    ///     This is the same as calling
    ///     <see cref="AncestorOrSelf{T}(IPublishedContent, int)" /> with
    ///     <c>maxLevel</c> set to 1.
    /// </remarks>
    [Obsolete("Use the overload with IVariationContextAccessor & PublishStatusQueryService, scheduled for removal in v17")]
    public static T? Root<T>(
        this IPublishedContent content,
        IPublishedCache publishedCache,
        INavigationQueryService navigationQueryService)
        where T : class, IPublishedContent =>
        Root<T>(
            content,
            StaticServiceProvider.Instance.GetRequiredService<IVariationContextAccessor>(),
            publishedCache,
            navigationQueryService,
            StaticServiceProvider.Instance.GetRequiredService<IPublishStatusQueryService>());

    #endregion

    #region Writer and creator

    public static string GetCreatorName(this IPublishedContent content, IUserService userService)
    {
        IProfile? user = userService.GetProfileById(content.CreatorId);
        return user?.Name ?? string.Empty;
    }

    public static string GetWriterName(this IPublishedContent content, IUserService userService)
    {
        IProfile? user = userService.GetProfileById(content.WriterId);
        return user?.Name ?? string.Empty;
    }

    #endregion

<<<<<<< HEAD
=======
    #region Axes: children

    /// <summary>
    ///     Gets the children of the content in a DataTable.
    /// </summary>
    /// <param name="content">The content.</param>
    /// <param name="variationContextAccessor">Variation context accessor.</param>
    /// <param name="navigationQueryService"></param>
    /// <param name="contentTypeService">The content type service.</param>
    /// <param name="mediaTypeService">The media type service.</param>
    /// <param name="memberTypeService">The member type service.</param>
    /// <param name="publishedUrlProvider">The published url provider.</param>
    /// <param name="contentTypeAliasFilter">An optional content type alias.</param>
    /// <param name="culture">
    ///     The specific culture to filter for. If null is used the current culture is used. (Default is
    ///     null)
    /// </param>
    /// <param name="publishedCache"></param>
    /// <returns>The children of the content.</returns>
    public static DataTable ChildrenAsTable(
        this IPublishedContent content,
        IVariationContextAccessor variationContextAccessor,
        IPublishedCache publishedCache,
        INavigationQueryService navigationQueryService,
        IContentTypeService contentTypeService,
        IMediaTypeService mediaTypeService,
        IMemberTypeService memberTypeService,
        IPublishedUrlProvider publishedUrlProvider,
        string contentTypeAliasFilter = "",
        string? culture = null)
        => GenerateDataTable(content, variationContextAccessor, publishedCache, navigationQueryService, contentTypeService, mediaTypeService, memberTypeService, publishedUrlProvider, contentTypeAliasFilter, culture);

    /// <summary>
    ///     Gets the children of the content in a DataTable.
    /// </summary>
    /// <param name="content">The content.</param>
    /// <param name="variationContextAccessor">Variation context accessor.</param>
    /// <param name="navigationQueryService"></param>
    /// <param name="contentTypeService">The content type service.</param>
    /// <param name="mediaTypeService">The media type service.</param>
    /// <param name="memberTypeService">The member type service.</param>
    /// <param name="publishedUrlProvider">The published url provider.</param>
    /// <param name="contentTypeAliasFilter">An optional content type alias.</param>
    /// <param name="culture">
    ///     The specific culture to filter for. If null is used the current culture is used. (Default is
    ///     null)
    /// </param>
    /// <param name="publishedCache"></param>
    /// <returns>The children of the content.</returns>
    private static DataTable GenerateDataTable(
        IPublishedContent content,
        IVariationContextAccessor variationContextAccessor,
        IPublishedCache publishedCache,
        INavigationQueryService navigationQueryService,
        IContentTypeService contentTypeService,
        IMediaTypeService mediaTypeService,
        IMemberTypeService memberTypeService,
        IPublishedUrlProvider publishedUrlProvider,
        string contentTypeAliasFilter = "",
        string? culture = null)
    {
        IPublishedContent? firstNode = contentTypeAliasFilter.IsNullOrWhiteSpace()
            ? content.Children(variationContextAccessor, publishedCache, navigationQueryService, culture)?.Any() ?? false
                ? content.Children(variationContextAccessor, publishedCache, navigationQueryService, culture)?.ElementAt(0)
                : null
            : content.Children(variationContextAccessor, publishedCache, navigationQueryService, culture)
                ?.FirstOrDefault(x => x.ContentType.Alias.InvariantEquals(contentTypeAliasFilter));
        if (firstNode == null)
        {
            // No children found
            return new DataTable();
        }

        // use new utility class to create table so that we don't have to maintain code in many places, just one
        DataTable dt = DataTableExtensions.GenerateDataTable(

            // pass in the alias of the first child node since this is the node type we're rendering headers for
            firstNode.ContentType.Alias,

            // pass in the callback to extract the Dictionary<string, string> of all defined aliases to their names
            alias => GetPropertyAliasesAndNames(contentTypeService, mediaTypeService, memberTypeService, alias),
            () =>
            {
                // here we pass in a callback to populate the datatable, yup its a bit ugly but it's already legacy and we just want to maintain code in one place.
                // create all row data
                List<Tuple<IEnumerable<KeyValuePair<string, object?>>, IEnumerable<KeyValuePair<string, object?>>>>
                    tableData = DataTableExtensions.CreateTableData();
                IOrderedEnumerable<IPublishedContent>? children =
                    content.Children(variationContextAccessor, publishedCache, navigationQueryService)?.OrderBy(x => x.SortOrder);
                if (children is not null)
                {
                    // loop through each child and create row data for it
                    foreach (IPublishedContent n in children)
                    {
                        if (contentTypeAliasFilter.IsNullOrWhiteSpace() == false)
                        {
                            if (n.ContentType.Alias.InvariantEquals(contentTypeAliasFilter) == false)
                            {
                                continue; // skip this one, it doesn't match the filter
                            }
                        }

                        var standardVals = new Dictionary<string, object?>
                        {
                            { "Id", n.Id },
                            { "NodeName", n.Name(variationContextAccessor) },
                            { "NodeTypeAlias", n.ContentType.Alias },
                            { "CreateDate", n.CreateDate },
                            { "UpdateDate", n.UpdateDate },
                            { "CreatorId", n.CreatorId },
                            { "WriterId", n.WriterId },
                            { "Url", n.Url(publishedUrlProvider) },
                        };

                        var userVals = new Dictionary<string, object?>();
                        IEnumerable<IPublishedProperty> properties =
                            n.Properties?.Where(p => p.GetSourceValue() is not null) ??
                            Array.Empty<IPublishedProperty>();
                        foreach (IPublishedProperty p in properties)
                        {
                            // probably want the "object value" of the property here...
                            userVals[p.Alias] = p.GetValue();
                        }

                        // Add the row data
                        DataTableExtensions.AddRowData(tableData, standardVals, userVals);
                    }
                }

                return tableData;
            });
        return dt;
    }

    #endregion

>>>>>>> b10a11b5
    #region PropertyAliasesAndNames

    private static Func<IContentTypeService, IMediaTypeService, IMemberTypeService, string, Dictionary<string, string>>? _getPropertyAliasesAndNames;

    /// <summary>
    ///     This is used only for unit tests to set the delegate to look up aliases/names dictionary of a content type
    /// </summary>
    internal static Func<IContentTypeService, IMediaTypeService, IMemberTypeService, string, Dictionary<string, string>>
        GetPropertyAliasesAndNames
    {
        get => _getPropertyAliasesAndNames ?? GetAliasesAndNames;
        set => _getPropertyAliasesAndNames = value;
    }

    private static Dictionary<string, string> GetAliasesAndNames(IContentTypeService contentTypeService, IMediaTypeService mediaTypeService, IMemberTypeService memberTypeService, string alias)
    {
        IContentTypeBase? type = contentTypeService.Get(alias)
                                 ?? mediaTypeService.Get(alias)
                                 ?? (IContentTypeBase?)memberTypeService.Get(alias);
        Dictionary<string, string> fields = GetAliasesAndNames(type);

        // ensure the standard fields are there
        var stdFields = new Dictionary<string, string>
        {
            { "Id", "Id" },
            { "NodeName", "NodeName" },
            { "NodeTypeAlias", "NodeTypeAlias" },
            { "CreateDate", "CreateDate" },
            { "UpdateDate", "UpdateDate" },
            { "CreatorId", "CreatorId" },
            { "WriterId", "WriterId" },
            { "Url", "Url" },
        };

        foreach (KeyValuePair<string, string> field in stdFields)
        {
            fields.TryAdd(field.Key, field.Value);
        }

        return fields;
    }

    private static Dictionary<string, string> GetAliasesAndNames(IContentTypeBase? contentType) =>
        contentType?.PropertyTypes.ToDictionary(x => x.Alias, x => x.Name) ?? new Dictionary<string, string>();



    #endregion


    public static IPublishedContent? Ancestor(this IPublishedContent content, int maxLevel)
    {
        return content.Ancestor(GetPublishedCache(content), GetNavigationQueryService(content), maxLevel);
    }


    public static IPublishedContent? Ancestor(this IPublishedContent content, string contentTypeAlias)
    {
        return content.Ancestor(GetPublishedCache(content), GetNavigationQueryService(content), contentTypeAlias);
    }


    public static T? Ancestor<T>(this IPublishedContent content, int maxLevel)
        where T : class, IPublishedContent
    {
        return Ancestor<T>(content, GetPublishedCache(content), GetNavigationQueryService(content), maxLevel);
    }


    public static IEnumerable<IPublishedContent> Ancestors(this IPublishedContent content, int maxLevel)
    {
        return content.Ancestors(GetPublishedCache(content), GetNavigationQueryService(content), maxLevel);
    }


    public static IEnumerable<IPublishedContent> Ancestors(this IPublishedContent content, string contentTypeAlias)
    {
        return content.Ancestors(GetPublishedCache(content), GetNavigationQueryService(content), contentTypeAlias);
    }


    public static IEnumerable<T> Ancestors<T>(this IPublishedContent content)
        where T : class, IPublishedContent
    {
        return Ancestors<T>(content, GetPublishedCache(content), GetNavigationQueryService(content));
    }


    public static IEnumerable<T> Ancestors<T>(this IPublishedContent content, int maxLevel)
        where T : class, IPublishedContent
    {
        return Ancestors<T>(content, GetPublishedCache(content), GetNavigationQueryService(content), maxLevel);
    }

    public static IPublishedContent AncestorOrSelf(this IPublishedContent content, int maxLevel)
    {
        return AncestorOrSelf(content, GetPublishedCache(content), GetNavigationQueryService(content), maxLevel);
    }

    public static IPublishedContent AncestorOrSelf(this IPublishedContent content, string contentTypeAlias)
    {
        return AncestorOrSelf(content, GetPublishedCache(content), GetNavigationQueryService(content), contentTypeAlias);
    }

    public static T? AncestorOrSelf<T>(this IPublishedContent content, int maxLevel)
        where T : class, IPublishedContent
    {
        return AncestorOrSelf<T>(content, GetPublishedCache(content), GetNavigationQueryService(content), maxLevel);
    }

    public static IEnumerable<IPublishedContent> AncestorsOrSelf(this IPublishedContent content, int maxLevel)
    {
        return content.AncestorsOrSelf(GetPublishedCache(content), GetNavigationQueryService(content), maxLevel);
    }

    public static IEnumerable<IPublishedContent> AncestorsOrSelf(this IPublishedContent content, string contentTypeAlias)
    {
        return content.Ancestors(GetPublishedCache(content), GetNavigationQueryService(content), contentTypeAlias);
    }

    public static IEnumerable<T> AncestorsOrSelf<T>(this IPublishedContent content, int maxLevel)
        where T : class, IPublishedContent
    {
        return AncestorsOrSelf<T>(content, GetPublishedCache(content), GetNavigationQueryService(content), maxLevel);
    }

    public static IEnumerable<IPublishedContent> AncestorsOrSelf(this IPublishedContent content, bool orSelf,
        Func<IPublishedContent, bool>? func)
    {
        return AncestorsOrSelf(content, GetPublishedCache(content), GetNavigationQueryService(content), orSelf, func);
    }

    public static IEnumerable<IPublishedContent> Breadcrumbs(
        this IPublishedContent content,
        bool andSelf = true) =>
        content.Breadcrumbs(GetPublishedCache(content), GetNavigationQueryService(content), andSelf);

    public static IEnumerable<IPublishedContent> Breadcrumbs(
        this IPublishedContent content,
        int minLevel,
        bool andSelf = true) =>
        content.Breadcrumbs(GetPublishedCache(content), GetNavigationQueryService(content), minLevel, andSelf);

    public static IEnumerable<IPublishedContent> Breadcrumbs<T>(
        this IPublishedContent content,
        bool andSelf = true)
        where T : class, IPublishedContent=>
        content.Breadcrumbs<T>(GetPublishedCache(content), GetNavigationQueryService(content), andSelf);

    public static IEnumerable<IPublishedContent> Children(
        this IPublishedContent content,
        IVariationContextAccessor? variationContextAccessor,
        IPublishStatusQueryService publishStatusQueryService,
        string? culture = null)
        => Children(content, variationContextAccessor, GetPublishedCache(content), GetNavigationQueryService(content), publishStatusQueryService, culture);

    [Obsolete("Use the overload with IPublishStatusQueryService, scheduled for removal in v17")]
    public static IEnumerable<IPublishedContent> Children(
        this IPublishedContent content,
        IVariationContextAccessor? variationContextAccessor,
        string? culture = null)
        => Children(content, variationContextAccessor, GetPublishedCache(content), GetNavigationQueryService(content), StaticServiceProvider.Instance.GetRequiredService<IPublishStatusQueryService>(), culture);

    public static IEnumerable<IPublishedContent> Children(
        this IPublishedContent content,
        IVariationContextAccessor variationContextAccessor,
        IPublishStatusQueryService publishStatusQueryService,
        Func<IPublishedContent, bool> predicate,
        string? culture = null) =>
        content.Children(variationContextAccessor, GetPublishedCache(content), GetNavigationQueryService(content), publishStatusQueryService, culture).Where(predicate);

    [Obsolete("Use the overload with IPublishStatusQueryService, scheduled for removal in v17")]
    public static IEnumerable<IPublishedContent> Children(
        this IPublishedContent content,
        IVariationContextAccessor variationContextAccessor,
        Func<IPublishedContent, bool> predicate,
        string? culture = null) =>
        Children(
            content,
            variationContextAccessor,
            StaticServiceProvider.Instance.GetRequiredService<IPublishStatusQueryService>(),
            predicate,
            culture);

    public static IEnumerable<IPublishedContent> ChildrenOfType(
        this IPublishedContent content,
        IVariationContextAccessor variationContextAccessor,
        IPublishStatusQueryService publishStatusQueryService,
        string? contentTypeAlias,
        string? culture = null)
    {
        IEnumerable<IPublishedContent> children = contentTypeAlias is not null
            ? GetChildren(GetNavigationQueryService(content), GetPublishedCache(content), content.Key, publishStatusQueryService, variationContextAccessor, contentTypeAlias, culture)
            : [];

        return children.FilterByCulture(culture, variationContextAccessor);
    }

    [Obsolete("Use the overload with IPublishStatusQueryService, scheduled for removal in v17")]
    public static IEnumerable<IPublishedContent> ChildrenOfType(
        this IPublishedContent content,
        IVariationContextAccessor variationContextAccessor,
        string? contentTypeAlias,
        string? culture = null)
    {
        IPublishStatusQueryService publishStatusQueryService = StaticServiceProvider.Instance.GetRequiredService<IPublishStatusQueryService>();
        return ChildrenOfType(content, variationContextAccessor, publishStatusQueryService, contentTypeAlias, culture);
    }

    public static IEnumerable<T> Children<T>(
        this IPublishedContent content,
        IVariationContextAccessor variationContextAccessor,
        IPublishStatusQueryService publishStatusQueryService,
        string? culture = null)
        where T : class, IPublishedContent =>
        content.Children(variationContextAccessor, GetPublishedCache(content), GetNavigationQueryService(content), publishStatusQueryService, culture).OfType<T>();

    [Obsolete("Use the overload with IPublishStatusQueryService, scheduled for removal in v17")]
    public static IEnumerable<T> Children<T>(
        this IPublishedContent content,
        IVariationContextAccessor variationContextAccessor,
        string? culture = null)
        where T : class, IPublishedContent =>
        Children<T>(content, variationContextAccessor, StaticServiceProvider.Instance.GetRequiredService<IPublishStatusQueryService>(), culture);

    public static DataTable ChildrenAsTable(
        this IPublishedContent content,
        IVariationContextAccessor variationContextAccessor,
        IContentTypeService contentTypeService,
        IMediaTypeService mediaTypeService,
        IMemberTypeService memberTypeService,
        IPublishedUrlProvider publishedUrlProvider,
        string contentTypeAliasFilter = "",
        string? culture = null)
        => GenerateDataTable(content, variationContextAccessor, GetPublishedCache(content),
            GetNavigationQueryService(content), contentTypeService, mediaTypeService, memberTypeService, publishedUrlProvider, contentTypeAliasFilter, culture);

    public static IEnumerable<IPublishedContent> DescendantsOrSelfOfType(
        this IEnumerable<IPublishedContent> parentNodes,
        IVariationContextAccessor variationContextAccessor,
        IPublishStatusQueryService publishStatusQueryService,
        string docTypeAlias,
        string? culture = null) =>
        parentNodes.SelectMany(x => x.DescendantsOrSelfOfType(
            variationContextAccessor,
            GetPublishedCache(parentNodes.First()),
            GetNavigationQueryService(parentNodes.First()),
            publishStatusQueryService,
            docTypeAlias,
            culture));

    [Obsolete("Use the overload with IPublishStatusQueryService, scheduled for removal in v17")]
    public static IEnumerable<IPublishedContent> DescendantsOrSelfOfType(
        this IEnumerable<IPublishedContent> parentNodes,
        IVariationContextAccessor variationContextAccessor,
        string docTypeAlias,
        string? culture = null) =>
        DescendantsOrSelfOfType(
            parentNodes,
            variationContextAccessor,
            StaticServiceProvider.Instance.GetRequiredService<IPublishStatusQueryService>(),
            docTypeAlias,
            culture);

    public static IEnumerable<T> DescendantsOrSelf<T>(
        this IEnumerable<IPublishedContent> parentNodes,
        IVariationContextAccessor variationContextAccessor,
        IPublishStatusQueryService publishStatusQueryService,
        string? culture = null)
        where T : class, IPublishedContent =>
        parentNodes.SelectMany(
            x => x.DescendantsOrSelf<T>(
                variationContextAccessor,
                GetPublishedCache(parentNodes.First()),
                GetNavigationQueryService(parentNodes.First()),
                publishStatusQueryService,
                culture));

    [Obsolete("Use the overload with IPublishStatusQueryService, scheduled for removal in v17")]
    public static IEnumerable<T> DescendantsOrSelf<T>(
        this IEnumerable<IPublishedContent> parentNodes,
        IVariationContextAccessor variationContextAccessor,
        string? culture = null)
        where T : class, IPublishedContent =>
        DescendantsOrSelf<T>(parentNodes, variationContextAccessor, StaticServiceProvider.Instance.GetRequiredService<IPublishStatusQueryService>(), culture);

    public static IEnumerable<IPublishedContent> Descendants(
        this IPublishedContent content,
        IVariationContextAccessor variationContextAccessor,
        IPublishStatusQueryService publishStatusQueryService,
        string? culture = null) =>
        content.DescendantsOrSelf(variationContextAccessor, GetPublishedCache(content), GetNavigationQueryService(content), publishStatusQueryService, false, null, culture);

    [Obsolete("Use the overload with IPublishStatusQueryService, scheduled for removal in v17")]
    public static IEnumerable<IPublishedContent> Descendants(
        this IPublishedContent content,
        IVariationContextAccessor variationContextAccessor,
        string? culture = null) =>
        Descendants(content, variationContextAccessor, StaticServiceProvider.Instance.GetRequiredService<IPublishStatusQueryService>(), culture);


    public static IEnumerable<IPublishedContent> Descendants(
        this IPublishedContent content,
        IVariationContextAccessor variationContextAccessor,
        IPublishStatusQueryService publishStatusQueryService,
        int level,
        string? culture = null) =>
        content.DescendantsOrSelf(variationContextAccessor, GetPublishedCache(content), GetNavigationQueryService(content), publishStatusQueryService, false, p => p.Level >= level, culture);

    [Obsolete("Use the overload with IPublishStatusQueryService, scheduled for removal in v17")]
    public static IEnumerable<IPublishedContent> Descendants(
        this IPublishedContent content,
        IVariationContextAccessor variationContextAccessor,
        int level,
        string? culture = null) =>
        Descendants(
            content,
            variationContextAccessor,
            StaticServiceProvider.Instance.GetRequiredService<IPublishStatusQueryService>(),
            level,
            culture);


    public static IEnumerable<IPublishedContent> DescendantsOfType(
        this IPublishedContent content,
        IVariationContextAccessor variationContextAccessor,
        IPublishStatusQueryService publishStatusQueryService,
        string contentTypeAlias, string? culture = null) =>
        content.EnumerateDescendantsOrSelfInternal(
            variationContextAccessor,
            GetPublishedCache(content),
            GetNavigationQueryService(content),
            publishStatusQueryService,
            culture,
            false,
            contentTypeAlias);

    [Obsolete("Use the overload with IPublishStatusQueryService, scheduled for removal in v17")]
    public static IEnumerable<IPublishedContent> DescendantsOfType(
        this IPublishedContent content,
        IVariationContextAccessor variationContextAccessor,
        string contentTypeAlias,
        string? culture = null) =>
        DescendantsOfType(
            content,
            variationContextAccessor,
            StaticServiceProvider.Instance.GetRequiredService<IPublishStatusQueryService>(),
            contentTypeAlias,
            culture);


    public static IEnumerable<T> Descendants<T>(
        this IPublishedContent content,
        IVariationContextAccessor variationContextAccessor,
        IPublishStatusQueryService publishStatusQueryService,
        string? culture = null)
        where T : class, IPublishedContent =>
        content.Descendants(variationContextAccessor, GetPublishedCache(content), GetNavigationQueryService(content), publishStatusQueryService, culture).OfType<T>();

    [Obsolete("Use the overload with IPublishStatusQueryService, scheduled for removal in v17")]
    public static IEnumerable<T> Descendants<T>(
        this IPublishedContent content,
        IVariationContextAccessor variationContextAccessor,
        string? culture = null)
        where T : class, IPublishedContent =>
        Descendants<T>(content, variationContextAccessor, StaticServiceProvider.Instance.GetRequiredService<IPublishStatusQueryService>(), culture);


    public static IEnumerable<T> Descendants<T>(
        this IPublishedContent content,
        IVariationContextAccessor variationContextAccessor,
        IPublishStatusQueryService publishStatusQueryService,
        int level,
        string? culture = null)
        where T : class, IPublishedContent =>
        content.Descendants(variationContextAccessor, GetPublishedCache(content), GetNavigationQueryService(content), publishStatusQueryService, level, culture).OfType<T>();

    [Obsolete("Use the overload with IPublishStatusQueryService, scheduled for removal in v17")]
    public static IEnumerable<T> Descendants<T>(
        this IPublishedContent content,
        IVariationContextAccessor variationContextAccessor,
        int level,
        string? culture = null)
        where T : class, IPublishedContent =>
        Descendants<T>(
            content,
            variationContextAccessor,
            StaticServiceProvider.Instance.GetRequiredService<IPublishStatusQueryService>(),
            level,
            culture);


    public static IEnumerable<IPublishedContent> DescendantsOrSelf(
        this IPublishedContent content,
        IVariationContextAccessor variationContextAccessor,
        IPublishStatusQueryService publishStatusQueryService,
        string? culture = null) =>
        content.DescendantsOrSelf(variationContextAccessor, GetPublishedCache(content), GetNavigationQueryService(content), publishStatusQueryService, true, null, culture);

    [Obsolete("Use the overload with IPublishStatusQueryService, scheduled for removal in v17")]
    public static IEnumerable<IPublishedContent> DescendantsOrSelf(
        this IPublishedContent content,
        IVariationContextAccessor variationContextAccessor,
        string? culture = null) =>
        DescendantsOrSelf(
            content,
            variationContextAccessor,
            StaticServiceProvider.Instance.GetRequiredService<IPublishStatusQueryService>(),
            culture);


    public static IEnumerable<IPublishedContent> DescendantsOrSelf(
        this IPublishedContent content,
        IVariationContextAccessor variationContextAccessor,
        IPublishStatusQueryService publishStatusQueryService,
        int level,
        string? culture = null) =>
        content.DescendantsOrSelf(
            variationContextAccessor,
            GetPublishedCache(content),
            GetNavigationQueryService(content),
            publishStatusQueryService,
            true,
            p => p.Level >= level,
            culture);

    [Obsolete("Use the overload with IPublishStatusQueryService, scheduled for removal in v17")]
    public static IEnumerable<IPublishedContent> DescendantsOrSelf(
        this IPublishedContent content,
        IVariationContextAccessor variationContextAccessor,
        int level,
        string? culture = null) =>
        DescendantsOrSelf(
            content,
            variationContextAccessor,
            StaticServiceProvider.Instance.GetRequiredService<IPublishStatusQueryService>(),
            level,
            culture);

    public static IEnumerable<IPublishedContent> DescendantsOrSelfOfType(
        this IPublishedContent content,
        IVariationContextAccessor variationContextAccessor,
        IPublishStatusQueryService publishStatusQueryService,
        string contentTypeAlias,
        string? culture = null) =>
        content.EnumerateDescendantsOrSelfInternal(
            variationContextAccessor,
            GetPublishedCache(content),
            GetNavigationQueryService(content),
            publishStatusQueryService,
            culture,
            true,
            contentTypeAlias);

    [Obsolete("Use the overload with IPublishStatusQueryService, scheduled for removal in v17")]
    public static IEnumerable<IPublishedContent> DescendantsOrSelfOfType(
        this IPublishedContent content,
        IVariationContextAccessor variationContextAccessor,
        string contentTypeAlias,
        string? culture = null) =>
        DescendantsOrSelfOfType(
            content,
            variationContextAccessor,
            StaticServiceProvider.Instance.GetRequiredService<IPublishStatusQueryService>(),
            contentTypeAlias,
            culture);


    public static IEnumerable<T> DescendantsOrSelf<T>(
        this IPublishedContent content,
        IVariationContextAccessor variationContextAccessor,
        IPublishStatusQueryService publishStatusQueryService,
        string? culture = null)
        where T : class, IPublishedContent =>
        content.DescendantsOrSelf(
                variationContextAccessor,
                GetPublishedCache(content),
                GetNavigationQueryService(content),
                publishStatusQueryService,
                culture).OfType<T>();

    [Obsolete("Use the overload with IPublishStatusQueryService, scheduled for removal in v17")]
    public static IEnumerable<T> DescendantsOrSelf<T>(
        this IPublishedContent content,
        IVariationContextAccessor variationContextAccessor,
        string? culture = null)
        where T : class, IPublishedContent =>
        DescendantsOrSelf<T>(
            content,
            variationContextAccessor,
            StaticServiceProvider.Instance.GetRequiredService<IPublishStatusQueryService>(),
            culture);


    public static IEnumerable<T> DescendantsOrSelf<T>(
        this IPublishedContent content,
        IVariationContextAccessor variationContextAccessor,
        IPublishStatusQueryService publishStatusQueryService,
        int level,
        string? culture = null)
        where T : class, IPublishedContent =>
        content.DescendantsOrSelf(
                variationContextAccessor,
                GetPublishedCache(content),
                GetNavigationQueryService(content),
                publishStatusQueryService,
                level,
                culture).OfType<T>();

    [Obsolete("Use the overload with IPublishStatusQueryService, scheduled for removal in v17")]
    public static IEnumerable<T> DescendantsOrSelf<T>(
        this IPublishedContent content,
        IVariationContextAccessor variationContextAccessor,
        int level,
        string? culture = null)
        where T : class, IPublishedContent =>
        DescendantsOrSelf<T>(
            content,
            variationContextAccessor,
            StaticServiceProvider.Instance.GetRequiredService<IPublishStatusQueryService>(),
            level,
            culture);


    public static IPublishedContent? Descendant(
        this IPublishedContent content,
        IVariationContextAccessor variationContextAccessor,
        IPublishStatusQueryService publishStatusQueryService,
        string? culture = null) =>
        content.Children(variationContextAccessor, GetPublishedCache(content), GetNavigationQueryService(content), publishStatusQueryService, culture)?.FirstOrDefault();

    [Obsolete("Use the overload with IPublishStatusQueryService, scheduled for removal in v17")]
    public static IPublishedContent? Descendant(
        this IPublishedContent content,
        IVariationContextAccessor variationContextAccessor,
        string? culture = null) =>
        Descendant(
            content,
            variationContextAccessor,
            StaticServiceProvider.Instance.GetRequiredService<IPublishStatusQueryService>(),
            culture);


    public static IPublishedContent? Descendant(
        this IPublishedContent content,
        IVariationContextAccessor variationContextAccessor,
        IPublishStatusQueryService publishStatusQueryService,
        int level,
        string? culture = null) => content
        .EnumerateDescendants(
            variationContextAccessor,
            GetPublishedCache(content),
            GetNavigationQueryService(content),
            publishStatusQueryService,
            false,
            culture).FirstOrDefault(x => x.Level == level);

    [Obsolete("Use the overload with IPublishStatusQueryService, scheduled for removal in v17")]
    public static IPublishedContent? Descendant(
        this IPublishedContent content,
        IVariationContextAccessor variationContextAccessor,
        int level,
        string? culture = null) =>
        Descendant(
            content,
            variationContextAccessor,
            StaticServiceProvider.Instance.GetRequiredService<IPublishStatusQueryService>(),
            level,
            culture);


    public static IPublishedContent? DescendantOfType(
        this IPublishedContent content,
        IVariationContextAccessor variationContextAccessor,
        IPublishStatusQueryService publishStatusQueryService,
        string contentTypeAlias,
        string? culture = null) => content
            .EnumerateDescendantsOrSelfInternal(
                variationContextAccessor,
                GetPublishedCache(content),
                GetNavigationQueryService(content),
                publishStatusQueryService,
                culture,
                false,
                contentTypeAlias)
            .FirstOrDefault();

    [Obsolete("Use the overload with IPublishStatusQueryService, scheduled for removal in v17")]
    public static IPublishedContent? DescendantOfType(
        this IPublishedContent content,
        IVariationContextAccessor variationContextAccessor,
        string contentTypeAlias,
        string? culture = null) =>
        DescendantOfType(
            content,
            variationContextAccessor,
            StaticServiceProvider.Instance.GetRequiredService<IPublishStatusQueryService>(),
            contentTypeAlias,
            culture);


    public static T? Descendant<T>(
        this IPublishedContent content,
        IVariationContextAccessor variationContextAccessor,
        IPublishStatusQueryService publishStatusQueryService,
        string? culture = null)
        where T : class, IPublishedContent =>
        content.EnumerateDescendants(
                variationContextAccessor,
                GetPublishedCache(content),
                GetNavigationQueryService(content),
                publishStatusQueryService,
                false,
                culture)
            .FirstOrDefault(x => x is T) as T;

    [Obsolete("Use the overload with IPublishStatusQueryService, scheduled for removal in v17")]
    public static T? Descendant<T>(
        this IPublishedContent content,
        IVariationContextAccessor variationContextAccessor,
        string? culture = null)
        where T : class, IPublishedContent =>
        Descendant<T>(
            content,
            variationContextAccessor,
            StaticServiceProvider.Instance.GetRequiredService<IPublishStatusQueryService>(),
            culture);


    public static T? Descendant<T>(
        this IPublishedContent content,
        IVariationContextAccessor variationContextAccessor,
        IPublishStatusQueryService publishStatusQueryService,
        int level,
        string? culture = null)
        where T : class, IPublishedContent =>
        content.Descendant(
            variationContextAccessor,
            GetPublishedCache(content),
            GetNavigationQueryService(content),
            publishStatusQueryService,
            level,
            culture) as T;

    [Obsolete("Use the overload with IPublishStatusQueryService, scheduled for removal in v17")]
    public static T? Descendant<T>(
        this IPublishedContent content,
        IVariationContextAccessor variationContextAccessor,
        int level,
        string? culture = null)
        where T : class, IPublishedContent =>
        Descendant<T>(
            content,
            variationContextAccessor,
            StaticServiceProvider.Instance.GetRequiredService<IPublishStatusQueryService>(),
            level,
            culture);


    public static IPublishedContent? DescendantOrSelf(
        this IPublishedContent content,
        IVariationContextAccessor variationContextAccessor,
        IPublishStatusQueryService publishStatusQueryService,
        int level,
        string? culture = null) => content
        .EnumerateDescendants(
            variationContextAccessor,
            GetPublishedCache(content),
            GetNavigationQueryService(content),
            publishStatusQueryService,
            true,
            culture).FirstOrDefault(x => x.Level == level);

    [Obsolete("Use the overload with IPublishStatusQueryService, scheduled for removal in v17")]
    public static IPublishedContent? DescendantOrSelf(
        this IPublishedContent content,
        IVariationContextAccessor variationContextAccessor,
        int level,
        string? culture = null) => DescendantOrSelf(content, variationContextAccessor, StaticServiceProvider.Instance.GetRequiredService<IPublishStatusQueryService>(), level, culture);


    public static IPublishedContent? DescendantOrSelfOfType(
        this IPublishedContent content,
        IVariationContextAccessor variationContextAccessor,
        IPublishStatusQueryService publishStatusQueryService,
        string contentTypeAlias,
        string? culture = null) => content
            .EnumerateDescendantsOrSelfInternal(
                variationContextAccessor,
                GetPublishedCache(content),
                GetNavigationQueryService(content),
                publishStatusQueryService,
                culture,
                true,
                contentTypeAlias)
            .FirstOrDefault();

    [Obsolete("Use the overload with IPublishStatusQueryService, scheduled for removal in v17")]
    public static IPublishedContent? DescendantOrSelfOfType(
        this IPublishedContent content,
        IVariationContextAccessor variationContextAccessor,
        string contentTypeAlias,
        string? culture = null) =>
        DescendantOrSelfOfType(
            content,
            variationContextAccessor,
            StaticServiceProvider.Instance.GetRequiredService<IPublishStatusQueryService>(),
            contentTypeAlias,
            culture);


    public static T? DescendantOrSelf<T>(
        this IPublishedContent content,
        IVariationContextAccessor variationContextAccessor,
        IPublishStatusQueryService publishStatusQueryService,
        string? culture = null)
        where T : class, IPublishedContent =>
        content.EnumerateDescendants(
                variationContextAccessor,
                GetPublishedCache(content),
                GetNavigationQueryService(content),
                publishStatusQueryService,
                true,
                culture).FirstOrDefault(x => x is T) as T;

    [Obsolete("Use the overload with IPublishStatusQueryService, scheduled for removal in v17")]
    public static T? DescendantOrSelf<T>(
        this IPublishedContent content,
        IVariationContextAccessor variationContextAccessor,
        string? culture = null)
        where T : class, IPublishedContent =>
        DescendantOrSelf<T>(
            content,
            variationContextAccessor,
            StaticServiceProvider.Instance.GetRequiredService<IPublishStatusQueryService>(),
            culture);

    public static T? DescendantOrSelf<T>(
        this IPublishedContent content,
        IVariationContextAccessor variationContextAccessor,
        IPublishStatusQueryService publishStatusQueryService,
        int level,
        string? culture = null)
        where T : class, IPublishedContent =>
        content.DescendantOrSelf(variationContextAccessor, GetPublishedCache(content), GetNavigationQueryService(content), publishStatusQueryService, level, culture) as T;

    [Obsolete("Use the overload with IPublishStatusQueryService, scheduled for removal in v17")]
    public static T? DescendantOrSelf<T>(
        this IPublishedContent content,
        IVariationContextAccessor variationContextAccessor,
        int level,
        string? culture = null)
        where T : class, IPublishedContent =>
        DescendantOrSelf<T>(
            content,
            variationContextAccessor,
            StaticServiceProvider.Instance.GetRequiredService<IPublishStatusQueryService>(),
            level,
            culture);



    public static IPublishedContent? FirstChild(
        this IPublishedContent content,
        IVariationContextAccessor variationContextAccessor,
        IPublishStatusQueryService publishStatusQueryService,
        string? culture = null) =>
        content.Children(
            variationContextAccessor,
            GetPublishedCache(content),
            GetNavigationQueryService(content),
            publishStatusQueryService,
            culture)?.FirstOrDefault();

    [Obsolete("Use the overload with IPublishStatusQueryService, scheduled for removal in v17")]
    public static IPublishedContent? FirstChild(
        this IPublishedContent content,
        IVariationContextAccessor variationContextAccessor,
        string? culture = null) =>
        FirstChild(content, variationContextAccessor, StaticServiceProvider.Instance.GetRequiredService<IPublishStatusQueryService>(), culture);


    public static IPublishedContent? FirstChildOfType(
        this IPublishedContent content,
        IVariationContextAccessor variationContextAccessor,
        IPublishStatusQueryService publishStatusQueryService,
        string contentTypeAlias,
        string? culture = null) =>
        content.ChildrenOfType(
            variationContextAccessor,
            GetPublishedCache(content),
            GetNavigationQueryService(content),
            publishStatusQueryService,
            contentTypeAlias,
            culture)?.FirstOrDefault();

    [Obsolete("Use the overload with IPublishStatusQueryService, scheduled for removal in v17")]
    public static IPublishedContent? FirstChildOfType(
        this IPublishedContent content,
        IVariationContextAccessor variationContextAccessor,
        string contentTypeAlias,
        string? culture = null) =>
        FirstChildOfType(
            content,
            variationContextAccessor,
            StaticServiceProvider.Instance.GetRequiredService<IPublishStatusQueryService>(),
            contentTypeAlias,
            culture);


    public static IPublishedContent? FirstChild(
        this IPublishedContent content,
        IVariationContextAccessor variationContextAccessor,
        IPublishStatusQueryService publishStatusQueryService,
        Func<IPublishedContent, bool> predicate,
        string? culture = null) =>
            content.Children(
                variationContextAccessor,
                GetPublishedCache(content),
                GetNavigationQueryService(content),
                publishStatusQueryService,
                predicate,
                culture)?.FirstOrDefault();

    [Obsolete("Use the overload with IPublishStatusQueryService, scheduled for removal in v17")]
    public static IPublishedContent? FirstChild(
        this IPublishedContent content,
        IVariationContextAccessor variationContextAccessor,
        Func<IPublishedContent, bool> predicate,
        string? culture = null)
        => content.Children(variationContextAccessor, GetPublishedCache(content),
            GetNavigationQueryService(content), predicate, culture)?.FirstOrDefault();


    public static IPublishedContent? FirstChild(
        this IPublishedContent content,
        IVariationContextAccessor variationContextAccessor,
        IPublishStatusQueryService publishStatusQueryService,
        Guid uniqueId,
        string? culture = null) => content
        .Children(
            variationContextAccessor,
            GetPublishedCache(content),
            GetNavigationQueryService(content),
            publishStatusQueryService,
            x => x.Key == uniqueId,
            culture)?.FirstOrDefault();

    [Obsolete("Use the overload with IPublishStatusQueryService, scheduled for removal in v17")]
    public static IPublishedContent? FirstChild(
        this IPublishedContent content,
        IVariationContextAccessor variationContextAccessor,
        Guid uniqueId,
        string? culture = null) =>
        FirstChild(
            content,
            variationContextAccessor,
            StaticServiceProvider.Instance.GetRequiredService<IPublishStatusQueryService>(),
            uniqueId,
            culture);


    public static T? FirstChild<T>(
        this IPublishedContent content,
        IVariationContextAccessor variationContextAccessor,
        IPublishStatusQueryService publishStatusQueryService,
        string? culture = null)
        where T : class, IPublishedContent =>
        content.Children<T>(
            variationContextAccessor,
            GetPublishedCache(content),
            GetNavigationQueryService(content),
            publishStatusQueryService,
            culture)?.FirstOrDefault();

    [Obsolete("Use the overload with IPublishStatusQueryService, scheduled for removal in v17")]
    public static T? FirstChild<T>(
        this IPublishedContent content,
        IVariationContextAccessor variationContextAccessor,
        string? culture = null)
        where T : class, IPublishedContent =>
        FirstChild<T>(
            content,
            variationContextAccessor,
            StaticServiceProvider.Instance.GetRequiredService<IPublishStatusQueryService>(),
            culture);


    public static T? FirstChild<T>(
        this IPublishedContent content,
        IVariationContextAccessor variationContextAccessor,
        IPublishStatusQueryService publishStatusQueryService,
        Func<T, bool> predicate,
        string? culture = null)
        where T : class, IPublishedContent =>
        content.Children<T>(
            variationContextAccessor,
            GetPublishedCache(content),
            GetNavigationQueryService(content),
            publishStatusQueryService,
            culture)?.FirstOrDefault(predicate);

    public static T? FirstChild<T>(
        this IPublishedContent content,
        IVariationContextAccessor variationContextAccessor,
        Func<T, bool> predicate,
        string? culture = null)
        where T : class, IPublishedContent =>
        FirstChild<T>(
            content,
            variationContextAccessor,
            StaticServiceProvider.Instance.GetRequiredService<IPublishStatusQueryService>(),
            predicate,
            culture);

    [Obsolete(
        "Please use IPublishedCache and IDocumentNavigationQueryService or IMediaNavigationQueryService directly. This will be removed in a future version of Umbraco")]
    public static IEnumerable<IPublishedContent> Siblings(
        this IPublishedContent content,
        IVariationContextAccessor variationContextAccessor,
        string? culture = null) =>
        Siblings(content, GetPublishedCache(content), GetNavigationQueryService(content), variationContextAccessor, culture);

    [Obsolete(
        "Please use IPublishedCache and IDocumentNavigationQueryService or IMediaNavigationQueryService directly. This will be removed in a future version of Umbraco")]
    public static IEnumerable<IPublishedContent> SiblingsOfType(
        this IPublishedContent content,
        IVariationContextAccessor variationContextAccessor,
        string contentTypeAlias,
        string? culture = null) =>
        SiblingsOfType(content, variationContextAccessor,
            GetPublishedCache(content), GetNavigationQueryService(content), contentTypeAlias, culture);

    [Obsolete(
        "Please use IPublishedCache and IDocumentNavigationQueryService or IMediaNavigationQueryService directly. This will be removed in a future version of Umbraco")]
    public static IEnumerable<T> Siblings<T>(
        this IPublishedContent content,
        IVariationContextAccessor variationContextAccessor,
        string? culture = null)
        where T : class, IPublishedContent =>
        Siblings<T>(content, variationContextAccessor, GetPublishedCache(content), GetNavigationQueryService(content), culture);

    [Obsolete(
        "Please use IPublishedCache and IDocumentNavigationQueryService or IMediaNavigationQueryService directly. This will be removed in a future version of Umbraco")]
    public static IEnumerable<IPublishedContent>? SiblingsAndSelf(
        this IPublishedContent content,
        IVariationContextAccessor variationContextAccessor,
        string? culture = null) => SiblingsAndSelf(content, GetPublishedCache(content), GetNavigationQueryService(content), variationContextAccessor, culture);

    [Obsolete(
        "Please use IPublishedCache and IDocumentNavigationQueryService or IMediaNavigationQueryService directly. This will be removed in a future version of Umbraco")]
    public static IEnumerable<IPublishedContent> SiblingsAndSelfOfType(
        this IPublishedContent content,
        IVariationContextAccessor variationContextAccessor,
        string contentTypeAlias,
        string? culture = null) => SiblingsAndSelfOfType(content, variationContextAccessor, GetPublishedCache(content),
        GetNavigationQueryService(content), contentTypeAlias, culture);


    public static IEnumerable<T> SiblingsAndSelf<T>(
        this IPublishedContent content,
        IVariationContextAccessor variationContextAccessor,
        IPublishStatusQueryService publishStatusQueryService,
        string? culture = null)
        where T : class, IPublishedContent =>
        SiblingsAndSelf<T>(
            content,
            variationContextAccessor,
            GetPublishedCache(content),
            GetNavigationQueryService(content),
            publishStatusQueryService,
            culture);

    [Obsolete("Use the overload with IPublishStatusQueryService, scheduled for removal in v17")]
    public static IEnumerable<T> SiblingsAndSelf<T>(
        this IPublishedContent content,
        IVariationContextAccessor variationContextAccessor,
        string? culture = null)
        where T : class, IPublishedContent => SiblingsAndSelf<T>(
            content,
            variationContextAccessor,
            StaticServiceProvider.Instance.GetRequiredService<IPublishStatusQueryService>(),
            culture);


    private static INavigationQueryService GetNavigationQueryService(IPublishedContent content)
    {
        switch (content.ContentType.ItemType)
        {
            case PublishedItemType.Content:
                return StaticServiceProvider.Instance.GetRequiredService<IDocumentNavigationQueryService>();
            case PublishedItemType.Media:
                return StaticServiceProvider.Instance.GetRequiredService<IMediaNavigationQueryService>();
            default:
                throw new NotSupportedException("Unsupported content type.");
        }

    }

    private static IPublishedCache GetPublishedCache(IPublishedContent content)
    {
        switch (content.ContentType.ItemType)
        {
            case PublishedItemType.Content:
                return StaticServiceProvider.Instance.GetRequiredService<IPublishedContentCache>();
            case PublishedItemType.Media:
                return StaticServiceProvider.Instance.GetRequiredService<IPublishedMediaCache>();
            default:
                throw new NotSupportedException("Unsupported content type.");
        }
    }

    private static IEnumerable<IPublishedContent> GetChildren(
        INavigationQueryService navigationQueryService,
        IPublishedCache publishedCache,
        Guid parentKey,
        IPublishStatusQueryService publishStatusQueryService,
        IVariationContextAccessor? variationContextAccessor,
        string? contentTypeAlias = null,
        string? culture = null)
    {
        var nodeExists = contentTypeAlias is null
            ? navigationQueryService.TryGetChildrenKeys(parentKey, out IEnumerable<Guid> childrenKeys)
            : navigationQueryService.TryGetChildrenKeysOfType(parentKey, contentTypeAlias, out childrenKeys);

        if (nodeExists is false)
        {
            return [];
        }
        // We need to filter what keys are published, as calling the GetById
        // with a non-existing published node, will get cache misses and call the DB
        // making it a very slow operation.

        culture ??= variationContextAccessor?.VariationContext?.Culture ?? string.Empty;

        return childrenKeys
            .Where(x => publishStatusQueryService.IsDocumentPublished(x, culture))
            .Select(publishedCache.GetById)
            .WhereNotNull()
            .OrderBy(x => x.SortOrder);
    }

    private static IEnumerable<IPublishedContent> FilterByCulture(
        this IEnumerable<IPublishedContent> contentNodes,
        string? culture,
        IVariationContextAccessor? variationContextAccessor)
    {
        // Determine the culture if not provided
        culture ??= variationContextAccessor?.VariationContext?.Culture ?? string.Empty;

        return culture == "*"
            ? contentNodes
            : contentNodes.Where(x => x.IsInvariantOrHasCulture(culture));
    }

    private static IEnumerable<IPublishedContent> EnumerateDescendantsOrSelfInternal(
        this IPublishedContent content,
        IVariationContextAccessor variationContextAccessor,
        IPublishedCache publishedCache,
        INavigationQueryService navigationQueryService,
        IPublishStatusQueryService publishStatusQueryService,
        string? culture,
        bool orSelf,
        string? contentTypeAlias = null)
    {
        if (orSelf)
        {
            if (contentTypeAlias is null || content.ContentType.Alias == contentTypeAlias)
            {
                yield return content;
            }
        }

        var nodeExists = contentTypeAlias is null
            ? navigationQueryService.TryGetDescendantsKeys(content.Key, out IEnumerable<Guid> descendantsKeys)
            : navigationQueryService.TryGetDescendantsKeysOfType(content.Key, contentTypeAlias, out descendantsKeys);

        if (nodeExists is false)
        {
            yield break;
        }

        culture ??= variationContextAccessor?.VariationContext?.Culture ?? string.Empty;
        IEnumerable<IPublishedContent> descendants = descendantsKeys
            .Where(x => publishStatusQueryService.IsDocumentPublished(x, culture))
            .Select(publishedCache.GetById)
            .WhereNotNull()
            .FilterByCulture(culture, variationContextAccessor);

        foreach (IPublishedContent descendant in descendants)
        {
            yield return descendant;
        }
    }

    private static IEnumerable<IPublishedContent> EnumerateAncestorsOrSelfInternal(
        this IPublishedContent content,
        IVariationContextAccessor variationContextAccessor,
        IPublishedCache publishedCache,
        INavigationQueryService navigationQueryService,
        IPublishStatusQueryService publishStatusQueryService,
        bool orSelf,
        string? contentTypeAlias = null,
        string? culture = null)
    {
        if (orSelf)
        {
            if (contentTypeAlias is null || content.ContentType.Alias == contentTypeAlias)
            {
                yield return content;
            }
        }

        var nodeExists = contentTypeAlias is null
            ? navigationQueryService.TryGetAncestorsKeys(content.Key, out IEnumerable<Guid> ancestorsKeys)
            : navigationQueryService.TryGetAncestorsKeysOfType(content.Key, contentTypeAlias, out ancestorsKeys);

        if (nodeExists is false)
        {
            yield break;
        }

        culture ??= variationContextAccessor.VariationContext?.Culture ?? string.Empty;
        foreach (Guid ancestorKey in ancestorsKeys)
        {
            if (publishStatusQueryService.IsDocumentPublished(ancestorKey, culture) is false)
            {
                yield break;
            }

            IPublishedContent? ancestor = publishedCache.GetById(ancestorKey);
            if (ancestor is not null)
            {
                yield return ancestor;
            }
        }
    }
}<|MERGE_RESOLUTION|>--- conflicted
+++ resolved
@@ -3279,145 +3279,11 @@
 
     #endregion
 
-<<<<<<< HEAD
-=======
-    #region Axes: children
-
-    /// <summary>
-    ///     Gets the children of the content in a DataTable.
-    /// </summary>
-    /// <param name="content">The content.</param>
-    /// <param name="variationContextAccessor">Variation context accessor.</param>
-    /// <param name="navigationQueryService"></param>
-    /// <param name="contentTypeService">The content type service.</param>
-    /// <param name="mediaTypeService">The media type service.</param>
-    /// <param name="memberTypeService">The member type service.</param>
-    /// <param name="publishedUrlProvider">The published url provider.</param>
-    /// <param name="contentTypeAliasFilter">An optional content type alias.</param>
-    /// <param name="culture">
-    ///     The specific culture to filter for. If null is used the current culture is used. (Default is
-    ///     null)
-    /// </param>
-    /// <param name="publishedCache"></param>
-    /// <returns>The children of the content.</returns>
-    public static DataTable ChildrenAsTable(
-        this IPublishedContent content,
-        IVariationContextAccessor variationContextAccessor,
-        IPublishedCache publishedCache,
-        INavigationQueryService navigationQueryService,
-        IContentTypeService contentTypeService,
-        IMediaTypeService mediaTypeService,
-        IMemberTypeService memberTypeService,
-        IPublishedUrlProvider publishedUrlProvider,
-        string contentTypeAliasFilter = "",
-        string? culture = null)
-        => GenerateDataTable(content, variationContextAccessor, publishedCache, navigationQueryService, contentTypeService, mediaTypeService, memberTypeService, publishedUrlProvider, contentTypeAliasFilter, culture);
-
-    /// <summary>
-    ///     Gets the children of the content in a DataTable.
-    /// </summary>
-    /// <param name="content">The content.</param>
-    /// <param name="variationContextAccessor">Variation context accessor.</param>
-    /// <param name="navigationQueryService"></param>
-    /// <param name="contentTypeService">The content type service.</param>
-    /// <param name="mediaTypeService">The media type service.</param>
-    /// <param name="memberTypeService">The member type service.</param>
-    /// <param name="publishedUrlProvider">The published url provider.</param>
-    /// <param name="contentTypeAliasFilter">An optional content type alias.</param>
-    /// <param name="culture">
-    ///     The specific culture to filter for. If null is used the current culture is used. (Default is
-    ///     null)
-    /// </param>
-    /// <param name="publishedCache"></param>
-    /// <returns>The children of the content.</returns>
-    private static DataTable GenerateDataTable(
-        IPublishedContent content,
-        IVariationContextAccessor variationContextAccessor,
-        IPublishedCache publishedCache,
-        INavigationQueryService navigationQueryService,
-        IContentTypeService contentTypeService,
-        IMediaTypeService mediaTypeService,
-        IMemberTypeService memberTypeService,
-        IPublishedUrlProvider publishedUrlProvider,
-        string contentTypeAliasFilter = "",
-        string? culture = null)
-    {
-        IPublishedContent? firstNode = contentTypeAliasFilter.IsNullOrWhiteSpace()
-            ? content.Children(variationContextAccessor, publishedCache, navigationQueryService, culture)?.Any() ?? false
-                ? content.Children(variationContextAccessor, publishedCache, navigationQueryService, culture)?.ElementAt(0)
-                : null
-            : content.Children(variationContextAccessor, publishedCache, navigationQueryService, culture)
-                ?.FirstOrDefault(x => x.ContentType.Alias.InvariantEquals(contentTypeAliasFilter));
-        if (firstNode == null)
-        {
-            // No children found
-            return new DataTable();
-        }
-
-        // use new utility class to create table so that we don't have to maintain code in many places, just one
-        DataTable dt = DataTableExtensions.GenerateDataTable(
-
-            // pass in the alias of the first child node since this is the node type we're rendering headers for
-            firstNode.ContentType.Alias,
-
-            // pass in the callback to extract the Dictionary<string, string> of all defined aliases to their names
-            alias => GetPropertyAliasesAndNames(contentTypeService, mediaTypeService, memberTypeService, alias),
-            () =>
-            {
-                // here we pass in a callback to populate the datatable, yup its a bit ugly but it's already legacy and we just want to maintain code in one place.
-                // create all row data
-                List<Tuple<IEnumerable<KeyValuePair<string, object?>>, IEnumerable<KeyValuePair<string, object?>>>>
-                    tableData = DataTableExtensions.CreateTableData();
-                IOrderedEnumerable<IPublishedContent>? children =
-                    content.Children(variationContextAccessor, publishedCache, navigationQueryService)?.OrderBy(x => x.SortOrder);
-                if (children is not null)
-                {
-                    // loop through each child and create row data for it
-                    foreach (IPublishedContent n in children)
-                    {
-                        if (contentTypeAliasFilter.IsNullOrWhiteSpace() == false)
-                        {
-                            if (n.ContentType.Alias.InvariantEquals(contentTypeAliasFilter) == false)
-                            {
-                                continue; // skip this one, it doesn't match the filter
-                            }
-                        }
-
-                        var standardVals = new Dictionary<string, object?>
-                        {
-                            { "Id", n.Id },
-                            { "NodeName", n.Name(variationContextAccessor) },
-                            { "NodeTypeAlias", n.ContentType.Alias },
-                            { "CreateDate", n.CreateDate },
-                            { "UpdateDate", n.UpdateDate },
-                            { "CreatorId", n.CreatorId },
-                            { "WriterId", n.WriterId },
-                            { "Url", n.Url(publishedUrlProvider) },
-                        };
-
-                        var userVals = new Dictionary<string, object?>();
-                        IEnumerable<IPublishedProperty> properties =
-                            n.Properties?.Where(p => p.GetSourceValue() is not null) ??
-                            Array.Empty<IPublishedProperty>();
-                        foreach (IPublishedProperty p in properties)
-                        {
-                            // probably want the "object value" of the property here...
-                            userVals[p.Alias] = p.GetValue();
-                        }
-
-                        // Add the row data
-                        DataTableExtensions.AddRowData(tableData, standardVals, userVals);
-                    }
-                }
-
-                return tableData;
-            });
-        return dt;
-    }
-
-    #endregion
-
->>>>>>> b10a11b5
+
+
+
+
+
     #region PropertyAliasesAndNames
 
     private static Func<IContentTypeService, IMediaTypeService, IMemberTypeService, string, Dictionary<string, string>>? _getPropertyAliasesAndNames;
@@ -3643,18 +3509,6 @@
         where T : class, IPublishedContent =>
         Children<T>(content, variationContextAccessor, StaticServiceProvider.Instance.GetRequiredService<IPublishStatusQueryService>(), culture);
 
-    public static DataTable ChildrenAsTable(
-        this IPublishedContent content,
-        IVariationContextAccessor variationContextAccessor,
-        IContentTypeService contentTypeService,
-        IMediaTypeService mediaTypeService,
-        IMemberTypeService memberTypeService,
-        IPublishedUrlProvider publishedUrlProvider,
-        string contentTypeAliasFilter = "",
-        string? culture = null)
-        => GenerateDataTable(content, variationContextAccessor, GetPublishedCache(content),
-            GetNavigationQueryService(content), contentTypeService, mediaTypeService, memberTypeService, publishedUrlProvider, contentTypeAliasFilter, culture);
-
     public static IEnumerable<IPublishedContent> DescendantsOrSelfOfType(
         this IEnumerable<IPublishedContent> parentNodes,
         IVariationContextAccessor variationContextAccessor,
