--- conflicted
+++ resolved
@@ -2832,141 +2832,6 @@
 
     #endregion
 
-
-<<<<<<< HEAD
-
-=======
-    /// <summary>
-    ///     Gets the children of the content in a DataTable.
-    /// </summary>
-    /// <param name="content">The content.</param>
-    /// <param name="navigationQueryService"></param>
-    /// <param name="publishedStatusFilteringService"></param>
-    /// <param name="contentTypeService">The content type service.</param>
-    /// <param name="mediaTypeService">The media type service.</param>
-    /// <param name="memberTypeService">The member type service.</param>
-    /// <param name="publishedUrlProvider">The published url provider.</param>
-    /// <param name="contentTypeAliasFilter">An optional content type alias.</param>
-    /// <param name="culture">
-    ///     The specific culture to filter for. If null is used the current culture is used. (Default is
-    ///     null)
-    /// </param>
-    /// <returns>The children of the content.</returns>
-    [Obsolete("This method is no longer used in Umbraco. The method will be removed in Umbraco 17.")]
-    public static DataTable ChildrenAsTable(
-        this IPublishedContent content,
-        INavigationQueryService navigationQueryService,
-        IPublishedStatusFilteringService publishedStatusFilteringService,
-        IContentTypeService contentTypeService,
-        IMediaTypeService mediaTypeService,
-        IMemberTypeService memberTypeService,
-        IPublishedUrlProvider publishedUrlProvider,
-        string contentTypeAliasFilter = "",
-        string? culture = null)
-        => content.GenerateDataTable(navigationQueryService, publishedStatusFilteringService, contentTypeService, mediaTypeService, memberTypeService, publishedUrlProvider, contentTypeAliasFilter, culture);
-
-    [Obsolete("Use the overload with INavigationQueryService and IPublishedStatusFilteringService, scheduled for removal in v17")]
-    public static DataTable ChildrenAsTable(
-        this IPublishedContent content,
-        IVariationContextAccessor variationContextAccessor,
-        IPublishedCache publishedCache,
-        INavigationQueryService navigationQueryService,
-        IContentTypeService contentTypeService,
-        IMediaTypeService mediaTypeService,
-        IMemberTypeService memberTypeService,
-        IPublishedUrlProvider publishedUrlProvider,
-        string contentTypeAliasFilter = "",
-        string? culture = null)
-        => content.GenerateDataTable(navigationQueryService, GetPublishedStatusFilteringService(content), contentTypeService, mediaTypeService, memberTypeService, publishedUrlProvider, contentTypeAliasFilter, culture);
-
-    private static DataTable GenerateDataTable(
-        this IPublishedContent content,
-        INavigationQueryService navigationQueryService,
-        IPublishedStatusFilteringService publishedStatusFilteringService,
-        IContentTypeService contentTypeService,
-        IMediaTypeService mediaTypeService,
-        IMemberTypeService memberTypeService,
-        IPublishedUrlProvider publishedUrlProvider,
-        string contentTypeAliasFilter = "",
-        string? culture = null)
-    {
-        IPublishedContent[] children = content.Children(navigationQueryService, publishedStatusFilteringService, culture).ToArray();
-        IPublishedContent? firstNode = contentTypeAliasFilter.IsNullOrWhiteSpace()
-            ? children.Length > 0
-                ? children.ElementAt(0)
-                : null
-            : children.FirstOrDefault(x => x.ContentType.Alias.InvariantEquals(contentTypeAliasFilter));
-        if (firstNode == null)
-        {
-            // No children found
-            return new DataTable();
-        }
-
-        // use new utility class to create table so that we don't have to maintain code in many places, just one
-        DataTable dt = DataTableExtensions.GenerateDataTable(
->>>>>>> 561d8716
-
-
-<<<<<<< HEAD
-=======
-            // pass in the callback to extract the Dictionary<string, string> of all defined aliases to their names
-            alias => GetPropertyAliasesAndNames(contentTypeService, mediaTypeService, memberTypeService, alias),
-            () =>
-            {
-                // here we pass in a callback to populate the datatable, yup its a bit ugly but it's already legacy and we just want to maintain code in one place.
-                // create all row data
-                List<Tuple<IEnumerable<KeyValuePair<string, object?>>, IEnumerable<KeyValuePair<string, object?>>>>
-                    tableData = DataTableExtensions.CreateTableData();
-                IOrderedEnumerable<IPublishedContent>? children =
-                    content.Children(navigationQueryService, publishedStatusFilteringService).OrderBy(x => x.SortOrder);
-                if (children is not null)
-                {
-                    // loop through each child and create row data for it
-                    foreach (IPublishedContent n in children)
-                    {
-                        if (contentTypeAliasFilter.IsNullOrWhiteSpace() == false)
-                        {
-                            if (n.ContentType.Alias.InvariantEquals(contentTypeAliasFilter) == false)
-                            {
-                                continue; // skip this one, it doesn't match the filter
-                            }
-                        }
-
-                        var standardVals = new Dictionary<string, object?>
-                        {
-                            { "Id", n.Id },
-                            { "NodeName", n.Name(null, culture) },
-                            { "NodeTypeAlias", n.ContentType.Alias },
-                            { "CreateDate", n.CreateDate },
-                            { "UpdateDate", n.UpdateDate },
-                            { "CreatorId", n.CreatorId },
-                            { "WriterId", n.WriterId },
-                            { "Url", n.Url(publishedUrlProvider) },
-                        };
-
-                        var userVals = new Dictionary<string, object?>();
-                        IEnumerable<IPublishedProperty> properties =
-                            n.Properties?.Where(p => p.GetSourceValue() is not null) ??
-                            Array.Empty<IPublishedProperty>();
-                        foreach (IPublishedProperty p in properties)
-                        {
-                            // probably want the "object value" of the property here...
-                            userVals[p.Alias] = p.GetValue();
-                        }
-
-                        // Add the row data
-                        DataTableExtensions.AddRowData(tableData, standardVals, userVals);
-                    }
-                }
-
-                return tableData;
-            });
-        return dt;
-    }
-
-    #endregion
->>>>>>> 561d8716
-
     #region PropertyAliasesAndNames
 
     private static Func<IContentTypeService, IMediaTypeService, IMemberTypeService, string, Dictionary<string, string>>? _getPropertyAliasesAndNames;
@@ -3146,19 +3011,6 @@
         where T : class, IPublishedContent
         => content.Children<T>(GetNavigationQueryService(content), GetPublishedStatusFilteringService(content), culture);
 
-<<<<<<< HEAD
-=======
-    [Obsolete("This method is no longer used in Umbraco. The method will be removed in Umbraco 17.")]
-    public static DataTable ChildrenAsTable(
-        this IPublishedContent content,
-        IVariationContextAccessor variationContextAccessor,
-        IContentTypeService contentTypeService,
-        IMediaTypeService mediaTypeService,
-        IMemberTypeService memberTypeService,
-        IPublishedUrlProvider publishedUrlProvider,
-        string contentTypeAliasFilter = "",
-        string? culture = null)
-        => content.GenerateDataTable(GetNavigationQueryService(content), GetPublishedStatusFilteringService(content), contentTypeService, mediaTypeService, memberTypeService, publishedUrlProvider, contentTypeAliasFilter, culture);
 
     public static IEnumerable<IPublishedContent> DescendantsOrSelfOfType(
         this IEnumerable<IPublishedContent> parentNodes,
@@ -3173,7 +3025,6 @@
             culture));
 
     [Obsolete("Use the overload with INavigationQueryService and IPublishedStatusFilteringService, scheduled for removal in v17")]
->>>>>>> 561d8716
     public static IEnumerable<IPublishedContent> DescendantsOrSelfOfType(
         this IEnumerable<IPublishedContent> parentNodes,
         IVariationContextAccessor variationContextAccessor,
