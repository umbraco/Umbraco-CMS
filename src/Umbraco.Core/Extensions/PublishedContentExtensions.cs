// Copyright (c) Umbraco.
// See LICENSE for more details.

using System.Data;
<<<<<<< HEAD
using Umbraco.Cms.Core;
=======
>>>>>>> b69afe81
using Umbraco.Cms.Core.Configuration.Models;
using Umbraco.Cms.Core.Models;
using Umbraco.Cms.Core.Models.Membership;
using Umbraco.Cms.Core.Models.PublishedContent;
using Umbraco.Cms.Core.PublishedCache;
using Umbraco.Cms.Core.Routing;
using Umbraco.Cms.Core.Services;

namespace Umbraco.Extensions;

public static class PublishedContentExtensions
{
    #region Name

    /// <summary>
    ///     Gets the name of the content item.
    /// </summary>
    /// <param name="content">The content item.</param>
    /// <param name="variationContextAccessor"></param>
    /// <param name="culture">
    ///     The specific culture to get the name for. If null is used the current culture is used (Default is
    ///     null).
    /// </param>
    public static string? Name(this IPublishedContent content, IVariationContextAccessor? variationContextAccessor, string? culture = null)
    {
<<<<<<< HEAD
        #region Name

        /// <summary>
        /// Gets the name of the content item.
        /// </summary>
        /// <param name="content">The content item.</param>
        /// <param name="variationContextAccessor"></param>
        /// <param name="culture">The specific culture to get the name for. If null is used the current culture is used (Default is null).</param>
        public static string Name(this IPublishedContent content, IVariationContextAccessor? variationContextAccessor, string? culture = null)
        {
            if (content == null)
            {
                throw new ArgumentNullException(nameof(content));
            }

            // invariant has invariant value (whatever the requested culture)
            if (!content.ContentType.VariesByCulture())
            {
                return content.Cultures.TryGetValue(string.Empty, out var invariantInfos) ? invariantInfos.Name : string.Empty;
            }

            // handle context culture for variant
            if (culture == null)
            {
                culture = variationContextAccessor?.VariationContext?.Culture ?? string.Empty;
            }

            // get
            return culture != string.Empty && content.Cultures.TryGetValue(culture, out var infos) ? infos.Name : string.Empty;
        }

        #endregion

        #region Url segment

        /// <summary>
        /// Gets the URL segment of the content item.
        /// </summary>
        /// <param name="content">The content item.</param>
        /// <param name="variationContextAccessor"></param>
        /// <param name="culture">The specific culture to get the URL segment for. If null is used the current culture is used (Default is null).</param>
        public static string? UrlSegment(this IPublishedContent content, IVariationContextAccessor? variationContextAccessor, string? culture = null)
=======
        if (content == null)
>>>>>>> b69afe81
        {
            throw new ArgumentNullException(nameof(content));
        }

        // invariant has invariant value (whatever the requested culture)
        if (!content.ContentType.VariesByCulture())
        {
            return content.Cultures.TryGetValue(string.Empty, out PublishedCultureInfo? invariantInfos)
                ? invariantInfos.Name
                : null;
        }

        // handle context culture for variant
        if (culture == null)
        {
<<<<<<< HEAD
            if (contents == null)
                throw new ArgumentNullException(nameof(contents));

            culture = culture ?? variationContextAccessor.VariationContext?.Culture ?? "";

            // either does not vary by culture, or has the specified culture
            return contents.Where(x => !x.ContentType.VariesByCulture() || HasCulture(x, culture));
=======
            culture = variationContextAccessor?.VariationContext?.Culture ?? string.Empty;
>>>>>>> b69afe81
        }

        // get
        return culture != string.Empty && content.Cultures.TryGetValue(culture, out PublishedCultureInfo? infos)
            ? infos.Name
            : null;
    }

    #endregion

    #region Url segment

    /// <summary>
    ///     Gets the URL segment of the content item.
    /// </summary>
    /// <param name="content">The content item.</param>
    /// <param name="variationContextAccessor"></param>
    /// <param name="culture">
    ///     The specific culture to get the URL segment for. If null is used the current culture is used
    ///     (Default is null).
    /// </param>
    public static string? UrlSegment(this IPublishedContent content, IVariationContextAccessor? variationContextAccessor, string? culture = null)
    {
        if (content == null)
        {
            throw new ArgumentNullException(nameof(content));
        }

        // invariant has invariant value (whatever the requested culture)
        if (!content.ContentType.VariesByCulture())
        {
            return content.Cultures.TryGetValue(string.Empty, out PublishedCultureInfo? invariantInfos)
                ? invariantInfos.UrlSegment
                : null;
        }

        // handle context culture for variant
        if (culture == null)
        {
            culture = variationContextAccessor?.VariationContext?.Culture ?? string.Empty;
        }

        // get
        return culture != string.Empty && content.Cultures.TryGetValue(culture, out PublishedCultureInfo? infos)
            ? infos.UrlSegment
            : null;
    }

    #endregion

    #region IsComposedOf

    /// <summary>
    ///     Gets a value indicating whether the content is of a content type composed of the given alias
    /// </summary>
    /// <param name="content">The content.</param>
    /// <param name="alias">The content type alias.</param>
    /// <returns>
    ///     A value indicating whether the content is of a content type composed of a content type identified by the
    ///     alias.
    /// </returns>
    public static bool IsComposedOf(this IPublishedContent content, string alias) =>
        content.ContentType.CompositionAliases.InvariantContains(alias);

    #endregion

    #region Axes: parent

    // Parent is native

    /// <summary>
    ///     Gets the parent of the content, of a given content type.
    /// </summary>
    /// <typeparam name="T">The content type.</typeparam>
    /// <param name="content">The content.</param>
    /// <returns>The parent of content, of the given content type, else null.</returns>
    public static T? Parent<T>(this IPublishedContent content)
        where T : class, IPublishedContent
    {
        if (content == null)
        {
            throw new ArgumentNullException(nameof(content));
        }

        return content.Parent as T;
    }

    #endregion

    #region Url

    /// <summary>
    ///     Gets the url of the content item.
    /// </summary>
    /// <remarks>
    ///     <para>
    ///         If the content item is a document, then this method returns the url of the
    ///         document. If it is a media, then this methods return the media url for the
    ///         'umbracoFile' property. Use the MediaUrl() method to get the media url for other
    ///         properties.
    ///     </para>
    ///     <para>
    ///         The value of this property is contextual. It depends on the 'current' request uri,
    ///         if any. In addition, when the content type is multi-lingual, this is the url for the
    ///         specified culture. Otherwise, it is the invariant url.
    ///     </para>
    /// </remarks>
    public static string Url(this IPublishedContent content, IPublishedUrlProvider publishedUrlProvider, string? culture = null, UrlMode mode = UrlMode.Default)
    {
        if (publishedUrlProvider == null)
        {
            throw new InvalidOperationException(
                "Cannot resolve a Url when Current.UmbracoContext.UrlProvider is null.");
        }

        switch (content.ContentType.ItemType)
        {
            case PublishedItemType.Content:
                return publishedUrlProvider.GetUrl(content, mode, culture);

            case PublishedItemType.Media:
                return publishedUrlProvider.GetMediaUrl(content, mode, culture);

            default:
                throw new NotSupportedException();
        }
    }

    #endregion

    #region Culture

    /// <summary>
    ///     Determines whether the content has a culture.
    /// </summary>
    /// <remarks>Culture is case-insensitive.</remarks>
    public static bool HasCulture(this IPublishedContent content, string? culture)
    {
        if (content == null)
        {
            throw new ArgumentNullException(nameof(content));
        }

        return content.Cultures.ContainsKey(culture ?? string.Empty);
    }

    /// <summary>
    ///     Determines whether the content is invariant, or has a culture.
    /// </summary>
    /// <remarks>Culture is case-insensitive.</remarks>
    public static bool IsInvariantOrHasCulture(this IPublishedContent content, string culture)
        => !content.ContentType.VariesByCulture() || content.Cultures.ContainsKey(culture ?? string.Empty);

    /// <summary>
    ///     Filters a sequence of <see cref="IPublishedContent" /> to return invariant items, and items that are published for
    ///     the specified culture.
    /// </summary>
    /// <param name="contents">The content items.</param>
    /// <param name="variationContextAccessor"></param>
    /// <param name="culture">
    ///     The specific culture to filter for. If null is used the current culture is used. (Default is
    ///     null).
    /// </param>
    internal static IEnumerable<T> WhereIsInvariantOrHasCulture<T>(this IEnumerable<T> contents, IVariationContextAccessor variationContextAccessor, string? culture = null)
        where T : class, IPublishedContent
    {
        if (contents == null)
        {
            throw new ArgumentNullException(nameof(contents));
        }

        culture = culture ?? variationContextAccessor.VariationContext?.Culture ?? string.Empty;

        // either does not vary by culture, or has the specified culture
        return contents.Where(x => !x.ContentType.VariesByCulture() || HasCulture(x, culture));
    }

    /// <summary>
    ///     Gets the culture date of the content item.
    /// </summary>
    /// <param name="content">The content item.</param>
    /// <param name="variationContextAccessor"></param>
    /// <param name="culture">
    ///     The specific culture to get the name for. If null is used the current culture is used (Default is
    ///     null).
    /// </param>
    public static DateTime CultureDate(this IPublishedContent content, IVariationContextAccessor variationContextAccessor, string? culture = null)
    {
        // invariant has invariant value (whatever the requested culture)
        if (!content.ContentType.VariesByCulture())
        {
            return content.UpdateDate;
        }

        // handle context culture for variant
        if (culture == null)
        {
            culture = variationContextAccessor?.VariationContext?.Culture ?? string.Empty;
        }

        // get
        return culture != string.Empty && content.Cultures.TryGetValue(culture, out PublishedCultureInfo? infos)
            ? infos.Date
            : DateTime.MinValue;
    }

    #endregion

    #region Template

    /// <summary>
    ///     Returns the current template Alias
    /// </summary>
    /// <returns>Empty string if none is set.</returns>
    public static string GetTemplateAlias(this IPublishedContent content, IFileService fileService)
    {
        if (content.TemplateId.HasValue == false)
        {
            return string.Empty;
        }

        ITemplate? template = fileService.GetTemplate(content.TemplateId.Value);
        return template?.Alias ?? string.Empty;
    }

    public static bool IsAllowedTemplate(this IPublishedContent content, IContentTypeService contentTypeService, WebRoutingSettings webRoutingSettings, int templateId) =>
        content.IsAllowedTemplate(contentTypeService, webRoutingSettings.DisableAlternativeTemplates, webRoutingSettings.ValidateAlternativeTemplates, templateId);

    public static bool IsAllowedTemplate(this IPublishedContent content, IContentTypeService contentTypeService, bool disableAlternativeTemplates, bool validateAlternativeTemplates, int templateId)
    {
        if (disableAlternativeTemplates)
        {
            return content.TemplateId == templateId;
        }

        if (content.TemplateId == templateId || !validateAlternativeTemplates)
        {
            return true;
        }

        IContentType? publishedContentContentType = contentTypeService.Get(content.ContentType.Id);
        if (publishedContentContentType == null)
        {
            throw new NullReferenceException("No content type returned for published content (contentType='" +
                                             content.ContentType.Id + "')");
        }

        return publishedContentContentType.IsAllowedTemplate(templateId);
    }

    public static bool IsAllowedTemplate(this IPublishedContent content, IFileService fileService, IContentTypeService contentTypeService, bool disableAlternativeTemplates, bool validateAlternativeTemplates, string templateAlias)
    {
        ITemplate? template = fileService.GetTemplate(templateAlias);
        return template != null && content.IsAllowedTemplate(contentTypeService, disableAlternativeTemplates, validateAlternativeTemplates, template.Id);
    }

    #endregion

    #region HasValue, Value, Value<T>

    /// <summary>
    ///     Gets a value indicating whether the content has a value for a property identified by its alias.
    /// </summary>
    /// <param name="content">The content.</param>
    /// <param name="publishedValueFallback">The published value fallback implementation.</param>
    /// <param name="alias">The property alias.</param>
    /// <param name="culture">The variation language.</param>
    /// <param name="segment">The variation segment.</param>
    /// <param name="fallback">Optional fallback strategy.</param>
    /// <returns>A value indicating whether the content has a value for the property identified by the alias.</returns>
    /// <remarks>Returns true if HasValue is true, or a fallback strategy can provide a value.</remarks>
    public static bool HasValue(this IPublishedContent content, IPublishedValueFallback publishedValueFallback, string alias, string? culture = null, string? segment = null, Fallback fallback = default)
    {
        IPublishedProperty? property = content.GetProperty(alias);

        // if we have a property, and it has a value, return that value
        if (property != null && property.HasValue(culture, segment))
        {
            return true;
        }

        // else let fallback try to get a value
        return publishedValueFallback.TryGetValue(content, alias, culture, segment, fallback, null, out _, out _);
    }

    /// <summary>
    ///     Gets the value of a content's property identified by its alias, if it exists, otherwise a default value.
    /// </summary>
    /// <param name="content">The content.</param>
    /// <param name="publishedValueFallback">The published value fallback implementation.</param>
    /// <param name="alias">The property alias.</param>
    /// <param name="culture">The variation language.</param>
    /// <param name="segment">The variation segment.</param>
    /// <param name="fallback">Optional fallback strategy.</param>
    /// <param name="defaultValue">The default value.</param>
    /// <returns>The value of the content's property identified by the alias, if it exists, otherwise a default value.</returns>
    public static object? Value(
        this IPublishedContent content,
        IPublishedValueFallback publishedValueFallback,
        string alias,
        string? culture = null,
        string? segment = null,
        Fallback fallback = default,
        object? defaultValue = default)
    {
        IPublishedProperty? property = content.GetProperty(alias);

        // if we have a property, and it has a value, return that value
        if (property != null && property.HasValue(culture, segment))
        {
            return property.GetValue(culture, segment);
        }

        // else let fallback try to get a value
        if (publishedValueFallback.TryGetValue(content, alias, culture, segment, fallback, defaultValue, out var value, out property))
        {
            return value;
        }

        // else... if we have a property, at least let the converter return its own
        // vision of 'no value' (could be an empty enumerable)
        return property?.GetValue(culture, segment);
    }

    /// <summary>
    ///     Gets the value of a content's property identified by its alias, converted to a specified type.
    /// </summary>
    /// <typeparam name="T">The target property type.</typeparam>
    /// <param name="content">The content.</param>
    /// <param name="publishedValueFallback">The published value fallback implementation.</param>
    /// <param name="alias">The property alias.</param>
    /// <param name="culture">The variation language.</param>
    /// <param name="segment">The variation segment.</param>
    /// <param name="fallback">Optional fallback strategy.</param>
    /// <param name="defaultValue">The default value.</param>
    /// <returns>The value of the content's property identified by the alias, converted to the specified type.</returns>
    public static T? Value<T>(
        this IPublishedContent content,
        IPublishedValueFallback publishedValueFallback,
        string alias,
        string? culture = null,
        string? segment = null,
        Fallback fallback = default,
        T? defaultValue = default)
    {
        IPublishedProperty? property = content.GetProperty(alias);

        // if we have a property, and it has a value, return that value
        if (property != null && property.HasValue(culture, segment))
        {
            return property.Value<T>(publishedValueFallback, culture, segment);
        }

<<<<<<< HEAD
        /// <summary>
        /// Gets the content or its nearest ancestor, at a lever lesser or equal to a specified level.
        /// </summary>
        /// <param name="content">The content.</param>
        /// <param name="maxLevel">The level.</param>
        /// <returns>The content or its nearest (in down-top order) ancestor, at a level lesser or equal to the specified level.</returns>
        /// <remarks>May or may not return the content itself depending on its level. May return <c>null</c>.</remarks>
        public static IPublishedContent AncestorOrSelf(this IPublishedContent content, int maxLevel)
        {
            return content.EnumerateAncestors(true).FirstOrDefault(x => x.Level <= maxLevel) ?? content;
        }

        /// <summary>
        /// Gets the content or its nearest ancestor, of a specified content type.
        /// </summary>
        /// <param name="content">The content.</param>
        /// <param name="contentTypeAlias">The content type.</param>
        /// <returns>The content or its nearest (in down-top order) ancestor, of the specified content type.</returns>
        /// <remarks>May or may not return the content itself depending on its content type. May return <c>null</c>.</remarks>
        public static IPublishedContent AncestorOrSelf(this IPublishedContent content, string contentTypeAlias)
        {
            return content.EnumerateAncestors(true).FirstOrDefault(x => x.ContentType.Alias.InvariantEquals(contentTypeAlias)) ?? content;
        }
=======
        // else let fallback try to get a value
        if (publishedValueFallback.TryGetValue(content, alias, culture, segment, fallback, defaultValue, out T? value, out property))
        {
            return value;
        }

        // else... if we have a property, at least let the converter return its own
        // vision of 'no value' (could be an empty enumerable) - otherwise, default
        return property == null ? default : property.Value<T>(publishedValueFallback, culture, segment);
    }
>>>>>>> b69afe81

    #endregion

    #region IsSomething: misc.

    /// <summary>
    ///     Determines whether the specified content is a specified content type.
    /// </summary>
    /// <param name="content">The content to determine content type of.</param>
    /// <param name="docTypeAlias">The alias of the content type to test against.</param>
    /// <returns>True if the content is of the specified content type; otherwise false.</returns>
    public static bool IsDocumentType(this IPublishedContent content, string docTypeAlias) =>
        content.ContentType.Alias.InvariantEquals(docTypeAlias);

    /// <summary>
    ///     Determines whether the specified content is a specified content type or it's derived types.
    /// </summary>
    /// <param name="content">The content to determine content type of.</param>
    /// <param name="docTypeAlias">The alias of the content type to test against.</param>
    /// <param name="recursive">
    ///     When true, recurses up the content type tree to check inheritance; when false just calls
    ///     IsDocumentType(this IPublishedContent content, string docTypeAlias).
    /// </param>
    /// <returns>True if the content is of the specified content type or a derived content type; otherwise false.</returns>
    public static bool IsDocumentType(this IPublishedContent content, string docTypeAlias, bool recursive)
    {
        if (content.IsDocumentType(docTypeAlias))
        {
            return true;
        }

        return recursive && content.IsComposedOf(docTypeAlias);
    }

    #endregion

    #region IsSomething: equality

    public static bool IsEqual(this IPublishedContent content, IPublishedContent other) => content.Id == other.Id;

    public static bool IsNotEqual(this IPublishedContent content, IPublishedContent other) =>
        content.IsEqual(other) == false;

    #endregion

    #region IsSomething: ancestors and descendants

    public static bool IsDescendant(this IPublishedContent content, IPublishedContent other) =>
        other.Level < content.Level && content.Path.InvariantStartsWith(other.Path.EnsureEndsWith(','));

    public static bool IsDescendantOrSelf(this IPublishedContent content, IPublishedContent other) =>
        content.Path.InvariantEquals(other.Path) || content.IsDescendant(other);

    public static bool IsAncestor(this IPublishedContent content, IPublishedContent other) =>
        content.Level < other.Level && other.Path.InvariantStartsWith(content.Path.EnsureEndsWith(','));

    public static bool IsAncestorOrSelf(this IPublishedContent content, IPublishedContent other) =>
        other.Path.InvariantEquals(content.Path) || content.IsAncestor(other);

    #endregion

    #region Axes: ancestors, ancestors-or-self

    // as per XPath 1.0 specs �2.2,
    // - the ancestor axis contains the ancestors of the context node; the ancestors of the context node consist
    //   of the parent of context node and the parent's parent and so on; thus, the ancestor axis will always
    //   include the root node, unless the context node is the root node.
    // - the ancestor-or-self axis contains the context node and the ancestors of the context node; thus,
    //   the ancestor axis will always include the root node.
    //
    // as per XPath 2.0 specs �3.2.1.1,
    // - the ancestor axis is defined as the transitive closure of the parent axis; it contains the ancestors
    //   of the context node (the parent, the parent of the parent, and so on) - The ancestor axis includes the
    //   root node of the tree in which the context node is found, unless the context node is the root node.
    // - the ancestor-or-self axis contains the context node and the ancestors of the context node; thus,
    //   the ancestor-or-self axis will always include the root node.
    //
    // the ancestor and ancestor-or-self axis are reverse axes ie they contain the context node or nodes that
    // are before the context node in document order.
    //
    // document order is defined by �2.4.1 as:
    // - the root node is the first node.
    // - every node occurs before all of its children and descendants.
    // - the relative order of siblings is the order in which they occur in the children property of their parent node.
    // - children and descendants occur before following siblings.

    /// <summary>
    ///     Gets the ancestors of the content.
    /// </summary>
    /// <param name="content">The content.</param>
    /// <returns>The ancestors of the content, in down-top order.</returns>
    /// <remarks>Does not consider the content itself.</remarks>
    public static IEnumerable<IPublishedContent> Ancestors(this IPublishedContent content) =>
        content.AncestorsOrSelf(false, null);

    /// <summary>
    ///     Gets the ancestors of the content, at a level lesser or equal to a specified level.
    /// </summary>
    /// <param name="content">The content.</param>
    /// <param name="maxLevel">The level.</param>
    /// <returns>The ancestors of the content, at a level lesser or equal to the specified level, in down-top order.</returns>
    /// <remarks>Does not consider the content itself. Only content that are "high enough" in the tree are returned.</remarks>
    public static IEnumerable<IPublishedContent> Ancestors(this IPublishedContent content, int maxLevel) =>
        content.AncestorsOrSelf(false, n => n.Level <= maxLevel);

    /// <summary>
    ///     Gets the ancestors of the content, of a specified content type.
    /// </summary>
    /// <param name="content">The content.</param>
    /// <param name="contentTypeAlias">The content type.</param>
    /// <returns>The ancestors of the content, of the specified content type, in down-top order.</returns>
    /// <remarks>Does not consider the content itself. Returns all ancestors, of the specified content type.</remarks>
    public static IEnumerable<IPublishedContent> Ancestors(this IPublishedContent content, string contentTypeAlias) =>
        content.AncestorsOrSelf(false, n => n.ContentType.Alias.InvariantEquals(contentTypeAlias));

    /// <summary>
    ///     Gets the ancestors of the content, of a specified content type.
    /// </summary>
    /// <typeparam name="T">The content type.</typeparam>
    /// <param name="content">The content.</param>
    /// <returns>The ancestors of the content, of the specified content type, in down-top order.</returns>
    /// <remarks>Does not consider the content itself. Returns all ancestors, of the specified content type.</remarks>
    public static IEnumerable<T> Ancestors<T>(this IPublishedContent content)
        where T : class, IPublishedContent =>
        content.Ancestors().OfType<T>();

    /// <summary>
    ///     Gets the ancestors of the content, at a level lesser or equal to a specified level, and of a specified content
    ///     type.
    /// </summary>
    /// <typeparam name="T">The content type.</typeparam>
    /// <param name="content">The content.</param>
    /// <param name="maxLevel">The level.</param>
    /// <returns>
    ///     The ancestors of the content, at a level lesser or equal to the specified level, and of the specified
    ///     content type, in down-top order.
    /// </returns>
    /// <remarks>
    ///     Does not consider the content itself. Only content that are "high enough" in the trees, and of the
    ///     specified content type, are returned.
    /// </remarks>
    public static IEnumerable<T> Ancestors<T>(this IPublishedContent content, int maxLevel)
        where T : class, IPublishedContent =>
        content.Ancestors(maxLevel).OfType<T>();

    /// <summary>
    ///     Gets the content and its ancestors.
    /// </summary>
    /// <param name="content">The content.</param>
    /// <returns>The content and its ancestors, in down-top order.</returns>
    public static IEnumerable<IPublishedContent> AncestorsOrSelf(this IPublishedContent content) =>
        content.AncestorsOrSelf(true, null);

    /// <summary>
    ///     Gets the content and its ancestors, at a level lesser or equal to a specified level.
    /// </summary>
    /// <param name="content">The content.</param>
    /// <param name="maxLevel">The level.</param>
    /// <returns>
    ///     The content and its ancestors, at a level lesser or equal to the specified level,
    ///     in down-top order.
    /// </returns>
    /// <remarks>
    ///     Only content that are "high enough" in the tree are returned. So it may or may not begin
    ///     with the content itself, depending on its level.
    /// </remarks>
    public static IEnumerable<IPublishedContent> AncestorsOrSelf(this IPublishedContent content, int maxLevel) =>
        content.AncestorsOrSelf(true, n => n.Level <= maxLevel);

    /// <summary>
    ///     Gets the content and its ancestors, of a specified content type.
    /// </summary>
    /// <param name="content">The content.</param>
    /// <param name="contentTypeAlias">The content type.</param>
    /// <returns>The content and its ancestors, of the specified content type, in down-top order.</returns>
    /// <remarks>May or may not begin with the content itself, depending on its content type.</remarks>
    public static IEnumerable<IPublishedContent>
        AncestorsOrSelf(this IPublishedContent content, string contentTypeAlias) =>
        content.AncestorsOrSelf(true, n => n.ContentType.Alias.InvariantEquals(contentTypeAlias));

    /// <summary>
    ///     Gets the content and its ancestors, of a specified content type.
    /// </summary>
    /// <typeparam name="T">The content type.</typeparam>
    /// <param name="content">The content.</param>
    /// <returns>The content and its ancestors, of the specified content type, in down-top order.</returns>
    /// <remarks>May or may not begin with the content itself, depending on its content type.</remarks>
    public static IEnumerable<T> AncestorsOrSelf<T>(this IPublishedContent content)
        where T : class, IPublishedContent =>
        content.AncestorsOrSelf().OfType<T>();

    /// <summary>
    ///     Gets the content and its ancestor, at a lever lesser or equal to a specified level, and of a specified content
    ///     type.
    /// </summary>
    /// <typeparam name="T">The content type.</typeparam>
    /// <param name="content">The content.</param>
    /// <param name="maxLevel">The level.</param>
    /// <returns>
    ///     The content and its ancestors, at a level lesser or equal to the specified level, and of the specified
    ///     content type, in down-top order.
    /// </returns>
    /// <remarks>May or may not begin with the content itself, depending on its level and content type.</remarks>
    public static IEnumerable<T> AncestorsOrSelf<T>(this IPublishedContent content, int maxLevel)
        where T : class, IPublishedContent =>
        content.AncestorsOrSelf(maxLevel).OfType<T>();

    /// <summary>
    ///     Gets the ancestor of the content, ie its parent.
    /// </summary>
    /// <param name="content">The content.</param>
    /// <returns>The ancestor of the content.</returns>
    /// <remarks>This method is here for consistency purposes but does not make much sense.</remarks>
    public static IPublishedContent? Ancestor(this IPublishedContent content) => content.Parent;

    /// <summary>
    ///     Gets the nearest ancestor of the content, at a lever lesser or equal to a specified level.
    /// </summary>
    /// <param name="content">The content.</param>
    /// <param name="maxLevel">The level.</param>
    /// <returns>The nearest (in down-top order) ancestor of the content, at a level lesser or equal to the specified level.</returns>
    /// <remarks>Does not consider the content itself. May return <c>null</c>.</remarks>
    public static IPublishedContent? Ancestor(this IPublishedContent content, int maxLevel) =>
        content.EnumerateAncestors(false).FirstOrDefault(x => x.Level <= maxLevel);

    /// <summary>
    ///     Gets the nearest ancestor of the content, of a specified content type.
    /// </summary>
    /// <param name="content">The content.</param>
    /// <param name="contentTypeAlias">The content type alias.</param>
    /// <returns>The nearest (in down-top order) ancestor of the content, of the specified content type.</returns>
    /// <remarks>Does not consider the content itself. May return <c>null</c>.</remarks>
    public static IPublishedContent? Ancestor(this IPublishedContent content, string contentTypeAlias) => content
        .EnumerateAncestors(false).FirstOrDefault(x => x.ContentType.Alias.InvariantEquals(contentTypeAlias));

    /// <summary>
    ///     Gets the nearest ancestor of the content, of a specified content type.
    /// </summary>
    /// <typeparam name="T">The content type.</typeparam>
    /// <param name="content">The content.</param>
    /// <returns>The nearest (in down-top order) ancestor of the content, of the specified content type.</returns>
    /// <remarks>Does not consider the content itself. May return <c>null</c>.</remarks>
    public static T? Ancestor<T>(this IPublishedContent content)
        where T : class, IPublishedContent =>
        content.Ancestors<T>().FirstOrDefault();

    /// <summary>
    ///     Gets the nearest ancestor of the content, at the specified level and of the specified content type.
    /// </summary>
    /// <typeparam name="T">The content type.</typeparam>
    /// <param name="content">The content.</param>
    /// <param name="maxLevel">The level.</param>
    /// <returns>The ancestor of the content, at the specified level and of the specified content type.</returns>
    /// <remarks>
    ///     Does not consider the content itself. If the ancestor at the specified level is
    ///     not of the specified type, returns <c>null</c>.
    /// </remarks>
    public static T? Ancestor<T>(this IPublishedContent content, int maxLevel)
        where T : class, IPublishedContent =>
        content.Ancestors<T>(maxLevel).FirstOrDefault();

    /// <summary>
    ///     Gets the content or its nearest ancestor.
    /// </summary>
    /// <param name="content">The content.</param>
    /// <returns>The content.</returns>
    /// <remarks>This method is here for consistency purposes but does not make much sense.</remarks>
    public static IPublishedContent AncestorOrSelf(this IPublishedContent content) => content;

    /// <summary>
    ///     Gets the content or its nearest ancestor, at a lever lesser or equal to a specified level.
    /// </summary>
    /// <param name="content">The content.</param>
    /// <param name="maxLevel">The level.</param>
    /// <returns>The content or its nearest (in down-top order) ancestor, at a level lesser or equal to the specified level.</returns>
    /// <remarks>May or may not return the content itself depending on its level. May return <c>null</c>.</remarks>
    public static IPublishedContent? AncestorOrSelf(this IPublishedContent content, int maxLevel) =>
        content.EnumerateAncestors(true).FirstOrDefault(x => x.Level <= maxLevel);

    /// <summary>
    ///     Gets the content or its nearest ancestor, of a specified content type.
    /// </summary>
    /// <param name="content">The content.</param>
    /// <param name="contentTypeAlias">The content type.</param>
    /// <returns>The content or its nearest (in down-top order) ancestor, of the specified content type.</returns>
    /// <remarks>May or may not return the content itself depending on its content type. May return <c>null</c>.</remarks>
    public static IPublishedContent? AncestorOrSelf(this IPublishedContent content, string contentTypeAlias) => content
        .EnumerateAncestors(true).FirstOrDefault(x => x.ContentType.Alias.InvariantEquals(contentTypeAlias));

    /// <summary>
    ///     Gets the content or its nearest ancestor, of a specified content type.
    /// </summary>
    /// <typeparam name="T">The content type.</typeparam>
    /// <param name="content">The content.</param>
    /// <returns>The content or its nearest (in down-top order) ancestor, of the specified content type.</returns>
    /// <remarks>May or may not return the content itself depending on its content type. May return <c>null</c>.</remarks>
    public static T? AncestorOrSelf<T>(this IPublishedContent content)
        where T : class, IPublishedContent =>
        content.AncestorsOrSelf<T>().FirstOrDefault();

    /// <summary>
    ///     Gets the content or its nearest ancestor, at a lever lesser or equal to a specified level, and of a specified
    ///     content type.
    /// </summary>
    /// <typeparam name="T">The content type.</typeparam>
    /// <param name="content">The content.</param>
    /// <param name="maxLevel">The level.</param>
    /// <returns></returns>
    public static T? AncestorOrSelf<T>(this IPublishedContent content, int maxLevel)
        where T : class, IPublishedContent =>
        content.AncestorsOrSelf<T>(maxLevel).FirstOrDefault();

    public static IEnumerable<IPublishedContent> AncestorsOrSelf(this IPublishedContent content, bool orSelf, Func<IPublishedContent, bool>? func)
    {
        IEnumerable<IPublishedContent> ancestorsOrSelf = content.EnumerateAncestors(orSelf);
        return func == null ? ancestorsOrSelf : ancestorsOrSelf.Where(func);
    }

    /// <summary>
    ///     Enumerates ancestors of the content, bottom-up.
    /// </summary>
    /// <param name="content">The content.</param>
    /// <param name="orSelf">Indicates whether the content should be included.</param>
    /// <returns>Enumerates bottom-up ie walking up the tree (parent, grand-parent, etc).</returns>
    internal static IEnumerable<IPublishedContent> EnumerateAncestors(this IPublishedContent? content, bool orSelf)
    {
        if (content == null)
        {
<<<<<<< HEAD
            if (content == null)
                throw new ArgumentNullException(nameof(content));
            if (orSelf)
                yield return content;
            while ((content = content.Parent) != null)
                yield return content;
=======
            throw new ArgumentNullException(nameof(content));
>>>>>>> b69afe81
        }

        if (orSelf)
        {
            yield return content;
        }

        while ((content = content.Parent) != null)
        {
            yield return content;
        }
    }

    #endregion

    #region Axes: breadcrumbs

    /// <summary>
    ///     Gets the breadcrumbs (ancestors and self, top to bottom) for the specified <paramref name="content" />.
    /// </summary>
    /// <param name="content">The content.</param>
    /// <param name="andSelf">Indicates whether the specified content should be included.</param>
    /// <returns>
    ///     The breadcrumbs (ancestors and self, top to bottom) for the specified <paramref name="content" />.
    /// </returns>
    public static IEnumerable<IPublishedContent> Breadcrumbs(this IPublishedContent content, bool andSelf = true) =>
        content.AncestorsOrSelf(andSelf, null).Reverse();

    /// <summary>
    ///     Gets the breadcrumbs (ancestors and self, top to bottom) for the specified <paramref name="content" /> at a level
    ///     higher or equal to <paramref name="minLevel" />.
    /// </summary>
    /// <param name="content">The content.</param>
    /// <param name="minLevel">The minimum level.</param>
    /// <param name="andSelf">Indicates whether the specified content should be included.</param>
    /// <returns>
    ///     The breadcrumbs (ancestors and self, top to bottom) for the specified <paramref name="content" /> at a level higher
    ///     or equal to <paramref name="minLevel" />.
    /// </returns>
    public static IEnumerable<IPublishedContent> Breadcrumbs(
        this IPublishedContent content,
        int minLevel,
        bool andSelf = true) =>
        content.AncestorsOrSelf(andSelf, n => n.Level >= minLevel).Reverse();

    /// <summary>
    ///     Gets the breadcrumbs (ancestors and self, top to bottom) for the specified <paramref name="content" /> at a level
    ///     higher or equal to the specified root content type <typeparamref name="T" />.
    /// </summary>
    /// <typeparam name="T">The root content type.</typeparam>
    /// <param name="content">The content.</param>
    /// <param name="andSelf">Indicates whether the specified content should be included.</param>
    /// <returns>
    ///     The breadcrumbs (ancestors and self, top to bottom) for the specified <paramref name="content" /> at a level higher
    ///     or equal to the specified root content type <typeparamref name="T" />.
    /// </returns>
    public static IEnumerable<IPublishedContent> Breadcrumbs<T>(this IPublishedContent content, bool andSelf = true)
        where T : class, IPublishedContent
    {
        static IEnumerable<IPublishedContent> TakeUntil(IEnumerable<IPublishedContent> source, Func<IPublishedContent, bool> predicate)
        {
            foreach (IPublishedContent item in source)
            {
                yield return item;
                if (predicate(item))
                {
                    yield break;
                }
            }
        }

<<<<<<< HEAD
        #endregion

        #region Axes: descendants, descendants-or-self

        /// <summary>
        /// Returns all DescendantsOrSelf of all content referenced
        /// </summary>
        /// <param name="parentNodes"></param>
        /// <param name="variationContextAccessor">Variation context accessor.</param>
        /// <param name="docTypeAlias"></param>
        /// <param name="culture">The specific culture to filter for. If null is used the current culture is used. (Default is null)</param>
        /// <returns></returns>
        /// <remarks>
        /// This can be useful in order to return all nodes in an entire site by a type when combined with TypedContentAtRoot
        /// </remarks>
        public static IEnumerable<IPublishedContent> DescendantsOrSelfOfType(this IEnumerable<IPublishedContent> parentNodes, IVariationContextAccessor variationContextAccessor, string docTypeAlias, string? culture = null)
        {
            return parentNodes.SelectMany(x => x.DescendantsOrSelfOfType(variationContextAccessor, docTypeAlias, culture));
        }

        /// <summary>
        /// Returns all DescendantsOrSelf of all content referenced
        /// </summary>
        /// <param name="parentNodes"></param>
        /// <param name="variationContextAccessor">Variation context accessor.</param>
        /// <param name="culture">The specific culture to filter for. If null is used the current culture is used. (Default is null)</param>
        /// <returns></returns>
        /// <remarks>
        /// This can be useful in order to return all nodes in an entire site by a type when combined with TypedContentAtRoot
        /// </remarks>
        public static IEnumerable<T> DescendantsOrSelf<T>(this IEnumerable<IPublishedContent> parentNodes, IVariationContextAccessor variationContextAccessor, string? culture = null)
            where T : class, IPublishedContent
        {
            return parentNodes.SelectMany(x => x.DescendantsOrSelf<T>(variationContextAccessor, culture));
        }


        // as per XPath 1.0 specs �2.2,
        // - the descendant axis contains the descendants of the context node; a descendant is a child or a child of a child and so on; thus
        //   the descendant axis never contains attribute or namespace nodes.
        // - the descendant-or-self axis contains the context node and the descendants of the context node.
        //
        // as per XPath 2.0 specs �3.2.1.1,
        // - the descendant axis is defined as the transitive closure of the child axis; it contains the descendants of the context node (the
        //   children, the children of the children, and so on).
        // - the descendant-or-self axis contains the context node and the descendants of the context node.
        //
        // the descendant and descendant-or-self axis are forward axes ie they contain the context node or nodes that are after the context
        // node in document order.
        //
        // document order is defined by �2.4.1 as:
        // - the root node is the first node.
        // - every node occurs before all of its children and descendants.
        // - the relative order of siblings is the order in which they occur in the children property of their parent node.
        // - children and descendants occur before following siblings.

        public static IEnumerable<IPublishedContent> Descendants(this IPublishedContent content, IVariationContextAccessor variationContextAccessor, string? culture = null)
        {
            return content.DescendantsOrSelf(variationContextAccessor, false, null, culture);
        }

        public static IEnumerable<IPublishedContent> Descendants(this IPublishedContent content, IVariationContextAccessor variationContextAccessor, int level, string? culture = null)
        {
            return content.DescendantsOrSelf(variationContextAccessor, false, p => p.Level >= level, culture);
        }

        public static IEnumerable<IPublishedContent> DescendantsOfType(this IPublishedContent content, IVariationContextAccessor variationContextAccessor, string contentTypeAlias, string? culture = null)
        {
            return content.DescendantsOrSelf(variationContextAccessor, false, p => p.ContentType.Alias.InvariantEquals(contentTypeAlias), culture);
        }

        public static IEnumerable<T> Descendants<T>(this IPublishedContent content, IVariationContextAccessor variationContextAccessor, string? culture = null)
            where T : class, IPublishedContent
        {
            return content.Descendants(variationContextAccessor, culture).OfType<T>();
        }

        public static IEnumerable<T> Descendants<T>(this IPublishedContent content, IVariationContextAccessor variationContextAccessor, int level, string? culture = null)
            where T : class, IPublishedContent
        {
            return content.Descendants(variationContextAccessor, level, culture).OfType<T>();
        }

        public static IEnumerable<IPublishedContent> DescendantsOrSelf(this IPublishedContent content, IVariationContextAccessor variationContextAccessor, string? culture = null)
        {
            return content.DescendantsOrSelf(variationContextAccessor, true, null, culture);
        }

        public static IEnumerable<IPublishedContent> DescendantsOrSelf(this IPublishedContent content, IVariationContextAccessor variationContextAccessor, int level, string? culture = null)
        {
            return content.DescendantsOrSelf(variationContextAccessor, true, p => p.Level >= level, culture);
        }

        public static IEnumerable<IPublishedContent> DescendantsOrSelfOfType(this IPublishedContent content, IVariationContextAccessor variationContextAccessor, string contentTypeAlias, string? culture = null)
        {
            return content.DescendantsOrSelf(variationContextAccessor, true, p => p.ContentType.Alias.InvariantEquals(contentTypeAlias), culture);
        }

        public static IEnumerable<T> DescendantsOrSelf<T>(this IPublishedContent content, IVariationContextAccessor variationContextAccessor, string? culture = null)
            where T : class, IPublishedContent
        {
            return content.DescendantsOrSelf(variationContextAccessor, culture).OfType<T>();
        }

        public static IEnumerable<T> DescendantsOrSelf<T>(this IPublishedContent content, IVariationContextAccessor variationContextAccessor, int level, string? culture = null)
            where T : class, IPublishedContent
        {
            return content.DescendantsOrSelf(variationContextAccessor, level, culture).OfType<T>();
        }

        public static IPublishedContent? Descendant(this IPublishedContent content, IVariationContextAccessor variationContextAccessor, string? culture = null)
        {
            return content.Children(variationContextAccessor, culture)?.FirstOrDefault();
        }

        public static IPublishedContent? Descendant(this IPublishedContent content, IVariationContextAccessor variationContextAccessor, int level, string? culture = null)
        {
            return content.EnumerateDescendants(variationContextAccessor, false, culture).FirstOrDefault(x => x.Level == level);
        }

        public static IPublishedContent? DescendantOfType(this IPublishedContent content, IVariationContextAccessor variationContextAccessor, string contentTypeAlias, string? culture = null)
        {
            return content.EnumerateDescendants(variationContextAccessor, false, culture).FirstOrDefault(x => x.ContentType.Alias.InvariantEquals(contentTypeAlias));
        }

        public static T? Descendant<T>(this IPublishedContent content, IVariationContextAccessor variationContextAccessor, string? culture = null)
            where T : class, IPublishedContent
        {
            return content.EnumerateDescendants(variationContextAccessor, false, culture).FirstOrDefault(x => x is T) as T;
        }

        public static T? Descendant<T>(this IPublishedContent content, IVariationContextAccessor variationContextAccessor, int level, string? culture = null)
            where T : class, IPublishedContent
        {
            return content.Descendant(variationContextAccessor, level, culture) as T;
        }

        public static IPublishedContent DescendantOrSelf(this IPublishedContent content, IVariationContextAccessor variationContextAccessor, string? culture = null)
        {
            return content;
        }

        public static IPublishedContent? DescendantOrSelf(this IPublishedContent content, IVariationContextAccessor variationContextAccessor, int level, string? culture = null)
        {
            return content.EnumerateDescendants(variationContextAccessor, true, culture).FirstOrDefault(x => x.Level == level);
        }

        public static IPublishedContent? DescendantOrSelfOfType(this IPublishedContent content, IVariationContextAccessor variationContextAccessor, string contentTypeAlias, string? culture = null)
        {
            return content.EnumerateDescendants(variationContextAccessor, true, culture).FirstOrDefault(x => x.ContentType.Alias.InvariantEquals(contentTypeAlias));
        }

        public static T? DescendantOrSelf<T>(this IPublishedContent content, IVariationContextAccessor variationContextAccessor, string? culture = null)
            where T : class, IPublishedContent
        {
            return content.EnumerateDescendants(variationContextAccessor, true, culture).FirstOrDefault(x => x is T) as T;
        }
=======
        return TakeUntil(content.AncestorsOrSelf(andSelf, null), n => n is T).Reverse();
    }
>>>>>>> b69afe81

    #endregion

    #region Axes: descendants, descendants-or-self

    /// <summary>
    ///     Returns all DescendantsOrSelf of all content referenced
    /// </summary>
    /// <param name="parentNodes"></param>
    /// <param name="variationContextAccessor">Variation context accessor.</param>
    /// <param name="docTypeAlias"></param>
    /// <param name="culture">
    ///     The specific culture to filter for. If null is used the current culture is used. (Default is
    ///     null)
    /// </param>
    /// <returns></returns>
    /// <remarks>
    ///     This can be useful in order to return all nodes in an entire site by a type when combined with TypedContentAtRoot
    /// </remarks>
    public static IEnumerable<IPublishedContent> DescendantsOrSelfOfType(
        this IEnumerable<IPublishedContent> parentNodes, IVariationContextAccessor variationContextAccessor, string docTypeAlias, string? culture = null) => parentNodes.SelectMany(x =>
        x.DescendantsOrSelfOfType(variationContextAccessor, docTypeAlias, culture));

    /// <summary>
    ///     Returns all DescendantsOrSelf of all content referenced
    /// </summary>
    /// <param name="parentNodes"></param>
    /// <param name="variationContextAccessor">Variation context accessor.</param>
    /// <param name="culture">
    ///     The specific culture to filter for. If null is used the current culture is used. (Default is
    ///     null)
    /// </param>
    /// <returns></returns>
    /// <remarks>
    ///     This can be useful in order to return all nodes in an entire site by a type when combined with TypedContentAtRoot
    /// </remarks>
    public static IEnumerable<T> DescendantsOrSelf<T>(this IEnumerable<IPublishedContent> parentNodes, IVariationContextAccessor variationContextAccessor, string? culture = null)
        where T : class, IPublishedContent =>
        parentNodes.SelectMany(x => x.DescendantsOrSelf<T>(variationContextAccessor, culture));

    // as per XPath 1.0 specs �2.2,
    // - the descendant axis contains the descendants of the context node; a descendant is a child or a child of a child and so on; thus
    //   the descendant axis never contains attribute or namespace nodes.
    // - the descendant-or-self axis contains the context node and the descendants of the context node.
    //
    // as per XPath 2.0 specs �3.2.1.1,
    // - the descendant axis is defined as the transitive closure of the child axis; it contains the descendants of the context node (the
    //   children, the children of the children, and so on).
    // - the descendant-or-self axis contains the context node and the descendants of the context node.
    //
    // the descendant and descendant-or-self axis are forward axes ie they contain the context node or nodes that are after the context
    // node in document order.
    //
    // document order is defined by �2.4.1 as:
    // - the root node is the first node.
    // - every node occurs before all of its children and descendants.
    // - the relative order of siblings is the order in which they occur in the children property of their parent node.
    // - children and descendants occur before following siblings.
    public static IEnumerable<IPublishedContent> Descendants(this IPublishedContent content, IVariationContextAccessor variationContextAccessor, string? culture = null) =>
        content.DescendantsOrSelf(variationContextAccessor, false, null, culture);

    public static IEnumerable<IPublishedContent> Descendants(this IPublishedContent content, IVariationContextAccessor variationContextAccessor, int level, string? culture = null) =>
        content.DescendantsOrSelf(variationContextAccessor, false, p => p.Level >= level, culture);

    public static IEnumerable<IPublishedContent> DescendantsOfType(this IPublishedContent content, IVariationContextAccessor variationContextAccessor, string contentTypeAlias, string? culture = null) =>
        content.DescendantsOrSelf(variationContextAccessor, false, p => p.ContentType.Alias.InvariantEquals(contentTypeAlias), culture);

    public static IEnumerable<T> Descendants<T>(this IPublishedContent content, IVariationContextAccessor variationContextAccessor, string? culture = null)
        where T : class, IPublishedContent =>
        content.Descendants(variationContextAccessor, culture).OfType<T>();

    public static IEnumerable<T> Descendants<T>(this IPublishedContent content, IVariationContextAccessor variationContextAccessor, int level, string? culture = null)
        where T : class, IPublishedContent =>
        content.Descendants(variationContextAccessor, level, culture).OfType<T>();

    public static IEnumerable<IPublishedContent> DescendantsOrSelf(this IPublishedContent content, IVariationContextAccessor variationContextAccessor, string? culture = null) =>
        content.DescendantsOrSelf(variationContextAccessor, true, null, culture);

    public static IEnumerable<IPublishedContent> DescendantsOrSelf(this IPublishedContent content, IVariationContextAccessor variationContextAccessor, int level, string? culture = null) =>
        content.DescendantsOrSelf(variationContextAccessor, true, p => p.Level >= level, culture);

    public static IEnumerable<IPublishedContent> DescendantsOrSelfOfType(this IPublishedContent content, IVariationContextAccessor variationContextAccessor, string contentTypeAlias, string? culture = null) =>
        content.DescendantsOrSelf(variationContextAccessor, true, p => p.ContentType.Alias.InvariantEquals(contentTypeAlias), culture);

    public static IEnumerable<T> DescendantsOrSelf<T>(this IPublishedContent content, IVariationContextAccessor variationContextAccessor, string? culture = null)
        where T : class, IPublishedContent =>
        content.DescendantsOrSelf(variationContextAccessor, culture).OfType<T>();

    public static IEnumerable<T> DescendantsOrSelf<T>(this IPublishedContent content, IVariationContextAccessor variationContextAccessor, int level, string? culture = null)
        where T : class, IPublishedContent =>
        content.DescendantsOrSelf(variationContextAccessor, level, culture).OfType<T>();

    public static IPublishedContent? Descendant(this IPublishedContent content, IVariationContextAccessor variationContextAccessor, string? culture = null) =>
        content.Children(variationContextAccessor, culture)?.FirstOrDefault();

    public static IPublishedContent? Descendant(this IPublishedContent content, IVariationContextAccessor variationContextAccessor, int level, string? culture = null) => content
        .EnumerateDescendants(variationContextAccessor, false, culture).FirstOrDefault(x => x.Level == level);

    public static IPublishedContent? DescendantOfType(this IPublishedContent content, IVariationContextAccessor variationContextAccessor, string contentTypeAlias, string? culture = null) => content
        .EnumerateDescendants(variationContextAccessor, false, culture)
        .FirstOrDefault(x => x.ContentType.Alias.InvariantEquals(contentTypeAlias));

    public static T? Descendant<T>(this IPublishedContent content, IVariationContextAccessor variationContextAccessor, string? culture = null)
        where T : class, IPublishedContent =>
        content.EnumerateDescendants(variationContextAccessor, false, culture).FirstOrDefault(x => x is T) as T;

    public static T? Descendant<T>(this IPublishedContent content, IVariationContextAccessor variationContextAccessor, int level, string? culture = null)
        where T : class, IPublishedContent =>
        content.Descendant(variationContextAccessor, level, culture) as T;

    public static IPublishedContent DescendantOrSelf(this IPublishedContent content, IVariationContextAccessor variationContextAccessor, string? culture = null) => content;

    public static IPublishedContent? DescendantOrSelf(this IPublishedContent content, IVariationContextAccessor variationContextAccessor, int level, string? culture = null) => content
        .EnumerateDescendants(variationContextAccessor, true, culture).FirstOrDefault(x => x.Level == level);

    public static IPublishedContent? DescendantOrSelfOfType(this IPublishedContent content, IVariationContextAccessor variationContextAccessor, string contentTypeAlias, string? culture = null) => content
        .EnumerateDescendants(variationContextAccessor, true, culture)
        .FirstOrDefault(x => x.ContentType.Alias.InvariantEquals(contentTypeAlias));

    public static T? DescendantOrSelf<T>(this IPublishedContent content, IVariationContextAccessor variationContextAccessor, string? culture = null)
        where T : class, IPublishedContent =>
        content.EnumerateDescendants(variationContextAccessor, true, culture).FirstOrDefault(x => x is T) as T;

    public static T? DescendantOrSelf<T>(this IPublishedContent content, IVariationContextAccessor variationContextAccessor, int level, string? culture = null)
        where T : class, IPublishedContent =>
        content.DescendantOrSelf(variationContextAccessor, level, culture) as T;

    internal static IEnumerable<IPublishedContent> DescendantsOrSelf(
        this IPublishedContent content,
        IVariationContextAccessor variationContextAccessor,
        bool orSelf,
        Func<IPublishedContent, bool>? func,
        string? culture = null) =>
        content.EnumerateDescendants(variationContextAccessor, orSelf, culture)
        .Where(x => func == null || func(x));

    internal static IEnumerable<IPublishedContent> EnumerateDescendants(this IPublishedContent content, IVariationContextAccessor variationContextAccessor, bool orSelf, string? culture = null)
    {
        if (content == null)
        {
            throw new ArgumentNullException(nameof(content));
        }

        if (orSelf)
        {
            yield return content;
        }

        IEnumerable<IPublishedContent>? children = content.Children(variationContextAccessor, culture);
        if (children is not null)
        {
<<<<<<< HEAD
            if (content == null)
                throw new ArgumentNullException(nameof(content));
            if (orSelf)
                yield return content;

            var children = content.Children(variationContextAccessor, culture);
            if (children is not null)
=======
            foreach (IPublishedContent desc in children.SelectMany(x =>
                         x.EnumerateDescendants(variationContextAccessor, culture)))
>>>>>>> b69afe81
            {
                yield return desc;
            }
        }
    }

    internal static IEnumerable<IPublishedContent> EnumerateDescendants(this IPublishedContent content, IVariationContextAccessor variationContextAccessor, string? culture = null)
    {
        yield return content;
        IEnumerable<IPublishedContent>? children = content.Children(variationContextAccessor, culture);
        if (children is not null)
        {
            foreach (IPublishedContent desc in children.SelectMany(x =>
                         x.EnumerateDescendants(variationContextAccessor, culture)))
            {
                yield return desc;
            }
        }
    }

<<<<<<< HEAD
        #endregion

        #region Axes: children

        /// <summary>
        /// Gets the children of the content item.
        /// </summary>
        /// <param name="content">The content item.</param>
        /// <param name="variationContextAccessor"></param>
        /// <param name="culture">
        /// The specific culture to get the URL children for. Default is null which will use the current culture in <see cref="VariationContext"/>
        /// </param>
        /// <remarks>
        /// <para>Gets children that are available for the specified culture.</para>
        /// <para>Children are sorted by their sortOrder.</para>
        /// <para>
        /// For culture,
        /// if null is used the current culture is used.
        /// If an empty string is used only invariant children are returned.
        /// If "*" is used all children are returned.
        /// </para>
        /// <para>
        /// If a variant culture is specified or there is a current culture in the <see cref="VariationContext"/> then the Children returned
        /// will include both the variant children matching the culture AND the invariant children because the invariant children flow with the current culture.
        /// However, if an empty string is specified only invariant children are returned.
        /// </para>
        /// </remarks>
        public static IEnumerable<IPublishedContent> Children(this IPublishedContent content, IVariationContextAccessor? variationContextAccessor, string? culture = null)
        {
            // handle context culture for variant
            if (culture == null)
            {
                culture = variationContextAccessor?.VariationContext?.Culture ?? string.Empty;
            }

            var children = content.ChildrenForAllCultures;
            return (culture == "*"
                ? children : children?.Where(x => x.IsInvariantOrHasCulture(culture)))
                ?? Enumerable.Empty<IPublishedContent>();
        }

        /// <summary>
        /// Gets the children of the content, filtered by a predicate.
        /// </summary>
        /// <param name="content">The content.</param>
        /// <param name="publishedSnapshot">Published snapshot instance</param>
        /// <param name="predicate">The predicate.</param>
        /// <param name="culture">The specific culture to filter for. If null is used the current culture is used. (Default is null)</param>
        /// <returns>The children of the content, filtered by the predicate.</returns>
        /// <remarks>
        /// <para>Children are sorted by their sortOrder.</para>
        /// </remarks>
        public static IEnumerable<IPublishedContent> Children(this IPublishedContent content, IVariationContextAccessor variationContextAccessor, Func<IPublishedContent, bool> predicate, string? culture = null)
        {
            return content.Children(variationContextAccessor, culture).Where(predicate);
        }

        /// <summary>
        /// Gets the children of the content, of any of the specified types.
        /// </summary>
        /// <param name="content">The content.</param>
        /// <param name="publishedSnapshot">Published snapshot instance</param>
        /// <param name="culture">The specific culture to filter for. If null is used the current culture is used. (Default is null)</param>
        /// <param name="contentTypeAlias">The content type alias.</param>
        /// <returns>The children of the content, of any of the specified types.</returns>
        public static IEnumerable<IPublishedContent> ChildrenOfType(this IPublishedContent content, IVariationContextAccessor variationContextAccessor, string? contentTypeAlias, string? culture = null)
        {
            return content.Children(variationContextAccessor, x => x.ContentType.Alias.InvariantEquals(contentTypeAlias), culture);
        }

        /// <summary>
        /// Gets the children of the content, of a given content type.
        /// </summary>
        /// <typeparam name="T">The content type.</typeparam>
        /// <param name="content">The content.</param>
        /// <param name="publishedSnapshot">Published snapshot instance</param>
        /// <param name="culture">The specific culture to filter for. If null is used the current culture is used. (Default is null)</param>
        /// <returns>The children of content, of the given content type.</returns>
        /// <remarks>
        /// <para>Children are sorted by their sortOrder.</para>
        /// </remarks>
        public static IEnumerable<T> Children<T>(this IPublishedContent content, IVariationContextAccessor variationContextAccessor, string? culture = null)
            where T : class, IPublishedContent
        {
            return content.Children(variationContextAccessor, culture).OfType<T>();
        }

        public static IPublishedContent? FirstChild(this IPublishedContent content, IVariationContextAccessor variationContextAccessor, string? culture = null)
        {
            return content.Children(variationContextAccessor, culture)?.FirstOrDefault();
        }

        /// <summary>
        /// Gets the first child of the content, of a given content type.
        /// </summary>
        public static IPublishedContent? FirstChildOfType(this IPublishedContent content, IVariationContextAccessor variationContextAccessor, string contentTypeAlias, string? culture = null)
        {
            return content.ChildrenOfType(variationContextAccessor, contentTypeAlias, culture)?.FirstOrDefault();
        }

        public static IPublishedContent? FirstChild(this IPublishedContent content, IVariationContextAccessor variationContextAccessor, Func<IPublishedContent, bool> predicate, string? culture = null)
        {
            return content.Children(variationContextAccessor, predicate, culture)?.FirstOrDefault();
        }

        public static IPublishedContent? FirstChild(this IPublishedContent content, IVariationContextAccessor variationContextAccessor, Guid uniqueId, string? culture = null)
        {
            return content.Children(variationContextAccessor, x => x.Key == uniqueId, culture)?.FirstOrDefault();
        }

        public static T? FirstChild<T>(this IPublishedContent content, IVariationContextAccessor variationContextAccessor, string? culture = null)
            where T : class, IPublishedContent
        {
            return content.Children<T>(variationContextAccessor, culture)?.FirstOrDefault();
        }

        public static T? FirstChild<T>(this IPublishedContent content, IVariationContextAccessor variationContextAccessor, Func<T, bool> predicate, string? culture = null)
            where T : class, IPublishedContent
        {
            return content.Children<T>(variationContextAccessor, culture)?.FirstOrDefault(predicate);
        }

        #endregion

        #region Axes: parent

        // Parent is native

        /// <summary>
        /// Gets the parent of the content, of a given content type.
        /// </summary>
        /// <typeparam name="T">The content type.</typeparam>
        /// <param name="content">The content.</param>
        /// <returns>The parent of content, of the given content type, else null.</returns>
        public static T? Parent<T>(this IPublishedContent content)
            where T : class, IPublishedContent
        {
            if (content == null)
                throw new ArgumentNullException(nameof(content));
            return content.Parent as T;
        }

        #endregion

        #region Axes: siblings

        /// <summary>
        /// Gets the siblings of the content.
        /// </summary>
        /// <param name="content">The content.</param>
        /// <param name="publishedSnapshot">Published snapshot instance</param>
        /// <param name="variationContextAccessor">Variation context accessor.</param>
        /// <param name="culture">The specific culture to filter for. If null is used the current culture is used. (Default is null)</param>
        /// <returns>The siblings of the content.</returns>
        /// <remarks>
        ///   <para>Note that in V7 this method also return the content node self.</para>
        /// </remarks>
        public static IEnumerable<IPublishedContent> Siblings(this IPublishedContent content, IPublishedSnapshot? publishedSnapshot, IVariationContextAccessor variationContextAccessor, string? culture = null)
        {
            return SiblingsAndSelf(content, publishedSnapshot, variationContextAccessor, culture)?.Where(x => x.Id != content.Id)
                ?? Enumerable.Empty<IPublishedContent>();
        }

        /// <summary>
        /// Gets the siblings of the content, of a given content type.
        /// </summary>
        /// <param name="content">The content.</param>
        /// <param name="publishedSnapshot">Published snapshot instance</param>
        /// <param name="variationContextAccessor">Variation context accessor.</param>
        /// <param name="culture">The specific culture to filter for. If null is used the current culture is used. (Default is null)</param>
        /// <param name="contentTypeAlias">The content type alias.</param>
        /// <returns>The siblings of the content, of the given content type.</returns>
        /// <remarks>
        ///   <para>Note that in V7 this method also return the content node self.</para>
        /// </remarks>
        public static IEnumerable<IPublishedContent> SiblingsOfType(this IPublishedContent content, IPublishedSnapshot? publishedSnapshot, IVariationContextAccessor variationContextAccessor, string contentTypeAlias, string? culture = null)
        {
            return SiblingsAndSelfOfType(content, publishedSnapshot, variationContextAccessor, contentTypeAlias, culture)?.Where(x => x.Id != content.Id)
                ?? Enumerable.Empty<IPublishedContent>();
        }

        /// <summary>
        /// Gets the siblings of the content, of a given content type.
        /// </summary>
        /// <typeparam name="T">The content type.</typeparam>
        /// <param name="content">The content.</param>
        /// <param name="publishedSnapshot">Published snapshot instance</param>
        /// <param name="variationContextAccessor">Variation context accessor.</param>
        /// <param name="culture">The specific culture to filter for. If null is used the current culture is used. (Default is null)</param>
        /// <returns>The siblings of the content, of the given content type.</returns>
        /// <remarks>
        ///   <para>Note that in V7 this method also return the content node self.</para>
        /// </remarks>
        public static IEnumerable<T> Siblings<T>(this IPublishedContent content, IPublishedSnapshot? publishedSnapshot, IVariationContextAccessor variationContextAccessor, string? culture = null)
            where T : class, IPublishedContent
        {
            return SiblingsAndSelf<T>(content, publishedSnapshot, variationContextAccessor, culture)?.Where(x => x.Id != content.Id) ?? Enumerable.Empty<T>();
        }

        /// <summary>
        /// Gets the siblings of the content including the node itself to indicate the position.
        /// </summary>
        /// <param name="content">The content.</param>
        /// <param name="publishedSnapshot">Published snapshot instance</param>
        /// <param name="variationContextAccessor">Variation context accessor.</param>
        /// <param name="culture">The specific culture to filter for. If null is used the current culture is used. (Default is null)</param>
        /// <returns>The siblings of the content including the node itself.</returns>
        public static IEnumerable<IPublishedContent> SiblingsAndSelf(this IPublishedContent content, IPublishedSnapshot? publishedSnapshot, IVariationContextAccessor variationContextAccessor, string? culture = null)
        {
            return (content.Parent != null
                ? content.Parent.Children(variationContextAccessor, culture)
                : publishedSnapshot?.Content?.GetAtRoot(culture).WhereIsInvariantOrHasCulture(variationContextAccessor, culture))
                ?? Enumerable.Empty<IPublishedContent>();
        }

        /// <summary>
        /// Gets the siblings of the content including the node itself to indicate the position, of a given content type.
        /// </summary>
        /// <param name="content">The content.</param>
        /// <param name="publishedSnapshot">Published snapshot instance</param>
        /// <param name="variationContextAccessor">Variation context accessor.</param>
        /// <param name="culture">The specific culture to filter for. If null is used the current culture is used. (Default is null)</param>
        /// <param name="contentTypeAlias">The content type alias.</param>
        /// <returns>The siblings of the content including the node itself, of the given content type.</returns>
        public static IEnumerable<IPublishedContent> SiblingsAndSelfOfType(this IPublishedContent content, IPublishedSnapshot? publishedSnapshot, IVariationContextAccessor variationContextAccessor, string contentTypeAlias, string? culture = null)
        {
            return (content.Parent != null
                ? content.Parent.ChildrenOfType(variationContextAccessor, contentTypeAlias, culture)
                : publishedSnapshot?.Content?.GetAtRoot(culture).OfTypes(contentTypeAlias).WhereIsInvariantOrHasCulture(variationContextAccessor, culture))
                ?? Enumerable.Empty<IPublishedContent>();
        }

        /// <summary>
        /// Gets the siblings of the content including the node itself to indicate the position, of a given content type.
        /// </summary>
        /// <typeparam name="T">The content type.</typeparam>
        /// <param name="content">The content.</param>
        /// <param name="publishedSnapshot">Published snapshot instance</param>
        /// <param name="variationContextAccessor">Variation context accessor.</param>
        /// <param name="culture">The specific culture to filter for. If null is used the current culture is used. (Default is null)</param>
        /// <returns>The siblings of the content including the node itself, of the given content type.</returns>
        public static IEnumerable<T> SiblingsAndSelf<T>(this IPublishedContent content, IPublishedSnapshot? publishedSnapshot, IVariationContextAccessor variationContextAccessor, string? culture = null)
            where T : class, IPublishedContent
        {
            return (content.Parent != null
                ? content.Parent.Children<T>(variationContextAccessor, culture)
                : publishedSnapshot?.Content?.GetAtRoot(culture).OfType<T>().WhereIsInvariantOrHasCulture(variationContextAccessor, culture))
                ?? Enumerable.Empty<T>();
        }

        #endregion

        #region Axes: custom

        /// <summary>
        /// Gets the root content (ancestor or self at level 1) for the specified <paramref name="content" />.
        /// </summary>
        /// <param name="content">The content.</param>
        /// <returns>
        /// The root content (ancestor or self at level 1) for the specified <paramref name="content" />.
        /// </returns>
        /// <remarks>
        /// This is the same as calling <see cref="Umbraco.Web.PublishedContentExtensions.AncestorOrSelf(IPublishedContent, int)" /> with <c>maxLevel</c> set to 1.
        /// </remarks>
        public static IPublishedContent Root(this IPublishedContent content)
=======
    #endregion

    #region Axes: children

    /// <summary>
    ///     Gets the children of the content item.
    /// </summary>
    /// <param name="content">The content item.</param>
    /// <param name="variationContextAccessor"></param>
    /// <param name="culture">
    ///     The specific culture to get the URL children for. Default is null which will use the current culture in
    ///     <see cref="VariationContext" />
    /// </param>
    /// <remarks>
    ///     <para>Gets children that are available for the specified culture.</para>
    ///     <para>Children are sorted by their sortOrder.</para>
    ///     <para>
    ///         For culture,
    ///         if null is used the current culture is used.
    ///         If an empty string is used only invariant children are returned.
    ///         If "*" is used all children are returned.
    ///     </para>
    ///     <para>
    ///         If a variant culture is specified or there is a current culture in the <see cref="VariationContext" /> then the
    ///         Children returned
    ///         will include both the variant children matching the culture AND the invariant children because the invariant
    ///         children flow with the current culture.
    ///         However, if an empty string is specified only invariant children are returned.
    ///     </para>
    /// </remarks>
    public static IEnumerable<IPublishedContent>? Children(this IPublishedContent content, IVariationContextAccessor? variationContextAccessor, string? culture = null)
    {
        // handle context culture for variant
        if (culture == null)
>>>>>>> b69afe81
        {
            culture = variationContextAccessor?.VariationContext?.Culture ?? string.Empty;
        }

        IEnumerable<IPublishedContent>? children = content.ChildrenForAllCultures;
        return culture == "*"
            ? children
            : children?.Where(x => x.IsInvariantOrHasCulture(culture));
    }

    /// <summary>
    ///     Gets the children of the content, filtered by a predicate.
    /// </summary>
    /// <param name="content">The content.</param>
    /// <param name="variationContextAccessor"> The accessor for VariationContext</param>
    /// <param name="predicate">The predicate.</param>
    /// <param name="culture">
    ///     The specific culture to filter for. If null is used the current culture is used. (Default is
    ///     null)
    /// </param>
    /// <returns>The children of the content, filtered by the predicate.</returns>
    /// <remarks>
    ///     <para>Children are sorted by their sortOrder.</para>
    /// </remarks>
    public static IEnumerable<IPublishedContent>? Children(
        this IPublishedContent content,
        IVariationContextAccessor variationContextAccessor,
        Func<IPublishedContent, bool> predicate,
        string? culture = null) =>
        content.Children(variationContextAccessor, culture)?.Where(predicate);

    /// <summary>
    ///     Gets the children of the content, of any of the specified types.
    /// </summary>
    /// <param name="content">The content.</param>
    /// <param name="variationContextAccessor">The accessor for the VariationContext</param>
    /// <param name="culture">
    ///     The specific culture to filter for. If null is used the current culture is used. (Default is
    ///     null)
    /// </param>
    /// <param name="contentTypeAlias">The content type alias.</param>
    /// <returns>The children of the content, of any of the specified types.</returns>
    public static IEnumerable<IPublishedContent>? ChildrenOfType(this IPublishedContent content, IVariationContextAccessor variationContextAccessor, string? contentTypeAlias, string? culture = null) =>
        content.Children(variationContextAccessor, x => x.ContentType.Alias.InvariantEquals(contentTypeAlias), culture);

    /// <summary>
    ///     Gets the children of the content, of a given content type.
    /// </summary>
    /// <typeparam name="T">The content type.</typeparam>
    /// <param name="content">The content.</param>
    /// <param name="variationContextAccessor">The accessor for the VariationContext</param>
    /// <param name="culture">
    ///     The specific culture to filter for. If null is used the current culture is used. (Default is
    ///     null)
    /// </param>
    /// <returns>The children of content, of the given content type.</returns>
    /// <remarks>
    ///     <para>Children are sorted by their sortOrder.</para>
    /// </remarks>
    public static IEnumerable<T>? Children<T>(this IPublishedContent content, IVariationContextAccessor variationContextAccessor, string? culture = null)
        where T : class, IPublishedContent =>
        content.Children(variationContextAccessor, culture)?.OfType<T>();

    public static IPublishedContent? FirstChild(this IPublishedContent content, IVariationContextAccessor variationContextAccessor, string? culture = null) =>
        content.Children(variationContextAccessor, culture)?.FirstOrDefault();

    /// <summary>
    ///     Gets the first child of the content, of a given content type.
    /// </summary>
    public static IPublishedContent? FirstChildOfType(this IPublishedContent content, IVariationContextAccessor variationContextAccessor, string contentTypeAlias, string? culture = null) =>
        content.ChildrenOfType(variationContextAccessor, contentTypeAlias, culture)?.FirstOrDefault();

    public static IPublishedContent? FirstChild(this IPublishedContent content, IVariationContextAccessor variationContextAccessor, Func<IPublishedContent, bool> predicate, string? culture = null) => content.Children(variationContextAccessor, predicate, culture)?.FirstOrDefault();

    public static IPublishedContent? FirstChild(this IPublishedContent content, IVariationContextAccessor variationContextAccessor, Guid uniqueId, string? culture = null) => content
        .Children(variationContextAccessor, x => x.Key == uniqueId, culture)?.FirstOrDefault();

    public static T? FirstChild<T>(this IPublishedContent content, IVariationContextAccessor variationContextAccessor, string? culture = null)
        where T : class, IPublishedContent =>
        content.Children<T>(variationContextAccessor, culture)?.FirstOrDefault();

    public static T? FirstChild<T>(this IPublishedContent content, IVariationContextAccessor variationContextAccessor, Func<T, bool> predicate, string? culture = null)
        where T : class, IPublishedContent =>
        content.Children<T>(variationContextAccessor, culture)?.FirstOrDefault(predicate);

    #endregion

    #region Axes: siblings

    /// <summary>
    ///     Gets the siblings of the content.
    /// </summary>
    /// <param name="content">The content.</param>
    /// <param name="publishedSnapshot">Published snapshot instance</param>
    /// <param name="variationContextAccessor">Variation context accessor.</param>
    /// <param name="culture">
    ///     The specific culture to filter for. If null is used the current culture is used. (Default is
    ///     null)
    /// </param>
    /// <returns>The siblings of the content.</returns>
    /// <remarks>
    ///     <para>Note that in V7 this method also return the content node self.</para>
    /// </remarks>
    public static IEnumerable<IPublishedContent>? Siblings(
        this IPublishedContent content,
        IPublishedSnapshot? publishedSnapshot,
        IVariationContextAccessor variationContextAccessor,
        string? culture = null) =>
        SiblingsAndSelf(content, publishedSnapshot, variationContextAccessor, culture)?.Where(x => x.Id != content.Id);

    /// <summary>
    ///     Gets the siblings of the content, of a given content type.
    /// </summary>
    /// <param name="content">The content.</param>
    /// <param name="publishedSnapshot">Published snapshot instance</param>
    /// <param name="variationContextAccessor">Variation context accessor.</param>
    /// <param name="culture">
    ///     The specific culture to filter for. If null is used the current culture is used. (Default is
    ///     null)
    /// </param>
    /// <param name="contentTypeAlias">The content type alias.</param>
    /// <returns>The siblings of the content, of the given content type.</returns>
    /// <remarks>
    ///     <para>Note that in V7 this method also return the content node self.</para>
    /// </remarks>
    public static IEnumerable<IPublishedContent>? SiblingsOfType(
        this IPublishedContent content,
        IPublishedSnapshot? publishedSnapshot,
        IVariationContextAccessor variationContextAccessor,
        string contentTypeAlias,
        string? culture = null) =>
        SiblingsAndSelfOfType(content, publishedSnapshot, variationContextAccessor, contentTypeAlias, culture)
            ?.Where(x => x.Id != content.Id);

    /// <summary>
    ///     Gets the siblings of the content, of a given content type.
    /// </summary>
    /// <typeparam name="T">The content type.</typeparam>
    /// <param name="content">The content.</param>
    /// <param name="publishedSnapshot">Published snapshot instance</param>
    /// <param name="variationContextAccessor">Variation context accessor.</param>
    /// <param name="culture">
    ///     The specific culture to filter for. If null is used the current culture is used. (Default is
    ///     null)
    /// </param>
    /// <returns>The siblings of the content, of the given content type.</returns>
    /// <remarks>
    ///     <para>Note that in V7 this method also return the content node self.</para>
    /// </remarks>
    public static IEnumerable<T>? Siblings<T>(this IPublishedContent content, IPublishedSnapshot? publishedSnapshot, IVariationContextAccessor variationContextAccessor, string? culture = null)
        where T : class, IPublishedContent =>
        SiblingsAndSelf<T>(content, publishedSnapshot, variationContextAccessor, culture)
            ?.Where(x => x.Id != content.Id);

    /// <summary>
    ///     Gets the siblings of the content including the node itself to indicate the position.
    /// </summary>
    /// <param name="content">The content.</param>
    /// <param name="publishedSnapshot">Published snapshot instance</param>
    /// <param name="variationContextAccessor">Variation context accessor.</param>
    /// <param name="culture">
    ///     The specific culture to filter for. If null is used the current culture is used. (Default is
    ///     null)
    /// </param>
    /// <returns>The siblings of the content including the node itself.</returns>
    public static IEnumerable<IPublishedContent>? SiblingsAndSelf(
        this IPublishedContent content,
        IPublishedSnapshot? publishedSnapshot,
        IVariationContextAccessor variationContextAccessor,
        string? culture = null) =>
        content.Parent != null
            ? content.Parent.Children(variationContextAccessor, culture)
            : publishedSnapshot?.Content?.GetAtRoot(culture)
                .WhereIsInvariantOrHasCulture(variationContextAccessor, culture);

    /// <summary>
    ///     Gets the siblings of the content including the node itself to indicate the position, of a given content type.
    /// </summary>
    /// <param name="content">The content.</param>
    /// <param name="publishedSnapshot">Published snapshot instance</param>
    /// <param name="variationContextAccessor">Variation context accessor.</param>
    /// <param name="culture">
    ///     The specific culture to filter for. If null is used the current culture is used. (Default is
    ///     null)
    /// </param>
    /// <param name="contentTypeAlias">The content type alias.</param>
    /// <returns>The siblings of the content including the node itself, of the given content type.</returns>
    public static IEnumerable<IPublishedContent>? SiblingsAndSelfOfType(
        this IPublishedContent content,
        IPublishedSnapshot? publishedSnapshot,
        IVariationContextAccessor variationContextAccessor,
        string contentTypeAlias,
        string? culture = null) =>
        content.Parent != null
            ? content.Parent.ChildrenOfType(variationContextAccessor, contentTypeAlias, culture)
            : publishedSnapshot?.Content?.GetAtRoot(culture).OfTypes(contentTypeAlias)
                .WhereIsInvariantOrHasCulture(variationContextAccessor, culture);

    /// <summary>
    ///     Gets the siblings of the content including the node itself to indicate the position, of a given content type.
    /// </summary>
    /// <typeparam name="T">The content type.</typeparam>
    /// <param name="content">The content.</param>
    /// <param name="publishedSnapshot">Published snapshot instance</param>
    /// <param name="variationContextAccessor">Variation context accessor.</param>
    /// <param name="culture">
    ///     The specific culture to filter for. If null is used the current culture is used. (Default is
    ///     null)
    /// </param>
    /// <returns>The siblings of the content including the node itself, of the given content type.</returns>
    public static IEnumerable<T>? SiblingsAndSelf<T>(
        this IPublishedContent content,
        IPublishedSnapshot? publishedSnapshot,
        IVariationContextAccessor variationContextAccessor,
        string? culture = null)
        where T : class, IPublishedContent =>
        content.Parent != null
            ? content.Parent.Children<T>(variationContextAccessor, culture)
            : publishedSnapshot?.Content?.GetAtRoot(culture).OfType<T>()
                .WhereIsInvariantOrHasCulture(variationContextAccessor, culture);

    #endregion

    #region Axes: custom

    /// <summary>
    ///     Gets the root content (ancestor or self at level 1) for the specified <paramref name="content" />.
    /// </summary>
    /// <param name="content">The content.</param>
    /// <returns>
    ///     The root content (ancestor or self at level 1) for the specified <paramref name="content" />.
    /// </returns>
    /// <remarks>
    ///     This is the same as calling
    ///     <see cref="Umbraco.Web.PublishedContentExtensions.AncestorOrSelf(IPublishedContent, int)" /> with <c>maxLevel</c>
    ///     set to 1.
    /// </remarks>
    public static IPublishedContent? Root(this IPublishedContent content) => content.AncestorOrSelf(1);

    /// <summary>
    ///     Gets the root content (ancestor or self at level 1) for the specified <paramref name="content" /> if it's of the
    ///     specified content type <typeparamref name="T" />.
    /// </summary>
    /// <typeparam name="T">The content type.</typeparam>
    /// <param name="content">The content.</param>
    /// <returns>
    ///     The root content (ancestor or self at level 1) for the specified <paramref name="content" /> of content type
    ///     <typeparamref name="T" />.
    /// </returns>
    /// <remarks>
    ///     This is the same as calling
    ///     <see cref="Umbraco.Web.PublishedContentExtensions.AncestorOrSelf{T}(IPublishedContent, int)" /> with
    ///     <c>maxLevel</c> set to 1.
    /// </remarks>
    public static T? Root<T>(this IPublishedContent content)
        where T : class, IPublishedContent =>
        content.AncestorOrSelf<T>(1);

    #endregion

    #region Writer and creator

    public static string? GetCreatorName(this IPublishedContent content, IUserService userService)
    {
        IProfile? user = userService.GetProfileById(content.CreatorId);
        return user?.Name;
    }

    public static string? GetWriterName(this IPublishedContent content, IUserService userService)
    {
        IProfile? user = userService.GetProfileById(content.WriterId);
        return user?.Name;
    }

<<<<<<< HEAD
        public static string GetCreatorName(this IPublishedContent content, IUserService userService)
        {
            var user = userService.GetProfileById(content.CreatorId);
            return user?.Name ?? string.Empty;
        }

        public static string GetWriterName(this IPublishedContent content, IUserService userService)
        {
            var user = userService.GetProfileById(content.WriterId);
            return user?.Name ?? string.Empty;
        }
=======
    #endregion

    #region Axes: children

    /// <summary>
    ///     Gets the children of the content in a DataTable.
    /// </summary>
    /// <param name="content">The content.</param>
    /// <param name="variationContextAccessor">Variation context accessor.</param>
    /// <param name="contentTypeService">The content type service.</param>
    /// <param name="mediaTypeService">The media type service.</param>
    /// <param name="memberTypeService">The member type service.</param>
    /// <param name="publishedUrlProvider">The published url provider.</param>
    /// <param name="contentTypeAliasFilter">An optional content type alias.</param>
    /// <param name="culture">
    ///     The specific culture to filter for. If null is used the current culture is used. (Default is
    ///     null)
    /// </param>
    /// <returns>The children of the content.</returns>
    public static DataTable ChildrenAsTable(
        this IPublishedContent content,
        IVariationContextAccessor variationContextAccessor,
        IContentTypeService contentTypeService,
        IMediaTypeService mediaTypeService,
        IMemberTypeService memberTypeService,
        IPublishedUrlProvider publishedUrlProvider,
        string contentTypeAliasFilter = "",
        string? culture = null)
        => GenerateDataTable(content, variationContextAccessor, contentTypeService, mediaTypeService, memberTypeService, publishedUrlProvider, contentTypeAliasFilter, culture);

    /// <summary>
    ///     Gets the children of the content in a DataTable.
    /// </summary>
    /// <param name="content">The content.</param>
    /// <param name="variationContextAccessor">Variation context accessor.</param>
    /// <param name="contentTypeService">The content type service.</param>
    /// <param name="mediaTypeService">The media type service.</param>
    /// <param name="memberTypeService">The member type service.</param>
    /// <param name="publishedUrlProvider">The published url provider.</param>
    /// <param name="contentTypeAliasFilter">An optional content type alias.</param>
    /// <param name="culture">
    ///     The specific culture to filter for. If null is used the current culture is used. (Default is
    ///     null)
    /// </param>
    /// <returns>The children of the content.</returns>
    private static DataTable GenerateDataTable(
        IPublishedContent content,
        IVariationContextAccessor variationContextAccessor,
        IContentTypeService contentTypeService,
        IMediaTypeService mediaTypeService,
        IMemberTypeService memberTypeService,
        IPublishedUrlProvider publishedUrlProvider,
        string contentTypeAliasFilter = "",
        string? culture = null)
    {
        IPublishedContent? firstNode = contentTypeAliasFilter.IsNullOrWhiteSpace()
            ? content.Children(variationContextAccessor, culture)?.Any() ?? false
                ? content.Children(variationContextAccessor, culture)?.ElementAt(0)
                : null
            : content.Children(variationContextAccessor, culture)
                ?.FirstOrDefault(x => x.ContentType.Alias.InvariantEquals(contentTypeAliasFilter));
        if (firstNode == null)
        {
            // No children found
            return new DataTable();
        }

        // use new utility class to create table so that we don't have to maintain code in many places, just one
        DataTable dt = DataTableExtensions.GenerateDataTable(
>>>>>>> b69afe81

            // pass in the alias of the first child node since this is the node type we're rendering headers for
            firstNode.ContentType.Alias,

            // pass in the callback to extract the Dictionary<string, string> of all defined aliases to their names
            alias => GetPropertyAliasesAndNames(contentTypeService, mediaTypeService, memberTypeService, alias),
            () =>
            {
<<<<<<< HEAD
                case PublishedItemType.Content:
                    return publishedUrlProvider.GetUrl(content, mode, culture);

                case PublishedItemType.Media:
                    return publishedUrlProvider.GetMediaUrl(content, mode, culture, Constants.Conventions.Media.File);

                default:
                    throw new NotSupportedException();
            }
        }

        #endregion

        #region Axes: children

        /// <summary>
        /// Gets the children of the content in a DataTable.
        /// </summary>
        /// <param name="content">The content.</param>
        /// <param name="variationContextAccessor">Variation context accessor.</param>
        /// <param name="contentTypeService">The content type service.</param>
        /// <param name="mediaTypeService">The media type service.</param>
        /// <param name="memberTypeService">The member type service.</param>
        /// <param name="publishedUrlProvider">The published url provider.</param>
        /// <param name="contentTypeAliasFilter">An optional content type alias.</param>
        /// <param name="culture">The specific culture to filter for. If null is used the current culture is used. (Default is null)</param>
        /// <returns>The children of the content.</returns>
        public static DataTable ChildrenAsTable(
            this IPublishedContent content,
            IVariationContextAccessor variationContextAccessor, IContentTypeService contentTypeService,
            IMediaTypeService mediaTypeService, IMemberTypeService memberTypeService,
            IPublishedUrlProvider publishedUrlProvider, string contentTypeAliasFilter = "", string? culture = null)
            => GenerateDataTable(content, variationContextAccessor, contentTypeService, mediaTypeService, memberTypeService, publishedUrlProvider, contentTypeAliasFilter, culture);

        /// <summary>
        /// Gets the children of the content in a DataTable.
        /// </summary>
        /// <param name="content">The content.</param>
        /// <param name="variationContextAccessor">Variation context accessor.</param>
        /// <param name="contentTypeService">The content type service.</param>
        /// <param name="mediaTypeService">The media type service.</param>
        /// <param name="memberTypeService">The member type service.</param>
        /// <param name="publishedUrlProvider">The published url provider.</param>
        /// <param name="contentTypeAliasFilter">An optional content type alias.</param>
        /// <param name="culture">The specific culture to filter for. If null is used the current culture is used. (Default is null)</param>
        /// <returns>The children of the content.</returns>
        private static DataTable GenerateDataTable(IPublishedContent content,
            IVariationContextAccessor variationContextAccessor, IContentTypeService contentTypeService,
            IMediaTypeService mediaTypeService, IMemberTypeService memberTypeService,
            IPublishedUrlProvider publishedUrlProvider, string contentTypeAliasFilter = "", string? culture = null)
        {
            var firstNode = contentTypeAliasFilter.IsNullOrWhiteSpace()
                                ? content.Children(variationContextAccessor, culture)?.Any() ?? false
                                    ? content.Children(variationContextAccessor, culture)?.ElementAt(0)
                                    : null
                                : content.Children(variationContextAccessor, culture)?.FirstOrDefault(x => x.ContentType.Alias.InvariantEquals(contentTypeAliasFilter));
            if (firstNode == null)
                return new DataTable(); //no children found

            //use new utility class to create table so that we don't have to maintain code in many places, just one
            var dt = DataTableExtensions.GenerateDataTable(
                //pass in the alias of the first child node since this is the node type we're rendering headers for
                firstNode.ContentType.Alias,
                //pass in the callback to extract the Dictionary<string, string> of all defined aliases to their names
                alias => GetPropertyAliasesAndNames(contentTypeService, mediaTypeService, memberTypeService, alias),
                //pass in a callback to populate the datatable, yup its a bit ugly but it's already legacy and we just want to maintain code in one place.
                () =>
=======
                // here we pass in a callback to populate the datatable, yup its a bit ugly but it's already legacy and we just want to maintain code in one place.
                // create all row data
                List<Tuple<IEnumerable<KeyValuePair<string, object?>>, IEnumerable<KeyValuePair<string, object?>>>>
                    tableData = DataTableExtensions.CreateTableData();
                IOrderedEnumerable<IPublishedContent>? children =
                    content.Children(variationContextAccessor)?.OrderBy(x => x.SortOrder);
                if (children is not null)
>>>>>>> b69afe81
                {
                    // loop through each child and create row data for it
                    foreach (IPublishedContent n in children)
                    {
                        if (contentTypeAliasFilter.IsNullOrWhiteSpace() == false)
                        {
                            if (n.ContentType.Alias.InvariantEquals(contentTypeAliasFilter) == false)
                            {
                                continue; // skip this one, it doesn't match the filter
                            }
                        }

                        var standardVals = new Dictionary<string, object?>
                        {
                            { "Id", n.Id },
                            { "NodeName", n.Name(variationContextAccessor) },
                            { "NodeTypeAlias", n.ContentType.Alias },
                            { "CreateDate", n.CreateDate },
                            { "UpdateDate", n.UpdateDate },
                            { "CreatorId", n.CreatorId },
                            { "WriterId", n.WriterId },
                            { "Url", n.Url(publishedUrlProvider) },
                        };

                        var userVals = new Dictionary<string, object?>();
                        IEnumerable<IPublishedProperty> properties =
                            n.Properties?.Where(p => p.GetSourceValue() is not null) ??
                            Array.Empty<IPublishedProperty>();
                        foreach (IPublishedProperty p in properties)
                        {
                            // probably want the "object value" of the property here...
                            userVals[p.Alias] = p.GetValue();
                        }

                        // Add the row data
                        DataTableExtensions.AddRowData(tableData, standardVals, userVals);
                    }
                }

                return tableData;
            });
        return dt;
    }

    #endregion

    #region PropertyAliasesAndNames

    private static Func<IContentTypeService, IMediaTypeService, IMemberTypeService, string, Dictionary<string, string>>? _getPropertyAliasesAndNames;

    /// <summary>
    ///     This is used only for unit tests to set the delegate to look up aliases/names dictionary of a content type
    /// </summary>
    internal static Func<IContentTypeService, IMediaTypeService, IMemberTypeService, string, Dictionary<string, string>>
        GetPropertyAliasesAndNames
    {
        get => _getPropertyAliasesAndNames ?? GetAliasesAndNames;
        set => _getPropertyAliasesAndNames = value;
    }

    private static Dictionary<string, string> GetAliasesAndNames(IContentTypeService contentTypeService, IMediaTypeService mediaTypeService, IMemberTypeService memberTypeService, string alias)
    {
        IContentTypeBase? type = contentTypeService.Get(alias)
                                 ?? mediaTypeService.Get(alias)
                                 ?? (IContentTypeBase?)memberTypeService.Get(alias);
        Dictionary<string, string> fields = GetAliasesAndNames(type);

        // ensure the standard fields are there
        var stdFields = new Dictionary<string, string>
        {
            { "Id", "Id" },
            { "NodeName", "NodeName" },
            { "NodeTypeAlias", "NodeTypeAlias" },
            { "CreateDate", "CreateDate" },
            { "UpdateDate", "UpdateDate" },
            { "CreatorId", "CreatorId" },
            { "WriterId", "WriterId" },
            { "Url", "Url" },
        };

        foreach (KeyValuePair<string, string> field in stdFields.Where(x => fields.ContainsKey(x.Key) == false))
        {
            fields[field.Key] = field.Value;
        }

        return fields;
    }

    private static Dictionary<string, string> GetAliasesAndNames(IContentTypeBase? contentType) =>
        contentType?.PropertyTypes.ToDictionary(x => x.Alias, x => x.Name) ?? new Dictionary<string, string>();

    #endregion
}<|MERGE_RESOLUTION|>--- conflicted
+++ resolved
@@ -2,10 +2,6 @@
 // See LICENSE for more details.
 
 using System.Data;
-<<<<<<< HEAD
-using Umbraco.Cms.Core;
-=======
->>>>>>> b69afe81
 using Umbraco.Cms.Core.Configuration.Models;
 using Umbraco.Cms.Core.Models;
 using Umbraco.Cms.Core.Models.Membership;
@@ -29,54 +25,9 @@
     ///     The specific culture to get the name for. If null is used the current culture is used (Default is
     ///     null).
     /// </param>
-    public static string? Name(this IPublishedContent content, IVariationContextAccessor? variationContextAccessor, string? culture = null)
-    {
-<<<<<<< HEAD
-        #region Name
-
-        /// <summary>
-        /// Gets the name of the content item.
-        /// </summary>
-        /// <param name="content">The content item.</param>
-        /// <param name="variationContextAccessor"></param>
-        /// <param name="culture">The specific culture to get the name for. If null is used the current culture is used (Default is null).</param>
-        public static string Name(this IPublishedContent content, IVariationContextAccessor? variationContextAccessor, string? culture = null)
-        {
-            if (content == null)
-            {
-                throw new ArgumentNullException(nameof(content));
-            }
-
-            // invariant has invariant value (whatever the requested culture)
-            if (!content.ContentType.VariesByCulture())
-            {
-                return content.Cultures.TryGetValue(string.Empty, out var invariantInfos) ? invariantInfos.Name : string.Empty;
-            }
-
-            // handle context culture for variant
-            if (culture == null)
-            {
-                culture = variationContextAccessor?.VariationContext?.Culture ?? string.Empty;
-            }
-
-            // get
-            return culture != string.Empty && content.Cultures.TryGetValue(culture, out var infos) ? infos.Name : string.Empty;
-        }
-
-        #endregion
-
-        #region Url segment
-
-        /// <summary>
-        /// Gets the URL segment of the content item.
-        /// </summary>
-        /// <param name="content">The content item.</param>
-        /// <param name="variationContextAccessor"></param>
-        /// <param name="culture">The specific culture to get the URL segment for. If null is used the current culture is used (Default is null).</param>
-        public static string? UrlSegment(this IPublishedContent content, IVariationContextAccessor? variationContextAccessor, string? culture = null)
-=======
+    public static string Name(this IPublishedContent content, IVariationContextAccessor? variationContextAccessor, string? culture = null)
+    {
         if (content == null)
->>>>>>> b69afe81
         {
             throw new ArgumentNullException(nameof(content));
         }
@@ -86,29 +37,19 @@
         {
             return content.Cultures.TryGetValue(string.Empty, out PublishedCultureInfo? invariantInfos)
                 ? invariantInfos.Name
-                : null;
+                : string.Empty;
         }
 
         // handle context culture for variant
         if (culture == null)
         {
-<<<<<<< HEAD
-            if (contents == null)
-                throw new ArgumentNullException(nameof(contents));
-
-            culture = culture ?? variationContextAccessor.VariationContext?.Culture ?? "";
-
-            // either does not vary by culture, or has the specified culture
-            return contents.Where(x => !x.ContentType.VariesByCulture() || HasCulture(x, culture));
-=======
             culture = variationContextAccessor?.VariationContext?.Culture ?? string.Empty;
->>>>>>> b69afe81
         }
 
         // get
         return culture != string.Empty && content.Cultures.TryGetValue(culture, out PublishedCultureInfo? infos)
             ? infos.Name
-            : null;
+            : string.Empty;
     }
 
     #endregion
@@ -456,31 +397,6 @@
             return property.Value<T>(publishedValueFallback, culture, segment);
         }
 
-<<<<<<< HEAD
-        /// <summary>
-        /// Gets the content or its nearest ancestor, at a lever lesser or equal to a specified level.
-        /// </summary>
-        /// <param name="content">The content.</param>
-        /// <param name="maxLevel">The level.</param>
-        /// <returns>The content or its nearest (in down-top order) ancestor, at a level lesser or equal to the specified level.</returns>
-        /// <remarks>May or may not return the content itself depending on its level. May return <c>null</c>.</remarks>
-        public static IPublishedContent AncestorOrSelf(this IPublishedContent content, int maxLevel)
-        {
-            return content.EnumerateAncestors(true).FirstOrDefault(x => x.Level <= maxLevel) ?? content;
-        }
-
-        /// <summary>
-        /// Gets the content or its nearest ancestor, of a specified content type.
-        /// </summary>
-        /// <param name="content">The content.</param>
-        /// <param name="contentTypeAlias">The content type.</param>
-        /// <returns>The content or its nearest (in down-top order) ancestor, of the specified content type.</returns>
-        /// <remarks>May or may not return the content itself depending on its content type. May return <c>null</c>.</remarks>
-        public static IPublishedContent AncestorOrSelf(this IPublishedContent content, string contentTypeAlias)
-        {
-            return content.EnumerateAncestors(true).FirstOrDefault(x => x.ContentType.Alias.InvariantEquals(contentTypeAlias)) ?? content;
-        }
-=======
         // else let fallback try to get a value
         if (publishedValueFallback.TryGetValue(content, alias, culture, segment, fallback, defaultValue, out T? value, out property))
         {
@@ -491,7 +407,6 @@
         // vision of 'no value' (could be an empty enumerable) - otherwise, default
         return property == null ? default : property.Value<T>(publishedValueFallback, culture, segment);
     }
->>>>>>> b69afe81
 
     #endregion
 
@@ -768,8 +683,8 @@
     /// <param name="maxLevel">The level.</param>
     /// <returns>The content or its nearest (in down-top order) ancestor, at a level lesser or equal to the specified level.</returns>
     /// <remarks>May or may not return the content itself depending on its level. May return <c>null</c>.</remarks>
-    public static IPublishedContent? AncestorOrSelf(this IPublishedContent content, int maxLevel) =>
-        content.EnumerateAncestors(true).FirstOrDefault(x => x.Level <= maxLevel);
+    public static IPublishedContent AncestorOrSelf(this IPublishedContent content, int maxLevel) =>
+        content.EnumerateAncestors(true).FirstOrDefault(x => x.Level <= maxLevel) ?? content;
 
     /// <summary>
     ///     Gets the content or its nearest ancestor, of a specified content type.
@@ -778,8 +693,8 @@
     /// <param name="contentTypeAlias">The content type.</param>
     /// <returns>The content or its nearest (in down-top order) ancestor, of the specified content type.</returns>
     /// <remarks>May or may not return the content itself depending on its content type. May return <c>null</c>.</remarks>
-    public static IPublishedContent? AncestorOrSelf(this IPublishedContent content, string contentTypeAlias) => content
-        .EnumerateAncestors(true).FirstOrDefault(x => x.ContentType.Alias.InvariantEquals(contentTypeAlias));
+    public static IPublishedContent AncestorOrSelf(this IPublishedContent content, string contentTypeAlias) => content
+        .EnumerateAncestors(true).FirstOrDefault(x => x.ContentType.Alias.InvariantEquals(contentTypeAlias)) ?? content;
 
     /// <summary>
     ///     Gets the content or its nearest ancestor, of a specified content type.
@@ -820,16 +735,7 @@
     {
         if (content == null)
         {
-<<<<<<< HEAD
-            if (content == null)
-                throw new ArgumentNullException(nameof(content));
-            if (orSelf)
-                yield return content;
-            while ((content = content.Parent) != null)
-                yield return content;
-=======
             throw new ArgumentNullException(nameof(content));
->>>>>>> b69afe81
         }
 
         if (orSelf)
@@ -901,168 +807,8 @@
             }
         }
 
-<<<<<<< HEAD
-        #endregion
-
-        #region Axes: descendants, descendants-or-self
-
-        /// <summary>
-        /// Returns all DescendantsOrSelf of all content referenced
-        /// </summary>
-        /// <param name="parentNodes"></param>
-        /// <param name="variationContextAccessor">Variation context accessor.</param>
-        /// <param name="docTypeAlias"></param>
-        /// <param name="culture">The specific culture to filter for. If null is used the current culture is used. (Default is null)</param>
-        /// <returns></returns>
-        /// <remarks>
-        /// This can be useful in order to return all nodes in an entire site by a type when combined with TypedContentAtRoot
-        /// </remarks>
-        public static IEnumerable<IPublishedContent> DescendantsOrSelfOfType(this IEnumerable<IPublishedContent> parentNodes, IVariationContextAccessor variationContextAccessor, string docTypeAlias, string? culture = null)
-        {
-            return parentNodes.SelectMany(x => x.DescendantsOrSelfOfType(variationContextAccessor, docTypeAlias, culture));
-        }
-
-        /// <summary>
-        /// Returns all DescendantsOrSelf of all content referenced
-        /// </summary>
-        /// <param name="parentNodes"></param>
-        /// <param name="variationContextAccessor">Variation context accessor.</param>
-        /// <param name="culture">The specific culture to filter for. If null is used the current culture is used. (Default is null)</param>
-        /// <returns></returns>
-        /// <remarks>
-        /// This can be useful in order to return all nodes in an entire site by a type when combined with TypedContentAtRoot
-        /// </remarks>
-        public static IEnumerable<T> DescendantsOrSelf<T>(this IEnumerable<IPublishedContent> parentNodes, IVariationContextAccessor variationContextAccessor, string? culture = null)
-            where T : class, IPublishedContent
-        {
-            return parentNodes.SelectMany(x => x.DescendantsOrSelf<T>(variationContextAccessor, culture));
-        }
-
-
-        // as per XPath 1.0 specs �2.2,
-        // - the descendant axis contains the descendants of the context node; a descendant is a child or a child of a child and so on; thus
-        //   the descendant axis never contains attribute or namespace nodes.
-        // - the descendant-or-self axis contains the context node and the descendants of the context node.
-        //
-        // as per XPath 2.0 specs �3.2.1.1,
-        // - the descendant axis is defined as the transitive closure of the child axis; it contains the descendants of the context node (the
-        //   children, the children of the children, and so on).
-        // - the descendant-or-self axis contains the context node and the descendants of the context node.
-        //
-        // the descendant and descendant-or-self axis are forward axes ie they contain the context node or nodes that are after the context
-        // node in document order.
-        //
-        // document order is defined by �2.4.1 as:
-        // - the root node is the first node.
-        // - every node occurs before all of its children and descendants.
-        // - the relative order of siblings is the order in which they occur in the children property of their parent node.
-        // - children and descendants occur before following siblings.
-
-        public static IEnumerable<IPublishedContent> Descendants(this IPublishedContent content, IVariationContextAccessor variationContextAccessor, string? culture = null)
-        {
-            return content.DescendantsOrSelf(variationContextAccessor, false, null, culture);
-        }
-
-        public static IEnumerable<IPublishedContent> Descendants(this IPublishedContent content, IVariationContextAccessor variationContextAccessor, int level, string? culture = null)
-        {
-            return content.DescendantsOrSelf(variationContextAccessor, false, p => p.Level >= level, culture);
-        }
-
-        public static IEnumerable<IPublishedContent> DescendantsOfType(this IPublishedContent content, IVariationContextAccessor variationContextAccessor, string contentTypeAlias, string? culture = null)
-        {
-            return content.DescendantsOrSelf(variationContextAccessor, false, p => p.ContentType.Alias.InvariantEquals(contentTypeAlias), culture);
-        }
-
-        public static IEnumerable<T> Descendants<T>(this IPublishedContent content, IVariationContextAccessor variationContextAccessor, string? culture = null)
-            where T : class, IPublishedContent
-        {
-            return content.Descendants(variationContextAccessor, culture).OfType<T>();
-        }
-
-        public static IEnumerable<T> Descendants<T>(this IPublishedContent content, IVariationContextAccessor variationContextAccessor, int level, string? culture = null)
-            where T : class, IPublishedContent
-        {
-            return content.Descendants(variationContextAccessor, level, culture).OfType<T>();
-        }
-
-        public static IEnumerable<IPublishedContent> DescendantsOrSelf(this IPublishedContent content, IVariationContextAccessor variationContextAccessor, string? culture = null)
-        {
-            return content.DescendantsOrSelf(variationContextAccessor, true, null, culture);
-        }
-
-        public static IEnumerable<IPublishedContent> DescendantsOrSelf(this IPublishedContent content, IVariationContextAccessor variationContextAccessor, int level, string? culture = null)
-        {
-            return content.DescendantsOrSelf(variationContextAccessor, true, p => p.Level >= level, culture);
-        }
-
-        public static IEnumerable<IPublishedContent> DescendantsOrSelfOfType(this IPublishedContent content, IVariationContextAccessor variationContextAccessor, string contentTypeAlias, string? culture = null)
-        {
-            return content.DescendantsOrSelf(variationContextAccessor, true, p => p.ContentType.Alias.InvariantEquals(contentTypeAlias), culture);
-        }
-
-        public static IEnumerable<T> DescendantsOrSelf<T>(this IPublishedContent content, IVariationContextAccessor variationContextAccessor, string? culture = null)
-            where T : class, IPublishedContent
-        {
-            return content.DescendantsOrSelf(variationContextAccessor, culture).OfType<T>();
-        }
-
-        public static IEnumerable<T> DescendantsOrSelf<T>(this IPublishedContent content, IVariationContextAccessor variationContextAccessor, int level, string? culture = null)
-            where T : class, IPublishedContent
-        {
-            return content.DescendantsOrSelf(variationContextAccessor, level, culture).OfType<T>();
-        }
-
-        public static IPublishedContent? Descendant(this IPublishedContent content, IVariationContextAccessor variationContextAccessor, string? culture = null)
-        {
-            return content.Children(variationContextAccessor, culture)?.FirstOrDefault();
-        }
-
-        public static IPublishedContent? Descendant(this IPublishedContent content, IVariationContextAccessor variationContextAccessor, int level, string? culture = null)
-        {
-            return content.EnumerateDescendants(variationContextAccessor, false, culture).FirstOrDefault(x => x.Level == level);
-        }
-
-        public static IPublishedContent? DescendantOfType(this IPublishedContent content, IVariationContextAccessor variationContextAccessor, string contentTypeAlias, string? culture = null)
-        {
-            return content.EnumerateDescendants(variationContextAccessor, false, culture).FirstOrDefault(x => x.ContentType.Alias.InvariantEquals(contentTypeAlias));
-        }
-
-        public static T? Descendant<T>(this IPublishedContent content, IVariationContextAccessor variationContextAccessor, string? culture = null)
-            where T : class, IPublishedContent
-        {
-            return content.EnumerateDescendants(variationContextAccessor, false, culture).FirstOrDefault(x => x is T) as T;
-        }
-
-        public static T? Descendant<T>(this IPublishedContent content, IVariationContextAccessor variationContextAccessor, int level, string? culture = null)
-            where T : class, IPublishedContent
-        {
-            return content.Descendant(variationContextAccessor, level, culture) as T;
-        }
-
-        public static IPublishedContent DescendantOrSelf(this IPublishedContent content, IVariationContextAccessor variationContextAccessor, string? culture = null)
-        {
-            return content;
-        }
-
-        public static IPublishedContent? DescendantOrSelf(this IPublishedContent content, IVariationContextAccessor variationContextAccessor, int level, string? culture = null)
-        {
-            return content.EnumerateDescendants(variationContextAccessor, true, culture).FirstOrDefault(x => x.Level == level);
-        }
-
-        public static IPublishedContent? DescendantOrSelfOfType(this IPublishedContent content, IVariationContextAccessor variationContextAccessor, string contentTypeAlias, string? culture = null)
-        {
-            return content.EnumerateDescendants(variationContextAccessor, true, culture).FirstOrDefault(x => x.ContentType.Alias.InvariantEquals(contentTypeAlias));
-        }
-
-        public static T? DescendantOrSelf<T>(this IPublishedContent content, IVariationContextAccessor variationContextAccessor, string? culture = null)
-            where T : class, IPublishedContent
-        {
-            return content.EnumerateDescendants(variationContextAccessor, true, culture).FirstOrDefault(x => x is T) as T;
-        }
-=======
         return TakeUntil(content.AncestorsOrSelf(andSelf, null), n => n is T).Reverse();
     }
->>>>>>> b69afe81
 
     #endregion
 
@@ -1214,30 +960,6 @@
         IEnumerable<IPublishedContent>? children = content.Children(variationContextAccessor, culture);
         if (children is not null)
         {
-<<<<<<< HEAD
-            if (content == null)
-                throw new ArgumentNullException(nameof(content));
-            if (orSelf)
-                yield return content;
-
-            var children = content.Children(variationContextAccessor, culture);
-            if (children is not null)
-=======
-            foreach (IPublishedContent desc in children.SelectMany(x =>
-                         x.EnumerateDescendants(variationContextAccessor, culture)))
->>>>>>> b69afe81
-            {
-                yield return desc;
-            }
-        }
-    }
-
-    internal static IEnumerable<IPublishedContent> EnumerateDescendants(this IPublishedContent content, IVariationContextAccessor variationContextAccessor, string? culture = null)
-    {
-        yield return content;
-        IEnumerable<IPublishedContent>? children = content.Children(variationContextAccessor, culture);
-        if (children is not null)
-        {
             foreach (IPublishedContent desc in children.SelectMany(x =>
                          x.EnumerateDescendants(variationContextAccessor, culture)))
             {
@@ -1246,273 +968,20 @@
         }
     }
 
-<<<<<<< HEAD
-        #endregion
-
-        #region Axes: children
-
-        /// <summary>
-        /// Gets the children of the content item.
-        /// </summary>
-        /// <param name="content">The content item.</param>
-        /// <param name="variationContextAccessor"></param>
-        /// <param name="culture">
-        /// The specific culture to get the URL children for. Default is null which will use the current culture in <see cref="VariationContext"/>
-        /// </param>
-        /// <remarks>
-        /// <para>Gets children that are available for the specified culture.</para>
-        /// <para>Children are sorted by their sortOrder.</para>
-        /// <para>
-        /// For culture,
-        /// if null is used the current culture is used.
-        /// If an empty string is used only invariant children are returned.
-        /// If "*" is used all children are returned.
-        /// </para>
-        /// <para>
-        /// If a variant culture is specified or there is a current culture in the <see cref="VariationContext"/> then the Children returned
-        /// will include both the variant children matching the culture AND the invariant children because the invariant children flow with the current culture.
-        /// However, if an empty string is specified only invariant children are returned.
-        /// </para>
-        /// </remarks>
-        public static IEnumerable<IPublishedContent> Children(this IPublishedContent content, IVariationContextAccessor? variationContextAccessor, string? culture = null)
-        {
-            // handle context culture for variant
-            if (culture == null)
+    internal static IEnumerable<IPublishedContent> EnumerateDescendants(this IPublishedContent content, IVariationContextAccessor variationContextAccessor, string? culture = null)
+    {
+        yield return content;
+        IEnumerable<IPublishedContent>? children = content.Children(variationContextAccessor, culture);
+        if (children is not null)
+        {
+            foreach (IPublishedContent desc in children.SelectMany(x =>
+                         x.EnumerateDescendants(variationContextAccessor, culture)))
             {
-                culture = variationContextAccessor?.VariationContext?.Culture ?? string.Empty;
+                yield return desc;
             }
-
-            var children = content.ChildrenForAllCultures;
-            return (culture == "*"
-                ? children : children?.Where(x => x.IsInvariantOrHasCulture(culture)))
-                ?? Enumerable.Empty<IPublishedContent>();
-        }
-
-        /// <summary>
-        /// Gets the children of the content, filtered by a predicate.
-        /// </summary>
-        /// <param name="content">The content.</param>
-        /// <param name="publishedSnapshot">Published snapshot instance</param>
-        /// <param name="predicate">The predicate.</param>
-        /// <param name="culture">The specific culture to filter for. If null is used the current culture is used. (Default is null)</param>
-        /// <returns>The children of the content, filtered by the predicate.</returns>
-        /// <remarks>
-        /// <para>Children are sorted by their sortOrder.</para>
-        /// </remarks>
-        public static IEnumerable<IPublishedContent> Children(this IPublishedContent content, IVariationContextAccessor variationContextAccessor, Func<IPublishedContent, bool> predicate, string? culture = null)
-        {
-            return content.Children(variationContextAccessor, culture).Where(predicate);
-        }
-
-        /// <summary>
-        /// Gets the children of the content, of any of the specified types.
-        /// </summary>
-        /// <param name="content">The content.</param>
-        /// <param name="publishedSnapshot">Published snapshot instance</param>
-        /// <param name="culture">The specific culture to filter for. If null is used the current culture is used. (Default is null)</param>
-        /// <param name="contentTypeAlias">The content type alias.</param>
-        /// <returns>The children of the content, of any of the specified types.</returns>
-        public static IEnumerable<IPublishedContent> ChildrenOfType(this IPublishedContent content, IVariationContextAccessor variationContextAccessor, string? contentTypeAlias, string? culture = null)
-        {
-            return content.Children(variationContextAccessor, x => x.ContentType.Alias.InvariantEquals(contentTypeAlias), culture);
-        }
-
-        /// <summary>
-        /// Gets the children of the content, of a given content type.
-        /// </summary>
-        /// <typeparam name="T">The content type.</typeparam>
-        /// <param name="content">The content.</param>
-        /// <param name="publishedSnapshot">Published snapshot instance</param>
-        /// <param name="culture">The specific culture to filter for. If null is used the current culture is used. (Default is null)</param>
-        /// <returns>The children of content, of the given content type.</returns>
-        /// <remarks>
-        /// <para>Children are sorted by their sortOrder.</para>
-        /// </remarks>
-        public static IEnumerable<T> Children<T>(this IPublishedContent content, IVariationContextAccessor variationContextAccessor, string? culture = null)
-            where T : class, IPublishedContent
-        {
-            return content.Children(variationContextAccessor, culture).OfType<T>();
-        }
-
-        public static IPublishedContent? FirstChild(this IPublishedContent content, IVariationContextAccessor variationContextAccessor, string? culture = null)
-        {
-            return content.Children(variationContextAccessor, culture)?.FirstOrDefault();
-        }
-
-        /// <summary>
-        /// Gets the first child of the content, of a given content type.
-        /// </summary>
-        public static IPublishedContent? FirstChildOfType(this IPublishedContent content, IVariationContextAccessor variationContextAccessor, string contentTypeAlias, string? culture = null)
-        {
-            return content.ChildrenOfType(variationContextAccessor, contentTypeAlias, culture)?.FirstOrDefault();
-        }
-
-        public static IPublishedContent? FirstChild(this IPublishedContent content, IVariationContextAccessor variationContextAccessor, Func<IPublishedContent, bool> predicate, string? culture = null)
-        {
-            return content.Children(variationContextAccessor, predicate, culture)?.FirstOrDefault();
-        }
-
-        public static IPublishedContent? FirstChild(this IPublishedContent content, IVariationContextAccessor variationContextAccessor, Guid uniqueId, string? culture = null)
-        {
-            return content.Children(variationContextAccessor, x => x.Key == uniqueId, culture)?.FirstOrDefault();
-        }
-
-        public static T? FirstChild<T>(this IPublishedContent content, IVariationContextAccessor variationContextAccessor, string? culture = null)
-            where T : class, IPublishedContent
-        {
-            return content.Children<T>(variationContextAccessor, culture)?.FirstOrDefault();
-        }
-
-        public static T? FirstChild<T>(this IPublishedContent content, IVariationContextAccessor variationContextAccessor, Func<T, bool> predicate, string? culture = null)
-            where T : class, IPublishedContent
-        {
-            return content.Children<T>(variationContextAccessor, culture)?.FirstOrDefault(predicate);
-        }
-
-        #endregion
-
-        #region Axes: parent
-
-        // Parent is native
-
-        /// <summary>
-        /// Gets the parent of the content, of a given content type.
-        /// </summary>
-        /// <typeparam name="T">The content type.</typeparam>
-        /// <param name="content">The content.</param>
-        /// <returns>The parent of content, of the given content type, else null.</returns>
-        public static T? Parent<T>(this IPublishedContent content)
-            where T : class, IPublishedContent
-        {
-            if (content == null)
-                throw new ArgumentNullException(nameof(content));
-            return content.Parent as T;
-        }
-
-        #endregion
-
-        #region Axes: siblings
-
-        /// <summary>
-        /// Gets the siblings of the content.
-        /// </summary>
-        /// <param name="content">The content.</param>
-        /// <param name="publishedSnapshot">Published snapshot instance</param>
-        /// <param name="variationContextAccessor">Variation context accessor.</param>
-        /// <param name="culture">The specific culture to filter for. If null is used the current culture is used. (Default is null)</param>
-        /// <returns>The siblings of the content.</returns>
-        /// <remarks>
-        ///   <para>Note that in V7 this method also return the content node self.</para>
-        /// </remarks>
-        public static IEnumerable<IPublishedContent> Siblings(this IPublishedContent content, IPublishedSnapshot? publishedSnapshot, IVariationContextAccessor variationContextAccessor, string? culture = null)
-        {
-            return SiblingsAndSelf(content, publishedSnapshot, variationContextAccessor, culture)?.Where(x => x.Id != content.Id)
-                ?? Enumerable.Empty<IPublishedContent>();
-        }
-
-        /// <summary>
-        /// Gets the siblings of the content, of a given content type.
-        /// </summary>
-        /// <param name="content">The content.</param>
-        /// <param name="publishedSnapshot">Published snapshot instance</param>
-        /// <param name="variationContextAccessor">Variation context accessor.</param>
-        /// <param name="culture">The specific culture to filter for. If null is used the current culture is used. (Default is null)</param>
-        /// <param name="contentTypeAlias">The content type alias.</param>
-        /// <returns>The siblings of the content, of the given content type.</returns>
-        /// <remarks>
-        ///   <para>Note that in V7 this method also return the content node self.</para>
-        /// </remarks>
-        public static IEnumerable<IPublishedContent> SiblingsOfType(this IPublishedContent content, IPublishedSnapshot? publishedSnapshot, IVariationContextAccessor variationContextAccessor, string contentTypeAlias, string? culture = null)
-        {
-            return SiblingsAndSelfOfType(content, publishedSnapshot, variationContextAccessor, contentTypeAlias, culture)?.Where(x => x.Id != content.Id)
-                ?? Enumerable.Empty<IPublishedContent>();
-        }
-
-        /// <summary>
-        /// Gets the siblings of the content, of a given content type.
-        /// </summary>
-        /// <typeparam name="T">The content type.</typeparam>
-        /// <param name="content">The content.</param>
-        /// <param name="publishedSnapshot">Published snapshot instance</param>
-        /// <param name="variationContextAccessor">Variation context accessor.</param>
-        /// <param name="culture">The specific culture to filter for. If null is used the current culture is used. (Default is null)</param>
-        /// <returns>The siblings of the content, of the given content type.</returns>
-        /// <remarks>
-        ///   <para>Note that in V7 this method also return the content node self.</para>
-        /// </remarks>
-        public static IEnumerable<T> Siblings<T>(this IPublishedContent content, IPublishedSnapshot? publishedSnapshot, IVariationContextAccessor variationContextAccessor, string? culture = null)
-            where T : class, IPublishedContent
-        {
-            return SiblingsAndSelf<T>(content, publishedSnapshot, variationContextAccessor, culture)?.Where(x => x.Id != content.Id) ?? Enumerable.Empty<T>();
-        }
-
-        /// <summary>
-        /// Gets the siblings of the content including the node itself to indicate the position.
-        /// </summary>
-        /// <param name="content">The content.</param>
-        /// <param name="publishedSnapshot">Published snapshot instance</param>
-        /// <param name="variationContextAccessor">Variation context accessor.</param>
-        /// <param name="culture">The specific culture to filter for. If null is used the current culture is used. (Default is null)</param>
-        /// <returns>The siblings of the content including the node itself.</returns>
-        public static IEnumerable<IPublishedContent> SiblingsAndSelf(this IPublishedContent content, IPublishedSnapshot? publishedSnapshot, IVariationContextAccessor variationContextAccessor, string? culture = null)
-        {
-            return (content.Parent != null
-                ? content.Parent.Children(variationContextAccessor, culture)
-                : publishedSnapshot?.Content?.GetAtRoot(culture).WhereIsInvariantOrHasCulture(variationContextAccessor, culture))
-                ?? Enumerable.Empty<IPublishedContent>();
-        }
-
-        /// <summary>
-        /// Gets the siblings of the content including the node itself to indicate the position, of a given content type.
-        /// </summary>
-        /// <param name="content">The content.</param>
-        /// <param name="publishedSnapshot">Published snapshot instance</param>
-        /// <param name="variationContextAccessor">Variation context accessor.</param>
-        /// <param name="culture">The specific culture to filter for. If null is used the current culture is used. (Default is null)</param>
-        /// <param name="contentTypeAlias">The content type alias.</param>
-        /// <returns>The siblings of the content including the node itself, of the given content type.</returns>
-        public static IEnumerable<IPublishedContent> SiblingsAndSelfOfType(this IPublishedContent content, IPublishedSnapshot? publishedSnapshot, IVariationContextAccessor variationContextAccessor, string contentTypeAlias, string? culture = null)
-        {
-            return (content.Parent != null
-                ? content.Parent.ChildrenOfType(variationContextAccessor, contentTypeAlias, culture)
-                : publishedSnapshot?.Content?.GetAtRoot(culture).OfTypes(contentTypeAlias).WhereIsInvariantOrHasCulture(variationContextAccessor, culture))
-                ?? Enumerable.Empty<IPublishedContent>();
-        }
-
-        /// <summary>
-        /// Gets the siblings of the content including the node itself to indicate the position, of a given content type.
-        /// </summary>
-        /// <typeparam name="T">The content type.</typeparam>
-        /// <param name="content">The content.</param>
-        /// <param name="publishedSnapshot">Published snapshot instance</param>
-        /// <param name="variationContextAccessor">Variation context accessor.</param>
-        /// <param name="culture">The specific culture to filter for. If null is used the current culture is used. (Default is null)</param>
-        /// <returns>The siblings of the content including the node itself, of the given content type.</returns>
-        public static IEnumerable<T> SiblingsAndSelf<T>(this IPublishedContent content, IPublishedSnapshot? publishedSnapshot, IVariationContextAccessor variationContextAccessor, string? culture = null)
-            where T : class, IPublishedContent
-        {
-            return (content.Parent != null
-                ? content.Parent.Children<T>(variationContextAccessor, culture)
-                : publishedSnapshot?.Content?.GetAtRoot(culture).OfType<T>().WhereIsInvariantOrHasCulture(variationContextAccessor, culture))
-                ?? Enumerable.Empty<T>();
-        }
-
-        #endregion
-
-        #region Axes: custom
-
-        /// <summary>
-        /// Gets the root content (ancestor or self at level 1) for the specified <paramref name="content" />.
-        /// </summary>
-        /// <param name="content">The content.</param>
-        /// <returns>
-        /// The root content (ancestor or self at level 1) for the specified <paramref name="content" />.
-        /// </returns>
-        /// <remarks>
-        /// This is the same as calling <see cref="Umbraco.Web.PublishedContentExtensions.AncestorOrSelf(IPublishedContent, int)" /> with <c>maxLevel</c> set to 1.
-        /// </remarks>
-        public static IPublishedContent Root(this IPublishedContent content)
-=======
+        }
+    }
+
     #endregion
 
     #region Axes: children
@@ -1543,19 +1012,18 @@
     ///         However, if an empty string is specified only invariant children are returned.
     ///     </para>
     /// </remarks>
-    public static IEnumerable<IPublishedContent>? Children(this IPublishedContent content, IVariationContextAccessor? variationContextAccessor, string? culture = null)
+    public static IEnumerable<IPublishedContent> Children(this IPublishedContent content, IVariationContextAccessor? variationContextAccessor, string? culture = null)
     {
         // handle context culture for variant
         if (culture == null)
->>>>>>> b69afe81
         {
             culture = variationContextAccessor?.VariationContext?.Culture ?? string.Empty;
         }
 
         IEnumerable<IPublishedContent>? children = content.ChildrenForAllCultures;
-        return culture == "*"
-            ? children
-            : children?.Where(x => x.IsInvariantOrHasCulture(culture));
+        return (culture == "*"
+            ? children : children?.Where(x => x.IsInvariantOrHasCulture(culture)))
+               ?? Enumerable.Empty<IPublishedContent>();
     }
 
     /// <summary>
@@ -1572,12 +1040,12 @@
     /// <remarks>
     ///     <para>Children are sorted by their sortOrder.</para>
     /// </remarks>
-    public static IEnumerable<IPublishedContent>? Children(
+    public static IEnumerable<IPublishedContent> Children(
         this IPublishedContent content,
         IVariationContextAccessor variationContextAccessor,
         Func<IPublishedContent, bool> predicate,
         string? culture = null) =>
-        content.Children(variationContextAccessor, culture)?.Where(predicate);
+        content.Children(variationContextAccessor, culture).Where(predicate);
 
     /// <summary>
     ///     Gets the children of the content, of any of the specified types.
@@ -1590,7 +1058,7 @@
     /// </param>
     /// <param name="contentTypeAlias">The content type alias.</param>
     /// <returns>The children of the content, of any of the specified types.</returns>
-    public static IEnumerable<IPublishedContent>? ChildrenOfType(this IPublishedContent content, IVariationContextAccessor variationContextAccessor, string? contentTypeAlias, string? culture = null) =>
+    public static IEnumerable<IPublishedContent> ChildrenOfType(this IPublishedContent content, IVariationContextAccessor variationContextAccessor, string? contentTypeAlias, string? culture = null) =>
         content.Children(variationContextAccessor, x => x.ContentType.Alias.InvariantEquals(contentTypeAlias), culture);
 
     /// <summary>
@@ -1607,9 +1075,9 @@
     /// <remarks>
     ///     <para>Children are sorted by their sortOrder.</para>
     /// </remarks>
-    public static IEnumerable<T>? Children<T>(this IPublishedContent content, IVariationContextAccessor variationContextAccessor, string? culture = null)
-        where T : class, IPublishedContent =>
-        content.Children(variationContextAccessor, culture)?.OfType<T>();
+    public static IEnumerable<T> Children<T>(this IPublishedContent content, IVariationContextAccessor variationContextAccessor, string? culture = null)
+        where T : class, IPublishedContent =>
+        content.Children(variationContextAccessor, culture).OfType<T>();
 
     public static IPublishedContent? FirstChild(this IPublishedContent content, IVariationContextAccessor variationContextAccessor, string? culture = null) =>
         content.Children(variationContextAccessor, culture)?.FirstOrDefault();
@@ -1651,12 +1119,13 @@
     /// <remarks>
     ///     <para>Note that in V7 this method also return the content node self.</para>
     /// </remarks>
-    public static IEnumerable<IPublishedContent>? Siblings(
+    public static IEnumerable<IPublishedContent> Siblings(
         this IPublishedContent content,
         IPublishedSnapshot? publishedSnapshot,
         IVariationContextAccessor variationContextAccessor,
         string? culture = null) =>
-        SiblingsAndSelf(content, publishedSnapshot, variationContextAccessor, culture)?.Where(x => x.Id != content.Id);
+        SiblingsAndSelf(content, publishedSnapshot, variationContextAccessor, culture)
+            ?.Where(x => x.Id != content.Id) ?? Enumerable.Empty<IPublishedContent>();
 
     /// <summary>
     ///     Gets the siblings of the content, of a given content type.
@@ -1673,14 +1142,14 @@
     /// <remarks>
     ///     <para>Note that in V7 this method also return the content node self.</para>
     /// </remarks>
-    public static IEnumerable<IPublishedContent>? SiblingsOfType(
+    public static IEnumerable<IPublishedContent> SiblingsOfType(
         this IPublishedContent content,
         IPublishedSnapshot? publishedSnapshot,
         IVariationContextAccessor variationContextAccessor,
         string contentTypeAlias,
         string? culture = null) =>
         SiblingsAndSelfOfType(content, publishedSnapshot, variationContextAccessor, contentTypeAlias, culture)
-            ?.Where(x => x.Id != content.Id);
+            ?.Where(x => x.Id != content.Id) ?? Enumerable.Empty<IPublishedContent>();
 
     /// <summary>
     ///     Gets the siblings of the content, of a given content type.
@@ -1697,10 +1166,10 @@
     /// <remarks>
     ///     <para>Note that in V7 this method also return the content node self.</para>
     /// </remarks>
-    public static IEnumerable<T>? Siblings<T>(this IPublishedContent content, IPublishedSnapshot? publishedSnapshot, IVariationContextAccessor variationContextAccessor, string? culture = null)
+    public static IEnumerable<T> Siblings<T>(this IPublishedContent content, IPublishedSnapshot? publishedSnapshot, IVariationContextAccessor variationContextAccessor, string? culture = null)
         where T : class, IPublishedContent =>
         SiblingsAndSelf<T>(content, publishedSnapshot, variationContextAccessor, culture)
-            ?.Where(x => x.Id != content.Id);
+            ?.Where(x => x.Id != content.Id) ?? Enumerable.Empty<T>();
 
     /// <summary>
     ///     Gets the siblings of the content including the node itself to indicate the position.
@@ -1735,16 +1204,17 @@
     /// </param>
     /// <param name="contentTypeAlias">The content type alias.</param>
     /// <returns>The siblings of the content including the node itself, of the given content type.</returns>
-    public static IEnumerable<IPublishedContent>? SiblingsAndSelfOfType(
+    public static IEnumerable<IPublishedContent> SiblingsAndSelfOfType(
         this IPublishedContent content,
         IPublishedSnapshot? publishedSnapshot,
         IVariationContextAccessor variationContextAccessor,
         string contentTypeAlias,
         string? culture = null) =>
-        content.Parent != null
+        (content.Parent != null
             ? content.Parent.ChildrenOfType(variationContextAccessor, contentTypeAlias, culture)
             : publishedSnapshot?.Content?.GetAtRoot(culture).OfTypes(contentTypeAlias)
-                .WhereIsInvariantOrHasCulture(variationContextAccessor, culture);
+                .WhereIsInvariantOrHasCulture(variationContextAccessor, culture))
+        ?? Enumerable.Empty<IPublishedContent>();
 
     /// <summary>
     ///     Gets the siblings of the content including the node itself to indicate the position, of a given content type.
@@ -1758,16 +1228,17 @@
     ///     null)
     /// </param>
     /// <returns>The siblings of the content including the node itself, of the given content type.</returns>
-    public static IEnumerable<T>? SiblingsAndSelf<T>(
+    public static IEnumerable<T> SiblingsAndSelf<T>(
         this IPublishedContent content,
         IPublishedSnapshot? publishedSnapshot,
         IVariationContextAccessor variationContextAccessor,
         string? culture = null)
         where T : class, IPublishedContent =>
-        content.Parent != null
+        (content.Parent != null
             ? content.Parent.Children<T>(variationContextAccessor, culture)
             : publishedSnapshot?.Content?.GetAtRoot(culture).OfType<T>()
-                .WhereIsInvariantOrHasCulture(variationContextAccessor, culture);
+                .WhereIsInvariantOrHasCulture(variationContextAccessor, culture))
+        ?? Enumerable.Empty<T>();
 
     #endregion
 
@@ -1785,7 +1256,7 @@
     ///     <see cref="Umbraco.Web.PublishedContentExtensions.AncestorOrSelf(IPublishedContent, int)" /> with <c>maxLevel</c>
     ///     set to 1.
     /// </remarks>
-    public static IPublishedContent? Root(this IPublishedContent content) => content.AncestorOrSelf(1);
+    public static IPublishedContent Root(this IPublishedContent content) => content.AncestorOrSelf(1);
 
     /// <summary>
     ///     Gets the root content (ancestor or self at level 1) for the specified <paramref name="content" /> if it's of the
@@ -1810,31 +1281,18 @@
 
     #region Writer and creator
 
-    public static string? GetCreatorName(this IPublishedContent content, IUserService userService)
+    public static string GetCreatorName(this IPublishedContent content, IUserService userService)
     {
         IProfile? user = userService.GetProfileById(content.CreatorId);
-        return user?.Name;
-    }
-
-    public static string? GetWriterName(this IPublishedContent content, IUserService userService)
+        return user?.Name ?? string.Empty;
+    }
+
+    public static string GetWriterName(this IPublishedContent content, IUserService userService)
     {
         IProfile? user = userService.GetProfileById(content.WriterId);
-        return user?.Name;
-    }
-
-<<<<<<< HEAD
-        public static string GetCreatorName(this IPublishedContent content, IUserService userService)
-        {
-            var user = userService.GetProfileById(content.CreatorId);
-            return user?.Name ?? string.Empty;
-        }
-
-        public static string GetWriterName(this IPublishedContent content, IUserService userService)
-        {
-            var user = userService.GetProfileById(content.WriterId);
-            return user?.Name ?? string.Empty;
-        }
-=======
+        return user?.Name ?? string.Empty;
+    }
+
     #endregion
 
     #region Axes: children
@@ -1904,7 +1362,6 @@
 
         // use new utility class to create table so that we don't have to maintain code in many places, just one
         DataTable dt = DataTableExtensions.GenerateDataTable(
->>>>>>> b69afe81
 
             // pass in the alias of the first child node since this is the node type we're rendering headers for
             firstNode.ContentType.Alias,
@@ -1913,75 +1370,6 @@
             alias => GetPropertyAliasesAndNames(contentTypeService, mediaTypeService, memberTypeService, alias),
             () =>
             {
-<<<<<<< HEAD
-                case PublishedItemType.Content:
-                    return publishedUrlProvider.GetUrl(content, mode, culture);
-
-                case PublishedItemType.Media:
-                    return publishedUrlProvider.GetMediaUrl(content, mode, culture, Constants.Conventions.Media.File);
-
-                default:
-                    throw new NotSupportedException();
-            }
-        }
-
-        #endregion
-
-        #region Axes: children
-
-        /// <summary>
-        /// Gets the children of the content in a DataTable.
-        /// </summary>
-        /// <param name="content">The content.</param>
-        /// <param name="variationContextAccessor">Variation context accessor.</param>
-        /// <param name="contentTypeService">The content type service.</param>
-        /// <param name="mediaTypeService">The media type service.</param>
-        /// <param name="memberTypeService">The member type service.</param>
-        /// <param name="publishedUrlProvider">The published url provider.</param>
-        /// <param name="contentTypeAliasFilter">An optional content type alias.</param>
-        /// <param name="culture">The specific culture to filter for. If null is used the current culture is used. (Default is null)</param>
-        /// <returns>The children of the content.</returns>
-        public static DataTable ChildrenAsTable(
-            this IPublishedContent content,
-            IVariationContextAccessor variationContextAccessor, IContentTypeService contentTypeService,
-            IMediaTypeService mediaTypeService, IMemberTypeService memberTypeService,
-            IPublishedUrlProvider publishedUrlProvider, string contentTypeAliasFilter = "", string? culture = null)
-            => GenerateDataTable(content, variationContextAccessor, contentTypeService, mediaTypeService, memberTypeService, publishedUrlProvider, contentTypeAliasFilter, culture);
-
-        /// <summary>
-        /// Gets the children of the content in a DataTable.
-        /// </summary>
-        /// <param name="content">The content.</param>
-        /// <param name="variationContextAccessor">Variation context accessor.</param>
-        /// <param name="contentTypeService">The content type service.</param>
-        /// <param name="mediaTypeService">The media type service.</param>
-        /// <param name="memberTypeService">The member type service.</param>
-        /// <param name="publishedUrlProvider">The published url provider.</param>
-        /// <param name="contentTypeAliasFilter">An optional content type alias.</param>
-        /// <param name="culture">The specific culture to filter for. If null is used the current culture is used. (Default is null)</param>
-        /// <returns>The children of the content.</returns>
-        private static DataTable GenerateDataTable(IPublishedContent content,
-            IVariationContextAccessor variationContextAccessor, IContentTypeService contentTypeService,
-            IMediaTypeService mediaTypeService, IMemberTypeService memberTypeService,
-            IPublishedUrlProvider publishedUrlProvider, string contentTypeAliasFilter = "", string? culture = null)
-        {
-            var firstNode = contentTypeAliasFilter.IsNullOrWhiteSpace()
-                                ? content.Children(variationContextAccessor, culture)?.Any() ?? false
-                                    ? content.Children(variationContextAccessor, culture)?.ElementAt(0)
-                                    : null
-                                : content.Children(variationContextAccessor, culture)?.FirstOrDefault(x => x.ContentType.Alias.InvariantEquals(contentTypeAliasFilter));
-            if (firstNode == null)
-                return new DataTable(); //no children found
-
-            //use new utility class to create table so that we don't have to maintain code in many places, just one
-            var dt = DataTableExtensions.GenerateDataTable(
-                //pass in the alias of the first child node since this is the node type we're rendering headers for
-                firstNode.ContentType.Alias,
-                //pass in the callback to extract the Dictionary<string, string> of all defined aliases to their names
-                alias => GetPropertyAliasesAndNames(contentTypeService, mediaTypeService, memberTypeService, alias),
-                //pass in a callback to populate the datatable, yup its a bit ugly but it's already legacy and we just want to maintain code in one place.
-                () =>
-=======
                 // here we pass in a callback to populate the datatable, yup its a bit ugly but it's already legacy and we just want to maintain code in one place.
                 // create all row data
                 List<Tuple<IEnumerable<KeyValuePair<string, object?>>, IEnumerable<KeyValuePair<string, object?>>>>
@@ -1989,7 +1377,6 @@
                 IOrderedEnumerable<IPublishedContent>? children =
                     content.Children(variationContextAccessor)?.OrderBy(x => x.SortOrder);
                 if (children is not null)
->>>>>>> b69afe81
                 {
                     // loop through each child and create row data for it
                     foreach (IPublishedContent n in children)
