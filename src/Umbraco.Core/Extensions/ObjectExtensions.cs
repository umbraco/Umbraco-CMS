// Copyright (c) Umbraco.
// See LICENSE for more details.

using System.Collections;
using System.Collections.Concurrent;
using System.ComponentModel;
using System.Reflection;
using System.Runtime.CompilerServices;
using System.Xml;
using Microsoft.Extensions.Primitives;
using Umbraco.Cms.Core;
using Umbraco.Cms.Core.Collections;

namespace Umbraco.Extensions;

/// <summary>
/// Provides object extension methods.
/// </summary>
public static class ObjectExtensions
{
    private static readonly ConcurrentDictionary<Type, Type?> _nullableGenericCache = new();
    private static readonly ConcurrentDictionary<CompositeTypeTypeKey, TypeConverter?> _inputTypeConverterCache = new();
    private static readonly ConcurrentDictionary<CompositeTypeTypeKey, TypeConverter?> _destinationTypeConverterCache = new();
    private static readonly ConcurrentDictionary<CompositeTypeTypeKey, bool> _assignableTypeCache = new();
    private static readonly ConcurrentDictionary<Type, bool> _boolConvertCache = new();
    private static readonly char[] _numberDecimalSeparatorsToNormalize = ['.', ','];
    private static readonly CustomBooleanTypeConverter _customBooleanTypeConverter = new();

    /// <summary>
    /// Returns an XML serialized safe string representation for the value and type.
    /// </summary>
    /// <typeparam name="T">The type of the value.</typeparam>
    /// <param name="value">The value.</param>
    /// <returns>
    /// The XML serialized safe string representation.
    /// </returns>
    public static string ToXmlString<T>(this object value) => value.ToXmlString(typeof(T));

    /// <summary>
<<<<<<< HEAD
    /// Returns an XML serialized safe string representation for the value and type.
    /// </summary>
    /// <param name="value">The value.</param>
    /// <param name="type">The type of the value. This can only be a primitive type or <see cref="Guid" /> and <see cref="T:byte[]" />, otherwise an exception is thrown.</param>
    /// <returns>
    /// The XML serialized safe string representation.
    /// </returns>
    public static string ToXmlString(this object value, Type type)
=======
    /// Disposes the object if it implements <see cref="IDisposable" />.
    /// </summary>
    /// <param name="input">The object.</param>
    public static void DisposeIfDisposable(this object input)
>>>>>>> b10a11b5
    {
        if (value == null)
        {
<<<<<<< HEAD
            return string.Empty;
=======
            try
            {
                disposable.Dispose();
            }
            catch (ObjectDisposedException)
            {
                // ignore if it is already disposed
            }
>>>>>>> b10a11b5
        }

        if (type == typeof(string))
        {
            return value.ToString().OrIfNullOrWhiteSpace(string.Empty);
        }

        if (type == typeof(bool))
        {
            return XmlConvert.ToString((bool)value);
        }

        if (type == typeof(byte))
        {
            return XmlConvert.ToString((byte)value);
        }

        if (type == typeof(char))
        {
            return XmlConvert.ToString((char)value);
        }

        if (type == typeof(DateTime))
        {
            return XmlConvert.ToString((DateTime)value, XmlDateTimeSerializationMode.Unspecified);
        }

        if (type == typeof(DateTimeOffset))
        {
            return XmlConvert.ToString((DateTimeOffset)value);
        }

        if (type == typeof(decimal))
        {
            return XmlConvert.ToString((decimal)value);
        }

        if (type == typeof(double))
        {
            return XmlConvert.ToString((double)value);
        }

        if (type == typeof(float))
        {
            return XmlConvert.ToString((float)value);
        }

        if (type == typeof(Guid))
        {
            return XmlConvert.ToString((Guid)value);
        }

        if (type == typeof(int))
        {
            return XmlConvert.ToString((int)value);
        }

        if (type == typeof(long))
        {
            return XmlConvert.ToString((long)value);
        }

        if (type == typeof(sbyte))
        {
            return XmlConvert.ToString((sbyte)value);
        }

        if (type == typeof(short))
        {
            return XmlConvert.ToString((short)value);
        }

        if (type == typeof(TimeSpan))
        {
            return XmlConvert.ToString((TimeSpan)value);
        }

        if (type == typeof(uint))
        {
            return XmlConvert.ToString((uint)value);
        }

        if (type == typeof(ulong))
        {
            return XmlConvert.ToString((ulong)value);
        }

        if (type == typeof(ushort))
        {
            return XmlConvert.ToString((ushort)value);
        }

        throw new NotSupportedException($"Cannot convert type {type.FullName} to a string using ToXmlString, as it is not supported by XmlConvert.");
    }

    /// <summary>
    /// Attempts to convert the input object to the output type.
    /// </summary>
    /// <typeparam name="T">The type to convert to.</typeparam>
    /// <param name="input">The input.</param>
    /// <returns>
    /// The <see cref="Attempt{T}" />.
    /// </returns>
    /// <remarks>
    /// This code is an optimized version of the original Umbraco method.
    /// </remarks>
    public static Attempt<T> TryConvertTo<T>(this object? input)
    {
        Attempt<object?> result = TryConvertTo(input, typeof(T));

        if (result.Success)
        {
            return Attempt<T>.Succeed((T?)result.Result);
        }

        if (input == null)
        {
            if (typeof(T).IsValueType)
            {
                // fail, cannot convert null to a value type
                return Attempt<T>.Fail();
            }

            // sure, null can be any object
            return Attempt<T>.Succeed((T)input!);
        }

        // just try to cast
        try
        {
            return Attempt<T>.Succeed((T)input);
        }
        catch (Exception ex)
        {
            return Attempt<T>.Fail(ex);
        }
    }

    /// <summary>
    /// Attempts to convert the input object to the output type.
    /// </summary>
    /// <param name="input">The input.</param>
    /// <param name="target">The type to convert to.</param>
    /// <returns>
    /// The <see cref="T:Attempt{object?}" />.
    /// </returns>
    /// <remarks>
    /// This code is an optimized version of the original Umbraco method.
    /// </remarks>
    public static Attempt<object?> TryConvertTo(this object? input, Type target)
    {
        if (target == null)
        {
            return Attempt<object?>.Fail();
        }

        try
        {
            if (input == null)
            {
                // Nullable is ok
                if (target.IsGenericType && GetCachedGenericNullableType(target) != null)
                {
                    return Attempt<object?>.Succeed(null);
                }

                // Reference types are ok
                return Attempt<object?>.If(target.IsValueType == false, null);
            }

            Type inputType = input.GetType();

            // Easy
            if (target == typeof(object) || inputType == target)
            {
                return Attempt.Succeed(input);
            }

            // Check for string so that overloads of ToString() can take advantage of the conversion.
            if (target == typeof(string))
            {
                return Attempt<object?>.Succeed(input.ToString());
            }

            // If we've got a nullable of something, we try to convert directly to that thing.
            // We cache the destination type and underlying nullable types
            // Any other generic types need to fall through
            if (target.IsGenericType)
            {
                Type? underlying = GetCachedGenericNullableType(target);
                if (underlying != null)
                {
                    // Special case for empty strings for bools/dates which should return null if an empty string.
                    if (input is string inputString)
                    {
                        // TODO: Why the check against only bool/date when a string is null/empty? In what scenario can we convert to another type when the string is null or empty other than just being null?
                        if (string.IsNullOrEmpty(inputString) &&
                            (underlying == typeof(DateTime) || underlying == typeof(bool)))
                        {
                            return Attempt<object?>.Succeed(null);
                        }
                    }

                    // Recursively call into this method with the inner (not-nullable) type and handle the outcome
                    Attempt<object?> inner = input.TryConvertTo(underlying);

                    // And if successful, fall on through to rewrap in a nullable; if failed, pass on the exception
                    if (inner.Success)
                    {
                        input = inner.Result; // Now fall on through...
                    }
                    else
                    {
                        return Attempt<object?>.Fail(inner.Exception);
                    }
                }
            }
            else
            {
                // target is not a generic type
                var inputString = input as string ?? (input is StringValues sv ? sv.ToString() : null);
                if (inputString != null)
                {
                    // Try convert from string or StringValues, returns an Attempt if the string could be
                    // processed (either succeeded or failed), else null if we need to try
                    // other methods
                    Attempt<object?>? result = TryConvertToFromString(inputString, target);
                    if (result.HasValue)
                    {
                        return result.Value;
                    }
                }

                // TODO: Do a check for destination type being IEnumerable<T> and source type implementing IEnumerable<T> with
                // the same 'T', then we'd have to find the extension method for the type AsEnumerable() and execute it.
                if (GetCachedCanAssign(input, inputType, target))
                {
                    return Attempt.Succeed(Convert.ChangeType(input, target));
                }
            }

            if (target == typeof(bool))
            {
                if (GetCachedCanConvertToBoolean(inputType))
                {
                    return Attempt.Succeed(_customBooleanTypeConverter.ConvertFrom(input!));
                }
            }

            if (target == typeof(DateTime) && input is DateTimeOffset dateTimeOffset)
            {
                // IMPORTANT: for compatibility with various editors, we must discard any Offset information and assume UTC time here
                return Attempt.Succeed((object?)new DateTime(
                    new DateOnly(dateTimeOffset.Year, dateTimeOffset.Month, dateTimeOffset.Day),
                    new TimeOnly(dateTimeOffset.Hour, dateTimeOffset.Minute, dateTimeOffset.Second, dateTimeOffset.Millisecond, dateTimeOffset.Microsecond),
                    DateTimeKind.Utc));
            }

            if (target == typeof(DateTimeOffset) && input is DateTime dateTime)
            {
                // IMPORTANT: for compatibility with various editors, we must discard any DateTimeKind information and assume UTC time here
                return Attempt.Succeed((object?)new DateTimeOffset(
                    new DateOnly(dateTime.Year, dateTime.Month, dateTime.Day),
                    new TimeOnly(dateTime.Hour, dateTime.Minute, dateTime.Second, dateTime.Millisecond, dateTime.Microsecond),
                    TimeSpan.Zero));
            }

            TypeConverter? inputConverter = GetCachedSourceTypeConverter(inputType, target);
            if (inputConverter != null)
            {
                return Attempt.Succeed(inputConverter.ConvertTo(input, target));
            }

            TypeConverter? outputConverter = GetCachedTargetTypeConverter(inputType, target);
            if (outputConverter != null)
            {
                return Attempt.Succeed(outputConverter.ConvertFrom(input!));
            }

            if (target.IsGenericType && GetCachedGenericNullableType(target) != null)
            {
                // cannot Convert.ChangeType as that does not work with nullable
                // input has already been converted to the underlying type - just
                // return input, there's an implicit conversion from T to T? anyways
                return Attempt.Succeed(input);
            }

            // Re-check convertibles since we altered the input through recursion
            if (input is IConvertible convertible2)
            {
                return Attempt.Succeed(Convert.ChangeType(convertible2, target));
            }
        }
        catch (Exception e)
        {
            return Attempt<object?>.Fail(e);
        }

        return Attempt<object?>.Fail();
    }

    /// <summary>
    /// Attempts to convert the input string to the output type.
    /// </summary>
    /// <param name="input">The input.</param>
    /// <param name="target">The type to convert to</param>
    /// <returns>
    /// The <see cref="T:Attempt{object?}" />
    /// </returns>
    /// <remarks>
    /// This code is an optimized version of the original Umbraco method.
    /// </remarks>
    private static Attempt<object?>? TryConvertToFromString(this string input, Type target)
    {
        // Easy
        if (target == typeof(string))
        {
            return Attempt<object?>.Succeed(input);
        }

        // Null, empty, whitespaces
        if (string.IsNullOrWhiteSpace(input))
        {
            if (target == typeof(bool))
            {
                // null/empty = bool false
                return Attempt<object?>.Succeed(false);
            }

            if (target == typeof(DateTime))
            {
                // null/empty = min DateTime value
                return Attempt<object?>.Succeed(DateTime.MinValue);
            }

            // Cannot decide here,
            // Any of the types below will fail parsing and will return a failed attempt
            // but anything else will not be processed and will return null
            // so even though the string is null/empty we have to proceed.
        }

        // Look for type conversions in the expected order of frequency of use.
        //
        // By using a mixture of ordered if statements and switches we can optimize both for
        // fast conditional checking for most frequently used types and the branching
        // that does not depend on previous values available to switch statements.
        if (target.IsPrimitive)
        {
            if (target == typeof(int))
            {
                if (int.TryParse(input, out var value))
                {
                    return Attempt<object?>.Succeed(value);
                }

                // Because decimal 100.01m will happily convert to integer 100, it
                // makes sense that string "100.01" *also* converts to integer 100.
                var input2 = NormalizeNumberDecimalSeparator(input);
                return Attempt<object?>.If(decimal.TryParse(input2, out var value2), Convert.ToInt32(value2));
            }

            if (target == typeof(long))
            {
                if (long.TryParse(input, out var value))
                {
                    return Attempt<object?>.Succeed(value);
                }

                // Same as int
                var input2 = NormalizeNumberDecimalSeparator(input);
                return Attempt<object?>.If(decimal.TryParse(input2, out var value2), Convert.ToInt64(value2));
            }

            // TODO: Should we do the decimal trick for short, byte, unsigned?
            if (target == typeof(bool))
            {
                if (bool.TryParse(input, out var value))
                {
                    return Attempt<object?>.Succeed(value);
                }

                // Don't declare failure so the CustomBooleanTypeConverter can try
                return null;
            }

            // Calling this method directly is faster than any attempt to cache it.
            switch (Type.GetTypeCode(target))
            {
                case TypeCode.Int16:
                    return Attempt<object?>.If(short.TryParse(input, out var value), value);

                case TypeCode.Double:
                    var input2 = NormalizeNumberDecimalSeparator(input);
                    return Attempt<object?>.If(double.TryParse(input2, out var valueD), valueD);

                case TypeCode.Single:
                    var input3 = NormalizeNumberDecimalSeparator(input);
                    return Attempt<object?>.If(float.TryParse(input3, out var valueF), valueF);

                case TypeCode.Char:
                    return Attempt<object?>.If(char.TryParse(input, out var valueC), valueC);

                case TypeCode.Byte:
                    return Attempt<object?>.If(byte.TryParse(input, out var valueB), valueB);

                case TypeCode.SByte:
                    return Attempt<object?>.If(sbyte.TryParse(input, out var valueSb), valueSb);

                case TypeCode.UInt32:
                    return Attempt<object?>.If(uint.TryParse(input, out var valueU), valueU);

                case TypeCode.UInt16:
                    return Attempt<object?>.If(ushort.TryParse(input, out var valueUs), valueUs);

                case TypeCode.UInt64:
                    return Attempt<object?>.If(ulong.TryParse(input, out var valueUl), valueUl);
            }
        }
        else if (target == typeof(Guid))
        {
            return Attempt<object?>.If(Guid.TryParse(input, out Guid value), value);
        }
        else if (target == typeof(DateTime))
        {
            if (DateTime.TryParse(input, out DateTime value))
            {
                switch (value.Kind)
                {
                    case DateTimeKind.Unspecified:
                    case DateTimeKind.Utc:
                        return Attempt<object?>.Succeed(value);

                    case DateTimeKind.Local:
                        return Attempt<object?>.Succeed(value.ToUniversalTime());

                    default:
                        throw new ArgumentOutOfRangeException();
                }
            }

            return Attempt<object?>.Fail();
        }
        else if (target == typeof(DateTimeOffset))
        {
            return Attempt<object?>.If(DateTimeOffset.TryParse(input, out DateTimeOffset value), value);
        }
        else if (target == typeof(TimeSpan))
        {
            return Attempt<object?>.If(TimeSpan.TryParse(input, out TimeSpan value), value);
        }
        else if (target == typeof(decimal))
        {
            var input2 = NormalizeNumberDecimalSeparator(input);
            return Attempt<object?>.If(decimal.TryParse(input2, out var value), value);
        }
        else if (input != null && target == typeof(Version))
        {
            return Attempt<object?>.If(Version.TryParse(input, out Version? value), value);
        }

        // E_NOTIMPL IPAddress, BigInteger
        return null; // we can't decide...
    }

    private static string? ToDebugString(this object? obj, int levels = 0)
    {
        if (obj == null)
        {
            return "{null}";
        }

        try
        {
            if (obj is string)
            {
                return "\"{0}\"".InvariantFormat(obj);
            }

            if (obj is int || obj is short || obj is long || obj is float || obj is double || obj is bool ||
                obj is int? || obj is short? || obj is long? || obj is float? || obj is double? || obj is bool?)
            {
                return "{0}".InvariantFormat(obj);
            }

            if (obj is Enum)
            {
                return "[{0}]".InvariantFormat(obj);
            }

            if (obj is IEnumerable enumerable)
            {
                var items = (from object enumItem in enumerable
                             let value = GetEnumPropertyDebugString(enumItem, levels)
                             where value != null
                             select value).Take(10).ToList();

                return items.Any()
                    ? "{{ {0} }}".InvariantFormat(string.Join(", ", items))
                    : null;
            }

            PropertyInfo[] props = obj.GetType().GetProperties();
            if (props.Length == 2 && props[0].Name == "Key" && props[1].Name == "Value" && levels > -2)
            {
                try
                {
                    var key = props[0].GetValue(obj, null) as string;
                    var value = props[1].GetValue(obj, null).ToDebugString(levels - 1);
                    return "{0}={1}".InvariantFormat(key, value);
                }
                catch (Exception)
                {
                    return "[KeyValuePropertyException]";
                }
            }

            if (levels > -1)
            {
                var items =
                    (from propertyInfo in props
                     let value = GetPropertyDebugString(propertyInfo, obj, levels)
                     where value != null
                     select "{0}={1}".InvariantFormat(propertyInfo.Name, value)).ToArray();

                return items.Any()
                    ? "[{0}]:{{ {1} }}".InvariantFormat(obj.GetType().Name, string.Join(", ", items))
                    : null;
            }
        }
        catch (Exception ex)
        {
            return "[Exception:{0}]".InvariantFormat(ex.Message);
        }

        return null;
    }

    private static string? GetEnumPropertyDebugString(object enumItem, int levels)
    {
        try
        {
            return enumItem.ToDebugString(levels - 1);
        }
        catch (Exception)
        {
            return "[GetEnumPartException]";
        }
    }

    private static string? GetPropertyDebugString(PropertyInfo propertyInfo, object obj, int levels)
    {
        try
        {
            return propertyInfo.GetValue(obj, null).ToDebugString(levels - 1);
        }
        catch (Exception)
        {
            return "[GetPropertyValueException]";
        }
    }

    [MethodImpl(MethodImplOptions.AggressiveInlining)]
    private static string NormalizeNumberDecimalSeparator(string s)
    {
        var normalized = Thread.CurrentThread.CurrentCulture.NumberFormat.NumberDecimalSeparator[0];
        return s.ReplaceMany(_numberDecimalSeparatorsToNormalize, normalized);
    }

    // gets a converter for source, that can convert to target, or null if none exists
    [MethodImpl(MethodImplOptions.AggressiveInlining)]
    private static TypeConverter? GetCachedSourceTypeConverter(Type source, Type target)
    {
        var key = new CompositeTypeTypeKey(source, target);

        if (_inputTypeConverterCache.TryGetValue(key, out TypeConverter? typeConverter))
        {
            return typeConverter;
        }

        TypeConverter converter = TypeDescriptor.GetConverter(source);
        if (converter.CanConvertTo(target))
        {
            return _inputTypeConverterCache[key] = converter;
        }

        _inputTypeConverterCache[key] = null;
        return null;
    }

    // gets a converter for target, that can convert from source, or null if none exists
    [MethodImpl(MethodImplOptions.AggressiveInlining)]
    private static TypeConverter? GetCachedTargetTypeConverter(Type source, Type target)
    {
        var key = new CompositeTypeTypeKey(source, target);

        if (_destinationTypeConverterCache.TryGetValue(key, out TypeConverter? typeConverter))
        {
            return typeConverter;
        }

        TypeConverter converter = TypeDescriptor.GetConverter(target);
        if (converter.CanConvertFrom(source))
        {
            return _destinationTypeConverterCache[key] = converter;
        }

        _destinationTypeConverterCache[key] = null;
        return null;
    }

    // gets the underlying type of a nullable type, or null if the type is not nullable
    [MethodImpl(MethodImplOptions.AggressiveInlining)]
    private static Type? GetCachedGenericNullableType(Type type)
    {
        if (_nullableGenericCache.TryGetValue(type, out Type? underlyingType))
        {
            return underlyingType;
        }

        if (type.GetGenericTypeDefinition() == typeof(Nullable<>))
        {
            Type? underlying = Nullable.GetUnderlyingType(type);
            return _nullableGenericCache[type] = underlying;
        }

        _nullableGenericCache[type] = null;
        return null;
    }

    // gets an IConvertible from source to target type, or null if none exists
    [MethodImpl(MethodImplOptions.AggressiveInlining)]
    private static bool GetCachedCanAssign(object input, Type source, Type target)
    {
        var key = new CompositeTypeTypeKey(source, target);
        if (_assignableTypeCache.TryGetValue(key, out var canConvert))
        {
            return canConvert;
        }

        // "object is" is faster than "Type.IsAssignableFrom.
        // We can use it to very quickly determine whether true/false
        if (input is IConvertible && target.IsAssignableFrom(source))
        {
            return _assignableTypeCache[key] = true;
        }

        return _assignableTypeCache[key] = false;
    }

    // determines whether a type can be converted to boolean
    [MethodImpl(MethodImplOptions.AggressiveInlining)]
    private static bool GetCachedCanConvertToBoolean(Type type)
    {
        if (_boolConvertCache.TryGetValue(type, out var result))
        {
            return result;
        }

        if (_customBooleanTypeConverter.CanConvertFrom(type))
        {
            return _boolConvertCache[type] = true;
        }

        return _boolConvertCache[type] = false;
    }
}<|MERGE_RESOLUTION|>--- conflicted
+++ resolved
@@ -37,7 +37,6 @@
     public static string ToXmlString<T>(this object value) => value.ToXmlString(typeof(T));
 
     /// <summary>
-<<<<<<< HEAD
     /// Returns an XML serialized safe string representation for the value and type.
     /// </summary>
     /// <param name="value">The value.</param>
@@ -46,27 +45,11 @@
     /// The XML serialized safe string representation.
     /// </returns>
     public static string ToXmlString(this object value, Type type)
-=======
-    /// Disposes the object if it implements <see cref="IDisposable" />.
-    /// </summary>
-    /// <param name="input">The object.</param>
-    public static void DisposeIfDisposable(this object input)
->>>>>>> b10a11b5
     {
         if (value == null)
         {
-<<<<<<< HEAD
             return string.Empty;
-=======
-            try
-            {
-                disposable.Dispose();
-            }
-            catch (ObjectDisposedException)
-            {
-                // ignore if it is already disposed
-            }
->>>>>>> b10a11b5
+
         }
 
         if (type == typeof(string))
