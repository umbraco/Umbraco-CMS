// Copyright (c) Umbraco.
// See LICENSE for more details.

using System.Collections;
using System.Collections.Concurrent;
using System.ComponentModel;
using System.Reflection;
using System.Runtime.CompilerServices;
using System.Xml;
using Microsoft.Extensions.Primitives;
using Umbraco.Cms.Core;
using Umbraco.Cms.Core.Collections;

namespace Umbraco.Extensions;

/// <summary>
/// Provides object extension methods.
/// </summary>
public static class ObjectExtensions
{
    private static readonly ConcurrentDictionary<Type, Type?> _nullableGenericCache = new();
    private static readonly ConcurrentDictionary<CompositeTypeTypeKey, TypeConverter?> _inputTypeConverterCache = new();
    private static readonly ConcurrentDictionary<CompositeTypeTypeKey, TypeConverter?> _destinationTypeConverterCache = new();
    private static readonly ConcurrentDictionary<CompositeTypeTypeKey, bool> _assignableTypeCache = new();
    private static readonly ConcurrentDictionary<Type, bool> _boolConvertCache = new();
    private static readonly char[] _numberDecimalSeparatorsToNormalize = ['.', ','];
    private static readonly CustomBooleanTypeConverter _customBooleanTypeConverter = new();

    /// <summary>
    /// Returns an XML serialized safe string representation for the value and type.
    /// </summary>
    /// <typeparam name="T">The type of the value.</typeparam>
    /// <param name="value">The value.</param>
    /// <returns>
    /// The XML serialized safe string representation.
    /// </returns>
    public static string ToXmlString<T>(this object value) => value.ToXmlString(typeof(T));

    /// <summary>
    /// Returns an XML serialized safe string representation for the value and type.
    /// </summary>
<<<<<<< HEAD
    /// <param name="value">The value.</param>
    /// <param name="type">The type of the value. This can only be a primitive type or <see cref="Guid" /> and <see cref="T:byte[]" />, otherwise an exception is thrown.</param>
    /// <returns>
    /// The XML serialized safe string representation.
    /// </returns>
    public static string ToXmlString(this object value, Type type)
=======
    /// <param name="input">The object.</param>
    [Obsolete("Please replace uses of this extension method with (input as IDisposable)?.Dispose(). This extension method will be removed in Umbraco 17.")]
    public static void DisposeIfDisposable(this object input)
>>>>>>> 561d8716
    {
        if (value == null)
        {
            return string.Empty;

        }

<<<<<<< HEAD
        if (type == typeof(string))
        {
            return value.ToString().OrIfNullOrWhiteSpace(string.Empty);
        }

        if (type == typeof(bool))
        {
            return XmlConvert.ToString((bool)value);
        }

        if (type == typeof(byte))
        {
            return XmlConvert.ToString((byte)value);
        }

        if (type == typeof(char))
        {
            return XmlConvert.ToString((char)value);
        }

        if (type == typeof(DateTime))
        {
            return XmlConvert.ToString((DateTime)value, XmlDateTimeSerializationMode.Unspecified);
        }

        if (type == typeof(DateTimeOffset))
        {
            return XmlConvert.ToString((DateTimeOffset)value);
        }

        if (type == typeof(decimal))
        {
            return XmlConvert.ToString((decimal)value);
        }

        if (type == typeof(double))
        {
            return XmlConvert.ToString((double)value);
        }

        if (type == typeof(float))
        {
            return XmlConvert.ToString((float)value);
        }

        if (type == typeof(Guid))
        {
            return XmlConvert.ToString((Guid)value);
        }

        if (type == typeof(int))
        {
            return XmlConvert.ToString((int)value);
        }

        if (type == typeof(long))
        {
            return XmlConvert.ToString((long)value);
        }

        if (type == typeof(sbyte))
        {
            return XmlConvert.ToString((sbyte)value);
        }

        if (type == typeof(short))
        {
            return XmlConvert.ToString((short)value);
        }

        if (type == typeof(TimeSpan))
        {
            return XmlConvert.ToString((TimeSpan)value);
        }

        if (type == typeof(uint))
=======
    /// <summary>
    ///     Provides a shortcut way of safely casting an input when you cannot guarantee the <typeparamref name="T" /> is
    ///     an instance type (i.e., when the C# AS keyword is not applicable).
    /// </summary>
    /// <typeparam name="T"></typeparam>
    /// <param name="input">The input.</param>
    /// <returns></returns>
    [Obsolete("This extension method is not longer used and will be removed in Umbraco 17.")]
    public static T? SafeCast<T>(this object input)
    {
        if (ReferenceEquals(null, input) || ReferenceEquals(default(T), input))
>>>>>>> 561d8716
        {
            return XmlConvert.ToString((uint)value);
        }

        if (type == typeof(ulong))
        {
            return XmlConvert.ToString((ulong)value);
        }

        if (type == typeof(ushort))
        {
            return XmlConvert.ToString((ushort)value);
        }

        throw new NotSupportedException($"Cannot convert type {type.FullName} to a string using ToXmlString, as it is not supported by XmlConvert.");
    }

    /// <summary>
    /// Attempts to convert the input object to the output type.
    /// </summary>
    /// <typeparam name="T">The type to convert to.</typeparam>
    /// <param name="input">The input.</param>
    /// <returns>
    /// The <see cref="Attempt{T}" />.
    /// </returns>
    /// <remarks>
    /// This code is an optimized version of the original Umbraco method.
    /// </remarks>
    public static Attempt<T> TryConvertTo<T>(this object? input)
    {
        Attempt<object?> result = TryConvertTo(input, typeof(T));

        if (result.Success)
        {
            return Attempt<T>.Succeed((T?)result.Result);
        }

        if (input == null)
        {
            if (typeof(T).IsValueType)
            {
                // fail, cannot convert null to a value type
                return Attempt<T>.Fail();
            }

            // sure, null can be any object
            return Attempt<T>.Succeed((T)input!);
        }

        // just try to cast
        try
        {
            return Attempt<T>.Succeed((T)input);
        }
        catch (Exception ex)
        {
            return Attempt<T>.Fail(ex);
        }
    }

    /// <summary>
    /// Attempts to convert the input object to the output type.
    /// </summary>
    /// <param name="input">The input.</param>
    /// <param name="target">The type to convert to.</param>
    /// <returns>
    /// The <see cref="T:Attempt{object?}" />.
    /// </returns>
    /// <remarks>
    /// This code is an optimized version of the original Umbraco method.
    /// </remarks>
    public static Attempt<object?> TryConvertTo(this object? input, Type target)
    {
        if (target == null)
        {
            return Attempt<object?>.Fail();
        }

        try
        {
            if (input == null)
            {
                // Nullable is ok
                if (target.IsGenericType && GetCachedGenericNullableType(target) != null)
                {
                    return Attempt<object?>.Succeed(null);
                }

                // Reference types are ok
                return Attempt<object?>.If(target.IsValueType == false, null);
            }

            Type inputType = input.GetType();

            // Easy
            if (target == typeof(object) || inputType == target)
            {
                return Attempt.Succeed(input);
            }

            // Check for string so that overloads of ToString() can take advantage of the conversion.
            if (target == typeof(string))
            {
                return Attempt<object?>.Succeed(input.ToString());
            }

            // If we've got a nullable of something, we try to convert directly to that thing.
            // We cache the destination type and underlying nullable types
            // Any other generic types need to fall through
            if (target.IsGenericType)
            {
                Type? underlying = GetCachedGenericNullableType(target);
                if (underlying != null)
                {
                    // Special case for empty strings for bools/dates which should return null if an empty string.
                    if (input is string inputString)
                    {
                        // TODO: Why the check against only bool/date when a string is null/empty? In what scenario can we convert to another type when the string is null or empty other than just being null?
                        if (string.IsNullOrEmpty(inputString) &&
                            (underlying == typeof(DateTime) || underlying == typeof(bool)))
                        {
                            return Attempt<object?>.Succeed(null);
                        }
                    }

                    // Recursively call into this method with the inner (not-nullable) type and handle the outcome
                    Attempt<object?> inner = input.TryConvertTo(underlying);

                    // And if successful, fall on through to rewrap in a nullable; if failed, pass on the exception
                    if (inner.Success)
                    {
                        input = inner.Result; // Now fall on through...
                    }
                    else
                    {
                        return Attempt<object?>.Fail(inner.Exception);
                    }
                }
            }
            else
            {
                // target is not a generic type
                var inputString = input as string ?? (input is StringValues sv ? sv.ToString() : null);
                if (inputString != null)
                {
                    // Try convert from string or StringValues, returns an Attempt if the string could be
                    // processed (either succeeded or failed), else null if we need to try
                    // other methods
                    Attempt<object?>? result = TryConvertToFromString(inputString, target);
                    if (result.HasValue)
                    {
                        return result.Value;
                    }
                }

                // TODO: Do a check for destination type being IEnumerable<T> and source type implementing IEnumerable<T> with
                // the same 'T', then we'd have to find the extension method for the type AsEnumerable() and execute it.
                if (GetCachedCanAssign(input, inputType, target))
                {
                    return Attempt.Succeed(Convert.ChangeType(input, target));
                }
            }

            if (target == typeof(bool))
            {
                if (GetCachedCanConvertToBoolean(inputType))
                {
                    return Attempt.Succeed(_customBooleanTypeConverter.ConvertFrom(input!));
                }
            }

            if (target == typeof(DateTime) && input is DateTimeOffset dateTimeOffset)
            {
                // IMPORTANT: for compatibility with various editors, we must discard any Offset information and assume UTC time here
                return Attempt.Succeed((object?)new DateTime(
                    new DateOnly(dateTimeOffset.Year, dateTimeOffset.Month, dateTimeOffset.Day),
                    new TimeOnly(dateTimeOffset.Hour, dateTimeOffset.Minute, dateTimeOffset.Second, dateTimeOffset.Millisecond, dateTimeOffset.Microsecond),
                    DateTimeKind.Utc));
            }

            if (target == typeof(DateTimeOffset) && input is DateTime dateTime)
            {
                // IMPORTANT: for compatibility with various editors, we must discard any DateTimeKind information and assume UTC time here
                return Attempt.Succeed((object?)new DateTimeOffset(
                    new DateOnly(dateTime.Year, dateTime.Month, dateTime.Day),
                    new TimeOnly(dateTime.Hour, dateTime.Minute, dateTime.Second, dateTime.Millisecond, dateTime.Microsecond),
                    TimeSpan.Zero));
            }

            TypeConverter? inputConverter = GetCachedSourceTypeConverter(inputType, target);
            if (inputConverter != null)
            {
                return Attempt.Succeed(inputConverter.ConvertTo(input, target));
            }

            TypeConverter? outputConverter = GetCachedTargetTypeConverter(inputType, target);
            if (outputConverter != null)
            {
                return Attempt.Succeed(outputConverter.ConvertFrom(input!));
            }

            if (target.IsGenericType && GetCachedGenericNullableType(target) != null)
            {
                // cannot Convert.ChangeType as that does not work with nullable
                // input has already been converted to the underlying type - just
                // return input, there's an implicit conversion from T to T? anyways
                return Attempt.Succeed(input);
            }

            // Re-check convertibles since we altered the input through recursion
            if (input is IConvertible convertible2)
            {
                return Attempt.Succeed(Convert.ChangeType(convertible2, target));
            }
        }
        catch (Exception e)
        {
            return Attempt<object?>.Fail(e);
        }

        return Attempt<object?>.Fail();
    }

<<<<<<< HEAD
=======
    // public enum PropertyNamesCaseType
    // {
    //    CamelCase,
    //    CaseInsensitive
    // }

    ///// <summary>
    ///// Convert an object to a JSON string with camelCase formatting
    ///// </summary>
    ///// <param name="obj"></param>
    ///// <returns></returns>
    // public static string ToJsonString(this object obj)
    // {
    //    return obj.ToJsonString(PropertyNamesCaseType.CamelCase);
    // }

    ///// <summary>
    ///// Convert an object to a JSON string with the specified formatting
    ///// </summary>
    ///// <param name="obj">The obj.</param>
    ///// <param name="propertyNamesCaseType">Type of the property names case.</param>
    ///// <returns></returns>
    // public static string ToJsonString(this object obj, PropertyNamesCaseType propertyNamesCaseType)
    // {
    //    var type = obj.GetType();
    //    var dateTimeStyle = "yyyy-MM-dd HH:mm:ss";

    // if (type.IsPrimitive || typeof(string).IsAssignableFrom(type))
    //    {
    //        return obj.ToString();
    //    }

    // if (typeof(DateTime).IsAssignableFrom(type) || typeof(DateTimeOffset).IsAssignableFrom(type))
    //    {
    //        return Convert.ToDateTime(obj).ToString(dateTimeStyle);
    //    }

    // var serializer = new JsonSerializer();

    // switch (propertyNamesCaseType)
    //    {
    //        case PropertyNamesCaseType.CamelCase:
    //            serializer.ContractResolver = new CamelCasePropertyNamesContractResolver();
    //            break;
    //    }

    // var dateTimeConverter = new IsoDateTimeConverter
    //        {
    //            DateTimeStyles = System.Globalization.DateTimeStyles.None,
    //            DateTimeFormat = dateTimeStyle
    //        };

    // if (typeof(IDictionary).IsAssignableFrom(type))
    //    {
    //        return JObject.FromObject(obj, serializer).ToString(Formatting.None, dateTimeConverter);
    //    }

    // if (type.IsArray || (typeof(IEnumerable).IsAssignableFrom(type)))
    //    {
    //        return JArray.FromObject(obj, serializer).ToString(Formatting.None, dateTimeConverter);
    //    }

    // return JObject.FromObject(obj, serializer).ToString(Formatting.None, dateTimeConverter);
    // }

    /// <summary>
    ///     Converts an object into a dictionary
    /// </summary>
    /// <typeparam name="T"></typeparam>
    /// <typeparam name="TProperty"></typeparam>
    /// <typeparam name="TVal"> </typeparam>
    /// <param name="o"></param>
    /// <param name="ignoreProperties"></param>
    /// <returns></returns>
    [Obsolete("This method is no longer used in Umbraco. The method will be removed in Umbraco 17.")]
    public static IDictionary<string, TVal>? ToDictionary<T, TProperty, TVal>(
        this T o,
        params Expression<Func<T, TProperty>>[] ignoreProperties) => o?.ToDictionary<TVal>(ignoreProperties
        .Select(e => o.GetPropertyInfo(e)).Select(propInfo => propInfo.Name).ToArray());

    internal static void CheckThrowObjectDisposed(this IDisposable disposable, bool isDisposed, string objectname)
    {
        // TODO: Localize this exception
        if (isDisposed)
        {
            throw new ObjectDisposedException(objectname);
        }
    }

>>>>>>> 561d8716
    /// <summary>
    /// Attempts to convert the input string to the output type.
    /// </summary>
    /// <param name="input">The input.</param>
    /// <param name="target">The type to convert to</param>
    /// <returns>
    /// The <see cref="T:Attempt{object?}" />
    /// </returns>
    /// <remarks>
    /// This code is an optimized version of the original Umbraco method.
    /// </remarks>
    private static Attempt<object?>? TryConvertToFromString(this string input, Type target)
    {
        // Easy
        if (target == typeof(string))
        {
            return Attempt<object?>.Succeed(input);
        }

        // Null, empty, whitespaces
        if (string.IsNullOrWhiteSpace(input))
        {
            if (target == typeof(bool))
            {
                // null/empty = bool false
                return Attempt<object?>.Succeed(false);
            }

            if (target == typeof(DateTime))
            {
                // null/empty = min DateTime value
                return Attempt<object?>.Succeed(DateTime.MinValue);
            }

            // Cannot decide here,
            // Any of the types below will fail parsing and will return a failed attempt
            // but anything else will not be processed and will return null
            // so even though the string is null/empty we have to proceed.
        }

        // Look for type conversions in the expected order of frequency of use.
        //
        // By using a mixture of ordered if statements and switches we can optimize both for
        // fast conditional checking for most frequently used types and the branching
        // that does not depend on previous values available to switch statements.
        if (target.IsPrimitive)
        {
            if (target == typeof(int))
            {
                if (int.TryParse(input, out var value))
                {
                    return Attempt<object?>.Succeed(value);
                }

                // Because decimal 100.01m will happily convert to integer 100, it
                // makes sense that string "100.01" *also* converts to integer 100.
                var input2 = NormalizeNumberDecimalSeparator(input);
                return Attempt<object?>.If(decimal.TryParse(input2, out var value2), Convert.ToInt32(value2));
            }

            if (target == typeof(long))
            {
                if (long.TryParse(input, out var value))
                {
                    return Attempt<object?>.Succeed(value);
                }

                // Same as int
                var input2 = NormalizeNumberDecimalSeparator(input);
                return Attempt<object?>.If(decimal.TryParse(input2, out var value2), Convert.ToInt64(value2));
            }

            // TODO: Should we do the decimal trick for short, byte, unsigned?
            if (target == typeof(bool))
            {
                if (bool.TryParse(input, out var value))
                {
                    return Attempt<object?>.Succeed(value);
                }

                // Don't declare failure so the CustomBooleanTypeConverter can try
                return null;
            }

            // Calling this method directly is faster than any attempt to cache it.
            switch (Type.GetTypeCode(target))
            {
                case TypeCode.Int16:
                    return Attempt<object?>.If(short.TryParse(input, out var value), value);

                case TypeCode.Double:
                    var input2 = NormalizeNumberDecimalSeparator(input);
                    return Attempt<object?>.If(double.TryParse(input2, out var valueD), valueD);

                case TypeCode.Single:
                    var input3 = NormalizeNumberDecimalSeparator(input);
                    return Attempt<object?>.If(float.TryParse(input3, out var valueF), valueF);

                case TypeCode.Char:
                    return Attempt<object?>.If(char.TryParse(input, out var valueC), valueC);

                case TypeCode.Byte:
                    return Attempt<object?>.If(byte.TryParse(input, out var valueB), valueB);

                case TypeCode.SByte:
                    return Attempt<object?>.If(sbyte.TryParse(input, out var valueSb), valueSb);

                case TypeCode.UInt32:
                    return Attempt<object?>.If(uint.TryParse(input, out var valueU), valueU);

                case TypeCode.UInt16:
                    return Attempt<object?>.If(ushort.TryParse(input, out var valueUs), valueUs);

                case TypeCode.UInt64:
                    return Attempt<object?>.If(ulong.TryParse(input, out var valueUl), valueUl);
            }
        }
        else if (target == typeof(Guid))
        {
            return Attempt<object?>.If(Guid.TryParse(input, out Guid value), value);
        }
        else if (target == typeof(DateTime))
        {
            if (DateTime.TryParse(input, out DateTime value))
            {
                switch (value.Kind)
                {
                    case DateTimeKind.Unspecified:
                    case DateTimeKind.Utc:
                        return Attempt<object?>.Succeed(value);

                    case DateTimeKind.Local:
                        return Attempt<object?>.Succeed(value.ToUniversalTime());

                    default:
                        throw new ArgumentOutOfRangeException();
                }
            }

            return Attempt<object?>.Fail();
        }
        else if (target == typeof(DateTimeOffset))
        {
            return Attempt<object?>.If(DateTimeOffset.TryParse(input, out DateTimeOffset value), value);
        }
        else if (target == typeof(TimeSpan))
        {
            return Attempt<object?>.If(TimeSpan.TryParse(input, out TimeSpan value), value);
        }
        else if (target == typeof(decimal))
        {
            var input2 = NormalizeNumberDecimalSeparator(input);
            return Attempt<object?>.If(decimal.TryParse(input2, out var value), value);
        }
        else if (input != null && target == typeof(Version))
        {
            return Attempt<object?>.If(Version.TryParse(input, out Version? value), value);
        }

        // E_NOTIMPL IPAddress, BigInteger
        return null; // we can't decide...
    }

<<<<<<< HEAD
    private static string? ToDebugString(this object? obj, int levels = 0)
=======
    /// <summary>
    ///     Turns object into dictionary
    /// </summary>
    /// <param name="o"></param>
    /// <param name="ignoreProperties">Properties to ignore</param>
    /// <returns></returns>
    [Obsolete("Use of this can be replaced with RouteValueDictionary or HtmlHelper.AnonymousObjectToHtmlAttributes(). The method will be removed in Umbraco 17.")]
    public static IDictionary<string, TVal> ToDictionary<TVal>(this object o, params string[] ignoreProperties)
    {
        if (o != null)
        {
            PropertyDescriptorCollection props = TypeDescriptor.GetProperties(o);
            var d = new Dictionary<string, TVal>();
            foreach (PropertyDescriptor prop in props.Cast<PropertyDescriptor>()
                         .Where(x => ignoreProperties.Contains(x.Name) == false))
            {
                var val = prop.GetValue(o);
                if (val != null)
                {
                    d.Add(prop.Name, (TVal)val);
                }
            }

            return d;
        }

        return new Dictionary<string, TVal>();
    }

    /// <summary>
    ///     Returns an XmlSerialized safe string representation for the value
    /// </summary>
    /// <param name="value"></param>
    /// <param name="type">The Type can only be a primitive type or Guid and byte[] otherwise an exception is thrown</param>
    /// <returns></returns>
    public static string ToXmlString(this object value, Type type)
    {
        if (value == null)
        {
            return string.Empty;
        }

        if (type == typeof(string))
        {
            return value.ToString().IsNullOrWhiteSpace() ? string.Empty : value.ToString()!;
        }

        if (type == typeof(bool))
        {
            return XmlConvert.ToString((bool)value);
        }

        if (type == typeof(byte))
        {
            return XmlConvert.ToString((byte)value);
        }

        if (type == typeof(char))
        {
            return XmlConvert.ToString((char)value);
        }

        if (type == typeof(DateTime))
        {
            return XmlConvert.ToString((DateTime)value, XmlDateTimeSerializationMode.Unspecified);
        }

        if (type == typeof(DateTimeOffset))
        {
            return XmlConvert.ToString((DateTimeOffset)value);
        }

        if (type == typeof(decimal))
        {
            return XmlConvert.ToString((decimal)value);
        }

        if (type == typeof(double))
        {
            return XmlConvert.ToString((double)value);
        }

        if (type == typeof(float))
        {
            return XmlConvert.ToString((float)value);
        }

        if (type == typeof(Guid))
        {
            return XmlConvert.ToString((Guid)value);
        }

        if (type == typeof(int))
        {
            return XmlConvert.ToString((int)value);
        }

        if (type == typeof(long))
        {
            return XmlConvert.ToString((long)value);
        }

        if (type == typeof(sbyte))
        {
            return XmlConvert.ToString((sbyte)value);
        }

        if (type == typeof(short))
        {
            return XmlConvert.ToString((short)value);
        }

        if (type == typeof(TimeSpan))
        {
            return XmlConvert.ToString((TimeSpan)value);
        }

        if (type == typeof(uint))
        {
            return XmlConvert.ToString((uint)value);
        }

        if (type == typeof(ulong))
        {
            return XmlConvert.ToString((ulong)value);
        }

        if (type == typeof(ushort))
        {
            return XmlConvert.ToString((ushort)value);
        }

        throw new NotSupportedException("Cannot convert type " + type.FullName +
                                        " to a string using ToXmlString as it is not supported by XmlConvert");
    }

    internal static string? ToDebugString(this object? obj, int levels = 0)
>>>>>>> 561d8716
    {
        if (obj == null)
        {
            return "{null}";
        }

        try
        {
            if (obj is string)
            {
                return "\"{0}\"".InvariantFormat(obj);
            }

            if (obj is int || obj is short || obj is long || obj is float || obj is double || obj is bool ||
                obj is int? || obj is short? || obj is long? || obj is float? || obj is double? || obj is bool?)
            {
                return "{0}".InvariantFormat(obj);
            }

            if (obj is Enum)
            {
                return "[{0}]".InvariantFormat(obj);
            }

            if (obj is IEnumerable enumerable)
            {
                var items = (from object enumItem in enumerable
                             let value = GetEnumPropertyDebugString(enumItem, levels)
                             where value != null
                             select value).Take(10).ToList();

                return items.Any()
                    ? "{{ {0} }}".InvariantFormat(string.Join(", ", items))
                    : null;
            }

            PropertyInfo[] props = obj.GetType().GetProperties();
            if (props.Length == 2 && props[0].Name == "Key" && props[1].Name == "Value" && levels > -2)
            {
                try
                {
                    var key = props[0].GetValue(obj, null) as string;
                    var value = props[1].GetValue(obj, null).ToDebugString(levels - 1);
                    return "{0}={1}".InvariantFormat(key, value);
                }
                catch (Exception)
                {
                    return "[KeyValuePropertyException]";
                }
            }

            if (levels > -1)
            {
                var items =
                    (from propertyInfo in props
                     let value = GetPropertyDebugString(propertyInfo, obj, levels)
                     where value != null
                     select "{0}={1}".InvariantFormat(propertyInfo.Name, value)).ToArray();

                return items.Any()
                    ? "[{0}]:{{ {1} }}".InvariantFormat(obj.GetType().Name, string.Join(", ", items))
                    : null;
            }
        }
        catch (Exception ex)
        {
            return "[Exception:{0}]".InvariantFormat(ex.Message);
        }

        return null;
    }

    private static string? GetEnumPropertyDebugString(object enumItem, int levels)
    {
        try
        {
            return enumItem.ToDebugString(levels - 1);
        }
        catch (Exception)
        {
            return "[GetEnumPartException]";
        }
    }

    private static string? GetPropertyDebugString(PropertyInfo propertyInfo, object obj, int levels)
    {
        try
        {
            return propertyInfo.GetValue(obj, null).ToDebugString(levels - 1);
        }
        catch (Exception)
        {
            return "[GetPropertyValueException]";
        }
    }

    [MethodImpl(MethodImplOptions.AggressiveInlining)]
    private static string NormalizeNumberDecimalSeparator(string s)
    {
        var normalized = Thread.CurrentThread.CurrentCulture.NumberFormat.NumberDecimalSeparator[0];
        return s.ReplaceMany(_numberDecimalSeparatorsToNormalize, normalized);
    }

    // gets a converter for source, that can convert to target, or null if none exists
    [MethodImpl(MethodImplOptions.AggressiveInlining)]
    private static TypeConverter? GetCachedSourceTypeConverter(Type source, Type target)
    {
        var key = new CompositeTypeTypeKey(source, target);

        if (_inputTypeConverterCache.TryGetValue(key, out TypeConverter? typeConverter))
        {
            return typeConverter;
        }

        TypeConverter converter = TypeDescriptor.GetConverter(source);
        if (converter.CanConvertTo(target))
        {
            return _inputTypeConverterCache[key] = converter;
        }

        _inputTypeConverterCache[key] = null;
        return null;
    }

    // gets a converter for target, that can convert from source, or null if none exists
    [MethodImpl(MethodImplOptions.AggressiveInlining)]
    private static TypeConverter? GetCachedTargetTypeConverter(Type source, Type target)
    {
        var key = new CompositeTypeTypeKey(source, target);

        if (_destinationTypeConverterCache.TryGetValue(key, out TypeConverter? typeConverter))
        {
            return typeConverter;
        }

        TypeConverter converter = TypeDescriptor.GetConverter(target);
        if (converter.CanConvertFrom(source))
        {
            return _destinationTypeConverterCache[key] = converter;
        }

        _destinationTypeConverterCache[key] = null;
        return null;
    }

    // gets the underlying type of a nullable type, or null if the type is not nullable
    [MethodImpl(MethodImplOptions.AggressiveInlining)]
    private static Type? GetCachedGenericNullableType(Type type)
    {
        if (_nullableGenericCache.TryGetValue(type, out Type? underlyingType))
        {
            return underlyingType;
        }

        if (type.GetGenericTypeDefinition() == typeof(Nullable<>))
        {
            Type? underlying = Nullable.GetUnderlyingType(type);
            return _nullableGenericCache[type] = underlying;
        }

        _nullableGenericCache[type] = null;
        return null;
    }

    // gets an IConvertible from source to target type, or null if none exists
    [MethodImpl(MethodImplOptions.AggressiveInlining)]
    private static bool GetCachedCanAssign(object input, Type source, Type target)
    {
        var key = new CompositeTypeTypeKey(source, target);
        if (_assignableTypeCache.TryGetValue(key, out var canConvert))
        {
            return canConvert;
        }

        // "object is" is faster than "Type.IsAssignableFrom.
        // We can use it to very quickly determine whether true/false
        if (input is IConvertible && target.IsAssignableFrom(source))
        {
            return _assignableTypeCache[key] = true;
        }

        return _assignableTypeCache[key] = false;
    }

    // determines whether a type can be converted to boolean
    [MethodImpl(MethodImplOptions.AggressiveInlining)]
    private static bool GetCachedCanConvertToBoolean(Type type)
    {
        if (_boolConvertCache.TryGetValue(type, out var result))
        {
            return result;
        }

        if (_customBooleanTypeConverter.CanConvertFrom(type))
        {
            return _boolConvertCache[type] = true;
        }

        return _boolConvertCache[type] = false;
    }
}<|MERGE_RESOLUTION|>--- conflicted
+++ resolved
@@ -39,18 +39,12 @@
     /// <summary>
     /// Returns an XML serialized safe string representation for the value and type.
     /// </summary>
-<<<<<<< HEAD
     /// <param name="value">The value.</param>
     /// <param name="type">The type of the value. This can only be a primitive type or <see cref="Guid" /> and <see cref="T:byte[]" />, otherwise an exception is thrown.</param>
     /// <returns>
     /// The XML serialized safe string representation.
     /// </returns>
     public static string ToXmlString(this object value, Type type)
-=======
-    /// <param name="input">The object.</param>
-    [Obsolete("Please replace uses of this extension method with (input as IDisposable)?.Dispose(). This extension method will be removed in Umbraco 17.")]
-    public static void DisposeIfDisposable(this object input)
->>>>>>> 561d8716
     {
         if (value == null)
         {
@@ -58,7 +52,6 @@
 
         }
 
-<<<<<<< HEAD
         if (type == typeof(string))
         {
             return value.ToString().OrIfNullOrWhiteSpace(string.Empty);
@@ -135,19 +128,6 @@
         }
 
         if (type == typeof(uint))
-=======
-    /// <summary>
-    ///     Provides a shortcut way of safely casting an input when you cannot guarantee the <typeparamref name="T" /> is
-    ///     an instance type (i.e., when the C# AS keyword is not applicable).
-    /// </summary>
-    /// <typeparam name="T"></typeparam>
-    /// <param name="input">The input.</param>
-    /// <returns></returns>
-    [Obsolete("This extension method is not longer used and will be removed in Umbraco 17.")]
-    public static T? SafeCast<T>(this object input)
-    {
-        if (ReferenceEquals(null, input) || ReferenceEquals(default(T), input))
->>>>>>> 561d8716
         {
             return XmlConvert.ToString((uint)value);
         }
@@ -371,98 +351,7 @@
         return Attempt<object?>.Fail();
     }
 
-<<<<<<< HEAD
-=======
-    // public enum PropertyNamesCaseType
-    // {
-    //    CamelCase,
-    //    CaseInsensitive
-    // }
-
-    ///// <summary>
-    ///// Convert an object to a JSON string with camelCase formatting
-    ///// </summary>
-    ///// <param name="obj"></param>
-    ///// <returns></returns>
-    // public static string ToJsonString(this object obj)
-    // {
-    //    return obj.ToJsonString(PropertyNamesCaseType.CamelCase);
-    // }
-
-    ///// <summary>
-    ///// Convert an object to a JSON string with the specified formatting
-    ///// </summary>
-    ///// <param name="obj">The obj.</param>
-    ///// <param name="propertyNamesCaseType">Type of the property names case.</param>
-    ///// <returns></returns>
-    // public static string ToJsonString(this object obj, PropertyNamesCaseType propertyNamesCaseType)
-    // {
-    //    var type = obj.GetType();
-    //    var dateTimeStyle = "yyyy-MM-dd HH:mm:ss";
-
-    // if (type.IsPrimitive || typeof(string).IsAssignableFrom(type))
-    //    {
-    //        return obj.ToString();
-    //    }
-
-    // if (typeof(DateTime).IsAssignableFrom(type) || typeof(DateTimeOffset).IsAssignableFrom(type))
-    //    {
-    //        return Convert.ToDateTime(obj).ToString(dateTimeStyle);
-    //    }
-
-    // var serializer = new JsonSerializer();
-
-    // switch (propertyNamesCaseType)
-    //    {
-    //        case PropertyNamesCaseType.CamelCase:
-    //            serializer.ContractResolver = new CamelCasePropertyNamesContractResolver();
-    //            break;
-    //    }
-
-    // var dateTimeConverter = new IsoDateTimeConverter
-    //        {
-    //            DateTimeStyles = System.Globalization.DateTimeStyles.None,
-    //            DateTimeFormat = dateTimeStyle
-    //        };
-
-    // if (typeof(IDictionary).IsAssignableFrom(type))
-    //    {
-    //        return JObject.FromObject(obj, serializer).ToString(Formatting.None, dateTimeConverter);
-    //    }
-
-    // if (type.IsArray || (typeof(IEnumerable).IsAssignableFrom(type)))
-    //    {
-    //        return JArray.FromObject(obj, serializer).ToString(Formatting.None, dateTimeConverter);
-    //    }
-
-    // return JObject.FromObject(obj, serializer).ToString(Formatting.None, dateTimeConverter);
-    // }
-
-    /// <summary>
-    ///     Converts an object into a dictionary
-    /// </summary>
-    /// <typeparam name="T"></typeparam>
-    /// <typeparam name="TProperty"></typeparam>
-    /// <typeparam name="TVal"> </typeparam>
-    /// <param name="o"></param>
-    /// <param name="ignoreProperties"></param>
-    /// <returns></returns>
     [Obsolete("This method is no longer used in Umbraco. The method will be removed in Umbraco 17.")]
-    public static IDictionary<string, TVal>? ToDictionary<T, TProperty, TVal>(
-        this T o,
-        params Expression<Func<T, TProperty>>[] ignoreProperties) => o?.ToDictionary<TVal>(ignoreProperties
-        .Select(e => o.GetPropertyInfo(e)).Select(propInfo => propInfo.Name).ToArray());
-
-    internal static void CheckThrowObjectDisposed(this IDisposable disposable, bool isDisposed, string objectname)
-    {
-        // TODO: Localize this exception
-        if (isDisposed)
-        {
-            throw new ObjectDisposedException(objectname);
-        }
-    }
-
->>>>>>> 561d8716
     /// <summary>
     /// Attempts to convert the input string to the output type.
     /// </summary>
@@ -626,147 +515,7 @@
         return null; // we can't decide...
     }
 
-<<<<<<< HEAD
     private static string? ToDebugString(this object? obj, int levels = 0)
-=======
-    /// <summary>
-    ///     Turns object into dictionary
-    /// </summary>
-    /// <param name="o"></param>
-    /// <param name="ignoreProperties">Properties to ignore</param>
-    /// <returns></returns>
-    [Obsolete("Use of this can be replaced with RouteValueDictionary or HtmlHelper.AnonymousObjectToHtmlAttributes(). The method will be removed in Umbraco 17.")]
-    public static IDictionary<string, TVal> ToDictionary<TVal>(this object o, params string[] ignoreProperties)
-    {
-        if (o != null)
-        {
-            PropertyDescriptorCollection props = TypeDescriptor.GetProperties(o);
-            var d = new Dictionary<string, TVal>();
-            foreach (PropertyDescriptor prop in props.Cast<PropertyDescriptor>()
-                         .Where(x => ignoreProperties.Contains(x.Name) == false))
-            {
-                var val = prop.GetValue(o);
-                if (val != null)
-                {
-                    d.Add(prop.Name, (TVal)val);
-                }
-            }
-
-            return d;
-        }
-
-        return new Dictionary<string, TVal>();
-    }
-
-    /// <summary>
-    ///     Returns an XmlSerialized safe string representation for the value
-    /// </summary>
-    /// <param name="value"></param>
-    /// <param name="type">The Type can only be a primitive type or Guid and byte[] otherwise an exception is thrown</param>
-    /// <returns></returns>
-    public static string ToXmlString(this object value, Type type)
-    {
-        if (value == null)
-        {
-            return string.Empty;
-        }
-
-        if (type == typeof(string))
-        {
-            return value.ToString().IsNullOrWhiteSpace() ? string.Empty : value.ToString()!;
-        }
-
-        if (type == typeof(bool))
-        {
-            return XmlConvert.ToString((bool)value);
-        }
-
-        if (type == typeof(byte))
-        {
-            return XmlConvert.ToString((byte)value);
-        }
-
-        if (type == typeof(char))
-        {
-            return XmlConvert.ToString((char)value);
-        }
-
-        if (type == typeof(DateTime))
-        {
-            return XmlConvert.ToString((DateTime)value, XmlDateTimeSerializationMode.Unspecified);
-        }
-
-        if (type == typeof(DateTimeOffset))
-        {
-            return XmlConvert.ToString((DateTimeOffset)value);
-        }
-
-        if (type == typeof(decimal))
-        {
-            return XmlConvert.ToString((decimal)value);
-        }
-
-        if (type == typeof(double))
-        {
-            return XmlConvert.ToString((double)value);
-        }
-
-        if (type == typeof(float))
-        {
-            return XmlConvert.ToString((float)value);
-        }
-
-        if (type == typeof(Guid))
-        {
-            return XmlConvert.ToString((Guid)value);
-        }
-
-        if (type == typeof(int))
-        {
-            return XmlConvert.ToString((int)value);
-        }
-
-        if (type == typeof(long))
-        {
-            return XmlConvert.ToString((long)value);
-        }
-
-        if (type == typeof(sbyte))
-        {
-            return XmlConvert.ToString((sbyte)value);
-        }
-
-        if (type == typeof(short))
-        {
-            return XmlConvert.ToString((short)value);
-        }
-
-        if (type == typeof(TimeSpan))
-        {
-            return XmlConvert.ToString((TimeSpan)value);
-        }
-
-        if (type == typeof(uint))
-        {
-            return XmlConvert.ToString((uint)value);
-        }
-
-        if (type == typeof(ulong))
-        {
-            return XmlConvert.ToString((ulong)value);
-        }
-
-        if (type == typeof(ushort))
-        {
-            return XmlConvert.ToString((ushort)value);
-        }
-
-        throw new NotSupportedException("Cannot convert type " + type.FullName +
-                                        " to a string using ToXmlString as it is not supported by XmlConvert");
-    }
-
-    internal static string? ToDebugString(this object? obj, int levels = 0)
->>>>>>> 561d8716
     {
         if (obj == null)
         {
