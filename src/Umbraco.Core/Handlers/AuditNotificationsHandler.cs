using System.Runtime.CompilerServices;
using System.Text;
using Microsoft.Extensions.DependencyInjection;
using Microsoft.Extensions.Options;
using Umbraco.Cms.Core.Configuration.Models;
using Umbraco.Cms.Core.DependencyInjection;
using Umbraco.Cms.Core.Events;
using Umbraco.Cms.Core.Models;
using Umbraco.Cms.Core.Models.Entities;
using Umbraco.Cms.Core.Models.Membership;
using Umbraco.Cms.Core.Net;
using Umbraco.Cms.Core.Notifications;
using Umbraco.Cms.Core.Security;
using Umbraco.Cms.Core.Services;
using Umbraco.Extensions;

namespace Umbraco.Cms.Core.Handlers;

public sealed class AuditNotificationsHandler :
    INotificationHandler<MemberSavedNotification>,
    INotificationAsyncHandler<MemberSavedNotification>,
    INotificationHandler<MemberDeletedNotification>,
    INotificationAsyncHandler<MemberDeletedNotification>,
    INotificationHandler<AssignedMemberRolesNotification>,
    INotificationAsyncHandler<AssignedMemberRolesNotification>,
    INotificationHandler<RemovedMemberRolesNotification>,
    INotificationAsyncHandler<RemovedMemberRolesNotification>,
    INotificationHandler<ExportedMemberNotification>,
    INotificationAsyncHandler<ExportedMemberNotification>,
    INotificationHandler<UserSavedNotification>,
    INotificationAsyncHandler<UserSavedNotification>,
    INotificationHandler<UserDeletedNotification>,
    INotificationAsyncHandler<UserDeletedNotification>,
    INotificationHandler<UserGroupWithUsersSavedNotification>,
    INotificationAsyncHandler<UserGroupWithUsersSavedNotification>,
    INotificationHandler<AssignedUserGroupPermissionsNotification>,
    INotificationAsyncHandler<AssignedUserGroupPermissionsNotification>
{
    private readonly IAuditEntryService _auditEntryService;
    private readonly IBackOfficeSecurityAccessor _backOfficeSecurityAccessor;
    private readonly IEntityService _entityService;
    private readonly IIpResolver _ipResolver;
    private readonly IMemberService _memberService;
    private readonly IUserGroupService _userGroupService;
    private readonly IUserService _userService;

    public AuditNotificationsHandler(
        IAuditEntryService auditEntryService,
        IUserService userService,
        IEntityService entityService,
        IIpResolver ipResolver,
        IBackOfficeSecurityAccessor backOfficeSecurityAccessor,
        IMemberService memberService,
        IUserGroupService userGroupService)
    {
        _auditEntryService = auditEntryService;
        _userService = userService;
        _entityService = entityService;
        _ipResolver = ipResolver;
        _backOfficeSecurityAccessor = backOfficeSecurityAccessor;
        _memberService = memberService;
        _userGroupService = userGroupService;
    }

    [Obsolete("Use the non-obsolete constructor instead. Scheduled for removal in V19.")]
    public AuditNotificationsHandler(
        IAuditService auditService,
        IUserService userService,
        IEntityService entityService,
        IIpResolver ipResolver,
        IOptionsMonitor<GlobalSettings> globalSettings,
        IBackOfficeSecurityAccessor backOfficeSecurityAccessor,
        IMemberService memberService,
        IUserGroupService userGroupService)
        : this(
            StaticServiceProvider.Instance.GetRequiredService<IAuditEntryService>(),
            userService,
            entityService,
            ipResolver,
            backOfficeSecurityAccessor,
            memberService,
            userGroupService)
    {
    }

    [Obsolete("Use the non-obsolete constructor instead. Scheduled for removal in V19.")]
    public AuditNotificationsHandler(
        IAuditEntryService auditEntryService,
        IAuditService auditService,
        IUserService userService,
        IEntityService entityService,
        IIpResolver ipResolver,
        IOptionsMonitor<GlobalSettings> globalSettings,
        IBackOfficeSecurityAccessor backOfficeSecurityAccessor,
        IMemberService memberService,
        IUserGroupService userGroupService)
        : this(
            auditEntryService,
            userService,
            entityService,
            ipResolver,
            backOfficeSecurityAccessor,
            memberService,
            userGroupService)
    {
    }

    private async Task<IUser?> GetCurrentPerformingUser() =>
        _backOfficeSecurityAccessor.BackOfficeSecurity?.CurrentUser is { } identity
            ? await _userService.GetAsync(identity.Key)
            : null;

    private string PerformingIp => _ipResolver.GetCurrentRequestIpAddress();

    /// <inheritdoc />
    public async Task HandleAsync(AssignedMemberRolesNotification notification, CancellationToken cancellationToken)
    {
        IUser? performingUser = await GetCurrentPerformingUser();
        var roles = string.Join(", ", notification.Roles);
        var members = _memberService.GetAllMembers(notification.MemberIds).ToDictionary(x => x.Id, x => x);
        foreach (var id in notification.MemberIds)
        {
            members.TryGetValue(id, out IMember? member);

            await Audit(
                performingUser,
                null,
<<<<<<< HEAD
                $"Member {id} \"{member?.Name ?? "(unknown)"}\" {FormatEmail(member)}",
=======
                affectedDetails: FormatDetails(id, member, appendType: true),
>>>>>>> ceb745a7
                "umbraco/member/roles/assigned",
                $"roles modified, assigned {roles}");
        }
    }

    [Obsolete("Use HandleAsync() instead. Scheduled for removal in V19.")]
    public void Handle(AssignedMemberRolesNotification notification)
        => HandleAsync(notification, CancellationToken.None).GetAwaiter().GetResult();

    /// <inheritdoc />
    public async Task HandleAsync(
        AssignedUserGroupPermissionsNotification notification,
        CancellationToken cancellationToken)
    {
        IUser? performingUser = await GetCurrentPerformingUser();
        IEnumerable<EntityPermission> perms = notification.EntityPermissions;
        foreach (EntityPermission perm in perms)
        {
            IUserGroup? group = _userGroupService.GetAsync(perm.UserGroupId).Result;
            var assigned = string.Join(", ", perm.AssignedPermissions);
            IEntitySlim? entity = _entityService.Get(perm.EntityId);

            await Audit(
                performingUser,
                null,
                $"User Group {group?.Id} \"{group?.Name}\" ({group?.Alias})",
                "umbraco/user-group/permissions-change",
                $"assigning {(string.IsNullOrWhiteSpace(assigned) ? "(nothing)" : assigned)} on id:{perm.EntityId} \"{entity?.Name}\"");
        }
    }

    [Obsolete("Use HandleAsync() instead. Scheduled for removal in V19.")]
    public void Handle(AssignedUserGroupPermissionsNotification notification)
        => HandleAsync(notification, CancellationToken.None).GetAwaiter().GetResult();

    /// <inheritdoc />
    public async Task HandleAsync(ExportedMemberNotification notification, CancellationToken cancellationToken)
    {
        IUser? performingUser = await GetCurrentPerformingUser();
        IMember member = notification.Member;

        await Audit(
            performingUser,
            null,
<<<<<<< HEAD
            $"Member {member.Id} \"{member.Name}\" {FormatEmail(member)}",
=======
            affectedDetails: FormatDetails(member, appendType: true),
>>>>>>> ceb745a7
            "umbraco/member/exported",
            "exported member data");
    }

    [Obsolete("Use HandleAsync() instead. Scheduled for removal in V19.")]
    public void Handle(ExportedMemberNotification notification)
        => HandleAsync(notification, CancellationToken.None).GetAwaiter().GetResult();

    public async Task HandleAsync(MemberDeletedNotification notification, CancellationToken cancellationToken)
    {
        IUser? performingUser = await GetCurrentPerformingUser();
        IEnumerable<IMember> members = notification.DeletedEntities;
        foreach (IMember member in members)
        {
            await Audit(
                performingUser,
                null,
<<<<<<< HEAD
                $"Member {member.Id} \"{member.Name}\" {FormatEmail(member)}",
=======
                affectedDetails: FormatDetails(member, appendType: true),
>>>>>>> ceb745a7
                "umbraco/member/delete",
                $"delete member id:{FormatDetails(member)}");
        }
    }

    [Obsolete("Use HandleAsync() instead. Scheduled for removal in V19.")]
    public void Handle(MemberDeletedNotification notification)
        => HandleAsync(notification, CancellationToken.None).GetAwaiter().GetResult();

    /// <inheritdoc />
    public async Task HandleAsync(MemberSavedNotification notification, CancellationToken cancellationToken)
    {
        IUser? performingUser = await GetCurrentPerformingUser();
        IEnumerable<IMember> members = notification.SavedEntities;
        foreach (IMember member in members)
        {
            var dp = string.Join(", ", ((Member)member).GetWereDirtyProperties());

            await Audit(
                performingUser,
                null,
<<<<<<< HEAD
                $"Member {member.Id} \"{member.Name}\" {FormatEmail(member)}",
=======
                affectedDetails: FormatDetails(member, appendType: true),
>>>>>>> ceb745a7
                "umbraco/member/save",
                $"updating {(string.IsNullOrWhiteSpace(dp) ? "(nothing)" : dp)}");
        }
    }

    [Obsolete("Use HandleAsync() instead. Scheduled for removal in V19.")]
    public void Handle(MemberSavedNotification notification)
        => HandleAsync(notification, CancellationToken.None).GetAwaiter().GetResult();

    /// <inheritdoc />
    public async Task HandleAsync(RemovedMemberRolesNotification notification, CancellationToken cancellationToken)
    {
        IUser? performingUser = await GetCurrentPerformingUser();
        var roles = string.Join(", ", notification.Roles);
        var members = _memberService.GetAllMembers(notification.MemberIds).ToDictionary(x => x.Id, x => x);
        foreach (var id in notification.MemberIds)
        {
            members.TryGetValue(id, out IMember? member);

            await Audit(
                performingUser,
                null,
<<<<<<< HEAD
                $"Member {id} \"{member?.Name ?? "(unknown)"}\" {FormatEmail(member)}",
=======
                affectedDetails: FormatDetails(id, member, appendType: true),
>>>>>>> ceb745a7
                "umbraco/member/roles/removed",
                $"roles modified, removed {roles}");
        }
    }

    [Obsolete("Use HandleAsync() instead. Scheduled for removal in V19.")]
    public void Handle(RemovedMemberRolesNotification notification)
        => HandleAsync(notification, CancellationToken.None).GetAwaiter().GetResult();

    /// <inheritdoc />
    public async Task HandleAsync(UserDeletedNotification notification, CancellationToken cancellationToken)
    {
        IUser? performingUser = await GetCurrentPerformingUser();
        IEnumerable<IUser> affectedUsers = notification.DeletedEntities;
        foreach (IUser affectedUser in affectedUsers)
        {
            await Audit(
                performingUser,
                affectedUser,
                null,
                "umbraco/user/delete",
                "delete user");
        }
    }

    [Obsolete("Use HandleAsync() instead. Scheduled for removal in V19.")]
    public void Handle(UserDeletedNotification notification)
        => HandleAsync(notification, CancellationToken.None).GetAwaiter().GetResult();

    public async Task HandleAsync(UserGroupWithUsersSavedNotification notification, CancellationToken cancellationToken)
    {
        IUser? performingUser = await GetCurrentPerformingUser();
        foreach (UserGroupWithUsers groupWithUser in notification.SavedEntities)
        {
            IUserGroup group = groupWithUser.UserGroup;

            var dp = string.Join(", ", ((UserGroup)group).GetWereDirtyProperties());
            var sections = ((UserGroup)group).WasPropertyDirty(nameof(group.AllowedSections))
                ? string.Join(", ", group.AllowedSections)
                : null;
            var perms = ((UserGroup)group).WasPropertyDirty(nameof(group.Permissions))
                ? string.Join(", ", group.Permissions)
                : null;

            var sb = new StringBuilder();
            sb.Append($"updating {(string.IsNullOrWhiteSpace(dp) ? "(nothing)" : dp)};");
            if (sections != null)
            {
                sb.Append($", assigned sections: {sections}");
            }

            if (perms != null)
            {
                if (sections != null)
                {
                    sb.Append(", ");
                }

                sb.Append($"default perms: {perms}");
            }

            await Audit(
                performingUser,
                null,
<<<<<<< HEAD
                $"User Group {group.Id} \"{group.Name}\" ({group.Alias})",
=======
                $"User Group {FormatDetails(group)}",
>>>>>>> ceb745a7
                "umbraco/user-group/save",
                $"{sb}");

            // now audit the users that have changed
            foreach (IUser user in groupWithUser.RemovedUsers)
            {
                await Audit(
                    performingUser,
                    user,
                    null,
                    "umbraco/user-group/save",
                    $"Removed user {FormatDetails(user)} from group {FormatDetails(group)}");
            }

            foreach (IUser user in groupWithUser.AddedUsers)
            {
                await Audit(
                    performingUser,
                    user,
                    null,
                    "umbraco/user-group/save",
                    $"Added user {FormatDetails(user)} to group {FormatDetails(group)}");
            }
        }
    }

    [Obsolete("Use HandleAsync() instead. Scheduled for removal in V19.")]
    public void Handle(UserGroupWithUsersSavedNotification notification)
        => HandleAsync(notification, CancellationToken.None).GetAwaiter().GetResult();

    /// <inheritdoc />
    public async Task HandleAsync(UserSavedNotification notification, CancellationToken cancellationToken)
    {
        IUser? performingUser = await GetCurrentPerformingUser();
        IEnumerable<IUser> affectedUsers = notification.SavedEntities;
        foreach (IUser affectedUser in affectedUsers)
        {
            var groups = affectedUser.WasPropertyDirty("Groups")
                ? string.Join(", ", affectedUser.Groups.Select(x => x.Alias))
                : null;

            var dp = string.Join(", ", ((User)affectedUser).GetWereDirtyProperties());

            await Audit(
                performingUser,
                affectedUser,
                null,
                "umbraco/user/save",
                $"updating {(string.IsNullOrWhiteSpace(dp) ? "(nothing)" : dp)}{(groups == null ? string.Empty : "; groups assigned: " + groups)}");
        }
    }

    [Obsolete("Use HandleAsync() instead. Scheduled for removal in V19.")]
    public void Handle(UserSavedNotification notification)
        => HandleAsync(notification, CancellationToken.None).GetAwaiter().GetResult();

    private async Task Audit(
        IUser? performingUser,
        IUser? affectedUser,
        string? affectedDetails,
        string eventType,
        string eventDetails)
    {
<<<<<<< HEAD
        affectedDetails ??= affectedUser is null ? string.Empty : $"User \"{affectedUser.Name}\" {FormatEmail(affectedUser)}";
        await _auditEntryService.WriteAsync(
            performingUser?.Key ?? Constants.Security.UnknownUserKey,
            $"User \"{performingUser?.Name ?? Constants.Security.UnknownUserName}\" {FormatEmail(performingUser)}",
            PerformingIp,
            DateTime.UtcNow,
            affectedUser?.Key ?? Constants.Security.SuperUserKey,
=======
        affectedDetails ??= affectedUser is null ? string.Empty : FormatDetails(affectedUser, appendType: true);
        await _auditEntryService.WriteAsync(
            performingUser?.Key,
            FormatDetails(performingUser, appendType: true),
            PerformingIp,
            DateTime.UtcNow,
            affectedUser?.Key,
>>>>>>> ceb745a7
            affectedDetails,
            eventType,
            eventDetails);
    }

<<<<<<< HEAD
    private string FormatEmail(IMember? member) =>
        member == null ? string.Empty : member.Email.IsNullOrWhiteSpace() ? string.Empty : $"<{member.Email}>";

    private string FormatEmail(IUser? user) => user is not null && !user.Email.IsNullOrWhiteSpace()
        ? $"<{user.Email}>"
        : string.Empty;
=======
    private static string FormatDetails(IUser? user, bool appendType = false)
    {
        var userName = user?.Name ?? Constants.Security.UnknownUserName;
        var details = appendType ? $"User \"{userName}\"" : $"\"{userName}\"";
        var email = FormatEmail(user?.Email);

        return email is not null
            ? $"{details} {email}"
            : details;
    }

    private static string FormatDetails(IMember member, bool appendType = false)
        => FormatDetails(member.Id, member, appendType);

    private static string FormatDetails(int id, IMember? member, bool appendType = false)
    {
        var userName = member?.Name ?? "(unknown)";
        var details = appendType ? $"Member {id} \"{userName}\"" : $"{id} \"{userName}\"";
        var email = FormatEmail(member?.Email);

        return email is not null
            ? $"{details} {email}"
            : details;
    }

    private static string FormatDetails(IUserGroup group) => $"{group.Id} \"{group.Name}\" ({group.Alias})";

    private static string? FormatEmail(string? email) => !email.IsNullOrWhiteSpace() ? $"<{email}>" : null;
>>>>>>> ceb745a7
}<|MERGE_RESOLUTION|>--- conflicted
+++ resolved
@@ -125,11 +125,7 @@
             await Audit(
                 performingUser,
                 null,
-<<<<<<< HEAD
-                $"Member {id} \"{member?.Name ?? "(unknown)"}\" {FormatEmail(member)}",
-=======
                 affectedDetails: FormatDetails(id, member, appendType: true),
->>>>>>> ceb745a7
                 "umbraco/member/roles/assigned",
                 $"roles modified, assigned {roles}");
         }
@@ -174,11 +170,7 @@
         await Audit(
             performingUser,
             null,
-<<<<<<< HEAD
-            $"Member {member.Id} \"{member.Name}\" {FormatEmail(member)}",
-=======
             affectedDetails: FormatDetails(member, appendType: true),
->>>>>>> ceb745a7
             "umbraco/member/exported",
             "exported member data");
     }
@@ -196,11 +188,7 @@
             await Audit(
                 performingUser,
                 null,
-<<<<<<< HEAD
-                $"Member {member.Id} \"{member.Name}\" {FormatEmail(member)}",
-=======
                 affectedDetails: FormatDetails(member, appendType: true),
->>>>>>> ceb745a7
                 "umbraco/member/delete",
                 $"delete member id:{FormatDetails(member)}");
         }
@@ -222,11 +210,7 @@
             await Audit(
                 performingUser,
                 null,
-<<<<<<< HEAD
-                $"Member {member.Id} \"{member.Name}\" {FormatEmail(member)}",
-=======
                 affectedDetails: FormatDetails(member, appendType: true),
->>>>>>> ceb745a7
                 "umbraco/member/save",
                 $"updating {(string.IsNullOrWhiteSpace(dp) ? "(nothing)" : dp)}");
         }
@@ -249,11 +233,7 @@
             await Audit(
                 performingUser,
                 null,
-<<<<<<< HEAD
-                $"Member {id} \"{member?.Name ?? "(unknown)"}\" {FormatEmail(member)}",
-=======
                 affectedDetails: FormatDetails(id, member, appendType: true),
->>>>>>> ceb745a7
                 "umbraco/member/roles/removed",
                 $"roles modified, removed {roles}");
         }
@@ -318,11 +298,7 @@
             await Audit(
                 performingUser,
                 null,
-<<<<<<< HEAD
-                $"User Group {group.Id} \"{group.Name}\" ({group.Alias})",
-=======
                 $"User Group {FormatDetails(group)}",
->>>>>>> ceb745a7
                 "umbraco/user-group/save",
                 $"{sb}");
 
@@ -386,15 +362,6 @@
         string eventType,
         string eventDetails)
     {
-<<<<<<< HEAD
-        affectedDetails ??= affectedUser is null ? string.Empty : $"User \"{affectedUser.Name}\" {FormatEmail(affectedUser)}";
-        await _auditEntryService.WriteAsync(
-            performingUser?.Key ?? Constants.Security.UnknownUserKey,
-            $"User \"{performingUser?.Name ?? Constants.Security.UnknownUserName}\" {FormatEmail(performingUser)}",
-            PerformingIp,
-            DateTime.UtcNow,
-            affectedUser?.Key ?? Constants.Security.SuperUserKey,
-=======
         affectedDetails ??= affectedUser is null ? string.Empty : FormatDetails(affectedUser, appendType: true);
         await _auditEntryService.WriteAsync(
             performingUser?.Key,
@@ -402,20 +369,11 @@
             PerformingIp,
             DateTime.UtcNow,
             affectedUser?.Key,
->>>>>>> ceb745a7
             affectedDetails,
             eventType,
             eventDetails);
     }
 
-<<<<<<< HEAD
-    private string FormatEmail(IMember? member) =>
-        member == null ? string.Empty : member.Email.IsNullOrWhiteSpace() ? string.Empty : $"<{member.Email}>";
-
-    private string FormatEmail(IUser? user) => user is not null && !user.Email.IsNullOrWhiteSpace()
-        ? $"<{user.Email}>"
-        : string.Empty;
-=======
     private static string FormatDetails(IUser? user, bool appendType = false)
     {
         var userName = user?.Name ?? Constants.Security.UnknownUserName;
@@ -444,5 +402,4 @@
     private static string FormatDetails(IUserGroup group) => $"{group.Id} \"{group.Name}\" ({group.Alias})";
 
     private static string? FormatEmail(string? email) => !email.IsNullOrWhiteSpace() ? $"<{email}>" : null;
->>>>>>> ceb745a7
 }