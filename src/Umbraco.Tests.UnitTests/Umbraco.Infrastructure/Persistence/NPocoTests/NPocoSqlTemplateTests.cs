// Copyright (c) Umbraco.
// See LICENSE for more details.

using System;
using Microsoft.Extensions.Options;
using Moq;
using NPoco;
using NUnit.Framework;
using Umbraco.Cms.Core.Configuration.Models;
using Umbraco.Cms.Infrastructure.Persistence;
using Umbraco.Cms.Infrastructure.Persistence.Mappers;
using Umbraco.Cms.Infrastructure.Persistence.SqlSyntax;
using Umbraco.Cms.Tests.Common.TestHelpers;
using Umbraco.Extensions;

namespace Umbraco.Cms.Tests.UnitTests.Umbraco.Infrastructure.Persistence.NPocoTests
{
    [TestFixture]
    public class NPocoSqlTemplateTests
    {
        [Test]
        public void SqlTemplates()
        {
<<<<<<< HEAD
            var sqlContext = new SqlContext(new SqlServerSyntaxProvider(),DatabaseType.SqlServer2012, Mock.Of<IPocoDataFactory>());
=======
            var sqlContext = new SqlContext(new SqlServerSyntaxProvider(Options.Create(new GlobalSettings())), DatabaseType.SqlServer2012, Mock.Of<IPocoDataFactory>());
>>>>>>> c30f5084
            var sqlTemplates = new SqlTemplates(sqlContext);

            // this can be used for queries that we know we'll use a *lot* and
            // want to cache as a (static) template for ever, and ever - note
            // that using a MemoryCache would allow us to set a size limit, or
            // something equivalent, to reduce risk of memory explosion
            Sql<ISqlContext> sql = sqlTemplates.Get("xxx", s => s
                .SelectAll()
                .From("zbThing1")
                .Where("id=@id", new { id = SqlTemplate.Arg("id") })).Sql(new { id = 1 });

            Sql<ISqlContext> sql2 = sqlTemplates.Get("xxx", x => throw new InvalidOperationException("Should be cached.")).Sql(1);

            Sql<ISqlContext> sql3 = sqlTemplates.Get("xxx", x => throw new InvalidOperationException("Should be cached.")).Sql(new { id = 1 });
        }

        [Test]
        public void SqlTemplateArgs()
        {
            var mappers = new NPoco.MapperCollection { new PocoMapper() };
            var factory = new FluentPocoDataFactory((type, iPocoDataFactory) => new PocoDataBuilder(type, mappers).Init(), mappers);

            var sqlContext = new SqlContext(new SqlServerSyntaxProvider(Options.Create(new GlobalSettings())), DatabaseType.SQLCe, factory);
            var sqlTemplates = new SqlTemplates(sqlContext);

            const string sqlBase = "SELECT [zbThing1].[id] AS [Id], [zbThing1].[name] AS [Name] FROM [zbThing1] WHERE ";

            SqlTemplate template = sqlTemplates.Get("sql1", s => s.Select<Thing1Dto>().From<Thing1Dto>()
                .Where<Thing1Dto>(x => x.Name == SqlTemplate.Arg<string>("value")));

            Sql<ISqlContext> sql = template.Sql("foo");
            Assert.AreEqual(sqlBase + "(([zbThing1].[name] = @0))", sql.SQL.NoCrLf());
            Assert.AreEqual(1, sql.Arguments.Length);
            Assert.AreEqual("foo", sql.Arguments[0]);

            sql = template.Sql(123);
            Assert.AreEqual(sqlBase + "(([zbThing1].[name] = @0))", sql.SQL.NoCrLf());
            Assert.AreEqual(1, sql.Arguments.Length);
            Assert.AreEqual(123, sql.Arguments[0]);

            template = sqlTemplates.Get("sql2", s => s.Select<Thing1Dto>().From<Thing1Dto>()
                .Where<Thing1Dto>(x => x.Name == SqlTemplate.Arg<string>("value")));

            sql = template.Sql(new { value = "foo" });
            Assert.AreEqual(sqlBase + "(([zbThing1].[name] = @0))", sql.SQL.NoCrLf());
            Assert.AreEqual(1, sql.Arguments.Length);
            Assert.AreEqual("foo", sql.Arguments[0]);

            sql = template.Sql(new { value = 123 });
            Assert.AreEqual(sqlBase + "(([zbThing1].[name] = @0))", sql.SQL.NoCrLf());
            Assert.AreEqual(1, sql.Arguments.Length);
            Assert.AreEqual(123, sql.Arguments[0]);

            Assert.Throws<InvalidOperationException>(() => template.Sql(new { xvalue = 123 }));
            Assert.Throws<InvalidOperationException>(() => template.Sql(new { value = 123, xvalue = 456 }));

            var i = 666;

            template = sqlTemplates.Get("sql3", s => s.Select<Thing1Dto>().From<Thing1Dto>()
                .Where<Thing1Dto>(x => x.Id == i));

            sql = template.Sql("foo");
            Assert.AreEqual(sqlBase + "(([zbThing1].[id] = @0))", sql.SQL.NoCrLf());
            Assert.AreEqual(1, sql.Arguments.Length);
            Assert.AreEqual("foo", sql.Arguments[0]);

            sql = template.Sql(123);
            Assert.AreEqual(sqlBase + "(([zbThing1].[id] = @0))", sql.SQL.NoCrLf());
            Assert.AreEqual(1, sql.Arguments.Length);
            Assert.AreEqual(123, sql.Arguments[0]);

            // but we cannot name them, because the arg name is the value of "i"
            // so we have to explicitely create the argument
            template = sqlTemplates.Get("sql4", s => s.Select<Thing1Dto>().From<Thing1Dto>()
                .Where<Thing1Dto>(x => x.Id == SqlTemplate.Arg<int>("i")));

            sql = template.Sql("foo");
            Assert.AreEqual(sqlBase + "(([zbThing1].[id] = @0))", sql.SQL.NoCrLf());
            Assert.AreEqual(1, sql.Arguments.Length);
            Assert.AreEqual("foo", sql.Arguments[0]);

            sql = template.Sql(123);
            Assert.AreEqual(sqlBase + "(([zbThing1].[id] = @0))", sql.SQL.NoCrLf());
            Assert.AreEqual(1, sql.Arguments.Length);
            Assert.AreEqual(123, sql.Arguments[0]);

            // and thanks to a patched visitor, this now works
            sql = template.Sql(new { i = "foo" });
            Assert.AreEqual(sqlBase + "(([zbThing1].[id] = @0))", sql.SQL.NoCrLf());
            Assert.AreEqual(1, sql.Arguments.Length);
            Assert.AreEqual("foo", sql.Arguments[0]);

            sql = template.Sql(new { i = 123 });
            Assert.AreEqual(sqlBase + "(([zbThing1].[id] = @0))", sql.SQL.NoCrLf());
            Assert.AreEqual(1, sql.Arguments.Length);
            Assert.AreEqual(123, sql.Arguments[0]);

            Assert.Throws<InvalidOperationException>(() => template.Sql(new { j = 123 }));
            Assert.Throws<InvalidOperationException>(() => template.Sql(new { i = 123, j = 456 }));

            // now with more arguments
            template = sqlTemplates.Get("sql4a", s => s.Select<Thing1Dto>().From<Thing1Dto>()
                .Where<Thing1Dto>(x => x.Id == SqlTemplate.Arg<int>("i") && x.Name == SqlTemplate.Arg<string>("name")));
            sql = template.Sql(0, 1);
            Assert.AreEqual(sqlBase + "((([zbThing1].[id] = @0) AND ([zbThing1].[name] = @1)))", sql.SQL.NoCrLf());
            Assert.AreEqual(2, sql.Arguments.Length);
            Assert.AreEqual(0, sql.Arguments[0]);
            Assert.AreEqual(1, sql.Arguments[1]);

            template = sqlTemplates.Get("sql4b", s => s.Select<Thing1Dto>().From<Thing1Dto>()
                .Where<Thing1Dto>(x => x.Id == SqlTemplate.Arg<int>("i"))
                .Where<Thing1Dto>(x => x.Name == SqlTemplate.Arg<string>("name")));
            sql = template.Sql(0, 1);
            Assert.AreEqual(sqlBase + "(([zbThing1].[id] = @0)) AND (([zbThing1].[name] = @1))", sql.SQL.NoCrLf());
            Assert.AreEqual(2, sql.Arguments.Length);
            Assert.AreEqual(0, sql.Arguments[0]);
            Assert.AreEqual(1, sql.Arguments[1]);

            // works, magic
            template = sqlTemplates.Get("sql5", s => s.Select<Thing1Dto>().From<Thing1Dto>()
                .WhereIn<Thing1Dto>(x => x.Id, SqlTemplate.ArgIn<int>("i")));

            sql = template.Sql("foo");
            Assert.AreEqual(sqlBase + "([zbThing1].[id] IN (@0))", sql.SQL.NoCrLf());
            Assert.AreEqual(1, sql.Arguments.Length);
            Assert.AreEqual("foo", sql.Arguments[0]);

            sql = template.Sql(new[] { 1, 2, 3 });
            Assert.AreEqual(sqlBase + "([zbThing1].[id] IN (@0,@1,@2))", sql.SQL.NoCrLf());
            Assert.AreEqual(3, sql.Arguments.Length);
            Assert.AreEqual(1, sql.Arguments[0]);
            Assert.AreEqual(2, sql.Arguments[1]);
            Assert.AreEqual(3, sql.Arguments[2]);

            template = sqlTemplates.Get("sql5a", s => s.Select<Thing1Dto>().From<Thing1Dto>()
                .WhereIn<Thing1Dto>(x => x.Id, SqlTemplate.ArgIn<int>("i"))
                .Where<Thing1Dto>(x => x.Name == SqlTemplate.Arg<string>("name")));

            sql = template.Sql("foo", "bar");
            Assert.AreEqual(sqlBase + "([zbThing1].[id] IN (@0)) AND (([zbThing1].[name] = @1))", sql.SQL.NoCrLf());
            Assert.AreEqual(2, sql.Arguments.Length);
            Assert.AreEqual("foo", sql.Arguments[0]);
            Assert.AreEqual("bar", sql.Arguments[1]);

            sql = template.Sql(new[] { 1, 2, 3 }, "bar");
            Assert.AreEqual(sqlBase + "([zbThing1].[id] IN (@0,@1,@2)) AND (([zbThing1].[name] = @3))", sql.SQL.NoCrLf());
            Assert.AreEqual(4, sql.Arguments.Length);
            Assert.AreEqual(1, sql.Arguments[0]);
            Assert.AreEqual(2, sql.Arguments[1]);
            Assert.AreEqual(3, sql.Arguments[2]);
            Assert.AreEqual("bar", sql.Arguments[3]);

            // note however that using WhereIn in a template means that the SQL is going
            // to be parsed and arguments are going to be expanded etc - it *may* be a better
            // idea to just add the WhereIn to a templated, immutable SQL template

            // more fun...
            template = sqlTemplates.Get("sql6", s => s.Select<Thing1Dto>().From<Thing1Dto>()

                // do NOT do this, this is NOT a visited expression
                //// .Append(" AND whatever=@0", SqlTemplate.Arg<string>("j"))

                // does not work anymore - due to proper TemplateArg
                //// instead, directly name the argument
                ////.Append("AND whatever=@0", "j")
                ////.Append("AND whatever=@0", "k")

                // instead, explicitely create the argument
                .Append("AND whatever=@0", SqlTemplate.Arg("j"))
                .Append("AND whatever=@0", SqlTemplate.Arg("k")));

            sql = template.Sql(new { j = new[] { 1, 2, 3 }, k = "oops" });
            Assert.AreEqual(sqlBase.TrimEnd("WHERE ") + "AND whatever=@0,@1,@2 AND whatever=@3", sql.SQL.NoCrLf());
            Assert.AreEqual(4, sql.Arguments.Length);
            Assert.AreEqual(1, sql.Arguments[0]);
            Assert.AreEqual(2, sql.Arguments[1]);
            Assert.AreEqual(3, sql.Arguments[2]);
            Assert.AreEqual("oops", sql.Arguments[3]);
        }

        [TableName("zbThing1")]
        [PrimaryKey("id", AutoIncrement = false)]
        [ExplicitColumns]
        public class Thing1Dto
        {
            [Column("id")]
            public int Id { get; set; }

            [Column("name")]
            public string Name { get; set; }
        }
    }
}<|MERGE_RESOLUTION|>--- conflicted
+++ resolved
@@ -21,11 +21,7 @@
         [Test]
         public void SqlTemplates()
         {
-<<<<<<< HEAD
-            var sqlContext = new SqlContext(new SqlServerSyntaxProvider(),DatabaseType.SqlServer2012, Mock.Of<IPocoDataFactory>());
-=======
-            var sqlContext = new SqlContext(new SqlServerSyntaxProvider(Options.Create(new GlobalSettings())), DatabaseType.SqlServer2012, Mock.Of<IPocoDataFactory>());
->>>>>>> c30f5084
+            var sqlContext = new SqlContext(new SqlServerSyntaxProvider(Options.Create(new GlobalSettings())),DatabaseType.SqlServer2012, Mock.Of<IPocoDataFactory>());
             var sqlTemplates = new SqlTemplates(sqlContext);
 
             // this can be used for queries that we know we'll use a *lot* and
