using System;
using System.Collections.Generic;
using System.Linq;
using System.Threading;
using System.Threading.Tasks;
using Microsoft.AspNetCore.Http;
using Microsoft.AspNetCore.Identity;
using Microsoft.Extensions.Logging;
using Microsoft.Extensions.Options;
using Moq;
using NUnit.Framework;
using Umbraco.Cms.Core.Configuration.Models;
using Umbraco.Cms.Core.Mapping;
using Umbraco.Cms.Core.Models;
using Umbraco.Cms.Core.Net;
using Umbraco.Cms.Core.PublishedCache;
using Umbraco.Cms.Core.Scoping;
using Umbraco.Cms.Core.Security;
using Umbraco.Cms.Core.Services;
using Umbraco.Cms.Tests.Common.Builders;
using Umbraco.Cms.Tests.Common.Builders.Extensions;
using Umbraco.Cms.Web.Common.Security;

namespace Umbraco.Cms.Tests.UnitTests.Umbraco.Infrastructure.Security
{
    [TestFixture]
    public class MemberManagerTests
    {
        private MemberUserStore _fakeMemberStore;
        private Mock<IOptions<IdentityOptions>> _mockIdentityOptions;
        private Mock<IPasswordHasher<MemberIdentityUser>> _mockPasswordHasher;
        private Mock<IMemberService> _mockMemberService;
        private Mock<IServiceProvider> _mockServiceProviders;
        private Mock<IOptions<MemberPasswordConfigurationSettings>> _mockPasswordConfiguration;

        public MemberManager CreateSut()
        {
            var scopeProvider = new Mock<IScopeProvider>().Object;
            _mockMemberService = new Mock<IMemberService>();
            _fakeMemberStore = new MemberUserStore(
                _mockMemberService.Object,
<<<<<<< HEAD
                new UmbracoMapper(new MapDefinitionCollection(new List<IMapDefinition>())),
                new Mock<IScopeProvider>().Object,
                new IdentityErrorDescriber(),
                Mock.Of<IPublishedMemberCache>());
=======
                new UmbracoMapper(new MapDefinitionCollection(new List<IMapDefinition>()), scopeProvider),
                scopeProvider,
                new IdentityErrorDescriber());
>>>>>>> 5830204b

            _mockIdentityOptions = new Mock<IOptions<IdentityOptions>>();
            var idOptions = new IdentityOptions { Lockout = { AllowedForNewUsers = false } };
            _mockIdentityOptions.Setup(o => o.Value).Returns(idOptions);
            _mockPasswordHasher = new Mock<IPasswordHasher<MemberIdentityUser>>();

            var userValidators = new List<IUserValidator<MemberIdentityUser>>();
            var validator = new Mock<IUserValidator<MemberIdentityUser>>();
            userValidators.Add(validator.Object);

            _mockServiceProviders = new Mock<IServiceProvider>();
            _mockPasswordConfiguration = new Mock<IOptions<MemberPasswordConfigurationSettings>>();
            _mockPasswordConfiguration.Setup(x => x.Value).Returns(() =>
                new MemberPasswordConfigurationSettings()
                {

                });

            var pwdValidators = new List<PasswordValidator<MemberIdentityUser>>
            {
                new PasswordValidator<MemberIdentityUser>()
            };

            var userManager = new MemberManager(
                new Mock<IIpResolver>().Object,
                _fakeMemberStore,
                _mockIdentityOptions.Object,
                _mockPasswordHasher.Object,
                userValidators,
                pwdValidators,
                new MembersErrorDescriber(),
                _mockServiceProviders.Object,
                new Mock<ILogger<UserManager<MemberIdentityUser>>>().Object,
                _mockPasswordConfiguration.Object,
                Mock.Of<IPublicAccessService>(),
                Mock.Of<IHttpContextAccessor>());

            validator.Setup(v => v.ValidateAsync(
                    userManager,
                    It.IsAny<MemberIdentityUser>()))
                .Returns(Task.FromResult(IdentityResult.Success)).Verifiable();

            return userManager;
        }

        [Test]
        public async Task GivenICreateUser_AndTheIdentityResultFailed_ThenIShouldGetAFailedResultAsync()
        {
            //arrange
            MemberManager sut = CreateSut();
            var fakeUser = new MemberIdentityUser()
            {
                PasswordConfig = "testConfig"
            };

            //act
            IdentityResult identityResult = await sut.CreateAsync(fakeUser);

            //assert
            Assert.IsFalse(identityResult.Succeeded);
            Assert.IsFalse(!identityResult.Errors.Any());

        }


        [Test]
        public async Task GivenICreateUser_AndTheUserIsNull_ThenIShouldGetAFailedResultAsync()
        {
            //arrange
            MemberManager sut = CreateSut();
            IdentityError[] identityErrors =
            {
                new IdentityError()
                {
                    Code = "IdentityError1",
                    Description = "There was an identity error when creating a user"
                }
            };

            //act
            Assert.ThrowsAsync<ArgumentNullException>(async () => await sut.CreateAsync(null));
        }

        [Test]
        public async Task GivenICreateANewUser_AndTheUserIsPopulatedCorrectly_ThenIShouldGetASuccessResultAsync()
        {
            //arrange
            MemberManager sut = CreateSut();
            var fakeUser = new MemberIdentityUser(777)
            {
                UserName = "testUser",
                Email = "test@test.com",
                Name = "Test",
                MemberTypeAlias = "Anything",
                PasswordConfig = "testConfig"
            };

            var builder = new MemberTypeBuilder();
            MemberType memberType = builder.BuildSimpleMemberType();

            IMember fakeMember = new Member(memberType)
            {
                Id = 777
            };

            _mockMemberService.Setup(x => x.CreateMember(It.IsAny<string>(), It.IsAny<string>(), It.IsAny<string>(), It.IsAny<string>())).Returns(fakeMember);
            _mockMemberService.Setup(x => x.Save(fakeMember, false));

            //act
            IdentityResult identityResult = await sut.CreateAsync(fakeUser);

            //assert
            Assert.IsTrue(identityResult.Succeeded);
            Assert.IsTrue(!identityResult.Errors.Any());
        }
    }
}<|MERGE_RESOLUTION|>--- conflicted
+++ resolved
@@ -39,16 +39,10 @@
             _mockMemberService = new Mock<IMemberService>();
             _fakeMemberStore = new MemberUserStore(
                 _mockMemberService.Object,
-<<<<<<< HEAD
-                new UmbracoMapper(new MapDefinitionCollection(new List<IMapDefinition>())),
-                new Mock<IScopeProvider>().Object,
+                new UmbracoMapper(new MapDefinitionCollection(new List<IMapDefinition>()), scopeProvider),
+                scopeProvider,
                 new IdentityErrorDescriber(),
                 Mock.Of<IPublishedMemberCache>());
-=======
-                new UmbracoMapper(new MapDefinitionCollection(new List<IMapDefinition>()), scopeProvider),
-                scopeProvider,
-                new IdentityErrorDescriber());
->>>>>>> 5830204b
 
             _mockIdentityOptions = new Mock<IOptions<IdentityOptions>>();
             var idOptions = new IdentityOptions { Lockout = { AllowedForNewUsers = false } };
