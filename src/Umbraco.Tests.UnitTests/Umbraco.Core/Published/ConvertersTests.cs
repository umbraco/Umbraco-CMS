// Copyright (c) Umbraco.
// See LICENSE for more details.

using System;
using System.Collections.Generic;
using System.Linq;
using Moq;
using NUnit.Framework;
using Umbraco.Cms.Core.Models;
using Umbraco.Cms.Core.Models.PublishedContent;
using Umbraco.Cms.Core.PropertyEditors;
using Umbraco.Cms.Core.PublishedCache;
using Umbraco.Cms.Core.PublishedCache.Internal;
using Umbraco.Cms.Core.Services;
using Umbraco.Cms.Infrastructure.Serialization;
using Umbraco.Extensions;

namespace Umbraco.Cms.Tests.UnitTests.Umbraco.Core.Published
{
    [TestFixture]
    public class ConvertersTests
    {
        [Test]
        public void SimpleConverter1Test()
        {
            var converters = new PropertyValueConverterCollection(() => new IPropertyValueConverter[]
            {
                new SimpleConverter1(),
            });

            var serializer = new ConfigurationEditorJsonSerializer();
            var dataTypeServiceMock = new Mock<IDataTypeService>();
            var dataType = new DataType(
                new VoidEditor(
                    Mock.Of<IDataValueEditorFactory>()), serializer)
                { Id = 1 };
            dataTypeServiceMock.Setup(x => x.GetAll()).Returns(dataType.Yield);

            var contentTypeFactory = new PublishedContentTypeFactory(Mock.Of<IPublishedModelFactory>(), converters, dataTypeServiceMock.Object);

            IEnumerable<IPublishedPropertyType> CreatePropertyTypes(IPublishedContentType contentType)
            {
                yield return contentTypeFactory.CreatePropertyType(contentType, "prop1", 1);
            }

            IPublishedContentType elementType1 = contentTypeFactory.CreateContentType(Guid.NewGuid(), 1000, "element1", CreatePropertyTypes);

            var element1 = new PublishedElement(elementType1, Guid.NewGuid(), new Dictionary<string, object> { { "prop1", "1234" } }, false);

            Assert.AreEqual(1234, element1.Value(Mock.Of<IPublishedValueFallback>(), "prop1"));

            // 'null' would be considered a 'missing' value by the default, magic logic
            var e = new PublishedElement(elementType1, Guid.NewGuid(), new Dictionary<string, object> { { "prop1", null } }, false);
            Assert.IsFalse(e.HasValue("prop1"));

            // '0' would not - it's a valid integer - but the converter knows better
            e = new PublishedElement(elementType1, Guid.NewGuid(), new Dictionary<string, object> { { "prop1", "0" } }, false);
            Assert.IsFalse(e.HasValue("prop1"));
        }

        private class SimpleConverter1 : IPropertyValueConverter
        {
            public bool? IsValue(object value, PropertyValueLevel level)
            {
                switch (level)
                {
                    case PropertyValueLevel.Source:
                        return null;
                    case PropertyValueLevel.Inter:
                        return value is int ivalue && ivalue != 0;
                    default:
                        throw new NotSupportedException($"Invalid level: {level}.");
                }
            }

            public bool IsConverter(IPublishedPropertyType propertyType)
                => propertyType.EditorAlias.InvariantEquals("Umbraco.Void");

            public Type GetPropertyValueType(IPublishedPropertyType propertyType)
                => typeof(int);

            public PropertyCacheLevel GetPropertyCacheLevel(IPublishedPropertyType propertyType)
                => PropertyCacheLevel.Element;

            public object ConvertSourceToIntermediate(IPublishedElement owner, IPublishedPropertyType propertyType, object source, bool preview)
                => int.TryParse(source as string, out int i) ? i : 0;

            public object ConvertIntermediateToObject(IPublishedElement owner, IPublishedPropertyType propertyType, PropertyCacheLevel referenceCacheLevel, object inter, bool preview)
                => (int)inter;

            public object ConvertIntermediateToXPath(IPublishedElement owner, IPublishedPropertyType propertyType, PropertyCacheLevel referenceCacheLevel, object inter, bool preview)
                => ((int)inter).ToString();
        }

        [Test]
        public void SimpleConverter2Test()
        {
            var cacheMock = new Mock<IPublishedContentCache>();
            var cacheContent = new Dictionary<int, IPublishedContent>();
            cacheMock.Setup(x => x.GetById(It.IsAny<int>())).Returns<int>(id => cacheContent.TryGetValue(id, out IPublishedContent content) ? content : null);
            var publishedSnapshotMock = new Mock<IPublishedSnapshot>();
            publishedSnapshotMock.Setup(x => x.Content).Returns(cacheMock.Object);
            var publishedSnapshotAccessorMock = new Mock<IPublishedSnapshotAccessor>();
            var localPublishedSnapshot = publishedSnapshotMock.Object;
            publishedSnapshotAccessorMock.Setup(x => x.TryGetPublishedSnapshot(out localPublishedSnapshot)).Returns(true);
            IPublishedSnapshotAccessor publishedSnapshotAccessor = publishedSnapshotAccessorMock.Object;

            var converters = new PropertyValueConverterCollection(() => new IPropertyValueConverter[]
            {
                new SimpleConverter2(publishedSnapshotAccessor),
            });

            var serializer = new ConfigurationEditorJsonSerializer();
            var dataTypeServiceMock = new Mock<IDataTypeService>();
            var dataType = new DataType(
                new VoidEditor(
                    Mock.Of<IDataValueEditorFactory>()), serializer)
                { Id = 1 };
            dataTypeServiceMock.Setup(x => x.GetAll()).Returns(dataType.Yield);

            var contentTypeFactory = new PublishedContentTypeFactory(Mock.Of<IPublishedModelFactory>(), converters, dataTypeServiceMock.Object);

            IEnumerable<IPublishedPropertyType> CreatePropertyTypes(IPublishedContentType contentType)
            {
                yield return contentTypeFactory.CreatePropertyType(contentType, "prop1", 1);
            }

            IPublishedContentType elementType1 = contentTypeFactory.CreateContentType(Guid.NewGuid(), 1000, "element1", CreatePropertyTypes);

            var element1 = new PublishedElement(elementType1, Guid.NewGuid(), new Dictionary<string, object> { { "prop1", "1234" } }, false);

            IPublishedContentType cntType1 = contentTypeFactory.CreateContentType(Guid.NewGuid(), 1001, "cnt1", t => Enumerable.Empty<PublishedPropertyType>());
            var cnt1 = new InternalPublishedContent(cntType1) { Id = 1234 };
            cacheContent[cnt1.Id] = cnt1;

            Assert.AreSame(cnt1, element1.Value(Mock.Of<IPublishedValueFallback>(), "prop1"));
        }

        private class SimpleConverter2 : IPropertyValueConverter
        {
            private readonly IPublishedSnapshotAccessor _publishedSnapshotAccessor;
            private readonly PropertyCacheLevel _cacheLevel;

            public SimpleConverter2(IPublishedSnapshotAccessor publishedSnapshotAccessor, PropertyCacheLevel cacheLevel = PropertyCacheLevel.None)
            {
                _publishedSnapshotAccessor = publishedSnapshotAccessor;
                _cacheLevel = cacheLevel;
            }

            public bool? IsValue(object value, PropertyValueLevel level)
                => value != null && (!(value is string) || string.IsNullOrWhiteSpace((string)value) == false);

            public bool IsConverter(IPublishedPropertyType propertyType)
                => propertyType.EditorAlias.InvariantEquals("Umbraco.Void");

            public Type GetPropertyValueType(IPublishedPropertyType propertyType)

                // The first version would be the "generic" version, but say we want to be more precise
                // and return: whatever Clr type is generated for content type with alias "cnt1" -- which
                // we cannot really typeof() at the moment because it has not been generated, hence ModelType.
                // => typeof(IPublishedContent);
                => ModelType.For("cnt1");

            public PropertyCacheLevel GetPropertyCacheLevel(IPublishedPropertyType propertyType)
                => _cacheLevel;

            public object ConvertSourceToIntermediate(IPublishedElement owner, IPublishedPropertyType propertyType, object source, bool preview)
                => int.TryParse(source as string, out int i) ? i : -1;

            public object ConvertIntermediateToObject(IPublishedElement owner, IPublishedPropertyType propertyType, PropertyCacheLevel referenceCacheLevel, object inter, bool preview)
            {
<<<<<<< HEAD
                if(!_publishedSnapshotAccessor.TryGetPublishedSnapshot(out var publishedSnapshot))
                {
                    throw new InvalidOperationException("Wasn't possible to a get a valid Snapshot");
                }
=======
                var publishedSnapshot = _publishedSnapshotAccessor.GetRequiredPublishedSnapshot();
>>>>>>> f5ae4379
                return publishedSnapshot.Content.GetById((int)inter);
            }

            public object ConvertIntermediateToXPath(IPublishedElement owner, IPublishedPropertyType propertyType, PropertyCacheLevel referenceCacheLevel, object inter, bool preview)
                => ((int)inter).ToString();
        }
    }
}<|MERGE_RESOLUTION|>--- conflicted
+++ resolved
@@ -169,14 +169,7 @@
 
             public object ConvertIntermediateToObject(IPublishedElement owner, IPublishedPropertyType propertyType, PropertyCacheLevel referenceCacheLevel, object inter, bool preview)
             {
-<<<<<<< HEAD
-                if(!_publishedSnapshotAccessor.TryGetPublishedSnapshot(out var publishedSnapshot))
-                {
-                    throw new InvalidOperationException("Wasn't possible to a get a valid Snapshot");
-                }
-=======
                 var publishedSnapshot = _publishedSnapshotAccessor.GetRequiredPublishedSnapshot();
->>>>>>> f5ae4379
                 return publishedSnapshot.Content.GetById((int)inter);
             }
 
