﻿using System;
using System.Collections.Generic;
using System.Linq;
using System.Reflection;
using Newtonsoft.Json;
using NUnit.Framework;
using Umbraco.Core;

namespace Umbraco.Tests.UnitTests.Umbraco.Core
{
    [TestFixture]
    public class ReflectionUtilitiesTests
    {
        [Test]
        public void EmitCtorEmits()
        {
            var ctor1 = ReflectionUtilities.EmitConstructor<Func<Class1>>();
            Assert.IsInstanceOf<Class1>(ctor1());

            var ctor2 = ReflectionUtilities.EmitConstructor<Func<object>>(declaring: typeof(Class1));
            Assert.IsInstanceOf<Class1>(ctor2());

            var ctor3 = ReflectionUtilities.EmitConstructor<Func<int, Class3>>();
            Assert.IsInstanceOf<Class3>(ctor3(42));

            var ctor4 = ReflectionUtilities.EmitConstructor<Func<int, object>>(declaring: typeof(Class3));
            Assert.IsInstanceOf<Class3>(ctor4(42));
        }

        [Test]
        public void EmitCtorEmitsFromInfo()
        {
            var ctorInfo = typeof(Class1).GetConstructor(BindingFlags.Public | BindingFlags.Instance, null, CallingConventions.Any, Array.Empty<Type>(), null);
            var ctor1 = ReflectionUtilities.EmitConstructor<Func<Class1>>(ctorInfo);
            Assert.IsInstanceOf<Class1>(ctor1());

            ctorInfo = typeof(Class1).GetConstructor(BindingFlags.Public | BindingFlags.Instance, null, CallingConventions.Any, new[] { typeof(int) }, null);
            var ctor3 = ReflectionUtilities.EmitConstructor<Func<int, object>>(ctorInfo);
            Assert.IsInstanceOf<Class1>(ctor3(42));

            Assert.Throws<ArgumentException>(() => ReflectionUtilities.EmitConstructor<Func<string, object>>(ctorInfo));
        }

        [Test]
        public void EmitCtorEmitsPrivateCtor()
        {
            var ctor = ReflectionUtilities.EmitConstructor<Func<string, Class3>>();
            Assert.IsInstanceOf<Class3>(ctor("foo"));
        }

        [Test]
        public void EmitCtorThrowsIfNotFound()
        {
            Assert.Throws<InvalidOperationException>(() => ReflectionUtilities.EmitConstructor<Func<bool, Class3>>());
        }

        [Test]
        public void EmitCtorThrowsIfInvalid()
        {
            var ctorInfo = typeof(Class1).GetConstructor(BindingFlags.Public | BindingFlags.Instance, null, CallingConventions.Any, Array.Empty<Type>(), null);
            Assert.Throws<ArgumentException>(() => ReflectionUtilities.EmitConstructor<Func<Class2>>(ctorInfo));
        }

        [Test]
        public void EmitCtorReturnsNull()
        {
            Assert.IsNull(ReflectionUtilities.EmitConstructor<Func<bool, Class3>>(false));
        }

        [Test]
        public void EmitMethodEmitsInstance()
        {
            var class1 = new Class1();

            var method1 = ReflectionUtilities.EmitMethod<Action<Class1>>("Method1");
            method1(class1);

            var method2 = ReflectionUtilities.EmitMethod<Action<Class1, int>>("Method2");
            method2(class1, 42);

            var method3 = ReflectionUtilities.EmitMethod<Func<Class1, int>>("Method3");
            Assert.AreEqual(42, method3(class1));

            var method4 = ReflectionUtilities.EmitMethod<Func<Class1, string, int>>("Method4");
            Assert.AreEqual(42, method4(class1, "42"));
        }

        [Test]
        public void EmitMethodEmitsStatic()
        {
            var method1 = ReflectionUtilities.EmitMethod<Class1, Action>("SMethod1");
            method1();

            var method2 = ReflectionUtilities.EmitMethod<Class1, Action<int>>("SMethod2");
            method2(42);

            var method3 = ReflectionUtilities.EmitMethod<Class1, Func<int>>("SMethod3");
            Assert.AreEqual(42, method3());

            var method4 = ReflectionUtilities.EmitMethod<Class1, Func<string, int>>("SMethod4");
            Assert.AreEqual(42, method4("42"));
        }

        [Test]
        public void EmitMethodEmitsStaticStatic()
        {
            var method = ReflectionUtilities.EmitMethod<Action>(typeof (StaticClass1), "Method");
            method();
        }

        [Test]
        public void EmitMethodEmitsFromInfo()
        {
            var class1 = new Class1();

            var methodInfo = typeof (Class1).GetMethod("Method1", BindingFlags.Instance | BindingFlags.Public);
            var method1 = ReflectionUtilities.EmitMethod<Action<Class1>>(methodInfo);
            method1(class1);

            methodInfo = typeof(Class1).GetMethod("Method2", BindingFlags.Instance | BindingFlags.Public, null, new [] { typeof(int) }, null);
            var method2 = ReflectionUtilities.EmitMethod<Action<Class1, int>>(methodInfo);
            method2(class1, 42);

            methodInfo = typeof(Class1).GetMethod("Method3", BindingFlags.Instance | BindingFlags.Public);
            var method3 = ReflectionUtilities.EmitMethod<Func<Class1, int>>(methodInfo);
            Assert.AreEqual(42, method3(class1));

            methodInfo = typeof(Class1).GetMethod("Method4", BindingFlags.Instance | BindingFlags.Public, null, new[] { typeof(string) }, null);
            var method4 = ReflectionUtilities.EmitMethod<Func<Class1, string, int>>(methodInfo);
            Assert.AreEqual(42, method4(class1, "42"));

            methodInfo = typeof(Class1).GetMethod("SMethod1", BindingFlags.Static | BindingFlags.Public);
            var smethod1 = ReflectionUtilities.EmitMethod<Action>(methodInfo);
            smethod1();

            methodInfo = typeof(Class1).GetMethod("SMethod2", BindingFlags.Static | BindingFlags.Public, null, new[] { typeof(int) }, null);
            var smethod2 = ReflectionUtilities.EmitMethod<Action<int>>(methodInfo);
            smethod2(42);

            methodInfo = typeof(Class1).GetMethod("SMethod3", BindingFlags.Static | BindingFlags.Public);
            var smethod3 = ReflectionUtilities.EmitMethod<Func<int>>(methodInfo);
            Assert.AreEqual(42, smethod3());

            methodInfo = typeof(Class1).GetMethod("SMethod4", BindingFlags.Static | BindingFlags.Public, null, new[] { typeof(string) }, null);
            var smethod4 = ReflectionUtilities.EmitMethod<Func<string, int>>(methodInfo);
            Assert.AreEqual(42, smethod4("42"));

            methodInfo = typeof(StaticClass1).GetMethod("Method", BindingFlags.Static | BindingFlags.Public);
            var method = ReflectionUtilities.EmitMethod<Action>(methodInfo);
            method();
        }

        [Test]
        public void EmitMethodEmitsPrivateMethod()
        {
            var class1 = new Class1();

            var method1 = ReflectionUtilities.EmitMethod<Action<Class1>>("MethodP1");
            method1(class1);

            var method2 = ReflectionUtilities.EmitMethod<Class1, Action>("SMethodP1");
            method2();
        }

        [Test]
        public void EmitMethodThrowsIfNotFound()
        {
            Assert.Throws<InvalidOperationException>(() => ReflectionUtilities.EmitMethod<Action<Class1>>("ZZZ"));
            Assert.Throws<InvalidOperationException>(() => ReflectionUtilities.EmitMethod<Action<Class1, int, int>>("Method1"));
        }

        [Test]
        public void EmitMethodThrowsIfInvalid()
        {
            var methodInfo = typeof(Class1).GetMethod("Method1", BindingFlags.Instance | BindingFlags.Public);
            Assert.Throws<ArgumentException>(() => ReflectionUtilities.EmitMethod<Action<Class1, int, int>>(methodInfo));
        }

        [Test]
        public void EmitMethodReturnsNull()
        {
            Assert.IsNull(ReflectionUtilities.EmitMethod<Action<Class1>>("ZZZ", false));
            Assert.IsNull(ReflectionUtilities.EmitMethod<Action<Class1, int, int>>("Method1", false));
        }

        [Test]
        public void EmitPropertyEmits()
        {
            var class1 = new Class1();

            var getter1 = ReflectionUtilities.EmitPropertyGetter<Class1, int>("Value1");
            Assert.AreEqual(42, getter1(class1));

            var getter2 = ReflectionUtilities.EmitPropertyGetter<Class1, int>("Value3");
            Assert.AreEqual(42, getter2(class1));

            var setter1 = ReflectionUtilities.EmitPropertySetter<Class1, int>("Value2");
            setter1(class1, 42);

            var setter2 = ReflectionUtilities.EmitPropertySetter<Class1, int>("Value3");
            setter2(class1, 42);

            (var getter3, var setter3) = ReflectionUtilities.EmitPropertyGetterAndSetter<Class1, int>("Value3");
            Assert.AreEqual(42, getter3(class1));
            setter3(class1, 42);
        }

        [Test]
        public void EmitPropertyEmitsFromInfo()
        {
            var class1 = new Class1();

            var propertyInfo = typeof (Class1).GetProperty("Value1");
            var getter1 = ReflectionUtilities.EmitPropertyGetter<Class1, int>(propertyInfo);
            Assert.AreEqual(42, getter1(class1));

            propertyInfo = typeof(Class1).GetProperty("Value3");
            var getter2 = ReflectionUtilities.EmitPropertyGetter<Class1, int>(propertyInfo);
            Assert.AreEqual(42, getter2(class1));

            propertyInfo = typeof(Class1).GetProperty("Value2");
            var setter1 = ReflectionUtilities.EmitPropertySetter<Class1, int>(propertyInfo);
            setter1(class1, 42);

            propertyInfo = typeof(Class1).GetProperty("Value3");
            var setter2 = ReflectionUtilities.EmitPropertySetter<Class1, int>(propertyInfo);
            setter2(class1, 42);

            (var getter3, var setter3) = ReflectionUtilities.EmitPropertyGetterAndSetter<Class1, int>(propertyInfo);
            Assert.AreEqual(42, getter3(class1));
            setter3(class1, 42);
        }

        [Test]
        public void EmitPropertyEmitsPrivateProperty()
        {
            var class1 = new Class1();

            var getter1 = ReflectionUtilities.EmitPropertyGetter<Class1, int>("ValueP1");
            Assert.AreEqual(42, getter1(class1));
        }

        [Test]
        public void EmitPropertyThrowsIfNotFound()
        {
            Assert.Throws<InvalidOperationException>(() => ReflectionUtilities.EmitPropertyGetter<Class1, int>("Zalue1"));
            Assert.Throws<InvalidOperationException>(() => ReflectionUtilities.EmitPropertyGetter<Class1, int>("Value2"));

            var propertyInfo = typeof(Class1).GetProperty("Value1");
            Assert.Throws<ArgumentException>(() => ReflectionUtilities.EmitPropertySetter<Class1, int>(propertyInfo));
        }

        [Test]
        public void EmitPropertyThrowsIfInvalid()
        {
            Assert.Throws<ArgumentException>(() => ReflectionUtilities.EmitPropertyGetter<Class1, string>("Value1"));
        }

        [Test]
        public void EmitPropertyReturnsNull()
        {
            Assert.IsNull(ReflectionUtilities.EmitPropertyGetter<Class1, int>("Zalue1", false));
            Assert.IsNull(ReflectionUtilities.EmitPropertyGetter<Class1, int>("Value2", false));
        }

        [Test]
        public void PropertySetterCanCastUnsafeValue()
        {
            // test that we can emit property setters that cast from eg 'object'

            var type4 = typeof(Class4);
            var propInt4 = type4.GetProperty("IntValue");
            var propString4 = type4.GetProperty("StringValue");
            var propClassA4 = type4.GetProperty("ClassAValue");

            var object4 = new Class4();
            var object2A = new Class2A();

            // works with a string property
            Assert.IsNotNull(propString4);
            var setterString4 = ReflectionUtilities.EmitPropertySetterUnsafe<Class4, object>(propString4);
            Assert.IsNotNull(setterString4);
            setterString4(object4, "foo");
            Assert.IsNotNull(object4.StringValue);
            Assert.AreEqual("foo", object4.StringValue);

            // unsafe is... unsafe
            Assert.Throws<InvalidCastException>(() => setterString4(object4, new Class2()));

            // works with a reference property
            Assert.IsNotNull(propClassA4);
            var setterClassA4 = ReflectionUtilities.EmitPropertySetterUnsafe<Class4, object>(propClassA4);
            Assert.IsNotNull(setterClassA4);
            setterClassA4(object4, object2A);
            Assert.IsNotNull(object4.ClassAValue);
            Assert.AreEqual(object2A, object4.ClassAValue);

            // works with a boxed value type
            Assert.IsNotNull(propInt4);
            var setterInt4 = ReflectionUtilities.EmitPropertySetterUnsafe<Class4, object>(propInt4);
            Assert.IsNotNull(setterInt4);

            setterInt4(object4, 42);
            Assert.AreEqual(42, object4.IntValue);

            // FIXME: the code below runs fine with ReSharper test running within VisualStudio
            // but it crashes when running via vstest.console.exe - unless some settings are required?

            // converting works
            setterInt4(object4, 42.0);
            Assert.AreEqual(42, object4.IntValue);

            // unsafe is... unsafe
            Assert.Throws<FormatException>(() => setterInt4(object4, "foo"));
        }

        [Test]
        public void PropertySetterCanCastObject()
        {
            // Class5 inherits from Class4 and ClassValue is defined on Class4

            var type5 = typeof(Class5);
            var propClass4 = type5.GetProperty("ClassValue");

            var object2 = new Class2();

            // can cast the object type from Class5 to Class4
            var setterClass4 = ReflectionUtilities.EmitPropertySetter<Class5, Class2>(propClass4);

            var object4 = new Class5();
            setterClass4(object4, object2);
            Assert.IsNotNull(object4.ClassValue);
            Assert.AreSame(object2, object4.ClassValue);
        }

        [Test]
        public void PropertySetterCanCastUnsafeObject()
        {
            var type5 = typeof(Class5);
            var propClass4 = type5.GetProperty("ClassValue");

            var object2 = new Class2();

            // can cast the object type from object to Class4
            var setterClass4 = ReflectionUtilities.EmitPropertySetterUnsafe<object, Class2>(propClass4);

            var object4 = new Class5();
            setterClass4(object4, object2);
            Assert.IsNotNull(object4.ClassValue);
            Assert.AreSame(object2, object4.ClassValue);
        }

        [Test]
        public void PropertyGetterCanCastValue()
        {
            var type4 = typeof(Class4);
            var propClassA4 = type4.GetProperty("ClassAValue");
            var propInt4 = type4.GetProperty("IntValue");

            var object2A = new Class2A();
            var object4 = new Class4 { ClassAValue = object2A, IntValue = 159 };

            // can cast the return type from Class2A to Class2
            var getterClassA4 = ReflectionUtilities.EmitPropertyGetter<Class4, Class2>(propClassA4);

            var valueClass4A = getterClassA4(object4);
            Assert.IsNotNull(valueClass4A);
            Assert.AreSame(object2A, valueClass4A);

            // cannot cast the return type from Class2A to Class3!
            Assert.Throws<ArgumentException>(()
                => ReflectionUtilities.EmitPropertyGetter<Class4, Class3>(propClassA4));

            // can cast and box the return type from int to object
            var getterInt4 = ReflectionUtilities.EmitPropertyGetter<Class4, object>(propInt4);

            var valueInt4 = getterInt4(object4);
            Assert.IsTrue(valueInt4 is int);
            Assert.AreEqual(159, valueInt4);

            // cannot cast the return type from int to Class3!
            Assert.Throws<ArgumentException>(()
                => ReflectionUtilities.EmitPropertyGetter<Class4, Class3>(propInt4));
        }

        [Test]
        public void PropertyGetterCanCastObject()
        {
            var type5 = typeof(Class5);
            var propClass4 = type5.GetProperty("ClassValue");

            var object2 = new Class2();
            var object4 = new Class5 { ClassValue = object2 };

            // can cast the object type from Class5 to Class4
            var getterClass4 = ReflectionUtilities.EmitPropertyGetter<Class5, Class2>(propClass4);

            var valueClass4 = getterClass4(object4);
            Assert.IsNotNull(valueClass4);
            Assert.AreSame(object2, valueClass4);

            // cannot cast the object type from Class3 to Class4!
            Assert.Throws<ArgumentException>(()
                => ReflectionUtilities.EmitPropertyGetter<Class3, Class2>(propClass4));
        }

        [Test]
        public void EmitPropertyCastGetterEmits()
        {
            // test that we can emit property getters that cast the returned value to 'object'

            // test simple class

            var type4 = typeof(Class4);

            var object4 = new Class4
            {
                IntValue = 1,
                StringValue = "foo",
                ClassValue = new Class2(),
            };

            // works with a string property
            var propString4 = type4.GetProperty("StringValue");
            Assert.IsNotNull(propString4);
            var getterString4 = ReflectionUtilities.EmitPropertyGetter<Class4, object>(propString4);
            Assert.IsNotNull(getterString4);
            var valueString4 = getterString4(object4);
            Assert.IsNotNull(valueString4);
            Assert.AreEqual("foo", valueString4);

            // works with a reference property
            var propClass4 = type4.GetProperty("ClassValue");
            Assert.IsNotNull(propClass4);
            var getterClass4 = ReflectionUtilities.EmitPropertyGetter<Class4, object>(propClass4);
            Assert.IsNotNull(getterClass4);
            var valueClass4 = getterClass4(object4);
            Assert.IsNotNull(valueClass4);
            Assert.IsInstanceOf<Class2>(valueClass4);

            // works with a value type property
            var propInt4 = type4.GetProperty("IntValue");
            Assert.IsNotNull(propInt4);

            // ... if explicitly getting a value type
            var getterInt4T = ReflectionUtilities.EmitPropertyGetter<Class4, int>(propInt4);
            Assert.IsNotNull(getterInt4T);
            var valueInt4T = getterInt4T(object4);
            Assert.AreEqual(1, valueInt4T);

            // ... if using a compiled getter
            var valueInt4D = GetIntValue(object4);
            Assert.IsNotNull(valueInt4D);
            Assert.IsTrue(valueInt4D is int);
            Assert.AreEqual(1, valueInt4D);

            // ... if getting a non-value type (emit adds a box)
            var getterInt4 = ReflectionUtilities.EmitPropertyGetter<Class4, object>(propInt4);
            Assert.IsNotNull(getterInt4);
            var valueInt4 = getterInt4(object4);
            Assert.IsNotNull(valueInt4);
            Assert.IsTrue(valueInt4 is int);
            Assert.AreEqual(1, valueInt4);

            var getters4 = type4
                .GetProperties(BindingFlags.Public | BindingFlags.Instance | BindingFlags.FlattenHierarchy)
                .ToDictionary(x => x.Name, x => (object) ReflectionUtilities.EmitPropertyGetter<Class4, object>(x));

            Console.WriteLine("Getting object4 values...");
            var values4 = getters4.ToDictionary(kvp => kvp.Key, kvp => ((Func<Class4, object>) kvp.Value)(object4));

            Console.WriteLine("Writing object4 values...");
            foreach ((var name, var value) in values4)
                Console.WriteLine($"{name}: {value}");
            Assert.AreEqual(4, values4.Count);
            Assert.AreEqual("foo", values4["StringValue"]);
            Assert.IsInstanceOf<Class2>(values4["ClassValue"]);
            Assert.AreEqual(1, values4["IntValue"]);

            // test hierarchy

            var type5 = typeof(Class5);

            var getters5 = type5
                .GetProperties(BindingFlags.Public | BindingFlags.Instance | BindingFlags.FlattenHierarchy)
                .ToDictionary(x => x.Name, x => (object) ReflectionUtilities.EmitPropertyGetter<Class5, object>(x));

            var object5 = new Class5
            {
                IntValue = 1,
                IntValue2 = 1,
                StringValue = "foo",
                StringValue2 = "foo",
                ClassValue = new Class2(),
                ClassValue2 = new Class2()
            };

            Console.WriteLine("Getting object5 values...");
            var values5 = getters5.ToDictionary(kvp => kvp.Key, kvp => ((Func<Class5, object>) kvp.Value)(object5));

            Console.WriteLine("Writing object5 values...");
            foreach ((var name, var value) in values5)
                Console.WriteLine($"{name}: {value}");
            Assert.AreEqual(7, values5.Count);
            Assert.AreEqual("foo", values5["StringValue"]);
            Assert.IsInstanceOf<Class2>(values5["ClassValue"]);
            Assert.AreEqual(1, values5["IntValue"]);
            Assert.AreEqual("foo", values5["StringValue2"]);
            Assert.IsInstanceOf<Class2>(values5["ClassValue2"]);
            Assert.AreEqual(1, values5["IntValue2"]);

            // test object extensions

            Console.WriteLine("Getting object5D values...");
            var values5D = ObjectJsonExtensions.ToObjectDictionary(object5);

            Console.WriteLine("Writing object5D values...");
            foreach ((var name, var value) in values5)
                Console.WriteLine($"{name}: {value}");
            Assert.AreEqual(7, values5.Count);
            Assert.AreEqual("foo", values5D["StringValue"]);
            Assert.IsInstanceOf<Class2>(values5D["ClassValue"]);
            Assert.AreEqual(1, values5D["IntValue"]);
            Assert.AreEqual("foo", values5D["StringValue2"]);
            Assert.IsInstanceOf<Class2>(values5D["ClassValue2"]);
            Assert.AreEqual(1, values5D["intValue2"]); // JsonProperty changes property name
        }

        [Test]
        public void EmitFieldGetterSetterEmits()
        {
            var getter1 = ReflectionUtilities.EmitFieldGetter<Class1, int>("Field1");
            var getter2 = ReflectionUtilities.EmitFieldGetter<Class1, int>("Field2");
            var c = new Class1();
            Assert.AreEqual(33, getter1(c));
            Assert.AreEqual(66, getter2(c));

            var setter2 = ReflectionUtilities.EmitFieldSetter<Class1, int>("Field2");
            setter2(c, 99);
            Assert.AreEqual(99, getter2(c));

            // works on readonly fields!
            var (getter3, setter3) = ReflectionUtilities.EmitFieldGetterAndSetter<Class1, int>("Field3");
            Assert.AreEqual(22, getter3(c));
            setter3(c, 44);
            Assert.AreEqual(44, getter3(c));
        }

        // FIXME: missing tests specifying 'returned' on method, property

        [Test]
        public void DeconstructAnonymousType()
        {
            var o = new { a = 1, b = "hello" };

            var getters = new Dictionary<string, Func<object, object>>();
            foreach (var prop in o.GetType().GetProperties())
                getters[prop.Name] = ReflectionUtilities.EmitMethodUnsafe<Func<object, object>>(prop.GetMethod);

            Assert.AreEqual(2, getters.Count);
            Assert.IsTrue(getters.ContainsKey("a"));
            Assert.IsTrue(getters.ContainsKey("b"));
            Assert.AreEqual(1, getters["a"](o));
            Assert.AreEqual("hello", getters["b"](o));
        }

        #region IL Code

        // these functions can be examined in eg DotPeek to understand IL works

        // box          [mscorlib]System.Int32
        public object GetIntValue(Class4 object4) => object4.IntValue;

        // unbox.any    [mscorlib]System.Int32
        public void SetIntValue(Class4 object4, object i) => object4.IntValue = (int) i;

        // castclass    [mscorlib]System.String
        public void SetStringValue(Class4 object4, object s) => object4.StringValue = (string) s;

        // conv.i4
        public void SetIntValue(Class4 object4, double d) => object4.IntValue = (int) d;

        // unbox.any    [mscorlib]System.Double
        // conv.i4
        public void SetIntValue2(Class4 object4, object d) => object4.IntValue = (int) (double) d;

        public void SetIntValue3(Class4 object4, object v)
        {
            if (v is int i)
                object4.IntValue = i;
            else
                object4.IntValue = Convert.ToInt32(v);
        }

        public void SetIntValue4(Class4 object4, object v)
        {
            if (v is int i)
                object4.IntValue = i;
            else
                object4.IntValue = (int) Convert.ChangeType(v, typeof(int));
        }

        // get field
        public int GetIntField(Class1 object1) => object1.Field1;

        // set field
        public void SetIntField(Class1 object1, int i) => object1.Field1 = i;

        #endregion

        #region Test Objects

        public static class StaticClass1
        {
            public static void Method() { }
        }

        public class Class1
        {
            public Class1() { }
            public Class1(int i) { }

            public void Method1() { }
            public void Method2(int i) { }
            public int Method3() => 42;
            public int Method4(string s) => int.Parse(s);

            public string Method5() => "foo";

            public static void SMethod1() { }
            public static void SMethod2(int i) { }
            public static int SMethod3() => 42;
            public static int SMethod4(string s) => int.Parse(s);

            private void MethodP1() { }
            private static void SMethodP1() { }

            public int Value1 => 42;
            public int Value2 { set { } }
            public int Value3 { get { return 42; } set { } }

            public int Field1 = 33;
<<<<<<< HEAD
            private int Field2 = 66;

=======
>>>>>>> 7dc19a18
            public readonly int Field3 = 22;
        }

        public class Class2 { }

        public class Class2A : Class2 { }

        public class Class3
        {
            public Class3(int i) { }

            private Class3(string s) { }
        }

        public class Class4
        {
            public int IntValue { get; set; }
            public string StringValue { get; set; }
            public Class2 ClassValue { get;set; }
            public Class2A ClassAValue { get; set; }
        }

        public class Class5 : Class4
        {
            [JsonProperty("intValue2")]
            public int IntValue2 { get; set; }
            public string StringValue2 { get; set; }
            public Class2 ClassValue2 { get;set; }
        }

        #endregion
    }
}<|MERGE_RESOLUTION|>--- conflicted
+++ resolved
@@ -640,11 +640,7 @@
             public int Value3 { get { return 42; } set { } }
 
             public int Field1 = 33;
-<<<<<<< HEAD
             private int Field2 = 66;
-
-=======
->>>>>>> 7dc19a18
             public readonly int Field3 = 22;
         }
 
