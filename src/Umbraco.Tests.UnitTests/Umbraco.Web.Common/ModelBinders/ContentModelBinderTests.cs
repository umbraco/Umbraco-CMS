<<<<<<< HEAD
// Copyright (c) Umbraco.
// See LICENSE for more details.

using System;
=======
using System;
using System.Threading.Tasks;
>>>>>>> bb8434ee
using Microsoft.AspNetCore.Http;
using Microsoft.AspNetCore.Mvc;
using Microsoft.AspNetCore.Mvc.Abstractions;
using Microsoft.AspNetCore.Mvc.ModelBinding;
using Microsoft.AspNetCore.Routing;
using Moq;
using NUnit.Framework;
using Umbraco.Core;
using Umbraco.Core.Models.PublishedContent;
using Umbraco.Web.Common.ModelBinders;
using Umbraco.Web.Common.Routing;
using Umbraco.Web.Models;

namespace Umbraco.Tests.UnitTests.Umbraco.Web.Common.ModelBinders
{
    [TestFixture]
    public class ContentModelBinderTests
    {
        private ContentModelBinder _contentModelBinder;

        [SetUp]
        public void SetUp() => _contentModelBinder = new ContentModelBinder();

        [Test]
        [TestCase(typeof(IPublishedContent), false)]
        [TestCase(typeof(ContentModel), false)]
        [TestCase(typeof(ContentType1), false)]
        [TestCase(typeof(ContentModel<ContentType1>), false)]
        [TestCase(typeof(NonContentModel), true)]
        [TestCase(typeof(MyCustomContentModel), true)]
        [TestCase(typeof(IContentModel), true)]
        public void Returns_Binder_For_IPublishedContent_And_IRenderModel(Type testType, bool expectNull)
        {
            var binderProvider = new ContentModelBinderProvider();
            var contextMock = new Mock<ModelBinderProviderContext>();
            contextMock.Setup(x => x.Metadata).Returns(new EmptyModelMetadataProvider().GetMetadataForType(testType));

            IModelBinder found = binderProvider.GetBinder(contextMock.Object);
            if (expectNull)
            {
                Assert.IsNull(found);
            }
            else
            {
                Assert.IsNotNull(found);
            }
        }

        [Test]
        public async Task Does_Not_Bind_Model_When_UmbracoToken_Not_In_Route_Values()
        {
            // Arrange
<<<<<<< HEAD
            ModelBindingContext bindingContext = CreateBindingContext(typeof(ContentModel), withUmbracoDataToken: false);
            var binder = new ContentModelBinder();
=======
            IPublishedContent pc = CreatePublishedContent();
            var bindingContext = CreateBindingContextForUmbracoRequest(typeof(ContentModel), pc);
            bindingContext.ActionContext.RouteData.Values.Remove(Constants.Web.UmbracoRouteDefinitionDataToken);
>>>>>>> bb8434ee

            // Act
            await _contentModelBinder.BindModelAsync(bindingContext);

            // Assert
            Assert.False(bindingContext.Result.IsModelSet);
        }

        [Test]
        public async Task Does_Not_Bind_Model_When_UmbracoToken_Has_Incorrect_Model()
        {
            // Arrange
<<<<<<< HEAD
            ModelBindingContext bindingContext = CreateBindingContext(typeof(ContentModel), source: new NonContentModel());
            var binder = new ContentModelBinder();
=======
            IPublishedContent pc = CreatePublishedContent();
            var bindingContext = CreateBindingContextForUmbracoRequest(typeof(ContentModel), pc);
            bindingContext.ActionContext.RouteData.Values[Constants.Web.UmbracoRouteDefinitionDataToken] = new NonContentModel();
>>>>>>> bb8434ee

            // Act
            await _contentModelBinder.BindModelAsync(bindingContext);

            // Assert
            Assert.False(bindingContext.Result.IsModelSet);
        }

        [Test]
        public async Task Bind_Model_When_UmbracoToken_Is_In_Route_Values()
        {
            // Arrange
<<<<<<< HEAD
            var content = new ContentModel(CreatePublishedContent());
            ModelBindingContext bindingContext = CreateBindingContext(typeof(ContentModel), source: content);
            var binder = new ContentModelBinder();
=======
            IPublishedContent pc = CreatePublishedContent();
            var bindingContext = CreateBindingContextForUmbracoRequest(typeof(ContentModel), pc);
>>>>>>> bb8434ee

            // Act
            await _contentModelBinder.BindModelAsync(bindingContext);

            // Assert
            Assert.True(bindingContext.Result.IsModelSet);
        }

        [Test]
        public void Throws_When_Source_Not_Of_Expected_Type()
        {
            // Arrange
            IPublishedContent pc = CreatePublishedContent();
            var bindingContext = new DefaultModelBindingContext();

            // Act/Assert
            Assert.Throws<ModelBindingException>(() => _contentModelBinder.BindModel(bindingContext, new NonContentModel(), typeof(ContentModel)));
        }

        [Test]
        public void Binds_From_IPublishedContent_To_Content_Model()
        {
            // Arrange
<<<<<<< HEAD
            ModelBindingContext bindingContext = CreateBindingContext(typeof(ContentModel), source: CreatePublishedContent());
            var binder = new ContentModelBinder();
=======
            IPublishedContent pc = CreatePublishedContent();
            var bindingContext = new DefaultModelBindingContext();
>>>>>>> bb8434ee

            // Act
            _contentModelBinder.BindModel(bindingContext, pc, typeof(ContentModel));

            // Assert
            Assert.True(bindingContext.Result.IsModelSet);
        }

        [Test]
        public void Binds_From_IPublishedContent_To_Content_Model_Of_T()
        {
            // Arrange
<<<<<<< HEAD
            ModelBindingContext bindingContext = CreateBindingContext(typeof(ContentModel<ContentType1>), source: new ContentModel<ContentType2>(new ContentType2(CreatePublishedContent())));
            var binder = new ContentModelBinder();
=======
            IPublishedContent pc = CreatePublishedContent();
            var bindingContext = new DefaultModelBindingContext();
>>>>>>> bb8434ee

            // Act
            _contentModelBinder.BindModel(bindingContext, new ContentModel<ContentType2>(new ContentType2(pc)), typeof(ContentModel<ContentType1>));

            // Assert
            Assert.True(bindingContext.Result.IsModelSet);
        }

        [Test]
        public void BindModel_Null_Source_Returns_Null()
        {
            var bindingContext = new DefaultModelBindingContext();
            _contentModelBinder.BindModel(bindingContext, null, typeof(ContentType1));
            Assert.IsNull(bindingContext.Result.Model);
        }

        [Test]
        public void BindModel_Returns_If_Same_Type()
        {
            var content = new ContentType1(Mock.Of<IPublishedContent>());
            var bindingContext = new DefaultModelBindingContext();

            _contentModelBinder.BindModel(bindingContext, content, typeof(ContentType1));

            Assert.AreSame(content, bindingContext.Result.Model);
        }

        [Test]
        public void BindModel_RenderModel_To_IPublishedContent()
        {
            var content = new ContentType1(Mock.Of<IPublishedContent>());
            var renderModel = new ContentModel(content);

            var bindingContext = new DefaultModelBindingContext();
            _contentModelBinder.BindModel(bindingContext, renderModel, typeof(IPublishedContent));

            Assert.AreSame(content, bindingContext.Result.Model);
        }

        [Test]
        public void BindModel_IPublishedContent_To_RenderModel()
        {
            var content = new ContentType1(Mock.Of<IPublishedContent>());
            var bindingContext = new DefaultModelBindingContext();

            _contentModelBinder.BindModel(bindingContext, content, typeof(ContentModel));
            var bound = (IContentModel)bindingContext.Result.Model;

            Assert.AreSame(content, bound.Content);
        }

        [Test]
        public void BindModel_IPublishedContent_To_Generic_RenderModel()
        {
            var content = new ContentType1(Mock.Of<IPublishedContent>());
            var bindingContext = new DefaultModelBindingContext();

            _contentModelBinder.BindModel(bindingContext, content, typeof(ContentModel<ContentType1>));
            var bound = (IContentModel)bindingContext.Result.Model;

            Assert.AreSame(content, bound.Content);
        }

        [Test]
        public void Null_Model_Binds_To_Null()
        {
            IPublishedContent pc = Mock.Of<IPublishedContent>();
            var bindingContext = new DefaultModelBindingContext();
            _contentModelBinder.BindModel(bindingContext, null, typeof(ContentModel));
            Assert.IsNull(bindingContext.Result.Model);
        }

        [Test]
        public void Invalid_Model_Type_Throws_Exception()
        {
            IPublishedContent pc = Mock.Of<IPublishedContent>();
            var bindingContext = new DefaultModelBindingContext();
            Assert.Throws<ModelBindingException>(() => _contentModelBinder.BindModel(bindingContext, "Hello", typeof(IPublishedContent)));
        }

        /// <summary>
        /// Creates a binding context with the route values populated to similute an Umbraco dynamically routed request
        /// </summary>
        private ModelBindingContext CreateBindingContextForUmbracoRequest(Type modelType, IPublishedContent publishedContent)
        {
            var httpContext = new DefaultHttpContext();
            var routeData = new RouteData();
<<<<<<< HEAD
            if (withUmbracoDataToken)
            {
                routeData.DataTokens.Add(Constants.Web.UmbracoDataToken, source);
            }
=======
            routeData.Values.Add(Constants.Web.UmbracoRouteDefinitionDataToken, new UmbracoRouteValues(publishedContent));
>>>>>>> bb8434ee

            var actionContext = new ActionContext(httpContext, routeData, new ActionDescriptor());
            var metadataProvider = new EmptyModelMetadataProvider();
            var routeValueDictionary = new RouteValueDictionary();
            var valueProvider = new RouteValueProvider(BindingSource.Path, routeValueDictionary);
            return new DefaultModelBindingContext
            {
                ActionContext = actionContext,
                ModelMetadata = metadataProvider.GetMetadataForType(modelType),
                ModelName = modelType.Name,
                ValueProvider = valueProvider,
            };
        }

        private class NonContentModel
        {
        }

        private IPublishedContent CreatePublishedContent() => new ContentType2(new Mock<IPublishedContent>().Object);

        public class ContentType1 : PublishedContentWrapped
        {
            public ContentType1(IPublishedContent content)
<<<<<<< HEAD
                : base(content)
            {
            }
=======
                : base(content) { }
>>>>>>> bb8434ee
        }

        public class ContentType2 : ContentType1
        {
            public ContentType2(IPublishedContent content)
<<<<<<< HEAD
                : base(content)
            {
            }
=======
                : base(content) { }
        }

        public class MyCustomContentModel : ContentModel
        {
            public MyCustomContentModel(IPublishedContent content)
                : base(content)
            { }
>>>>>>> bb8434ee
        }
    }
}<|MERGE_RESOLUTION|>--- conflicted
+++ resolved
@@ -1,12 +1,8 @@
-<<<<<<< HEAD
 // Copyright (c) Umbraco.
 // See LICENSE for more details.
 
 using System;
-=======
-using System;
 using System.Threading.Tasks;
->>>>>>> bb8434ee
 using Microsoft.AspNetCore.Http;
 using Microsoft.AspNetCore.Mvc;
 using Microsoft.AspNetCore.Mvc.Abstractions;
@@ -59,14 +55,9 @@
         public async Task Does_Not_Bind_Model_When_UmbracoToken_Not_In_Route_Values()
         {
             // Arrange
-<<<<<<< HEAD
-            ModelBindingContext bindingContext = CreateBindingContext(typeof(ContentModel), withUmbracoDataToken: false);
-            var binder = new ContentModelBinder();
-=======
-            IPublishedContent pc = CreatePublishedContent();
-            var bindingContext = CreateBindingContextForUmbracoRequest(typeof(ContentModel), pc);
+            IPublishedContent pc = CreatePublishedContent();
+            ModelBindingContext bindingContext = CreateBindingContextForUmbracoRequest(typeof(ContentModel), pc);
             bindingContext.ActionContext.RouteData.Values.Remove(Constants.Web.UmbracoRouteDefinitionDataToken);
->>>>>>> bb8434ee
 
             // Act
             await _contentModelBinder.BindModelAsync(bindingContext);
@@ -79,14 +70,9 @@
         public async Task Does_Not_Bind_Model_When_UmbracoToken_Has_Incorrect_Model()
         {
             // Arrange
-<<<<<<< HEAD
-            ModelBindingContext bindingContext = CreateBindingContext(typeof(ContentModel), source: new NonContentModel());
-            var binder = new ContentModelBinder();
-=======
-            IPublishedContent pc = CreatePublishedContent();
-            var bindingContext = CreateBindingContextForUmbracoRequest(typeof(ContentModel), pc);
+            IPublishedContent pc = CreatePublishedContent();
+            ModelBindingContext bindingContext = CreateBindingContextForUmbracoRequest(typeof(ContentModel), pc);
             bindingContext.ActionContext.RouteData.Values[Constants.Web.UmbracoRouteDefinitionDataToken] = new NonContentModel();
->>>>>>> bb8434ee
 
             // Act
             await _contentModelBinder.BindModelAsync(bindingContext);
@@ -99,14 +85,8 @@
         public async Task Bind_Model_When_UmbracoToken_Is_In_Route_Values()
         {
             // Arrange
-<<<<<<< HEAD
-            var content = new ContentModel(CreatePublishedContent());
-            ModelBindingContext bindingContext = CreateBindingContext(typeof(ContentModel), source: content);
-            var binder = new ContentModelBinder();
-=======
-            IPublishedContent pc = CreatePublishedContent();
-            var bindingContext = CreateBindingContextForUmbracoRequest(typeof(ContentModel), pc);
->>>>>>> bb8434ee
+            IPublishedContent pc = CreatePublishedContent();
+            ModelBindingContext bindingContext = CreateBindingContextForUmbracoRequest(typeof(ContentModel), pc);
 
             // Act
             await _contentModelBinder.BindModelAsync(bindingContext);
@@ -130,13 +110,8 @@
         public void Binds_From_IPublishedContent_To_Content_Model()
         {
             // Arrange
-<<<<<<< HEAD
-            ModelBindingContext bindingContext = CreateBindingContext(typeof(ContentModel), source: CreatePublishedContent());
-            var binder = new ContentModelBinder();
-=======
-            IPublishedContent pc = CreatePublishedContent();
-            var bindingContext = new DefaultModelBindingContext();
->>>>>>> bb8434ee
+            IPublishedContent pc = CreatePublishedContent();
+            ModelBindingContext bindingContext = new DefaultModelBindingContext();
 
             // Act
             _contentModelBinder.BindModel(bindingContext, pc, typeof(ContentModel));
@@ -149,13 +124,8 @@
         public void Binds_From_IPublishedContent_To_Content_Model_Of_T()
         {
             // Arrange
-<<<<<<< HEAD
-            ModelBindingContext bindingContext = CreateBindingContext(typeof(ContentModel<ContentType1>), source: new ContentModel<ContentType2>(new ContentType2(CreatePublishedContent())));
-            var binder = new ContentModelBinder();
-=======
-            IPublishedContent pc = CreatePublishedContent();
-            var bindingContext = new DefaultModelBindingContext();
->>>>>>> bb8434ee
+            IPublishedContent pc = CreatePublishedContent();
+            ModelBindingContext bindingContext = new DefaultModelBindingContext();
 
             // Act
             _contentModelBinder.BindModel(bindingContext, new ContentModel<ContentType2>(new ContentType2(pc)), typeof(ContentModel<ContentType1>));
@@ -243,14 +213,9 @@
         {
             var httpContext = new DefaultHttpContext();
             var routeData = new RouteData();
-<<<<<<< HEAD
-            if (withUmbracoDataToken)
-            {
-                routeData.DataTokens.Add(Constants.Web.UmbracoDataToken, source);
-            }
-=======
             routeData.Values.Add(Constants.Web.UmbracoRouteDefinitionDataToken, new UmbracoRouteValues(publishedContent));
->>>>>>> bb8434ee
+            {
+            }
 
             var actionContext = new ActionContext(httpContext, routeData, new ActionDescriptor());
             var metadataProvider = new EmptyModelMetadataProvider();
@@ -274,24 +239,17 @@
         public class ContentType1 : PublishedContentWrapped
         {
             public ContentType1(IPublishedContent content)
-<<<<<<< HEAD
                 : base(content)
             {
             }
-=======
-                : base(content) { }
->>>>>>> bb8434ee
         }
 
         public class ContentType2 : ContentType1
         {
             public ContentType2(IPublishedContent content)
-<<<<<<< HEAD
                 : base(content)
             {
             }
-=======
-                : base(content) { }
         }
 
         public class MyCustomContentModel : ContentModel
@@ -299,7 +257,6 @@
             public MyCustomContentModel(IPublishedContent content)
                 : base(content)
             { }
->>>>>>> bb8434ee
         }
     }
 }