using Microsoft.EntityFrameworkCore;
using Microsoft.Extensions.DependencyInjection;
using Microsoft.Extensions.Options;
using Umbraco.Cms.Core;
using Umbraco.Cms.Core.Configuration.Models;
using Umbraco.Cms.Core.DistributedLocking;
using Umbraco.Cms.Persistence.EFCore.Locking;
using Umbraco.Cms.Persistence.EFCore.Migrations;
using Umbraco.Cms.Persistence.EFCore.Scoping;

namespace Umbraco.Extensions;

public static class UmbracoEFCoreServiceCollectionExtensions
{
    public delegate void DefaultEFCoreOptionsAction(DbContextOptionsBuilder options, string? providerName, string? connectionString);

    public static IServiceCollection AddUmbracoEFCoreContext<T>(this IServiceCollection services, DefaultEFCoreOptionsAction? defaultEFCoreOptionsAction = null)
        where T : DbContext
    {
        services.AddPooledDbContextFactory<T>((provider, builder) => SetupDbContext(defaultEFCoreOptionsAction, provider, builder));
        services.AddTransient(services => services.GetRequiredService<IDbContextFactory<T>>().CreateDbContext());

        services.AddUnique<IAmbientEFCoreScopeStack<T>, AmbientEFCoreScopeStack<T>>();
        services.AddUnique<IEFCoreScopeAccessor<T>, EFCoreScopeAccessor<T>>();
        services.AddUnique<IEFCoreScopeProvider<T>, EFCoreScopeProvider<T>>();
        services.AddSingleton<IDistributedLockingMechanism, SqliteEFCoreDistributedLockingMechanism<T>>();
        services.AddSingleton<IDistributedLockingMechanism, SqlServerEFCoreDistributedLockingMechanism<T>>();

        return services;
    }

<<<<<<< HEAD
    private static void SetupDbContext(DefaultEFCoreOptionsAction defaultEFCoreOptionsAction, IServiceProvider provider, DbContextOptionsBuilder builder)
    {
        ConnectionStrings connectionStrings = GetConnectionStringAndProviderName(provider);
        IEnumerable<IMigrationProviderSetup> migrationProviders = provider.GetServices<IMigrationProviderSetup>();
        IMigrationProviderSetup? migrationProvider =
            migrationProviders.FirstOrDefault(x => x.ProviderName == connectionStrings.ProviderName);
        migrationProvider?.Setup(builder, connectionStrings.ConnectionString);
        defaultEFCoreOptionsAction(builder, connectionStrings.ConnectionString, connectionStrings.ProviderName);
    }

    private static ConnectionStrings GetConnectionStringAndProviderName(IServiceProvider serviceProvider)
    {
        ConnectionStrings connectionStrings = serviceProvider.GetRequiredService<IOptionsMonitor<ConnectionStrings>>().CurrentValue;

        // Replace data directory
        string? dataDirectory = AppDomain.CurrentDomain.GetData(Constants.System.DataDirectoryName)?.ToString();
        if (string.IsNullOrEmpty(dataDirectory) is false)
        {
            connectionStrings.ConnectionString = connectionStrings.ConnectionString?.Replace(Constants.System.DataDirectoryPlaceholder, dataDirectory);
        }

        return connectionStrings;
    }

=======
>>>>>>> d43e6abc
    public static IServiceCollection AddUmbracoEFCoreContext<T>(this IServiceCollection services, string connectionString, string providerName, DefaultEFCoreOptionsAction? defaultEFCoreOptionsAction = null)
        where T : DbContext
    {
        // Replace data directory
        string? dataDirectory = AppDomain.CurrentDomain.GetData(Constants.System.DataDirectoryName)?.ToString();
        if (string.IsNullOrEmpty(dataDirectory) is false)
        {
            connectionString = connectionString.Replace(Constants.System.DataDirectoryPlaceholder, dataDirectory);
        }

        services.AddPooledDbContextFactory<T>(options => defaultEFCoreOptionsAction?.Invoke(options, providerName, connectionString));
        services.AddTransient(services => services.GetRequiredService<IDbContextFactory<T>>().CreateDbContext());

        services.AddUnique<IAmbientEFCoreScopeStack<T>, AmbientEFCoreScopeStack<T>>();
        services.AddUnique<IEFCoreScopeAccessor<T>, EFCoreScopeAccessor<T>>();
        services.AddUnique<IEFCoreScopeProvider<T>, EFCoreScopeProvider<T>>();
        services.AddSingleton<IDistributedLockingMechanism, SqliteEFCoreDistributedLockingMechanism<T>>();
        services.AddSingleton<IDistributedLockingMechanism, SqlServerEFCoreDistributedLockingMechanism<T>>();

        return services;
    }

    private static void SetupDbContext(DefaultEFCoreOptionsAction? defaultEFCoreOptionsAction, IServiceProvider provider, DbContextOptionsBuilder builder)
    {
        ConnectionStrings connectionStrings = GetConnectionStringAndProviderName(provider);
        defaultEFCoreOptionsAction?.Invoke(builder, connectionStrings.ConnectionString, connectionStrings.ProviderName);
    }

    private static ConnectionStrings GetConnectionStringAndProviderName(IServiceProvider serviceProvider)
    {
        ConnectionStrings connectionStrings = serviceProvider.GetRequiredService<IOptionsMonitor<ConnectionStrings>>().CurrentValue;

        // Replace data directory
        string? dataDirectory = AppDomain.CurrentDomain.GetData(Constants.System.DataDirectoryName)?.ToString();
        if (string.IsNullOrEmpty(dataDirectory) is false)
        {
            connectionStrings.ConnectionString = connectionStrings.ConnectionString?.Replace(Constants.System.DataDirectoryPlaceholder, dataDirectory);
        }

        return connectionStrings;
    }
}<|MERGE_RESOLUTION|>--- conflicted
+++ resolved
@@ -29,33 +29,6 @@
         return services;
     }
 
-<<<<<<< HEAD
-    private static void SetupDbContext(DefaultEFCoreOptionsAction defaultEFCoreOptionsAction, IServiceProvider provider, DbContextOptionsBuilder builder)
-    {
-        ConnectionStrings connectionStrings = GetConnectionStringAndProviderName(provider);
-        IEnumerable<IMigrationProviderSetup> migrationProviders = provider.GetServices<IMigrationProviderSetup>();
-        IMigrationProviderSetup? migrationProvider =
-            migrationProviders.FirstOrDefault(x => x.ProviderName == connectionStrings.ProviderName);
-        migrationProvider?.Setup(builder, connectionStrings.ConnectionString);
-        defaultEFCoreOptionsAction(builder, connectionStrings.ConnectionString, connectionStrings.ProviderName);
-    }
-
-    private static ConnectionStrings GetConnectionStringAndProviderName(IServiceProvider serviceProvider)
-    {
-        ConnectionStrings connectionStrings = serviceProvider.GetRequiredService<IOptionsMonitor<ConnectionStrings>>().CurrentValue;
-
-        // Replace data directory
-        string? dataDirectory = AppDomain.CurrentDomain.GetData(Constants.System.DataDirectoryName)?.ToString();
-        if (string.IsNullOrEmpty(dataDirectory) is false)
-        {
-            connectionStrings.ConnectionString = connectionStrings.ConnectionString?.Replace(Constants.System.DataDirectoryPlaceholder, dataDirectory);
-        }
-
-        return connectionStrings;
-    }
-
-=======
->>>>>>> d43e6abc
     public static IServiceCollection AddUmbracoEFCoreContext<T>(this IServiceCollection services, string connectionString, string providerName, DefaultEFCoreOptionsAction? defaultEFCoreOptionsAction = null)
         where T : DbContext
     {
