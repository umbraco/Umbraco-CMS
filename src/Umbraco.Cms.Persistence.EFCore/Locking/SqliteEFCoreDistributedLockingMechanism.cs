--- conflicted
+++ resolved
@@ -163,15 +163,10 @@
             });
         }
 
-<<<<<<< HEAD
-        private static bool IsBusyOrLocked(SqliteException ex)
-            => ex.SqliteErrorCode is raw.SQLITE_BUSY or raw.SQLITE_LOCKED or raw.SQLITE_LOCKED_SHAREDCACHE;
-=======
         private static bool IsBusyOrLocked(SqliteException ex) =>
             ex.SqliteErrorCode
                 is raw.SQLITE_BUSY
                 or raw.SQLITE_LOCKED
                 or raw.SQLITE_LOCKED_SHAREDCACHE;
->>>>>>> b10a11b5
     }
 }