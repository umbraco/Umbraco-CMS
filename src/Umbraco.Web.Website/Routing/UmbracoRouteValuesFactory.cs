using Microsoft.AspNetCore.Http;
using Microsoft.AspNetCore.Mvc.Controllers;
using Microsoft.Extensions.Options;
using Umbraco.Cms.Core.Features;
using Umbraco.Cms.Core.Models.PublishedContent;
using Umbraco.Cms.Core.Routing;
using Umbraco.Cms.Core.Strings;
using Umbraco.Cms.Web.Common.Controllers;
using Umbraco.Cms.Web.Common.Routing;
using Umbraco.Cms.Web.Website.Controllers;
using Umbraco.Extensions;

namespace Umbraco.Cms.Web.Website.Routing;

/// <summary>
///     Used to create <see cref="UmbracoRouteValues" />
/// </summary>
public class UmbracoRouteValuesFactory : IUmbracoRouteValuesFactory
{
    private readonly IControllerActionSearcher _controllerActionSearcher;
    private readonly Lazy<ControllerActionDescriptor> _defaultControllerDescriptor;
    private readonly Lazy<string> _defaultControllerName;
    private readonly IPublishedRouter _publishedRouter;
    private readonly IShortStringHelper _shortStringHelper;
    private readonly UmbracoFeatures _umbracoFeatures;

    /// <summary>
    ///     Initializes a new instance of the <see cref="UmbracoRouteValuesFactory" /> class.
    /// </summary>
    public UmbracoRouteValuesFactory(
        IOptions<UmbracoRenderingDefaultsOptions> renderingDefaults,
        IShortStringHelper shortStringHelper,
        UmbracoFeatures umbracoFeatures,
        IControllerActionSearcher controllerActionSearcher,
        IPublishedRouter publishedRouter)
    {
        _shortStringHelper = shortStringHelper;
        _umbracoFeatures = umbracoFeatures;
        _controllerActionSearcher = controllerActionSearcher;
        _publishedRouter = publishedRouter;
        _defaultControllerName = new Lazy<string>(() =>
            ControllerExtensions.GetControllerName(renderingDefaults.Value.DefaultControllerType));
        _defaultControllerDescriptor = new Lazy<ControllerActionDescriptor>(() =>
        {
            ControllerActionDescriptor? descriptor = _controllerActionSearcher.Find<IRenderController>(
                new DefaultHttpContext(), // this actually makes no difference for this method
                DefaultControllerName,
                UmbracoRouteValues.DefaultActionName);

            if (descriptor == null)
            {
                throw new InvalidOperationException(
                    $"No controller/action found by name {DefaultControllerName}.{UmbracoRouteValues.DefaultActionName}");
            }

            return descriptor;
        });
    }

    /// <summary>
    ///     Gets the default controller name
    /// </summary>
    protected string DefaultControllerName => _defaultControllerName.Value;

    /// <inheritdoc />
    public async Task<UmbracoRouteValues> CreateAsync(HttpContext httpContext, IPublishedRequest request)
    {
        if (httpContext is null)
        {
            throw new ArgumentNullException(nameof(httpContext));
        }

        if (request is null)
        {
            throw new ArgumentNullException(nameof(request));
        }

        string? customActionName = null;

        // check that a template is defined), if it doesn't and there is a hijacked route it will just route
        // to the index Action
        if (request.HasTemplate())
        {
            // the template Alias should always be already saved with a safe name.
            // if there are hyphens in the name and there is a hijacked route, then the Action will need to be attributed
            // with the action name attribute.
            customActionName = request.GetTemplateAlias()?.Split('.')[0].ToSafeAlias(_shortStringHelper);
        }

        // The default values for the default controller/action
        var def = new UmbracoRouteValues(
            request,
            _defaultControllerDescriptor.Value,
            customActionName);

<<<<<<< HEAD
            string customActionName = GetTemplateName(request);
=======
        def = CheckHijackedRoute(httpContext, def, out var hasHijackedRoute);

        def = await CheckNoTemplateAsync(httpContext, def, hasHijackedRoute);
>>>>>>> 2c34751f

        return def;
    }

    /// <summary>
    ///     Check if the route is hijacked and return new route values
    /// </summary>
    private UmbracoRouteValues CheckHijackedRoute(
        HttpContext httpContext, UmbracoRouteValues def, out bool hasHijackedRoute)
    {
        IPublishedRequest request = def.PublishedRequest;

        var customControllerName = request.PublishedContent?.ContentType?.Alias;
        if (customControllerName != null)
        {
            ControllerActionDescriptor? descriptor =
                _controllerActionSearcher.Find<IRenderController>(httpContext, customControllerName, def.TemplateName);
            if (descriptor != null)
            {
                hasHijackedRoute = true;

                return new UmbracoRouteValues(
                    request,
                    descriptor,
                    def.TemplateName);
            }
        }

        hasHijackedRoute = false;
        return def;
    }

    /// <summary>
    ///     Special check for when no template or hijacked route is done which needs to re-run through the routing pipeline
    ///     again for last chance finders
    /// </summary>
    private async Task<UmbracoRouteValues> CheckNoTemplateAsync(
        HttpContext httpContext, UmbracoRouteValues def, bool hasHijackedRoute)
    {
        IPublishedRequest request = def.PublishedRequest;

        // Here we need to check if there is no hijacked route and no template assigned but there is a content item.
        // If this is the case we want to return a blank page.
        // We also check if templates have been disabled since if they are then we're allowed to render even though there's no template,
        // for example for json rendering in headless.
        if (request.HasPublishedContent()
            && !request.HasTemplate()
            && !_umbracoFeatures.Disabled.DisableTemplates
            && !hasHijackedRoute)
        {
            IPublishedContent? content = request.PublishedContent;

            // This is basically a 404 even if there is content found.
            // We then need to re-run this through the pipeline for the last
            // chance finders to work.
            // Set to null since we are telling it there is no content.
            request = await _publishedRouter.UpdateRequestAsync(request, null);

            if (request == null)
            {
                throw new InvalidOperationException(
                    $"The call to {nameof(IPublishedRouter.UpdateRequestAsync)} cannot return null");
            }

            def = new UmbracoRouteValues(
                request,
                def.ControllerActionDescriptor,
                def.TemplateName);

            // if the content has changed, we must then again check for hijacked routes
            if (content != request.PublishedContent)
            {
<<<<<<< HEAD
                IPublishedContent content = request.PublishedContent;

                // This is basically a 404 even if there is content found.
                // We then need to re-run this through the pipeline for the last
                // chance finders to work.
                // Set to null since we are telling it there is no content.
                request = await _publishedRouter.UpdateRequestAsync(request, null);

                if (request == null)
                {
                    throw new InvalidOperationException($"The call to {nameof(IPublishedRouter.UpdateRequestAsync)} cannot return null");
                }

                var customActionName = GetTemplateName(request);

                def = new UmbracoRouteValues(
                        request,
                        def.ControllerActionDescriptor,
                        customActionName);

                // if the content has changed, we must then again check for hijacked routes
                if (content != request.PublishedContent)
                {
                    def = CheckHijackedRoute(httpContext, def, out _);
                }
=======
                def = CheckHijackedRoute(httpContext, def, out _);
>>>>>>> 2c34751f
            }
        }

<<<<<<< HEAD
        private string GetTemplateName(IPublishedRequest request)
        {
            // check that a template is defined), if it doesn't and there is a hijacked route it will just route
            // to the index Action
            if (request.HasTemplate())
            {
                // the template Alias should always be already saved with a safe name.
                // if there are hyphens in the name and there is a hijacked route, then the Action will need to be attributed
                // with the action name attribute.
                return request.GetTemplateAlias()?.Split('.')[0].ToSafeAlias(_shortStringHelper);
            }

            return null;
        }
=======
        return def;
>>>>>>> 2c34751f
    }
}<|MERGE_RESOLUTION|>--- conflicted
+++ resolved
@@ -75,17 +75,7 @@
             throw new ArgumentNullException(nameof(request));
         }
 
-        string? customActionName = null;
-
-        // check that a template is defined), if it doesn't and there is a hijacked route it will just route
-        // to the index Action
-        if (request.HasTemplate())
-        {
-            // the template Alias should always be already saved with a safe name.
-            // if there are hyphens in the name and there is a hijacked route, then the Action will need to be attributed
-            // with the action name attribute.
-            customActionName = request.GetTemplateAlias()?.Split('.')[0].ToSafeAlias(_shortStringHelper);
-        }
+        string? customActionName = GetTemplateName(request);
 
         // The default values for the default controller/action
         var def = new UmbracoRouteValues(
@@ -93,13 +83,9 @@
             _defaultControllerDescriptor.Value,
             customActionName);
 
-<<<<<<< HEAD
-            string customActionName = GetTemplateName(request);
-=======
         def = CheckHijackedRoute(httpContext, def, out var hasHijackedRoute);
 
         def = await CheckNoTemplateAsync(httpContext, def, hasHijackedRoute);
->>>>>>> 2c34751f
 
         return def;
     }
@@ -164,63 +150,35 @@
                     $"The call to {nameof(IPublishedRouter.UpdateRequestAsync)} cannot return null");
             }
 
+			string? customActionName = GetTemplateName(request);
+			
             def = new UmbracoRouteValues(
                 request,
                 def.ControllerActionDescriptor,
-                def.TemplateName);
+                customActionName);
 
             // if the content has changed, we must then again check for hijacked routes
             if (content != request.PublishedContent)
             {
-<<<<<<< HEAD
-                IPublishedContent content = request.PublishedContent;
-
-                // This is basically a 404 even if there is content found.
-                // We then need to re-run this through the pipeline for the last
-                // chance finders to work.
-                // Set to null since we are telling it there is no content.
-                request = await _publishedRouter.UpdateRequestAsync(request, null);
-
-                if (request == null)
-                {
-                    throw new InvalidOperationException($"The call to {nameof(IPublishedRouter.UpdateRequestAsync)} cannot return null");
-                }
-
-                var customActionName = GetTemplateName(request);
-
-                def = new UmbracoRouteValues(
-                        request,
-                        def.ControllerActionDescriptor,
-                        customActionName);
-
-                // if the content has changed, we must then again check for hijacked routes
-                if (content != request.PublishedContent)
-                {
-                    def = CheckHijackedRoute(httpContext, def, out _);
-                }
-=======
                 def = CheckHijackedRoute(httpContext, def, out _);
->>>>>>> 2c34751f
             }
         }
 
-<<<<<<< HEAD
-        private string GetTemplateName(IPublishedRequest request)
+        return def;
+    }
+	
+	private string? GetTemplateName(IPublishedRequest request)
+    {
+        // check that a template is defined), if it doesn't and there is a hijacked route it will just route
+        // to the index Action
+        if (request.HasTemplate())
         {
-            // check that a template is defined), if it doesn't and there is a hijacked route it will just route
-            // to the index Action
-            if (request.HasTemplate())
-            {
-                // the template Alias should always be already saved with a safe name.
-                // if there are hyphens in the name and there is a hijacked route, then the Action will need to be attributed
-                // with the action name attribute.
-                return request.GetTemplateAlias()?.Split('.')[0].ToSafeAlias(_shortStringHelper);
-            }
+            // the template Alias should always be already saved with a safe name.
+            // if there are hyphens in the name and there is a hijacked route, then the Action will need to be attributed
+            // with the action name attribute.
+            return request.GetTemplateAlias()?.Split('.')[0].ToSafeAlias(_shortStringHelper);
+        }
 
-            return null;
-        }
-=======
-        return def;
->>>>>>> 2c34751f
+        return null;
     }
 }