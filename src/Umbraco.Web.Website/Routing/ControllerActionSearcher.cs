using System;
using System.Collections.Generic;
using System.Linq;
using Microsoft.AspNetCore.Http;
using Microsoft.AspNetCore.Mvc.Controllers;
using Microsoft.AspNetCore.Mvc.Infrastructure;
using Microsoft.AspNetCore.Routing;
using Microsoft.Extensions.Logging;
using Umbraco.Cms.Core.Composing;
using Umbraco.Cms.Web.Common.Controllers;
using static Umbraco.Cms.Core.Constants.Web.Routing;

namespace Umbraco.Cms.Web.Website.Routing
{
    /// <summary>
    /// Used to find a controller/action in the current available routes
    /// </summary>
    public class ControllerActionSearcher : IControllerActionSearcher
    {
        private readonly ILogger<ControllerActionSearcher> _logger;
        private readonly IActionSelector _actionSelector;
        private const string DefaultActionName = nameof(RenderController.Index);

        /// <summary>
        /// Initializes a new instance of the <see cref="ControllerActionSearcher"/> class.
        /// </summary>
        public ControllerActionSearcher(
            ILogger<ControllerActionSearcher> logger,
            IActionSelector actionSelector)
        {
            _logger = logger;
            _actionSelector = actionSelector;
        }


        /// <summary>
        /// Determines if a custom controller can hijack the current route
        /// </summary>
        /// <typeparam name="T">The controller type to find</typeparam>
        public ControllerActionDescriptor Find<T>(HttpContext httpContext, string controller, string action) => Find<T>(httpContext, controller, action, null);

        /// <summary>
        /// Determines if a custom controller can hijack the current route
        /// </summary>
        /// <typeparam name="T">The controller type to find</typeparam>
<<<<<<< HEAD
        public ControllerActionDescriptor? Find<T>(HttpContext httpContext, string? controller, string? action)
        {
            IReadOnlyList<ControllerActionDescriptor>? candidates = FindControllerCandidates<T>(httpContext, controller, action, DefaultActionName);
=======
        public ControllerActionDescriptor Find<T>(HttpContext httpContext, string controller, string action, string area)
        {
            IReadOnlyList<ControllerActionDescriptor> candidates = FindControllerCandidates<T>(httpContext, controller, action, DefaultActionName, area);
>>>>>>> 536440b7

            if (candidates?.Count > 0)
            {
                return candidates[0];
            }

            return null;
        }


        /// <summary>
        /// Return a list of controller candidates that match the custom controller and action names
        /// </summary>
        private IReadOnlyList<ControllerActionDescriptor>? FindControllerCandidates<T>(
            HttpContext httpContext,
<<<<<<< HEAD
            string? customControllerName,
            string? customActionName,
            string defaultActionName)
=======
            string customControllerName,
            string customActionName,
            string defaultActionName,
            string area = null)
>>>>>>> 536440b7
        {
            // Use aspnetcore's IActionSelector to do the finding since it uses an optimized cache lookup
            var routeValues = new RouteValueDictionary
            {
                [ControllerToken] = customControllerName,
                [ActionToken] = customActionName, // first try to find the custom action
            };

            if (area != null)
            {
                routeValues[AreaToken] = area;
            }

            var routeData = new RouteData(routeValues);
            var routeContext = new RouteContext(httpContext)
            {
                RouteData = routeData
            };

            // try finding candidates for the custom action
            var candidates = _actionSelector.SelectCandidates(routeContext)?
                .Cast<ControllerActionDescriptor>()
                .Where(x => TypeHelper.IsTypeAssignableFrom<T>(x.ControllerTypeInfo))
                .ToList();

            if (candidates?.Count > 0)
            {
                // return them if found
                return candidates;
            }

            // now find for the default action since we couldn't find the custom one
            routeValues[ActionToken] = defaultActionName;
            candidates = _actionSelector.SelectCandidates(routeContext)?
                .Cast<ControllerActionDescriptor>()
                .Where(x => TypeHelper.IsTypeAssignableFrom<T>(x.ControllerTypeInfo))
                .ToList();

            return candidates;
        }
    }
}<|MERGE_RESOLUTION|>--- conflicted
+++ resolved
@@ -43,15 +43,9 @@
         /// Determines if a custom controller can hijack the current route
         /// </summary>
         /// <typeparam name="T">The controller type to find</typeparam>
-<<<<<<< HEAD
-        public ControllerActionDescriptor? Find<T>(HttpContext httpContext, string? controller, string? action)
+        public ControllerActionDescriptor? Find<T>(HttpContext httpContext, string? controller, string? action, string? area)
         {
-            IReadOnlyList<ControllerActionDescriptor>? candidates = FindControllerCandidates<T>(httpContext, controller, action, DefaultActionName);
-=======
-        public ControllerActionDescriptor Find<T>(HttpContext httpContext, string controller, string action, string area)
-        {
-            IReadOnlyList<ControllerActionDescriptor> candidates = FindControllerCandidates<T>(httpContext, controller, action, DefaultActionName, area);
->>>>>>> 536440b7
+            IReadOnlyList<ControllerActionDescriptor>? candidates = FindControllerCandidates<T>(httpContext, controller, action, DefaultActionName, area);
 
             if (candidates?.Count > 0)
             {
@@ -67,16 +61,10 @@
         /// </summary>
         private IReadOnlyList<ControllerActionDescriptor>? FindControllerCandidates<T>(
             HttpContext httpContext,
-<<<<<<< HEAD
             string? customControllerName,
             string? customActionName,
-            string defaultActionName)
-=======
-            string customControllerName,
-            string customActionName,
-            string defaultActionName,
-            string area = null)
->>>>>>> 536440b7
+            string? defaultActionName,
+            string? area = null)
         {
             // Use aspnetcore's IActionSelector to do the finding since it uses an optimized cache lookup
             var routeValues = new RouteValueDictionary
