--- conflicted
+++ resolved
@@ -7,12 +7,10 @@
 using Microsoft.AspNetCore.Routing;
 using Microsoft.Extensions.Logging;
 using Microsoft.Extensions.Options;
-using Umbraco.Cms.Core;
 using Umbraco.Cms.Core.Configuration.Models;
 using Umbraco.Cms.Core.Routing;
 using Umbraco.Cms.Core.Services;
 using Umbraco.Cms.Core.Web;
-using Umbraco.Cms.Web.Common.Controllers;
 using Umbraco.Cms.Web.Common.Routing;
 using Umbraco.Cms.Web.Common.Security;
 using Umbraco.Cms.Web.Website.Controllers;
@@ -85,25 +83,6 @@
     public override async ValueTask<RouteValueDictionary> TransformAsync(
         HttpContext httpContext, RouteValueDictionary values)
     {
-<<<<<<< HEAD
-        // If we aren't running, then we have nothing to route. We allow the frontend to continue while in upgrade mode.
-        if (_runtime.Level != RuntimeLevel.Run && _runtime.Level != RuntimeLevel.Upgrade)
-        {
-            if (_runtime.Level == RuntimeLevel.Install && !httpContext.Request.IsClientSideRequest())
-            {
-                return new RouteValueDictionary()
-                {
-                    //TODO figure out constants
-                    [ControllerToken] = "BackOfficeDefault",
-                    [ActionToken] = "Index"
-                };
-            }
-
-            return null!;
-        }
-
-=======
->>>>>>> 04ed514a
         // will be null for any client side requests like JS, etc...
         if (!_umbracoContextAccessor.TryGetUmbracoContext(out IUmbracoContext? umbracoContext))
         {
