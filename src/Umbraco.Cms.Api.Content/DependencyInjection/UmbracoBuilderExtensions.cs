using System.Text.Json;
using System.Text.Json.Serialization;
using Microsoft.Extensions.DependencyInjection;
using Umbraco.Cms.Api.Common.Configuration;
using Umbraco.Cms.Api.Common.DependencyInjection;
using Umbraco.Cms.Api.Content.Accessors;
using Umbraco.Cms.Api.Content.Json;
using Umbraco.Cms.Api.Content.Rendering;
using Umbraco.Cms.Api.Content.Services;
using Umbraco.Cms.Core;
using Umbraco.Cms.Core.ContentApi;
using Umbraco.Cms.Core.DependencyInjection;

namespace Umbraco.Cms.Api.Content.DependencyInjection;

public static class UmbracoBuilderExtensions
{
    public static IUmbracoBuilder AddContentApi(this IUmbracoBuilder builder)
    {
        builder.Services.AddScoped<IRequestStartNodeService, RequestStartNodeService>();
        builder.Services.AddScoped<IRequestCultureService, RequestCultureService>();
        builder.Services.AddScoped<IRequestRoutingService, RequestRoutingService>();
        builder.Services.AddScoped<IOutputExpansionStrategy, RequestContextOutputExpansionStrategy>();
        builder.Services.AddSingleton<IOutputExpansionStrategyAccessor, RequestContextOutputExpansionStrategyAccessor>();
<<<<<<< HEAD
        builder.Services.AddSingleton<IApiQueryService, ApiQueryService>();
=======
        builder.Services.AddSingleton<IRequestStartNodeServiceAccessor, RequestContextRequestStartNodeServiceAccessor>();
>>>>>>> 4b38ef3c

        builder
            .Services
            .ConfigureOptions<ConfigureMvcOptions>()
            .AddControllers()
            .AddJsonOptions(Constants.JsonOptionsNames.ContentApi, options =>
            {
                // all content API specific JSON options go here
                options.JsonSerializerOptions.PropertyNamingPolicy = JsonNamingPolicy.CamelCase;
                options.JsonSerializerOptions.TypeInfoResolver = new ContentApiJsonTypeResolver();
                options.JsonSerializerOptions.Converters.Add(new JsonStringEnumConverter());
            });

        return builder;
    }
}<|MERGE_RESOLUTION|>--- conflicted
+++ resolved
@@ -22,11 +22,8 @@
         builder.Services.AddScoped<IRequestRoutingService, RequestRoutingService>();
         builder.Services.AddScoped<IOutputExpansionStrategy, RequestContextOutputExpansionStrategy>();
         builder.Services.AddSingleton<IOutputExpansionStrategyAccessor, RequestContextOutputExpansionStrategyAccessor>();
-<<<<<<< HEAD
+        builder.Services.AddSingleton<IRequestStartNodeServiceAccessor, RequestContextRequestStartNodeServiceAccessor>();
         builder.Services.AddSingleton<IApiQueryService, ApiQueryService>();
-=======
-        builder.Services.AddSingleton<IRequestStartNodeServiceAccessor, RequestContextRequestStartNodeServiceAccessor>();
->>>>>>> 4b38ef3c
 
         builder
             .Services
