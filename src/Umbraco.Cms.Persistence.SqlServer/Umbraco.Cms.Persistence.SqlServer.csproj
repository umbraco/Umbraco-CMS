--- conflicted
+++ resolved
@@ -3,18 +3,11 @@
     <Title>Umbraco CMS - Persistence - SQL Server</Title>
     <Description>Adds support for SQL Server to Umbraco CMS.</Description>
   </PropertyGroup>
-<<<<<<< HEAD
   
   <PropertyGroup>
     <!--
       TODO: Fix the following warnings and remove overrides:
-=======
-
-  <PropertyGroup>
-    <!--
-      TODO: Fix and remove overrides:
->>>>>>> e6791246
-      [SA1405] Debug assret message text
+      [SA1405] Debug assert message text
       [SA1121] resolve hiding inherited members
       [SA1117] remove async or make method synchronous
       [IDE1006] fix naming rule violation
@@ -26,37 +19,26 @@
       [IDE0048] add parenthesis for clarity
       [CS1574] resolve ML comment cref attribute
     -->
-<<<<<<< HEAD
     <WarningsNotAsErrors>$(WarningsNotAsErrors),SA1405,SA1121,SA1117,SA1116,IDE1006,CS0618,IDE0270,IDE0057,IDE0054,CSO618,IDE0048,CS1574</WarningsNotAsErrors>
-=======
-    <WarningsNotAsErrors>$(WarningsNotAsErrors),SA1405,SA1121,SA1117,IDE1006,CS0618,IDE0270,IDE0057,IDE0054,CSO618,IDE0048,CS1574</WarningsNotAsErrors>
->>>>>>> e6791246
   </PropertyGroup>
 
   <ItemGroup>
     <PackageReference Include="NPoco.SqlServer" />
   </ItemGroup>
-<<<<<<< HEAD
   
-=======
 
->>>>>>> e6791246
   <ItemGroup>
     <!-- Take top-level depedendency on Azure.Identity, because NPoco.SqlServer depends on a vulnerable version -->
     <PackageReference Include="Azure.Identity" />
     <!-- Take top-level depedendency on System.Runtime.Caching, because Microsoft.EntityFrameworkCore.SqlServer depends on a vulnerable version -->
     <PackageReference Include="System.Runtime.Caching" />
-<<<<<<< HEAD
     <!-- Both OpenIddict.AspNetCore, Npoco.SqlServer and Microsoft.EntityFrameworkCore.SqlServer bring in a vulnerable version of Microsoft.IdentityModel.JsonWebTokens -->
     <PackageReference Include="Microsoft.IdentityModel.JsonWebTokens" />
     <!-- Both Azure.Identity, Microsoft.EntityFrameworkCore.SqlServer, Dazinator.Extensions.FileProviders bring in legacy versions of System.Text.Encodings.Web -->
-    <PackageReference Include="System.Text.Encodings.Web" />
     <!-- NPoco.SqlServer bring in vulnerable version of Microsoft.Data.SqlClient -->
-=======
     <!-- Take top-level depedendency on System.Text.Encodings.Web, because Azure.Identity, Microsoft.EntityFrameworkCore.SqlServer, Dazinator.Extensions.FileProviders depends on a vulnerable version -->
     <PackageReference Include="System.Text.Encodings.Web" />
     <!-- Take top-level depedendency on Microsoft.Data.SqlClient, because NPoco.SqlServer depends on a vulnerable version -->
->>>>>>> e6791246
     <PackageReference Include="Microsoft.Data.SqlClient" />
   </ItemGroup>
 
