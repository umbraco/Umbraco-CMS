--- conflicted
+++ resolved
@@ -45,13 +45,8 @@
                 Description = "All endpoints not defined under specific APIs",
             });
 
-<<<<<<< HEAD
         swaggerGenOptions.CustomOperationIds(description => _operationIdSelector.OperationId(description, _apiVersioningOptions.Value));
         swaggerGenOptions.DocInclusionPredicate((documentGroupName, apiDescription) =>
-=======
-        swaggerGenOptions.CustomOperationIds(description => _operationIdSelector.OperationId(description));
-        swaggerGenOptions.DocInclusionPredicate((name, api) =>
->>>>>>> 98e9a300
         {
             if (apiDescription.ActionDescriptor is ControllerActionDescriptor controllerActionDescriptor)
             {
