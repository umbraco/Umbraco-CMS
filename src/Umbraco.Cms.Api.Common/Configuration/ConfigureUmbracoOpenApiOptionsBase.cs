using System.Text.Json.Serialization.Metadata;
using Asp.Versioning;
using Microsoft.AspNetCore.Mvc.Abstractions;
using Microsoft.AspNetCore.Mvc.ApiExplorer;
using Microsoft.AspNetCore.Mvc.Controllers;
using Microsoft.AspNetCore.OpenApi;
using Microsoft.Extensions.Options;
using Microsoft.OpenApi;
using Umbraco.Cms.Api.Common.OpenApi;
using Umbraco.Extensions;

namespace Umbraco.Cms.Api.Common.Configuration;

/// <summary>
/// Base class for configuring OpenAPI options for Umbraco APIs.
/// </summary>
public abstract class ConfigureUmbracoOpenApiOptionsBase : IConfigureNamedOptions<OpenApiOptions>
{
    /// <summary>
    ///  Gets the name/identifier of the API to configure.
    /// </summary>
    protected abstract string ApiName { get; }

    /// <summary>
    ///  Gets the name/identifier of the API to configure.
    /// </summary>
    protected abstract string ApiTitle { get; }

    /// <summary>
    ///  Gets the version of the API to configure.
    /// </summary>
    protected abstract string ApiVersion { get; }

    /// <summary>
    ///  Gets the description of the API to configure.
    /// </summary>
    protected abstract string ApiDescription { get; }

    /// <inheritdoc />
    public void Configure(OpenApiOptions options)
    {
        // No default configuration
    }

    /// <inheritdoc />
    public void Configure(string? name, OpenApiOptions options)
    {
        if (name != ApiName)
        {
            return;
        }

        ConfigureOpenApi(options);
    }

    /// <summary>
    /// Configure the OpenAPI options for the specified API.
    /// </summary>
    /// <param name="options">The <see cref="OpenApiOptions"/> instance to configure.</param>
    protected virtual void ConfigureOpenApi(OpenApiOptions options)
    {
        options.AddDocumentTransformer((document, _, _) =>
        {
            document.Info = new OpenApiInfo
            {
                Title = ApiTitle,
                Version = ApiVersion,
                Description = ApiDescription,
            };
            document.Servers?.Clear();
            return Task.CompletedTask;
        });

        options.ShouldInclude = ShouldInclude;
        options.CreateSchemaReferenceId = CreateSchemaReferenceId;

        options.AddOperationTransformer<CustomOperationIdsTransformer>();

        // Tag actions by group name and cleanup unused tags (caused by the tag changes)
        options
            .AddOperationTransformer<TagActionsByGroupNameTransformer>()
            .AddDocumentTransformer<TagActionsByGroupNameTransformer>()
            .AddDocumentTransformer<SortTagsAndPathsTransformer>();

        options.AddSchemaTransformer<RequireNonNullablePropertiesSchemaTransformer>();
        options.AddSchemaTransformer<FixFileReturnTypesTransformer>();
    }

<<<<<<< HEAD
    /// <summary>
    /// Configure the OpenAPI options for the specified API.
    /// </summary>
    /// <param name="options">The <see cref="OpenApiOptions"/> instance to configure.</param>
    protected abstract void ConfigureOpenApi(OpenApiOptions options);

    private bool ShouldInclude(ApiDescription apiDescription)
    {
        if (apiDescription.ActionDescriptor is ControllerActionDescriptor controllerActionDescriptor && controllerActionDescriptor.HasMapToApiAttribute(ApiName))
        {
            return true;
        }

        ApiVersionMetadata apiVersionMetadata = apiDescription.ActionDescriptor.GetApiVersionMetadata();
        return apiVersionMetadata.Name == ApiName
               || (string.IsNullOrEmpty(apiVersionMetadata.Name) && ApiName == DefaultApiConfiguration.ApiName);
    }

    public static string? CreateSchemaReferenceId(JsonTypeInfo jsonTypeInfo)
=======
    private static string? CreateSchemaReferenceId(JsonTypeInfo jsonTypeInfo)
>>>>>>> 62ee6637
    {
        // Ensure that only types that would normally be included in the schema generation are given a schema reference ID.
        // Otherwise, we should return null to inline them.
        var defaultSchemaReferenceId = OpenApiOptions.CreateDefaultSchemaReferenceId(jsonTypeInfo);
        if (defaultSchemaReferenceId is null)
        {
            return null;
        }

        return jsonTypeInfo.Type.Namespace?.StartsWith("Umbraco.Cms") == true
            ? UmbracoSchemaIdGenerator.Generate(jsonTypeInfo.Type)
            : defaultSchemaReferenceId;
    }
}<|MERGE_RESOLUTION|>--- conflicted
+++ resolved
@@ -86,13 +86,6 @@
         options.AddSchemaTransformer<FixFileReturnTypesTransformer>();
     }
 
-<<<<<<< HEAD
-    /// <summary>
-    /// Configure the OpenAPI options for the specified API.
-    /// </summary>
-    /// <param name="options">The <see cref="OpenApiOptions"/> instance to configure.</param>
-    protected abstract void ConfigureOpenApi(OpenApiOptions options);
-
     private bool ShouldInclude(ApiDescription apiDescription)
     {
         if (apiDescription.ActionDescriptor is ControllerActionDescriptor controllerActionDescriptor && controllerActionDescriptor.HasMapToApiAttribute(ApiName))
@@ -106,9 +99,6 @@
     }
 
     public static string? CreateSchemaReferenceId(JsonTypeInfo jsonTypeInfo)
-=======
-    private static string? CreateSchemaReferenceId(JsonTypeInfo jsonTypeInfo)
->>>>>>> 62ee6637
     {
         // Ensure that only types that would normally be included in the schema generation are given a schema reference ID.
         // Otherwise, we should return null to inline them.
