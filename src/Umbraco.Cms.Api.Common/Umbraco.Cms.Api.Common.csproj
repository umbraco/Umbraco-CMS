<Project Sdk="Microsoft.NET.Sdk">
  <PropertyGroup>
    <Title>Umbraco CMS - API Common</Title>
    <Description>Contains the bits and pieces that are shared between the Umbraco CMS APIs.</Description>
  </PropertyGroup>

<<<<<<< HEAD
=======
  <ItemGroup>
    <FrameworkReference Include="Microsoft.AspNetCore.App" />
  </ItemGroup>
  
>>>>>>> 28dae038
  <ItemGroup>
    <FrameworkReference Include="Microsoft.AspNetCore.App" />
  </ItemGroup>

  <ItemGroup>
    <PackageReference Include="Asp.Versioning.Mvc" Version="7.0.0" />
    <PackageReference Include="Asp.Versioning.Mvc.ApiExplorer" Version="7.0.0" />
    <PackageReference Include="Swashbuckle.AspNetCore" Version="6.5.0" />
    <PackageReference Include="OpenIddict.Abstractions" Version="4.5.0" />
    <PackageReference Include="OpenIddict.AspNetCore" Version="4.5.0" />
  </ItemGroup>
  
  <ItemGroup>
    <ProjectReference Include="..\Umbraco.Cms.Persistence.EFCore.Sqlite\Umbraco.Cms.Persistence.EFCore.Sqlite.csproj" />
    <ProjectReference Include="..\Umbraco.Cms.Persistence.EFCore.SqlServer\Umbraco.Cms.Persistence.EFCore.SqlServer.csproj" />
    <ProjectReference Include="..\Umbraco.Cms.Persistence.EFCore\Umbraco.Cms.Persistence.EFCore.csproj" />
    <ProjectReference Include="..\Umbraco.Core\Umbraco.Core.csproj" />
    <ProjectReference Include="..\Umbraco.Web.Common\Umbraco.Web.Common.csproj" />

  </ItemGroup>
</Project><|MERGE_RESOLUTION|>--- conflicted
+++ resolved
@@ -4,13 +4,6 @@
     <Description>Contains the bits and pieces that are shared between the Umbraco CMS APIs.</Description>
   </PropertyGroup>
 
-<<<<<<< HEAD
-=======
-  <ItemGroup>
-    <FrameworkReference Include="Microsoft.AspNetCore.App" />
-  </ItemGroup>
-  
->>>>>>> 28dae038
   <ItemGroup>
     <FrameworkReference Include="Microsoft.AspNetCore.App" />
   </ItemGroup>
@@ -22,7 +15,7 @@
     <PackageReference Include="OpenIddict.Abstractions" Version="4.5.0" />
     <PackageReference Include="OpenIddict.AspNetCore" Version="4.5.0" />
   </ItemGroup>
-  
+
   <ItemGroup>
     <ProjectReference Include="..\Umbraco.Cms.Persistence.EFCore.Sqlite\Umbraco.Cms.Persistence.EFCore.Sqlite.csproj" />
     <ProjectReference Include="..\Umbraco.Cms.Persistence.EFCore.SqlServer\Umbraco.Cms.Persistence.EFCore.SqlServer.csproj" />
