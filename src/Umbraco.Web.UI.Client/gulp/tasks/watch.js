'use strict';

var config = require('../config');
var { watch, dest, src } = require('gulp');

var _ = require('lodash');

var processJs = require('../util/processJs');
var processLess = require('../util/processLess');

function watching() {

    var watchInterval = 500;

    //Setup a watcher for all groups of javascript files
    _.forEach(config.sources.js, function (group) {

            watch(group.files, { ignoreInitial: true, interval: watchInterval }, function (file) {

                console.info(file.path + " has changed, added to:  " + group.out);
                processJs(group.files, group.out);

            })

    });

        //watch all less files and trigger the less task
    watch(config.sources.globs.less, { ignoreInitial: true, interval: watchInterval }, function () {
        console.log('Reprocessing the LESS files');
        processLess();
    })

    // watch all views - copy single file changes
    const viewWatcher = watch(config.sources.globs.views, { interval: watchInterval });

    viewWatcher.on('change', function (path) {
        console.log(`File ${path} was changed`);
        src(path).pipe(dest(config.root + config.targets.views))
    });

    // watch all app js files that will not be merged - copy single file changes
    const jsAppWatcher = watch(config.sources.globs.js, { interval: watchInterval });

    jsAppWatcher.on('change', function (path) {
        console.log(`File ${path} was changed`);
        src(path).pipe(dest(config.root + config.targets.js))
    });

<<<<<<< HEAD
};

module.exports = { watch: watching };
=======
    stream.add(
        //watch all less files and trigger the less task
        watch(config.sources.globs.less, { ignoreInitial: true, interval: watchInterval }, function () {
            gulp.run(['less']);
        })
    );

    //watch all views - copy single file changes
    stream.add(
        watch(config.sources.globs.views, { interval: watchInterval })
        .pipe(gulp.dest(config.root + config.targets.views))
    );

    //watch all app js files that will not be merged - copy single file changes
    stream.add(
        watch(config.sources.globs.js, { interval: watchInterval })
        .pipe(gulp.dest(config.root + config.targets.js))
    );
    
    return stream;
});
>>>>>>> b2ee35b3
<|MERGE_RESOLUTION|>--- conflicted
+++ resolved
@@ -44,32 +44,9 @@
     jsAppWatcher.on('change', function (path) {
         console.log(`File ${path} was changed`);
         src(path).pipe(dest(config.root + config.targets.js))
+
     });
 
-<<<<<<< HEAD
 };
 
-module.exports = { watch: watching };
-=======
-    stream.add(
-        //watch all less files and trigger the less task
-        watch(config.sources.globs.less, { ignoreInitial: true, interval: watchInterval }, function () {
-            gulp.run(['less']);
-        })
-    );
-
-    //watch all views - copy single file changes
-    stream.add(
-        watch(config.sources.globs.views, { interval: watchInterval })
-        .pipe(gulp.dest(config.root + config.targets.views))
-    );
-
-    //watch all app js files that will not be merged - copy single file changes
-    stream.add(
-        watch(config.sources.globs.js, { interval: watchInterval })
-        .pipe(gulp.dest(config.root + config.targets.js))
-    );
-    
-    return stream;
-});
->>>>>>> b2ee35b3
+module.exports = { watch: watching };