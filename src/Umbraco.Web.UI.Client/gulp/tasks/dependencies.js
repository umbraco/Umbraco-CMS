'use strict';

var config = require('../config');
var gulp = require('gulp');

var MergeStream = require('merge-stream');

var imagemin = require('gulp-imagemin');
var _ = require('lodash');

/**************************
 * Task processes and copies all dependencies, either installed by npm or stored locally in the project
 **************************/
function dependencies() {

    //as we do multiple things in this task, we merge the multiple streams
    var stream = new MergeStream();

    // Pick the dependencies we need from each package
    // so we don't just ship with a lot of files that aren't needed
    const nodeModules = [
        {
            "name": "ace-builds",
            "src":  [
                "./node_modules/ace-builds/src-min-noconflict/ace.js",
                "./node_modules/ace-builds/src-min-noconflict/ext-language_tools.js",
                "./node_modules/ace-builds/src-min-noconflict/ext-searchbox.js",
                "./node_modules/ace-builds/src-min-noconflict/ext-settings_menu.js",
                "./node_modules/ace-builds/src-min-noconflict/snippets/text.js",
                "./node_modules/ace-builds/src-min-noconflict/snippets/javascript.js",
                "./node_modules/ace-builds/src-min-noconflict/snippets/css.js",
                "./node_modules/ace-builds/src-min-noconflict/snippets/json.js",
                "./node_modules/ace-builds/src-min-noconflict/snippets/xml.js",
                "./node_modules/ace-builds/src-min-noconflict/theme-chrome.js",
                "./node_modules/ace-builds/src-min-noconflict/mode-razor.js",
                "./node_modules/ace-builds/src-min-noconflict/mode-javascript.js",
                "./node_modules/ace-builds/src-min-noconflict/mode-css.js",
                "./node_modules/ace-builds/src-min-noconflict/mode-json.js",
                "./node_modules/ace-builds/src-min-noconflict/mode-xml.js",
                "./node_modules/ace-builds/src-min-noconflict/worker-javascript.js",
                "./node_modules/ace-builds/src-min-noconflict/worker-css.js",
                "./node_modules/ace-builds/src-min-noconflict/worker-json.js",
                "./node_modules/ace-builds/src-min-noconflict/worker-xml.js"
            ],
            "base": "./node_modules/ace-builds"
        },
        {
            "name": "angular",
            "src":  [
                "./node_modules/angular/angular.min.js",
                "./node_modules/angular/angular.min.js.map"
            ],
            "base": "./node_modules/angular"
        },
        {
            "name": "angular-aria",
            "src":  ["./node_modules/angular-aria/angular-aria.min.js",
                    "./node_modules/angular-aria/angular-aria.min.js.map"],
            "base": "./node_modules/angular-aria"
        },
        {
            "name": "angular-cookies",
            "src":  [
                "./node_modules/angular-cookies/angular-cookies.min.js",
                "./node_modules/angular-cookies/angular-cookies.min.js.map"
            ],
            "base": "./node_modules/angular-cookies"
        },
        {
            "name": "angular-dynamic-locale",
            "src":  [
                "./node_modules/angular-dynamic-locale/dist/tmhDynamicLocale.min.js",
                "./node_modules/angular-dynamic-locale/dist/tmhDynamicLocale.min.js.map"
            ],
            "base": "./node_modules/angular-dynamic-locale/dist"
        },
        {
            "name": "angular-sanitize",
            "src":  [
                "./node_modules/angular-sanitize/angular-sanitize.min.js",
                "./node_modules/angular-sanitize/angular-sanitize.min.js.map"
            ],
            "base": "./node_modules/angular-sanitize"
        },
        {
            "name": "angular-touch",
            "src":  [
                "./node_modules/angular-touch/angular-touch.min.js",
                "./node_modules/angular-touch/angular-touch.min.js.map"
            ],
            "base": "./node_modules/angular-touch"
        },
        {
            "name": "angular-ui-sortable",
            "src":  ["./node_modules/angular-ui-sortable/dist/sortable.min.js"],
            "base": "./node_modules/angular-ui-sortable/dist"
        },
        {
            "name": "angular-route",
            "src":  [
                "./node_modules/angular-route/angular-route.min.js",
                "./node_modules/angular-route/angular-route.min.js.map"
            ],
            "base": "./node_modules/angular-route"
        },
        {
            "name": "angular-animate",
            "src":  [
                "./node_modules/angular-animate/angular-animate.min.js",
                "./node_modules/angular-animate/angular-animate.min.js.map"
            ],
            "base": "./node_modules/angular-animate"
        },
        {
            "name": "angular-i18n",
            "src":  [
                "./node_modules/angular-i18n/angular-i18n.js",
                "./node_modules/angular-i18n/angular-locale_*.js"
            ],
            "base": "./node_modules/angular-i18n"
        },
        {
            "name": "angular-local-storage",
            "src":  [
                "./node_modules/angular-local-storage/dist/angular-local-storage.min.js",
                "./node_modules/angular-local-storage/dist/angular-local-storage.min.js.map"
            ],
            "base": "./node_modules/angular-local-storage/dist"
        },
        {
            "name": "angular-messages",
            "src":  [
                "./node_modules/angular-messages/angular-messages.min.js",
                "./node_modules/angular-messages/angular-messages.min.js.map"
            ],
            "base": "./node_modules/angular-messages"
        },
        {
            "name": "angular-mocks",
            "src":  ["./node_modules/angular-mocks/angular-mocks.js"],
            "base": "./node_modules/angular-mocks"
        },
        {
            "name": "animejs",
            "src":  ["./node_modules/animejs/lib/anime.min.js"],
            "base": "./node_modules/animejs/lib"
        },
        {
            "name": "bootstrap-social",
            "src":  ["./node_modules/bootstrap-social/bootstrap-social.css"],
            "base": "./node_modules/bootstrap-social"
        },

        {
            "name": "angular-chart.js",
            "src":  [
                "./node_modules/angular-chart.js/dist/angular-chart.min.js",
                "./node_modules/angular-chart.js/dist/angular-chart.min.js.map"
            ],
            "base": "./node_modules/angular-chart.js/dist"
        },
        {
            "name": "chart.js",
            "src":  ["./node_modules/chart.js/dist/Chart.min.js"],
            "base": "./node_modules/chart.js/dist"
        },
        {
            "name": "clipboard",
            "src":  ["./node_modules/clipboard/dist/clipboard.min.js"],
            "base": "./node_modules/clipboard/dist"
        },
        {
            "name": "jsdiff",
            "src":  ["./node_modules/diff/dist/diff.js"],
            "base": "./node_modules/diff/dist"
        },
        {
            "name": "flatpickr",
            "src":  [
                "./node_modules/flatpickr/dist/flatpickr.min.js",
                "./node_modules/flatpickr/dist/flatpickr.min.css",
                "./node_modules/flatpickr/dist/l10n/*.js"
            ],
            "base": "./node_modules/flatpickr/dist"
        },
        {
            "name": "font-awesome",
            "src":  [
                "./node_modules/font-awesome/fonts/*",
                "./node_modules/font-awesome/css/font-awesome.min.css"
            ],
            "base": "./node_modules/font-awesome"
        },
        {
            "name": "jquery",
            "src":  [
                "./node_modules/jquery/dist/jquery.min.js",
                "./node_modules/jquery/dist/jquery.min.map"
            ],
            "base": "./node_modules/jquery/dist"
        },
        {
            "name": "jquery-ui",
            "src":  ["./node_modules/jquery-ui-dist/jquery-ui.min.js"],
            "base": "./node_modules/jquery-ui-dist"
        },
        {
            "name": "jquery-ui-touch-punch",
            "src":  ["./node_modules/jquery-ui-touch-punch/jquery.ui.touch-punch.min.js"],
            "base": "./node_modules/jquery-ui-touch-punch"
        },
        {
            "name": "lazyload-js",
            "src":  ["./node_modules/lazyload-js/LazyLoad.min.js"],
            "base": "./node_modules/lazyload-js"
        },
        {
            "name": "moment",
            "src":  ["./node_modules/moment/min/moment.min.js"],
            "base": "./node_modules/moment/min"
        },
        {
            "name": "moment",
            "src":  ["./node_modules/moment/locale/*.js"],
            "base": "./node_modules/moment/locale"
        },
        {
            "name": "ng-file-upload",
            "src":  ["./node_modules/ng-file-upload/dist/ng-file-upload.min.js"],
            "base": "./node_modules/ng-file-upload/dist"
        },
        {
            "name": "nouislider",
            "src":  [
                "./node_modules/nouislider/dist/nouislider.min.js",
                "./node_modules/nouislider/dist/nouislider.min.css"
            ],
            "base": "./node_modules/nouislider/dist"
        },
        {
            "name": "signalr",
            "src":  [
                "./node_modules/@microsoft/signalr/dist/browser/signalr.min.js",
            ],
            "base": "./node_modules/@microsoft/signalr/dist/browser"
        },
        {
            "name": "spectrum",
            "src":  [
                "./node_modules/spectrum-colorpicker2/dist/spectrum.js",
                "./node_modules/spectrum-colorpicker2/dist/spectrum.min.css"
            ],
            "base": "./node_modules/spectrum-colorpicker2/dist"
        },
        {
            "name": "tinymce",
            "src":  [
                "./node_modules/tinymce/tinymce.min.js",
                "./node_modules/tinymce/plugins/**",
                "./node_modules/tinymce/skins/**",
                "./node_modules/tinymce/themes/**"
            ],
            "base": "./node_modules/tinymce"
        },
        {
            "name": "typeahead.js",
            "src":  ["./node_modules/typeahead.js/dist/typeahead.bundle.min.js"],
            "base": "./node_modules/typeahead.js/dist"
        },
        {
            "name": "underscore",
            "src":  ["node_modules/underscore/underscore-min.js"],
            "base": "./node_modules/underscore"
        },
        {
            "name": "wicg-inert",
            "src": [
                "./node_modules/wicg-inert/dist/inert.min.js",
                "./node_modules/wicg-inert/dist/inert.min.js.map"
            ],
            "base": "./node_modules/wicg-inert"
        },
        {
<<<<<<< HEAD
            "name": "sortablejs",
            "src":  ["./node_modules/sortablejs/Sortable.min.js"],
            "base": "./node_modules/sortablejs"
=======
            "name": "umbraco-ui",
            "src": [
                "./node_modules/@umbraco-ui/uui/dist/uui.min.js",
                "./node_modules/@umbraco-ui/uui/dist/uui.min.js.map",
                "./node_modules/@umbraco-ui/uui-css/dist/custom-properties.css",
                "./node_modules/@umbraco-ui/uui-css/dist/uui-text.css"
            ],
            "base": "./node_modules/@umbraco-ui"
>>>>>>> 954d3ecc
        }
    ];

    // add streams for node modules
    nodeModules.forEach(module => {
        var task = gulp.src(module.src, { base: module.base, allowEmpty: true });

        _.forEach(config.roots, function(root){
            task = task.pipe(gulp.dest(root + config.targets.lib + "/" + module.name))
        });

        stream.add(task);
    });

    //copy over libs which are not on npm (/lib)
    var libTask = gulp.src(config.sources.globs.lib, { allowEmpty: true });

    _.forEach(config.roots, function(root){
        libTask = libTask.pipe(gulp.dest(root + config.targets.lib))
    });

    stream.add(libTask);

    //Copies all static assets into /root / assets folder
    //css, fonts and image files

    var assetsTask = gulp.src(config.sources.globs.assets, { allowEmpty: true });
    assetsTask = assetsTask.pipe(imagemin([
        imagemin.gifsicle({interlaced: true}),
        imagemin.mozjpeg({progressive: true}),
        imagemin.optipng({optimizationLevel: 5}),
        imagemin.svgo({
            plugins: [
                {removeViewBox: true},
                {cleanupIDs: false}
            ]
        })
    ]));

    _.forEach(config.roots, function(root){
        assetsTask = assetsTask.pipe(gulp.dest(root + config.targets.assets));
    });


    stream.add(assetsTask);

    // Copies all the less files related to the preview into their folder
    //these are not pre-processed as preview has its own less compiler client side
    var lessTask = gulp.src("src/canvasdesigner/editors/*.less", { allowEmpty: true });

    _.forEach(config.roots, function(root){
        lessTask = lessTask.pipe(gulp.dest(root + config.targets.assets + "/less"));
    });
    stream.add(lessTask);



	// TODO: check if we need these fileSize
    var configTask = gulp.src("src/views/propertyeditors/grid/config/*.*", { allowEmpty: true });
    _.forEach(config.roots, function(root){
        configTask = configTask.pipe(gulp.dest(root + config.targets.views + "/propertyeditors/grid/config"));
    });
    stream.add(configTask);

    var dashboardTask = gulp.src("src/views/dashboard/default/*.jpg", { allowEmpty: true });
    _.forEach(config.roots, function(root){
        dashboardTask = dashboardTask .pipe(gulp.dest(root + config.targets.views + "/dashboard/default"));
    });
    stream.add(dashboardTask);

    return stream;
};

module.exports = { dependencies: dependencies };<|MERGE_RESOLUTION|>--- conflicted
+++ resolved
@@ -281,11 +281,6 @@
             "base": "./node_modules/wicg-inert"
         },
         {
-<<<<<<< HEAD
-            "name": "sortablejs",
-            "src":  ["./node_modules/sortablejs/Sortable.min.js"],
-            "base": "./node_modules/sortablejs"
-=======
             "name": "umbraco-ui",
             "src": [
                 "./node_modules/@umbraco-ui/uui/dist/uui.min.js",
@@ -294,7 +289,11 @@
                 "./node_modules/@umbraco-ui/uui-css/dist/uui-text.css"
             ],
             "base": "./node_modules/@umbraco-ui"
->>>>>>> 954d3ecc
+        },
+        {
+            "name": "sortablejs",
+            "src":  ["./node_modules/sortablejs/Sortable.min.js"],
+            "base": "./node_modules/sortablejs"
         }
     ];
 
