--- conflicted
+++ resolved
@@ -57,11 +57,7 @@
     "@web/test-runner": "^0.13.31",
     "@web/test-runner-playwright": "^0.8.9",
     "babel-loader": "^8.2.5",
-<<<<<<< HEAD
-    "eslint": "^8.20.0",
-=======
     "eslint": "^8.21.0",
->>>>>>> 4253e6e4
     "eslint-config-prettier": "^8.5.0",
     "eslint-import-resolver-typescript": "^3.3.0",
     "eslint-plugin-import": "^2.26.0",
