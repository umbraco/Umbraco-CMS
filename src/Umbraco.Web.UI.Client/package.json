{
  "name": "umbraco-cms-backoffice",
  "license": "MIT",
  "private": true,
  "version": "0.0.0",
  "repository": {
    "url": "https://github.com/umbraco/Umbraco.CMS.Backoffice",
    "type": "git"
  },
  "bugs": {
    "url": "https://github.com/umbraco/Umbraco.CMS.Backoffice/issues"
  },
  "author": {
    "name": "Umbraco A/S",
    "email": "backoffice@umbraco.com",
    "url": "https://umbraco.com"
  },
  "scripts": {
    "dev": "vite",
    "build": "tsc && vite build --mode staging",
		"build:production": "tsc && vite build",
    "preview": "vite preview --open",
    "test": "web-test-runner --coverage",
    "test:watch": "web-test-runner --watch",
    "lint": "eslint src/**/* e2e/**/* --cache",
    "lint:fix": "npm run lint -- --fix",
    "format": "prettier 'src/**/*.ts'",
    "format:fix": "npm run format -- --write",
    "generate:api": "npx openapi-typescript schemas/**/*.yml --output schemas/generated-schema.ts",
    "storybook": "start-storybook -p 6006",
    "build-storybook": "build-storybook"
  },
  "engines": {
    "node": ">=16.0.0 <17",
    "npm": ">=8.0.0 < 9"
  },
  "dependencies": {
    "@umbraco-ui/uui": "^1.0.0-rc.1",
    "element-internals-polyfill": "^1.1.6",
    "lit": "^2.2.8",
    "openapi-typescript-fetch": "^1.1.3",
    "router-slot": "^1.5.5",
    "rxjs": "^7.5.6",
    "uuid": "^8.3.2"
  },
  "devDependencies": {
    "@babel/core": "^7.18.10",
    "@mdx-js/react": "^2.1.2",
    "@open-wc/testing": "^3.1.6",
<<<<<<< HEAD
    "@playwright/test": "^1.24.2",
    "@storybook/addon-a11y": "^6.5.9",
    "@storybook/addon-actions": "^6.5.9",
    "@storybook/addon-essentials": "^6.5.9",
    "@storybook/addon-links": "^6.5.9",
=======
    "@storybook/addon-a11y": "^6.5.10",
    "@storybook/addon-actions": "^6.5.10",
    "@storybook/addon-essentials": "^6.5.10",
    "@storybook/addon-links": "^6.5.10",
>>>>>>> 87f416dd
    "@storybook/builder-vite": "^0.2.2",
    "@storybook/mdx2-csf": "^0.0.3",
    "@storybook/web-components": "^6.5.10",
    "@types/chai": "^4.3.1",
    "@types/mocha": "^9.1.1",
    "@types/uuid": "^8.3.4",
    "@typescript-eslint/eslint-plugin": "^5.32.0",
    "@typescript-eslint/parser": "^5.32.0",
    "@web/dev-server-esbuild": "^0.3.1",
    "@web/test-runner": "^0.14.0",
    "@web/test-runner-playwright": "^0.8.9",
    "babel-loader": "^8.2.5",
    "eslint": "^8.21.0",
    "eslint-config-prettier": "^8.5.0",
    "eslint-import-resolver-typescript": "^3.4.0",
    "eslint-plugin-import": "^2.26.0",
    "eslint-plugin-lit": "^1.6.1",
    "eslint-plugin-lit-a11y": "^2.2.2",
    "eslint-plugin-storybook": "^0.6.4",
    "lit-html": "^2.2.7",
    "msw": "^0.44.2",
    "msw-storybook-addon": "^1.6.3",
    "playwright-msw": "^1.0.0",
    "prettier": "2.7.1",
    "typescript": "^4.7.4",
    "vite": "^3.0.3"
  },
  "msw": {
    "workerDirectory": "public"
  }
}<|MERGE_RESOLUTION|>--- conflicted
+++ resolved
@@ -47,18 +47,11 @@
     "@babel/core": "^7.18.10",
     "@mdx-js/react": "^2.1.2",
     "@open-wc/testing": "^3.1.6",
-<<<<<<< HEAD
     "@playwright/test": "^1.24.2",
-    "@storybook/addon-a11y": "^6.5.9",
-    "@storybook/addon-actions": "^6.5.9",
-    "@storybook/addon-essentials": "^6.5.9",
-    "@storybook/addon-links": "^6.5.9",
-=======
     "@storybook/addon-a11y": "^6.5.10",
     "@storybook/addon-actions": "^6.5.10",
     "@storybook/addon-essentials": "^6.5.10",
     "@storybook/addon-links": "^6.5.10",
->>>>>>> 87f416dd
     "@storybook/builder-vite": "^0.2.2",
     "@storybook/mdx2-csf": "^0.0.3",
     "@storybook/web-components": "^6.5.10",
