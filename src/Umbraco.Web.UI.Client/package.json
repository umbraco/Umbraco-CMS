--- conflicted
+++ resolved
@@ -156,13 +156,8 @@
 	"devDependencies": {
 		"@babel/core": "^7.23.7",
 		"@mdx-js/react": "^2.3.0",
-<<<<<<< HEAD
 		"@open-wc/testing": "^4.0.0",
-		"@playwright/test": "^1.40.1",
-=======
-		"@open-wc/testing": "^3.2.0",
 		"@playwright/test": "^1.41.1",
->>>>>>> 2f035436
 		"@rollup/plugin-commonjs": "^25.0.7",
 		"@rollup/plugin-json": "^6.1.0",
 		"@rollup/plugin-node-resolve": "^15.2.3",
