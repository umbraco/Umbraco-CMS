--- conflicted
+++ resolved
@@ -271,17 +271,10 @@
 		"storybook": "^8.6.12",
 		"svgo": "^3.3.2",
 		"tiny-glob": "^0.2.9",
-<<<<<<< HEAD
-		"tsc-alias": "^1.8.10",
-		"typedoc": "^0.27.7",
-		"typescript": "^5.8.3",
-		"typescript-eslint": "^8.24.1",
-=======
 		"tsc-alias": "^1.8.15",
 		"typedoc": "^0.28.3",
 		"typescript": "^5.8.3",
 		"typescript-eslint": "^8.31.0",
->>>>>>> 80bf2314
 		"typescript-json-schema": "^0.65.1",
 		"vite": "^6.3.2",
 		"vite-plugin-static-copy": "^2.3.1",
