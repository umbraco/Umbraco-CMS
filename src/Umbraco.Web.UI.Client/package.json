<<<<<<< HEAD
{
  "private": true,
  "scripts": {
    "test": "gulp runTests",
    "unit": "gulp testUnit",
    "e2e": "gulp testE2e",
    "build": "gulp build",
    "dev": "gulp dev",
    "fastdev": "gulp fastdev",
    "watch": "gulp watch"
  },
  "dependencies": {
    "ace-builds": "1.4.2",
    "angular": "1.7.5",
    "angular-animate": "1.7.5",
    "angular-aria": "1.7.5",
    "angular-chart.js": "^1.1.1",
    "angular-cookies": "1.7.5",
    "angular-dynamic-locale": "0.1.37",
    "angular-i18n": "1.7.5",
    "angular-local-storage": "0.7.1",
    "angular-messages": "1.7.5",
    "angular-mocks": "1.7.5",
    "angular-route": "1.7.5",
    "angular-sanitize": "1.7.5",
    "angular-touch": "1.7.5",
    "angular-ui-sortable": "0.19.0",
    "animejs": "2.2.0",
    "bootstrap-social": "5.1.1",
    "chart.js": "^2.8.0",
    "clipboard": "2.0.4",
    "diff": "3.5.0",
    "flatpickr": "4.5.2",
    "font-awesome": "4.7.0",
    "jquery": "^3.4.1",
    "jquery-ui-dist": "1.12.1",
    "jquery-ui-touch-punch": "0.2.3",
    "lazyload-js": "1.0.0",
    "moment": "2.22.2",
    "ng-file-upload": "12.2.13",
    "nouislider": "14.0.2",
    "npm": "6.12.0",
    "signalr": "2.4.0",
    "spectrum-colorpicker": "1.8.0",
    "tinymce": "4.9.2",
    "typeahead.js": "0.11.1",
    "underscore": "1.9.1",
    "wicg-inert": "^2.1.0"
  },
  "devDependencies": {
    "@babel/core": "7.6.4",
    "@babel/preset-env": "7.6.3",
    "autoprefixer": "9.6.5",
    "caniuse-lite": "^1.0.30001002",
    "cssnano": "4.1.10",
    "fs": "0.0.2",
    "gulp": "4.0.2",
    "gulp-angular-embed-templates": "^2.3.0",
    "gulp-babel": "8.0.0",
    "gulp-clean-css": "4.2.0",
    "gulp-cli": "^2.2.0",
    "gulp-concat": "2.6.1",
    "gulp-eslint": "6.0.0",
    "gulp-imagemin": "6.1.1",
    "gulp-less": "4.0.1",
    "gulp-notify": "^3.0.0",
    "gulp-postcss": "8.0.0",
    "gulp-rename": "1.4.0",
    "gulp-sort": "2.0.0",
    "gulp-watch": "5.0.1",
    "gulp-wrap": "0.15.0",
    "gulp-wrap-js": "0.4.1",
    "jasmine-core": "3.5.0",
    "karma": "4.4.1",
    "karma-jasmine": "2.0.1",
    "karma-junit-reporter": "2.0.1",
    "karma-phantomjs-launcher": "1.0.4",
    "karma-spec-reporter": "0.0.32",
    "less": "3.10.3",
    "lodash": "4.17.15",
    "marked": "^0.7.0",
    "merge-stream": "2.0.0",
    "run-sequence": "2.2.1"
  }
}
=======
{
  "private": true,
  "scripts": {
    "test": "gulp runTests",
    "unit": "gulp testUnit",
    "e2e": "gulp testE2e",
    "build": "gulp build",
    "dev": "gulp dev",
    "fastdev": "gulp fastdev",
    "watch": "gulp watch"
  },
  "dependencies": {
    "ace-builds": "1.4.2",
    "angular": "1.7.9",
    "angular-animate": "1.7.5",
    "angular-aria": "1.7.9",
    "angular-chart.js": "^1.1.1",
    "angular-cookies": "1.7.5",
    "angular-dynamic-locale": "0.1.37",
    "angular-i18n": "1.7.5",
    "angular-local-storage": "0.7.1",
    "angular-messages": "1.7.5",
    "angular-mocks": "1.7.5",
    "angular-route": "1.7.5",
    "angular-sanitize": "1.7.5",
    "angular-touch": "1.7.5",
    "angular-ui-sortable": "0.19.0",
    "animejs": "2.2.0",
    "bootstrap-social": "5.1.1",
    "chart.js": "^2.8.0",
    "clipboard": "2.0.4",
    "diff": "3.5.0",
    "flatpickr": "4.5.2",
    "font-awesome": "4.7.0",
    "jquery": "^3.4.1",
    "jquery-ui-dist": "1.12.1",
    "jquery-ui-touch-punch": "0.2.3",
    "lazyload-js": "1.0.0",
    "moment": "2.22.2",
    "ng-file-upload": "12.2.13",
    "nouislider": "14.1.1",
    "npm": "6.13.6",
    "signalr": "2.4.0",
    "spectrum-colorpicker": "1.8.0",
    "tinymce": "4.9.7",
    "typeahead.js": "0.11.1",
    "underscore": "1.9.1"
  },
  "devDependencies": {
    "@babel/core": "7.6.4",
    "@babel/preset-env": "7.6.3",
    "autoprefixer": "9.6.5",
    "caniuse-lite": "^1.0.30001037",
    "cssnano": "4.1.10",
    "fs": "0.0.2",
    "gulp": "4.0.2",
    "gulp-angular-embed-templates": "^2.3.0",
    "gulp-babel": "8.0.0",
    "gulp-clean-css": "4.2.0",
    "gulp-cli": "^2.2.0",
    "gulp-concat": "2.6.1",
    "gulp-eslint": "6.0.0",
    "gulp-imagemin": "6.1.1",
    "gulp-less": "4.0.1",
    "gulp-notify": "^3.0.0",
    "gulp-postcss": "8.0.0",
    "gulp-rename": "1.4.0",
    "gulp-sort": "2.0.0",
    "gulp-sourcemaps": "^2.6.5",
    "gulp-watch": "5.0.1",
    "gulp-wrap": "0.15.0",
    "gulp-wrap-js": "0.4.1",
    "jasmine-core": "3.5.0",
    "karma": "4.4.1",
    "karma-jasmine": "2.0.1",
    "karma-junit-reporter": "2.0.1",
    "karma-phantomjs-launcher": "1.0.4",
    "karma-spec-reporter": "0.0.32",
    "less": "3.10.3",
    "lodash": "4.17.15",
    "marked": "^0.7.0",
    "merge-stream": "2.0.0",
    "run-sequence": "2.2.1"
  }
}
>>>>>>> 5fc889a8
<|MERGE_RESOLUTION|>--- conflicted
+++ resolved
@@ -1,90 +1,3 @@
-<<<<<<< HEAD
-{
-  "private": true,
-  "scripts": {
-    "test": "gulp runTests",
-    "unit": "gulp testUnit",
-    "e2e": "gulp testE2e",
-    "build": "gulp build",
-    "dev": "gulp dev",
-    "fastdev": "gulp fastdev",
-    "watch": "gulp watch"
-  },
-  "dependencies": {
-    "ace-builds": "1.4.2",
-    "angular": "1.7.5",
-    "angular-animate": "1.7.5",
-    "angular-aria": "1.7.5",
-    "angular-chart.js": "^1.1.1",
-    "angular-cookies": "1.7.5",
-    "angular-dynamic-locale": "0.1.37",
-    "angular-i18n": "1.7.5",
-    "angular-local-storage": "0.7.1",
-    "angular-messages": "1.7.5",
-    "angular-mocks": "1.7.5",
-    "angular-route": "1.7.5",
-    "angular-sanitize": "1.7.5",
-    "angular-touch": "1.7.5",
-    "angular-ui-sortable": "0.19.0",
-    "animejs": "2.2.0",
-    "bootstrap-social": "5.1.1",
-    "chart.js": "^2.8.0",
-    "clipboard": "2.0.4",
-    "diff": "3.5.0",
-    "flatpickr": "4.5.2",
-    "font-awesome": "4.7.0",
-    "jquery": "^3.4.1",
-    "jquery-ui-dist": "1.12.1",
-    "jquery-ui-touch-punch": "0.2.3",
-    "lazyload-js": "1.0.0",
-    "moment": "2.22.2",
-    "ng-file-upload": "12.2.13",
-    "nouislider": "14.0.2",
-    "npm": "6.12.0",
-    "signalr": "2.4.0",
-    "spectrum-colorpicker": "1.8.0",
-    "tinymce": "4.9.2",
-    "typeahead.js": "0.11.1",
-    "underscore": "1.9.1",
-    "wicg-inert": "^2.1.0"
-  },
-  "devDependencies": {
-    "@babel/core": "7.6.4",
-    "@babel/preset-env": "7.6.3",
-    "autoprefixer": "9.6.5",
-    "caniuse-lite": "^1.0.30001002",
-    "cssnano": "4.1.10",
-    "fs": "0.0.2",
-    "gulp": "4.0.2",
-    "gulp-angular-embed-templates": "^2.3.0",
-    "gulp-babel": "8.0.0",
-    "gulp-clean-css": "4.2.0",
-    "gulp-cli": "^2.2.0",
-    "gulp-concat": "2.6.1",
-    "gulp-eslint": "6.0.0",
-    "gulp-imagemin": "6.1.1",
-    "gulp-less": "4.0.1",
-    "gulp-notify": "^3.0.0",
-    "gulp-postcss": "8.0.0",
-    "gulp-rename": "1.4.0",
-    "gulp-sort": "2.0.0",
-    "gulp-watch": "5.0.1",
-    "gulp-wrap": "0.15.0",
-    "gulp-wrap-js": "0.4.1",
-    "jasmine-core": "3.5.0",
-    "karma": "4.4.1",
-    "karma-jasmine": "2.0.1",
-    "karma-junit-reporter": "2.0.1",
-    "karma-phantomjs-launcher": "1.0.4",
-    "karma-spec-reporter": "0.0.32",
-    "less": "3.10.3",
-    "lodash": "4.17.15",
-    "marked": "^0.7.0",
-    "merge-stream": "2.0.0",
-    "run-sequence": "2.2.1"
-  }
-}
-=======
 {
   "private": true,
   "scripts": {
@@ -131,7 +44,8 @@
     "spectrum-colorpicker": "1.8.0",
     "tinymce": "4.9.7",
     "typeahead.js": "0.11.1",
-    "underscore": "1.9.1"
+    "underscore": "1.9.1",
+    "wicg-inert": "^2.1.0"
   },
   "devDependencies": {
     "@babel/core": "7.6.4",
@@ -169,5 +83,4 @@
     "merge-stream": "2.0.0",
     "run-sequence": "2.2.1"
   }
-}
->>>>>>> 5fc889a8
+}