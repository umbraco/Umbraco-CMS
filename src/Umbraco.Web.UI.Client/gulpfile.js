--- conflicted
+++ resolved
@@ -1,19 +1,3 @@
-<<<<<<< HEAD
-'use strict';
-
-/*
- * gulpfile.js
- * ===========
- * Rather than manage one giant configuration file responsible
- * for creating multiple tasks, each task has been broken out into
- * its own file in gulp/tasks. Any file in that folder gets automatically
- * required by the loop in ./gulp/index.js (required below).
- *
- * To add a new task, simply add a new task file to gulp/tasks.
- */
-
-require('./gulp');
-=======
 ﻿var gulp = require('gulp');
 var watch = require('gulp-watch');
 var concat = require('gulp-concat');
@@ -600,5 +584,4 @@
         keepalive: true
     })
     .start();
-});
->>>>>>> b6f6a401
+});