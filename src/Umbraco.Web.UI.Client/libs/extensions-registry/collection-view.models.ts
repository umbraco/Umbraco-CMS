--- conflicted
+++ resolved
@@ -1,14 +1,6 @@
 import type { ManifestElement, ManifestWithConditions } from './models';
 
-<<<<<<< HEAD
-/**
- * A collection view is a view that can be used to display a collection of entities.
- * For example you may wish to display a collection of nodes as a table or grid of cards
- */
-export interface ManifestCollectionView extends ManifestElement {
-=======
 export interface ManifestCollectionView extends ManifestElement, ManifestWithConditions<ConditionsCollectionView> {
->>>>>>> e546f469
 	type: 'collectionView';
 	meta: MetaCollectionView;
 }
@@ -25,19 +17,10 @@
 	 * @example 'umb:grid'
 	 */
 	icon: string;
-<<<<<<< HEAD
 
 	/**
-	 * The entity type that this collection view is for
-	 * @example 'media'
-	 */
-	entityType: string;
-
-	/**
-	 * The URL pathname for this collection view that can be deep linked to by sharing the url
-	 */
-=======
->>>>>>> e546f469
+	* The URL pathname for this collection view that can be deep linked to by sharing the url
+	*/
 	pathName: string;
 }
 
