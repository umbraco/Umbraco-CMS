import type { ManifestCollectionView } from './collection-view.models';
import type { ManifestDashboard } from './dashboard.models';
import type { ManifestDashboardCollection } from './dashboard-collection.models';
import type { ManifestEntityAction } from './entity-action.models';
import type { ManifestEntityBulkAction } from './entity-bulk-action.models';
import type { ManifestExternalLoginProvider } from './external-login-provider.models';
import type { ManifestHeaderApp } from './header-app.models';
import type { ManifestHealthCheck } from './health-check.models';
import type { ManifestPackageView } from './package-view.models';
import type { ManifestPropertyAction } from './property-action.models';
import type { ManifestPropertyEditorUI, ManifestPropertyEditorModel } from './property-editor.models';
import type { ManifestSection } from './section.models';
import type { ManifestSectionView } from './section-view.models';
import type { ManifestSectionSidebarApp, ManifestMenuSectionSidebarApp } from './section-sidebar-app.models';
import type { ManifestMenu } from './menu.models';
import type { ManifestMenuItem } from './menu-item.models';
import type { ManifestTheme } from './theme.models';
import type { ManifestTree } from './tree.models';
import type { ManifestUserDashboard } from './user-dashboard.models';
import type { ManifestWorkspace } from './workspace.models';
import type { ManifestWorkspaceAction } from './workspace-action.models';
import type { ManifestWorkspaceView } from './workspace-view.models';
import type { ManifestWorkspaceViewCollection } from './workspace-view-collection.models';
import type { ManifestRepository } from './repository.models';
<<<<<<< HEAD
=======
import type { ManifestStore, ManifestTreeStore } from './store.models';
import type { ClassConstructor } from '@umbraco-cms/models';
>>>>>>> 1906ec95

export * from './collection-view.models';
export * from './dashboard-collection.models';
export * from './dashboard.models';
export * from './entity-action.models';
export * from './entity-bulk-action.models';
export * from './external-login-provider.models';
export * from './header-app.models';
export * from './health-check.models';
export * from './package-view.models';
export * from './property-action.models';
export * from './property-editor.models';
export * from './section-view.models';
export * from './section.models';
export * from './section-sidebar-app.models';
export * from './menu.models';
export * from './menu-item.models';
export * from './theme.models';
export * from './tree.models';
export * from './user-dashboard.models';
export * from './workspace-action.models';
export * from './workspace-view-collection.models';
export * from './workspace-view.models';
export * from './repository.models';
export * from './store.models';
export * from './workspace.models';

export type ManifestTypes =
	| ManifestCollectionView
	| ManifestCustom
	| ManifestDashboard
	| ManifestDashboardCollection
	| ManifestEntityAction
	| ManifestEntityBulkAction
	| ManifestEntrypoint
	| ManifestExternalLoginProvider
	| ManifestHeaderApp
	| ManifestHealthCheck
	| ManifestPackageView
	| ManifestPropertyAction
	| ManifestPropertyEditorModel
	| ManifestPropertyEditorUI
	| ManifestRepository
	| ManifestSection
	| ManifestSectionSidebarApp
	| ManifestSectionView
	| ManifestMenuSectionSidebarApp
	| ManifestMenu
	| ManifestMenuItem
	| ManifestTheme
	| ManifestTree
	| ManifestUserDashboard
	| ManifestWorkspace
	| ManifestWorkspaceAction
	| ManifestWorkspaceView
	| ManifestWorkspaceViewCollection
	| ManifestStore
	| ManifestTreeStore
	| ManifestBase;

export type ManifestStandardTypes = ManifestTypes['type'];

export type ManifestTypeMap = {
	[Manifest in ManifestTypes as Manifest['type']]: Manifest;
};

export interface ManifestBase {

	/**
	 * The type of extension such as dashboard etc...
	 */
	type: string;

	/**
	 * The alias of the extension, ensure it is unique
	 */
	alias: string;

	/**
	 * The friendly name of the extension
	 */
	name: string;

	/**
	 * Extensions such as dashboards are ordered by weight with lower numbers being first in the list
	 */
	weight?: number;
}

export interface ManifestWithLoader<LoaderReturnType> extends ManifestBase {
	/**
	 * Ignore this property when serializing to JSON Schema
	 * found at /types/umbraco-package-schema.json
	 * @ignore
	 */
	loader?: () => Promise<LoaderReturnType>;
}

<<<<<<< HEAD
export interface ManifestClass extends ManifestWithLoader<object> {
	/**
	 * The type of extension such as dashboard etc...
	 */
=======
export interface ManifestClass<T = unknown> extends ManifestWithLoader<object> {
>>>>>>> 1906ec95
	type: ManifestStandardTypes;

	/**
	 * The file location of the javascript file to load
	 */
	js?: string;

	className?: string;
<<<<<<< HEAD

	class?: ClassConstructor<unknown>;

=======
	class?: ClassConstructor<T>;
>>>>>>> 1906ec95
	//loader?: () => Promise<object | HTMLElement>;
}

export interface ManifestClassWithClassConstructor extends ManifestClass {
	class: ClassConstructor<unknown>;
}

export interface ManifestElement extends ManifestWithLoader<object | HTMLElement> {
	
	/**
	 * The type of extension such as dashboard etc...
	 */
	type: ManifestStandardTypes;

	/**
	 * The file location of the javascript file to load
	 */
	js?: string;

	/**
	 * The HTML web component name to use such as 'my-dashboard'
	 * Note it is NOT <my-dashboard></my-dashboard> but just the name
	 */
	elementName?: string;

	/**
	 * This contains properties specific to the type of extension
	 */
	meta?: unknown;
}

export interface ManifestWithView extends ManifestElement {
	meta: MetaManifestWithView;
}

export interface MetaManifestWithView {
	pathname: string;
	label: string;
	icon: string;
}

export interface ManifestElementWithElementName extends ManifestElement {
	/**
	 * The HTML web component name to use such as 'my-dashboard'
	 * Note it is NOT <my-dashboard></my-dashboard> but just the name
	 */
	elementName: string;
}

export interface ManifestCustom extends ManifestBase {
	type: 'custom';

	/**
	 * This contains properties specific to the type of extension
	 */
	meta?: unknown;
}

export interface ManifestWithMeta extends ManifestBase {
	/**
	 * This contains properties specific to the type of extension
	 */
	meta: unknown;
}

export type ClassConstructor<T> = new (...args: any[]) => T;

/**
 * This type of extension gives full control and will simply load the specified JS file
 * You could have custom logic to decide which extensions to load/register by using extensionRegistry
 */
export interface ManifestEntrypoint extends ManifestBase {
	
	type: 'entrypoint';

	/** 
	 * The file location of the javascript file to load in the backoffice
	 */
	js: string;
}<|MERGE_RESOLUTION|>--- conflicted
+++ resolved
@@ -22,11 +22,7 @@
 import type { ManifestWorkspaceView } from './workspace-view.models';
 import type { ManifestWorkspaceViewCollection } from './workspace-view-collection.models';
 import type { ManifestRepository } from './repository.models';
-<<<<<<< HEAD
-=======
 import type { ManifestStore, ManifestTreeStore } from './store.models';
-import type { ClassConstructor } from '@umbraco-cms/models';
->>>>>>> 1906ec95
 
 export * from './collection-view.models';
 export * from './dashboard-collection.models';
@@ -94,7 +90,6 @@
 };
 
 export interface ManifestBase {
-
 	/**
 	 * The type of extension such as dashboard etc...
 	 */
@@ -125,14 +120,10 @@
 	loader?: () => Promise<LoaderReturnType>;
 }
 
-<<<<<<< HEAD
-export interface ManifestClass extends ManifestWithLoader<object> {
-	/**
-	 * The type of extension such as dashboard etc...
-	 */
-=======
+/**
+ * The type of extension such as dashboard etc...
+ */
 export interface ManifestClass<T = unknown> extends ManifestWithLoader<object> {
->>>>>>> 1906ec95
 	type: ManifestStandardTypes;
 
 	/**
@@ -141,13 +132,7 @@
 	js?: string;
 
 	className?: string;
-<<<<<<< HEAD
-
-	class?: ClassConstructor<unknown>;
-
-=======
 	class?: ClassConstructor<T>;
->>>>>>> 1906ec95
 	//loader?: () => Promise<object | HTMLElement>;
 }
 
@@ -156,7 +141,6 @@
 }
 
 export interface ManifestElement extends ManifestWithLoader<object | HTMLElement> {
-	
 	/**
 	 * The type of extension such as dashboard etc...
 	 */
@@ -220,10 +204,9 @@
  * You could have custom logic to decide which extensions to load/register by using extensionRegistry
  */
 export interface ManifestEntrypoint extends ManifestBase {
-	
 	type: 'entrypoint';
 
-	/** 
+	/**
 	 * The file location of the javascript file to load in the backoffice
 	 */
 	js: string;
