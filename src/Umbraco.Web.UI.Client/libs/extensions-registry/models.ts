--- conflicted
+++ resolved
@@ -234,14 +234,10 @@
  * You could have custom logic to decide which extensions to load/register by using extensionRegistry
  */
 export interface ManifestEntrypoint extends ManifestBase {
-<<<<<<< HEAD
 	type: 'entryPoint';
-=======
-	type: 'entrypoint';
 
 	/**
 	 * The file location of the javascript file to load in the backoffice
 	 */
->>>>>>> 588887b7
 	js: string;
 }