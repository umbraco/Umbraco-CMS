--- conflicted
+++ resolved
@@ -1,41 +1,26 @@
 import type { ManifestElement, ManifestWithConditions } from './models';
 
-<<<<<<< HEAD
 /**
  * An action to perform on multiple entities
  * For example for content you may wish to move one or more documents in bulk
  */
-export interface ManifestEntityBulkAction extends ManifestElement {
-=======
 export interface ManifestEntityBulkAction extends ManifestElement, ManifestWithConditions<ConditionsEntityBulkAction> {
->>>>>>> e546f469
 	type: 'entityBulkAction';
 	meta: MetaEntityBulkAction;
 }
 
 export interface MetaEntityBulkAction {
 	/**
-	 * 
+	 *
 	 */
 	label: string;
-<<<<<<< HEAD
-
-	/**
-	 * The friendly name of the action to perform
-	 * @example 'Move'
-	 */
-	entityType: string;
-
-	api: any; // TODO create interface
+	api: any; // create interface
 
 	/**
 	 * The alias for the repsoitory of the entity type this action is for
 	 * such as 'Umb.Repository.Documents'
 	 * @example 'Umb.Repository.Documents'
 	 */
-=======
-	api: any; // create interface
->>>>>>> e546f469
 	repositoryAlias: string;
 }
 
