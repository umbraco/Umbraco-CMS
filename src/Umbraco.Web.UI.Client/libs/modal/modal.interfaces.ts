--- conflicted
+++ resolved
@@ -1,17 +1,9 @@
-<<<<<<< HEAD
 export interface UmbPickerModalData<ItemType> {
 	multiple?: boolean;
 	selection?: Array<string | null>;
 	filter?: (item: ItemType) => boolean;
-=======
-export interface UmbPickerModalData<T> {
-	multiple?: boolean;
-	selection?: Array<string | null>;
-	filter?: (item: T) => boolean;
-	pickableFilter?: (item: T) => boolean;
->>>>>>> 75df0db0
+	pickableFilter?: (item: ItemType) => boolean;
 }
-
 export interface UmbPickerModalResult {
 	selection: Array<string | null>;
 }
