// eslint-disable-next-line local-rules/no-external-imports
import type { IRouterSlot } from 'router-slot/model';
import type {
	UUIDialogElement,
	UUIModalDialogElement,
	UUIModalSidebarElement,
	UUIModalSidebarSize,
} from '@umbraco-ui/uui';
import { BehaviorSubject } from 'rxjs';
import { UmbRouterSlotElement } from '@umbraco-cms/internal/router';
import { UmbModalConfig, UmbModalType } from './modal.context';
import { UmbModalToken } from './token/modal-token';
import { UmbId } from '@umbraco-cms/backoffice/id';
import { createExtensionElement } from '@umbraco-cms/backoffice/extension-api';
import { UmbObserverController } from '@umbraco-cms/backoffice/observable-api';
<<<<<<< HEAD
import { UmbController, UmbControllerHostElement } from '@umbraco-cms/backoffice/controller';
import type { ManifestModal } from '@umbraco-cms/backoffice/extensions-registry';
=======
import type { UmbControllerHostElement } from '@umbraco-cms/backoffice/controller-api';
import { ManifestModal, umbExtensionsRegistry } from '@umbraco-cms/backoffice/extension-registry';
>>>>>>> dced783e

/**
 * Type which omits the real submit method, and replaces it with a submit method which accepts an optional argument depending on the generic type.
 */
export type UmbModalHandler<ModalData extends object = object, ModalResult = any> = Omit<
	UmbModalHandlerClass<ModalData, ModalResult>,
	'submit'
> &
	OptionalSubmitArgumentIfUndefined<ModalResult>;

// If Type is undefined we don't accept an argument,
// If type is unknown, we accept an option argument.
// If type is anything else, we require an argument of that type.
type OptionalSubmitArgumentIfUndefined<T> = T extends undefined
	? {
			submit: () => void;
	  }
	: T extends unknown
	? {
			submit: (arg?: T) => void;
	  }
	: {
			submit: (arg: T) => void;
	  };

// TODO: consider splitting this into two separate handlers
// TODO: Rename to become a controller.
export class UmbModalHandlerClass<ModalData extends object = object, ModalResult = unknown> extends UmbController {
	private _submitPromise: Promise<ModalResult>;
	private _submitResolver?: (value: ModalResult) => void;
	private _submitRejecter?: () => void;
	private _parentRouter: IRouterSlot | null;

	public modalElement: UUIModalDialogElement | UUIModalSidebarElement;
	#modalRouterElement: UmbRouterSlotElement = new UmbRouterSlotElement();

	#innerElement = new BehaviorSubject<HTMLElement | undefined>(undefined);
	public readonly innerElement = this.#innerElement.asObservable();

	public key: string;
	public type: UmbModalType = 'dialog';
	public size: UUIModalSidebarSize = 'small';

	private modalAlias: string; //TEMP... TODO: Remove this.

	constructor(
		host: UmbControllerHostElement,
		router: IRouterSlot | null,
		modalAlias: string | UmbModalToken<ModalData, ModalResult>,
		data?: ModalData,
		config?: UmbModalConfig
	) {
		super(host);
		this._parentRouter = router;
		this.key = config?.key || UmbId.new();
		this.modalAlias = modalAlias.toString();

		if (modalAlias instanceof UmbModalToken) {
			this.type = modalAlias.getDefaultConfig()?.type || this.type;
			this.size = modalAlias.getDefaultConfig()?.size || this.size;
		}

		this.type = config?.type || this.type;
		this.size = config?.size || this.size;

		const defaultData = modalAlias instanceof UmbModalToken ? modalAlias.getDefaultData() : undefined;
		const combinedData = { ...defaultData, ...data } as ModalData;

		// TODO: Consider if its right to use Promises, or use another event based system? Would we need to be able to cancel an event, to then prevent the closing..?
		this._submitPromise = new Promise((resolve, reject) => {
			this._submitResolver = resolve;
			this._submitRejecter = reject;
		});

		this.modalElement = this.#createContainerElement();
<<<<<<< HEAD
		/**
		 *
		 * Maybe we could just get a Modal Router Slot. But it needs to have the ability to actually inject via slot. so the modal inner element can be within.
		 *
		 */
		if (router) {
			this.#modalRouterElement.parent = router;
		}
		this.modalElement.appendChild(this.#modalRouterElement);
		this.#observeModal(modalAlias.toString(), data);
=======
		this.#observeModal(modalAlias.toString(), combinedData);
>>>>>>> dced783e
	}

	public hostConnected() {
		// Not much to do now..?
	}
	public hostDisconnected() {
		// Not much to do now..?
	}

	#createContainerElement() {
		return this.type === 'sidebar' ? this.#createSidebarElement() : this.#createDialogElement();
	}

	#createSidebarElement() {
		const sidebarElement = document.createElement('uui-modal-sidebar');
		sidebarElement.size = this.size;
		return sidebarElement;
	}

	#createDialogElement() {
		const modalDialogElement = document.createElement('uui-modal-dialog');
		const dialogElement: UUIDialogElement = document.createElement('uui-dialog');
		modalDialogElement.appendChild(dialogElement);
		return modalDialogElement;
	}

	async #createInnerElement(manifest: ManifestModal, data?: ModalData) {
		// TODO: add inner fallback element if no extension element is found
		const innerElement = (await createExtensionElement(manifest)) as any;

		if (innerElement) {
			innerElement.data = data;
			//innerElement.observable = this.#dataObservable;
			innerElement.modalHandler = this;
			innerElement.manifest = manifest;
		}

		return innerElement;
	}

	// note, this methods is private  argument is not defined correctly here, but requires to be fix by appending the OptionalSubmitArgumentIfUndefined type when newing up this class.
	private submit(result?: ModalResult) {
		this._submitResolver?.(result as ModalResult);
		this.modalElement.close();
	}

	public reject() {
		this._submitRejecter?.();
		this.modalElement.close();
	}

	public onSubmit(): Promise<ModalResult> {
		return this._submitPromise;
	}

	/* TODO: modals being part of the extension registry now means that a modal element can change over time.
	 It makes this code a bit more complex. The main idea is to have the element as part of the modalHandler so it is possible to dispatch events from within the modal element to the one that opened it.
	 Now when the element is an observable it makes it more complex because this host needs to subscribe to updates to the element, instead of just having a reference to it.
	 If we find a better generic solution to communicate between the modal and the implementor, then we can remove the element as part of the modalHandler. */
	#observeModal(modalAlias: string, data?: ModalData) {
		if (this.host) {
			new UmbObserverController(
				this.host,
				umbExtensionsRegistry.getByTypeAndAlias('modal', modalAlias),
				async (manifest) => {
					if (manifest) {
						const innerElement = await this.#createInnerElement(manifest, data);
						if (innerElement) {
							this.#appendInnerElement(innerElement);
							return;
						}
					}
					this.#removeInnerElement();
				}
			);
		}
	}

	#appendInnerElement(element: HTMLElement) {
		this.#modalRouterElement.appendChild(element);
		/*this.#modalRouterElement.routes = [
			{
				path: '',
				component: element,
			},
		];
		this.#modalRouterElement.render();*/
		this.#innerElement.next(element);
	}

	#removeInnerElement() {
		const innerElement = this.#innerElement.getValue();
		if (innerElement) {
			this.#modalRouterElement.removeChild(innerElement);
			this.#innerElement.next(undefined);
		}
	}

	public destroy() {
		super.destroy();
		// TODO: Make sure to clean up..
	}
}<|MERGE_RESOLUTION|>--- conflicted
+++ resolved
@@ -8,18 +8,13 @@
 } from '@umbraco-ui/uui';
 import { BehaviorSubject } from 'rxjs';
 import { UmbRouterSlotElement } from '@umbraco-cms/internal/router';
+import { UmbController, UmbControllerHostElement } from '@umbraco-cms/backoffice/controller-api';
+import { createExtensionElement } from '@umbraco-cms/backoffice/extension-api';
+import { ManifestModal, umbExtensionsRegistry } from '../extension-registry';
 import { UmbModalConfig, UmbModalType } from './modal.context';
 import { UmbModalToken } from './token/modal-token';
 import { UmbId } from '@umbraco-cms/backoffice/id';
-import { createExtensionElement } from '@umbraco-cms/backoffice/extension-api';
 import { UmbObserverController } from '@umbraco-cms/backoffice/observable-api';
-<<<<<<< HEAD
-import { UmbController, UmbControllerHostElement } from '@umbraco-cms/backoffice/controller';
-import type { ManifestModal } from '@umbraco-cms/backoffice/extensions-registry';
-=======
-import type { UmbControllerHostElement } from '@umbraco-cms/backoffice/controller-api';
-import { ManifestModal, umbExtensionsRegistry } from '@umbraco-cms/backoffice/extension-registry';
->>>>>>> dced783e
 
 /**
  * Type which omits the real submit method, and replaces it with a submit method which accepts an optional argument depending on the generic type.
@@ -95,7 +90,7 @@
 		});
 
 		this.modalElement = this.#createContainerElement();
-<<<<<<< HEAD
+
 		/**
 		 *
 		 * Maybe we could just get a Modal Router Slot. But it needs to have the ability to actually inject via slot. so the modal inner element can be within.
@@ -105,10 +100,7 @@
 			this.#modalRouterElement.parent = router;
 		}
 		this.modalElement.appendChild(this.#modalRouterElement);
-		this.#observeModal(modalAlias.toString(), data);
-=======
 		this.#observeModal(modalAlias.toString(), combinedData);
->>>>>>> dced783e
 	}
 
 	public hostConnected() {
