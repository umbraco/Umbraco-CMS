--- conflicted
+++ resolved
@@ -12,7 +12,7 @@
 //const __dirname = import.meta.dirname;
 
 // Adjust this number as needed.
-const MAX_CIRCULAR_DEPENDENCIES = 4;
+const MAX_CIRCULAR_DEPENDENCIES = 3;
 
 const IS_GITHUB_ACTIONS = process.env.GITHUB_ACTIONS === 'true';
 const IS_AZURE_PIPELINES = process.env.TF_BUILD === 'true';
@@ -56,11 +56,6 @@
 	*/
 
 	// TODO: Remove this check and set an exit with argument 1 when we have fixed all circular dependencies.
-<<<<<<< HEAD
-	// The current threshold for circular dependencies is set to 3. Adjust this number as needed.
-	const MAX_CIRCULAR_DEPENDENCIES = 3;
-=======
->>>>>>> 3bd66b89
 	if (circular.length > MAX_CIRCULAR_DEPENDENCIES) {
 		process.exit(1);
 	} else if (circular.length < MAX_CIRCULAR_DEPENDENCIES) {
