/**
 * This module is used to detect circular dependencies in the Umbraco backoffice.
 * It is used in the build process to ensure that we don't have circular dependencies.
 * @example node devops/circular/index.js src
 * @author Umbraco HQ
 */

import madge from 'madge';
import { join } from 'path';
//import { mkdirSync } from 'fs';

//const __dirname = import.meta.dirname;

// Adjust this number as needed.
<<<<<<< HEAD
const MAX_CIRCULAR_DEPENDENCIES = 2;
=======
const MAX_CIRCULAR_DEPENDENCIES = 4;
>>>>>>> 4087f3fa

const IS_GITHUB_ACTIONS = process.env.GITHUB_ACTIONS === 'true';
const IS_AZURE_PIPELINES = process.env.TF_BUILD === 'true';
const baseDir = process.argv[2] || 'src';
const specificPaths = (process.argv[3] || '').split(',');

console.log('Scanning for circular dependencies in:', baseDir);

const madgeSetup = await madge(specificPaths, {
	baseDir,
	fileExtensions: ['ts'],
	tsConfig: join(baseDir, 'tsconfig.build.json'),
	detectiveOptions: {
		ts: {
			skipTypeImports: true,
			skipAsyncImports: true,
		},
	},
});

console.log('-'.repeat(80));

const circular = madgeSetup.circular();

if (circular.length) {
	console.error(circular.length, 'circular dependencies detected:\n');
	for (let i = 0; i < circular.length; i++) {
		printCircularDependency(circular[i], i + 1);
	}
	console.error('\nPlease fix the circular dependencies before proceeding.\n');

	/*
	// Curently disabled as we don't have Graphviz installed on the CI servers neither do we use this visualization currently.
	// Ideally its an opt in feature that is triggered by a environment variable.
	try {
		const imagePath = join(__dirname, '../../madge');
		mkdirSync(imagePath, { recursive: true });
		const image = await madgeSetup.image(join(imagePath, 'circular.svg'), true);
		console.log('Circular dependencies graph generated:', image);
	} catch { console.warn('No image generated. Make sure Graphviz is in your $PATH if you want a visualization'); }
	*/

	// TODO: Remove this check and set an exit with argument 1 when we have fixed all circular dependencies.
	if (circular.length > MAX_CIRCULAR_DEPENDENCIES) {
		process.exit(1);
	} else if (circular.length < MAX_CIRCULAR_DEPENDENCIES) {
		console.error(
			`\nYou have fewer circular dependencies (${circular.length}) than anticipated (${MAX_CIRCULAR_DEPENDENCIES}). That is great!\n`,
		);
		console.error(
			`(Now please adjust the number in MAX_CIRCULAR_DEPENDENCIES to ${circular.length} in devops/circular/index.js).\n`,
		);
		process.exit(1);
	} else {
		process.exit(0);
	}
}

console.log('\nNo circular dependencies detected.\n');
process.exit(0);

/**
 *
 * @param {string[]} circular The circular dependencies.
 * @param {number} idx The index of the circular dependency.
 */
function printCircularDependency(circular, idx) {
	circular = circular.map((file) => `${baseDir}/${file}`);
	const circularPath = circular.join(' -> ');

	if (IS_GITHUB_ACTIONS) {
		console.error(
			`::error file=${circular[0]},title=Circular dependency::Circular dependencies detected: ${circularPath}`,
		);
	} else if (IS_AZURE_PIPELINES) {
		console.error(
			`##vso[task.logissue type=error;sourcepath=${circular[0]};]Circular dependencies detected: ${circularPath}`,
		);
	} else {
		console.error(idx, '=', circularPath, '\n');
	}
}<|MERGE_RESOLUTION|>--- conflicted
+++ resolved
@@ -12,11 +12,7 @@
 //const __dirname = import.meta.dirname;
 
 // Adjust this number as needed.
-<<<<<<< HEAD
-const MAX_CIRCULAR_DEPENDENCIES = 2;
-=======
-const MAX_CIRCULAR_DEPENDENCIES = 4;
->>>>>>> 4087f3fa
+const MAX_CIRCULAR_DEPENDENCIES = 1;
 
 const IS_GITHUB_ACTIONS = process.env.GITHUB_ACTIONS === 'true';
 const IS_AZURE_PIPELINES = process.env.TF_BUILD === 'true';
