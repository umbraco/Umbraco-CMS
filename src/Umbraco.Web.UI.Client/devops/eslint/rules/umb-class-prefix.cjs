const ALLOWED_PREFIXES = ['Umb', 'Example'];

/** @type {import('eslint').Rule.RuleModule} */
module.exports = {
	meta: {
		type: 'problem',
		docs: {
			description: 'Ensure that all class declarations are prefixed with "Umb"',
			category: 'Best Practices',
			recommended: true,
		},
		schema: [],
	},
	create: function (context) {
		function checkClassName(node) {
<<<<<<< HEAD
			if (node.id && node.id.name && !ALLOWED_PREFIXES.some(prefix => node.id.name.startsWith(prefix))) {
=======
			if (node.id && node.id.name && !ALLOWED_PREFIXES.some((prefix) => node.id.name.startsWith(prefix))) {
>>>>>>> 39b395c0
				context.report({
					node: node.id,
					message: `Class declaration should be prefixed with one of the following prefixes: ${ALLOWED_PREFIXES.join(', ')}`,
				});
			}
		}

		return {
			ClassDeclaration: checkClassName,
		};
	},
};<|MERGE_RESOLUTION|>--- conflicted
+++ resolved
@@ -13,11 +13,7 @@
 	},
 	create: function (context) {
 		function checkClassName(node) {
-<<<<<<< HEAD
-			if (node.id && node.id.name && !ALLOWED_PREFIXES.some(prefix => node.id.name.startsWith(prefix))) {
-=======
 			if (node.id && node.id.name && !ALLOWED_PREFIXES.some((prefix) => node.id.name.startsWith(prefix))) {
->>>>>>> 39b395c0
 				context.report({
 					node: node.id,
 					message: `Class declaration should be prefixed with one of the following prefixes: ${ALLOWED_PREFIXES.join(', ')}`,
