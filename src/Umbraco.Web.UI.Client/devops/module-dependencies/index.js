import fs from 'fs';
import path from 'path';
import { createImportMap } from '../importmap/index.js';

<<<<<<< HEAD
const ILLEGAL_CORE_IMPORTS_THRESHOLD = 6;
const SELF_IMPORTS_THRESHOLD = 11;
=======
const ILLEGAL_CORE_IMPORTS_THRESHOLD = 7;
const SELF_IMPORTS_THRESHOLD = 9;
>>>>>>> 37e25c3b

const clientProjectRoot = path.resolve(import.meta.dirname, '../../');
const modulePrefix = '@umbraco-cms/backoffice/';

// Regex patterns to match import and require statements
const importRegex = /import\s+(?:[^'"]+\s+from\s+)?['"]([^'"]+)['"]/g;

const importMap = createImportMap({
	rootDir: './src',
});

const importMapEntries = Object.entries(importMap.imports);
const coreModules = importMapEntries.filter(([key, value]) => value.includes('/packages/core/'));

const packageModules = importMapEntries.filter(
	([key, value]) => value.includes('/packages/') && !value.includes('/packages/core/'),
);
const packageModuleAliases = packageModules.map(([key]) => key);

/**
 * Recursively walk through a directory and return all file paths
 */
function getAllFiles(dirPath, arrayOfFiles = []) {
	const files = fs.readdirSync(dirPath);

	files.forEach((file) => {
		const fullPath = path.join(dirPath, file);
		if (fs.statSync(fullPath).isDirectory()) {
			getAllFiles(fullPath, arrayOfFiles);
		} else {
			arrayOfFiles.push(fullPath);
		}
	});

	return arrayOfFiles;
}

/**
 * Scan a file and extract import statements
 */
function getImportsInFile(filePath) {
	const ext = path.extname(filePath);
	if (filePath.includes('.stories.ts')) return [];
	if (filePath.includes('.test.ts')) return [];
	if (!['.ts'].includes(ext)) return [];

	const content = fs.readFileSync(filePath, 'utf-8');

	// remove all comments from the content
	const regex = /\/\/.*|\/\*[\s\S]*?\*\//gm;
	const cleanedContent = content.replace(regex, '');

	const imports = [];

	let match;
	while ((match = importRegex.exec(cleanedContent)) !== null) {
		imports.push({ type: 'import', value: match[1] });
	}

	return imports;
}

// Entry point
function getAllImportsFromFolder(startPath) {
	if (!fs.existsSync(startPath)) {
		console.error(`Path does not exist: ${startPath}`);
		return;
	}

	const files = getAllFiles(startPath);

	const imports = files
		.map((file) => {
			return getImportsInFile(file);
		})
		.flat()
		.filter(Boolean);

	return imports;
}

function getFolderPathFromModuleAlias(moduleAlias) {
	const importMapEntry = importMapEntries.find(([key]) => key === moduleAlias);
	if (!importMapEntry) {
		throw new Error(`Module not found: ${moduleAlias}`);
	}

	// remove everything after the last /
	const lastSlashIndex = importMapEntry[1].lastIndexOf('/');
	const modulePath = importMapEntry[1].substring(0, lastSlashIndex);

	return modulePath;
}

function getUmbracoModuleImportsInModule(moduleAlias) {
	const modulePath = getFolderPathFromModuleAlias(moduleAlias);
	const targetFolder = path.resolve(clientProjectRoot, modulePath);
	const imports = getAllImportsFromFolder(targetFolder);
	const importValues = imports.map((imp) => imp.value);
	const uniqueImports = [...new Set(importValues)];
	const umbracoModuleImports = uniqueImports
		.filter((imp) => imp.startsWith(modulePrefix))
		.sort((a, b) => a.localeCompare(b));
	return umbracoModuleImports;
}

function reportIllegalImportsFromCore() {
	console.error(`🔍 Scanning core modules for importing packages...`);
	console.log(`\n`);

	let total = 0;
	// Check if any of the core modules import one of the package modules
	// Run through all core modules and find the imports
	coreModules.forEach(([alias, path]) => {
		const importsInModule = getUmbracoModuleImportsInModule(alias);

		// Check if any of the imports are in the package modules
		const illegalImports = importsInModule.filter((imp) => packageModuleAliases.includes(imp));

		// If there are no illegal imports, skip
		if (illegalImports.length === 0) {
			return;
		}

		// If there are illegal imports, log them
		console.error(`🚨 ${alias}: Illegal imports found:`);
		illegalImports.forEach((imp) => {
			console.error(`  → ${imp}`);
		});
		console.log(`\n`);
		total++;
	});

	if (total > ILLEGAL_CORE_IMPORTS_THRESHOLD) {
		throw new Error(
			`Illegal imports found in ${total} core modules. ${total - ILLEGAL_CORE_IMPORTS_THRESHOLD} more than the threshold.`,
		);
	} else {
		console.log(
			`✅ Success! Still (${total}) under the threshold of ${ILLEGAL_CORE_IMPORTS_THRESHOLD} illegal imports. `,
		);
	}

	console.log(`\n\n`);
}

function reportSelfImportsFromModules() {
	console.error(`🔍 Scanning all modules for importing itself...`);
	console.log(`\n`);

	let total = 0;

	importMapEntries.forEach(([alias, path]) => {
		const importsInModule = getUmbracoModuleImportsInModule(alias);
		const selfImports = importsInModule.filter((imp) => imp === alias);

		// If there are no self imports, skip
		if (selfImports.length === 0) {
			return;
		}

		// If there are self imports, log them
		console.error(`🚨 ${alias} is importing itself`);
		total++;
	});

	console.log(`\n`);

	if (total > SELF_IMPORTS_THRESHOLD) {
		throw new Error(
			`Self imports found in ${total} modules. ${total - SELF_IMPORTS_THRESHOLD} more than the threshold.`,
		);
	} else {
		console.log(`✅ Success! Still (${total}) under the threshold of ${SELF_IMPORTS_THRESHOLD} self imports.`);
	}

	console.log(`\n\n`);
}

function report() {
	reportIllegalImportsFromCore();
	reportSelfImportsFromModules();
}

report();

// TODO:
// - Check what packages another package depends on (not modules) - This will be used when we split the tsconfig into multiple configs
// - Check for circular module imports<|MERGE_RESOLUTION|>--- conflicted
+++ resolved
@@ -2,13 +2,8 @@
 import path from 'path';
 import { createImportMap } from '../importmap/index.js';
 
-<<<<<<< HEAD
 const ILLEGAL_CORE_IMPORTS_THRESHOLD = 6;
-const SELF_IMPORTS_THRESHOLD = 11;
-=======
-const ILLEGAL_CORE_IMPORTS_THRESHOLD = 7;
-const SELF_IMPORTS_THRESHOLD = 9;
->>>>>>> 37e25c3b
+const SELF_IMPORTS_THRESHOLD = 8;
 
 const clientProjectRoot = path.resolve(import.meta.dirname, '../../');
 const modulePrefix = '@umbraco-cms/backoffice/';
