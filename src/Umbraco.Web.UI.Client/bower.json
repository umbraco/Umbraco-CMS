{
  "name": "Umbraco",
  "version": "7",
  "homepage": "https://github.com/umbraco/Umbraco-CMS",
  "authors": [
    "Shannon <sdeminick@umbraco.com>"
  ],
  "description": "Umbraco CMS",
  "license": "MIT",
  "private": true,
  "ignore": [
    "**/.*",
    "node_modules",
    "bower_components",
    "test",
    "tests"
  ],
<<<<<<< HEAD
  
=======
>>>>>>> 7503a832
  "dependencies": {
    "typeahead.js": "~0.10.5",
    "underscore": "~1.7.0",
    "rgrove-lazyload": "*",
    "bootstrap-social": "~4.8.0",
    "jquery": "2.0.3",
    "jquery-file-upload": "~9.4.0",
    "jquery-ui": "1.10.3",
    "angular-dynamic-locale": "~0.1.27",
<<<<<<< HEAD
    "ng-file-upload": "~3.0.2"
  },

  "exportsOverride": {
    "rgrove-lazyload": {
      "": "lazyload.js"
    },
    "typeahead.js": {
      "": "dist/typeahead.bundle.min.js"
    },
    "underscore": {
      "": "underscore-min.{js,map}"
    },
    "angular-dynamic-locale": {
      "": "tmhDynamicLocale.min.{js,js.map}"
    },
    "bootstrap-social": {
      "": "bootstrap-social.css"
    },
    "font-awesome": {
      "css": "css/font-awesome.min.css",
      "fonts": "fonts/*"
    },
    "bootstrap": {
      "ignore": "*.ignore"
    },
    "jquery": {
      "": "jquery.min.{js,map}"
    },
    "jquery-file-upload": {
      "": "**/jquery.{fileupload,fileupload-process,fileupload-angular,fileupload-image}.js"
    },
    "jquery-ui": {
      "": "ui/minified/jquery-ui.min.js"
    },
    "ng-file-upload": {
      "": "angular-file-upload.min.js"
    },
    "blueimp-load-image": {
      "": "js/load-image.all.min.js"
    },
    "blueimp-tmpl": {
      "ignore": "*.ignore"
    },
    "blueimp-canvas-to-blob": {
      "ignore": "*.ignore"
    }
=======
    "tinymce": "~4.1.10",
    "bootstrap-tabdrop": "~1.0.0"
>>>>>>> 7503a832
  }
}<|MERGE_RESOLUTION|>--- conflicted
+++ resolved
@@ -15,10 +15,7 @@
     "test",
     "tests"
   ],
-<<<<<<< HEAD
   
-=======
->>>>>>> 7503a832
   "dependencies": {
     "typeahead.js": "~0.10.5",
     "underscore": "~1.7.0",
@@ -28,57 +25,10 @@
     "jquery-file-upload": "~9.4.0",
     "jquery-ui": "1.10.3",
     "angular-dynamic-locale": "~0.1.27",
-<<<<<<< HEAD
     "ng-file-upload": "~3.0.2"
+    "tinymce": "~4.1.10",
+    "bootstrap-tabdrop": "~1.0.0"
   },
 
-  "exportsOverride": {
-    "rgrove-lazyload": {
-      "": "lazyload.js"
-    },
-    "typeahead.js": {
-      "": "dist/typeahead.bundle.min.js"
-    },
-    "underscore": {
-      "": "underscore-min.{js,map}"
-    },
-    "angular-dynamic-locale": {
-      "": "tmhDynamicLocale.min.{js,js.map}"
-    },
-    "bootstrap-social": {
-      "": "bootstrap-social.css"
-    },
-    "font-awesome": {
-      "css": "css/font-awesome.min.css",
-      "fonts": "fonts/*"
-    },
-    "bootstrap": {
-      "ignore": "*.ignore"
-    },
-    "jquery": {
-      "": "jquery.min.{js,map}"
-    },
-    "jquery-file-upload": {
-      "": "**/jquery.{fileupload,fileupload-process,fileupload-angular,fileupload-image}.js"
-    },
-    "jquery-ui": {
-      "": "ui/minified/jquery-ui.min.js"
-    },
-    "ng-file-upload": {
-      "": "angular-file-upload.min.js"
-    },
-    "blueimp-load-image": {
-      "": "js/load-image.all.min.js"
-    },
-    "blueimp-tmpl": {
-      "ignore": "*.ignore"
-    },
-    "blueimp-canvas-to-blob": {
-      "ignore": "*.ignore"
-    }
-=======
-    "tinymce": "~4.1.10",
-    "bootstrap-tabdrop": "~1.0.0"
->>>>>>> 7503a832
   }
 }