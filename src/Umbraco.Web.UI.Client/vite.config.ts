import { defineConfig, PluginOption } from 'vite';
import { viteStaticCopy } from 'vite-plugin-static-copy';
import viteTSConfigPaths from 'vite-tsconfig-paths';

export const plugins: PluginOption[] = [
	viteStaticCopy({
		targets: [
			{
				src: 'public-assets/icons/*.js',
				dest: 'icons',
			},
		],
	}),
	viteTSConfigPaths(),
];

// https://vitejs.dev/config/
export default defineConfig({
	build: {
		sourcemap: true,
	},
<<<<<<< HEAD
	plugins: [
		viteStaticCopy({
			targets: [
				{
					src: 'public-assets/icons/*.js',
					dest: 'icons',
				},
				{
					src: 'public-assets/App_Plugins/*.js',
					dest: 'App_Plugins',
				},
				{
					src: 'public-assets/css/*.css',
					dest: 'css',
				}
			],
		}),
		viteTSConfigPaths(),
	],
=======
	plugins,
>>>>>>> b70b737e
});<|MERGE_RESOLUTION|>--- conflicted
+++ resolved
@@ -19,27 +19,5 @@
 	build: {
 		sourcemap: true,
 	},
-<<<<<<< HEAD
-	plugins: [
-		viteStaticCopy({
-			targets: [
-				{
-					src: 'public-assets/icons/*.js',
-					dest: 'icons',
-				},
-				{
-					src: 'public-assets/App_Plugins/*.js',
-					dest: 'App_Plugins',
-				},
-				{
-					src: 'public-assets/css/*.css',
-					dest: 'css',
-				}
-			],
-		}),
-		viteTSConfigPaths(),
-	],
-=======
 	plugins,
->>>>>>> b70b737e
 });