

export type AllowedDocumentTypeModel = {
        id: string
name: string
description?: string | null
icon?: string | null
    };

export type AllowedMediaTypeModel = {
        id: string
name: string
description?: string | null
icon?: string | null
    };

export type AuditLogResponseModel = {
        user: ReferenceByIdModel
timestamp: string
logType: AuditTypeModel
comment?: string | null
parameters?: string | null
    };

export enum AuditTypeModel {
    NEW = 'New',
    SAVE = 'Save',
    SAVE_VARIANT = 'SaveVariant',
    OPEN = 'Open',
    DELETE = 'Delete',
    PUBLISH = 'Publish',
    PUBLISH_VARIANT = 'PublishVariant',
    SEND_TO_PUBLISH = 'SendToPublish',
    SEND_TO_PUBLISH_VARIANT = 'SendToPublishVariant',
    UNPUBLISH = 'Unpublish',
    UNPUBLISH_VARIANT = 'UnpublishVariant',
    MOVE = 'Move',
    COPY = 'Copy',
    ASSIGN_DOMAIN = 'AssignDomain',
    PUBLIC_ACCESS = 'PublicAccess',
    SORT = 'Sort',
    NOTIFY = 'Notify',
    SYSTEM = 'System',
    ROLL_BACK = 'RollBack',
    PACKAGER_INSTALL = 'PackagerInstall',
    PACKAGER_UNINSTALL = 'PackagerUninstall',
    CUSTOM = 'Custom',
    CONTENT_VERSION_PREVENT_CLEANUP = 'ContentVersionPreventCleanup',
    CONTENT_VERSION_ENABLE_CLEANUP = 'ContentVersionEnableCleanup'
}

export type AvailableDocumentTypeCompositionResponseModel = {
        id: string
name: string
icon: string
folderPath: Array<string>
isCompatible: boolean
    };

export type AvailableMediaTypeCompositionResponseModel = {
        id: string
name: string
icon: string
folderPath: Array<string>
isCompatible: boolean
    };

export type AvailableMemberTypeCompositionResponseModel = {
        id: string
name: string
icon: string
folderPath: Array<string>
isCompatible: boolean
    };

export type ChangePasswordCurrentUserRequestModel = {
        newPassword: string
oldPassword?: string | null
    };

export type ChangePasswordUserRequestModel = {
        newPassword: string
    };

export enum CompositionTypeModel {
    COMPOSITION = 'Composition',
    INHERITANCE = 'Inheritance'
}

export type ConsentLevelPresentationModel = {
        level: TelemetryLevelModel
description: string
    };

export type CopyDataTypeRequestModel = {
        target?: ReferenceByIdModel | null
    };

export type CopyDocumentRequestModel = {
        target?: ReferenceByIdModel | null
relateToOriginal: boolean
includeDescendants: boolean
    };

export type CopyDocumentTypeRequestModel = {
        target?: ReferenceByIdModel | null
    };

export type CopyMediaTypeRequestModel = {
        target?: ReferenceByIdModel | null
    };

export type CreateDataTypeRequestModel = {
        name: string
editorAlias: string
editorUiAlias: string
values: Array<DataTypePropertyPresentationModel>
id?: string | null
parent?: ReferenceByIdModel | null
    };

export type CreateDictionaryItemRequestModel = {
        name: string
translations: Array<DictionaryItemTranslationModel>
id?: string | null
parent?: ReferenceByIdModel | null
    };

export type CreateDocumentBlueprintFromDocumentRequestModel = {
        document: ReferenceByIdModel
id?: string | null
name: string
parent?: ReferenceByIdModel | null
    };

export type CreateDocumentBlueprintRequestModel = {
        values: Array<DocumentValueModel>
variants: Array<DocumentVariantRequestModel>
id?: string | null
parent?: ReferenceByIdModel | null
documentType: ReferenceByIdModel
    };

export type CreateDocumentRequestModel = {
        values: Array<DocumentValueModel>
variants: Array<DocumentVariantRequestModel>
id?: string | null
parent?: ReferenceByIdModel | null
documentType: ReferenceByIdModel
template?: ReferenceByIdModel | null
    };

export type CreateDocumentTypePropertyTypeContainerRequestModel = {
        id: string
parent?: ReferenceByIdModel | null
name?: string | null
type: string
sortOrder: number
    };

export type CreateDocumentTypePropertyTypeRequestModel = {
        id: string
container?: ReferenceByIdModel | null
sortOrder: number
alias: string
name: string
description?: string | null
dataType: ReferenceByIdModel
variesByCulture: boolean
variesBySegment: boolean
validation: PropertyTypeValidationModel
appearance: PropertyTypeAppearanceModel
    };

export type CreateDocumentTypeRequestModel = {
        alias: string
name: string
description?: string | null
icon: string
allowedAsRoot: boolean
variesByCulture: boolean
variesBySegment: boolean
collection?: ReferenceByIdModel | null
isElement: boolean
properties: Array<CreateDocumentTypePropertyTypeRequestModel>
containers: Array<CreateDocumentTypePropertyTypeContainerRequestModel>
id?: string | null
parent?: ReferenceByIdModel | null
allowedTemplates: Array<ReferenceByIdModel>
defaultTemplate?: ReferenceByIdModel | null
cleanup: DocumentTypeCleanupModel
allowedDocumentTypes: Array<DocumentTypeSortModel>
compositions: Array<DocumentTypeCompositionModel>
    };

export type CreateFolderRequestModel = {
        name: string
id?: string | null
parent?: ReferenceByIdModel | null
    };

export type CreateInitialPasswordUserRequestModel = {
        user: ReferenceByIdModel
token: string
password: string
    };

export type CreateLanguageRequestModel = {
        name: string
isDefault: boolean
isMandatory: boolean
fallbackIsoCode?: string | null
isoCode: string
    };

export type CreateMediaRequestModel = {
        values: Array<MediaValueModel>
variants: Array<MediaVariantRequestModel>
id?: string | null
parent?: ReferenceByIdModel | null
mediaType: ReferenceByIdModel
    };

export type CreateMediaTypePropertyTypeContainerRequestModel = {
        id: string
parent?: ReferenceByIdModel | null
name?: string | null
type: string
sortOrder: number
    };

export type CreateMediaTypePropertyTypeRequestModel = {
        id: string
container?: ReferenceByIdModel | null
sortOrder: number
alias: string
name: string
description?: string | null
dataType: ReferenceByIdModel
variesByCulture: boolean
variesBySegment: boolean
validation: PropertyTypeValidationModel
appearance: PropertyTypeAppearanceModel
    };

export type CreateMediaTypeRequestModel = {
        alias: string
name: string
description?: string | null
icon: string
allowedAsRoot: boolean
variesByCulture: boolean
variesBySegment: boolean
isElement: boolean
properties: Array<CreateMediaTypePropertyTypeRequestModel>
containers: Array<CreateMediaTypePropertyTypeContainerRequestModel>
id?: string | null
parent?: ReferenceByIdModel | null
allowedMediaTypes: Array<MediaTypeSortModel>
compositions: Array<MediaTypeCompositionModel>
collection?: ReferenceByIdModel | null
    };

export type CreateMemberGroupRequestModel = {
        name: string
id?: string | null
    };

export type CreateMemberRequestModel = {
        values: Array<MemberValueModel>
variants: Array<MemberVariantRequestModel>
id?: string | null
email: string
username: string
password: string
memberType: ReferenceByIdModel
groups?: Array<string> | null
isApproved: boolean
    };

export type CreateMemberTypePropertyTypeContainerRequestModel = {
        id: string
parent?: ReferenceByIdModel | null
name?: string | null
type: string
sortOrder: number
    };

export type CreateMemberTypePropertyTypeRequestModel = {
        id: string
container?: ReferenceByIdModel | null
sortOrder: number
alias: string
name: string
description?: string | null
dataType: ReferenceByIdModel
variesByCulture: boolean
variesBySegment: boolean
validation: PropertyTypeValidationModel
appearance: PropertyTypeAppearanceModel
isSensitive: boolean
visibility: MemberTypePropertyTypeVisibilityModel
    };

export type CreateMemberTypeRequestModel = {
        alias: string
name: string
description?: string | null
icon: string
allowedAsRoot: boolean
variesByCulture: boolean
variesBySegment: boolean
collection?: ReferenceByIdModel | null
isElement: boolean
properties: Array<CreateMemberTypePropertyTypeRequestModel>
containers: Array<CreateMemberTypePropertyTypeContainerRequestModel>
id?: string | null
compositions: Array<MemberTypeCompositionModel>
    };

export type CreatePackageRequestModel = {
        name: string
contentNodeId?: string | null
contentLoadChildNodes: boolean
mediaIds: Array<string>
mediaLoadChildNodes: boolean
documentTypes: Array<string>
mediaTypes: Array<string>
dataTypes: Array<string>
templates: Array<string>
partialViews: Array<string>
stylesheets: Array<string>
scripts: Array<string>
languages: Array<string>
dictionaryItems: Array<string>
id?: string | null
    };

export type CreatePartialViewFolderRequestModel = {
        name: string
parent?: FileSystemFolderModel | null
    };

export type CreatePartialViewRequestModel = {
        name: string
parent?: FileSystemFolderModel | null
content: string
    };

export type CreateScriptFolderRequestModel = {
        name: string
parent?: FileSystemFolderModel | null
    };

export type CreateScriptRequestModel = {
        name: string
parent?: FileSystemFolderModel | null
content: string
    };

export type CreateStylesheetFolderRequestModel = {
        name: string
parent?: FileSystemFolderModel | null
    };

export type CreateStylesheetRequestModel = {
        name: string
parent?: FileSystemFolderModel | null
content: string
    };

export type CreateTemplateRequestModel = {
        name: string
alias: string
content?: string | null
id?: string | null
    };

export type CreateUserDataRequestModel = {
        group: string
identifier: string
value: string
key?: string | null
    };

export type CreateUserGroupRequestModel = {
        name: string
alias: string
icon?: string | null
sections: Array<string>
languages: Array<string>
hasAccessToAllLanguages: boolean
documentStartNode?: ReferenceByIdModel | null
documentRootAccess: boolean
mediaStartNode?: ReferenceByIdModel | null
mediaRootAccess: boolean
fallbackPermissions: Array<string>
permissions: Array<DocumentPermissionPresentationModel | UnknownTypePermissionPresentationModel>
id?: string | null
    };

export type CreateUserRequestModel = {
        email: string
userName: string
name: string
userGroupIds: Array<string>
id?: string | null
    };

export type CreateWebhookRequestModel = {
        enabled: boolean
url: string
contentTypeKeys: Array<string>
headers: Record<string, string>
id?: string | null
events: Array<string>
    };

export type CultureAndScheduleRequestModel = {
        culture?: string | null
schedule?: ScheduleRequestModel | null
    };

export type CultureReponseModel = {
        name: string
englishName: string
    };

export type CurrenUserConfigurationResponseModel = {
        keepUserLoggedIn: boolean
usernameIsEmail: boolean
passwordConfiguration: PasswordConfigurationResponseModel
    };

export type CurrentUserResponseModel = {
        id: string
email: string
userName: string
name: string
languageIsoCode?: string | null
documentStartNodeIds: Array<string>
hasDocumentRootAccess: boolean
mediaStartNodeIds: Array<string>
hasMediaRootAccess: boolean
avatarUrls: Array<string>
languages: Array<string>
hasAccessToAllLanguages: boolean
hasAccessToSensitiveData: boolean
fallbackPermissions: Array<string>
permissions: Array<DocumentPermissionPresentationModel | UnknownTypePermissionPresentationModel>
allowedSections: Array<string>
isAdmin: boolean
    };

export enum DataTypeChangeModeModel {
    TRUE = 'True',
    FALSE = 'False',
    FALSE_WITH_HELP_TEXT = 'FalseWithHelpText'
}

export type DataTypeItemResponseModel = {
        id: string
name: string
editorUiAlias?: string | null
isDeletable: boolean
    };

export type DataTypePropertyPresentationModel = {
        alias: string
value?: unknown
    };

export type DataTypePropertyReferenceModel = {
        name: string
alias: string
    };

export type DataTypeReferenceResponseModel = {
        id: string
type: string
properties: Array<DataTypePropertyReferenceModel>
    };

export type DataTypeResponseModel = {
        name: string
editorAlias: string
editorUiAlias: string
values: Array<DataTypePropertyPresentationModel>
id: string
isDeletable: boolean
canIgnoreStartNodes: boolean
    };

export type DataTypeTreeItemResponseModel = {
        hasChildren: boolean
id: string
parent?: ReferenceByIdModel | null
name: string
isFolder: boolean
editorUiAlias?: string | null
isDeletable: boolean
    };

export type DatabaseInstallRequestModel = {
        id: string
providerName: string
server?: string | null
name?: string | null
username?: string | null
password?: string | null
useIntegratedAuthentication: boolean
connectionString?: string | null
trustServerCertificate: boolean
    };

export type DatabaseSettingsPresentationModel = {
        id: string
sortOrder: number
displayName: string
defaultDatabaseName: string
providerName: string
isConfigured: boolean
requiresServer: boolean
serverPlaceholder: string
requiresCredentials: boolean
supportsIntegratedAuthentication: boolean
requiresConnectionTest: boolean
    };

export type DatatypeConfigurationResponseModel = {
        canBeChanged: DataTypeChangeModeModel
documentListViewId: string
mediaListViewId: string
    };

export type DefaultReferenceResponseModel = {
        id: string
name?: string | null
type?: string | null
icon?: string | null
    };

export type DeleteUserGroupsRequestModel = {
        userGroupIds: Array<string>
    };

export type DeleteUsersRequestModel = {
        userIds: Array<string>
    };

export type DictionaryItemItemResponseModel = {
        id: string
name: string
    };

export type DictionaryItemResponseModel = {
        name: string
translations: Array<DictionaryItemTranslationModel>
id: string
    };

export type DictionaryItemTranslationModel = {
        isoCode: string
translation: string
    };

export type DictionaryOverviewResponseModel = {
        name?: string | null
id: string
parent?: ReferenceByIdModel | null
translatedIsoCodes: Array<string>
    };

export enum DirectionModel {
    ASCENDING = 'Ascending',
    DESCENDING = 'Descending'
}

export type DisableUserRequestModel = {
        userIds: Array<string>
    };

export type DocumentBlueprintItemResponseModel = {
        id: string
name: string
documentType: DocumentTypeReferenceResponseModel
    };

export type DocumentBlueprintResponseModel = {
        values: Array<DocumentValueModel>
variants: Array<DocumentVariantResponseModel>
id: string
documentType: DocumentTypeReferenceResponseModel
    };

export type DocumentBlueprintTreeItemResponseModel = {
        hasChildren: boolean
id: string
parent?: ReferenceByIdModel | null
name: string
isFolder: boolean
documentType?: DocumentTypeReferenceResponseModel | null
    };

export type DocumentCollectionResponseModel = {
        values: Array<DocumentValueModel>
variants: Array<DocumentVariantResponseModel>
id: string
creator?: string | null
sortOrder: number
documentType: DocumentTypeCollectionReferenceResponseModel
updater?: string | null
    };

export type DocumentConfigurationResponseModel = {
        disableDeleteWhenReferenced: boolean
disableUnpublishWhenReferenced: boolean
allowEditInvariantFromNonDefault: boolean
allowNonExistingSegmentsCreation: boolean
reservedFieldNames: Array<string>
    };

export type DocumentItemResponseModel = {
        id: string
isTrashed: boolean
isProtected: boolean
documentType: DocumentTypeReferenceResponseModel
variants: Array<DocumentVariantItemResponseModel>
    };

export type DocumentNotificationResponseModel = {
        actionId: string
subscribed: boolean
    };

export type DocumentPermissionPresentationModel = {
        $type: string
document: ReferenceByIdModel
verbs: Array<string>
    };

export type DocumentRecycleBinItemResponseModel = {
        id: string
hasChildren: boolean
parent?: ItemReferenceByIdResponseModel | null
documentType: DocumentTypeReferenceResponseModel
variants: Array<DocumentVariantItemResponseModel>
    };

export type DocumentReferenceResponseModel = {
        id: string
name?: string | null
published?: boolean | null
documentType: TrackedReferenceDocumentTypeModel
    };

export type DocumentResponseModel = {
        values: Array<DocumentValueModel>
variants: Array<DocumentVariantResponseModel>
id: string
documentType: DocumentTypeReferenceResponseModel
urls: Array<DocumentUrlInfoModel>
template?: ReferenceByIdModel | null
isTrashed: boolean
    };

export type DocumentTreeItemResponseModel = {
        hasChildren: boolean
parent?: ReferenceByIdModel | null
noAccess: boolean
isTrashed: boolean
id: string
isProtected: boolean
documentType: DocumentTypeReferenceResponseModel
variants: Array<DocumentVariantItemResponseModel>
    };

export type DocumentTypeBlueprintItemResponseModel = {
        id: string
name: string
    };

export type DocumentTypeCleanupModel = {
        preventCleanup: boolean
keepAllVersionsNewerThanDays?: number | null
keepLatestVersionPerDayForDays?: number | null
    };

export type DocumentTypeCollectionReferenceResponseModel = {
        id: string
alias: string
icon: string
    };

export type DocumentTypeCompositionModel = {
        documentType: ReferenceByIdModel
compositionType: CompositionTypeModel
    };

export type DocumentTypeCompositionRequestModel = {
        id?: string | null
currentPropertyAliases: Array<string>
currentCompositeIds: Array<string>
isElement: boolean
    };

export type DocumentTypeCompositionResponseModel = {
        id: string
name: string
icon: string
    };

export type DocumentTypeConfigurationResponseModel = {
        dataTypesCanBeChanged: DataTypeChangeModeModel
disableTemplates: boolean
useSegments: boolean
    };

export type DocumentTypeItemResponseModel = {
        id: string
name: string
isElement: boolean
icon?: string | null
    };

export type DocumentTypePropertyTypeContainerResponseModel = {
        id: string
parent?: ReferenceByIdModel | null
name?: string | null
type: string
sortOrder: number
    };

export type DocumentTypePropertyTypeResponseModel = {
        id: string
container?: ReferenceByIdModel | null
sortOrder: number
alias: string
name: string
description?: string | null
dataType: ReferenceByIdModel
variesByCulture: boolean
variesBySegment: boolean
validation: PropertyTypeValidationModel
appearance: PropertyTypeAppearanceModel
    };

export type DocumentTypeReferenceResponseModel = {
        id: string
icon: string
collection?: ReferenceByIdModel | null
    };

export type DocumentTypeResponseModel = {
        alias: string
name: string
description?: string | null
icon: string
allowedAsRoot: boolean
variesByCulture: boolean
variesBySegment: boolean
collection?: ReferenceByIdModel | null
isElement: boolean
properties: Array<DocumentTypePropertyTypeResponseModel>
containers: Array<DocumentTypePropertyTypeContainerResponseModel>
id: string
allowedTemplates: Array<ReferenceByIdModel>
defaultTemplate?: ReferenceByIdModel | null
cleanup: DocumentTypeCleanupModel
allowedDocumentTypes: Array<DocumentTypeSortModel>
compositions: Array<DocumentTypeCompositionModel>
    };

export type DocumentTypeSortModel = {
        documentType: ReferenceByIdModel
sortOrder: number
    };

export type DocumentTypeTreeItemResponseModel = {
        hasChildren: boolean
id: string
parent?: ReferenceByIdModel | null
name: string
isFolder: boolean
isElement: boolean
icon: string
    };

export type DocumentUrlInfoModel = {
        culture?: string | null
url: string
    };

export type DocumentUrlInfoResponseModel = {
        id: string
urlInfos: Array<DocumentUrlInfoModel>
    };

export type DocumentValueModel = {
        culture?: string | null
segment?: string | null
alias: string
value?: unknown
    };

export type DocumentVariantItemResponseModel = {
        name: string
culture?: string | null
state: DocumentVariantStateModel
    };

export type DocumentVariantRequestModel = {
        culture?: string | null
segment?: string | null
name: string
    };

export type DocumentVariantResponseModel = {
        culture?: string | null
segment?: string | null
name: string
createDate: string
updateDate: string
state: DocumentVariantStateModel
publishDate?: string | null
    };

export enum DocumentVariantStateModel {
    NOT_CREATED = 'NotCreated',
    DRAFT = 'Draft',
    PUBLISHED = 'Published',
    PUBLISHED_PENDING_CHANGES = 'PublishedPendingChanges'
}

export type DocumentVersionItemResponseModel = {
        id: string
document: ReferenceByIdModel
documentType: ReferenceByIdModel
user: ReferenceByIdModel
versionDate: string
isCurrentPublishedVersion: boolean
isCurrentDraftVersion: boolean
preventCleanup: boolean
    };

export type DocumentVersionResponseModel = {
        values: Array<DocumentValueModel>
variants: Array<DocumentVariantResponseModel>
id: string
documentType: DocumentTypeReferenceResponseModel
document?: ReferenceByIdModel | null
    };

export type DomainPresentationModel = {
        domainName: string
isoCode: string
    };

export type DomainsResponseModel = {
        defaultIsoCode?: string | null
domains: Array<DomainPresentationModel>
    };

export type DynamicRootContextRequestModel = {
        id?: string | null
parent: ReferenceByIdModel
culture?: string | null
segment?: string | null
    };

export type DynamicRootQueryOriginRequestModel = {
        alias: string
id?: string | null
    };

export type DynamicRootQueryRequestModel = {
        origin: DynamicRootQueryOriginRequestModel
steps: Array<DynamicRootQueryStepRequestModel>
    };

export type DynamicRootQueryStepRequestModel = {
        alias: string
documentTypeIds: Array<string>
    };

export type DynamicRootRequestModel = {
        context: DynamicRootContextRequestModel
query: DynamicRootQueryRequestModel
    };

export type DynamicRootResponseModel = {
        roots: Array<string>
    };

export type EnableTwoFactorRequestModel = {
        code: string
secret: string
    };

export type EnableUserRequestModel = {
        userIds: Array<string>
    };

export enum EventMessageTypeModel {
    DEFAULT = 'Default',
    INFO = 'Info',
    ERROR = 'Error',
    SUCCESS = 'Success',
    WARNING = 'Warning'
}

export type FieldPresentationModel = {
        name: string
values: Array<string>
    };

export type FileSystemFolderModel = {
        path: string
    };

export type FileSystemTreeItemPresentationModel = {
        hasChildren: boolean
name: string
path: string
parent?: FileSystemFolderModel | null
isFolder: boolean
    };

export type FolderResponseModel = {
        name: string
id: string
    };

export type HealthCheckActionRequestModel = {
        healthCheck: ReferenceByIdModel
alias?: string | null
name?: string | null
description?: string | null
valueRequired: boolean
providedValue?: string | null
providedValueValidation?: string | null
providedValueValidationRegex?: string | null
    };

export type HealthCheckGroupPresentationModel = {
        name: string
checks: Array<HealthCheckModel>
    };

export type HealthCheckGroupResponseModel = {
        name: string
    };

export type HealthCheckGroupWithResultResponseModel = {
        checks: Array<HealthCheckWithResultPresentationModel>
    };

export type HealthCheckModel = {
        id: string
name: string
description?: string | null
    };

export type HealthCheckResultResponseModel = {
        message: string
resultType: StatusResultTypeModel
actions?: Array<HealthCheckActionRequestModel> | null
readMoreLink?: string | null
    };

export type HealthCheckWithResultPresentationModel = {
        id: string
results?: Array<HealthCheckResultResponseModel> | null
    };

export enum HealthStatusModel {
    HEALTHY = 'Healthy',
    UNHEALTHY = 'Unhealthy',
    REBUILDING = 'Rebuilding'
}

export type HelpPageResponseModel = {
        name?: string | null
description?: string | null
url?: string | null
type?: string | null
    };

export type ImportDictionaryRequestModel = {
        temporaryFile: ReferenceByIdModel
parent?: ReferenceByIdModel | null
    };

export type IndexResponseModel = {
        name: string
healthStatus: HealthStatusModel
canRebuild: boolean
searcherName: string
documentCount: number
fieldCount: number
providerProperties?: Record<string, unknown> | null
    };

export type InstallRequestModel = {
        user: UserInstallRequestModel
database: DatabaseInstallRequestModel
telemetryLevel: TelemetryLevelModel
    };

export type InstallSettingsResponseModel = {
        user: UserSettingsPresentationModel
databases: Array<DatabaseSettingsPresentationModel>
    };

export type InviteUserRequestModel = {
        email: string
userName: string
name: string
userGroupIds: Array<string>
id?: string | null
message?: string | null
    };

export type ItemReferenceByIdResponseModel = {
        id: string
    };

export type ItemSortingRequestModel = {
        id: string
sortOrder: number
    };

export type LanguageItemResponseModel = {
        name: string
isoCode: string
    };

export type LanguageResponseModel = {
        name: string
isDefault: boolean
isMandatory: boolean
fallbackIsoCode?: string | null
isoCode: string
    };

export type LinkedLoginModel = {
        providerName: string
providerKey: string
    };

export type LinkedLoginsRequestModel = {
        linkedLogins: Array<LinkedLoginModel>
    };

export type LogLevelCountsReponseModel = {
        information: number
debug: number
warning: number
error: number
fatal: number
    };

export enum LogLevelModel {
    VERBOSE = 'Verbose',
    DEBUG = 'Debug',
    INFORMATION = 'Information',
    WARNING = 'Warning',
    ERROR = 'Error',
    FATAL = 'Fatal'
}

export type LogMessagePropertyPresentationModel = {
        name: string
value?: string | null
    };

export type LogMessageResponseModel = {
        timestamp: string
level: LogLevelModel
messageTemplate?: string | null
renderedMessage?: string | null
properties: Array<LogMessagePropertyPresentationModel>
exception?: string | null
    };

export type LogTemplateResponseModel = {
        messageTemplate?: string | null
count: number
    };

export type LoggerResponseModel = {
        name: string
level: LogLevelModel
    };

export type ManifestResponseModel = {
        name: string
version?: string | null
extensions: Array<unknown>
    };

export type MediaCollectionResponseModel = {
        values: Array<MediaValueModel>
variants: Array<MediaVariantResponseModel>
id: string
creator?: string | null
sortOrder: number
mediaType: MediaTypeCollectionReferenceResponseModel
    };

export type MediaConfigurationResponseModel = {
        disableDeleteWhenReferenced: boolean
disableUnpublishWhenReferenced: boolean
reservedFieldNames: Array<string>
    };

export type MediaItemResponseModel = {
        id: string
isTrashed: boolean
mediaType: MediaTypeReferenceResponseModel
variants: Array<VariantItemResponseModel>
    };

export type MediaRecycleBinItemResponseModel = {
        id: string
hasChildren: boolean
parent?: ItemReferenceByIdResponseModel | null
mediaType: MediaTypeReferenceResponseModel
variants: Array<VariantItemResponseModel>
    };

export type MediaReferenceResponseModel = {
        id: string
name?: string | null
mediaType: TrackedReferenceMediaTypeModel
    };

export type MediaResponseModel = {
        values: Array<MediaValueModel>
variants: Array<MediaVariantResponseModel>
id: string
urls: Array<MediaUrlInfoModel>
isTrashed: boolean
mediaType: MediaTypeReferenceResponseModel
    };

export type MediaTreeItemResponseModel = {
        hasChildren: boolean
parent?: ReferenceByIdModel | null
noAccess: boolean
isTrashed: boolean
id: string
mediaType: MediaTypeReferenceResponseModel
variants: Array<VariantItemResponseModel>
    };

export type MediaTypeCollectionReferenceResponseModel = {
        id: string
alias: string
icon: string
    };

export type MediaTypeCompositionModel = {
        mediaType: ReferenceByIdModel
compositionType: CompositionTypeModel
    };

export type MediaTypeCompositionRequestModel = {
        id?: string | null
currentPropertyAliases: Array<string>
currentCompositeIds: Array<string>
    };

export type MediaTypeCompositionResponseModel = {
        id: string
name: string
icon: string
    };

export type MediaTypeItemResponseModel = {
        id: string
name: string
icon?: string | null
    };

export type MediaTypePropertyTypeContainerResponseModel = {
        id: string
parent?: ReferenceByIdModel | null
name?: string | null
type: string
sortOrder: number
    };

export type MediaTypePropertyTypeResponseModel = {
        id: string
container?: ReferenceByIdModel | null
sortOrder: number
alias: string
name: string
description?: string | null
dataType: ReferenceByIdModel
variesByCulture: boolean
variesBySegment: boolean
validation: PropertyTypeValidationModel
appearance: PropertyTypeAppearanceModel
    };

export type MediaTypeReferenceResponseModel = {
        id: string
icon: string
collection?: ReferenceByIdModel | null
    };

export type MediaTypeResponseModel = {
        alias: string
name: string
description?: string | null
icon: string
allowedAsRoot: boolean
variesByCulture: boolean
variesBySegment: boolean
collection?: ReferenceByIdModel | null
isElement: boolean
properties: Array<MediaTypePropertyTypeResponseModel>
containers: Array<MediaTypePropertyTypeContainerResponseModel>
id: string
allowedMediaTypes: Array<MediaTypeSortModel>
compositions: Array<MediaTypeCompositionModel>
    };

export type MediaTypeSortModel = {
        mediaType: ReferenceByIdModel
sortOrder: number
    };

export type MediaTypeTreeItemResponseModel = {
        hasChildren: boolean
id: string
parent?: ReferenceByIdModel | null
name: string
isFolder: boolean
icon: string
    };

export type MediaUrlInfoModel = {
        culture?: string | null
url: string
    };

export type MediaUrlInfoResponseModel = {
        id: string
urlInfos: Array<MediaUrlInfoModel>
    };

export type MediaValueModel = {
        culture?: string | null
segment?: string | null
alias: string
value?: unknown
    };

export type MediaVariantRequestModel = {
        culture?: string | null
segment?: string | null
name: string
    };

export type MediaVariantResponseModel = {
        culture?: string | null
segment?: string | null
name: string
createDate: string
updateDate: string
    };

export type MemberConfigurationResponseModel = {
        reservedFieldNames: Array<string>
    };

export type MemberGroupItemResponseModel = {
        id: string
name: string
    };

export type MemberGroupResponseModel = {
        name: string
id: string
    };

export type MemberItemResponseModel = {
        id: string
memberType: MemberTypeReferenceResponseModel
variants: Array<VariantItemResponseModel>
    };

export type MemberResponseModel = {
        values: Array<MemberValueModel>
variants: Array<MemberVariantResponseModel>
id: string
email: string
username: string
memberType: MemberTypeReferenceResponseModel
isApproved: boolean
isLockedOut: boolean
isTwoFactorEnabled: boolean
failedPasswordAttempts: number
lastLoginDate?: string | null
lastLockoutDate?: string | null
lastPasswordChangeDate?: string | null
groups: Array<string>
    };

export type MemberTypeCompositionModel = {
        memberType: ReferenceByIdModel
compositionType: CompositionTypeModel
    };

export type MemberTypeCompositionRequestModel = {
        id?: string | null
currentPropertyAliases: Array<string>
currentCompositeIds: Array<string>
    };

export type MemberTypeCompositionResponseModel = {
        id: string
name: string
icon: string
    };

export type MemberTypeItemResponseModel = {
        id: string
name: string
icon?: string | null
    };

export type MemberTypePropertyTypeContainerResponseModel = {
        id: string
parent?: ReferenceByIdModel | null
name?: string | null
type: string
sortOrder: number
    };

export type MemberTypePropertyTypeResponseModel = {
        id: string
container?: ReferenceByIdModel | null
sortOrder: number
alias: string
name: string
description?: string | null
dataType: ReferenceByIdModel
variesByCulture: boolean
variesBySegment: boolean
validation: PropertyTypeValidationModel
appearance: PropertyTypeAppearanceModel
isSensitive: boolean
visibility: MemberTypePropertyTypeVisibilityModel
    };

export type MemberTypePropertyTypeVisibilityModel = {
        memberCanView: boolean
memberCanEdit: boolean
    };

export type MemberTypeReferenceResponseModel = {
        id: string
icon: string
collection?: ReferenceByIdModel | null
    };

export type MemberTypeResponseModel = {
        alias: string
name: string
description?: string | null
icon: string
allowedAsRoot: boolean
variesByCulture: boolean
variesBySegment: boolean
collection?: ReferenceByIdModel | null
isElement: boolean
properties: Array<MemberTypePropertyTypeResponseModel>
containers: Array<MemberTypePropertyTypeContainerResponseModel>
id: string
compositions: Array<MemberTypeCompositionModel>
    };

export type MemberTypeTreeItemResponseModel = {
        hasChildren: boolean
id: string
parent?: ReferenceByIdModel | null
name: string
icon: string
    };

export type MemberValueModel = {
        culture?: string | null
segment?: string | null
alias: string
value?: unknown
    };

export type MemberVariantRequestModel = {
        culture?: string | null
segment?: string | null
name: string
    };

export type MemberVariantResponseModel = {
        culture?: string | null
segment?: string | null
name: string
createDate: string
updateDate: string
    };

export type ModelsBuilderResponseModel = {
        mode: ModelsModeModel
canGenerate: boolean
outOfDateModels: boolean
lastError?: string | null
version?: string | null
modelsNamespace?: string | null
trackingOutOfDateModels: boolean
    };

export enum ModelsModeModel {
    NOTHING = 'Nothing',
    IN_MEMORY_AUTO = 'InMemoryAuto',
    SOURCE_CODE_MANUAL = 'SourceCodeManual',
    SOURCE_CODE_AUTO = 'SourceCodeAuto'
}

export type MoveDataTypeRequestModel = {
        target?: ReferenceByIdModel | null
    };

export type MoveDictionaryRequestModel = {
        target?: ReferenceByIdModel | null
    };

export type MoveDocumentBlueprintRequestModel = {
        target?: ReferenceByIdModel | null
    };

export type MoveDocumentRequestModel = {
        target?: ReferenceByIdModel | null
    };

export type MoveDocumentTypeRequestModel = {
        target?: ReferenceByIdModel | null
    };

export type MoveMediaRequestModel = {
        target?: ReferenceByIdModel | null
    };

export type MoveMediaTypeRequestModel = {
        target?: ReferenceByIdModel | null
    };

export type NamedEntityTreeItemResponseModel = {
        hasChildren: boolean
id: string
parent?: ReferenceByIdModel | null
name: string
    };

export type NoopSetupTwoFactorModel = Record<string, unknown>;

export type NotificationHeaderModel = {
        message: string
category: string
type: EventMessageTypeModel
    };

export type OEmbedResponseModel = {
        markup: string
    };

export type ObjectTypeResponseModel = {
        name?: string | null
id: string
    };

export enum OperatorModel {
    EQUALS = 'Equals',
    NOT_EQUALS = 'NotEquals',
    CONTAINS = 'Contains',
    NOT_CONTAINS = 'NotContains',
    LESS_THAN = 'LessThan',
    LESS_THAN_EQUAL_TO = 'LessThanEqualTo',
    GREATER_THAN = 'GreaterThan',
    GREATER_THAN_EQUAL_TO = 'GreaterThanEqualTo'
}

export type OutOfDateStatusResponseModel = {
        status: OutOfDateTypeModel
    };

export enum OutOfDateTypeModel {
    OUT_OF_DATE = 'OutOfDate',
    CURRENT = 'Current',
    UNKNOWN = 'Unknown'
}

export type PackageConfigurationResponseModel = {
        marketplaceUrl: string
    };

export type PackageDefinitionResponseModel = {
        name: string
contentNodeId?: string | null
contentLoadChildNodes: boolean
mediaIds: Array<string>
mediaLoadChildNodes: boolean
documentTypes: Array<string>
mediaTypes: Array<string>
dataTypes: Array<string>
templates: Array<string>
partialViews: Array<string>
stylesheets: Array<string>
scripts: Array<string>
languages: Array<string>
dictionaryItems: Array<string>
id: string
packagePath: string
    };

export type PackageMigrationStatusResponseModel = {
        packageName: string
hasPendingMigrations: boolean
    };

export type PagedAllowedDocumentTypeModel = {
        total: number
items: Array<AllowedDocumentTypeModel>
    };

export type PagedAllowedMediaTypeModel = {
        total: number
items: Array<AllowedMediaTypeModel>
    };

export type PagedAuditLogResponseModel = {
        total: number
items: Array<AuditLogResponseModel>
    };

export type PagedCultureReponseModel = {
        total: number
items: Array<CultureReponseModel>
    };

export type PagedDataTypeItemResponseModel = {
        total: number
items: Array<DataTypeItemResponseModel>
    };

export type PagedDataTypeTreeItemResponseModel = {
        total: number
items: Array<DataTypeTreeItemResponseModel>
    };

export type PagedDictionaryOverviewResponseModel = {
        total: number
items: Array<DictionaryOverviewResponseModel>
    };

export type PagedDocumentBlueprintTreeItemResponseModel = {
        total: number
items: Array<DocumentBlueprintTreeItemResponseModel>
    };

export type PagedDocumentCollectionResponseModel = {
        total: number
items: Array<DocumentCollectionResponseModel>
    };

export type PagedDocumentRecycleBinItemResponseModel = {
        total: number
items: Array<DocumentRecycleBinItemResponseModel>
    };

export type PagedDocumentTreeItemResponseModel = {
        total: number
items: Array<DocumentTreeItemResponseModel>
    };

export type PagedDocumentTypeBlueprintItemResponseModel = {
        total: number
items: Array<DocumentTypeBlueprintItemResponseModel>
    };

export type PagedDocumentTypeTreeItemResponseModel = {
        total: number
items: Array<DocumentTypeTreeItemResponseModel>
    };

export type PagedDocumentVersionItemResponseModel = {
        total: number
items: Array<DocumentVersionItemResponseModel>
    };

export type PagedFileSystemTreeItemPresentationModel = {
        total: number
items: Array<FileSystemTreeItemPresentationModel>
    };

export type PagedHealthCheckGroupResponseModel = {
        total: number
items: Array<HealthCheckGroupResponseModel>
    };

export type PagedHelpPageResponseModel = {
        total: number
items: Array<HelpPageResponseModel>
    };

export type PagedIReferenceResponseModel = {
        total: number
items: Array<DefaultReferenceResponseModel | DocumentReferenceResponseModel | MediaReferenceResponseModel>
    };

export type PagedIndexResponseModel = {
        total: number
items: Array<IndexResponseModel>
    };

export type PagedLanguageResponseModel = {
        total: number
items: Array<LanguageResponseModel>
    };

export type PagedLogMessageResponseModel = {
        total: number
items: Array<LogMessageResponseModel>
    };

export type PagedLogTemplateResponseModel = {
        total: number
items: Array<LogTemplateResponseModel>
    };

export type PagedLoggerResponseModel = {
        total: number
items: Array<LoggerResponseModel>
    };

export type PagedMediaCollectionResponseModel = {
        total: number
items: Array<MediaCollectionResponseModel>
    };

export type PagedMediaRecycleBinItemResponseModel = {
        total: number
items: Array<MediaRecycleBinItemResponseModel>
    };

export type PagedMediaTreeItemResponseModel = {
        total: number
items: Array<MediaTreeItemResponseModel>
    };

export type PagedMediaTypeTreeItemResponseModel = {
        total: number
items: Array<MediaTypeTreeItemResponseModel>
    };

export type PagedMemberGroupResponseModel = {
        total: number
items: Array<MemberGroupResponseModel>
    };

export type PagedMemberResponseModel = {
        total: number
items: Array<MemberResponseModel>
    };

export type PagedMemberTypeTreeItemResponseModel = {
        total: number
items: Array<MemberTypeTreeItemResponseModel>
    };

export type PagedModelDataTypeItemResponseModel = {
        items: Array<DataTypeItemResponseModel>
total: number
    };

export type PagedModelDocumentItemResponseModel = {
        items: Array<DocumentItemResponseModel>
total: number
    };

export type PagedModelDocumentTypeItemResponseModel = {
        items: Array<DocumentTypeItemResponseModel>
total: number
    };

export type PagedModelMediaItemResponseModel = {
        items: Array<MediaItemResponseModel>
total: number
    };

export type PagedModelMediaTypeItemResponseModel = {
        items: Array<MediaTypeItemResponseModel>
total: number
    };

export type PagedModelMemberItemResponseModel = {
        items: Array<MemberItemResponseModel>
total: number
    };

export type PagedModelMemberTypeItemResponseModel = {
        items: Array<MemberTypeItemResponseModel>
total: number
    };

export type PagedModelTemplateItemResponseModel = {
        items: Array<TemplateItemResponseModel>
total: number
    };

export type PagedNamedEntityTreeItemResponseModel = {
        total: number
items: Array<NamedEntityTreeItemResponseModel>
    };

export type PagedObjectTypeResponseModel = {
        total: number
items: Array<ObjectTypeResponseModel>
    };

export type PagedPackageDefinitionResponseModel = {
        total: number
items: Array<PackageDefinitionResponseModel>
    };

export type PagedPackageMigrationStatusResponseModel = {
        total: number
items: Array<PackageMigrationStatusResponseModel>
    };

export type PagedPartialViewSnippetItemResponseModel = {
        total: number
items: Array<PartialViewSnippetItemResponseModel>
    };

export type PagedProblemDetailsModel = {
        total: number
items: Array<ProblemDetails>
    };

export type PagedRedirectUrlResponseModel = {
        total: number
items: Array<RedirectUrlResponseModel>
    };

export type PagedReferenceByIdModel = {
        total: number
items: Array<ReferenceByIdModel>
    };

export type PagedRelationResponseModel = {
        total: number
items: Array<RelationResponseModel>
    };

export type PagedRelationTypeResponseModel = {
        total: number
items: Array<RelationTypeResponseModel>
    };

export type PagedSavedLogSearchResponseModel = {
        total: number
items: Array<SavedLogSearchResponseModel>
    };

export type PagedSearchResultResponseModel = {
        total: number
items: Array<SearchResultResponseModel>
    };

export type PagedSearcherResponseModel = {
        total: number
items: Array<SearcherResponseModel>
    };

export type PagedSegmentResponseModel = {
        total: number
items: Array<SegmentResponseModel>
    };

export type PagedTagResponseModel = {
        total: number
items: Array<TagResponseModel>
    };

export type PagedTelemetryResponseModel = {
        total: number
items: Array<TelemetryResponseModel>
    };

export type PagedUserDataResponseModel = {
        total: number
items: Array<UserDataResponseModel>
    };

export type PagedUserGroupResponseModel = {
        total: number
items: Array<UserGroupResponseModel>
    };

export type PagedUserResponseModel = {
        total: number
items: Array<UserResponseModel>
    };

export type PagedWebhookEventModel = {
        total: number
items: Array<WebhookEventModel>
    };

export type PagedWebhookResponseModel = {
        total: number
items: Array<WebhookResponseModel>
    };

export type PartialViewFolderResponseModel = {
        path: string
name: string
parent?: FileSystemFolderModel | null
    };

export type PartialViewItemResponseModel = {
        path: string
name: string
parent?: FileSystemFolderModel | null
isFolder: boolean
    };

export type PartialViewResponseModel = {
        path: string
name: string
parent?: FileSystemFolderModel | null
content: string
    };

export type PartialViewSnippetItemResponseModel = {
        id: string
name: string
    };

export type PartialViewSnippetResponseModel = {
        id: string
name: string
content: string
    };

export type PasswordConfigurationResponseModel = {
        minimumPasswordLength: number
requireNonLetterOrDigit: boolean
requireDigit: boolean
requireLowercase: boolean
requireUppercase: boolean
    };

export type ProblemDetails = {
        type?: string | null
title?: string | null
status?: number | null
detail?: string | null
instance?: string | null
[key: string]: unknown | undefined
    };

export type ProblemDetailsBuilderModel = Record<string, unknown>;

export type ProfilingStatusRequestModel = {
        enabled: boolean
    };

export type ProfilingStatusResponseModel = {
        enabled: boolean
    };

export type PropertyTypeAppearanceModel = {
        labelOnTop: boolean
    };

export type PropertyTypeValidationModel = {
        mandatory: boolean
mandatoryMessage?: string | null
regEx?: string | null
regExMessage?: string | null
    };

export type PublicAccessRequestModel = {
        loginDocument: ReferenceByIdModel
errorDocument: ReferenceByIdModel
memberUserNames: Array<string>
memberGroupNames: Array<string>
    };

export type PublicAccessResponseModel = {
        loginDocument: ReferenceByIdModel
errorDocument: ReferenceByIdModel
members: Array<MemberItemResponseModel>
groups: Array<MemberGroupItemResponseModel>
    };

export type PublishDocumentRequestModel = {
        publishSchedules: Array<CultureAndScheduleRequestModel>
    };

export type PublishDocumentWithDescendantsRequestModel = {
        includeUnpublishedDescendants: boolean
cultures: Array<string>
    };

export enum RedirectStatusModel {
    ENABLED = 'Enabled',
    DISABLED = 'Disabled'
}

export type RedirectUrlResponseModel = {
        id: string
originalUrl: string
destinationUrl: string
created: string
document: ReferenceByIdModel
culture?: string | null
    };

export type RedirectUrlStatusResponseModel = {
        status: RedirectStatusModel
userIsAdmin: boolean
    };

export type ReferenceByIdModel = {
        id: string
    };

export type RelationReferenceModel = {
        id: string
name?: string | null
    };

export type RelationResponseModel = {
        id: string
relationType: ReferenceByIdModel
parent: RelationReferenceModel
child: RelationReferenceModel
createDate: string
comment?: string | null
    };

export type RelationTypeItemResponseModel = {
        id: string
name: string
isDeletable: boolean
    };

export type RelationTypeResponseModel = {
        name: string
isBidirectional: boolean
isDependency: boolean
id: string
alias?: string | null
parentObject?: ObjectTypeResponseModel | null
childObject?: ObjectTypeResponseModel | null
    };

export type RenamePartialViewRequestModel = {
        name: string
    };

export type RenameScriptRequestModel = {
        name: string
    };

export type RenameStylesheetRequestModel = {
        name: string
    };

export type ResendInviteUserRequestModel = {
        user: ReferenceByIdModel
message?: string | null
    };

export type ResetPasswordRequestModel = {
        email: string
    };

export type ResetPasswordTokenRequestModel = {
        user: ReferenceByIdModel
resetCode: string
password: string
    };

export type ResetPasswordUserResponseModel = {
        resetPassword?: string | null
    };

export enum RuntimeLevelModel {
    UNKNOWN = 'Unknown',
    BOOT = 'Boot',
    INSTALL = 'Install',
    UPGRADE = 'Upgrade',
    RUN = 'Run',
    BOOT_FAILED = 'BootFailed'
}

export enum RuntimeModeModel {
    BACKOFFICE_DEVELOPMENT = 'BackofficeDevelopment',
    DEVELOPMENT = 'Development',
    PRODUCTION = 'Production'
}

export type SavedLogSearchRequestModel = {
        name: string
query: string
    };

export type SavedLogSearchResponseModel = {
        name: string
query: string
    };

export type ScheduleRequestModel = {
        publishTime?: string | null
unpublishTime?: string | null
    };

export type ScriptFolderResponseModel = {
        path: string
name: string
parent?: FileSystemFolderModel | null
    };

export type ScriptItemResponseModel = {
        path: string
name: string
parent?: FileSystemFolderModel | null
isFolder: boolean
    };

export type ScriptResponseModel = {
        path: string
name: string
parent?: FileSystemFolderModel | null
content: string
    };

export type SearchResultResponseModel = {
        id: string
score: number
readonly fieldCount: number
fields: Array<FieldPresentationModel>
    };

export type SearcherResponseModel = {
        name: string
    };

export type SecurityConfigurationResponseModel = {
        passwordConfiguration: PasswordConfigurationResponseModel
    };

export type SegmentResponseModel = {
        name: string
alias: string
    };

export type ServerConfigurationItemResponseModel = {
        name: string
data: string
    };

export type ServerConfigurationResponseModel = {
        allowPasswordReset: boolean
    };

export type ServerInformationResponseModel = {
        version: string
assemblyVersion: string
baseUtcOffset: string
runtimeMode: RuntimeModeModel
    };

export type ServerStatusResponseModel = {
        serverStatus: RuntimeLevelModel
    };

export type ServerTroubleshootingResponseModel = {
        items: Array<ServerConfigurationItemResponseModel>
    };

export type SetAvatarRequestModel = {
        file: ReferenceByIdModel
    };

export type SortingRequestModel = {
        parent?: ReferenceByIdModel | null
sorting: Array<ItemSortingRequestModel>
    };

export type StaticFileItemResponseModel = {
        path: string
name: string
parent?: FileSystemFolderModel | null
isFolder: boolean
    };

export enum StatusResultTypeModel {
    SUCCESS = 'Success',
    WARNING = 'Warning',
    ERROR = 'Error',
    INFO = 'Info'
}

export type StylesheetFolderResponseModel = {
        path: string
name: string
parent?: FileSystemFolderModel | null
    };

export type StylesheetItemResponseModel = {
        path: string
name: string
parent?: FileSystemFolderModel | null
isFolder: boolean
    };

export type StylesheetResponseModel = {
        path: string
name: string
parent?: FileSystemFolderModel | null
content: string
    };

export type TagResponseModel = {
        id: string
text?: string | null
group?: string | null
nodeCount: number
    };

export enum TelemetryLevelModel {
    MINIMAL = 'Minimal',
    BASIC = 'Basic',
    DETAILED = 'Detailed'
}

export type TelemetryRequestModel = {
        telemetryLevel: TelemetryLevelModel
    };

export type TelemetryResponseModel = {
        telemetryLevel: TelemetryLevelModel
    };

export type TemplateConfigurationResponseModel = {
        disabled: boolean
    };

export type TemplateItemResponseModel = {
        id: string
name: string
alias: string
    };

export type TemplateQueryExecuteFilterPresentationModel = {
        propertyAlias: string
constraintValue: string
operator: OperatorModel
    };

export type TemplateQueryExecuteModel = {
        rootDocument?: ReferenceByIdModel | null
documentTypeAlias?: string | null
filters?: Array<TemplateQueryExecuteFilterPresentationModel> | null
sort?: TemplateQueryExecuteSortModel | null
take: number
    };

export type TemplateQueryExecuteSortModel = {
        propertyAlias: string
direction?: string | null
    };

export type TemplateQueryOperatorModel = {
        operator: OperatorModel
applicableTypes: Array<TemplateQueryPropertyTypeModel>
    };

export type TemplateQueryPropertyPresentationModel = {
        alias: string
type: TemplateQueryPropertyTypeModel
    };

export enum TemplateQueryPropertyTypeModel {
    STRING = 'String',
    DATE_TIME = 'DateTime',
    INTEGER = 'Integer'
}

export type TemplateQueryResultItemPresentationModel = {
        icon: string
name: string
    };

export type TemplateQueryResultResponseModel = {
        queryExpression: string
sampleResults: Array<TemplateQueryResultItemPresentationModel>
resultCount: number
executionTime: number
    };

export type TemplateQuerySettingsResponseModel = {
        documentTypeAliases: Array<string>
properties: Array<TemplateQueryPropertyPresentationModel>
operators: Array<TemplateQueryOperatorModel>
    };

export type TemplateResponseModel = {
        name: string
alias: string
content?: string | null
id: string
masterTemplate?: ReferenceByIdModel | null
    };

export type TemporaryFileConfigurationResponseModel = {
        imageFileTypes: Array<string>
disallowedUploadedFilesExtensions: Array<string>
allowedUploadedFileExtensions: Array<string>
maxFileSize?: number | null
    };

export type TemporaryFileResponseModel = {
        id: string
availableUntil?: string | null
fileName: string
    };

export type TrackedReferenceDocumentTypeModel = {
        icon?: string | null
alias?: string | null
name?: string | null
    };

export type TrackedReferenceMediaTypeModel = {
        icon?: string | null
alias?: string | null
name?: string | null
    };

export type UnknownTypePermissionPresentationModel = {
        $type: string
verbs: Array<string>
context: string
    };

export type UnlockUsersRequestModel = {
        userIds: Array<string>
    };

export type UnpublishDocumentRequestModel = {
        cultures?: Array<string> | null
    };

export type UpdateDataTypeRequestModel = {
        name: string
editorAlias: string
editorUiAlias: string
values: Array<DataTypePropertyPresentationModel>
    };

export type UpdateDictionaryItemRequestModel = {
        name: string
translations: Array<DictionaryItemTranslationModel>
    };

export type UpdateDocumentBlueprintRequestModel = {
        values: Array<DocumentValueModel>
variants: Array<DocumentVariantRequestModel>
    };

export type UpdateDocumentNotificationsRequestModel = {
        subscribedActionIds: Array<string>
    };

export type UpdateDocumentRequestModel = {
        values: Array<DocumentValueModel>
variants: Array<DocumentVariantRequestModel>
template?: ReferenceByIdModel | null
    };

export type UpdateDocumentTypePropertyTypeContainerRequestModel = {
        id: string
parent?: ReferenceByIdModel | null
name?: string | null
type: string
sortOrder: number
    };

export type UpdateDocumentTypePropertyTypeRequestModel = {
        id: string
container?: ReferenceByIdModel | null
sortOrder: number
alias: string
name: string
description?: string | null
dataType: ReferenceByIdModel
variesByCulture: boolean
variesBySegment: boolean
validation: PropertyTypeValidationModel
appearance: PropertyTypeAppearanceModel
    };

export type UpdateDocumentTypeRequestModel = {
        alias: string
name: string
description?: string | null
icon: string
allowedAsRoot: boolean
variesByCulture: boolean
variesBySegment: boolean
collection?: ReferenceByIdModel | null
isElement: boolean
properties: Array<UpdateDocumentTypePropertyTypeRequestModel>
containers: Array<UpdateDocumentTypePropertyTypeContainerRequestModel>
allowedTemplates: Array<ReferenceByIdModel>
defaultTemplate?: ReferenceByIdModel | null
cleanup: DocumentTypeCleanupModel
allowedDocumentTypes: Array<DocumentTypeSortModel>
compositions: Array<DocumentTypeCompositionModel>
    };

export type UpdateDomainsRequestModel = {
        defaultIsoCode?: string | null
domains: Array<DomainPresentationModel>
    };

export type UpdateFolderResponseModel = {
        name: string
    };

export type UpdateLanguageRequestModel = {
        name: string
isDefault: boolean
isMandatory: boolean
fallbackIsoCode?: string | null
    };

export type UpdateMediaRequestModel = {
        values: Array<MediaValueModel>
variants: Array<MediaVariantRequestModel>
    };

export type UpdateMediaTypePropertyTypeContainerRequestModel = {
        id: string
parent?: ReferenceByIdModel | null
name?: string | null
type: string
sortOrder: number
    };

export type UpdateMediaTypePropertyTypeRequestModel = {
        id: string
container?: ReferenceByIdModel | null
sortOrder: number
alias: string
name: string
description?: string | null
dataType: ReferenceByIdModel
variesByCulture: boolean
variesBySegment: boolean
validation: PropertyTypeValidationModel
appearance: PropertyTypeAppearanceModel
    };

export type UpdateMediaTypeRequestModel = {
        alias: string
name: string
description?: string | null
icon: string
allowedAsRoot: boolean
variesByCulture: boolean
variesBySegment: boolean
collection?: ReferenceByIdModel | null
isElement: boolean
properties: Array<UpdateMediaTypePropertyTypeRequestModel>
containers: Array<UpdateMediaTypePropertyTypeContainerRequestModel>
allowedMediaTypes: Array<MediaTypeSortModel>
compositions: Array<MediaTypeCompositionModel>
    };

export type UpdateMemberGroupRequestModel = {
        name: string
    };

export type UpdateMemberRequestModel = {
        values: Array<MemberValueModel>
variants: Array<MemberVariantRequestModel>
email: string
username: string
oldPassword?: string | null
newPassword?: string | null
groups?: Array<string> | null
isApproved: boolean
isLockedOut: boolean
isTwoFactorEnabled: boolean
    };

export type UpdateMemberTypePropertyTypeContainerRequestModel = {
        id: string
parent?: ReferenceByIdModel | null
name?: string | null
type: string
sortOrder: number
    };

export type UpdateMemberTypePropertyTypeRequestModel = {
        id: string
container?: ReferenceByIdModel | null
sortOrder: number
alias: string
name: string
description?: string | null
dataType: ReferenceByIdModel
variesByCulture: boolean
variesBySegment: boolean
validation: PropertyTypeValidationModel
appearance: PropertyTypeAppearanceModel
isSensitive: boolean
visibility: MemberTypePropertyTypeVisibilityModel
    };

export type UpdateMemberTypeRequestModel = {
        alias: string
name: string
description?: string | null
icon: string
allowedAsRoot: boolean
variesByCulture: boolean
variesBySegment: boolean
collection?: ReferenceByIdModel | null
isElement: boolean
properties: Array<UpdateMemberTypePropertyTypeRequestModel>
containers: Array<UpdateMemberTypePropertyTypeContainerRequestModel>
compositions: Array<MemberTypeCompositionModel>
    };

export type UpdatePackageRequestModel = {
        name: string
contentNodeId?: string | null
contentLoadChildNodes: boolean
mediaIds: Array<string>
mediaLoadChildNodes: boolean
documentTypes: Array<string>
mediaTypes: Array<string>
dataTypes: Array<string>
templates: Array<string>
partialViews: Array<string>
stylesheets: Array<string>
scripts: Array<string>
languages: Array<string>
dictionaryItems: Array<string>
packagePath: string
    };

export type UpdatePartialViewRequestModel = {
        content: string
    };

export type UpdateScriptRequestModel = {
        content: string
    };

export type UpdateStylesheetRequestModel = {
        content: string
    };

export type UpdateTemplateRequestModel = {
        name: string
alias: string
content?: string | null
    };

export type UpdateUserDataRequestModel = {
        group: string
identifier: string
value: string
key: string
    };

export type UpdateUserGroupRequestModel = {
        name: string
alias: string
icon?: string | null
sections: Array<string>
languages: Array<string>
hasAccessToAllLanguages: boolean
documentStartNode?: ReferenceByIdModel | null
documentRootAccess: boolean
mediaStartNode?: ReferenceByIdModel | null
mediaRootAccess: boolean
fallbackPermissions: Array<string>
permissions: Array<DocumentPermissionPresentationModel | UnknownTypePermissionPresentationModel>
    };

export type UpdateUserGroupsOnUserRequestModel = {
        userIds: Array<string>
userGroupIds: Array<string>
    };

export type UpdateUserRequestModel = {
        email: string
userName: string
name: string
userGroupIds: Array<string>
languageIsoCode: string
documentStartNodeIds: Array<string>
hasDocumentRootAccess: boolean
mediaStartNodeIds: Array<string>
hasMediaRootAccess: boolean
    };

export type UpdateWebhookRequestModel = {
        enabled: boolean
url: string
contentTypeKeys: Array<string>
headers: Record<string, string>
events: Array<string>
    };

export type UpgradeSettingsResponseModel = {
        currentState: string
newState: string
newVersion: string
oldVersion: string
readonly reportUrl: string
    };

export type UserConfigurationResponseModel = {
        canInviteUsers: boolean
passwordConfiguration: PasswordConfigurationResponseModel
    };

export type UserDataModel = {
        group: string
identifier: string
value: string
    };

export enum UserDataOperationStatusModel {
    SUCCESS = 'Success',
    NOT_FOUND = 'NotFound',
    USER_NOT_FOUND = 'UserNotFound',
    ALREADY_EXISTS = 'AlreadyExists'
}

export type UserDataResponseModel = {
        group: string
identifier: string
value: string
key: string
    };

export type UserGroupItemResponseModel = {
        id: string
name: string
icon?: string | null
alias?: string | null
    };

export type UserGroupResponseModel = {
        name: string
alias: string
icon?: string | null
sections: Array<string>
languages: Array<string>
hasAccessToAllLanguages: boolean
documentStartNode?: ReferenceByIdModel | null
documentRootAccess: boolean
mediaStartNode?: ReferenceByIdModel | null
mediaRootAccess: boolean
fallbackPermissions: Array<string>
permissions: Array<DocumentPermissionPresentationModel | UnknownTypePermissionPresentationModel>
id: string
isDeletable: boolean
aliasCanBeChanged: boolean
    };

export type UserInstallRequestModel = {
        name: string
email: string
password: string
readonly subscribeToNewsletter: boolean
    };

export type UserItemResponseModel = {
        id: string
name: string
avatarUrls: Array<string>
    };

export enum UserOrderModel {
    USER_NAME = 'UserName',
    LANGUAGE = 'Language',
    NAME = 'Name',
    EMAIL = 'Email',
    ID = 'Id',
    CREATE_DATE = 'CreateDate',
    UPDATE_DATE = 'UpdateDate',
    IS_APPROVED = 'IsApproved',
    IS_LOCKED_OUT = 'IsLockedOut',
    LAST_LOGIN_DATE = 'LastLoginDate'
}

export type UserPermissionModel = {
        nodeKey: string
permissions: Array<string>
    };

export type UserPermissionsResponseModel = {
        permissions: Array<UserPermissionModel>
    };

export type UserResponseModel = {
        email: string
userName: string
name: string
userGroupIds: Array<string>
id: string
languageIsoCode?: string | null
documentStartNodeIds: Array<string>
hasDocumentRootAccess: boolean
mediaStartNodeIds: Array<string>
hasMediaRootAccess: boolean
avatarUrls: Array<string>
state: UserStateModel
failedLoginAttempts: number
createDate: string
updateDate: string
lastLoginDate?: string | null
lastLockoutDate?: string | null
lastPasswordChangeDate?: string | null
isAdmin: boolean
    };

export type UserSettingsPresentationModel = {
        minCharLength: number
minNonAlphaNumericLength: number
consentLevels: Array<ConsentLevelPresentationModel>
    };

export enum UserStateModel {
    ACTIVE = 'Active',
    DISABLED = 'Disabled',
    LOCKED_OUT = 'LockedOut',
    INVITED = 'Invited',
    INACTIVE = 'Inactive',
    ALL = 'All'
}

export type UserTwoFactorProviderModel = {
        providerName: string
isEnabledOnUser: boolean
    };

export type VariantItemResponseModel = {
        name: string
culture?: string | null
    };

export type VerifyInviteUserRequestModel = {
        user: ReferenceByIdModel
token: string
    };

export type VerifyInviteUserResponseModel = {
        passwordConfiguration: PasswordConfigurationResponseModel
    };

export type VerifyResetPasswordResponseModel = {
        passwordConfiguration: PasswordConfigurationResponseModel
    };

export type VerifyResetPasswordTokenRequestModel = {
        user: ReferenceByIdModel
resetCode: string
    };

export type WebhookEventModel = {
        eventName: string
eventType: string
alias: string
    };

export type WebhookEventResponseModel = {
        eventName: string
eventType: string
alias: string
    };

export type WebhookItemResponseModel = {
        enabled: boolean
name: string
events: string
url: string
types: string
    };

export type WebhookResponseModel = {
        enabled: boolean
url: string
contentTypeKeys: Array<string>
headers: Record<string, string>
id: string
events: Array<WebhookEventResponseModel>
    };

export type CultureData = {
        
        payloads: {
            GetCulture: {
                        skip?: number
take?: number
                        
                    };
        }
        
        
        responses: {
            GetCulture: PagedCultureReponseModel
                
        }
        
    }

export type DataTypeData = {
        
        payloads: {
            PostDataType: {
                        requestBody?: CreateDataTypeRequestModel
                        
                    };
GetDataTypeById: {
                        id: string
                        
                    };
DeleteDataTypeById: {
                        id: string
                        
                    };
PutDataTypeById: {
                        id: string
requestBody?: UpdateDataTypeRequestModel
                        
                    };
PostDataTypeByIdCopy: {
                        id: string
requestBody?: CopyDataTypeRequestModel
                        
                    };
GetDataTypeByIdIsUsed: {
                        id: string
                        
                    };
PutDataTypeByIdMove: {
                        id: string
requestBody?: MoveDataTypeRequestModel
                        
                    };
GetDataTypeByIdReferences: {
                        id: string
                        
                    };
PostDataTypeFolder: {
                        requestBody?: CreateFolderRequestModel
                        
                    };
GetDataTypeFolderById: {
                        id: string
                        
                    };
DeleteDataTypeFolderById: {
                        id: string
                        
                    };
PutDataTypeFolderById: {
                        id: string
requestBody?: UpdateFolderResponseModel
                        
                    };
GetFilterDataType: {
                        editorAlias?: string
editorUiAlias?: string
name?: string
skip?: number
take?: number
                        
                    };
GetItemDataType: {
                        id?: Array<string>
                        
                    };
GetItemDataTypeSearch: {
                        query?: string
skip?: number
take?: number
                        
                    };
GetTreeDataTypeAncestors: {
                        descendantId?: string
                        
                    };
GetTreeDataTypeChildren: {
                        foldersOnly?: boolean
parentId?: string
skip?: number
take?: number
                        
                    };
GetTreeDataTypeRoot: {
                        foldersOnly?: boolean
skip?: number
take?: number
                        
                    };
        }
        
        
        responses: {
            PostDataType: string
                ,GetDataTypeById: DataTypeResponseModel
                ,DeleteDataTypeById: string
                ,PutDataTypeById: string
                ,PostDataTypeByIdCopy: string
                ,GetDataTypeByIdIsUsed: boolean
                ,PutDataTypeByIdMove: string
                ,GetDataTypeByIdReferences: Array<DataTypeReferenceResponseModel>
                ,GetDataTypeConfiguration: DatatypeConfigurationResponseModel
                ,PostDataTypeFolder: string
                ,GetDataTypeFolderById: FolderResponseModel
                ,DeleteDataTypeFolderById: string
                ,PutDataTypeFolderById: string
                ,GetFilterDataType: PagedDataTypeItemResponseModel
                ,GetItemDataType: Array<DataTypeItemResponseModel>
                ,GetItemDataTypeSearch: PagedModelDataTypeItemResponseModel
                ,GetTreeDataTypeAncestors: Array<DataTypeTreeItemResponseModel>
                ,GetTreeDataTypeChildren: PagedDataTypeTreeItemResponseModel
                ,GetTreeDataTypeRoot: PagedDataTypeTreeItemResponseModel
                
        }
        
    }

export type DictionaryData = {
        
        payloads: {
            GetDictionary: {
                        filter?: string
skip?: number
take?: number
                        
                    };
PostDictionary: {
                        requestBody?: CreateDictionaryItemRequestModel
                        
                    };
GetDictionaryById: {
                        id: string
                        
                    };
DeleteDictionaryById: {
                        id: string
                        
                    };
PutDictionaryById: {
                        id: string
requestBody?: UpdateDictionaryItemRequestModel
                        
                    };
GetDictionaryByIdExport: {
                        id: string
includeChildren?: boolean
                        
                    };
PutDictionaryByIdMove: {
                        id: string
requestBody?: MoveDictionaryRequestModel
                        
                    };
PostDictionaryImport: {
                        requestBody?: ImportDictionaryRequestModel
                        
                    };
GetItemDictionary: {
                        id?: Array<string>
                        
                    };
GetTreeDictionaryAncestors: {
                        descendantId?: string
                        
                    };
GetTreeDictionaryChildren: {
                        parentId?: string
skip?: number
take?: number
                        
                    };
GetTreeDictionaryRoot: {
                        skip?: number
take?: number
                        
                    };
        }
        
        
        responses: {
            GetDictionary: PagedDictionaryOverviewResponseModel
                ,PostDictionary: string
                ,GetDictionaryById: DictionaryItemResponseModel
                ,DeleteDictionaryById: string
                ,PutDictionaryById: string
                ,GetDictionaryByIdExport: Blob | File
                ,PutDictionaryByIdMove: string
                ,PostDictionaryImport: string
                ,GetItemDictionary: Array<DictionaryItemItemResponseModel>
                ,GetTreeDictionaryAncestors: Array<NamedEntityTreeItemResponseModel>
                ,GetTreeDictionaryChildren: PagedNamedEntityTreeItemResponseModel
                ,GetTreeDictionaryRoot: PagedNamedEntityTreeItemResponseModel
                
        }
        
    }

export type DocumentBlueprintData = {
        
        payloads: {
            PostDocumentBlueprint: {
                        requestBody?: CreateDocumentBlueprintRequestModel
                        
                    };
GetDocumentBlueprintById: {
                        id: string
                        
                    };
DeleteDocumentBlueprintById: {
                        id: string
                        
                    };
PutDocumentBlueprintById: {
                        id: string
requestBody?: UpdateDocumentBlueprintRequestModel
                        
                    };
PutDocumentBlueprintByIdMove: {
                        id: string
requestBody?: MoveDocumentBlueprintRequestModel
                        
                    };
PostDocumentBlueprintFolder: {
                        requestBody?: CreateFolderRequestModel
                        
                    };
GetDocumentBlueprintFolderById: {
                        id: string
                        
                    };
DeleteDocumentBlueprintFolderById: {
                        id: string
                        
                    };
PutDocumentBlueprintFolderById: {
                        id: string
requestBody?: UpdateFolderResponseModel
                        
                    };
PostDocumentBlueprintFromDocument: {
                        requestBody?: CreateDocumentBlueprintFromDocumentRequestModel
                        
                    };
GetItemDocumentBlueprint: {
                        id?: Array<string>
                        
                    };
GetTreeDocumentBlueprintAncestors: {
                        descendantId?: string
                        
                    };
GetTreeDocumentBlueprintChildren: {
                        foldersOnly?: boolean
parentId?: string
skip?: number
take?: number
                        
                    };
GetTreeDocumentBlueprintRoot: {
                        foldersOnly?: boolean
skip?: number
take?: number
                        
                    };
        }
        
        
        responses: {
            PostDocumentBlueprint: string
                ,GetDocumentBlueprintById: DocumentBlueprintResponseModel
                ,DeleteDocumentBlueprintById: string
                ,PutDocumentBlueprintById: string
                ,PutDocumentBlueprintByIdMove: string
                ,PostDocumentBlueprintFolder: string
                ,GetDocumentBlueprintFolderById: FolderResponseModel
                ,DeleteDocumentBlueprintFolderById: string
                ,PutDocumentBlueprintFolderById: string
                ,PostDocumentBlueprintFromDocument: string
                ,GetItemDocumentBlueprint: Array<DocumentBlueprintItemResponseModel>
                ,GetTreeDocumentBlueprintAncestors: Array<DocumentBlueprintTreeItemResponseModel>
                ,GetTreeDocumentBlueprintChildren: PagedDocumentBlueprintTreeItemResponseModel
                ,GetTreeDocumentBlueprintRoot: PagedDocumentBlueprintTreeItemResponseModel
                
        }
        
    }

export type DocumentTypeData = {
        
        payloads: {
            PostDocumentType: {
                        requestBody?: CreateDocumentTypeRequestModel
                        
                    };
GetDocumentTypeById: {
                        id: string
                        
                    };
DeleteDocumentTypeById: {
                        id: string
                        
                    };
PutDocumentTypeById: {
                        id: string
requestBody?: UpdateDocumentTypeRequestModel
                        
                    };
GetDocumentTypeByIdAllowedChildren: {
                        id: string
skip?: number
take?: number
                        
                    };
GetDocumentTypeByIdBlueprint: {
                        id: string
skip?: number
take?: number
                        
                    };
GetDocumentTypeByIdCompositionReferences: {
                        id: string
                        
                    };
PostDocumentTypeByIdCopy: {
                        id: string
requestBody?: CopyDocumentTypeRequestModel
                        
                    };
PutDocumentTypeByIdMove: {
                        id: string
requestBody?: MoveDocumentTypeRequestModel
                        
                    };
GetDocumentTypeAllowedAtRoot: {
                        skip?: number
take?: number
                        
                    };
PostDocumentTypeAvailableCompositions: {
                        requestBody?: DocumentTypeCompositionRequestModel
                        
                    };
PostDocumentTypeFolder: {
                        requestBody?: CreateFolderRequestModel
                        
                    };
GetDocumentTypeFolderById: {
                        id: string
                        
                    };
DeleteDocumentTypeFolderById: {
                        id: string
                        
                    };
PutDocumentTypeFolderById: {
                        id: string
requestBody?: UpdateFolderResponseModel
                        
                    };
GetItemDocumentType: {
                        id?: Array<string>
                        
                    };
GetItemDocumentTypeSearch: {
                        query?: string
skip?: number
take?: number
                        
                    };
GetTreeDocumentTypeAncestors: {
                        descendantId?: string
                        
                    };
GetTreeDocumentTypeChildren: {
                        foldersOnly?: boolean
parentId?: string
skip?: number
take?: number
                        
                    };
GetTreeDocumentTypeRoot: {
                        foldersOnly?: boolean
skip?: number
take?: number
                        
                    };
        }
        
        
        responses: {
            PostDocumentType: string
                ,GetDocumentTypeById: DocumentTypeResponseModel
                ,DeleteDocumentTypeById: string
                ,PutDocumentTypeById: string
                ,GetDocumentTypeByIdAllowedChildren: PagedAllowedDocumentTypeModel
                ,GetDocumentTypeByIdBlueprint: PagedDocumentTypeBlueprintItemResponseModel
                ,GetDocumentTypeByIdCompositionReferences: Array<DocumentTypeCompositionResponseModel>
                ,PostDocumentTypeByIdCopy: string
                ,PutDocumentTypeByIdMove: string
                ,GetDocumentTypeAllowedAtRoot: PagedAllowedDocumentTypeModel
                ,PostDocumentTypeAvailableCompositions: Array<AvailableDocumentTypeCompositionResponseModel>
                ,GetDocumentTypeConfiguration: DocumentTypeConfigurationResponseModel
                ,PostDocumentTypeFolder: string
                ,GetDocumentTypeFolderById: FolderResponseModel
                ,DeleteDocumentTypeFolderById: string
                ,PutDocumentTypeFolderById: string
                ,GetItemDocumentType: Array<DocumentTypeItemResponseModel>
                ,GetItemDocumentTypeSearch: PagedModelDocumentTypeItemResponseModel
                ,GetTreeDocumentTypeAncestors: Array<DocumentTypeTreeItemResponseModel>
                ,GetTreeDocumentTypeChildren: PagedDocumentTypeTreeItemResponseModel
                ,GetTreeDocumentTypeRoot: PagedDocumentTypeTreeItemResponseModel
                
        }
        
    }

export type DocumentVersionData = {
        
        payloads: {
            GetDocumentVersion: {
                        culture?: string
documentId: string
skip?: number
take?: number
                        
                    };
GetDocumentVersionById: {
                        id: string
                        
                    };
PutDocumentVersionByIdPreventCleanup: {
                        id: string
preventCleanup?: boolean
                        
                    };
PostDocumentVersionByIdRollback: {
                        culture?: string
id: string
                        
                    };
        }
        
        
        responses: {
            GetDocumentVersion: PagedDocumentVersionItemResponseModel
                ,GetDocumentVersionById: DocumentVersionResponseModel
                ,PutDocumentVersionByIdPreventCleanup: string
                ,PostDocumentVersionByIdRollback: string
                
        }
        
    }

export type DocumentData = {
        
        payloads: {
            GetCollectionDocumentById: {
                        dataTypeId?: string
filter?: string
id: string
orderBy?: string
orderCulture?: string
orderDirection?: DirectionModel
skip?: number
take?: number
                        
                    };
PostDocument: {
                        requestBody?: CreateDocumentRequestModel
                        
                    };
GetDocumentById: {
                        id: string
                        
                    };
DeleteDocumentById: {
                        id: string
                        
                    };
PutDocumentById: {
                        id: string
requestBody?: UpdateDocumentRequestModel
                        
                    };
GetDocumentByIdAuditLog: {
                        id: string
orderDirection?: DirectionModel
sinceDate?: string
skip?: number
take?: number
                        
                    };
PostDocumentByIdCopy: {
                        id: string
requestBody?: CopyDocumentRequestModel
                        
                    };
GetDocumentByIdDomains: {
                        id: string
                        
                    };
PutDocumentByIdDomains: {
                        id: string
requestBody?: UpdateDomainsRequestModel
                        
                    };
PutDocumentByIdMove: {
                        id: string
requestBody?: MoveDocumentRequestModel
                        
                    };
PutDocumentByIdMoveToRecycleBin: {
                        id: string
                        
                    };
GetDocumentByIdNotifications: {
                        id: string
                        
                    };
PutDocumentByIdNotifications: {
                        id: string
requestBody?: UpdateDocumentNotificationsRequestModel
                        
                    };
PostDocumentByIdPublicAccess: {
                        id: string
requestBody?: PublicAccessRequestModel
                        
                    };
DeleteDocumentByIdPublicAccess: {
                        id: string
                        
                    };
GetDocumentByIdPublicAccess: {
                        id: string
                        
                    };
PutDocumentByIdPublicAccess: {
                        id: string
requestBody?: PublicAccessRequestModel
                        
                    };
PutDocumentByIdPublish: {
                        id: string
requestBody?: PublishDocumentRequestModel
                        
                    };
PutDocumentByIdPublishWithDescendants: {
                        id: string
requestBody?: PublishDocumentWithDescendantsRequestModel
                        
                    };
GetDocumentByIdReferencedBy: {
                        id: string
skip?: number
take?: number
                        
                    };
GetDocumentByIdReferencedDescendants: {
                        id: string
skip?: number
take?: number
                        
                    };
PutDocumentByIdUnpublish: {
                        id: string
requestBody?: UnpublishDocumentRequestModel
                        
                    };
PutDocumentByIdValidate: {
                        id: string
requestBody?: UpdateDocumentRequestModel
                        
                    };
GetDocumentAreReferenced: {
                        id?: Array<string>
skip?: number
take?: number
                        
                    };
PutDocumentSort: {
                        requestBody?: SortingRequestModel
                        
                    };
GetDocumentUrls: {
                        id?: Array<string>
                        
                    };
PostDocumentValidate: {
                        requestBody?: CreateDocumentRequestModel
                        
                    };
GetItemDocument: {
                        id?: Array<string>
                        
                    };
GetItemDocumentSearch: {
                        query?: string
skip?: number
take?: number
                        
                    };
DeleteRecycleBinDocumentById: {
                        id: string
                        
                    };
GetRecycleBinDocumentByIdOriginalParent: {
                        id: string
                        
                    };
PutRecycleBinDocumentByIdRestore: {
                        id: string
requestBody?: MoveMediaRequestModel
                        
                    };
GetRecycleBinDocumentChildren: {
                        parentId?: string
skip?: number
take?: number
                        
                    };
GetRecycleBinDocumentRoot: {
                        skip?: number
take?: number
                        
                    };
GetTreeDocumentAncestors: {
                        descendantId?: string
                        
                    };
GetTreeDocumentChildren: {
                        dataTypeId?: string
parentId?: string
skip?: number
take?: number
                        
                    };
GetTreeDocumentRoot: {
                        dataTypeId?: string
skip?: number
take?: number
                        
                    };
        }
        
        
        responses: {
            GetCollectionDocumentById: PagedDocumentCollectionResponseModel
                ,PostDocument: string
                ,GetDocumentById: DocumentResponseModel
                ,DeleteDocumentById: string
                ,PutDocumentById: string
                ,GetDocumentByIdAuditLog: PagedAuditLogResponseModel
                ,PostDocumentByIdCopy: string
                ,GetDocumentByIdDomains: DomainsResponseModel
                ,PutDocumentByIdDomains: string
                ,PutDocumentByIdMove: string
                ,PutDocumentByIdMoveToRecycleBin: string
                ,GetDocumentByIdNotifications: Array<DocumentNotificationResponseModel>
                ,PutDocumentByIdNotifications: string
                ,PostDocumentByIdPublicAccess: string
                ,DeleteDocumentByIdPublicAccess: string
                ,GetDocumentByIdPublicAccess: PublicAccessResponseModel
                ,PutDocumentByIdPublicAccess: string
                ,PutDocumentByIdPublish: string
                ,PutDocumentByIdPublishWithDescendants: string
                ,GetDocumentByIdReferencedBy: PagedIReferenceResponseModel
                ,GetDocumentByIdReferencedDescendants: PagedReferenceByIdModel
                ,PutDocumentByIdUnpublish: string
                ,PutDocumentByIdValidate: string
                ,GetDocumentAreReferenced: PagedReferenceByIdModel
                ,GetDocumentConfiguration: DocumentConfigurationResponseModel
                ,PutDocumentSort: string
                ,GetDocumentUrls: Array<DocumentUrlInfoResponseModel>
                ,PostDocumentValidate: string
                ,GetItemDocument: Array<DocumentItemResponseModel>
                ,GetItemDocumentSearch: PagedModelDocumentItemResponseModel
                ,DeleteRecycleBinDocument: string
                ,DeleteRecycleBinDocumentById: string
                ,GetRecycleBinDocumentByIdOriginalParent: ReferenceByIdModel
                ,PutRecycleBinDocumentByIdRestore: string
                ,GetRecycleBinDocumentChildren: PagedDocumentRecycleBinItemResponseModel
                ,GetRecycleBinDocumentRoot: PagedDocumentRecycleBinItemResponseModel
                ,GetTreeDocumentAncestors: Array<DocumentTreeItemResponseModel>
                ,GetTreeDocumentChildren: PagedDocumentTreeItemResponseModel
                ,GetTreeDocumentRoot: PagedDocumentTreeItemResponseModel
                
        }
        
    }

export type DynamicRootData = {
        
        payloads: {
            PostDynamicRootQuery: {
                        requestBody?: DynamicRootRequestModel
                        
                    };
        }
        
        
        responses: {
            PostDynamicRootQuery: DynamicRootResponseModel
                ,GetDynamicRootSteps: Array<string>
                
        }
        
    }

export type HealthCheckData = {
        
        payloads: {
            GetHealthCheckGroup: {
                        skip?: number
take?: number
                        
                    };
GetHealthCheckGroupByName: {
                        name: string
                        
                    };
PostHealthCheckGroupByNameCheck: {
                        name: string
                        
                    };
PostHealthCheckExecuteAction: {
                        requestBody?: HealthCheckActionRequestModel
                        
                    };
        }
        
        
        responses: {
            GetHealthCheckGroup: PagedHealthCheckGroupResponseModel
                ,GetHealthCheckGroupByName: HealthCheckGroupPresentationModel
                ,PostHealthCheckGroupByNameCheck: HealthCheckGroupWithResultResponseModel
                ,PostHealthCheckExecuteAction: HealthCheckResultResponseModel
                
        }
        
    }

export type HelpData = {
        
        payloads: {
            GetHelp: {
                        baseUrl?: string
section?: string
skip?: number
take?: number
tree?: string
                        
                    };
        }
        
        
        responses: {
            GetHelp: PagedHelpPageResponseModel
                
        }
        
    }

export type IndexerData = {
        
        payloads: {
            GetIndexer: {
                        skip?: number
take?: number
                        
                    };
GetIndexerByIndexName: {
                        indexName: string
                        
                    };
PostIndexerByIndexNameRebuild: {
                        indexName: string
                        
                    };
        }
        
        
        responses: {
            GetIndexer: PagedIndexResponseModel
                ,GetIndexerByIndexName: IndexResponseModel
                ,PostIndexerByIndexNameRebuild: string
                
        }
        
    }

export type InstallData = {
        
        payloads: {
            PostInstallSetup: {
                        requestBody?: InstallRequestModel
                        
                    };
PostInstallValidateDatabase: {
                        requestBody?: DatabaseInstallRequestModel
                        
                    };
        }
        
        
        responses: {
            GetInstallSettings: InstallSettingsResponseModel
                ,PostInstallSetup: string
                ,PostInstallValidateDatabase: string
                
        }
        
    }

export type LanguageData = {
        
        payloads: {
            GetItemLanguage: {
                        isoCode?: Array<string>
                        
                    };
GetLanguage: {
                        skip?: number
take?: number
                        
                    };
PostLanguage: {
                        requestBody?: CreateLanguageRequestModel
                        
                    };
GetLanguageByIsoCode: {
                        isoCode: string
                        
                    };
DeleteLanguageByIsoCode: {
                        isoCode: string
                        
                    };
PutLanguageByIsoCode: {
                        isoCode: string
requestBody?: UpdateLanguageRequestModel
                        
                    };
        }
        
        
        responses: {
            GetItemLanguage: Array<LanguageItemResponseModel>
                ,GetItemLanguageDefault: LanguageItemResponseModel
                ,GetLanguage: PagedLanguageResponseModel
                ,PostLanguage: string
                ,GetLanguageByIsoCode: LanguageResponseModel
                ,DeleteLanguageByIsoCode: string
                ,PutLanguageByIsoCode: string
                
        }
        
    }

export type LogViewerData = {
        
        payloads: {
            GetLogViewerLevel: {
                        skip?: number
take?: number
                        
                    };
GetLogViewerLevelCount: {
                        endDate?: string
startDate?: string
                        
                    };
GetLogViewerLog: {
                        endDate?: string
filterExpression?: string
logLevel?: Array<LogLevelModel>
orderDirection?: DirectionModel
skip?: number
startDate?: string
take?: number
                        
                    };
GetLogViewerMessageTemplate: {
                        endDate?: string
skip?: number
startDate?: string
take?: number
                        
                    };
GetLogViewerSavedSearch: {
                        skip?: number
take?: number
                        
                    };
PostLogViewerSavedSearch: {
                        requestBody?: SavedLogSearchRequestModel
                        
                    };
GetLogViewerSavedSearchByName: {
                        name: string
                        
                    };
DeleteLogViewerSavedSearchByName: {
                        name: string
                        
                    };
GetLogViewerValidateLogsSize: {
                        endDate?: string
startDate?: string
                        
                    };
        }
        
        
        responses: {
            GetLogViewerLevel: PagedLoggerResponseModel
                ,GetLogViewerLevelCount: LogLevelCountsReponseModel
                ,GetLogViewerLog: PagedLogMessageResponseModel
                ,GetLogViewerMessageTemplate: PagedLogTemplateResponseModel
                ,GetLogViewerSavedSearch: PagedSavedLogSearchResponseModel
                ,PostLogViewerSavedSearch: string
                ,GetLogViewerSavedSearchByName: SavedLogSearchResponseModel
                ,DeleteLogViewerSavedSearchByName: string
                ,GetLogViewerValidateLogsSize: any
                
        }
        
    }

export type ManifestData = {
        
        
        responses: {
            GetManifestManifest: Array<ManifestResponseModel>
                ,GetManifestManifestPrivate: Array<ManifestResponseModel>
                ,GetManifestManifestPublic: Array<ManifestResponseModel>
                
        }
        
    }

export type MediaTypeData = {
        
        payloads: {
            GetItemMediaType: {
                        id?: Array<string>
                        
                    };
GetItemMediaTypeAllowed: {
                        fileExtension?: string
skip?: number
take?: number
                        
                    };
GetItemMediaTypeSearch: {
                        query?: string
skip?: number
take?: number
                        
                    };
PostMediaType: {
                        requestBody?: CreateMediaTypeRequestModel
                        
                    };
GetMediaTypeById: {
                        id: string
                        
                    };
DeleteMediaTypeById: {
                        id: string
                        
                    };
PutMediaTypeById: {
                        id: string
requestBody?: UpdateMediaTypeRequestModel
                        
                    };
GetMediaTypeByIdAllowedChildren: {
                        id: string
skip?: number
take?: number
                        
                    };
GetMediaTypeByIdCompositionReferences: {
                        id: string
                        
                    };
PostMediaTypeByIdCopy: {
                        id: string
requestBody?: CopyMediaTypeRequestModel
                        
                    };
PutMediaTypeByIdMove: {
                        id: string
requestBody?: MoveMediaTypeRequestModel
                        
                    };
GetMediaTypeAllowedAtRoot: {
                        skip?: number
take?: number
                        
                    };
PostMediaTypeAvailableCompositions: {
                        requestBody?: MediaTypeCompositionRequestModel
                        
                    };
PostMediaTypeFolder: {
                        requestBody?: CreateFolderRequestModel
                        
                    };
GetMediaTypeFolderById: {
                        id: string
                        
                    };
DeleteMediaTypeFolderById: {
                        id: string
                        
                    };
PutMediaTypeFolderById: {
                        id: string
requestBody?: UpdateFolderResponseModel
                        
                    };
GetTreeMediaTypeAncestors: {
                        descendantId?: string
                        
                    };
GetTreeMediaTypeChildren: {
                        foldersOnly?: boolean
parentId?: string
skip?: number
take?: number
                        
                    };
GetTreeMediaTypeRoot: {
                        foldersOnly?: boolean
skip?: number
take?: number
                        
                    };
        }
        
        
        responses: {
            GetItemMediaType: Array<MediaTypeItemResponseModel>
                ,GetItemMediaTypeAllowed: PagedModelMediaTypeItemResponseModel
                ,GetItemMediaTypeSearch: PagedModelMediaTypeItemResponseModel
                ,PostMediaType: string
                ,GetMediaTypeById: MediaTypeResponseModel
                ,DeleteMediaTypeById: string
                ,PutMediaTypeById: string
                ,GetMediaTypeByIdAllowedChildren: PagedAllowedMediaTypeModel
                ,GetMediaTypeByIdCompositionReferences: Array<MediaTypeCompositionResponseModel>
                ,PostMediaTypeByIdCopy: string
                ,PutMediaTypeByIdMove: string
                ,GetMediaTypeAllowedAtRoot: PagedAllowedMediaTypeModel
                ,PostMediaTypeAvailableCompositions: Array<AvailableMediaTypeCompositionResponseModel>
                ,PostMediaTypeFolder: string
                ,GetMediaTypeFolderById: FolderResponseModel
                ,DeleteMediaTypeFolderById: string
                ,PutMediaTypeFolderById: string
                ,GetTreeMediaTypeAncestors: Array<MediaTypeTreeItemResponseModel>
                ,GetTreeMediaTypeChildren: PagedMediaTypeTreeItemResponseModel
                ,GetTreeMediaTypeRoot: PagedMediaTypeTreeItemResponseModel
                
        }
        
    }

export type MediaData = {
        
        payloads: {
            GetCollectionMedia: {
                        dataTypeId?: string
filter?: string
id?: string
orderBy?: string
orderDirection?: DirectionModel
skip?: number
take?: number
                        
                    };
GetItemMedia: {
                        id?: Array<string>
                        
                    };
GetItemMediaSearch: {
                        query?: string
skip?: number
take?: number
                        
                    };
PostMedia: {
                        requestBody?: CreateMediaRequestModel
                        
                    };
GetMediaById: {
                        id: string
                        
                    };
DeleteMediaById: {
                        id: string
                        
                    };
PutMediaById: {
                        id: string
requestBody?: UpdateMediaRequestModel
                        
                    };
GetMediaByIdAuditLog: {
                        id: string
orderDirection?: DirectionModel
sinceDate?: string
skip?: number
take?: number
                        
                    };
PutMediaByIdMove: {
                        id: string
requestBody?: MoveMediaRequestModel
                        
                    };
PutMediaByIdMoveToRecycleBin: {
                        id: string
                        
                    };
GetMediaByIdReferencedBy: {
                        id: string
skip?: number
take?: number
                        
                    };
GetMediaByIdReferencedDescendants: {
                        id: string
skip?: number
take?: number
                        
                    };
PutMediaByIdValidate: {
                        id: string
requestBody?: UpdateMediaRequestModel
                        
                    };
GetMediaAreReferenced: {
                        id?: Array<string>
skip?: number
take?: number
                        
                    };
PutMediaSort: {
                        requestBody?: SortingRequestModel
                        
                    };
GetMediaUrls: {
                        id?: Array<string>
                        
                    };
PostMediaValidate: {
                        requestBody?: CreateMediaRequestModel
                        
                    };
DeleteRecycleBinMediaById: {
                        id: string
                        
                    };
GetRecycleBinMediaByIdOriginalParent: {
                        id: string
                        
                    };
PutRecycleBinMediaByIdRestore: {
                        id: string
requestBody?: MoveMediaRequestModel
                        
                    };
GetRecycleBinMediaChildren: {
                        parentId?: string
skip?: number
take?: number
                        
                    };
GetRecycleBinMediaRoot: {
                        skip?: number
take?: number
                        
                    };
GetTreeMediaAncestors: {
                        descendantId?: string
                        
                    };
GetTreeMediaChildren: {
                        dataTypeId?: string
parentId?: string
skip?: number
take?: number
                        
                    };
GetTreeMediaRoot: {
                        dataTypeId?: string
skip?: number
take?: number
                        
                    };
        }
        
        
        responses: {
            GetCollectionMedia: PagedMediaCollectionResponseModel
                ,GetItemMedia: Array<MediaItemResponseModel>
                ,GetItemMediaSearch: PagedModelMediaItemResponseModel
                ,PostMedia: string
                ,GetMediaById: MediaResponseModel
                ,DeleteMediaById: string
                ,PutMediaById: string
                ,GetMediaByIdAuditLog: PagedAuditLogResponseModel
                ,PutMediaByIdMove: string
                ,PutMediaByIdMoveToRecycleBin: string
                ,GetMediaByIdReferencedBy: PagedIReferenceResponseModel
                ,GetMediaByIdReferencedDescendants: PagedReferenceByIdModel
                ,PutMediaByIdValidate: string
                ,GetMediaAreReferenced: PagedReferenceByIdModel
                ,GetMediaConfiguration: MediaConfigurationResponseModel
                ,PutMediaSort: string
                ,GetMediaUrls: Array<MediaUrlInfoResponseModel>
                ,PostMediaValidate: string
                ,DeleteRecycleBinMedia: string
                ,DeleteRecycleBinMediaById: string
                ,GetRecycleBinMediaByIdOriginalParent: ReferenceByIdModel
                ,PutRecycleBinMediaByIdRestore: string
                ,GetRecycleBinMediaChildren: PagedMediaRecycleBinItemResponseModel
                ,GetRecycleBinMediaRoot: PagedMediaRecycleBinItemResponseModel
                ,GetTreeMediaAncestors: Array<MediaTreeItemResponseModel>
                ,GetTreeMediaChildren: PagedMediaTreeItemResponseModel
                ,GetTreeMediaRoot: PagedMediaTreeItemResponseModel
                
        }
        
    }

export type MemberGroupData = {
        
        payloads: {
            GetItemMemberGroup: {
                        id?: Array<string>
                        
                    };
GetMemberGroup: {
                        skip?: number
take?: number
                        
                    };
PostMemberGroup: {
                        requestBody?: CreateMemberGroupRequestModel
                        
                    };
GetMemberGroupById: {
                        id: string
                        
                    };
DeleteMemberGroupById: {
                        id: string
                        
                    };
PutMemberGroupById: {
                        id: string
requestBody?: UpdateMemberGroupRequestModel
                        
                    };
GetTreeMemberGroupRoot: {
                        skip?: number
take?: number
                        
                    };
        }
        
        
        responses: {
            GetItemMemberGroup: Array<MemberGroupItemResponseModel>
                ,GetMemberGroup: PagedMemberGroupResponseModel
                ,PostMemberGroup: string
                ,GetMemberGroupById: MemberGroupResponseModel
                ,DeleteMemberGroupById: string
                ,PutMemberGroupById: string
                ,GetTreeMemberGroupRoot: PagedNamedEntityTreeItemResponseModel
                
        }
        
    }

export type MemberTypeData = {
        
        payloads: {
            GetItemMemberType: {
                        id?: Array<string>
                        
                    };
GetItemMemberTypeSearch: {
                        query?: string
skip?: number
take?: number
                        
                    };
PostMemberType: {
                        requestBody?: CreateMemberTypeRequestModel
                        
                    };
GetMemberTypeById: {
                        id: string
                        
                    };
DeleteMemberTypeById: {
                        id: string
                        
                    };
PutMemberTypeById: {
                        id: string
requestBody?: UpdateMemberTypeRequestModel
                        
                    };
GetMemberTypeByIdCompositionReferences: {
                        id: string
                        
                    };
PostMemberTypeByIdCopy: {
                        id: string
                        
                    };
PostMemberTypeAvailableCompositions: {
                        requestBody?: MemberTypeCompositionRequestModel
                        
                    };
GetTreeMemberTypeRoot: {
                        skip?: number
take?: number
                        
                    };
        }
        
        
        responses: {
            GetItemMemberType: Array<MemberTypeItemResponseModel>
                ,GetItemMemberTypeSearch: PagedModelMemberTypeItemResponseModel
                ,PostMemberType: string
                ,GetMemberTypeById: MemberTypeResponseModel
                ,DeleteMemberTypeById: string
                ,PutMemberTypeById: string
                ,GetMemberTypeByIdCompositionReferences: Array<MemberTypeCompositionResponseModel>
                ,PostMemberTypeByIdCopy: string
                ,PostMemberTypeAvailableCompositions: Array<AvailableMemberTypeCompositionResponseModel>
                ,GetTreeMemberTypeRoot: PagedMemberTypeTreeItemResponseModel
                
        }
        
    }

export type MemberData = {
        
        payloads: {
            GetFilterMember: {
                        filter?: string
isApproved?: boolean
isLockedOut?: boolean
memberGroupName?: string
memberTypeId?: string
orderBy?: string
orderDirection?: DirectionModel
skip?: number
take?: number
                        
                    };
GetItemMember: {
                        id?: Array<string>
                        
                    };
GetItemMemberSearch: {
                        query?: string
skip?: number
take?: number
                        
                    };
PostMember: {
                        requestBody?: CreateMemberRequestModel
                        
                    };
GetMemberById: {
                        id: string
                        
                    };
DeleteMemberById: {
                        id: string
                        
                    };
PutMemberById: {
                        id: string
requestBody?: UpdateMemberRequestModel
                        
                    };
PutMemberByIdValidate: {
                        id: string
requestBody?: UpdateMemberRequestModel
                        
                    };
PostMemberValidate: {
                        requestBody?: CreateMemberRequestModel
                        
                    };
        }
        
        
        responses: {
            GetFilterMember: PagedMemberResponseModel
                ,GetItemMember: Array<MemberItemResponseModel>
                ,GetItemMemberSearch: PagedModelMemberItemResponseModel
                ,PostMember: string
                ,GetMemberById: MemberResponseModel
                ,DeleteMemberById: string
                ,PutMemberById: string
                ,PutMemberByIdValidate: string
                ,GetMemberConfiguration: MemberConfigurationResponseModel
                ,PostMemberValidate: string
                
        }
        
    }

export type ModelsBuilderData = {
        
        
        responses: {
            PostModelsBuilderBuild: string
                ,GetModelsBuilderDashboard: ModelsBuilderResponseModel
                ,GetModelsBuilderStatus: OutOfDateStatusResponseModel
                
        }
        
    }

export type ObjectTypesData = {
        
        payloads: {
            GetObjectTypes: {
                        skip?: number
take?: number
                        
                    };
        }
        
        
        responses: {
            GetObjectTypes: PagedObjectTypeResponseModel
                
        }
        
    }

export type OembedData = {
        
        payloads: {
            GetOembedQuery: {
                        maxHeight?: number
maxWidth?: number
url?: string
                        
                    };
        }
        
        
        responses: {
            GetOembedQuery: OEmbedResponseModel
                
        }
        
    }

export type PackageData = {
        
        payloads: {
            PostPackageByNameRunMigration: {
                        name: string
                        
                    };
GetPackageCreated: {
                        skip?: number
take?: number
                        
                    };
PostPackageCreated: {
                        requestBody?: CreatePackageRequestModel
                        
                    };
GetPackageCreatedById: {
                        id: string
                        
                    };
DeletePackageCreatedById: {
                        id: string
                        
                    };
PutPackageCreatedById: {
                        id: string
requestBody?: UpdatePackageRequestModel
                        
                    };
GetPackageCreatedByIdDownload: {
                        id: string
                        
                    };
GetPackageMigrationStatus: {
                        skip?: number
take?: number
                        
                    };
        }
        
        
        responses: {
            PostPackageByNameRunMigration: string
                ,GetPackageConfiguration: PackageConfigurationResponseModel
                ,GetPackageCreated: PagedPackageDefinitionResponseModel
                ,PostPackageCreated: string
                ,GetPackageCreatedById: PackageDefinitionResponseModel
                ,DeletePackageCreatedById: string
                ,PutPackageCreatedById: string
                ,GetPackageCreatedByIdDownload: Blob | File
                ,GetPackageMigrationStatus: PagedPackageMigrationStatusResponseModel
                
        }
        
    }

export type PartialViewData = {
        
        payloads: {
            GetItemPartialView: {
                        path?: Array<string>
                        
                    };
PostPartialView: {
                        requestBody?: CreatePartialViewRequestModel
                        
                    };
GetPartialViewByPath: {
                        path: string
                        
                    };
DeletePartialViewByPath: {
                        path: string
                        
                    };
PutPartialViewByPath: {
                        path: string
requestBody?: UpdatePartialViewRequestModel
                        
                    };
PutPartialViewByPathRename: {
                        path: string
requestBody?: RenamePartialViewRequestModel
                        
                    };
PostPartialViewFolder: {
                        requestBody?: CreatePartialViewFolderRequestModel
                        
                    };
GetPartialViewFolderByPath: {
                        path: string
                        
                    };
DeletePartialViewFolderByPath: {
                        path: string
                        
                    };
GetPartialViewSnippet: {
                        skip?: number
take?: number
                        
                    };
GetPartialViewSnippetById: {
                        id: string
                        
                    };
GetTreePartialViewAncestors: {
                        descendantPath?: string
                        
                    };
GetTreePartialViewChildren: {
                        parentPath?: string
skip?: number
take?: number
                        
                    };
GetTreePartialViewRoot: {
                        skip?: number
take?: number
                        
                    };
        }
        
        
        responses: {
            GetItemPartialView: Array<PartialViewItemResponseModel>
                ,PostPartialView: string
                ,GetPartialViewByPath: PartialViewResponseModel
                ,DeletePartialViewByPath: string
                ,PutPartialViewByPath: string
                ,PutPartialViewByPathRename: string
                ,PostPartialViewFolder: string
                ,GetPartialViewFolderByPath: PartialViewFolderResponseModel
                ,DeletePartialViewFolderByPath: string
                ,GetPartialViewSnippet: PagedPartialViewSnippetItemResponseModel
                ,GetPartialViewSnippetById: PartialViewSnippetResponseModel
                ,GetTreePartialViewAncestors: Array<FileSystemTreeItemPresentationModel>
                ,GetTreePartialViewChildren: PagedFileSystemTreeItemPresentationModel
                ,GetTreePartialViewRoot: PagedFileSystemTreeItemPresentationModel
                
        }
        
    }

export type PreviewData = {
        
        
        responses: {
            DeletePreview: string
                ,PostPreview: string
                
        }
        
    }

export type ProfilingData = {
        
        payloads: {
            PutProfilingStatus: {
                        requestBody?: ProfilingStatusRequestModel
                        
                    };
        }
        
        
        responses: {
            GetProfilingStatus: ProfilingStatusResponseModel
                ,PutProfilingStatus: string
                
        }
        
    }

export type PropertyTypeData = {
        
        payloads: {
            GetPropertyTypeIsUsed: {
                        contentTypeId?: string
propertyAlias?: string
                        
                    };
        }
        
        
        responses: {
            GetPropertyTypeIsUsed: boolean
                
        }
        
    }

export type PublishedCacheData = {
        
        
        responses: {
            PostPublishedCacheCollect: string
                ,PostPublishedCacheRebuild: string
                ,PostPublishedCacheReload: string
                ,GetPublishedCacheStatus: string
                
        }
        
    }

export type RedirectManagementData = {
        
        payloads: {
            GetRedirectManagement: {
                        filter?: string
skip?: number
take?: number
                        
                    };
GetRedirectManagementById: {
                        id: string
skip?: number
take?: number
                        
                    };
DeleteRedirectManagementById: {
                        id: string
                        
                    };
PostRedirectManagementStatus: {
                        status?: RedirectStatusModel
                        
                    };
        }
        
        
        responses: {
            GetRedirectManagement: PagedRedirectUrlResponseModel
                ,GetRedirectManagementById: PagedRedirectUrlResponseModel
                ,DeleteRedirectManagementById: string
                ,GetRedirectManagementStatus: RedirectUrlStatusResponseModel
                ,PostRedirectManagementStatus: string
                
        }
        
    }

export type RelationTypeData = {
        
        payloads: {
            GetItemRelationType: {
                        id?: Array<string>
                        
                    };
GetRelationType: {
                        skip?: number
take?: number
                        
                    };
GetRelationTypeById: {
                        id: string
                        
                    };
        }
        
        
        responses: {
            GetItemRelationType: Array<RelationTypeItemResponseModel>
                ,GetRelationType: PagedRelationTypeResponseModel
                ,GetRelationTypeById: RelationTypeResponseModel
                
        }
        
    }

export type RelationData = {
        
        payloads: {
            GetRelationTypeById: {
                        id: string
skip?: number
take?: number
                        
                    };
        }
        
        
        responses: {
            GetRelationTypeById: PagedRelationResponseModel
                
        }
        
    }

export type ScriptData = {
        
        payloads: {
            GetItemScript: {
                        path?: Array<string>
                        
                    };
PostScript: {
                        requestBody?: CreateScriptRequestModel
                        
                    };
GetScriptByPath: {
                        path: string
                        
                    };
DeleteScriptByPath: {
                        path: string
                        
                    };
PutScriptByPath: {
                        path: string
requestBody?: UpdateScriptRequestModel
                        
                    };
PutScriptByPathRename: {
                        path: string
requestBody?: RenameScriptRequestModel
                        
                    };
PostScriptFolder: {
                        requestBody?: CreateScriptFolderRequestModel
                        
                    };
GetScriptFolderByPath: {
                        path: string
                        
                    };
DeleteScriptFolderByPath: {
                        path: string
                        
                    };
GetTreeScriptAncestors: {
                        descendantPath?: string
                        
                    };
GetTreeScriptChildren: {
                        parentPath?: string
skip?: number
take?: number
                        
                    };
GetTreeScriptRoot: {
                        skip?: number
take?: number
                        
                    };
        }
        
        
        responses: {
            GetItemScript: Array<ScriptItemResponseModel>
                ,PostScript: string
                ,GetScriptByPath: ScriptResponseModel
                ,DeleteScriptByPath: string
                ,PutScriptByPath: string
                ,PutScriptByPathRename: string
                ,PostScriptFolder: string
                ,GetScriptFolderByPath: ScriptFolderResponseModel
                ,DeleteScriptFolderByPath: string
                ,GetTreeScriptAncestors: Array<FileSystemTreeItemPresentationModel>
                ,GetTreeScriptChildren: PagedFileSystemTreeItemPresentationModel
                ,GetTreeScriptRoot: PagedFileSystemTreeItemPresentationModel
                
        }
        
    }

export type SearcherData = {
        
        payloads: {
            GetSearcher: {
                        skip?: number
take?: number
                        
                    };
GetSearcherBySearcherNameQuery: {
                        searcherName: string
skip?: number
take?: number
term?: string
                        
                    };
        }
        
        
        responses: {
            GetSearcher: PagedSearcherResponseModel
                ,GetSearcherBySearcherNameQuery: PagedSearchResultResponseModel
                
        }
        
    }

export type SecurityData = {
        
        payloads: {
            PostSecurityForgotPassword: {
                        requestBody?: ResetPasswordRequestModel
                        
                    };
PostSecurityForgotPasswordReset: {
                        requestBody?: ResetPasswordTokenRequestModel
                        
                    };
PostSecurityForgotPasswordVerify: {
                        requestBody?: VerifyResetPasswordTokenRequestModel
                        
                    };
        }
        
        
        responses: {
            GetSecurityConfiguration: SecurityConfigurationResponseModel
                ,PostSecurityForgotPassword: string
                ,PostSecurityForgotPasswordReset: string
                ,PostSecurityForgotPasswordVerify: VerifyResetPasswordResponseModel
                
        }
        
    }

export type SegmentData = {
        
        payloads: {
            GetSegment: {
                        skip?: number
take?: number
                        
                    };
        }
        
        
        responses: {
            GetSegment: PagedSegmentResponseModel
                
        }
        
    }

export type ServerData = {
        
        
        responses: {
            GetServerConfiguration: ServerConfigurationResponseModel
                ,GetServerInformation: ServerInformationResponseModel
                ,GetServerStatus: ServerStatusResponseModel
                ,GetServerTroubleshooting: ServerTroubleshootingResponseModel
                
        }
        
    }

export type StaticFileData = {
        
        payloads: {
            GetItemStaticFile: {
                        path?: Array<string>
                        
                    };
GetTreeStaticFileAncestors: {
                        descendantPath?: string
                        
                    };
GetTreeStaticFileChildren: {
                        parentPath?: string
skip?: number
take?: number
                        
                    };
GetTreeStaticFileRoot: {
                        skip?: number
take?: number
                        
                    };
        }
        
        
        responses: {
            GetItemStaticFile: Array<StaticFileItemResponseModel>
                ,GetTreeStaticFileAncestors: Array<FileSystemTreeItemPresentationModel>
                ,GetTreeStaticFileChildren: PagedFileSystemTreeItemPresentationModel
                ,GetTreeStaticFileRoot: PagedFileSystemTreeItemPresentationModel
                
        }
        
    }

export type StylesheetData = {
        
        payloads: {
            GetItemStylesheet: {
                        path?: Array<string>
                        
                    };
PostStylesheet: {
                        requestBody?: CreateStylesheetRequestModel
                        
                    };
GetStylesheetByPath: {
                        path: string
                        
                    };
DeleteStylesheetByPath: {
                        path: string
                        
                    };
PutStylesheetByPath: {
                        path: string
requestBody?: UpdateStylesheetRequestModel
                        
                    };
PutStylesheetByPathRename: {
                        path: string
requestBody?: RenameStylesheetRequestModel
                        
                    };
PostStylesheetFolder: {
                        requestBody?: CreateStylesheetFolderRequestModel
                        
                    };
GetStylesheetFolderByPath: {
                        path: string
                        
                    };
DeleteStylesheetFolderByPath: {
                        path: string
                        
                    };
GetTreeStylesheetAncestors: {
                        descendantPath?: string
                        
                    };
GetTreeStylesheetChildren: {
                        parentPath?: string
skip?: number
take?: number
                        
                    };
GetTreeStylesheetRoot: {
                        skip?: number
take?: number
                        
                    };
        }
        
        
        responses: {
            GetItemStylesheet: Array<StylesheetItemResponseModel>
                ,PostStylesheet: string
                ,GetStylesheetByPath: StylesheetResponseModel
                ,DeleteStylesheetByPath: string
                ,PutStylesheetByPath: string
                ,PutStylesheetByPathRename: string
                ,PostStylesheetFolder: string
                ,GetStylesheetFolderByPath: StylesheetFolderResponseModel
                ,DeleteStylesheetFolderByPath: string
                ,GetTreeStylesheetAncestors: Array<FileSystemTreeItemPresentationModel>
                ,GetTreeStylesheetChildren: PagedFileSystemTreeItemPresentationModel
                ,GetTreeStylesheetRoot: PagedFileSystemTreeItemPresentationModel
                
        }
        
    }

export type TagData = {
        
        payloads: {
            GetTag: {
                        culture?: string
query?: string
skip?: number
tagGroup?: string
take?: number
                        
                    };
        }
        
        
        responses: {
            GetTag: PagedTagResponseModel
                
        }
        
    }

export type TelemetryData = {
        
        payloads: {
            GetTelemetry: {
                        skip?: number
take?: number
                        
                    };
PostTelemetryLevel: {
                        requestBody?: TelemetryRequestModel
                        
                    };
        }
        
        
        responses: {
            GetTelemetry: PagedTelemetryResponseModel
                ,GetTelemetryLevel: TelemetryResponseModel
                ,PostTelemetryLevel: string
                
        }
        
    }

export type TemplateData = {
        
        payloads: {
            GetItemTemplate: {
                        id?: Array<string>
                        
                    };
GetItemTemplateSearch: {
                        query?: string
skip?: number
take?: number
                        
                    };
PostTemplate: {
                        requestBody?: CreateTemplateRequestModel
                        
                    };
GetTemplateById: {
                        id: string
                        
                    };
DeleteTemplateById: {
                        id: string
                        
                    };
PutTemplateById: {
                        id: string
requestBody?: UpdateTemplateRequestModel
                        
                    };
PostTemplateQueryExecute: {
                        requestBody?: TemplateQueryExecuteModel
                        
                    };
GetTreeTemplateAncestors: {
                        descendantId?: string
                        
                    };
GetTreeTemplateChildren: {
                        parentId?: string
skip?: number
take?: number
                        
                    };
GetTreeTemplateRoot: {
                        skip?: number
take?: number
                        
                    };
        }
        
        
        responses: {
            GetItemTemplate: Array<TemplateItemResponseModel>
                ,GetItemTemplateSearch: PagedModelTemplateItemResponseModel
                ,PostTemplate: string
                ,GetTemplateById: TemplateResponseModel
                ,DeleteTemplateById: string
                ,PutTemplateById: string
                ,GetTemplateConfiguration: TemplateConfigurationResponseModel
                ,PostTemplateQueryExecute: TemplateQueryResultResponseModel
                ,GetTemplateQuerySettings: TemplateQuerySettingsResponseModel
                ,GetTreeTemplateAncestors: Array<NamedEntityTreeItemResponseModel>
                ,GetTreeTemplateChildren: PagedNamedEntityTreeItemResponseModel
                ,GetTreeTemplateRoot: PagedNamedEntityTreeItemResponseModel
                
        }
        
    }

export type TemporaryFileData = {
        
        payloads: {
            PostTemporaryFile: {
                        formData?: {
        Id?: string
File?: Blob | File
    }
                        
                    };
GetTemporaryFileById: {
                        id: string
                        
                    };
DeleteTemporaryFileById: {
                        id: string
                        
                    };
        }
        
        
        responses: {
            PostTemporaryFile: string
                ,GetTemporaryFileById: TemporaryFileResponseModel
                ,DeleteTemporaryFileById: string
                ,GetTemporaryFileConfiguration: TemporaryFileConfigurationResponseModel
                
        }
        
    }

export type UpgradeData = {
        
        
        responses: {
            PostUpgradeAuthorize: string
                ,GetUpgradeSettings: UpgradeSettingsResponseModel
                
        }
        
    }

export type UserDataData = {
        
        payloads: {
            PostUserData: {
                        requestBody?: CreateUserDataRequestModel
                        
                    };
GetUserData: {
                        groups?: Array<string>
identifiers?: Array<string>
skip?: number
take?: number
                        
                    };
PutUserData: {
                        requestBody?: UpdateUserDataRequestModel
                        
                    };
GetUserDataById: {
                        id: string
                        
                    };
        }
        
        
        responses: {
            PostUserData: string
                ,GetUserData: PagedUserDataResponseModel
                ,PutUserData: string
                ,GetUserDataById: UserDataModel
                
        }
        
    }

export type UserGroupData = {
        
        payloads: {
            GetFilterUserGroup: {
                        filter?: string
skip?: number
take?: number
                        
                    };
GetItemUserGroup: {
                        id?: Array<string>
                        
                    };
DeleteUserGroup: {
                        requestBody?: DeleteUserGroupsRequestModel
                        
                    };
PostUserGroup: {
                        requestBody?: CreateUserGroupRequestModel
                        
                    };
GetUserGroup: {
                        skip?: number
take?: number
                        
                    };
GetUserGroupById: {
                        id: string
                        
                    };
DeleteUserGroupById: {
                        id: string
                        
                    };
PutUserGroupById: {
                        id: string
requestBody?: UpdateUserGroupRequestModel
                        
                    };
DeleteUserGroupByIdUsers: {
                        id: string
requestBody?: Array<string>
                        
                    };
PostUserGroupByIdUsers: {
                        id: string
requestBody?: Array<string>
                        
                    };
        }
        
        
        responses: {
            GetFilterUserGroup: PagedUserGroupResponseModel
                ,GetItemUserGroup: Array<UserGroupItemResponseModel>
                ,DeleteUserGroup: string
                ,PostUserGroup: string
                ,GetUserGroup: PagedUserGroupResponseModel
                ,GetUserGroupById: UserGroupResponseModel
                ,DeleteUserGroupById: string
                ,PutUserGroupById: string
                ,DeleteUserGroupByIdUsers: string
                ,PostUserGroupByIdUsers: string
                
        }
        
    }

export type UserData = {
        
        payloads: {
            GetFilterUser: {
                        filter?: string
orderBy?: UserOrderModel
orderDirection?: DirectionModel
skip?: number
take?: number
userGroupIds?: Array<string>
userStates?: Array<UserStateModel>
                        
                    };
GetItemUser: {
                        id?: Array<string>
                        
                    };
PostUser: {
                        requestBody?: CreateUserRequestModel
                        
                    };
DeleteUser: {
                        requestBody?: DeleteUsersRequestModel
                        
                    };
GetUser: {
                        skip?: number
take?: number
                        
                    };
GetUserById: {
                        id: string
                        
                    };
DeleteUserById: {
                        id: string
                        
                    };
PutUserById: {
                        id: string
requestBody?: UpdateUserRequestModel
                        
                    };
GetUserById2Fa: {
                        id: string
                        
                    };
DeleteUserById2FaByProviderName: {
                        id: string
providerName: string
                        
                    };
PostUserByIdChangePassword: {
                        id: string
requestBody?: ChangePasswordUserRequestModel
                        
                    };
PostUserByIdResetPassword: {
                        id: string
                        
                    };
DeleteUserAvatarById: {
                        id: string
                        
                    };
PostUserAvatarById: {
                        id: string
requestBody?: SetAvatarRequestModel
                        
                    };
DeleteUserCurrent2FaByProviderName: {
                        code?: string
providerName: string
                        
                    };
PostUserCurrent2FaByProviderName: {
                        providerName: string
requestBody?: EnableTwoFactorRequestModel
                        
                    };
GetUserCurrent2FaByProviderName: {
                        providerName: string
                        
                    };
PostUserCurrentAvatar: {
                        requestBody?: SetAvatarRequestModel
                        
                    };
PostUserCurrentChangePassword: {
                        requestBody?: ChangePasswordCurrentUserRequestModel
                        
                    };
GetUserCurrentPermissions: {
                        id?: Array<string>
                        
                    };
GetUserCurrentPermissionsDocument: {
                        id?: Array<string>
                        
                    };
GetUserCurrentPermissionsMedia: {
                        id?: Array<string>
                        
                    };
PostUserDisable: {
                        requestBody?: DisableUserRequestModel
                        
                    };
PostUserEnable: {
                        requestBody?: EnableUserRequestModel
                        
                    };
PostUserInvite: {
                        requestBody?: InviteUserRequestModel
                        
                    };
PostUserInviteCreatePassword: {
                        requestBody?: CreateInitialPasswordUserRequestModel
                        
                    };
PostUserInviteResend: {
                        requestBody?: ResendInviteUserRequestModel
                        
                    };
PostUserInviteVerify: {
                        requestBody?: VerifyInviteUserRequestModel
                        
                    };
PostUserSetUserGroups: {
                        requestBody?: UpdateUserGroupsOnUserRequestModel
                        
                    };
PostUserUnlock: {
                        requestBody?: UnlockUsersRequestModel
                        
                    };
        }
        
        
        responses: {
            GetFilterUser: PagedUserResponseModel
                ,GetItemUser: Array<UserItemResponseModel>
                ,PostUser: string
                ,DeleteUser: string
                ,GetUser: PagedUserResponseModel
                ,GetUserById: UserResponseModel
                ,DeleteUserById: string
                ,PutUserById: string
                ,GetUserById2Fa: Array<UserTwoFactorProviderModel>
                ,DeleteUserById2FaByProviderName: string
                ,PostUserByIdChangePassword: string
                ,PostUserByIdResetPassword: ResetPasswordUserResponseModel
                ,DeleteUserAvatarById: string
                ,PostUserAvatarById: string
                ,GetUserConfiguration: UserConfigurationResponseModel
                ,GetUserCurrent: CurrentUserResponseModel
                ,GetUserCurrent2Fa: Array<UserTwoFactorProviderModel>
                ,DeleteUserCurrent2FaByProviderName: string
                ,PostUserCurrent2FaByProviderName: NoopSetupTwoFactorModel
                ,GetUserCurrent2FaByProviderName: NoopSetupTwoFactorModel
                ,PostUserCurrentAvatar: string
                ,PostUserCurrentChangePassword: string
                ,GetUserCurrentConfiguration: CurrenUserConfigurationResponseModel
                ,GetUserCurrentLogins: LinkedLoginsRequestModel
                ,GetUserCurrentPermissions: UserPermissionsResponseModel
                ,GetUserCurrentPermissionsDocument: Array<UserPermissionsResponseModel>
                ,GetUserCurrentPermissionsMedia: UserPermissionsResponseModel
                ,PostUserDisable: string
                ,PostUserEnable: string
                ,PostUserInvite: string
                ,PostUserInviteCreatePassword: string
                ,PostUserInviteResend: string
                ,PostUserInviteVerify: VerifyInviteUserResponseModel
                ,PostUserSetUserGroups: string
                ,PostUserUnlock: string
                
        }
        
    }

export type WebhookData = {
        
        payloads: {
            GetItemWebhook: {
                        id?: Array<string>
                        
                    };
GetWebhook: {
                        skip?: number
take?: number
                        
                    };
PostWebhook: {
                        requestBody?: CreateWebhookRequestModel
                        
                    };
GetWebhookById: {
                        id: string
                        
                    };
PutWebhookById: {
                        id: string
requestBody?: UpdateWebhookRequestModel
                        
                    };
DeleteWebhookById: {
                        id: string
                        
                    };
<<<<<<< HEAD
=======
GetWebhookEvents: {
                        skip?: number
take?: number
                        
                    };
>>>>>>> b0acd8b3
        }
        
        
        responses: {
            GetItemWebhook: Array<WebhookItemResponseModel>
                ,GetWebhook: PagedWebhookResponseModel
                ,PostWebhook: string
                ,GetWebhookById: WebhookResponseModel
                ,PutWebhookById: string
                ,DeleteWebhookById: string
<<<<<<< HEAD
=======
                ,GetWebhookEvents: PagedWebhookEventModel
>>>>>>> b0acd8b3
                
        }
        
    }<|MERGE_RESOLUTION|>--- conflicted
+++ resolved
@@ -5246,14 +5246,11 @@
                         id: string
                         
                     };
-<<<<<<< HEAD
-=======
 GetWebhookEvents: {
                         skip?: number
 take?: number
                         
                     };
->>>>>>> b0acd8b3
         }
         
         
@@ -5264,10 +5261,7 @@
                 ,GetWebhookById: WebhookResponseModel
                 ,PutWebhookById: string
                 ,DeleteWebhookById: string
-<<<<<<< HEAD
-=======
                 ,GetWebhookEvents: PagedWebhookEventModel
->>>>>>> b0acd8b3
                 
         }
         
