--- conflicted
+++ resolved
@@ -1,10 +1,9 @@
 export * from './generate-umbraco-alias.function.js';
 export * from './increment-string.function.js';
 export * from './selection-manager.js';
+export * from './media-helper.service';
 export * from './udi-service.js';
-<<<<<<< HEAD
-export * from './selection-manager.js';
-export * from './media-helper.service';
+export * from './umbraco-path.js';
 
 // TODO => tinymce property should be typed, but would require libs taking a dependency on TinyMCE, which is not ideal
 declare global {
@@ -12,7 +11,4 @@
 		tinymce: any;
 		Umbraco: any;
 	}
-}
-=======
-export * from './umbraco-path.js';
->>>>>>> 9f8e222f
+}