--- conflicted
+++ resolved
@@ -89,11 +89,7 @@
                 currentRouteParams = toRetain;
             }
             else {
-<<<<<<< HEAD
                 currentRouteParams = angular.copy(current.params);
-=======
-                currentRouteParams = Utilities.copy(current.params);
->>>>>>> d4f84998
             }
 
 
@@ -144,7 +140,7 @@
                     returnPath = encodeURIComponent($location.url());
                 }
 
-                $location.path(rejection.path);
+                $location.path(rejection.path)
                 if (returnPath) {
                     $location.search("returnPath", returnPath);
                 }
@@ -187,7 +183,7 @@
                         currentRouteParams = toRetain;
                     }
                     else {
-                        currentRouteParams = Utilities.copy(next.params);
+                        currentRouteParams = angular.copy(next.params);
                     }
 
                     //always clear the 'sr' query string (soft redirect) if it exists
