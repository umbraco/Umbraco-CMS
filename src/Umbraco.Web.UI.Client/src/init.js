--- conflicted
+++ resolved
@@ -25,6 +25,17 @@
         eventsService.on("app.authenticated", function(evt, data) {
             
             assetsService._loadInitAssets().then(function() {
+
+                if (data.user !== undefined) {
+                    if (data.user.isRtl) {
+                        $rootScope.rtlcss = "rtl";
+                        $rootScope.isRtl = true;
+                    }
+                    else {
+                        $rootScope.rtlcss = "css";
+                        $rootScope.isRtl = false;
+                    }
+                }
 
                 // Loads the user's locale settings for Moment.
                 userService.loadMomentLocaleForCurrentUser().then(function() {
@@ -91,25 +102,12 @@
                 $rootScope.locationTitle = "Umbraco - " + $location.$$host;
             }
 
-<<<<<<< HEAD
-            if (User !== undefined) {
-=======
-            if (Umbraco.Sys.ServerVariables.application.isRtl !== undefined) {
->>>>>>> e1af21bb
-                if (Umbraco.Sys.ServerVariables.application.isRtl) {
-                    $rootScope.rtlcss = "rtl";
-                }
-                else {
-                    $rootScope.rtlcss = "css";
-                }
-            }
-
-            //reset the editorState on each successful route chage
+            // reset the editorState on each successful route change
             editorState.reset();
 
-            //reset the file manager on each route change, the file collection is only relavent
+            // reset the file manager on each route change, the file collection is only relavent
             // when working in an editor and submitting data to the server.
-            //This ensures that memory remains clear of any files and that the editors don't have to manually clear the files.
+            // This ensures that memory remains clear of any files and that the editors don't have to manually clear the files.
             fileManager.clearFiles();
         });
 
