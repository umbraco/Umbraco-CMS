--- conflicted
+++ resolved
@@ -87,16 +87,12 @@
 
 	override render() {
 		return html`
-<<<<<<< HEAD
 			<uui-box id="types" headline="Log types">
 				<p id="description">
 					<umb-localize key="logViewer_logTypesChartDescription">
 						In the chosen date range, you have this number of log messages grouped by type:
 					</umb-localize>
 				</p>
-=======
-			<uui-box id="types" headline=${this.localize.term('logViewer_logTypes')}>
->>>>>>> 439c1dcc
 				<div id="log-types-container">
 					<umb-donut-chart show-inline-numbers>
 						${repeat(
@@ -125,28 +121,13 @@
 											}}>
 											<uui-icon
 												name="icon-record"
-												style="color: var(--umb-log-viewer-${level.toLowerCase()}-color);"></uui-icon
-											>${level}
+												style="color: var(--umb-log-viewer-${level.toLowerCase()}-color);"></uui-icon>
+											${level}
 										</button>
 									</li>`,
 							)}
 						</ul>
 					</div>
-<<<<<<< HEAD
-=======
-					<umb-donut-chart .description=${this.localize.term('logViewer_logTypesChartDescription')}>
-						${this._logLevelCountResponse
-							? this._logLevelCount.map(
-									([level, number]) =>
-										html`<umb-donut-slice
-											.name=${level}
-											.amount=${number}
-											.kind=${'messages'}
-											.color="${`var(--umb-log-viewer-${level.toLowerCase()}-color)`}"></umb-donut-slice> `,
-								)
-							: ''}
-					</umb-donut-chart>
->>>>>>> 439c1dcc
 				</div>
 			</uui-box>
 		`;
