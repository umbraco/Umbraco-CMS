--- conflicted
+++ resolved
@@ -150,22 +150,24 @@
 										compact
 										slot="append"
 										label=${this.localize.term('logViewer_saveSearch')}
-										@click=${this.#openSaveSearchDialog}
-										><uui-icon name="icon-favorite"></uui-icon
-									></uui-button>`
-<<<<<<< HEAD
+										@click=${this.#openSaveSearchDialog}>
+										<uui-icon name="icon-favorite"></uui-icon>
+									</uui-button>`
 								: ''}<uui-button
 								compact
 								slot="append"
 								label=${this.localize.term('general_clear')}
-								@click=${this.#clearQuery}
-=======
-								: ''}<uui-button compact slot="append" label="Refresh search" @click=${this.#refreshSearch}
-								><uui-icon name="icon-refresh"></uui-icon></uui-button
-							><uui-button compact slot="append" label="Clear" @click=${this.#clearQuery}
->>>>>>> 04f98a75
-								><uui-icon name="icon-delete"></uui-icon
-							></uui-button>`
+								@click=${this.#clearQuery}></uui-button>
+							<uui-button
+								compact
+								slot="append"
+								label=${this.localize.term('logViewer_refreshSearch')}
+								@click=${this.#refreshSearch}>
+								<uui-icon name="icon-refresh"></uui-icon>
+							</uui-button>
+							<uui-button compact slot="append" label=${this.localize.term('general_clear')} @click=${this.#clearQuery}>
+								<uui-icon name="icon-delete"></uui-icon>
+							</uui-button>`
 					: html``}
 				<umb-dropdown id="search-dropdown" slot="append" label=${this.localize.term('logViewer_savedSearches')}>
 					<span slot="label"><umb-localize key="logViewer_savedSearches">Saved searches</umb-localize></span>
