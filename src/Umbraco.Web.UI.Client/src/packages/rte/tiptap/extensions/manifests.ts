import type { ManifestTiptapExtension } from './tiptap-extension.js';
import { manifests as core } from './core/manifests.js';
import { manifest as embed } from './embed.extension.js';
import { manifest as mediaPicker } from './mediapicker.extension.js';
import { manifest as urlPicker } from './urlpicker.extension.js';
import type { ManifestTypes, UmbExtensionManifestKind } from '@umbraco-cms/backoffice/extension-registry';

const kinds: Array<UmbExtensionManifestKind> = [
	{
		type: 'kind',
		alias: 'Umb.Kind.Button',
		matchKind: 'button',
		matchType: 'tiptapExtension',
		manifest: {
			element: () => import('./tiptap-toolbar-button.element.js'),
		},
	},
];

<<<<<<< HEAD
const extensions: Array<ManifestTiptapExtension> = [
	{
		type: 'tiptapExtension',
		alias: 'Umb.Tiptap.Image',
		name: 'Image Tiptap Extension',
		weight: 1000,
		api: () => import('./tiptap-image.extension.js'),
		meta: {},
	},
	{
		type: 'tiptapExtension',
		alias: 'Umb.Tiptap.MediaUpload',
		name: 'Media Upload Tiptap Extension',
		weight: 900,
		api: () => import('./tiptap-media-upload.extension.js'),
		meta: {},
	},
	{
		type: 'tiptapExtension',
		kind: 'button',
		alias: 'Umb.Tiptap.MediaPicker',
		name: 'Media Picker Tiptap Extension',
		weight: 900,
		api: () => import('./tiptap-mediapicker.extension.js'),
		meta: {
			alias: 'umb-media',
			icon: 'icon-picture',
			label: 'Media picker',
		},
	},
];
=======
const extensions: Array<ManifestTiptapExtension> = [...core, embed, mediaPicker, urlPicker];
>>>>>>> c90eb7ae

export const manifests: Array<ManifestTypes | UmbExtensionManifestKind> = [...kinds, ...extensions];<|MERGE_RESOLUTION|>--- conflicted
+++ resolved
@@ -17,40 +17,6 @@
 	},
 ];
 
-<<<<<<< HEAD
-const extensions: Array<ManifestTiptapExtension> = [
-	{
-		type: 'tiptapExtension',
-		alias: 'Umb.Tiptap.Image',
-		name: 'Image Tiptap Extension',
-		weight: 1000,
-		api: () => import('./tiptap-image.extension.js'),
-		meta: {},
-	},
-	{
-		type: 'tiptapExtension',
-		alias: 'Umb.Tiptap.MediaUpload',
-		name: 'Media Upload Tiptap Extension',
-		weight: 900,
-		api: () => import('./tiptap-media-upload.extension.js'),
-		meta: {},
-	},
-	{
-		type: 'tiptapExtension',
-		kind: 'button',
-		alias: 'Umb.Tiptap.MediaPicker',
-		name: 'Media Picker Tiptap Extension',
-		weight: 900,
-		api: () => import('./tiptap-mediapicker.extension.js'),
-		meta: {
-			alias: 'umb-media',
-			icon: 'icon-picture',
-			label: 'Media picker',
-		},
-	},
-];
-=======
 const extensions: Array<ManifestTiptapExtension> = [...core, embed, mediaPicker, urlPicker];
->>>>>>> c90eb7ae
 
 export const manifests: Array<ManifestTypes | UmbExtensionManifestKind> = [...kinds, ...extensions];