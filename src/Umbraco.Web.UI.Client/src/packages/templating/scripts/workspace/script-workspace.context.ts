import { UmbScriptDetailRepository } from '../repository/index.js';
import { UmbScriptDetailModel } from '../types.js';
import { UMB_SCRIPT_ENTITY_TYPE } from '../entity.js';
import { UMB_SCRIPT_WORKSPACE_ALIAS } from './manifests.js';
import { UmbBooleanState, UmbObjectState } from '@umbraco-cms/backoffice/observable-api';
import { type UmbControllerHost } from '@umbraco-cms/backoffice/controller-api';
import { UmbEditableWorkspaceContextBase } from '@umbraco-cms/backoffice/workspace';
import { loadCodeEditor } from '@umbraco-cms/backoffice/code-editor';

export class UmbScriptWorkspaceContext extends UmbEditableWorkspaceContextBase<UmbScriptDetailModel> {
	public readonly repository = new UmbScriptDetailRepository(this);

	#data = new UmbObjectState<UmbScriptDetailModel | undefined>(undefined);
	readonly data = this.#data.asObservable();
	readonly name = this.#data.asObservablePart((data) => data?.name);
	readonly content = this.#data.asObservablePart((data) => data?.content);
	readonly path = this.#data.asObservablePart((data) => data?.path);

	#isCodeEditorReady = new UmbBooleanState(false);
	readonly isCodeEditorReady = this.#isCodeEditorReady.asObservable();

	constructor(host: UmbControllerHost) {
		super(host, UMB_SCRIPT_WORKSPACE_ALIAS);
		this.#loadCodeEditor();
	}

	async #loadCodeEditor() {
		try {
			await loadCodeEditor();
			this.#isCodeEditorReady.setValue(true);
		} catch (error) {
			console.error(error);
		}
	}

	getEntityType(): string {
		return UMB_SCRIPT_ENTITY_TYPE;
	}

	getEntityId() {
		const data = this.getData();
		if (!data) throw new Error('Data is missing');
		return data.unique;
	}

	getData() {
		return this.#data.getValue();
	}

	setName(value: string) {
		this.#data.update({ name: value });
	}

	setContent(value: string) {
		this.#data.update({ content: value });
	}

	async load(unique: string) {
		const { data } = await this.repository.requestByUnique(unique);
		if (data) {
			this.setIsNew(false);
			this.#data.setValue(data);
		}
	}

<<<<<<< HEAD
	async create(parentUnique: string | null) {
		const { data } = await this.repository.createScaffold(parentUnique);
=======
	async create(parentKey: string) {
		const newScript: TextFileResponseModelBaseModel = {
			name: '',
			path: parentKey,
			content: '',
		};
		this.#data.setValue(newScript);
		this.setIsNew(true);
	}
>>>>>>> aaf4824a

		if (data) {
			this.setIsNew(true);
			this.#data.next(data);
		}
	}

	async save() {
		if (!this.#data.value) throw new Error('Data is missing');

		let newData = undefined;

		if (this.getIsNew()) {
			const { data } = await this.repository.create(this.#data.value);
			newData = data;
		} else {
			const { data } = await this.repository.save(this.#data.value);
			newData = data;
		}

		if (newData) {
			this.#data.next(newData);
			this.saveComplete(newData);
		}
	}

	destroy(): void {
		throw new Error('Method not implemented.');
	}
}<|MERGE_RESOLUTION|>--- conflicted
+++ resolved
@@ -63,24 +63,12 @@
 		}
 	}
 
-<<<<<<< HEAD
 	async create(parentUnique: string | null) {
 		const { data } = await this.repository.createScaffold(parentUnique);
-=======
-	async create(parentKey: string) {
-		const newScript: TextFileResponseModelBaseModel = {
-			name: '',
-			path: parentKey,
-			content: '',
-		};
-		this.#data.setValue(newScript);
-		this.setIsNew(true);
-	}
->>>>>>> aaf4824a
 
 		if (data) {
 			this.setIsNew(true);
-			this.#data.next(data);
+			this.#data.setValue(data);
 		}
 	}
 
@@ -98,7 +86,7 @@
 		}
 
 		if (newData) {
-			this.#data.next(newData);
+			this.#data.setValue(newData);
 			this.saveComplete(newData);
 		}
 	}
