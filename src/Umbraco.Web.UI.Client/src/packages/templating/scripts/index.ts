--- conflicted
+++ resolved
@@ -1,13 +1,8 @@
-export * from './components/index.js';
-export * from './entity.js';
 export * from './repository/index.js';
 export * from './tree/index.js';
 export * from './types.js';
-<<<<<<< HEAD
 export * from './entity.js';
 export * from './global-components/index.js';
-=======
 export * from './workspace/script-workspace.context-token.js';
->>>>>>> 9332bbed
 
 export { UMB_SCRIPT_PICKER_MODAL } from './modals/script-picker-modal.token.js';