--- conflicted
+++ resolved
@@ -71,7 +71,6 @@
 		}
 	}
 
-<<<<<<< HEAD
 	async create(parentUnique: string | null, snippetId?: string) {
 		let snippetContent = '';
 
@@ -84,7 +83,7 @@
 
 		if (data) {
 			this.setIsNew(true);
-			this.#data.next(data);
+			this.#data.setValue(data);
 		}
 	}
 
@@ -102,7 +101,7 @@
 		}
 
 		if (newData) {
-			this.#data.next(newData);
+			this.#data.setValue(newData);
 			this.saveComplete(newData);
 		}
 	}
@@ -118,20 +117,6 @@
 				id: snippetId,
 			}),
 		);
-=======
-	async create(parentKey: string | null, name = 'Empty') {
-		const { data } = await this.repository.createScaffold(parentKey, name);
-		const newPartial = {
-			...data,
-			name: '',
-			path: parentKey ?? '',
-		};
-		if (!data) return;
-		this.setIsNew(true);
-		// eslint-disable-next-line @typescript-eslint/ban-ts-comment
-		// @ts-ignore
-		this.#data.setValue(newPartial);
->>>>>>> aaf4824a
 	}
 }
 
