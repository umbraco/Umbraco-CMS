import { type UmbDictionaryTreeStore, UMB_DICTIONARY_TREE_STORE_CONTEXT } from '../tree/index.js';
import { UmbDictionaryStore, UMB_DICTIONARY_STORE_CONTEXT_TOKEN } from './dictionary.store.js';
import { UmbDictionaryDetailServerDataSource } from './sources/dictionary.detail.server.data.js';
import { UmbBaseController, UmbControllerHostElement } from '@umbraco-cms/backoffice/controller-api';
import { UmbDetailRepository } from '@umbraco-cms/backoffice/repository';
import {
	CreateDictionaryItemRequestModel,
	DictionaryOverviewResponseModel,
	ImportDictionaryRequestModel,
	UpdateDictionaryItemRequestModel,
} from '@umbraco-cms/backoffice/backend-api';
import { UmbNotificationContext, UMB_NOTIFICATION_CONTEXT_TOKEN } from '@umbraco-cms/backoffice/notification';
import type { UmbApi } from '@umbraco-cms/backoffice/extension-api';

export class UmbDictionaryRepository
	extends UmbBaseController
	implements
		UmbDetailRepository<
			CreateDictionaryItemRequestModel,
			any,
			UpdateDictionaryItemRequestModel,
			DictionaryOverviewResponseModel
		>,
		UmbApi
{
	#init!: Promise<unknown>;

	#treeStore?: UmbDictionaryTreeStore;

	#detailSource: UmbDictionaryDetailServerDataSource;
	#detailStore?: UmbDictionaryStore;

	#notificationContext?: UmbNotificationContext;

	constructor(host: UmbControllerHostElement) {
		super(host);

		// TODO: figure out how spin up get the correct data source
		this.#detailSource = new UmbDictionaryDetailServerDataSource(this);

		this.#init = Promise.all([
			this.consumeContext(UMB_DICTIONARY_STORE_CONTEXT_TOKEN, (instance) => {
				this.#detailStore = instance;
			}),

			this.consumeContext(UMB_DICTIONARY_TREE_STORE_CONTEXT, (instance) => {
				this.#treeStore = instance;
			}),

			this.consumeContext(UMB_NOTIFICATION_CONTEXT_TOKEN, (instance) => {
				this.#notificationContext = instance;
			}),
		]);
	}

<<<<<<< HEAD
	// TREE:
	async requestTreeRoot() {
		await this.#init;

		const data = {
			id: null,
			type: 'dictionary-root',
			name: 'Dictionary',
			icon: 'icon-folder',
			hasChildren: true,
		};

		return { data };
	}

	async requestRootTreeItems() {
		await this.#init;

		const { data, error } = await this.#treeSource.getRootItems();

		if (data) {
			this.#treeStore?.appendItems(data.items);
		}

		return { data, error, asObservable: () => this.#treeStore!.rootItems };
	}

	async requestTreeItemsOf(parentId: string | null) {
		if (parentId === undefined) throw new Error('Parent id is missing');
		await this.#init;

		const { data, error } = await this.#treeSource.getChildrenOf(parentId);

		if (data) {
			this.#treeStore?.appendItems(data.items);
		}

		return { data, error, asObservable: () => this.#treeStore!.childrenOf(parentId) };
	}

	async requestItems(ids: Array<string>) {
		await this.#init;

		if (!ids) {
			throw new Error('Ids are missing');
		}

		const { data, error } = await this.#treeSource.getItems(ids);

		return { data, error, asObservable: () => this.#treeStore!.items(ids) };
	}

	async requestItems(ids: Array<string>) {
		// TODO: There is a bug where the item gets removed from the tree before we confirm the delete via the modal. It doesn't delete the item unless we confirm the delete.
		if (!ids) throw new Error('Dictionary Ids are missing');
		await this.#init;

		const { data, error } = await this.#treeSource.getItems(ids);

		if (data) {
			this.#treeStore?.appendItems(data);
		}

		return { data, error, asObservable: () => this.#treeStore!.items(ids) };
	}

	async rootTreeItems() {
		await this.#init;
		return this.#treeStore!.rootItems;
	}

	async treeItemsOf(parentId: string | null) {
		await this.#init;
		return this.#treeStore!.childrenOf(parentId);
	}

=======
>>>>>>> 90dce6fb
	async itemsLegacy(ids: Array<string>) {
		await this.#init;
		return this.#treeStore!.items(ids);
	}

	// DETAILS

	// TODO: consider if we want to create a specific createScaffoldWithName, to loose the coupling to the model.
	async createScaffold(parentId: string | null, preset?: Partial<CreateDictionaryItemRequestModel>) {
		if (parentId === undefined) throw new Error('Parent id is missing');
		await this.#init;
		return this.#detailSource.createScaffold(parentId, preset);
	}

	async requestById(id: string) {
		if (!id) throw new Error('Id is missing');
		await this.#init;

		const { data, error } = await this.#detailSource.get(id);

		if (data) {
			this.#detailStore?.append(data);
		}
		return { data, error };
	}

	async byId(id: string) {
		if (!id) throw new Error('Key is missing');
		await this.#init;
		return this.#detailStore!.byId(id);
	}

	async list(skip = 0, take = 1000) {
		await this.#init;
		return this.#detailSource.list(skip, take);
	}

	async delete(id: string) {
		await this.#init;
		return this.#detailSource.delete(id);
	}

	async save(id: string, updatedDictionary: UpdateDictionaryItemRequestModel) {
		if (!id) throw new Error('Id is missing');
		if (!updatedDictionary) throw new Error('Dictionary is missing');

		await this.#init;

		const { error } = await this.#detailSource.update(id, updatedDictionary);

		if (!error) {
			// TODO: we currently don't use the detail store for anything.
			// Consider to look up the data before fetching from the server
			// Consider notify a workspace if a dictionary is updated in the store while someone is editing it.
			// TODO: would be nice to align the stores on methods/methodNames.
			//this.#detailStore?.append(dictionary);
			this.#treeStore?.updateItem(id, { name: updatedDictionary.name });

			const notification = { data: { message: `Dictionary '${updatedDictionary.name}' saved` } };
			this.#notificationContext?.peek('positive', notification);
		}

		return { error };
	}

	async create(detail: CreateDictionaryItemRequestModel) {
		await this.#init;

		if (!detail.name) {
			throw new Error('Name is missing');
		}

		const { data, error } = await this.#detailSource.insert(detail);

		if (!error) {
			const notification = { data: { message: `Dictionary '${detail.name}' created` } };
			this.#notificationContext?.peek('positive', notification);
		}

		return { data, error };
	}

	async export(id: string, includeChildren = false) {
		await this.#init;

		if (!id) {
			throw new Error('Id is missing');
		}

		return this.#detailSource.export(id, includeChildren);
	}

	async import(temporaryFileId: string, parentId?: string) {
		await this.#init;

		if (!temporaryFileId) {
			throw new Error('Temporary file id is missing');
		}

		return this.#detailSource.import(temporaryFileId, parentId);
	}

	async upload(formData: ImportDictionaryRequestModel) {
		await this.#init;

		if (!formData) {
			throw new Error('Form data is missing');
		}

		return this.#detailSource.upload(formData);
	}

	// TODO => temporary only, until languages data source exists, or might be
	// ok to keep, as it reduces downstream dependencies
	async getLanguages() {
		await this.#init;

		const { data } = await this.#detailSource.getLanguages();

		// default first, then sorted by name
		// easier to unshift than conditionally sorting by bool and string
		const languages =
			data?.items.sort((a, b) => {
				a.name = a.name ?? '';
				b.name = b.name ?? '';
				return a.name > b.name ? 1 : b.name > a.name ? -1 : 0;
			}) ?? [];

		const defaultIndex = languages.findIndex((x) => x.isDefault);
		languages.unshift(...languages.splice(defaultIndex, 1));

		return languages;
	}

	async move() {
		alert('move me!');
	}
}<|MERGE_RESOLUTION|>--- conflicted
+++ resolved
@@ -53,85 +53,6 @@
 		]);
 	}
 
-<<<<<<< HEAD
-	// TREE:
-	async requestTreeRoot() {
-		await this.#init;
-
-		const data = {
-			id: null,
-			type: 'dictionary-root',
-			name: 'Dictionary',
-			icon: 'icon-folder',
-			hasChildren: true,
-		};
-
-		return { data };
-	}
-
-	async requestRootTreeItems() {
-		await this.#init;
-
-		const { data, error } = await this.#treeSource.getRootItems();
-
-		if (data) {
-			this.#treeStore?.appendItems(data.items);
-		}
-
-		return { data, error, asObservable: () => this.#treeStore!.rootItems };
-	}
-
-	async requestTreeItemsOf(parentId: string | null) {
-		if (parentId === undefined) throw new Error('Parent id is missing');
-		await this.#init;
-
-		const { data, error } = await this.#treeSource.getChildrenOf(parentId);
-
-		if (data) {
-			this.#treeStore?.appendItems(data.items);
-		}
-
-		return { data, error, asObservable: () => this.#treeStore!.childrenOf(parentId) };
-	}
-
-	async requestItems(ids: Array<string>) {
-		await this.#init;
-
-		if (!ids) {
-			throw new Error('Ids are missing');
-		}
-
-		const { data, error } = await this.#treeSource.getItems(ids);
-
-		return { data, error, asObservable: () => this.#treeStore!.items(ids) };
-	}
-
-	async requestItems(ids: Array<string>) {
-		// TODO: There is a bug where the item gets removed from the tree before we confirm the delete via the modal. It doesn't delete the item unless we confirm the delete.
-		if (!ids) throw new Error('Dictionary Ids are missing');
-		await this.#init;
-
-		const { data, error } = await this.#treeSource.getItems(ids);
-
-		if (data) {
-			this.#treeStore?.appendItems(data);
-		}
-
-		return { data, error, asObservable: () => this.#treeStore!.items(ids) };
-	}
-
-	async rootTreeItems() {
-		await this.#init;
-		return this.#treeStore!.rootItems;
-	}
-
-	async treeItemsOf(parentId: string | null) {
-		await this.#init;
-		return this.#treeStore!.childrenOf(parentId);
-	}
-
-=======
->>>>>>> 90dce6fb
 	async itemsLegacy(ids: Array<string>) {
 		await this.#init;
 		return this.#treeStore!.items(ids);
