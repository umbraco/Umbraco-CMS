import { UmbDataTypeDetailRepository } from '../repository/detail/data-type-detail.repository.js';
import type { UmbDataTypeDetailModel } from '../types.js';
import type { UmbPropertyDatasetContext } from '@umbraco-cms/backoffice/property';
import type { UmbInvariantableWorkspaceContextInterface } from '@umbraco-cms/backoffice/workspace';
import {
	UmbEditableWorkspaceContextBase,
	UmbInvariantWorkspacePropertyDatasetContext,
} from '@umbraco-cms/backoffice/workspace';
import {
	appendToFrozenArray,
	UmbArrayState,
	UmbObjectState,
	UmbStringState,
} from '@umbraco-cms/backoffice/observable-api';
import type { UmbControllerHost } from '@umbraco-cms/backoffice/controller-api';
import { combineLatest, map } from '@umbraco-cms/backoffice/external/rxjs';
import type {
	PropertyEditorSettingsDefaultData,
	PropertyEditorSettingsProperty,
} from '@umbraco-cms/backoffice/extension-registry';
import { umbExtensionsRegistry } from '@umbraco-cms/backoffice/extension-registry';
import { UMB_PROPERTY_EDITOR_SCHEMA_ALIAS_DEFAULT } from '@umbraco-cms/backoffice/property-editor';
import { UMB_ACTION_EVENT_CONTEXT } from '@umbraco-cms/backoffice/action';
import { UmbReloadTreeItemChildrenRequestEntityActionEvent } from '@umbraco-cms/backoffice/tree';

type EntityType = UmbDataTypeDetailModel;
export class UmbDataTypeWorkspaceContext
	extends UmbEditableWorkspaceContextBase<EntityType>
	implements UmbInvariantableWorkspaceContextInterface
{
	//
	public readonly repository: UmbDataTypeDetailRepository = new UmbDataTypeDetailRepository(this);

	#parent?: { entityType: string; unique: string | null };
	#persistedData = new UmbObjectState<EntityType | undefined>(undefined);
	#currentData = new UmbObjectState<EntityType | undefined>(undefined);

	#getDataPromise?: Promise<any>;

	public isLoaded() {
		return this.#getDataPromise;
	}

	readonly name = this.#currentData.asObservablePart((data) => data?.name);
	readonly unique = this.#currentData.asObservablePart((data) => data?.unique);

	readonly propertyEditorUiAlias = this.#currentData.asObservablePart((data) => data?.editorUiAlias);
	readonly propertyEditorSchemaAlias = this.#currentData.asObservablePart((data) => data?.editorAlias);

	#properties = new UmbArrayState<PropertyEditorSettingsProperty>([], (x) => x.alias);
	readonly properties = this.#properties.asObservable();

	#defaults = new UmbArrayState<PropertyEditorSettingsDefaultData>([], (entry) => entry.alias);
	readonly defaults = this.#defaults.asObservable();

	#propertyEditorSchemaSettingsDefaultData: Array<PropertyEditorSettingsDefaultData> = [];
	#propertyEditorUISettingsDefaultData: Array<PropertyEditorSettingsDefaultData> = [];

	#propertyEditorSchemaSettingsProperties: Array<PropertyEditorSettingsProperty> = [];
	#propertyEditorUISettingsProperties: Array<PropertyEditorSettingsProperty> = [];

	#propertyEditorSchemaConfigDefaultUIAlias: string | null = null;

	#settingsDefaultData?: Array<PropertyEditorSettingsDefaultData>;

	#propertyEditorUISettingsSchemaAlias?: string;

	#propertyEditorUiIcon = new UmbStringState<string | null>(null);
	readonly propertyEditorUiIcon = this.#propertyEditorUiIcon.asObservable();

	#propertyEditorUiName = new UmbStringState<string | null>(null);
	readonly propertyEditorUiName = this.#propertyEditorUiName.asObservable();

	constructor(host: UmbControllerHost) {
		super(host, 'Umb.Workspace.DataType');
		this.#observePropertyEditorUIAlias();
	}

	resetState() {
		super.resetState();
		this.#persistedData.setValue(undefined);
		this.#currentData.setValue(undefined);
	}

	#observePropertyEditorUIAlias() {
		this.observe(
			this.propertyEditorUiAlias,
			async (propertyEditorUiAlias) => {
				// we only want to react on the change if the alias is set or null. When it is undefined something is still loading
				if (propertyEditorUiAlias === undefined) return;

				// if the property editor ui alias is not set, we use the default alias from the schema
				if (propertyEditorUiAlias === null) {
					await this.#observePropertyEditorSchemaAlias();
					this.setPropertyEditorUiAlias(this.#propertyEditorSchemaConfigDefaultUIAlias!);
				} else {
					await this.#setPropertyEditorUIConfig(propertyEditorUiAlias);
					this.setPropertyEditorSchemaAlias(this.#propertyEditorUISettingsSchemaAlias!);
					await this.#observePropertyEditorSchemaAlias();
				}

				this._mergeConfigProperties();
				this._mergeConfigDefaultData();
			},
			'editorUiAlias',
		);
	}

	#observePropertyEditorSchemaAlias() {
		return this.observe(
			this.propertyEditorSchemaAlias,
			async (propertyEditorSchemaAlias) => {
				if (!propertyEditorSchemaAlias) {
					this.setPropertyEditorSchemaAlias(UMB_PROPERTY_EDITOR_SCHEMA_ALIAS_DEFAULT);
					return;
				}

				await this.#setPropertyEditorSchemaConfig(propertyEditorSchemaAlias);
			},
			'schemaAlias',
		).asPromise();
	}

	#setPropertyEditorSchemaConfig(propertyEditorSchemaAlias: string) {
		return this.observe(
			umbExtensionsRegistry.byTypeAndAlias('propertyEditorSchema', propertyEditorSchemaAlias),
			(manifest) => {
				this.#propertyEditorSchemaSettingsProperties = manifest?.meta.settings?.properties || [];
				this.#propertyEditorSchemaSettingsDefaultData = manifest?.meta.settings?.defaultData || [];
				this.#propertyEditorSchemaConfigDefaultUIAlias = manifest?.meta.defaultPropertyEditorUiAlias || null;
			},
			'schema',
		).asPromise();
	}

	#setPropertyEditorUIConfig(propertyEditorUIAlias: string) {
		return this.observe(
			umbExtensionsRegistry.byTypeAndAlias('propertyEditorUi', propertyEditorUIAlias),
			(manifest) => {
				this.#propertyEditorUiIcon.setValue(manifest?.meta.icon || null);
				this.#propertyEditorUiName.setValue(manifest?.name || null);

				this.#propertyEditorUISettingsSchemaAlias = manifest?.meta.propertyEditorSchemaAlias;
				this.#propertyEditorUISettingsProperties = manifest?.meta.settings?.properties || [];
				this.#propertyEditorUISettingsDefaultData = manifest?.meta.settings?.defaultData || [];
			},
			'editorUi',
		).asPromise();
	}

	private _mergeConfigProperties() {
		if (this.#propertyEditorSchemaSettingsProperties && this.#propertyEditorUISettingsProperties) {
			// Reset the value to this array, and then afterwards append:
			this.#properties.setValue(this.#propertyEditorSchemaSettingsProperties);
			// Append the UI settings properties to the schema properties, so they can override the schema properties:
			this.#properties.append(this.#propertyEditorUISettingsProperties);
		}
	}

	private _mergeConfigDefaultData() {
		if (!this.#propertyEditorSchemaSettingsDefaultData || !this.#propertyEditorUISettingsDefaultData) return;

		this.#settingsDefaultData = [
			...this.#propertyEditorSchemaSettingsDefaultData,
			...this.#propertyEditorUISettingsDefaultData,
		];
		this.#defaults.setValue(this.#settingsDefaultData);
	}

	public getPropertyDefaultValue(alias: string) {
		return this.#settingsDefaultData?.find((x) => x.alias === alias)?.value;
	}

	createPropertyDatasetContext(host: UmbControllerHost): UmbPropertyDatasetContext {
		return new UmbInvariantWorkspacePropertyDatasetContext(host, this);
	}

	async load(unique: string) {
		this.resetState();
		const request = this.repository.requestByUnique(unique);
		this.#getDataPromise = request;
		const { data } = await request;
		if (!data) return undefined;

		this.setIsNew(false);
		this.#persistedData.setValue(data);
		this.#currentData.setValue(data);
	}

	async create(parent: { entityType: string; unique: string | null }) {
		this.resetState();
<<<<<<< HEAD
		this.#parent = parent;
		this.#getDataPromise = this.repository.createScaffold();
		let { data } = await this.#getDataPromise;
=======
		const request = this.repository.createScaffold(parentUnique);
		this.#getDataPromise = request;
		let { data } = await request;
		if (!data) return undefined;
>>>>>>> 573a7c63
		if (this.modalContext) {
			data = { ...data, ...this.modalContext.data.preset };
		}
		this.setIsNew(true);
		this.#persistedData.setValue(data);
		this.#currentData.setValue(data);
		return data;
	}

	getData() {
		return this.#currentData.getValue();
	}

	getUnique() {
		return this.getData()?.unique || '';
	}

	getEntityType() {
		return 'data-type';
	}

	getName() {
		return this.#currentData.getValue()?.name;
	}
	setName(name: string | undefined) {
		this.#currentData.update({ name });
	}

	setPropertyEditorSchemaAlias(alias?: string) {
		this.#currentData.update({ editorAlias: alias });
	}
	setPropertyEditorUiAlias(alias?: string) {
		this.#currentData.update({ editorUiAlias: alias });
	}

	async propertyValueByAlias<ReturnType = unknown>(propertyAlias: string) {
		await this.#getDataPromise;

		return combineLatest([
			this.#currentData.asObservablePart(
				(data) => data?.values?.find((x) => x.alias === propertyAlias)?.value as ReturnType,
			),
			this.#defaults.asObservablePart(
				(defaults) => defaults?.find((x) => x.alias === propertyAlias)?.value as ReturnType,
			),
		]).pipe(
			map(([value, defaultValue]) => {
				return value ?? defaultValue;
			}),
		);
	}

	getPropertyValue<ReturnType = unknown>(propertyAlias: string) {
		return (
			(this.#currentData.getValue()?.values?.find((x) => x.alias === propertyAlias)?.value as ReturnType) ??
			(this.getPropertyDefaultValue(propertyAlias) as ReturnType)
		);
	}

	// TODO: its not called a property in the model, but we do consider this way in our front-end
	async setPropertyValue(alias: string, value: unknown) {
		await this.#getDataPromise;
		const entry = { alias: alias, value: value };

		const currentData = this.#currentData.value;
		if (currentData) {
			// TODO: make a partial update method for array of data, (idea/concept, use if this case is getting common)
			const newDataSet = appendToFrozenArray(currentData.values || [], entry, (x) => x.alias);
			this.#currentData.update({ values: newDataSet });
		}
	}

	async save() {
		if (!this.#currentData.value) return;
		if (!this.#currentData.value.unique) return;

		if (this.getIsNew()) {
			if (!this.#parent) throw new Error('Parent is not set');
			await this.repository.create(this.#currentData.value, this.#parent.unique);

			// TODO: this might not be the right place to alert the tree, but it works for now
			const eventContext = await this.getContext(UMB_ACTION_EVENT_CONTEXT);
			const event = new UmbReloadTreeItemChildrenRequestEntityActionEvent({
				entityType: this.#parent.entityType,
				unique: this.#parent.unique,
			});
			eventContext.dispatchEvent(event);
		} else {
			await this.repository.save(this.#currentData.value);
		}

		this.setIsNew(false);
		this.workspaceComplete(this.#currentData.value);
	}

	async delete(unique: string) {
		await this.repository.delete(unique);
	}

	public destroy(): void {
		this.#persistedData.destroy();
		this.#currentData.destroy();
		this.#properties.destroy();
		this.#defaults.destroy();
		this.#propertyEditorUiIcon.destroy();
		this.#propertyEditorUiName.destroy();
		this.repository.destroy();
		super.destroy();
	}
}<|MERGE_RESOLUTION|>--- conflicted
+++ resolved
@@ -189,16 +189,11 @@
 
 	async create(parent: { entityType: string; unique: string | null }) {
 		this.resetState();
-<<<<<<< HEAD
 		this.#parent = parent;
-		this.#getDataPromise = this.repository.createScaffold();
-		let { data } = await this.#getDataPromise;
-=======
-		const request = this.repository.createScaffold(parentUnique);
+		const request = this.repository.createScaffold();
 		this.#getDataPromise = request;
 		let { data } = await request;
 		if (!data) return undefined;
->>>>>>> 573a7c63
 		if (this.modalContext) {
 			data = { ...data, ...this.modalContext.data.preset };
 		}
