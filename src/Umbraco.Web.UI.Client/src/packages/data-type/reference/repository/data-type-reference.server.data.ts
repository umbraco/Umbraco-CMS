--- conflicted
+++ resolved
@@ -1,9 +1,5 @@
-<<<<<<< HEAD
 import { tryExecute } from '@umbraco-cms/backoffice/resources';
-=======
->>>>>>> 86e7343f
 import { DataTypeService } from '@umbraco-cms/backoffice/external/backend-api';
-import { tryExecuteAndNotify } from '@umbraco-cms/backoffice/resources';
 import { UmbControllerBase } from '@umbraco-cms/backoffice/class-api';
 import type { UmbEntityModel } from '@umbraco-cms/backoffice/entity';
 import type { UmbEntityReferenceDataSource, UmbReferenceItemModel } from '@umbraco-cms/backoffice/relations';
@@ -30,7 +26,7 @@
 		skip = 0,
 		take = 20,
 	): Promise<UmbDataSourceResponse<UmbPagedModel<UmbReferenceItemModel>>> {
-		const { data, error } = await tryExecuteAndNotify(
+		const { data, error } = await tryExecute(
 			this,
 			DataTypeService.getDataTypeByIdReferencedBy({ id: unique, skip, take }),
 		);
@@ -66,10 +62,6 @@
 	 * @returns {Promise<UmbDataSourceResponse<UmbPagedModel<UmbEntityModel>>>} - Items that are referenced by other items
 	 * @memberof UmbDataTypeReferenceServerDataSource
 	 */
-<<<<<<< HEAD
-	async getReferencedBy(id: string) {
-		return await tryExecute(this.#host, DataTypeService.getDataTypeByIdReferences({ id }));
-=======
 	async getAreReferenced(
 		uniques: Array<string>,
 		// eslint-disable-next-line @typescript-eslint/no-unused-vars
@@ -79,6 +71,5 @@
 	): Promise<UmbDataSourceResponse<UmbPagedModel<UmbEntityModel>>> {
 		console.warn('getAreReferenced is not implemented for DataTypeReferenceServerDataSource');
 		return { data: { items: [], total: 0 } };
->>>>>>> 86e7343f
 	}
 }