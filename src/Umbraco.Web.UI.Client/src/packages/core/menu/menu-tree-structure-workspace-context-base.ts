import type { UmbStructureItemModel } from './types.js';
import { UMB_MENU_STRUCTURE_WORKSPACE_CONTEXT } from './menu-structure-workspace-context.context-token.js';
import type { UmbTreeRepository, UmbTreeItemModel, UmbTreeRootModel } from '@umbraco-cms/backoffice/tree';
import { createExtensionApiByAlias } from '@umbraco-cms/backoffice/extension-registry';
import { UmbContextBase } from '@umbraco-cms/backoffice/class-api';
import { UMB_SUBMITTABLE_TREE_ENTITY_WORKSPACE_CONTEXT } from '@umbraco-cms/backoffice/workspace';
import { UmbArrayState, UmbObjectState } from '@umbraco-cms/backoffice/observable-api';
import type { UmbControllerHost } from '@umbraco-cms/backoffice/controller-api';
import { UmbAncestorsEntityContext, UmbParentEntityContext, type UmbEntityModel } from '@umbraco-cms/backoffice/entity';

interface UmbMenuTreeStructureWorkspaceContextBaseArgs {
	treeRepositoryAlias: string;
}

// TODO: introduce base class for all menu structure workspaces to handle ancestors and parent
export abstract class UmbMenuTreeStructureWorkspaceContextBase extends UmbContextBase {
	#workspaceContext?: typeof UMB_SUBMITTABLE_TREE_ENTITY_WORKSPACE_CONTEXT.TYPE;
	#args: UmbMenuTreeStructureWorkspaceContextBaseArgs;

	#structure = new UmbArrayState<UmbStructureItemModel>([], (x) => x.unique);
	public readonly structure = this.#structure.asObservable();

	#parent = new UmbObjectState<UmbStructureItemModel | undefined>(undefined);
	/**
	 * @deprecated Will be removed in v.18: Use UMB_PARENT_ENTITY_CONTEXT instead.
	 */
	public readonly parent = this.#parent.asObservable();

	#parentContext = new UmbParentEntityContext(this);
	#ancestorContext = new UmbAncestorsEntityContext(this);

	constructor(host: UmbControllerHost, args: UmbMenuTreeStructureWorkspaceContextBaseArgs) {
<<<<<<< HEAD
		// TODO: set up context token
		// TODO: Use UmbWorkspaceContext as Context Alias and then an additional Api Alias. (aim to do this for v.16) [NL]
		super(host, 'UmbMenuStructureWorkspaceContext');
=======
		super(host, UMB_MENU_STRUCTURE_WORKSPACE_CONTEXT);
		// 'UmbMenuStructureWorkspaceContext' is Obsolete, will be removed in v.18
		this.provideContext('UmbMenuStructureWorkspaceContext', this);
>>>>>>> 22894933
		this.#args = args;

		this.consumeContext(UMB_SUBMITTABLE_TREE_ENTITY_WORKSPACE_CONTEXT, (instance) => {
			this.#workspaceContext = instance;
			this.observe(this.#workspaceContext?.unique, (value) => {
				if (!value) return;
				this.#requestStructure();
			});
		});
	}

	async #requestStructure() {
		let structureItems: Array<UmbStructureItemModel> = [];

		const treeRepository = await createExtensionApiByAlias<UmbTreeRepository<UmbTreeItemModel, UmbTreeRootModel>>(
			this,
			this.#args.treeRepositoryAlias,
		);

		const { data: root } = await treeRepository.requestTreeRoot();

		if (root) {
			structureItems = [
				{
					unique: root.unique,
					entityType: root.entityType,
					name: root.name,
					isFolder: root.isFolder,
				},
			];
		}

		const isNew = this.#workspaceContext?.getIsNew();

		const entityTypeObservable = isNew
			? this.#workspaceContext?._internal_createUnderParentEntityType
			: this.#workspaceContext?.entityType;
		const entityType = (await this.observe(entityTypeObservable, () => {})?.asPromise()) as string;
		if (!entityType) throw new Error('Entity type is not available');

		// If the entity type is different from the root entity type, then we can request the ancestors.
		if (entityType !== root?.entityType) {
			const uniqueObservable = isNew
				? this.#workspaceContext?._internal_createUnderParentEntityUnique
				: this.#workspaceContext?.unique;
			const unique = (await this.observe(uniqueObservable, () => {})?.asPromise()) as string;
			if (!unique) throw new Error('Unique is not available');

			const { data } = await treeRepository.requestTreeItemAncestors({ treeItem: { unique, entityType } });

			if (data) {
				const ancestorItems = data.map((treeItem) => {
					return {
						unique: treeItem.unique,
						entityType: treeItem.entityType,
						name: treeItem.name,
						isFolder: treeItem.isFolder,
					};
				});

				structureItems.push(...ancestorItems);

				this.#structure.setValue(structureItems);
				this.#setParentData(structureItems);
				this.#setAncestorData(data);
			}
		}
	}

	#setParentData(structureItems: Array<UmbStructureItemModel>) {
		/* If the item is not new, the current item is the last item in the array. 
			We filter out the current item unique to handle any case where it could show up */
		const parent = structureItems.filter((item) => item.unique !== this.#workspaceContext?.getUnique()).pop();

		// TODO: remove this when the parent gets removed from the structure interface
		this.#parent.setValue(parent);

		const parentEntity = parent
			? {
					unique: parent.unique,
					entityType: parent.entityType,
				}
			: undefined;

		this.#parentContext.setParent(parentEntity);
	}

	/* Notice: ancestors are based on the server "data" ancestors and are not based on the full Menu (UI) structure.
		This will mean that any item placed in the data root will not have any ancestors. But will have a parent based on the UI structure.
	*/
	#setAncestorData(ancestors: Array<UmbTreeItemModel>) {
		const ancestorEntities = ancestors
			.map((treeItem) => {
				const entity: UmbEntityModel = {
					unique: treeItem.unique,
					entityType: treeItem.entityType,
				};

				return entity;
			})
			/* If the item is not new, the current item is the last item in the array. 
				We filter out the current item unique to handle any case where it could show up */
			.filter((item) => item.unique !== this.#workspaceContext?.getUnique());

		this.#ancestorContext.setAncestors(ancestorEntities);
	}
}<|MERGE_RESOLUTION|>--- conflicted
+++ resolved
@@ -30,15 +30,9 @@
 	#ancestorContext = new UmbAncestorsEntityContext(this);
 
 	constructor(host: UmbControllerHost, args: UmbMenuTreeStructureWorkspaceContextBaseArgs) {
-<<<<<<< HEAD
-		// TODO: set up context token
-		// TODO: Use UmbWorkspaceContext as Context Alias and then an additional Api Alias. (aim to do this for v.16) [NL]
-		super(host, 'UmbMenuStructureWorkspaceContext');
-=======
 		super(host, UMB_MENU_STRUCTURE_WORKSPACE_CONTEXT);
 		// 'UmbMenuStructureWorkspaceContext' is Obsolete, will be removed in v.18
 		this.provideContext('UmbMenuStructureWorkspaceContext', this);
->>>>>>> 22894933
 		this.#args = args;
 
 		this.consumeContext(UMB_SUBMITTABLE_TREE_ENTITY_WORKSPACE_CONTEXT, (instance) => {
@@ -109,7 +103,7 @@
 	}
 
 	#setParentData(structureItems: Array<UmbStructureItemModel>) {
-		/* If the item is not new, the current item is the last item in the array. 
+		/* If the item is not new, the current item is the last item in the array.
 			We filter out the current item unique to handle any case where it could show up */
 		const parent = structureItems.filter((item) => item.unique !== this.#workspaceContext?.getUnique()).pop();
 
@@ -139,7 +133,7 @@
 
 				return entity;
 			})
-			/* If the item is not new, the current item is the last item in the array. 
+			/* If the item is not new, the current item is the last item in the array.
 				We filter out the current item unique to handle any case where it could show up */
 			.filter((item) => item.unique !== this.#workspaceContext?.getUnique());
 
