import { UmbLitElement } from '../../lit-element/lit-element.element.js';
import type { ManifestEntitySign } from '../types.js';
import { customElement, html, nothing, property, repeat, state, css } from '@umbraco-cms/backoffice/external/lit';
import { UmbExtensionsElementAndApiInitializer } from '@umbraco-cms/backoffice/extension-api';
import type { UmbObserverController } from '@umbraco-cms/backoffice/observable-api';
import { umbExtensionsRegistry } from '@umbraco-cms/backoffice/extension-registry';
import type { UmbEntityFlag } from '../../entity/types.js';

@customElement('umb-entity-sign-bundle')
export class UmbEntitySignBundleElement extends UmbLitElement {
	#entityType?: string;
	#entityFlagAliases?: Array<string>;

	@property({ type: String, attribute: 'entity-type', reflect: false })
	get entityType(): string | undefined {
		return this.#entityType;
	}

	set entityType(value: string | undefined) {
		this.#entityType = value;
		this.#gotProperties();
	}

	@property({ type: Array, attribute: false })
	get entityFlags(): Array<UmbEntityFlag> | undefined {
		return this.#entityFlagAliases?.map((x) => ({ alias: x }));
	}

	set entityFlags(value: Array<UmbEntityFlag> | undefined) {
		this.#entityFlagAliases = value?.map((x) => x.alias);
		this.#gotProperties();
	}

	@state()
	private _signs?: Array<any>;

	@state()
	private _labels: Map<string, string> = new Map();

	private _open = false;
	private _hoverTimer?: number;

	#signLabelObservations: Array<UmbObserverController<string>> = [];

	constructor() {
		super();
		this.addEventListener('mouseenter', this.#openTooltip);
		this.addEventListener('mouseleave', this.#cancelOpen);
	}

	#manifestFilter = (manifest: ManifestEntitySign) => {
		if (manifest.forEntityTypes && !manifest.forEntityTypes.includes(this.#entityType!)) return false;
		if (manifest.forEntityFlags && !manifest.forEntityFlags.some((x) => this.#entityFlagAliases?.includes(x)))
			return false;
		return true;
	};

	#gotProperties() {
		if (!this.#entityType || !this.#entityFlagAliases) {
			this.removeUmbControllerByAlias('extensionsInitializer');
			this._signs = [];
			return;
		}

		new UmbExtensionsElementAndApiInitializer(
			this,
			umbExtensionsRegistry,
			'entitySign',
			(manifest: ManifestEntitySign) => [{ meta: manifest.meta }],
			this.#manifestFilter,
			(signs) => {
				// Clean up old observers
				this.#signLabelObservations.forEach((o) => this.removeUmbController(o));
				this.#signLabelObservations = [];

				// Setup label observers
				signs.forEach((sign) => {
					if (sign.api?.label) {
						const obs = this.observe(
							sign.api.label,
							(label) => {
								this._labels.set(sign.alias, label);
								this.requestUpdate('_labels');
							},
							'_observeSignLabelOf_' + sign.alias,
						);
						this.#signLabelObservations.push(obs);
					} else if (sign.api?.getLabel) {
						this._labels.set(sign.alias, sign.api.getLabel() ?? '');
						this.requestUpdate('_labels');
					}
				});

				this._signs = signs;
			},
			'extensionsInitializer',
		);
	}

	#openTooltip = () => {
		if (this._hoverTimer) clearTimeout(this._hoverTimer);
		if (!this._open) {
			this._hoverTimer = window.setTimeout(() => {
				this._open = true;
				this.requestUpdate();
				this._hoverTimer = undefined;
			}, 240);
		}
	};

	#cancelOpen = () => {
		if (this._hoverTimer) {
			clearTimeout(this._hoverTimer);
			this._hoverTimer = undefined;
		}
		if (this._open) {
			this._hoverTimer = window.setTimeout(() => {
				this._open = false;
				this.requestUpdate();
				this._hoverTimer = undefined;
			}, 360);
		}
	};

	override render() {
		if (!this._signs || this._signs.length === 0) return nothing;

		const first = this._signs?.[0];
		if (!first) return nothing;

		return html`
			<slot></slot>
			<div class="infobox ${this._open ? 'is-open' : ''}" style=${`--count:${this._signs.length}`}>
				${this.#renderOptions()}
			</div>
		`;
	}
	#renderOptions() {
		return this._signs
			? repeat(
					this._signs,
					(c) => c.alias,
					(c, i) => {
						return html`<div class="sign-container ${i > 1 ? 'hide-in-overview' : ''}" style=${`--i:${i}`}>
							<span class="badge-icon">${c.component}</span><span class="label">${this._labels.get(c.alias)}</span>
						</div>`;
					},
				)
			: nothing;
	}

	static override styles = [
		css`
			:host {
				anchor-name: --entity-sign;
				position: relative;
				--offset-h: 12px; /* 22px / 16 */
				--row-h: 1.36rem; /* 22px / 16 */
				--icon-w: 0.75rem; /* 12px / 16 */
				--pad-x: 0.25rem; /*  4px / 16 */
				--ease: cubic-bezier(0.1, 0, 0.3, 1);
			}

			.infobox {
				position: absolute;
				top: 100%;
				margin-top: calc(-12px + var(--offset-h));
				left: 100%;
				margin-left: -6px;
				background-color: transparent;
				padding: var(--uui-size-2);
				padding-left: var(--uui-size-3);
				font-size: 8px;
				clip-path: inset(-10px calc(100% - 30px) calc(100% - 10px) -20px);
				transition:
					background-color 80ms 40ms linear,
					clip-path 80ms var(--ease),
					font-size 120ms var(--ease);
				/*will-change: clip-path;*/
				min-height: fit-content;
			}
			.infobox::before {
				content: '';
				position: absolute;
				top: 0;
				left: 0;
				opacity: 0;
				border-radius: 3px;
				box-shadow: var(--uui-shadow-depth-2);
				display: none;
				transition:
					all 80ms 40ms linear,
					display 0 0;
			}

			.infobox > .sign-container {
				display: flex;
				align-items: start;
				gap: 3px;
				position: relative;
				transform: translate(calc((var(--i) * -4px) - 10px), calc((-1 * var(--i) * var(--row-h)) - var(--offset-h)));
				transition:
					transform 120ms var(--ease),
					visibility 0ms linear 120ms opacity 120ms linear;
				z-index: calc(var(--count) - var(--i));
				/*will-change: transform;*/
				pointer-events: none;
			}
<<<<<<< HEAD
			.infobox .sign-container .badge-icon {
				background: var(--sign-bundle-bg, transparent);
				border-radius: 50%;
				border: 1px solid var(--sign-bundle-bg, transparent);
=======
			.infobox > .sign-container.hide-in-overview {
				visibility: hidden;
>>>>>>> e93e0989
			}

			.infobox .sign-container .label {
				opacity: 0;
				transition: opacity 120ms;
			}

			/*OPEN STATE -- Prevent the hover state in firefox(until support of the position-anchor)*/
			@supports (position-anchor: --any-check) {
				.infobox {
					position: fixed;
					position-anchor: --entity-sign;
					top: anchor(bottom);
					left: anchor(right);
					z-index: 1;
				}
				.infobox.is-open {
					z-index: 10;
					background-color: var(--uui-color-surface);
					font-size: 12px;
					color: var(--uui-color-text);
					clip-path: inset(-6px);
					--umb-sign-bundle-bg: var(--uui-color-surface);
				}
				.infobox.is-open::before {
					inset: 0;
					opacity: 100;
					background-color: var(--uui-color-surface);
					display: block;
					transition:
						all 80ms 40ms linear,
						display 0 120ms;
				}
				.infobox.is-open > .sign-container {
					transform: none;
					align-items: center;
					transition: transform 120ms var(--ease);
					visibility: visible;
				}
				.infobox.is-open .sign-container .label {
					opacity: 1;
					pointer-events: auto;
				}
			}
		`,
	];
}

declare global {
	interface HTMLElementTagNameMap {
		'umb-entity-sign-bundle': UmbEntitySignBundleElement;
	}
}<|MERGE_RESOLUTION|>--- conflicted
+++ resolved
@@ -206,15 +206,8 @@
 				/*will-change: transform;*/
 				pointer-events: none;
 			}
-<<<<<<< HEAD
-			.infobox .sign-container .badge-icon {
-				background: var(--sign-bundle-bg, transparent);
-				border-radius: 50%;
-				border: 1px solid var(--sign-bundle-bg, transparent);
-=======
 			.infobox > .sign-container.hide-in-overview {
 				visibility: hidden;
->>>>>>> e93e0989
 			}
 
 			.infobox .sign-container .label {
