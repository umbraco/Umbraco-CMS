--- conflicted
+++ resolved
@@ -57,11 +57,7 @@
 	async #observeCurrentUser() {
 		if (!this.#currentUserContext) return;
 
-<<<<<<< HEAD
-		this.host.observe(this.#currentUserContext.currentUser, (currentUser) => (this.#currentUser = currentUser));
-=======
-		this.observe(this.#auth.currentUser, (currentUser) => (this.#currentUser = currentUser));
->>>>>>> 422b6535
+		this.observe(this.#currentUserContext.currentUser, (currentUser) => (this.#currentUser = currentUser));
 	}
 
 	async #onAction() {
