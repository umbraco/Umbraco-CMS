--- conflicted
+++ resolved
@@ -36,47 +36,6 @@
 
 	render() {
 		return html`
-<<<<<<< HEAD
-			<umb-body-layout id="login-layout">
-				<h1 id="greeting" slot="header">${this.headline}</h1>
-				${this.data?.userLoginState === 'timedOut'
-					? html`<p style="margin-top:0">${this.localize.term('login_timeout')}</p>`
-					: ''}
-				${this._error ? html`<p style="margin-top:0;color:red">${this._error}</p>` : ''}
-				<umb-extension-slot
-					id="providers"
-					type="authProvider"
-					default-element="umb-auth-provider-default"
-					.props=${this.props}></umb-extension-slot>
-			</umb-body-layout>
-		`;
-	}
-
-	private onSubmit = async (providerOrManifest: string | ManifestAuthProvider, loginHint?: string) => {
-		try {
-			const authContext = await this.getContext(UMB_AUTH_CONTEXT);
-			if (!authContext) {
-				throw new Error('Auth context not available');
-			}
-
-			const manifest = typeof providerOrManifest === 'string' ? undefined : providerOrManifest;
-			const providerName =
-				typeof providerOrManifest === 'string' ? providerOrManifest : providerOrManifest.forProviderName;
-
-			await authContext.makeAuthorizationRequest(providerName, false, loginHint, manifest);
-
-			const isAuthed = authContext.getIsAuthorized();
-			this.value = { success: isAuthed };
-			if (isAuthed) {
-				this._submitModal();
-			} else {
-				this._error = 'Failed to authenticate';
-			}
-		} catch (error) {
-			console.error('[AuthModal] Error submitting auth request', error);
-			this._error = error instanceof Error ? error.message : 'Unknown error (see console)';
-		}
-=======
 			<div id="layout" modal-on-top=${this.data?.userLoginState === 'timedOut' ? 'true' : 'false'}>
 				<img
 					id="logo-on-background"
@@ -110,6 +69,7 @@
 						<header id="header">
 							<h1 id="greeting">${this.headline}</h1>
 						</header>
+						${this._error ? html`<p style="margin-top:0;color:red">${this._error}</p>` : ''}
 						${this.data?.userLoginState === 'timedOut'
 							? html`<p style="margin-top:0">${this.localize.term('login_timeout')}</p>`
 							: ''}
@@ -124,10 +84,30 @@
 		`;
 	}
 
-	private onSubmit = (providerName: string, loginHint?: string) => {
-		this.value = { providerName, loginHint };
-		this._submitModal();
->>>>>>> 8da7d077
+	private onSubmit = async (providerOrManifest: string | ManifestAuthProvider, loginHint?: string) => {
+		try {
+			const authContext = await this.getContext(UMB_AUTH_CONTEXT);
+			if (!authContext) {
+				throw new Error('Auth context not available');
+			}
+
+			const manifest = typeof providerOrManifest === 'string' ? undefined : providerOrManifest;
+			const providerName =
+				typeof providerOrManifest === 'string' ? providerOrManifest : providerOrManifest.forProviderName;
+
+			await authContext.makeAuthorizationRequest(providerName, false, loginHint, manifest);
+
+			const isAuthed = authContext.getIsAuthorized();
+			this.value = { success: isAuthed };
+			if (isAuthed) {
+				this._submitModal();
+			} else {
+				this._error = 'Failed to authenticate';
+			}
+		} catch (error) {
+			console.error('[AuthModal] Error submitting auth request', error);
+			this._error = error instanceof Error ? error.message : 'Unknown error (see console)';
+		}
 	};
 
 	static styles = [
