export * from './entity-tree-store.js';
export * from './file-system-tree.store.js';
export * from './item-store.interface.js';
export * from './store-base.js';
export * from './store.interface.js';
export * from './store.js';
export * from './tree-store.interface.js';
<<<<<<< HEAD
export * from './file-system-item.store.js';
=======
export * from './entity-item.store.js';
>>>>>>> 54a92d5c
<|MERGE_RESOLUTION|>--- conflicted
+++ resolved
@@ -5,8 +5,4 @@
 export * from './store.interface.js';
 export * from './store.js';
 export * from './tree-store.interface.js';
-<<<<<<< HEAD
-export * from './file-system-item.store.js';
-=======
-export * from './entity-item.store.js';
->>>>>>> 54a92d5c
+export * from './entity-item.store.js';