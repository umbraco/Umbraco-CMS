import type { UmbMoveRepository } from './move-repository.interface.js';
import type { MetaEntityActionMoveToKind } from './types.js';
import { UmbEntityActionBase, UmbRequestReloadStructureForEntityEvent } from '@umbraco-cms/backoffice/entity-action';
import { UMB_MODAL_MANAGER_CONTEXT } from '@umbraco-cms/backoffice/modal';
import { createExtensionApiByAlias } from '@umbraco-cms/backoffice/extension-registry';
import { UMB_ACTION_EVENT_CONTEXT } from '@umbraco-cms/backoffice/action';
import { UMB_TREE_PICKER_MODAL } from '@umbraco-cms/backoffice/tree';

export class UmbMoveToEntityAction extends UmbEntityActionBase<MetaEntityActionMoveToKind> {
	override async execute() {
		if (!this.args.unique) throw new Error('Unique is not available');
		if (!this.args.entityType) throw new Error('Entity Type is not available');

		const modalManager = await this.getContext(UMB_MODAL_MANAGER_CONTEXT);
		const modalContext = modalManager.open(this, UMB_TREE_PICKER_MODAL, {
			data: {
				treeAlias: this.args.meta.treeAlias,
				foldersOnly: this.args.meta.foldersOnly,
<<<<<<< HEAD
				expandTreeRoot: true,
=======
				pickableFilter: (treeItem) => treeItem.unique !== this.args.unique,
>>>>>>> b65ad4e2
			},
		});

		const value = await modalContext.onSubmit();
		const destinationUnique = value.selection[0];
		if (destinationUnique === undefined) throw new Error('Destination Unique is not available');

		const moveRepository = await createExtensionApiByAlias<UmbMoveRepository>(this, this.args.meta.moveRepositoryAlias);
		if (!moveRepository) throw new Error('Move Repository is not available');

		await moveRepository.requestMoveTo({ unique: this.args.unique, destination: { unique: destinationUnique } });

		this.#reloadMenu();
	}

	async #reloadMenu() {
		const actionEventContext = await this.getContext(UMB_ACTION_EVENT_CONTEXT);
		const event = new UmbRequestReloadStructureForEntityEvent({
			unique: this.args.unique,
			entityType: this.args.entityType,
		});

		actionEventContext.dispatchEvent(event);

		// TODO: Reload destination
	}
}

export default UmbMoveToEntityAction;<|MERGE_RESOLUTION|>--- conflicted
+++ resolved
@@ -16,11 +16,8 @@
 			data: {
 				treeAlias: this.args.meta.treeAlias,
 				foldersOnly: this.args.meta.foldersOnly,
-<<<<<<< HEAD
 				expandTreeRoot: true,
-=======
 				pickableFilter: (treeItem) => treeItem.unique !== this.args.unique,
->>>>>>> b65ad4e2
 			},
 		});
 
