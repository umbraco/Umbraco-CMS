--- conflicted
+++ resolved
@@ -286,25 +286,11 @@
 		</uui-table-head-cell>`;
 	}
 
-<<<<<<< HEAD
 	#renderChild(item: UmbTreeItemModel) {	
 		return html`
 		
 		<uui-table-row id="content-node" data-unique=${item.unique} class="${this._isSorting ? 'hidden' : ''}">
 			<uui-table-cell><umb-icon name="${item.documentType.icon}"></umb-icon></uui-table-cell>
-=======
-	#renderChild(item: UmbTreeItemModel) {
-		let iconColor = {};
-		const iconInfo = item.documentType.icon.split(' ');
-		if (iconInfo[1]) {
-			iconColor = iconInfo[1].split('-');
-		}
-
-		return html` <uui-table-row id="content-node" data-unique=${item.unique} class="${this._isSorting ? 'hidden' : ''}">
-			<uui-table-cell id="icon-cell"
-				><uui-icon name="${iconInfo[0]}" style="color: ${iconColor[1]}" ; aria-hidden="true"></uui-icon
-			></uui-table-cell>
->>>>>>> 7682d9f0
 			<uui-table-cell>${item.name}</uui-table-cell>
 			<uui-table-cell>${this.#renderCreateDate(item)}</uui-table-cell>
 		</uui-table-row>`;
@@ -329,20 +315,8 @@
 			uui-table-cell {
 				padding: var(--uui-size-space-2);
 			}
-<<<<<<< HEAD
 			uui-table-head-cell {
 				padding: 0;
-=======
-
-			uui-table-head-cell {
-				padding: 0;
-			}
-
-			#icon-cell {
-				display: flex;
-				align-items: center;
-				justify-content: center;
->>>>>>> 7682d9f0
 			}
 
 			uui-table-head-cell button {
@@ -370,11 +344,7 @@
 			uui-icon[name='icon-navigation'] {
 				cursor: hand;
 			}
-<<<<<<< HEAD
 			
-=======
-
->>>>>>> 7682d9f0
 			uui-box {
 				--uui-box-default-padding: 0;
 			}
