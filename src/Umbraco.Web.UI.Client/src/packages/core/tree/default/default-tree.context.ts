import type { UmbTreeItemModel, UmbTreeRootModel, UmbTreeStartNode } from '../types.js';
import type { UmbTreeContext } from '../tree-context.interface.js';
import type { UmbTreeRootItemsRequestArgs } from '../data/types.js';
import type { ManifestTree } from '../extensions/types.js';
import { UmbTreeExpansionManager } from '../expansion-manager/index.js';
import type { UmbTreeExpansionModel } from '../expansion-manager/types.js';
import { UmbTreeItemChildrenManager } from '../tree-item-children.manager.js';
import type { UmbTreeRepository } from '../data/index.js';
import { UMB_TREE_CONTEXT } from './default-tree.context-token.js';
import { UmbContextBase } from '@umbraco-cms/backoffice/class-api';
import type { UmbControllerHost } from '@umbraco-cms/backoffice/controller-api';
import { UmbDeprecation, UmbSelectionManager, debounce } from '@umbraco-cms/backoffice/utils';
import { UmbBooleanState, UmbObjectState } from '@umbraco-cms/backoffice/observable-api';
import { umbExtensionsRegistry, type ManifestRepository } from '@umbraco-cms/backoffice/extension-registry';
import { UmbExtensionApiInitializer } from '@umbraco-cms/backoffice/extension-api';

export class UmbDefaultTreeContext<
		TreeItemType extends UmbTreeItemModel,
		TreeRootType extends UmbTreeRootModel,
		RequestArgsType extends UmbTreeRootItemsRequestArgs = UmbTreeRootItemsRequestArgs,
	>
	extends UmbContextBase
	implements UmbTreeContext
{
	#treeRoot = new UmbObjectState<TreeRootType | undefined>(undefined);
	public readonly treeRoot = this.#treeRoot.asObservable();

	public selectableFilter?: (item: TreeItemType) => boolean = () => true;
	public filter?: (item: TreeItemType) => boolean = () => true;
	public readonly selection = new UmbSelectionManager(this);
	public readonly expansion = new UmbTreeExpansionManager(this);

	#hideTreeRoot = new UmbBooleanState(false);
	public readonly hideTreeRoot = this.#hideTreeRoot.asObservable();

	#expandTreeRoot = new UmbBooleanState(undefined);
	public readonly expandTreeRoot = this.#expandTreeRoot.asObservable();

<<<<<<< HEAD
	#hasChildren = new UmbBooleanState(false);
	readonly hasChildren = this.#hasChildren.asObservable();

	#treeItemChildrenManager = new UmbTreeItemChildrenManager<TreeItemType>(this);
=======
	#treeItemChildrenManager = new UmbTreeItemChildrenManager<TreeItemType, TreeRootType>(this);
>>>>>>> 779f8e18
	public readonly rootItems = this.#treeItemChildrenManager.children;
	// Offset Pagination: TODO: deprecate and expose a new with the name "offsetPagination"
	public readonly pagination = this.#treeItemChildrenManager.offsetPagination;
	// Target Pagination: Keeps track of pages when navigating with a target
	public readonly targetPagination = this.#treeItemChildrenManager.targetPagination;
	public readonly startNode = this.#treeItemChildrenManager.startNode;
	public readonly foldersOnly = this.#treeItemChildrenManager.foldersOnly;
	public readonly additionalRequestArgs = this.#treeItemChildrenManager.additionalRequestArgs;

	#manifest?: ManifestTree;
	#repository?: UmbTreeRepository<TreeItemType, TreeRootType>;

	#initResolver?: () => void;
	#initialized = false;

	#init = new Promise<void>((resolve) => {
		if (this.#initialized) {
			resolve();
		} else {
			this.#initResolver = resolve;
		}
	});

	constructor(host: UmbControllerHost) {
		super(host, UMB_TREE_CONTEXT);
		this.#treeItemChildrenManager.setTakeSize(5);
		// always load the tree root because we need the root entity to reload the entire tree
		this.#loadTreeRoot();
	}

	// TODO: find a generic way to do this
	#checkIfInitialized() {
		if (this.#repository) {
			this.#initialized = true;
			this.#initResolver?.();
		}
	}

	/**
	 * Sets the manifest
	 * @param {ManifestTree} manifest
	 * @memberof UmbDefaultTreeContext
	 */
	public set manifest(manifest: ManifestTree | undefined) {
		if (this.#manifest === manifest) return;
		this.#manifest = manifest;
		this.#observeRepository(this.#manifest?.meta.repositoryAlias);
	}
	public get manifest() {
		return this.#manifest;
	}

	/**
	 * Returns the manifest.
	 * @returns {ManifestTree}
	 * @memberof UmbDefaultTreeContext
	 * @deprecated Use the `.manifest` property instead.
	 */
	public getManifest() {
		new UmbDeprecation({
			removeInVersion: '18.0.0',
			deprecated: 'getManifest',
			solution: 'Use .manifest property instead',
		}).warn();
		return this.#manifest;
	}

	public getRepository() {
		return this.#repository;
	}

	/**
	 * Loads the tree
	 * @memberof UmbDefaultTreeContext
	 */
	// TODO: debouncing the load tree method because multiple props can be set at the same time
	// that would trigger multiple loadTree calls. This is a temporary solution to avoid that.
	public loadTree = debounce(() => this.#debouncedLoadTree(), 100);

	/**
	 * Reloads the tree in its current expansion state
	 * @memberof UmbDefaultTreeContext
	 */
	// TODO: debouncing the load tree method because multiple props can be set at the same time
	// that would trigger multiple loadTree calls. This is a temporary solution to avoid that.
	public reloadTree = debounce(() => this.#debouncedLoadTree(true), 100);

	/**
	 * Reloads the tree
	 * @memberof UmbDefaultTreeContext
	 * @returns {Promise<void>}
	 */
	public loadMore = (): Promise<void> => this.#treeItemChildrenManager.loadNextChildren();

	/**
	 * Load previous items of the tree item
	 * @memberof UmbTreeItemContextBase
	 * @returns {Promise<void>}
	 */
	public loadPrevItems = (): Promise<void> => this.#treeItemChildrenManager.loadPrevChildren();

	/**
	 * Load next items of the tree item
	 * @memberof UmbTreeItemContextBase
	 * @returns {Promise<void>}
	 */
	public loadNextItems = (): Promise<void> => this.#treeItemChildrenManager.loadNextChildren();

	#debouncedLoadTree(reload = false) {
		const hasStartNode = this.getStartNode();
		const hideTreeRoot = this.getHideTreeRoot();

		if (hasStartNode || hideTreeRoot) {
			if (reload) {
				this.#treeItemChildrenManager.reloadChildren();
			} else {
				this.#treeItemChildrenManager.loadChildren();
			}
		} else {
			this.#loadTreeRoot(reload);
		}
	}

	async #loadTreeRoot(reload = false) {
		await this.#init;

		const { data } = await this.#repository!.requestTreeRoot();

		if (data) {
			this.#treeRoot.setValue(data);
<<<<<<< HEAD
			this.#treeItemChildrenManager.setParent({ entityType: data.entityType, unique: data.unique });
			this.#hasChildren.setValue(data.hasChildren);
=======
			this.#treeItemChildrenManager.setTreeItem(data);
>>>>>>> 779f8e18
			this.pagination.setTotalItems(1);
			this.#observeExpansion();

			if (!reload) {
				if (this.getExpandTreeRoot()) {
					this.#toggleTreeRootExpansion(true);
				}
			}
		}
	}

	/**
	 * Sets the hideTreeRoot config
	 * @param {boolean} hideTreeRoot - Whether to hide the tree root
	 * @memberof UmbDefaultTreeContext
	 */
	setHideTreeRoot(hideTreeRoot: boolean) {
		this.#hideTreeRoot.setValue(hideTreeRoot);
		// we need to reset the tree if this config changes
		this.#clearTree();
		this.loadTree();
	}

	/**
	 * Gets the hideTreeRoot config
	 * @returns {boolean}
	 * @memberof UmbDefaultTreeContext
	 */
	getHideTreeRoot(): boolean {
		return this.#hideTreeRoot.getValue();
	}

	/**
	 * Sets the startNode config
	 * @param {UmbTreeStartNode} startNode
	 * @memberof UmbDefaultTreeContext
	 */
	setStartNode(startNode: UmbTreeStartNode | undefined) {
		this.#treeItemChildrenManager.setStartNode(startNode);
		// we need to reset the tree if this config changes
		this.#clearTree();
		this.loadTree();
	}

	/**
	 * Gets the startNode config
	 * @returns {UmbTreeStartNode} - The start node
	 * @memberof UmbDefaultTreeContext
	 */
	getStartNode(): UmbTreeStartNode | undefined {
		return this.#treeItemChildrenManager.getStartNode();
	}

	/**
	 * Sets the foldersOnly config
	 * @param {boolean} foldersOnly - Whether to show only folders
	 * @memberof UmbDefaultTreeContext
	 */
	setFoldersOnly(foldersOnly: boolean) {
		this.#treeItemChildrenManager.setFoldersOnly(foldersOnly);
		// we need to reset the tree if this config changes
		this.#clearTree();
		this.loadTree();
	}

	/**
	 * Gets the foldersOnly config
	 * @returns {boolean} - Whether to show only folders
	 * @memberof UmbDefaultTreeContext
	 */
	getFoldersOnly(): boolean {
		return this.#treeItemChildrenManager.getFoldersOnly();
	}

	/**
	 * Updates the requestArgs config and reloads the tree.
	 * @param args
	 */
	public updateAdditionalRequestArgs(args: Partial<RequestArgsType>) {
		this.#treeItemChildrenManager.setAdditionalRequestArgs(args);
		this.#clearTree();
		this.loadTree();
	}

	public getAdditionalRequestArgs() {
		return this.#treeItemChildrenManager.getAdditionalRequestArgs();
	}

	/**
	 * Sets the expansion state
	 * @param {UmbTreeExpansionModel} data - The expansion state
	 * @returns {void}
	 * @memberof UmbDefaultTreeContext
	 */
	setExpansion(data: UmbTreeExpansionModel): void {
		this.expansion.setExpansion(data);
	}

	/**
	 * Gets the expansion state
	 * @returns {UmbTreeExpansionModel} - The expansion state
	 * @memberof UmbDefaultTreeContext
	 */
	getExpansion(): UmbTreeExpansionModel {
		return this.expansion.getExpansion();
	}

	/**
	 * Sets the expandTreeRoot config
	 * @param {boolean} expandTreeRoot - Whether to expand the tree root
	 * @memberof UmbDefaultTreeContext
	 */
	setExpandTreeRoot(expandTreeRoot: boolean) {
		this.#expandTreeRoot.setValue(expandTreeRoot);
		this.#toggleTreeRootExpansion(expandTreeRoot);
	}

	/**
	 * Gets the expandTreeRoot config
	 * @returns {boolean | undefined} - Whether to expand the tree root
	 * @memberof UmbDefaultTreeContext
	 */
	getExpandTreeRoot(): boolean | undefined {
		return this.#expandTreeRoot.getValue();
	}

	#observeExpansion() {
		const entity = this.#treeRoot.getValue();
		if (!entity) return;

		this.observe(
			this.expansion.entry(entity),
			async (entry) => {
				const isExpanded = entry !== undefined;
				const currentBaseTarget = this.targetPagination.getBaseTarget();
				const target = entry?.target;

				/* If a base target already exists (tree loaded to that point),
   			don’t auto-reset when the target is removed.
   			This happens when creating new items not yet in the tree. */
				if (currentBaseTarget && !target) {
					return;
				}

				/* If a new target is set we only want to reload children if the new target isn’t among the already loaded items. */
				const targetIsLoaded = this.#treeItemChildrenManager.isChildLoaded(target);
				if (target && targetIsLoaded) {
					return;
				}

				// If we already have children and the target didn't change then we don't have to load new children
				const isNewTarget = target !== currentBaseTarget;
				if (isExpanded && this.#treeItemChildrenManager.hasLoadedChildren() && !isNewTarget) {
					return;
				}

				if (isExpanded) {
					this.targetPagination.setBaseTarget(target);
					this.#treeItemChildrenManager.loadChildren();
				}
			},
			'observeExpansion',
		);
	}

	#toggleTreeRootExpansion(expand: boolean) {
		const treeRoot = this.#treeRoot.getValue();
		if (!treeRoot) return;
		const treeRootEntity = { entityType: treeRoot.entityType, unique: treeRoot.unique };

		if (expand) {
			this.expansion.expandItem(treeRootEntity);
		} else {
			this.expansion.collapseItem(treeRootEntity);
		}
	}

	#clearTree() {
		this.#treeRoot.setValue(undefined);
		this.#treeItemChildrenManager.clear();
	}

	#observeRepository(repositoryAlias?: string) {
		if (!repositoryAlias) throw new Error('Tree must have a repository alias.');

		new UmbExtensionApiInitializer<ManifestRepository<UmbTreeRepository<TreeItemType>>>(
			this,
			umbExtensionsRegistry,
			repositoryAlias,
			[this],
			(permitted, ctrl) => {
				this.#repository = permitted ? ctrl.api : undefined;
				this.#checkIfInitialized();
			},
		);
	}
}

export { UmbDefaultTreeContext as api };<|MERGE_RESOLUTION|>--- conflicted
+++ resolved
@@ -36,18 +36,10 @@
 	#expandTreeRoot = new UmbBooleanState(undefined);
 	public readonly expandTreeRoot = this.#expandTreeRoot.asObservable();
 
-<<<<<<< HEAD
-	#hasChildren = new UmbBooleanState(false);
-	readonly hasChildren = this.#hasChildren.asObservable();
-
-	#treeItemChildrenManager = new UmbTreeItemChildrenManager<TreeItemType>(this);
-=======
 	#treeItemChildrenManager = new UmbTreeItemChildrenManager<TreeItemType, TreeRootType>(this);
->>>>>>> 779f8e18
 	public readonly rootItems = this.#treeItemChildrenManager.children;
-	// Offset Pagination: TODO: deprecate and expose a new with the name "offsetPagination"
+	public readonly hasChildren = this.#treeItemChildrenManager.hasChildren;
 	public readonly pagination = this.#treeItemChildrenManager.offsetPagination;
-	// Target Pagination: Keeps track of pages when navigating with a target
 	public readonly targetPagination = this.#treeItemChildrenManager.targetPagination;
 	public readonly startNode = this.#treeItemChildrenManager.startNode;
 	public readonly foldersOnly = this.#treeItemChildrenManager.foldersOnly;
@@ -174,12 +166,7 @@
 
 		if (data) {
 			this.#treeRoot.setValue(data);
-<<<<<<< HEAD
-			this.#treeItemChildrenManager.setParent({ entityType: data.entityType, unique: data.unique });
-			this.#hasChildren.setValue(data.hasChildren);
-=======
 			this.#treeItemChildrenManager.setTreeItem(data);
->>>>>>> 779f8e18
 			this.pagination.setTotalItems(1);
 			this.#observeExpansion();
 
