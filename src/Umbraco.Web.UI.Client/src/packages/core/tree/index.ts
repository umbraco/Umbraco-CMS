export * from './entity-tree-item/index.js';
export * from './file-system-tree-item/index.js';
export * from './tree-item/index.js';
export * from './tree-item-base/index.js';
export * from './tree-menu-item/index.js';
export * from './tree.context.js';
export * from './tree.element.js';
<<<<<<< HEAD
export * from './types.js';
=======
export * from './components/index.js';
>>>>>>> 54a92d5c

export { UmbEntityTreeRepositoryBase } from './entity-tree.repository.js';<|MERGE_RESOLUTION|>--- conflicted
+++ resolved
@@ -1,3 +1,4 @@
+export * from './components/index.js';
 export * from './entity-tree-item/index.js';
 export * from './file-system-tree-item/index.js';
 export * from './tree-item/index.js';
@@ -5,10 +6,6 @@
 export * from './tree-menu-item/index.js';
 export * from './tree.context.js';
 export * from './tree.element.js';
-<<<<<<< HEAD
 export * from './types.js';
-=======
-export * from './components/index.js';
->>>>>>> 54a92d5c
 
 export { UmbEntityTreeRepositoryBase } from './entity-tree.repository.js';