--- conflicted
+++ resolved
@@ -251,15 +251,7 @@
 			this.#observeSectionPath();
 		});
 
-<<<<<<< HEAD
-		this.consumeContext(UMB_SECTION_SIDEBAR_CONTEXT, (instance) => {
-			this.#sectionSidebarContext = instance;
-		});
-
 		this.#gotTreeContext = this.consumeContext(UMB_TREE_CONTEXT, (treeContext) => {
-=======
-		this.consumeContext(UMB_TREE_CONTEXT, (treeContext) => {
->>>>>>> 20de48a4
 			this.treeContext = treeContext;
 			this.#observeIsSelectable();
 			this.#observeIsSelected();
