import type { UmbTreeItemContext } from '../tree-item-context.interface.js';
import { UMB_TREE_CONTEXT, type UmbDefaultTreeContext } from '../../default/index.js';
import type { UmbTreeItemModel, UmbTreeRootModel } from '../../types.js';
import { UmbRequestReloadTreeItemChildrenEvent } from '../../entity-actions/reload-tree-item-children/index.js';
import type { ManifestTreeItem } from '../../extensions/types.js';
import { map } from '@umbraco-cms/backoffice/external/rxjs';
import { UmbArrayState, UmbBooleanState, UmbObjectState, UmbStringState } from '@umbraco-cms/backoffice/observable-api';
import type { UmbControllerHost } from '@umbraco-cms/backoffice/controller-api';
import { UmbContextBase } from '@umbraco-cms/backoffice/class-api';
import { UmbContextToken } from '@umbraco-cms/backoffice/context-api';
import { UMB_SECTION_CONTEXT, UMB_SECTION_SIDEBAR_CONTEXT } from '@umbraco-cms/backoffice/section';
import { umbExtensionsRegistry } from '@umbraco-cms/backoffice/extension-registry';
import { UMB_ACTION_EVENT_CONTEXT } from '@umbraco-cms/backoffice/action';
import {
	UmbHasChildrenEntityContext,
	UmbRequestReloadChildrenOfEntityEvent,
	UmbRequestReloadStructureForEntityEvent,
} from '@umbraco-cms/backoffice/entity-action';
import type { UmbEntityActionEvent } from '@umbraco-cms/backoffice/entity-action';
import { UmbPaginationManager, debounce } from '@umbraco-cms/backoffice/utils';
import { UmbChangeEvent } from '@umbraco-cms/backoffice/event';

export abstract class UmbTreeItemContextBase<
		TreeItemType extends UmbTreeItemModel,
		TreeRootType extends UmbTreeRootModel,
		ManifestType extends ManifestTreeItem = ManifestTreeItem,
	>
	extends UmbContextBase<UmbTreeItemContext<TreeItemType>>
	implements UmbTreeItemContext<TreeItemType>
{
	public unique?: string | null;
	public entityType?: string;
	public readonly pagination = new UmbPaginationManager();

	#manifest?: ManifestType;

	protected readonly _treeItem = new UmbObjectState<TreeItemType | undefined>(undefined);
	readonly treeItem = this._treeItem.asObservable();

	// eslint-disable-next-line @typescript-eslint/ban-ts-comment
	// @ts-ignore
	#childItems = new UmbArrayState<TreeItemType>([], (x) => x.unique);
	readonly childItems = this.#childItems.asObservable();

	#hasChildren = new UmbBooleanState(false);
	readonly hasChildren = this.#hasChildren.asObservable();

	#isLoading = new UmbBooleanState(false);
	readonly isLoading = this.#isLoading.asObservable();

	#isSelectable = new UmbBooleanState(false);
	readonly isSelectable = this.#isSelectable.asObservable();

	#isSelectableContext = new UmbBooleanState(false);
	readonly isSelectableContext = this.#isSelectableContext.asObservable();

	#isSelected = new UmbBooleanState(false);
	readonly isSelected = this.#isSelected.asObservable();

	#isActive = new UmbBooleanState(false);
	readonly isActive = this.#isActive.asObservable();

	#hasActions = new UmbBooleanState(false);
	readonly hasActions = this.#hasActions.asObservable();

	#path = new UmbStringState('');
	readonly path = this.#path.asObservable();

	#foldersOnly = new UmbBooleanState(false);
	readonly foldersOnly = this.#foldersOnly.asObservable();

	public treeContext?: UmbDefaultTreeContext<TreeItemType, TreeRootType>;
	public parentTreeItemContext?: UmbTreeItemContext<TreeItemType>;

	#sectionContext?: typeof UMB_SECTION_CONTEXT.TYPE;
	#sectionSidebarContext?: typeof UMB_SECTION_SIDEBAR_CONTEXT.TYPE;
	#actionEventContext?: typeof UMB_ACTION_EVENT_CONTEXT.TYPE;

	#hasChildrenContext = new UmbHasChildrenEntityContext(this);

	// TODO: get this from the tree context
	#paging = {
		skip: 0,
		take: 50,
	};

	constructor(host: UmbControllerHost) {
		super(host, UMB_TREE_ITEM_CONTEXT);
		this.pagination.setPageSize(this.#paging.take);
		this.#consumeContexts();

		// listen for page changes on the pagination manager
		this.pagination.addEventListener(UmbChangeEvent.TYPE, this.#onPageChange);

		window.addEventListener('navigationend', this.#debouncedCheckIsActive);
	}

	/**
	 * Sets the manifest
	 * @param {ManifestCollection} manifest
	 * @memberof UmbCollectionContext
	 */
	public set manifest(manifest: ManifestType | undefined) {
		if (this.#manifest === manifest) return;
		this.#manifest = manifest;
	}
	public get manifest() {
		return this.#manifest;
	}

	// TODO: Be aware that this method, could be removed and we can use the getter method instead [NL]
	/**
	 * Returns the manifest.
	 * @returns {ManifestCollection}
	 * @memberof UmbCollectionContext
	 */
	public getManifest() {
		return this.#manifest;
	}

	public setTreeItem(treeItem: TreeItemType | undefined) {
		if (!treeItem) {
			this._treeItem.setValue(undefined);
			return;
		}

		// Only check for undefined. The tree root has null as unique
		if (treeItem.unique === undefined) throw new Error('Could not create tree item context, unique is missing');
		this.unique = treeItem.unique;

		if (!treeItem.entityType) throw new Error('Could not create tree item context, tree item type is missing');
		this.entityType = treeItem.entityType;

		const hasChildren = treeItem.hasChildren || false;
		this.#hasChildren.setValue(hasChildren);
		this.#hasChildrenContext.setHasChildren(hasChildren);

		this._treeItem.setValue(treeItem);

		// Update observers:
		this.#observeActions();
		this.#observeIsSelectable();
		this.#observeIsSelected();
		this.#observeSectionPath();
	}

	/**
	 * Load children of the tree item
	 * @memberof UmbTreeItemContextBase
	 */
	public loadChildren = () => this.#loadChildren();

	/**
	 * Load more children of the tree item
	 * @memberof UmbTreeItemContextBase
	 */
	public loadMore = () => this.#loadChildren(true);

	async #loadChildren(loadMore = false) {
		if (this.unique === undefined) throw new Error('Could not request children, unique key is missing');
		if (this.entityType === undefined) throw new Error('Could not request children, entity type is missing');

		// TODO: wait for tree context to be ready
		const repository = this.treeContext?.getRepository();
		if (!repository) throw new Error('Could not request children, repository is missing');

		this.#isLoading.setValue(true);

		const skip = loadMore ? this.#paging.skip : 0;
		const take = loadMore ? this.#paging.take : this.pagination.getCurrentPageNumber() * this.#paging.take;
		const foldersOnly = this.#foldersOnly.getValue();
		const additionalArgs = this.treeContext?.getAdditionalRequestArgs();

		const { data } = await repository.requestTreeItemsOf({
			parent: {
				unique: this.unique,
				entityType: this.entityType,
			},
			foldersOnly,
			skip,
			take,
			...additionalArgs,
		});

		if (data) {
			if (loadMore) {
				const currentItems = this.#childItems.getValue();
				this.#childItems.setValue([...currentItems, ...data.items]);
			} else {
				this.#childItems.setValue(data.items);
			}

			const hasChildren = data.total > 0;
			this.#hasChildren.setValue(hasChildren);
			this.#hasChildrenContext.setHasChildren(hasChildren);

			this.pagination.setTotalItems(data.total);
		}

		this.#isLoading.setValue(false);
	}

	public toggleContextMenu() {
		if (!this.getTreeItem() || !this.entityType || this.unique === undefined) {
			throw new Error('Could not request children, tree item is not set');
		}

		this.#sectionSidebarContext?.toggleContextMenu(this.getHostElement(), {
			entityType: this.entityType,
			unique: this.unique,
			headline: this.getTreeItem()?.name || '',
		});
	}

	public select() {
		if (this.unique === undefined) throw new Error('Could not select. Unique is missing');
		this.treeContext?.selection.select(this.unique);
	}

	public deselect() {
		if (this.unique === undefined) throw new Error('Could not deselect. Unique is missing');
		this.treeContext?.selection.deselect(this.unique);
	}

	async #consumeContexts() {
		this.consumeContext(UMB_SECTION_CONTEXT, (instance) => {
			this.#sectionContext = instance;
			this.#observeSectionPath();
		});

		this.consumeContext(UMB_SECTION_SIDEBAR_CONTEXT, (instance) => {
			this.#sectionSidebarContext = instance;
		});

		this.consumeContext(UMB_TREE_CONTEXT, (treeContext) => {
			// eslint-disable-next-line @typescript-eslint/ban-ts-comment
			// @ts-ignore
			this.treeContext = treeContext;
			this.#observeIsSelectable();
			this.#observeIsSelected();
			this.#observeFoldersOnly();
		});

<<<<<<< HEAD
=======
		this.consumeContext(UMB_TREE_ITEM_CONTEXT, (instance) => {
			this.parentTreeItemContext = instance;
		}).skipHost();

>>>>>>> 3e291894
		this.consumeContext(UMB_ACTION_EVENT_CONTEXT, (instance) => {
			this.#removeEventListeners();
			this.#actionEventContext = instance;

			this.#actionEventContext.addEventListener(
				UmbRequestReloadTreeItemChildrenEvent.TYPE,
				this.#onReloadRequest as EventListener,
			);

			this.#actionEventContext.addEventListener(
				UmbRequestReloadChildrenOfEntityEvent.TYPE,
				this.#onReloadRequest as EventListener,
			);

			this.#actionEventContext.addEventListener(
				UmbRequestReloadStructureForEntityEvent.TYPE,
				this.#onReloadStructureRequest as unknown as EventListener,
			);
		});
	}

	getTreeItem() {
		return this._treeItem.getValue();
	}

	#observeIsSelectable() {
		if (!this.treeContext) return;
		this.observe(
			this.treeContext.selection.selectable,
			(value) => {
				this.#isSelectableContext.setValue(value);

				// If the tree is selectable, check if this item is selectable
				if (value === true) {
					const isSelectable = this.treeContext?.selectableFilter?.(this.getTreeItem()!) ?? true;
					this.#isSelectable.setValue(isSelectable);
					this.#checkIsActive();
				}
			},
			'observeIsSelectable',
		);
	}

	#observeIsSelected() {
		if (!this.treeContext || !this.unique) return;

		this.observe(
			this.treeContext.selection.selection.pipe(map((selection) => selection.includes(this.unique!))),
			(isSelected) => {
				this.#isSelected.setValue(isSelected);
			},
			'observeIsSelected',
		);
	}

	#observeFoldersOnly() {
		if (!this.treeContext || this.unique === undefined) return;

		this.observe(
			this.treeContext.foldersOnly,
			(foldersOnly) => {
				this.#foldersOnly.setValue(foldersOnly);
			},
			'observeFoldersOnly',
		);
	}

	#observeSectionPath() {
		if (!this.#sectionContext) return;

		this.observe(
			this.#sectionContext.pathname,
			(pathname) => {
				if (!pathname || !this.entityType || this.unique === undefined) return;
				const path = this.constructPath(pathname, this.entityType, this.unique);
				this.#path.setValue(path);
				this.#checkIsActive();
			},
			'observeSectionPath',
		);
	}

	#observeActions() {
		this.observe(
			umbExtensionsRegistry
				.byType('entityAction')
				.pipe(map((actions) => actions.filter((action) => action.forEntityTypes.includes(this.entityType!)))),
			(actions) => {
				this.#hasActions.setValue(actions.length > 0);
			},
			'observeActions',
		);
	}

	#onReloadRequest = (event: UmbEntityActionEvent) => {
		if (event.getUnique() !== this.unique) return;
		if (event.getEntityType() !== this.entityType) return;
		this.loadChildren();
	};

	#onReloadStructureRequest = async (event: UmbRequestReloadStructureForEntityEvent) => {
		if (!this.unique) return;
		if (event.getUnique() !== this.unique) return;
		if (event.getEntityType() !== this.entityType) return;

		if (this.parentTreeItemContext) {
			this.parentTreeItemContext.loadChildren();
		} else {
			this.treeContext?.loadTree();
		}
	};

	#onPageChange = (event: UmbChangeEvent) => {
		const target = event.target as UmbPaginationManager;
		this.#paging.skip = target.getSkip();
		this.loadMore();
	};

	#debouncedCheckIsActive = debounce(() => this.#checkIsActive(), 100);

	#checkIsActive() {
		// don't set the active state if the item is selectable
		const isSelectable = this.#isSelectable.getValue();

		if (isSelectable) {
			this.#isActive.setValue(false);
			return;
		}

		const path = this.#path.getValue();
		const location = window.location.pathname;
		const isActive = location.includes(path);
		this.#isActive.setValue(isActive);
	}

	// TODO: use router context
	constructPath(pathname: string, entityType: string, unique: string | null) {
		// TODO: Encode uniques [NL]
		return `section/${pathname}/workspace/${entityType}/edit/${unique}`;
	}

	#removeEventListeners = () => {
		this.#actionEventContext?.removeEventListener(
			UmbRequestReloadTreeItemChildrenEvent.TYPE,
			this.#onReloadRequest as EventListener,
		);

		this.#actionEventContext?.removeEventListener(
			UmbRequestReloadChildrenOfEntityEvent.TYPE,
			this.#onReloadRequest as EventListener,
		);

		this.#actionEventContext?.removeEventListener(
			UmbRequestReloadStructureForEntityEvent.TYPE,
			this.#onReloadStructureRequest as unknown as EventListener,
		);
	};

	override destroy(): void {
		this.#removeEventListeners();
		window.removeEventListener('navigationend', this.#debouncedCheckIsActive);
		super.destroy();
	}
}

export const UMB_TREE_ITEM_CONTEXT = new UmbContextToken<UmbTreeItemContext<any>>('UmbTreeItemContext');<|MERGE_RESOLUTION|>--- conflicted
+++ resolved
@@ -241,13 +241,10 @@
 			this.#observeFoldersOnly();
 		});
 
-<<<<<<< HEAD
-=======
 		this.consumeContext(UMB_TREE_ITEM_CONTEXT, (instance) => {
 			this.parentTreeItemContext = instance;
 		}).skipHost();
 
->>>>>>> 3e291894
 		this.consumeContext(UMB_ACTION_EVENT_CONTEXT, (instance) => {
 			this.#removeEventListeners();
 			this.#actionEventContext = instance;
