import type { UmbTreeItemContext } from '../index.js';
import type { UmbTreeItemModel } from '../../types.js';
import { html, ifDefined, nothing, state, repeat, property, css } from '@umbraco-cms/backoffice/external/lit';
import { UmbLitElement } from '@umbraco-cms/backoffice/lit-element';
import type { UUIMenuItemEvent } from '@umbraco-cms/backoffice/external/uui';
import { UmbTextStyles } from '@umbraco-cms/backoffice/style';

export abstract class UmbTreeItemElementBase<
	TreeItemModelType extends UmbTreeItemModel,
	TreeItemContextType extends UmbTreeItemContext<TreeItemModelType> = UmbTreeItemContext<TreeItemModelType>,
> extends UmbLitElement {
	@property({ type: Object, attribute: false })
	set item(newVal: TreeItemModelType) {
		this._item = newVal;

		if (this._item) {
			this._label = this.localize.string(this._item?.name ?? '');
			this.#initTreeItem();
		}
	}
	get item(): TreeItemModelType | undefined {
		return this._item;
	}
	protected _item?: TreeItemModelType;

	@state()
	private _label?: string;

	@property({ type: Object, attribute: false })
	public set api(value: TreeItemContextType | undefined) {
		this.#api = value;

		if (this.#api) {
			this.observe(this.#api.childItems, (value) => (this._childItems = value));
			this.observe(this.#api.hasChildren, (value) => (this._hasChildren = value));
			this.observe(this.#api.isActive, (value) => (this._isActive = value));
			this.observe(this.#api.isOpen, (value) => (this._isOpen = value));
			this.observe(this.#api.isLoading, (value) => (this._isLoading = value));
			this.observe(this.#api.isSelectableContext, (value) => (this._isSelectableContext = value));
			this.observe(this.#api.isSelectable, (value) => (this._isSelectable = value));
			this.observe(this.#api.isSelected, (value) => (this._isSelected = value));
			this.observe(this.#api.path, (value) => (this._href = value));
			this.observe(this.#api.pagination.currentPage, (value) => (this._currentPage = value));
			this.observe(this.#api.pagination.totalPages, (value) => (this._totalPages = value));
			this.#initTreeItem();
		}
	}
	public get api(): TreeItemContextType | undefined {
		return this.#api;
	}
	#api: TreeItemContextType | undefined;

	@property({ type: Boolean, attribute: false })
	hideActions: boolean = false;

	@state()
	protected _isActive = false;

	@state()
	private _childItems?: TreeItemModelType[];

	@state()
	private _href?: string;

	@state()
	private _isLoading = false;

	@state()
	private _isSelectableContext = false;

	@state()
	private _isSelectable = false;

	@state()
	protected _isSelected = false;

	@state()
	private _hasChildren = false;

	@state()
	private _isOpen = false;

	@state()
	private _iconSlotHasChildren = false;

	@state()
	private _totalPages = 1;

	@state()
	private _currentPage = 1;

	#initTreeItem() {
		if (!this.#api) return;
		if (!this._item) return;
		this.#api.setTreeItem(this._item);
	}

	private _handleSelectedItem(event: Event) {
		event.stopPropagation();
		this.#api?.select();
	}

	private _handleDeselectedItem(event: Event) {
		event.stopPropagation();
		this.#api?.deselect();
	}

	private _onShowChildren(event: UUIMenuItemEvent) {
		event.stopPropagation();
		this.#api?.showChildren();
	}

	private _onHideChildren(event: UUIMenuItemEvent) {
		event.stopPropagation();
		this.#api?.hideChildren();
	}

	#onLoadMoreClick = (event: any) => {
		event.stopPropagation();
		const next = (this._currentPage = this._currentPage + 1);
		this.#api?.pagination.setCurrentPageNumber(next);
	};

	// Note: Currently we want to prevent opening when the item is in a selectable context, but this might change in the future.
	// If we like to be able to open items in selectable context, then we might want to make it as a menu item action, so you have to click ... and chose an action called 'Edit'
	override render() {
		return html`
			<uui-menu-item
				@show-children=${this._onShowChildren}
				@hide-children=${this._onHideChildren}
				@selected=${this._handleSelectedItem}
				@deselected=${this._handleDeselectedItem}
				?active=${this._isActive}
				?disabled=${this._isSelectableContext && !this._isSelectable}
				?selectable=${this._isSelectable}
				?selected=${this._isSelected}
				.loading=${this._isLoading}
				.hasChildren=${this._hasChildren}
				.showChildren=${this._isOpen}
				.caretLabel=${this.localize.term('visuallyHiddenTexts_expandChildItems') + ' ' + this._label}
				label=${this._label ?? ''}
				href="${ifDefined(this._isSelectableContext ? undefined : this._href)}">
				${this.renderIconContainer()} ${this.renderLabel()} ${this.#renderActions()} ${this.#renderChildItems()}
				<slot></slot>
				${this.#renderPaging()}
			</uui-menu-item>
		`;
	}

	#hasNodes = (e: Event) => {
		return (e.target as HTMLSlotElement).assignedNodes({ flatten: true }).length > 0;
	};

	renderIconContainer() {
		return html`
			<div id="icon-container" slot="icon">
				<slot
					name="icon"
					@slotchange=${(e: Event) => {
						this._iconSlotHasChildren = this.#hasNodes(e);
					}}></slot>
				${!this._iconSlotHasChildren ? this.#renderIcon() : nothing} ${this.#renderSigns()}
			</div>
		`;
	}

	#renderSigns() {
		return this._item
			? html`<umb-entity-sign-bundle id="sign-bundle" .entityType=${this._item!.entityType}
					>${this._item!.entityType}</umb-entity-sign-bundle
				>`
			: nothing;
	}

	#renderIcon() {
		const iconName = this._getIconName();
		const isFolder = this._item?.isFolder;

		if (iconName) {
			return html`<umb-icon name="${this._getIconToRender(iconName)}"></umb-icon>`;
		}

		if (isFolder) {
			return html`<umb-icon name="icon-folder"></umb-icon>`;
		}

		return html`<umb-icon name="icon-circle-dotted"></umb-icon>`;
	}

	protected _getIconToRender(icon: string) {
		const iconWithoutColor = icon.split(' ')[0];
		return this._isActive || this._isSelected ? iconWithoutColor : icon;
	}

	protected _getIconName(): string | null | undefined {
		return this._item?.icon;
	}

	renderLabel() {
		return html`<slot name="label" slot="label"></slot>`;
	}

	#renderActions() {
		if (this.hideActions) return nothing;
		if (!this.#api || !this._item) return nothing;
		return html`
			<umb-entity-actions-bundle
				slot="actions"
				.entityType=${this.#api.entityType}
				.unique=${this.#api.unique}
				.label=${this.localize.term('actions_viewActionsFor', [this._label])}>
			</umb-entity-actions-bundle>
		`;
	}

	#renderChildItems() {
		return html`
			${this._childItems
				? repeat(
						this._childItems,
						(item, index) => item.name + '___' + index,
						(item) => html`
							<umb-tree-item
								.entityType=${item.entityType}
								.props=${{ hideActions: this.hideActions, item }}></umb-tree-item>
						`,
					)
				: ''}
		`;
	}

	#renderPaging() {
		if (this._totalPages <= 1 || this._currentPage === this._totalPages) {
			return nothing;
		}

		return html` <umb-tree-load-more-button @click=${this.#onLoadMoreClick}></umb-tree-load-more-button> `;
	}

	static override styles = [
		UmbTextStyles,
		css`
			#icon-container {
				position: relative;
<<<<<<< HEAD
			}

			#label {
				white-space: nowrap;
				overflow: hidden;
				text-overflow: ellipsis;
=======
>>>>>>> 6edcfbb0
			}

			#sign-bundle {
				position: absolute;
				bottom: -5px;
				right: -5px;
			}

			#label {
				white-space: nowrap;
				overflow: hidden;
				text-overflow: ellipsis;
			}
		`,
	];
}<|MERGE_RESOLUTION|>--- conflicted
+++ resolved
@@ -242,15 +242,12 @@
 		css`
 			#icon-container {
 				position: relative;
-<<<<<<< HEAD
 			}
 
 			#label {
 				white-space: nowrap;
 				overflow: hidden;
 				text-overflow: ellipsis;
-=======
->>>>>>> 6edcfbb0
 			}
 
 			#sign-bundle {
