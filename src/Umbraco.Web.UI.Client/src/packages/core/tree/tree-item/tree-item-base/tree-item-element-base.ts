--- conflicted
+++ resolved
@@ -1,6 +1,5 @@
 import type { UmbTreeItemContext } from '../index.js';
 import type { UmbTreeItemModel } from '../../types.js';
-<<<<<<< HEAD
 import {
 	html,
 	ifDefined,
@@ -8,11 +7,9 @@
 	state,
 	repeat,
 	property,
+	css,
 	type TemplateResult,
 } from '@umbraco-cms/backoffice/external/lit';
-=======
-import { html, ifDefined, nothing, state, repeat, property, css } from '@umbraco-cms/backoffice/external/lit';
->>>>>>> c6e5df40
 import { UmbLitElement } from '@umbraco-cms/backoffice/lit-element';
 import type { UUIMenuItemEvent } from '@umbraco-cms/backoffice/external/uui';
 import { UmbTextStyles } from '@umbraco-cms/backoffice/style';
@@ -215,15 +212,10 @@
 					? this.localize.term('visuallyHiddenTexts_collapseChildItems') + ' ' + this._label
 					: this.localize.term('visuallyHiddenTexts_expandChildItems') + ' ' + this._label}
 				label=${ifDefined(this._label)}
-<<<<<<< HEAD
 				href="${ifDefined(this._isSelectableContext ? undefined : this._href)}"
 				.renderExpandSymbol=${this._renderExpandSymbol}>
 				${this.#renderLoadPrevButton()} ${this.renderIconContainer()} ${this.renderLabel()} ${this.#renderActions()}
 				${this.#renderChildItems()}
-=======
-				href="${ifDefined(this._isSelectableContext ? undefined : this._href)}">
-				${this.renderIconContainer()} ${this.renderLabel()} ${this.#renderActions()} ${this.#renderChildItems()}
->>>>>>> c6e5df40
 				<slot></slot>
 				${this.#renderLoadNextButton()}
 			</uui-menu-item>
@@ -247,10 +239,9 @@
 		`;
 	}
 
-<<<<<<< HEAD
 	// eslint-disable-next-line @typescript-eslint/naming-convention
 	_renderExpandSymbol?: () => HTMLElement | TemplateResult<1> | undefined;
-=======
+
 	#renderSigns() {
 		return this._item
 			? html`<umb-entity-sign-bundle .entityType=${this._item!.entityType} .entityFlags=${this._flags}
@@ -258,7 +249,6 @@
 				>`
 			: nothing;
 	}
->>>>>>> c6e5df40
 
 	#renderIcon() {
 		const iconName = this._getIconName();
