--- conflicted
+++ resolved
@@ -1,20 +1,11 @@
-<<<<<<< HEAD
-import { CSSResult, css, customElement } from '@umbraco-cms/backoffice/external/lit';
-import { UmbTreeLoadMoreButtonElement } from './tree-load-more-button.element';
-=======
 import { css, customElement } from '@umbraco-cms/backoffice/external/lit';
 import { UmbTreeLoadMoreButtonElement } from './tree-load-more-button.element.js';
->>>>>>> 20de48a4
 
 @customElement('umb-tree-load-prev-button')
 export class UmbTreeLoadPrevButtonElement extends UmbTreeLoadMoreButtonElement {
 	protected override _dataMark = 'tree:load-prev';
 
-<<<<<<< HEAD
-	static override readonly styles: CSSResult[] = [
-=======
 	static override readonly styles = [
->>>>>>> 20de48a4
 		...UmbTreeLoadMoreButtonElement.styles,
 		css`
 			:host {
