import type { UmbTreeItemModel, UmbTreeRootModel } from '../types.js';
import type { UmbTreeStore } from './tree-store.interface.js';
import type { UmbTreeRepository } from './tree-repository.interface.js';
import type { UmbTreeDataSource, UmbTreeDataSourceConstructor } from './tree-data-source.interface.js';
import type {
	UmbTreeAncestorsOfRequestArgs,
	UmbTreeChildrenOfRequestArgs,
	UmbTreeRootItemsRequestArgs,
} from './types.js';
import { UmbRepositoryBase, type UmbRepositoryResponse } from '@umbraco-cms/backoffice/repository';
import type { UmbControllerHost } from '@umbraco-cms/backoffice/controller-api';
import type { UmbApi } from '@umbraco-cms/backoffice/extension-api';
import type { UmbContextToken } from '@umbraco-cms/backoffice/context-api';
<<<<<<< HEAD
=======
import type { UmbProblemDetails } from '@umbraco-cms/backoffice/resources';
>>>>>>> d76293ba
import { of } from '@umbraco-cms/backoffice/external/rxjs';

/**
 * Base class for a tree repository.
 * @abstract
 * @class UmbTreeRepositoryBase
 * @augments {UmbRepositoryBase}
 * @implements {UmbTreeRepository}
 * @implements {UmbApi}
 * @template TreeItemType
 * @template TreeRootType
 */
export abstract class UmbTreeRepositoryBase<
		TreeItemType extends UmbTreeItemModel,
		TreeRootType extends UmbTreeRootModel,
		TreeRootItemsRequestArgsType extends UmbTreeRootItemsRequestArgs = UmbTreeRootItemsRequestArgs,
		TreeChildrenOfRequestArgsType extends UmbTreeChildrenOfRequestArgs = UmbTreeChildrenOfRequestArgs,
		TreeAncestorsOfRequestArgsType extends UmbTreeAncestorsOfRequestArgs = UmbTreeAncestorsOfRequestArgs,
	>
	extends UmbRepositoryBase
	implements
		UmbTreeRepository<
			TreeItemType,
			TreeRootType,
			TreeRootItemsRequestArgsType,
			TreeChildrenOfRequestArgsType,
			TreeAncestorsOfRequestArgsType
		>,
		UmbApi
{
	protected _init: Promise<unknown>;
	protected _treeStore?: UmbTreeStore<TreeItemType>;
	protected _treeSource: UmbTreeDataSource<TreeItemType>;

	/**
	 * Creates an instance of UmbTreeRepositoryBase.
	 * @param {UmbControllerHost} host - The controller host for this controller to be appended to
	 * @param {UmbTreeDataSourceConstructor<TreeItemType>} treeSourceConstructor
	 * @param {(string | UmbContextToken<any, any>)} treeStoreContextAlias
	 * @memberof UmbTreeRepositoryBase
	 */
	constructor(
		host: UmbControllerHost,
		treeSourceConstructor: UmbTreeDataSourceConstructor<TreeItemType>,
		treeStoreContextAlias: string | UmbContextToken<any, any>,
	) {
		super(host);
		this._treeSource = new treeSourceConstructor(this);

		this._init = this.consumeContext(treeStoreContextAlias, (instance) => {
			this._treeStore = instance;
		})
			.asPromise({ preventTimeout: true })
			// Ignore the error, we can assume that the flow was stopped (asPromise failed), but it does not mean that the consumption was not successful.
			.catch(() => undefined);
	}

	/**
	 * Request the tree root item
	 * @returns {*}
	 * @memberof UmbTreeRepositoryBase
	 */
	abstract requestTreeRoot(): Promise<UmbRepositoryResponse<TreeRootType>>;

	/**
	 * Requests root items of a tree
	 * @param args
	 * @returns {*}
	 * @memberof UmbTreeRepositoryBase
	 */
	async requestTreeRootItems(args: TreeRootItemsRequestArgsType) {
		await this._init;

		const { data, error } = await this._treeSource.getRootItems(args);

		if (!this._treeStore) {
			// If the tree store is not available, then we most likely are in a destructed setting.
			return {
				asObservable: () => undefined,
			};
		}

		if (data) {
			this._treeStore.appendItems(data.items);
		}

<<<<<<< HEAD
		return { data, error, asObservable: () => this._treeStore?.rootItems };
=======
		// TODO: Fix the type of error, it should be UmbApiError, but currently it is any.
		return { data, error: error as any, asObservable: () => this._treeStore!.rootItems };
>>>>>>> d76293ba
	}

	/**
	 * Requests tree items of a given parent
	 * @param {(string | null)} parentUnique
	 * @param args
	 * @returns {*}
	 * @memberof UmbTreeRepositoryBase
	 */
	async requestTreeItemsOf(args: TreeChildrenOfRequestArgsType) {
		if (!args.parent) throw new Error('Parent is missing');
		if (args.parent.unique === undefined) throw new Error('Parent unique is missing');
		if (args.parent.entityType === null) throw new Error('Parent entity type is missing');
		await this._init;

		const { data, error } = await this._treeSource.getChildrenOf(args);

		if (!this._treeStore) {
			// If the tree store is not available, then we most likely are in a destructed setting.
<<<<<<< HEAD
			return {
				asObservable: () => undefined,
			};
=======
			return {};
>>>>>>> d76293ba
		}

		if (data) {
			this._treeStore.appendItems(data.items);
		}

<<<<<<< HEAD
		return { data, error, asObservable: () => this._treeStore?.childrenOf(args.parent.unique) };
=======
		// TODO: Fix the type of error, it should be UmbApiError, but currently it is any.
		return { data, error: error as any, asObservable: () => this._treeStore!.childrenOf(args.parent.unique) };
>>>>>>> d76293ba
	}

	/**
	 * Requests ancestors of a given item
	 * @param {UmbTreeAncestorsOfRequestArgs} args
	 * @returns {*}
	 * @memberof UmbTreeRepositoryBase
	 */
	async requestTreeItemAncestors(args: TreeAncestorsOfRequestArgsType) {
		if (args.treeItem.unique === undefined) throw new Error('Descendant unique is missing');
		await this._init;

		const { data, error } = await this._treeSource.getAncestorsOf(args);

		// TODO: implement observable for ancestor items in the store
		// TODO: Fix the type of error, it should be UmbApiError, but currently it is any.
		return { data, error: error as any };
	}

	/**
	 * Returns a promise with an observable of tree root items
	 * @returns {*}
	 * @memberof UmbTreeRepositoryBase
	 */
	async rootTreeItems() {
		await this._init;

<<<<<<< HEAD
		return this._treeStore?.rootItems ?? of([]);
=======
		if (!this._treeStore) {
			// If the tree store is not available, then we most likely are in a destructed setting.
			return of([]);
		}

		return this._treeStore.rootItems;
>>>>>>> d76293ba
	}

	/**
	 * Returns a promise with an observable of children items of a given parent
	 * @param {(string | null)} parentUnique
	 * @returns {*}
	 * @memberof UmbTreeRepositoryBase
	 */
	async treeItemsOf(parentUnique: string | null) {
		if (parentUnique === undefined) throw new Error('Parent unique is missing');
		await this._init;

<<<<<<< HEAD
		return this._treeStore?.childrenOf(parentUnique) ?? of([]);
=======
		if (!this._treeStore) {
			// If the tree store is not available, then we most likely are in a destructed setting.
			return of([]);
		}

		return this._treeStore.childrenOf(parentUnique);
>>>>>>> d76293ba
	}
}<|MERGE_RESOLUTION|>--- conflicted
+++ resolved
@@ -11,10 +11,6 @@
 import type { UmbControllerHost } from '@umbraco-cms/backoffice/controller-api';
 import type { UmbApi } from '@umbraco-cms/backoffice/extension-api';
 import type { UmbContextToken } from '@umbraco-cms/backoffice/context-api';
-<<<<<<< HEAD
-=======
-import type { UmbProblemDetails } from '@umbraco-cms/backoffice/resources';
->>>>>>> d76293ba
 import { of } from '@umbraco-cms/backoffice/external/rxjs';
 
 /**
@@ -101,12 +97,7 @@
 			this._treeStore.appendItems(data.items);
 		}
 
-<<<<<<< HEAD
 		return { data, error, asObservable: () => this._treeStore?.rootItems };
-=======
-		// TODO: Fix the type of error, it should be UmbApiError, but currently it is any.
-		return { data, error: error as any, asObservable: () => this._treeStore!.rootItems };
->>>>>>> d76293ba
 	}
 
 	/**
@@ -126,25 +117,16 @@
 
 		if (!this._treeStore) {
 			// If the tree store is not available, then we most likely are in a destructed setting.
-<<<<<<< HEAD
 			return {
 				asObservable: () => undefined,
 			};
-=======
-			return {};
->>>>>>> d76293ba
 		}
 
 		if (data) {
 			this._treeStore.appendItems(data.items);
 		}
 
-<<<<<<< HEAD
 		return { data, error, asObservable: () => this._treeStore?.childrenOf(args.parent.unique) };
-=======
-		// TODO: Fix the type of error, it should be UmbApiError, but currently it is any.
-		return { data, error: error as any, asObservable: () => this._treeStore!.childrenOf(args.parent.unique) };
->>>>>>> d76293ba
 	}
 
 	/**
@@ -172,16 +154,7 @@
 	async rootTreeItems() {
 		await this._init;
 
-<<<<<<< HEAD
 		return this._treeStore?.rootItems ?? of([]);
-=======
-		if (!this._treeStore) {
-			// If the tree store is not available, then we most likely are in a destructed setting.
-			return of([]);
-		}
-
-		return this._treeStore.rootItems;
->>>>>>> d76293ba
 	}
 
 	/**
@@ -194,15 +167,6 @@
 		if (parentUnique === undefined) throw new Error('Parent unique is missing');
 		await this._init;
 
-<<<<<<< HEAD
 		return this._treeStore?.childrenOf(parentUnique) ?? of([]);
-=======
-		if (!this._treeStore) {
-			// If the tree store is not available, then we most likely are in a destructed setting.
-			return of([]);
-		}
-
-		return this._treeStore.childrenOf(parentUnique);
->>>>>>> d76293ba
 	}
 }