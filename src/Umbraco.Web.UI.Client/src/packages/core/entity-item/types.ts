import type { UmbEntityModel, UmbNamedEntityModel } from '@umbraco-cms/backoffice/entity';
export type * from './item-data-api-get-request-controller/types.js';
export type * from './data-resolver/types.js';

// TODO: v19 - remove
/**
 * @deprecated - Deprecated since v17. Will be removed in v19. Use UmbItemModel instead.
 */
export interface UmbDefaultItemModel extends UmbNamedEntityModel {
	icon?: string;
}

export interface UmbItemModel extends UmbEntityModel {
	unique: string;
	name?: string;
<<<<<<< HEAD
	icon?: string | null;
=======
	icon?: string;
>>>>>>> f539a27a
}<|MERGE_RESOLUTION|>--- conflicted
+++ resolved
@@ -13,9 +13,5 @@
 export interface UmbItemModel extends UmbEntityModel {
 	unique: string;
 	name?: string;
-<<<<<<< HEAD
 	icon?: string | null;
-=======
-	icon?: string;
->>>>>>> f539a27a
 }