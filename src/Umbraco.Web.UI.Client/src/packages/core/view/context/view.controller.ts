import { UMB_VIEW_CONTEXT } from './view.context-token.js';
import {
	UmbBooleanState,
	UmbClassState,
	UmbStringState,
	mergeObservables,
} from '@umbraco-cms/backoffice/observable-api';
import { UmbControllerBase } from '@umbraco-cms/backoffice/class-api';
import { UmbHintController } from '@umbraco-cms/backoffice/hint';
import { UmbLocalizationController } from '@umbraco-cms/backoffice/localization-api';
import type { UmbClassInterface } from '@umbraco-cms/backoffice/class-api';
import type { UmbContextConsumerController, UmbContextProviderController } from '@umbraco-cms/backoffice/context-api';
import type { UmbControllerHost } from '@umbraco-cms/backoffice/controller-api';
import type { UmbVariantHint } from '@umbraco-cms/backoffice/hint';
import type { UmbVariantId } from '@umbraco-cms/backoffice/variant';
import { UmbShortcutController } from '../../shortcut/context/shortcut.controller.js';

const ObserveParentActiveCtrlAlias = Symbol();

/**
 *
 * The View Context handles the aspects of three Features:
 * Browser Titles — Provide a title for this view and it will be set or joint with parent views depending on the inheritance setting.
 * Hints — Holds Hints for this view, depending on the inheritance setting it will propagate the hints to be displayed at parent views.
 * Shortcuts — Not implemented yet.
 *
 */
export class UmbViewController extends UmbControllerBase {
	//
	#attached = false;
	#providerCtrl?: UmbContextProviderController;
	#consumeParentCtrl?: UmbContextConsumerController<typeof UMB_VIEW_CONTEXT.TYPE>;
	#currentProvideHost?: UmbClassInterface;
	#localize = new UmbLocalizationController(this);

	// State used to know if the context can be auto activated when attached.
	#autoActivate = true;
	#active = new UmbBooleanState(false);
	public readonly active = this.#active.asObservable();
	get isActive() {
		return this.#active.getValue();
	}
	#hasActiveChild = false;
	#inherit?: boolean;
	#explicitInheritance?: boolean;
	#parentView?: UmbViewController;
	#title?: string;
	#computedTitle = new UmbStringState(undefined);
	readonly computedTitle = this.#computedTitle.asObservable();

	public readonly viewAlias: string | null;

	#variantId = new UmbClassState<UmbVariantId | undefined>(undefined);
	protected readonly variantId = this.#variantId.asObservable();

	public readonly hints;

	public readonly shortcuts = new UmbShortcutController(this);

	public readonly firstHintOfVariant;

	constructor(host: UmbControllerHost, viewAlias: string | null) {
		super(host);
		this.viewAlias = viewAlias;
		this.hints = new UmbHintController<UmbVariantHint>(this, {
			viewAlias: viewAlias,
		});
		this.firstHintOfVariant = mergeObservables([this.variantId, this.hints.hints], ([variantId, hints]) => {
			// Notice, because we in UI have invariant fields on Variants, then we will accept invariant hints on variants.
			if (variantId) {
				return hints.find((hint) =>
					hint.variantId ? hint.variantId.equal(variantId!) || hint.variantId.isInvariant() : true,
				);
			} else {
				return hints[0];
			}
		});

		this.#consumeParentCtrl = this.consumeContext(UMB_VIEW_CONTEXT, (parentView) => {
			// In case of explicit inheritance we do not want to overview the parent view.
			if (this.#explicitInheritance) return;
			if (this.isActive && !this.#hasActiveChild) {
				// If we were active we will react as if we got deactivated and then activated again below if state allows. [NL]
				this.#propagateActivation();
			}
			this.#active.setValue(false);
			if (parentView) {
				this.#parentView = parentView;
			}
			if (this.#inherit) {
				this.#inheritFromParent();
			}
			// only activate if we had an incoming parentView, cause if not we are in a disassembling state. [NL]
			if (parentView && this.#attached && this.#autoActivate) {
				this._internal_activate();
			}
		}).skipHost();
	}

	public setVariantId(variantId: UmbVariantId | undefined): void {
		this.#variantId.setValue(variantId);
		this.hints.updateScaffold({ variantId: variantId });
	}

	public setBrowserTitle(title: string | undefined): void {
		if (this.#title === title) return;
		this.#title = title;
		this.#computeTitle();
		this.#updateTitle();
	}

	public provideAt(controllerHost: UmbClassInterface): void {
		if (this.#currentProvideHost === controllerHost) return;

		this.unprovide();

		this.#autoActivate = true;
		this.#currentProvideHost = controllerHost;
		this.#providerCtrl = controllerHost.provideContext(UMB_VIEW_CONTEXT, this);
		this.hints.provideAt(controllerHost);
		this.shortcuts.provideAt(controllerHost);

		if (this.#attached && this.#autoActivate) {
			this._internal_activate();
		}
	}

	public unprovide(): void {
		if (this.#providerCtrl) {
			this.#providerCtrl.destroy();
			this.#providerCtrl = undefined;
		}
		this.hints.unprovide();
		this.shortcuts.unprovide();

		this._internal_deactivate();
	}

	override hostConnected(): void {
		const wasActive = this.isActive;
		this.#attached = true;
		super.hostConnected();
		// Check that we have a providerController, otherwise this is not provided. [NL]
		if (this.#autoActivate && !wasActive) {
			this._internal_activate();
		}
	}

	override hostDisconnected(): void {
		const wasAttached = this.#attached;
		const wasActive = this.isActive;
		this.#attached = false;
		this.#active.setValue(false);
		super.hostDisconnected();
		if (wasAttached === true && wasActive) {
			// Check that we have a providerController, otherwise this is not provided. [NL]
			this.#propagateActivation();
		}
	}

	public inherit() {
		this.#inherit = true;
	}

	public inheritFrom(context?: UmbViewController): void {
		this.#inherit = true;
		this.#explicitInheritance = true;
		this.#consumeParentCtrl?.destroy();
		this.#consumeParentCtrl = undefined;
		this.#parentView = context;
		// Notice because we cannot break the inheritance, we do not need to stop this observation in any of the logic. [NL]
		this.observe(
			this.#parentView?.active,
			(isActive) => {
				if (isActive) {
					this._internal_activate();
				} else {
					this._internal_deactivate();
				}
			},
			ObserveParentActiveCtrlAlias,
		);
		this.#inheritFromParent();
		this.#propagateActivation();
	}

	#inheritFromParent(): void {
		this.observe(
			this.#parentView?.variantId,
			(variantId) => {
				this.setVariantId(variantId);
			},
			'observeParentVariantId',
		);
		this.observe(
			this.#parentView?.computedTitle,
			() => {
				this.#computeTitle();
				// Check for parent view as it is undefined in a disassembling state and we do not want to update the title in that situation. [NL]
				if (this.#providerCtrl && this.#parentView && this.isActive) {
					this.#updateTitle();
				}
			},
			'observeParentTitle',
		);
		this.hints.inheritFrom(this.#parentView?.hints);
	}

	#propagateActivation() {
		if (!this.#parentView) return;
		if (this.#inherit) {
			if (this.isActive) {
				this.#parentView._internal_childActivated();
			} else {
				this.#parentView._internal_childDeactivated();
			}
		} else {
			if (this.isActive) {
				this.#parentView._internal_deactivate();
			} else {
				this.#parentView._internal_activate();
			}
		}
	}

	/**
	 * @internal
	 * Notify that a view context has been activated.
	 */
	// eslint-disable-next-line @typescript-eslint/naming-convention
	public _internal_activate() {
		if (!this.#providerCtrl) {
			// If we are not provided we should not be activated. [NL]
			return;
		}
		this.#autoActivate = true;
		if (this.isActive) {
			return;
		}
		// If not attached then propagate the activation to the parent. [NL]
		if (this.#attached === false) {
			if (!this.#parentView) {
				throw new Error('Cannot activate a view that is not attached to the DOM.');
			}
			this.#propagateActivation();
		} else {
			this.#active.setValue(true);
			this.#propagateActivation();
			this.#updateTitle();
			this.shortcuts.activate();
		}
	}

	/**
	 * @internal
	 * Notify that a child has been activated.
	 */
	// eslint-disable-next-line @typescript-eslint/naming-convention
	public _internal_childActivated() {
		if (this.#hasActiveChild) return;
		this.#hasActiveChild = true;
		this._internal_activate();
	}

	/**
	 * @internal
	 * Notify that a child is no longer activated.
	 */
	// eslint-disable-next-line @typescript-eslint/naming-convention
	public _internal_childDeactivated() {
		this.#hasActiveChild = false;
		if (this.#attached === false) {
			if (this.#parentView) {
				return;
			} else {
				throw new Error('Cannot re-activate(_childDeactivated) a view that is not attached to the DOM.');
			}
		}
		if (this.#autoActivate) {
			this._internal_activate();
		} else {
			this.#propagateActivation();
		}
	}

	/**
	 * @internal
	 * Deactivate the view context.
	 * We cannot conclude that this means the parent should be activated, it can be because of a child being activated.
	 */
	// eslint-disable-next-line @typescript-eslint/naming-convention
	public _internal_deactivate() {
		this.#autoActivate = false;
<<<<<<< HEAD
		if (!this.#active) return;
		this.#active = false;
		this.shortcuts.deactivate();
=======
		if (!this.isActive) return;
		this.#active.setValue(false);
		// TODO: Stop shortcuts. [NL]
>>>>>>> 85997cde
		// Deactivate parents:
		this.#propagateActivation();
	}

	#updateTitle() {
		if (!this.#active || this.#hasActiveChild) {
			return;
		}
		const localTitle = this.getComputedTitle();
		document.title = (localTitle ? localTitle + ' | ' : '') + 'Umbraco';
	}

	#computeTitle() {
		const titles = [];
		if (this.#inherit && this.#parentView) {
			titles.push(this.#parentView.getComputedTitle());
		}
		if (this.#title) {
			titles.push(this.#localize.string(this.#title));
		}
		this.#computedTitle.setValue(titles.length > 0 ? titles.join(' | ') : undefined);
	}

	public getComputedTitle(): string | undefined {
		return this.#computedTitle.getValue();
	}

	override destroy(): void {
		this.#inherit = false;
		this.#active.setValue(false);
		this.#autoActivate = false;
		(this as any).provideAt = undefined;
		this.unprovide();
		super.destroy();
		this.#consumeParentCtrl = undefined;
	}
}<|MERGE_RESOLUTION|>--- conflicted
+++ resolved
@@ -291,15 +291,9 @@
 	// eslint-disable-next-line @typescript-eslint/naming-convention
 	public _internal_deactivate() {
 		this.#autoActivate = false;
-<<<<<<< HEAD
-		if (!this.#active) return;
-		this.#active = false;
-		this.shortcuts.deactivate();
-=======
 		if (!this.isActive) return;
 		this.#active.setValue(false);
-		// TODO: Stop shortcuts. [NL]
->>>>>>> 85997cde
+		this.shortcuts.deactivate();
 		// Deactivate parents:
 		this.#propagateActivation();
 	}
