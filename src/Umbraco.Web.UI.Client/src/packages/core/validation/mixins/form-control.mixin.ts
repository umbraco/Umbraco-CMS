--- conflicted
+++ resolved
@@ -266,14 +266,11 @@
 			if (!element) {
 				throw new Error('Element is null or undefined');
 			}
-<<<<<<< HEAD
-=======
 			if (!element.validity) {
 				console.log(element);
 				throw new Error('Element is not a Form Control');
 			}
 			if (this.#formCtrlElements.includes(element)) return;
->>>>>>> b1956dea
 			this.#formCtrlElements.push(element);
 			element.addEventListener(UmbValidationInvalidEvent.TYPE, this.#runValidatorsCallback);
 			element.addEventListener(UmbValidationValidEvent.TYPE, this.#runValidatorsCallback);
