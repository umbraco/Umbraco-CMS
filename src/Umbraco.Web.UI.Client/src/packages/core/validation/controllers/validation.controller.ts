import type { UmbValidator } from '../interfaces/validator.interface.js';
import type { UmbValidationMessageTranslator } from '../translators/index.js';
import { GetValueByJsonPath } from '../utils/json-path.function.js';
import { UMB_VALIDATION_CONTEXT } from '../context/validation.context-token.js';
import { type UmbValidationMessage, UmbValidationMessagesManager } from '../context/validation-messages.manager.js';
import type { UmbContextProviderController } from '@umbraco-cms/backoffice/context-api';
import { type UmbClassInterface, UmbControllerBase } from '@umbraco-cms/backoffice/class-api';
import type { UmbControllerHost } from '@umbraco-cms/backoffice/controller-api';
import { UmbObjectState } from '@umbraco-cms/backoffice/observable-api';
import { ReplaceStartOfPath } from '../utils/replace-start-of-path.function.js';
import type { UmbVariantId } from '../../variant/variant-id.class.js';

const Regex = /@\.culture == ('[^']*'|null) *&& *@\.segment == ('[^']*'|null)/g;

/**
 * Validation Context is the core of Validation.
 * It hosts Validators that has to validate for the context to be valid.
 * It can also be used as a Validator as part of a parent Validation Context.
 */
export class UmbValidationController extends UmbControllerBase implements UmbValidator {
	// The current provider controller, that is providing this context:
	#providerCtrl?: UmbContextProviderController<
		UmbValidationController,
		UmbValidationController,
		UmbValidationController
	>;
	#inUnprovidingState: boolean = false;

	// Local version of the data send to the server, only use-case is for translation.
	#translationData = new UmbObjectState<any>(undefined);
	translationDataOf(path: string): any {
		return this.#translationData.asObservablePart((data) => GetValueByJsonPath(data, path));
	}
	setTranslationData(data: any): void {
		this.#translationData.setValue(data);
	}
	getTranslationData(): any {
		return this.#translationData.getValue();
	}

	#validators: Array<UmbValidator> = [];
	#validationMode: boolean = false;
	#isValid: boolean = false;

	#parent?: UmbValidationController;
	#parentMessages?: Array<UmbValidationMessage>;
	#localMessages?: Array<UmbValidationMessage>;
	#baseDataPath?: string;

	#variantId?: UmbVariantId;

	public readonly messages = new UmbValidationMessagesManager();

	constructor(host: UmbControllerHost) {
		// This is overridden to avoid setting a controllerAlias, this might make sense, but currently i want to leave it out. [NL]
		super(host);
	}

	setVariantId(variantId: UmbVariantId): void {
		this.#variantId = variantId;
		// @.culture == null && @.segment == null
		this.messages.filter((msg) => {
			// Figure out how many times '@.culture ==' is present in the path:
			//const cultureMatches = (msg.path.match(/@\.culture ==/g) || []);
			// I like a Regex that finds all the @.culture == and @.segment == in the path. they are adjacent. and I like to know the value following '== '
			const variantMatches = [...msg.path.matchAll(Regex)];

			// if not cultures, then we like to keep it:
			if (variantMatches.length === 0) return true;

			return (
				// Find any bad matches:
				!variantMatches.some((match) => {
					const culture = match[1] === 'null' ? null : match[1].substring(1, match[1].length - 1);
					const segment = match[2] === 'null' ? null : match[2].substring(1, match[2].length - 1);

					const result =
						(culture !== null && culture !== this.#variantId!.culture) || segment !== this.#variantId!.segment;
					return result;
				})
			);
		});
	}

	getVariantId(): UmbVariantId | undefined {
		return this.#variantId;
	}

	/**
	 * Add a path translator to this validation context.
	 * @param translator
	 */
	async addTranslator(translator: UmbValidationMessageTranslator) {
		this.messages.addTranslator(translator);
	}

	/**
	 * Remove a path translator from this validation context.
	 * @param translator
	 */
	async removeTranslator(translator: UmbValidationMessageTranslator) {
		// Because this may have been destroyed at this point. and because we do not know if a context has been destroyed, then we allow this call, but let it soft-fail if messages does not exists. [NL]
		this.messages?.removeTranslator(translator);
	}

	#currentProvideHost?: UmbClassInterface;
	/**
	 * Provide this validation context to a specific controller host.
	 * This can be used to Host a validation context in a Workspace, but provide it on a certain scope, like a specific Workspace View.
	 * @param controllerHost {UmbClassInterface}
	 */
	provideAt(controllerHost: UmbClassInterface): void {
		if (this.#currentProvideHost === controllerHost) return;

		this.unprovide();

		if (this.messages === undefined) {
			throw new Error('This Validation Context has been destroyed and can not be provided.');
		}
		this.#currentProvideHost = controllerHost;
		this.#providerCtrl = controllerHost.provideContext(UMB_VALIDATION_CONTEXT, this);
	}

	unprovide(): void {
		if (this.#providerCtrl) {
			// We need to set this in Unprovide state, so this context can be provided again later.
			this.#inUnprovidingState = true;
			this.#providerCtrl.destroy();
			this.#providerCtrl = undefined;
			this.#inUnprovidingState = false;
			this.#currentProvideHost = undefined;
		}
	}

	/**
	 * Define a specific data path for this validation context.
	 * This will turn this validation context into a sub-context of the parent validation context.
	 * This means that a two-way binding for messages will be established between the parent and the sub-context.
	 * And it will inherit the Translation Data from its parent.
	 *
	 * messages and data will be localizes accordingly to the given data path.
	 * @param dataPath {string} - The data path to bind this validation context to.
	 * @example
	 * ```ts
	 * const validationContext = new UmbValidationContext(this);
	 * validationContext.setDataPath("$.values[?(@.alias == 'my-property')].value");
	 * ```
	 *
	 * A message with the path: '$.values[?(@.alias == 'my-property')].value.innerProperty', will for above example become '$.innerProperty' for the local Validation Context.
	 */
	setDataPath(dataPath: string): void {
		if (this.#baseDataPath) {
			if (this.#baseDataPath === dataPath) return;
			// Just fire an error, as I haven't made the right clean up jet. Or haven't thought about what should happen if it changes while already setup.
			// cause maybe all the messages should be removed as we are not interested in the old once any more. But then on the other side, some might be relevant as this is the same entity that changed its paths?
			throw new Error('Data path is already set, we do not support changing the context data-path as of now.');
		}
		if (!dataPath) {
			this.#stopInheritance();
			return;
		}

		this.consumeContext(UMB_VALIDATION_CONTEXT, (parent) => {
			this.inheritFrom(parent, dataPath);
		}).skipHost();
		// Notice skipHost ^^, this is because we do not want it to consume it self, as this would be a match for this consumption, instead we will look at the parent and above. [NL]
	}

	/**
	 * Inherit from a parent validation context, notice you should only use this method if you have the validation context at hand. Otherwise use setDataPath which uses Context-API to retrieve the right parent.
	 * @param {UmbValidationController} parent - The parent validation context to inherit from.
	 * @param {string} dataPath - The data path to bind this validation context to.
	 */
	inheritFrom(parent: UmbValidationController, dataPath: string): void {
		if (this.#parent) {
			this.#parent.removeValidator(this);
		}
		this.#parent = parent;
		parent.addValidator(this);

		this.messages.clear();

		this.#baseDataPath = dataPath;

		this.observe(
			parent.translationDataOf(dataPath),
			(data) => {
				this.setTranslationData(data);
<<<<<<< HEAD
			},
			'observeTranslationData',
		);

		this.observe(
			parent.messages.messagesOfPathAndDescendant(dataPath),
			(msgs) => {
				this.messages.initiateChange();
				if (this.#parentMessages) {
					// Remove the local messages that does not exist in the parent anymore:
					const toRemove = this.#parentMessages.filter((msg) => !msgs.find((m) => m.key === msg.key));
					this.messages.removeMessageByKeys(toRemove.map((msg) => msg.key));
				}
				this.#parentMessages = msgs;
				if (this.#baseDataPath === '$') {
					this.messages.addMessageObjects(msgs);
				} else {
=======
			});

			this.observe(
				parent.messages.messagesOfPathAndDescendant(dataPath),
				(msgs) => {
					this.messages.initiateChange();
					//this.messages.appendMessages(msgs);
					if (this.#parentMessages) {
						// Remove the local messages that does not exist in the parent anymore:
						const toRemove = this.#parentMessages.filter((msg) => !msgs.find((m) => m.key === msg.key));
						this.messages.removeMessageByKeys(toRemove.map((msg) => msg.key));
					}
					this.#parentMessages = msgs;
>>>>>>> 9256ac9f
					msgs.forEach((msg) => {
						const path = ReplaceStartOfPath(msg.path, this.#baseDataPath!, '$');
						if (path === undefined) {
							throw new Error(
								'Path was not transformed correctly and can therefor not be transfered to the local validation context messages.',
							);
						}
						// Notice, the local message uses the same key. [NL]
						this.messages.addMessage(msg.type, path, msg.body, msg.key);
					});
<<<<<<< HEAD
				}
				this.messages.finishChange();
			},
			'observeParentMessages',
		);

		this.observe(
			this.messages.messages,
			(msgs) => {
				if (!this.#parent) return;

				this.#parent!.messages.initiateChange();

				if (this.#localMessages) {
					// Remove the parent messages that does not exist locally anymore:
					const toRemove = this.#localMessages.filter((msg) => !msgs.find((m) => m.key === msg.key));
					this.#parent!.messages.removeMessageByKeys(toRemove.map((msg) => msg.key));
				}
				this.#localMessages = msgs;
				if (this.#baseDataPath === '$') {
					this.#parent!.messages.addMessageObjects(msgs);
				} else {
=======
					this.messages.finishChange();
				},
				'observeParentMessages',
			);

			this.observe(
				this.messages.messages,
				(msgs) => {
					if (!this.#parent) return;

					this.#parent!.messages.initiateChange();

					//this.messages.appendMessages(msgs);
					if (this.#localMessages) {
						// Remove the parent messages that does not exist locally anymore:
						const toRemove = this.#localMessages.filter((msg) => !msgs.find((m) => m.key === msg.key));
						this.#parent!.messages.removeMessageByKeys(toRemove.map((msg) => msg.key));
					}
					this.#localMessages = msgs;
>>>>>>> 9256ac9f
					msgs.forEach((msg) => {
						// replace this.#baseDataPath (if it starts with it) with $ in the path, so it becomes relative to the parent context
						const path = ReplaceStartOfPath(msg.path, '$', this.#baseDataPath!);
						if (path === undefined) {
							throw new Error(
								'Path was not transformed correctly and can therefor not be synced with parent messages.',
							);
						}
						// Notice, the parent message uses the same key. [NL]
						this.#parent!.messages.addMessage(msg.type, path, msg.body, msg.key);
					});
<<<<<<< HEAD
				}

				this.#parent!.messages.finishChange();
			},
			'observeLocalMessages',
		);
	}

	#stopInheritance(): void {
		if (this.#parent) {
			this.#parent.removeValidator(this);
		}
		this.messages.clear();
		this.setTranslationData(undefined);

		this.removeUmbControllerByAlias('observeTranslationData');
		this.removeUmbControllerByAlias('observeParentMessages');
		this.removeUmbControllerByAlias('observeLocalMessages');
=======

					this.#parent!.messages.finishChange();
				},
				'observeLocalMessages',
			);
		}).skipHost();
		// Notice skipHost ^^, this is because we do not want it to consume it self, as this would be a match for this consumption, instead we will look at the parent and above. [NL]
>>>>>>> 9256ac9f
	}

	override hostConnected(): void {
		super.hostConnected();
		if (this.#parent) {
			this.#parent.addValidator(this);
		}
	}
	override hostDisconnected(): void {
		super.hostDisconnected();
		if (this.#parent) {
			this.#parent.removeValidator(this);
		}
	}

	/**
	 * Get if this context is valid.
	 * Notice this does not verify the validity.
	 * @returns {boolean}
	 */
	get isValid(): boolean {
		return this.#isValid;
	}

	/**
	 * Add a validator to this context.
	 * This validator will have to be valid for the context to be valid.
	 * If the context is in validation mode, the validator will be validated immediately.
	 * @param validator { UmbValidator } - The validator to add to this context.
	 */
	addValidator(validator: UmbValidator): void {
		if (this.#validators.includes(validator)) return;
		if (validator === this) {
			throw new Error('Cannot add it self as validator');
		}
		this.#validators.push(validator);
		//validator.addEventListener('change', this.#onValidatorChange);
		if (this.#validationMode) {
			this.validate();
		}
	}

	/**
	 * Remove a validator from this context.
	 * @param validator {UmbValidator} - The validator to remove from this context.
	 */
	removeValidator(validator: UmbValidator): void {
		const index = this.#validators.indexOf(validator);
		if (index !== -1) {
			// Remove the validator:
			this.#validators.splice(index, 1);
			// If we are in validation mode then we should re-validate to focus next invalid element:
			if (this.#validationMode) {
				this.validate();
			}
		}
	}

	/**
	 * Validate this context, all the validators of this context will be validated.
	 * Notice its a recursive check meaning sub validation contexts also validates their validators.
	 * @returns succeed {Promise<boolean>} - Returns a promise that resolves to true if the validation succeeded.
	 */
	async validate(): Promise<void> {
		// TODO: clear server messages here?, well maybe only if we know we will get new server messages? Do the server messages hook into the system like another validator?
		this.#validationMode = true;

		const resultsStatus = await Promise.all(this.#validators.map((v) => v.validate())).then(
			() => true,
			() => false,
		);

<<<<<<< HEAD
=======
		if (this.#validators.length === 0 && resultsStatus === false) {
			throw new Error('No validators to validate, but validation failed');
		}

>>>>>>> 9256ac9f
		if (this.messages === undefined) {
			// This Context has been destroyed while is was validating, so we should not continue.
			return Promise.reject();
		}

		const hasMessages = this.messages.getHasAnyMessages();

		// If we have any messages then we are not valid, otherwise lets check the validation results: [NL]
		// This enables us to keep client validations though UI is not present anymore — because the client validations got defined as messages. [NL]
		const isValid = hasMessages ? false : resultsStatus;

		this.#isValid = isValid;

		if (isValid === false) {
			if (hasMessages === false && resultsStatus === false) {
				throw new Error('Missing validation messages to represent why a child validation context is invalid.');
			}
			// Focus first invalid element:
			this.focusFirstInvalidElement();
			return Promise.reject();
		}

		return Promise.resolve();
	}

	/**
	 * Focus the first invalid element that this context can find.
	 */
	focusFirstInvalidElement(): void {
		const firstInvalid = this.#validators.find((v) => !v.isValid);
		if (firstInvalid) {
			firstInvalid.focusFirstInvalidElement();
		}
	}

	/**
	 * Reset the validation state of this context.
	 */
	reset(): void {
		this.#validationMode = false;
		this.messages.clear();
		this.#validators.forEach((v) => v.reset());
	}

	#destroyValidators(): void {
		if (this.#validators === undefined || this.#validators.length === 0) return;
		this.#validators.forEach((validator) => {
			validator.destroy();
			//validator.removeEventListener('change', this.#runValidate);
		});
		this.#validators = [];
	}

	override destroy(): void {
<<<<<<< HEAD
		if (this.#inUnprovidingState === true) {
			return;
		}
		this.unprovide();
=======
		this.#providerCtrl?.destroy();
		this.#providerCtrl = undefined;
>>>>>>> 9256ac9f
		if (this.#parent) {
			this.#parent.removeValidator(this);
		}
		throw new Error('HERE....');
		this.#parent = undefined;
		this.#destroyValidators();
		this.messages?.destroy();
		(this.messages as unknown) = undefined;
		super.destroy();
	}
}<|MERGE_RESOLUTION|>--- conflicted
+++ resolved
@@ -186,7 +186,6 @@
 			parent.translationDataOf(dataPath),
 			(data) => {
 				this.setTranslationData(data);
-<<<<<<< HEAD
 			},
 			'observeTranslationData',
 		);
@@ -204,21 +203,6 @@
 				if (this.#baseDataPath === '$') {
 					this.messages.addMessageObjects(msgs);
 				} else {
-=======
-			});
-
-			this.observe(
-				parent.messages.messagesOfPathAndDescendant(dataPath),
-				(msgs) => {
-					this.messages.initiateChange();
-					//this.messages.appendMessages(msgs);
-					if (this.#parentMessages) {
-						// Remove the local messages that does not exist in the parent anymore:
-						const toRemove = this.#parentMessages.filter((msg) => !msgs.find((m) => m.key === msg.key));
-						this.messages.removeMessageByKeys(toRemove.map((msg) => msg.key));
-					}
-					this.#parentMessages = msgs;
->>>>>>> 9256ac9f
 					msgs.forEach((msg) => {
 						const path = ReplaceStartOfPath(msg.path, this.#baseDataPath!, '$');
 						if (path === undefined) {
@@ -229,7 +213,6 @@
 						// Notice, the local message uses the same key. [NL]
 						this.messages.addMessage(msg.type, path, msg.body, msg.key);
 					});
-<<<<<<< HEAD
 				}
 				this.messages.finishChange();
 			},
@@ -252,27 +235,6 @@
 				if (this.#baseDataPath === '$') {
 					this.#parent!.messages.addMessageObjects(msgs);
 				} else {
-=======
-					this.messages.finishChange();
-				},
-				'observeParentMessages',
-			);
-
-			this.observe(
-				this.messages.messages,
-				(msgs) => {
-					if (!this.#parent) return;
-
-					this.#parent!.messages.initiateChange();
-
-					//this.messages.appendMessages(msgs);
-					if (this.#localMessages) {
-						// Remove the parent messages that does not exist locally anymore:
-						const toRemove = this.#localMessages.filter((msg) => !msgs.find((m) => m.key === msg.key));
-						this.#parent!.messages.removeMessageByKeys(toRemove.map((msg) => msg.key));
-					}
-					this.#localMessages = msgs;
->>>>>>> 9256ac9f
 					msgs.forEach((msg) => {
 						// replace this.#baseDataPath (if it starts with it) with $ in the path, so it becomes relative to the parent context
 						const path = ReplaceStartOfPath(msg.path, '$', this.#baseDataPath!);
@@ -284,7 +246,6 @@
 						// Notice, the parent message uses the same key. [NL]
 						this.#parent!.messages.addMessage(msg.type, path, msg.body, msg.key);
 					});
-<<<<<<< HEAD
 				}
 
 				this.#parent!.messages.finishChange();
@@ -303,15 +264,6 @@
 		this.removeUmbControllerByAlias('observeTranslationData');
 		this.removeUmbControllerByAlias('observeParentMessages');
 		this.removeUmbControllerByAlias('observeLocalMessages');
-=======
-
-					this.#parent!.messages.finishChange();
-				},
-				'observeLocalMessages',
-			);
-		}).skipHost();
-		// Notice skipHost ^^, this is because we do not want it to consume it self, as this would be a match for this consumption, instead we will look at the parent and above. [NL]
->>>>>>> 9256ac9f
 	}
 
 	override hostConnected(): void {
@@ -384,13 +336,10 @@
 			() => false,
 		);
 
-<<<<<<< HEAD
-=======
 		if (this.#validators.length === 0 && resultsStatus === false) {
 			throw new Error('No validators to validate, but validation failed');
 		}
 
->>>>>>> 9256ac9f
 		if (this.messages === undefined) {
 			// This Context has been destroyed while is was validating, so we should not continue.
 			return Promise.reject();
@@ -445,19 +394,13 @@
 	}
 
 	override destroy(): void {
-<<<<<<< HEAD
 		if (this.#inUnprovidingState === true) {
 			return;
 		}
 		this.unprovide();
-=======
-		this.#providerCtrl?.destroy();
-		this.#providerCtrl = undefined;
->>>>>>> 9256ac9f
 		if (this.#parent) {
 			this.#parent.removeValidator(this);
 		}
-		throw new Error('HERE....');
 		this.#parent = undefined;
 		this.#destroyValidators();
 		this.messages?.destroy();
