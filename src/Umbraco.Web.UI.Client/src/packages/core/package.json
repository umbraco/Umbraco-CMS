--- conflicted
+++ resolved
@@ -10,14 +10,9 @@
 		"@types/diff": "^7.0.2",
 		"diff": "^7.0.0",
 		"uuid": "^11.1.0",
-		"@hey-api/client-fetch": "^0.10.0"
+		"@hey-api/client-fetch": "^0.12.0"
 	},
 	"devDependencies": {
-<<<<<<< HEAD
-		"@hey-api/client-fetch": "^0.12.0",
 		"@hey-api/openapi-ts": "^0.71.0"
-=======
-		"@hey-api/openapi-ts": "^0.66.6"
->>>>>>> b3ac82ba
 	}
 }