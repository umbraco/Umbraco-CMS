import type { UmbElementDetailModel } from '../types.js';
import type { UmbElementPropertyDataOwner } from './element-property-data-owner.interface.js';
import type { UmbPropertyDatasetContext } from '@umbraco-cms/backoffice/property';
import { UMB_PROPERTY_DATASET_CONTEXT } from '@umbraco-cms/backoffice/property';
import type { UmbControllerHost } from '@umbraco-cms/backoffice/controller-api';
import { UmbContextBase } from '@umbraco-cms/backoffice/class-api';
import type { Observable } from '@umbraco-cms/backoffice/external/rxjs';
import {
	UmbBasicState,
	UmbBooleanState,
	classEqualMemoization,
	createObservablePart,
	mergeObservables,
} from '@umbraco-cms/backoffice/observable-api';
import { UmbVariantId } from '@umbraco-cms/backoffice/variant';
import type { UmbContentTypeModel, UmbPropertyTypeModel } from '@umbraco-cms/backoffice/content-type';
import type { UmbEntityUnique } from '@umbraco-cms/backoffice/entity';

type UmbPropertyVariantIdMapType = Array<{ alias: string; variantId: UmbVariantId }>;

export abstract class UmbElementPropertyDatasetContext<
		ContentModel extends UmbElementDetailModel = UmbElementDetailModel,
		ContentTypeModel extends UmbContentTypeModel = UmbContentTypeModel,
		DataOwnerType extends UmbElementPropertyDataOwner<ContentModel, ContentTypeModel> = UmbElementPropertyDataOwner<
			ContentModel,
			ContentTypeModel
		>,
	>
	extends UmbContextBase<UmbPropertyDatasetContext>
	implements UmbPropertyDatasetContext
{
	protected readonly _dataOwner: DataOwnerType;
	#variantId: UmbVariantId;
	public getVariantId() {
		return this.#variantId;
	}

	abstract name: Observable<string | undefined>;
	abstract culture: Observable<string | null | undefined>;
	abstract segment: Observable<string | null | undefined>;

	#propertyVariantIdPromise?: Promise<never>;
	#propertyVariantIdPromiseResolver?: () => void;
	#propertyVariantIdMap = new UmbBasicState<UmbPropertyVariantIdMapType>([]);
	private readonly _propertyVariantIdMap = this.#propertyVariantIdMap.asObservable();

	#readOnly = new UmbBooleanState(false);
	public readOnly = this.#readOnly.asObservable();

	getEntityType(): string {
		return this._dataOwner.getEntityType();
	}
	getUnique(): UmbEntityUnique | undefined {
		return this._dataOwner.getUnique();
	}
	abstract getName(): string | undefined;

	getReadOnly() {
		return this.#readOnly.getValue();
	}

	constructor(host: UmbControllerHost, dataOwner: DataOwnerType, variantId?: UmbVariantId) {
		// The controller alias, is a very generic name cause we want only one of these for this controller host.
		super(host, UMB_PROPERTY_DATASET_CONTEXT);
		this._dataOwner = dataOwner;
		this.#variantId = variantId ?? UmbVariantId.CreateInvariant();

		this.#propertyVariantIdPromise = new Promise((resolve) => {
			this.#propertyVariantIdPromiseResolver = resolve as any;
		});

		this.observe(
			this._dataOwner.readOnlyState.states,
			(states) => {
				const isReadOnly = states.some((state) => state.variantId.equal(this.#variantId));
				this.#readOnly.setValue(isReadOnly);
			},
			null,
		);

		// TODO: Refactor this into a separate manager/controller of some sort? [NL]
		this.observe(
			this._dataOwner.structure.contentTypeProperties,
			(props: UmbPropertyTypeModel[]) => {
				const map = props.map((prop) => ({ alias: prop.alias, variantId: this.#createPropertyVariantId(prop) }));
				this.#propertyVariantIdMap.setValue(map);
				// Resolve promise, to let the once waiting on this know.
				if (this.#propertyVariantIdPromiseResolver) {
					this.#propertyVariantIdPromiseResolver();
					this.#propertyVariantIdPromiseResolver = undefined;
					this.#propertyVariantIdPromise = undefined;
				}
			},
			null,
		);
	}

	#createPropertyVariantId(property: UmbPropertyTypeModel) {
		return UmbVariantId.Create({
			culture: property.variesByCulture ? this.#variantId.culture : null,
			segment: property.variesBySegment ? this.#variantId.segment : null,
		});
	}

	#propertiesObservable?: Observable<ContentModel['values']>;
	// Should it be possible to get the properties as a list of property aliases?
	get properties(): Observable<ContentModel['values']> {
		if (!this.#propertiesObservable) {
			this.#propertiesObservable = mergeObservables(
				[this._propertyVariantIdMap, this._dataOwner.values],
				this.#mergeVariantIdsAndValues,
			);
		}

		return this.#propertiesObservable;
	}

	#mergeVariantIdsAndValues([props, values]: [UmbPropertyVariantIdMapType, ContentModel['values'] | undefined]) {
		const r: ContentModel['values'] = [];
		if (values) {
			for (const prop of props) {
				const f = values.find((v) => prop.alias === v.alias && prop.variantId.compare(v));
				if (f) {
					r.push(f);
				}
			}
		}
		return r as ContentModel['values'];
	}

	async getProperties(): Promise<ContentModel['values']> {
		await this.#propertyVariantIdPromise;
		return this.#mergeVariantIdsAndValues([
			this.#propertyVariantIdMap.getValue(),
			this._dataOwner.getValues(),
		]) as ContentModel['values'];
	}

	/**
	 * @function propertyVariantId
	 * @param {string} propertyAlias - The property alias to observe the variantId of.
	 * @returns {Promise<Observable<UmbVariantId | undefined> | undefined>} - The observable for this properties variantId.
	 * @description Get an Observable for the variant id of this property.
	 */
	async propertyVariantId(propertyAlias: string) {
		/*
		return (await this.#workspace.structure.propertyStructureByAlias(propertyAlias)).pipe(
			map((property) => (property ? this.#createPropertyVariantId(property) : undefined)),
		);
		*/
		return createObservablePart(
			this._propertyVariantIdMap,
			(x) => x.find((v) => v.alias === propertyAlias)?.variantId,
			classEqualMemoization,
		);
	}

	/**
	 * @function propertyValueByAlias
	 * @param {string} propertyAlias  The alias of the property
	 * @returns {Promise<Observable<ReturnType | undefined> | undefined>} - An observable of the property value
	 * @description Get an Observable for the value of this property.
	 */
	async propertyValueByAlias<ReturnType = unknown>(
		propertyAlias: string,
	): Promise<Observable<ReturnType | undefined> | undefined> {
		await this._dataOwner.isLoaded();
		await this.#propertyVariantIdPromise;
		return mergeObservables(
			[await this.propertyVariantId(propertyAlias), this._dataOwner.values],
			([variantId, values]) => {
				return variantId
					? (values?.find((x) => x?.alias === propertyAlias && variantId.compare(x))?.value as ReturnType)
					: undefined;
			},
		);
	}

	// TODO: Refactor: Not used currently, but should investigate if we can implement this, to spare some energy.
	async propertyValueByAliasAndVariantId<ReturnType = unknown>(
		propertyAlias: string,
		propertyVariantId: UmbVariantId,
	): Promise<Observable<ReturnType | undefined> | undefined> {
		return this._dataOwner.propertyValueByAlias<ReturnType>(propertyAlias, propertyVariantId);
	}

	/**
	 * @function setPropertyValueByVariant
	 * @param {string} propertyAlias - The alias of the property
	 * @param {unknown} value - value can be a promise resolving into the actual value or the raw value it self.
	 * @param {UmbVariantId} propertyVariantId - The variant id for the value to be set for.
	 * @returns {Promise<unknown>} - A promise that resolves once the value has been set.
	 * @description Get the value of this property.
	 */
	setPropertyValueByVariant(propertyAlias: string, value: unknown, propertyVariantId: UmbVariantId): Promise<void> {
		return this._dataOwner.setPropertyValue(propertyAlias, value, propertyVariantId);
	}

	/**
	 * @function setPropertyValue
	 * @param {string} propertyAlias - The alias for the value to be set
	 * @param {PromiseLike<unknown>} value - value can be a promise resolving into the actual value or the raw value it self.
	 * @returns {Promise<void>}
	 * @description Set the value of this property.
	 */
	async setPropertyValue(propertyAlias: string, value: PromiseLike<unknown>) {
		this._dataOwner.initiatePropertyValueChange();
		await this.#propertyVariantIdPromise;
		const propVariantId = this.#propertyVariantIdMap.getValue().find((x) => x.alias === propertyAlias)?.variantId;
		if (propVariantId) {
			await this._dataOwner.setPropertyValue(propertyAlias, await value, propVariantId);
		}
		this._dataOwner.finishPropertyValueChange();
	}

	override destroy() {
<<<<<<< HEAD
		super.destroy();

=======
>>>>>>> b1a054f3
		this.#propertyVariantIdMap?.destroy();
		(this.#propertyVariantIdMap as unknown) = undefined;
		super.destroy();
	}
}<|MERGE_RESOLUTION|>--- conflicted
+++ resolved
@@ -214,13 +214,8 @@
 	}
 
 	override destroy() {
-<<<<<<< HEAD
 		super.destroy();
-
-=======
->>>>>>> b1a054f3
 		this.#propertyVariantIdMap?.destroy();
 		(this.#propertyVariantIdMap as unknown) = undefined;
-		super.destroy();
 	}
 }