import { UmbTextStyles } from '@umbraco-cms/backoffice/style';
import { css, html, customElement, state } from '@umbraco-cms/backoffice/external/lit';
import { UmbSelectionManager } from '@umbraco-cms/backoffice/utils';
import { ManifestSection, umbExtensionsRegistry } from '@umbraco-cms/backoffice/extension-registry';
import {
	UmbSectionPickerModalData,
	UmbSectionPickerModalValue,
	UmbModalBaseElement,
} from '@umbraco-cms/backoffice/modal';

@customElement('umb-section-picker-modal')
export class UmbSectionPickerModalElement extends UmbModalBaseElement<
	UmbSectionPickerModalData,
	UmbSectionPickerModalValue
> {
	@state()
	private _sections: Array<ManifestSection> = [];

	#selectionManager = new UmbSelectionManager(this);

	connectedCallback(): void {
		super.connectedCallback();

		// TODO: in theory this config could change during the lifetime of the modal, so we could observe it
		this.#selectionManager.setMultiple(this.data?.multiple ?? false);
		this.#selectionManager.setSelection(this.data?.selection ?? []);

		this.observe(
			umbExtensionsRegistry.extensionsOfType('section'),
			(sections: Array<ManifestSection>) => (this._sections = sections),
		),
			'umbSectionsObserver';
<<<<<<< HEAD
=======
	}

	#submit() {
		this.value = {
			selection: this.#selectionManager.getSelection(),
		};
		this.modalContext?.submit();
	}

	#close() {
		this.modalContext?.reject();
>>>>>>> b4094e97
	}

	render() {
		return html`
			<umb-body-layout headline="Select sections">
				<uui-box>
					${this._sections.map(
						(item) => html`
							<uui-menu-item
								label=${item.meta.label}
								selectable
								?selected=${this.#selectionManager.isSelected(item.alias)}
								@selected=${() => this.#selectionManager.select(item.alias)}
								@deselected=${() => this.#selectionManager.deselect(item.alias)}></uui-menu-item>
						`,
					)}
				</uui-box>
				<div slot="actions">
					<uui-button label="Close" @click=${this.#close}></uui-button>
					<uui-button label="Submit" look="primary" color="positive" @click=${this.#submit}></uui-button>
				</div>
			</umb-body-layout>
		`;
	}

	static styles = [UmbTextStyles, css``];
}

export default UmbSectionPickerModalElement;

declare global {
	interface HTMLElementTagNameMap {
		'umb-section-picker-modal': UmbSectionPickerModalElement;
	}
}<|MERGE_RESOLUTION|>--- conflicted
+++ resolved
@@ -30,20 +30,6 @@
 			(sections: Array<ManifestSection>) => (this._sections = sections),
 		),
 			'umbSectionsObserver';
-<<<<<<< HEAD
-=======
-	}
-
-	#submit() {
-		this.value = {
-			selection: this.#selectionManager.getSelection(),
-		};
-		this.modalContext?.submit();
-	}
-
-	#close() {
-		this.modalContext?.reject();
->>>>>>> b4094e97
 	}
 
 	render() {
@@ -62,8 +48,8 @@
 					)}
 				</uui-box>
 				<div slot="actions">
-					<uui-button label="Close" @click=${this.#close}></uui-button>
-					<uui-button label="Submit" look="primary" color="positive" @click=${this.#submit}></uui-button>
+					<uui-button label="Close" @click=${this._rejectModal}></uui-button>
+					<uui-button label="Submit" look="primary" color="positive" @click=${this._submitModal}></uui-button>
 				</div>
 			</umb-body-layout>
 		`;
