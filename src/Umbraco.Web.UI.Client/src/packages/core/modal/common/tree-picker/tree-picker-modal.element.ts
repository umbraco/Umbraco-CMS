--- conflicted
+++ resolved
@@ -30,6 +30,7 @@
 	}
 
 	#onSelectionChange(event: UmbSelectionChangeEvent) {
+		debugger;
 		event.stopPropagation();
 		const element = event.target as UmbTreeElement;
 		this.value = { selection: element.getSelection() };
@@ -37,11 +38,13 @@
 	}
 
 	#onSelected(event: UmbSelectedEvent) {
+		debugger;
 		event.stopPropagation();
 		this.modalContext?.dispatchEvent(new UmbSelectedEvent(event.unique));
 	}
 
 	#onDeselected(event: UmbDeselectedEvent) {
+		debugger;
 		event.stopPropagation();
 		this.modalContext?.dispatchEvent(new UmbDeselectedEvent(event.unique));
 	}
@@ -52,22 +55,15 @@
 				<uui-box>
 					<umb-tree
 						alias=${ifDefined(this.data?.treeAlias)}
-<<<<<<< HEAD
 						.props=${{
 							hideTreeRoot: this.data?.hideTreeRoot,
 							selectionConfiguration: this._selectionConfiguration,
 							filter: this.data?.filter,
 							selectableFilter: this.data?.pickableFilter,
 						}}
-						@selection-change=${this.#onSelectionChange}></umb-tree>
-=======
 						@selection-change=${this.#onSelectionChange}
 						@selected=${this.#onSelected}
-						@deselected=${this.#onDeselected}
-						.selectionConfiguration=${this._selectionConfiguration}
-						.filter=${this.data?.filter}
-						.selectableFilter=${this.data?.pickableFilter}></umb-tree>
->>>>>>> c22fd142
+						@deselected=${this.#onDeselected}></umb-tree>
 				</uui-box>
 				<div slot="actions">
 					<uui-button label=${this.localize.term('general_close')} @click=${this._rejectModal}></uui-button>
