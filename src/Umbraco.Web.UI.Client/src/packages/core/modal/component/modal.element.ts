import type { UmbModalContext } from '../context/modal.context.js';
import { UMB_MODAL_CONTEXT } from '../context/modal.context-token.js';
import { UmbLitElement } from '@umbraco-cms/backoffice/lit-element';
import type { ManifestModal } from '@umbraco-cms/backoffice/modal';
import { umbExtensionsRegistry } from '@umbraco-cms/backoffice/extension-registry';
import { UmbTextStyles } from '@umbraco-cms/backoffice/style';
import type { CSSResultGroup } from '@umbraco-cms/backoffice/external/lit';
import { html, customElement } from '@umbraco-cms/backoffice/external/lit';
import { UmbBasicState, type UmbObserverController } from '@umbraco-cms/backoffice/observable-api';
import {
	UUIModalCloseEvent,
	type UUIModalElement,
	type UUIDialogElement,
	type UUIModalDialogElement,
	type UUIModalSidebarElement,
} from '@umbraco-cms/backoffice/external/uui';
<<<<<<< HEAD
import type { UmbRouterSlotElement } from '@umbraco-cms/backoffice/router';
import { createExtensionElement, loadManifestElement } from '@umbraco-cms/backoffice/extension-api';
=======
import { UMB_ROUTE_CONTEXT, type UmbRouterSlotElement } from '@umbraco-cms/backoffice/router';
import { createExtensionElement } from '@umbraco-cms/backoffice/extension-api';
>>>>>>> fd20f695
import type { UmbContextRequestEvent } from '@umbraco-cms/backoffice/context-api';
import {
	UMB_CONTEXT_REQUEST_EVENT_TYPE,
	UmbContextBoundary,
	UmbContextProvider,
} from '@umbraco-cms/backoffice/context-api';

@customElement('umb-modal')
export class UmbModalElement extends UmbLitElement {
	#modalContext?: UmbModalContext;
	public get modalContext(): UmbModalContext | undefined {
		return this.#modalContext;
	}
	public set modalContext(value: UmbModalContext | undefined) {
		if (this.#modalContext === value) return;
		this.#modalContext = value;

		if (!value) {
			this.destroy();
			return;
		}

	}

	public element?: UUIModalDialogElement | UUIModalSidebarElement | UUIModalElement;

	#innerElement = new UmbBasicState<HTMLElement | undefined>(undefined);

	#modalExtensionObserver?: UmbObserverController<ManifestModal | undefined>;
	#modalRouterElement?: HTMLDivElement | UmbRouterSlotElement;

	#onClose = () => {
		this.element?.removeEventListener(UUIModalCloseEvent, this.#onClose);
		this.#modalContext?.reject({ type: 'close' });
	};

	async createModalElement() {
		if (!this.#modalContext) return;

		this.#modalContext.addEventListener('umb:destroy', this.#onContextDestroy);
		this.element = await this.#createContainerElement();

		// Makes sure that the modal triggers the reject of the context promise when it is closed by pressing escape.
		this.element.addEventListener(UUIModalCloseEvent, this.#onClose);

		// The following code is the context api proxy.
		// It re-dispatches the context api request event to the origin target of this modal, in other words the element that initiated the modal. [NL]
		this.element.addEventListener(UMB_CONTEXT_REQUEST_EVENT_TYPE, ((event: UmbContextRequestEvent) => {
			if (!this.#modalContext) return;
			// Note for this hack (The if-sentence):  [NL]
			// We do not currently have a good enough control to ensure that the proxy is last, meaning if another context is provided at this element, it might respond after the proxy event has been dispatched.
			// To avoid such this hack just prevents proxying the event if its a request for the Modal Context. [NL]
			if (event.contextAlias !== UMB_MODAL_CONTEXT.contextAlias) {
				event.stopImmediatePropagation();
				this.#modalContext.getHostElement().dispatchEvent(event.clone());
			}
		}) as EventListener);

		this.#modalContext.onSubmit().then(
			() => {
				this.element?.close();
			},
			() => {
				this.element?.close();
			},
		);

		/**
		 *
		 * Maybe we could just get a Modal Router Slot. But it needs to have the ability to actually inject via slot. so the modal inner element can be within.
		 *
		 */
		if (this.#modalContext.router) {
			this.#modalRouterElement = document.createElement('umb-router-slot');
			this.#modalRouterElement.routes = [
				{
					path: '',
					component: document.createElement('slot'),
				},
			];
			this.#modalRouterElement.parent = this.#modalContext.router;
		} else {
			this.#modalRouterElement = document.createElement('div');
			// Notice inline styling here is used cause the element is not appended into this elements shadowDom but outside and there by gets into the element via a slot.
			this.#modalRouterElement.style.position = 'relative';
			this.#modalRouterElement.style.height = '100%';
			new UmbContextBoundary(this.#modalRouterElement, UMB_ROUTE_CONTEXT).hostConnected();
		}

		this.element.appendChild(this.#modalRouterElement);

		this.#observeModal(this.#modalContext.alias.toString());

		const provider = new UmbContextProvider(this.element, UMB_MODAL_CONTEXT, this.#modalContext);
		provider.hostConnected();
	}

	async #createContainerElement() {

		if(this.#modalContext!.type == 'custom' && this.#modalContext?.element)
		{
			var customWrapperElementCtor = await loadManifestElement(this.#modalContext.element);
			return new customWrapperElementCtor!();
		}

		return this.#modalContext!.type === 'sidebar' ? this.#createSidebarElement() : this.#createDialogElement();
	}

	#createSidebarElement() {
		const sidebarElement = document.createElement('uui-modal-sidebar');
		sidebarElement.size = this.#modalContext!.size;
		return sidebarElement;
	}

	#createDialogElement() {
		const modalDialogElement = document.createElement('uui-modal-dialog');
		const dialogElement: UUIDialogElement = document.createElement('uui-dialog');
		modalDialogElement.appendChild(dialogElement);
		return modalDialogElement;
	}

	#observeModal(alias: string) {
		this.#modalExtensionObserver?.destroy();

		this.observe(umbExtensionsRegistry.byTypeAndAlias('modal', alias), async (manifest) => {
			this.#removeInnerElement();

			if (manifest) {
				const innerElement = await this.#createInnerElement(manifest);
				if (innerElement) {
					this.#appendInnerElement(innerElement);
				}
			}
		});
	}

	async #createInnerElement(manifest: ManifestModal) {
		// TODO: add inner fallback element if no extension element is found
		const innerElement = await createExtensionElement(manifest);

		if (!this.#modalContext) {
			// If context does not exist any more, it means we have been destroyed. So we need to back out:
			return undefined;
		}
		if (innerElement) {
			innerElement.manifest = manifest;
			innerElement.data = this.#modalContext.data;
			innerElement.modalContext = this.#modalContext;
		}

		return innerElement;
	}

	#appendInnerElement(element: HTMLElement) {
		this.#modalRouterElement!.appendChild(element);
		this.#innerElement.setValue(element);
	}

	#removeInnerElement() {
		const innerElement = this.#innerElement.getValue();
		if (innerElement) {
			this.#modalRouterElement!.removeChild(innerElement);
			this.#innerElement.setValue(undefined);
		}
	}

	override render() {
		return html`${this.element}`;
	}

	override disconnectedCallback(): void {
		super.disconnectedCallback();
		this.destroy();
	}

	#onContextDestroy = () => {
		this.destroy();
	};

	override destroy() {
		this.#innerElement.destroy();
		this.#modalExtensionObserver?.destroy();
		this.#modalExtensionObserver = undefined;
		if (this.#modalContext) {
			this.#modalContext.removeEventListener('umb:destroy', this.#onContextDestroy);
			this.#modalContext.destroy();
			this.#modalContext = undefined;
		}
		super.destroy();
	}

	static override styles: CSSResultGroup = [UmbTextStyles];
}

declare global {
	interface HTMLElementTagNameMap {
		'umb-modal': UmbModalElement;
	}
}<|MERGE_RESOLUTION|>--- conflicted
+++ resolved
@@ -14,13 +14,8 @@
 	type UUIModalDialogElement,
 	type UUIModalSidebarElement,
 } from '@umbraco-cms/backoffice/external/uui';
-<<<<<<< HEAD
-import type { UmbRouterSlotElement } from '@umbraco-cms/backoffice/router';
+import { UMB_ROUTE_CONTEXT, type UmbRouterSlotElement } from '@umbraco-cms/backoffice/router';
 import { createExtensionElement, loadManifestElement } from '@umbraco-cms/backoffice/extension-api';
-=======
-import { UMB_ROUTE_CONTEXT, type UmbRouterSlotElement } from '@umbraco-cms/backoffice/router';
-import { createExtensionElement } from '@umbraco-cms/backoffice/extension-api';
->>>>>>> fd20f695
 import type { UmbContextRequestEvent } from '@umbraco-cms/backoffice/context-api';
 import {
 	UMB_CONTEXT_REQUEST_EVENT_TYPE,
@@ -42,7 +37,6 @@
 			this.destroy();
 			return;
 		}
-
 	}
 
 	public element?: UUIModalDialogElement | UUIModalSidebarElement | UUIModalElement;
@@ -119,10 +113,8 @@
 	}
 
 	async #createContainerElement() {
-
-		if(this.#modalContext!.type == 'custom' && this.#modalContext?.element)
-		{
-			var customWrapperElementCtor = await loadManifestElement(this.#modalContext.element);
+		if (this.#modalContext!.type == 'custom' && this.#modalContext?.element) {
+			const customWrapperElementCtor = await loadManifestElement(this.#modalContext.element);
 			return new customWrapperElementCtor!();
 		}
 
