import type { UmbModalToken } from '../token/modal-token.js';
import { UmbModalContext, type UmbModalContextClassArgs } from './modal.context.js';
import type { UUIModalElement, UUIModalSidebarSize } from '@umbraco-cms/backoffice/external/uui';
import { UmbBasicState, appendToFrozenArray } from '@umbraco-cms/backoffice/observable-api';
import { UmbContextToken } from '@umbraco-cms/backoffice/context-api';
import { UmbContextBase } from '@umbraco-cms/backoffice/class-api';
import type { UmbControllerHost } from '@umbraco-cms/backoffice/controller-api';

export type UmbModalType = 'dialog' | 'sidebar' | 'custom';

export interface UmbModalConfig {
	key?: string;
	type?: UmbModalType;
	size?: UUIModalSidebarSize;

<<<<<<< HEAD
	/** When type is custom and factory is provided the returned element will be used as the modal element */
	elementFactory? : () => UUIModalElement;
=======
	/**
	 * Set the background property of the modal backdrop
	 */
	backdropBackground?: string;
>>>>>>> 0bf6f85e
}

export class UmbModalManagerContext extends UmbContextBase<UmbModalManagerContext> {
	// TODO: Investigate if we can get rid of HTML elements in our store, so we can use one of our states.
	#modals = new UmbBasicState(<Array<UmbModalContext>>[]);
	public readonly modals = this.#modals.asObservable();

	constructor(host: UmbControllerHost) {
		super(host, UMB_MODAL_MANAGER_CONTEXT);
	}

	/**
	 * Opens a modal or sidebar modal
	 * @public
	 * @param {UmbControllerHost} host - The host that the modal should be attached to, this is usually the controller/element that is opening the modal. This additionally acts as the modal origin for the context api.
	 * @param {(string | UmbModalToken)} modalAlias - The alias or token of the modal to open
	 * @param {UmbModalContextClassArgs} args - The arguments for this setup.
	 * @returns {*}  {UmbModalHandler}
	 * @memberof UmbModalManagerContext
	 */
	public open<
		ModalData extends { [key: string]: any } = { [key: string]: any },
		ModalValue = unknown,
		ModalAliasTypeAsToken extends UmbModalToken = UmbModalToken<ModalData, ModalValue>,
	>(
		host: UmbControllerHost,
		modalAlias: UmbModalToken<ModalData, ModalValue> | string,
		args: UmbModalContextClassArgs<ModalAliasTypeAsToken> = {},
	) {
		const modalContext = new UmbModalContext(host, modalAlias, args);

		// Append to store:
		this.#modals.setValue(
			appendToFrozenArray(this.#modals.value, modalContext, (entry) => entry.key === modalContext.key),
		);

		// Return to implementor:
		return modalContext;
	}

	/**
	 * Closes a modal or sidebar modal
	 * @private
	 * @param {string} key
	 * @memberof UmbModalManagerContext
	 */
	public close(key: string) {
		const modal = this.#modals.getValue().find((modal) => modal.key === key);
		if (modal) {
			modal.reject();
		}
	}

	public remove(key: string) {
		this.#modals.setValue(this.#modals.getValue().filter((modal) => modal.key !== key));
	}
}

export const UMB_MODAL_MANAGER_CONTEXT = new UmbContextToken<UmbModalManagerContext, UmbModalManagerContext>(
	'UmbModalManagerContext',
);<|MERGE_RESOLUTION|>--- conflicted
+++ resolved
@@ -5,6 +5,7 @@
 import { UmbContextToken } from '@umbraco-cms/backoffice/context-api';
 import { UmbContextBase } from '@umbraco-cms/backoffice/class-api';
 import type { UmbControllerHost } from '@umbraco-cms/backoffice/controller-api';
+import type { ElementLoaderProperty } from '@umbraco-cms/backoffice/extension-api';
 
 export type UmbModalType = 'dialog' | 'sidebar' | 'custom';
 
@@ -13,15 +14,15 @@
 	type?: UmbModalType;
 	size?: UUIModalSidebarSize;
 
-<<<<<<< HEAD
-	/** When type is custom and factory is provided the returned element will be used as the modal element */
-	elementFactory? : () => UUIModalElement;
-=======
+	/**
+	 * Used to provide a custom modal element
+	 */
+	element?: ElementLoaderProperty<UUIModalElement>;
+
 	/**
 	 * Set the background property of the modal backdrop
 	 */
 	backdropBackground?: string;
->>>>>>> 0bf6f85e
 }
 
 export class UmbModalManagerContext extends UmbContextBase<UmbModalManagerContext> {
