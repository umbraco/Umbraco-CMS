import { UmbModalToken } from '../token/modal-token.js';
import type { UmbModalConfig, UmbModalType } from './modal-manager.context.js';
import type { UmbControllerHost } from '@umbraco-cms/backoffice/controller-api';
import type { IRouterSlot } from '@umbraco-cms/backoffice/external/router-slot';
import type { UUIModalElement, UUIModalSidebarSize } from '@umbraco-cms/backoffice/external/uui';
import { UmbId } from '@umbraco-cms/backoffice/id';
import { UmbObjectState } from '@umbraco-cms/backoffice/observable-api';
import { UmbControllerBase } from '@umbraco-cms/backoffice/class-api';
import { type UmbDeepPartialObject, umbDeepMerge } from '@umbraco-cms/backoffice/utils';

export interface UmbModalRejectReason {
	type: string;
}

export type UmbModalContextClassArgs<
	ModalAliasType extends string | UmbModalToken,
	ModalAliasTypeAsToken extends UmbModalToken = ModalAliasType extends UmbModalToken
		? ModalAliasType
		: UmbModalToken<never, never>,
> = {
	router?: IRouterSlot | null;
	data?: ModalAliasTypeAsToken['DATA'];
	value?: ModalAliasTypeAsToken['VALUE'];
	modal?: UmbModalConfig;
};

// TODO: consider splitting this into two separate handlers
export class UmbModalContext<
	ModalData extends { [key: string]: any } = { [key: string]: any },
	ModalValue = any,
> extends UmbControllerBase {
	//
	#submitPromise: Promise<ModalValue>;
	#submitResolver?: (value: ModalValue) => void;
	#submitRejecter?: (reason?: UmbModalRejectReason) => void;

	public readonly key: string;
	public readonly data: ModalData;
	public readonly type: UmbModalType = 'dialog';
	public readonly size: UUIModalSidebarSize = 'small';
<<<<<<< HEAD
	public readonly elementFactory? : () => UUIModalElement;
=======
	public readonly backdropBackground?: string;
>>>>>>> 0bf6f85e
	public readonly router: IRouterSlot | null = null;
	public readonly alias: string | UmbModalToken<ModalData, ModalValue>;

	#value;
	public readonly value;

	constructor(
		host: UmbControllerHost,
		modalAlias: string | UmbModalToken<ModalData, ModalValue>,
		args: UmbModalContextClassArgs<UmbModalToken>,
	) {
		super(host);
		this.key = args.modal?.key || UmbId.new();
		this.router = args.router ?? null;
		this.alias = modalAlias;

		if (this.alias instanceof UmbModalToken) {
			this.type = this.alias.getDefaultModal()?.type || this.type;
			this.size = this.alias.getDefaultModal()?.size || this.size;
<<<<<<< HEAD
			this.elementFactory = this.alias.getDefaultModal()?.elementFactory || this.elementFactory;
=======
			this.backdropBackground = this.alias.getDefaultModal()?.backdropBackground || this.backdropBackground;
>>>>>>> 0bf6f85e
		}

		this.type = args.modal?.type || this.type;
		this.size = args.modal?.size || this.size;
<<<<<<< HEAD
		this.elementFactory = args.modal?.elementFactory || this.elementFactory;
		//debugger;
=======
		this.backdropBackground = args.modal?.backdropBackground || this.backdropBackground;

>>>>>>> 0bf6f85e
		const defaultData = this.alias instanceof UmbModalToken ? this.alias.getDefaultData() : undefined;
		this.data = Object.freeze(
			// If we have both data and defaultData perform a deep merge
			args.data && defaultData
				? (umbDeepMerge(args.data as UmbDeepPartialObject<ModalData>, defaultData) as ModalData)
				: // otherwise pick one of them:
					((args.data as ModalData) ?? defaultData),
		);

		const initValue =
			args.value ?? (this.alias instanceof UmbModalToken ? (this.alias as UmbModalToken).getDefaultValue() : undefined);

		this.#value = new UmbObjectState(initValue) as UmbObjectState<ModalValue>;
		this.value = this.#value.asObservable();

		// TODO: Consider if its right to use Promises, or use another event based system? Would we need to be able to cancel an event, to then prevent the closing..?
		this.#submitPromise = new Promise((resolve, reject) => {
			this.#submitResolver = resolve;
			this.#submitRejecter = reject;
		});
	}

	// note, this methods is private  argument is not defined correctly here, but requires to be fix by appending the OptionalSubmitArgumentIfUndefined type when newing up this class.
	/**
	 * Submits this modal, returning with a value to the initiator of the modal.
	 * @public
	 * @memberof UmbModalContext
	 */
	public submit() {
		this.#submitResolver?.(this.getValue());
		// TODO: Could we clean up this class here? (Example destroy the value state, and other things?)
	}

	/**
	 * Closes this modal
	 * @param reason
	 * @public
	 * @memberof UmbModalContext
	 */
	public reject(reason?: UmbModalRejectReason) {
		this.#submitRejecter?.(reason);
		// TODO: Could we clean up this class here? (Example destroy the value state, and other things?)
	}

	/**
	 * Gives a Promise which will be resolved when this modal is submitted.
	 * @returns {Promise<ModalValue>}
	 * @public
	 * @memberof UmbModalContext
	 */
	public onSubmit() {
		return this.#submitPromise;
	}

	/**
	 * Gives the current value of this modal.
	 * @returns {ModalValue}
	 * @public
	 * @memberof UmbModalContext
	 */
	public getValue() {
		return this.#value.getValue();
	}

	/**
	 * Sets the current value of this modal.
	 * @param value
	 * @public
	 * @memberof UmbModalContext
	 */
	public setValue(value: ModalValue) {
		this.#value.setValue(value);
	}

	/**
	 * Updates the current value of this modal.
	 * @param partialValue
	 * @public
	 * @memberof UmbModalContext
	 */
	public updateValue(partialValue: Partial<ModalValue>) {
		this.#value.update(partialValue);
	}

	public override destroy(): void {
		this.dispatchEvent(new CustomEvent('umb:destroy'));
		this.#value.destroy();
		(this as any).router = null;
		(this as any).data = undefined;
		super.destroy();
	}
}<|MERGE_RESOLUTION|>--- conflicted
+++ resolved
@@ -7,6 +7,7 @@
 import { UmbObjectState } from '@umbraco-cms/backoffice/observable-api';
 import { UmbControllerBase } from '@umbraco-cms/backoffice/class-api';
 import { type UmbDeepPartialObject, umbDeepMerge } from '@umbraco-cms/backoffice/utils';
+import { loadManifestElement, type ElementLoaderProperty } from '@umbraco-cms/backoffice/extension-api';
 
 export interface UmbModalRejectReason {
 	type: string;
@@ -14,9 +15,7 @@
 
 export type UmbModalContextClassArgs<
 	ModalAliasType extends string | UmbModalToken,
-	ModalAliasTypeAsToken extends UmbModalToken = ModalAliasType extends UmbModalToken
-		? ModalAliasType
-		: UmbModalToken<never, never>,
+	ModalAliasTypeAsToken extends UmbModalToken = ModalAliasType extends UmbModalToken ? ModalAliasType : UmbModalToken<never, never>,
 > = {
 	router?: IRouterSlot | null;
 	data?: ModalAliasTypeAsToken['DATA'];
@@ -38,11 +37,8 @@
 	public readonly data: ModalData;
 	public readonly type: UmbModalType = 'dialog';
 	public readonly size: UUIModalSidebarSize = 'small';
-<<<<<<< HEAD
-	public readonly elementFactory? : () => UUIModalElement;
-=======
+	public element?: ElementLoaderProperty<UUIModalElement>;
 	public readonly backdropBackground?: string;
->>>>>>> 0bf6f85e
 	public readonly router: IRouterSlot | null = null;
 	public readonly alias: string | UmbModalToken<ModalData, ModalValue>;
 
@@ -62,22 +58,15 @@
 		if (this.alias instanceof UmbModalToken) {
 			this.type = this.alias.getDefaultModal()?.type || this.type;
 			this.size = this.alias.getDefaultModal()?.size || this.size;
-<<<<<<< HEAD
-			this.elementFactory = this.alias.getDefaultModal()?.elementFactory || this.elementFactory;
-=======
+			this.element = this.alias.getDefaultModal()?.element || this.element;
 			this.backdropBackground = this.alias.getDefaultModal()?.backdropBackground || this.backdropBackground;
->>>>>>> 0bf6f85e
 		}
 
 		this.type = args.modal?.type || this.type;
 		this.size = args.modal?.size || this.size;
-<<<<<<< HEAD
-		this.elementFactory = args.modal?.elementFactory || this.elementFactory;
-		//debugger;
-=======
+		this.element = args.modal?.element || this.element;
 		this.backdropBackground = args.modal?.backdropBackground || this.backdropBackground;
 
->>>>>>> 0bf6f85e
 		const defaultData = this.alias instanceof UmbModalToken ? this.alias.getDefaultData() : undefined;
 		this.data = Object.freeze(
 			// If we have both data and defaultData perform a deep merge
