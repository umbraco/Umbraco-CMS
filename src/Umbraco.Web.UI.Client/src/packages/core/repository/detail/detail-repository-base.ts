--- conflicted
+++ resolved
@@ -34,23 +34,12 @@
 		this.detailDataSource = new detailSource(host) as UmbDetailDataSourceType;
 
 		// TODO: ideally no preventTimeouts here.. [NL]
-<<<<<<< HEAD
-		this.#init = Promise.all([
-			this.consumeContext(detailStoreContextAlias, (instance) => {
-				this.#detailStore = instance;
-			})
-				.asPromise({ preventTimeout: true })
-				// Ignore the error, we can assume that the flow was stopped (asPromise failed), but it does not mean that the consumption was not successful.
-				.catch(() => undefined),
-		]);
-=======
 		this.#init = this.consumeContext(detailStoreContextAlias, (instance) => {
 			this.#detailStore = instance;
 		})
 			.asPromise({ preventTimeout: true })
 			// Ignore the error, we can assume that the flow was stopped (asPromise failed), but it does not mean that the consumption was not successful.
 			.catch(() => undefined);
->>>>>>> d76293ba
 	}
 
 	/**
