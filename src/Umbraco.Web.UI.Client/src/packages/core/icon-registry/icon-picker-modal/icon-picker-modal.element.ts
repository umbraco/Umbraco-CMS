import type { UmbIconDefinition } from '../types.js';
import { UMB_ICON_REGISTRY_CONTEXT } from '../icon-registry.context-token.js';
import type { UmbIconPickerModalData, UmbIconPickerModalValue } from './icon-picker-modal.token.js';
import {
	css,
	customElement,
	html,
	ifDefined,
	nothing,
	query,
	repeat,
	state,
} from '@umbraco-cms/backoffice/external/lit';
import { extractUmbColorVariable, umbracoColors } from '@umbraco-cms/backoffice/resources';
import { umbFocus } from '@umbraco-cms/backoffice/lit-element';
import { UmbModalBaseElement } from '@umbraco-cms/backoffice/modal';
import { UmbTextStyles } from '@umbraco-cms/backoffice/style';
import type { UUIColorSwatchesEvent } from '@umbraco-cms/backoffice/external/uui';
import { toCamelCase } from '@umbraco-cms/backoffice/utils';

@customElement('umb-icon-picker-modal')
export class UmbIconPickerModalElement extends UmbModalBaseElement<UmbIconPickerModalData, UmbIconPickerModalValue> {
	#icons?: Array<UmbIconDefinition>;

	@query('#search')
	private _searchInput?: HTMLInputElement;

	@state()
	private _iconsFiltered?: Array<UmbIconDefinition>;

	@state()
	private _colorList = umbracoColors.filter((color) => !color.legacy);

	@state()
	private _isSearching = false;

	constructor() {
		super();
		this.consumeContext(UMB_ICON_REGISTRY_CONTEXT, (context) => {
			this.observe(context?.approvedIcons, (icons) => {
				this.#icons = icons;
				this.#filterIcons();
			});
		});
	}

	#filterIcons() {
		if (!this.#icons) return;
		const value = this._searchInput?.value;
		if (value) {
			this._isSearching = value.length > 0;
			this._iconsFiltered = this.#icons.filter((icon) => icon.name.toLowerCase().includes(value.toLowerCase()));
		} else {
			this._isSearching = false;
			this._iconsFiltered = this.#icons;
		}
	}

	#changeIcon(e: InputEvent | KeyboardEvent, iconName: string) {
		const isActivate = e.type === 'click' || (e.type === 'keyup' && (e as KeyboardEvent).key === 'Enter');
		if (!isActivate) return;

		if (this.data?.showEmptyOption) {
			const nextIcon = this.value.icon === iconName ? '' : iconName;
			this.modalContext?.updateValue({ icon: nextIcon });
		} else {
			this.modalContext?.updateValue({ icon: iconName });
		}
	}

	#onColorChange(e: UUIColorSwatchesEvent) {
		const colorAlias = e.target.value;
		this.modalContext?.updateValue({ color: colorAlias });
	}

	#clearIcon = () => {
		this.modalContext?.updateValue({ icon: '' });
	};

	override render() {
		return html`
			<umb-body-layout headline=${this.localize.term('defaultdialogs_selectIcon')}>
				<div id="container">
					${this.renderSearch()}
<<<<<<< HEAD
					${this.renderColors()}
=======
					<hr />
					<uui-color-swatches
						value=${ifDefined(this.value.color)}
						label=${this.localize.term('defaultdialogs_colorSwitcher')}
						@change=${this.#onColorChange}>
						${this._colorList.map(
							(color) => html`
								<uui-color-swatch
									label=${this.localize.term('colors_' + toCamelCase(color.alias))}
									title=${this.localize.term('colors_' + toCamelCase(color.alias))}
									value=${color.alias}
									style="--uui-swatch-color: var(${color.varName})">
								</uui-color-swatch>
							`,
						)}
					</uui-color-swatches>
					<hr />
>>>>>>> 3fa053ae
					<uui-scroll-container id="icons">
						${this.data?.showEmptyOption && !this._isSearching
							? html`
									<uui-button
										class=${!this.value.icon ? 'selected' : ''}
										label=${this.localize.term('defaultdialogs_noIcon')}
										title=${this.localize.term('defaultdialogs_noIcon')}
										@click=${this.#clearIcon}
										@keyup=${(e: KeyboardEvent) => {
											if (e.key === 'Enter' || e.key === ' ') this.#clearIcon();
										}}>
										<uui-icon style="opacity:.35" name=${ifDefined(this.data?.placeholder)}></uui-icon>
									</uui-button>
								`
							: nothing}
						${this.renderIcons()}</uui-scroll-container
					>
				</div>
				<uui-button
					slot="actions"
					label=${this.localize.term('general_close')}
					@click=${this._rejectModal}></uui-button>
				<uui-button
					slot="actions"
					color="positive"
					look="primary"
					@click=${this._submitModal}
					label=${this.localize.term('general_submit')}></uui-button>
			</umb-body-layout>
		`;
	}

	renderSearch() {
		return html`
			<uui-input
				type="search"
				placeholder=${this.localize.term('placeholders_filter')}
				label=${this.localize.term('placeholders_filter')}
				id="search"
				@keyup=${this.#filterIcons}
				${umbFocus()}>
				<uui-icon name="search" slot="prepend" id="search_icon"></uui-icon>
			</uui-input>
			<hr />
		`;
	}

	renderColors() {
		return this.data?.hideColors === true
			? nothing
			: html`<uui-color-swatches
						value=${ifDefined(this.value.color)}
						label=${this.localize.term('defaultdialogs_colorSwitcher')}
						@change=${this.#onColorChange}>
						${
							// TODO: Missing localization for the color aliases. [NL]
							this._colorList.map(
								(color) => html`
									<uui-color-swatch
										label=${color.alias}
										title=${color.alias}
										value=${color.alias}
										style="--uui-swatch-color: var(${color.varName})">
									</uui-color-swatch>
								`,
							)
						}
					</uui-color-swatches>
					<hr />
			`;
	}

	renderIcons() {
		return this._iconsFiltered
			? repeat(
					this._iconsFiltered,
					(icon) => icon.name,
					(icon) => html`
						<uui-button
							label=${icon.name}
							title=${icon.name}
							class=${icon.name === this.value.icon ? 'selected' : ''}
							@click=${(e: InputEvent) => this.#changeIcon(e, icon.name)}
							@keyup=${(e: KeyboardEvent) => this.#changeIcon(e, icon.name)}>
							<uui-icon
								style="--uui-icon-color: var(${extractUmbColorVariable(this.value.color ?? 'text')})"
								name=${icon.name}></uui-icon>
						</uui-button>
					`,
				)
			: nothing;
	}

	static override styles = [
		UmbTextStyles,
		css`
			:host {
				position: relative;
			}

			#container {
				display: flex;
				flex-direction: column;
				height: 100%;
				background-color: var(--uui-color-surface);
				box-shadow: var(--uui-shadow-depth-1, 0 1px 3px rgba(0, 0, 0, 0.12), 0 1px 2px rgba(0, 0, 0, 0.24));
				border-radius: var(--uui-border-radius);
				padding: var(--uui-size-space-5);
				box-sizing: border-box;
			}
			#container hr {
				height: 1px;
				border: none;
				background-color: var(--uui-color-divider);
				margin: 20px 0;
			}

			#search {
				width: 100%;
				align-items: center;
			}
			#search_icon {
				padding-left: var(--uui-size-space-2);
			}

			#icons {
				line-height: 0;
				display: grid;
				grid-template-columns: repeat(auto-fit, minmax(40px, calc((100% / 12) - 10px)));
				grid-auto-rows: min-content;
				gap: 10px;
				height: 100%;
				align-items: flex-start;
				overflow-y: scroll;
				max-height: 100%;
				min-height: 0;
				padding: 2px;
			}

			#icons uui-button {
				border-radius: var(--uui-border-radius);
				font-size: 16px; /* specific for icons */
			}
			#icons uui-button:focus-visible,
			#icons uui-button:hover,
			#icons uui-button.selected {
				outline: 2px solid var(--uui-color-selected);
			}

			uui-button[slot='actions'] {
				margin-left: var(--uui-size-space-4);
			}

			uui-color-swatches {
				margin: 0;
			}
		`,
	];
}

export default UmbIconPickerModalElement;

declare global {
	interface HTMLElementTagNameMap {
		'umb-icon-picker-modal': UmbIconPickerModalElement;
	}
}<|MERGE_RESOLUTION|>--- conflicted
+++ resolved
@@ -82,27 +82,7 @@
 			<umb-body-layout headline=${this.localize.term('defaultdialogs_selectIcon')}>
 				<div id="container">
 					${this.renderSearch()}
-<<<<<<< HEAD
 					${this.renderColors()}
-=======
-					<hr />
-					<uui-color-swatches
-						value=${ifDefined(this.value.color)}
-						label=${this.localize.term('defaultdialogs_colorSwitcher')}
-						@change=${this.#onColorChange}>
-						${this._colorList.map(
-							(color) => html`
-								<uui-color-swatch
-									label=${this.localize.term('colors_' + toCamelCase(color.alias))}
-									title=${this.localize.term('colors_' + toCamelCase(color.alias))}
-									value=${color.alias}
-									style="--uui-swatch-color: var(${color.varName})">
-								</uui-color-swatch>
-							`,
-						)}
-					</uui-color-swatches>
-					<hr />
->>>>>>> 3fa053ae
 					<uui-scroll-container id="icons">
 						${this.data?.showEmptyOption && !this._isSearching
 							? html`
@@ -158,12 +138,11 @@
 						label=${this.localize.term('defaultdialogs_colorSwitcher')}
 						@change=${this.#onColorChange}>
 						${
-							// TODO: Missing localization for the color aliases. [NL]
 							this._colorList.map(
 								(color) => html`
 									<uui-color-swatch
-										label=${color.alias}
-										title=${color.alias}
+										label=${this.localize.term('colors_' + toCamelCase(color.alias))}
+										title=${this.localize.term('colors_' + toCamelCase(color.alias))}
 										value=${color.alias}
 										style="--uui-swatch-color: var(${color.varName})">
 									</uui-color-swatch>
