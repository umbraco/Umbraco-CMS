import { UmbEntityActionBase } from '../../entity-action.js';
<<<<<<< HEAD
import { UmbContextConsumerController } from '@umbraco-cms/backoffice/context-api';
import type { UmbControllerHostElement } from '@umbraco-cms/backoffice/controller-api';
import type { UmbModalManagerContext } from '@umbraco-cms/backoffice/modal';
import { UMB_MODAL_MANAGER_CONTEXT, UMB_CONFIRM_MODAL } from '@umbraco-cms/backoffice/modal';
=======
import { umbConfirmModal } from '@umbraco-cms/backoffice/modal';
>>>>>>> caed451c
import type { UmbDetailRepository, UmbItemRepository } from '@umbraco-cms/backoffice/repository';

export class UmbDeleteEntityAction<
	T extends UmbDetailRepository<any> & UmbItemRepository<any>,
> extends UmbEntityActionBase<T> {
<<<<<<< HEAD
	#modalManager?: UmbModalManagerContext;

	constructor(host: UmbControllerHostElement, args: any) {
		console.log('ARGS', args);
		super(host, repositoryAlias, unique, entityType);

		new UmbContextConsumerController(this._host, UMB_MODAL_MANAGER_CONTEXT, (instance) => {
			this.#modalManager = instance;
		});
	}

=======
>>>>>>> caed451c
	async execute() {
		if (!this.repository) return;

		// TOOD: add back when entity actions can support multiple repositories
		//const { data } = await this.repository.requestItems([this.unique]);

		await umbConfirmModal(this._host, {
			headline: `Delete`,
			content: 'Are you sure you want to delete this item?',
			color: 'danger',
			confirmLabel: 'Delete',
		});

		await this.repository?.delete(this.unique);
	}
}<|MERGE_RESOLUTION|>--- conflicted
+++ resolved
@@ -1,44 +1,21 @@
 import { UmbEntityActionBase } from '../../entity-action.js';
-<<<<<<< HEAD
-import { UmbContextConsumerController } from '@umbraco-cms/backoffice/context-api';
-import type { UmbControllerHostElement } from '@umbraco-cms/backoffice/controller-api';
-import type { UmbModalManagerContext } from '@umbraco-cms/backoffice/modal';
-import { UMB_MODAL_MANAGER_CONTEXT, UMB_CONFIRM_MODAL } from '@umbraco-cms/backoffice/modal';
-=======
+import type { UmbEntityActionArgs } from '../../types.js';
+import type { UmbControllerHost } from '@umbraco-cms/backoffice/controller-api';
 import { umbConfirmModal } from '@umbraco-cms/backoffice/modal';
->>>>>>> caed451c
-import type { UmbDetailRepository, UmbItemRepository } from '@umbraco-cms/backoffice/repository';
 
 export class UmbDeleteEntityAction<
-	T extends UmbDetailRepository<any> & UmbItemRepository<any>,
-> extends UmbEntityActionBase<T> {
-<<<<<<< HEAD
-	#modalManager?: UmbModalManagerContext;
-
-	constructor(host: UmbControllerHostElement, args: any) {
-		console.log('ARGS', args);
-		super(host, repositoryAlias, unique, entityType);
-
-		new UmbContextConsumerController(this._host, UMB_MODAL_MANAGER_CONTEXT, (instance) => {
-			this.#modalManager = instance;
-		});
+	DetailMetaArgs extends UmbEntityActionArgs<DetailMetaArgs>,
+> extends UmbEntityActionBase<DetailMetaArgs> {
+	constructor(host: UmbControllerHost, args: DetailMetaArgs) {
+		super(host, args);
 	}
 
-=======
->>>>>>> caed451c
 	async execute() {
-		if (!this.repository) return;
-
-		// TOOD: add back when entity actions can support multiple repositories
-		//const { data } = await this.repository.requestItems([this.unique]);
-
 		await umbConfirmModal(this._host, {
 			headline: `Delete`,
 			content: 'Are you sure you want to delete this item?',
 			color: 'danger',
 			confirmLabel: 'Delete',
 		});
-
-		await this.repository?.delete(this.unique);
 	}
 }