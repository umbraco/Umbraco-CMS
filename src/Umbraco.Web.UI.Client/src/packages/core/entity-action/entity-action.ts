import type { UmbAction } from '../action/index.js';
import { UmbActionBase } from '../action/index.js';
import type { UmbControllerHost } from '@umbraco-cms/backoffice/controller-api';

/**
 * Interface for an entity action.
 * @export
 * @interface UmbEntityAction<RepositoryType>
 * @extends {UmbAction<RepositoryType>}
 * @template RepositoryType
 */
export interface UmbEntityAction<RepositoryType> extends UmbAction<RepositoryType> {
<<<<<<< HEAD
	unique: string | null;
=======
	/**
	 * The unique identifier of the entity.
	 * @type {string}
	 */
	unique: string;

	/**
	 * The href location, the action will act as a link.
	 * @returns {Promise<string | null | undefined>}
	 */
	getHref(): Promise<string | null | undefined>;

	/**
	 * The `execute` method, the action will act as a button.
	 * @returns {Promise<void>}
	 */
	execute(): Promise<void>;
>>>>>>> 98726575
}

/**
 * Base class for an entity action.
 * @export
 * @abstract
 * @class UmbEntityActionBase<RepositoryType>
 * @extends {UmbActionBase<RepositoryType>}
 * @implements {UmbEntityAction<RepositoryType>}
 * @template RepositoryType
 */
export abstract class UmbEntityActionBase<RepositoryType>
	extends UmbActionBase<RepositoryType>
	implements UmbEntityAction<RepositoryType>
{
	entityType: string;
	unique: string | null;
	repositoryAlias: string;

<<<<<<< HEAD
	constructor(host: UmbControllerHost, repositoryAlias: string, unique: string | null, entityType: string) {
=======
	/**
	 * Creates an instance of UmbEntityActionBase<RepositoryType>.
	 * @param {UmbControllerHost} host
	 * @param {string} repositoryAlias
	 * @param {string} unique
	 * @param {string} entityType
	 * @memberof UmbEntityActionBase<RepositoryType>
	 */
	constructor(host: UmbControllerHost, repositoryAlias: string, unique: string, entityType: string) {
>>>>>>> 98726575
		super(host, repositoryAlias);
		this.entityType = entityType;
		this.unique = unique;
		this.repositoryAlias = repositoryAlias;
	}

	/**
	 * By specifying the href, the action will act as a link.
	 * The `execute` method will not be called.
	 * @abstract
	 * @returns {string | null | undefined}
	 */
	public getHref(): Promise<string | null | undefined> {
		return Promise.resolve(undefined);
	}

	/**
	 * By specifying the `execute` method, the action will act as a button.
	 * @abstract
	 * @returns {Promise<void>}
	 */
	public execute(): Promise<void> {
		return Promise.resolve();
	}
}<|MERGE_RESOLUTION|>--- conflicted
+++ resolved
@@ -10,14 +10,11 @@
  * @template RepositoryType
  */
 export interface UmbEntityAction<RepositoryType> extends UmbAction<RepositoryType> {
-<<<<<<< HEAD
-	unique: string | null;
-=======
 	/**
 	 * The unique identifier of the entity.
-	 * @type {string}
+	 * @type {string | null}
 	 */
-	unique: string;
+	unique: string | null;
 
 	/**
 	 * The href location, the action will act as a link.
@@ -30,7 +27,6 @@
 	 * @returns {Promise<void>}
 	 */
 	execute(): Promise<void>;
->>>>>>> 98726575
 }
 
 /**
@@ -50,19 +46,15 @@
 	unique: string | null;
 	repositoryAlias: string;
 
-<<<<<<< HEAD
 	constructor(host: UmbControllerHost, repositoryAlias: string, unique: string | null, entityType: string) {
-=======
-	/**
-	 * Creates an instance of UmbEntityActionBase<RepositoryType>.
-	 * @param {UmbControllerHost} host
-	 * @param {string} repositoryAlias
-	 * @param {string} unique
-	 * @param {string} entityType
-	 * @memberof UmbEntityActionBase<RepositoryType>
-	 */
-	constructor(host: UmbControllerHost, repositoryAlias: string, unique: string, entityType: string) {
->>>>>>> 98726575
+		/**
+		 * Creates an instance of UmbEntityActionBase<RepositoryType>.
+		 * @param {UmbControllerHost} host
+		 * @param {string} repositoryAlias
+		 * @param {string} unique
+		 * @param {string} entityType
+		 * @memberof UmbEntityActionBase<RepositoryType>
+		 */
 		super(host, repositoryAlias);
 		this.entityType = entityType;
 		this.unique = unique;
