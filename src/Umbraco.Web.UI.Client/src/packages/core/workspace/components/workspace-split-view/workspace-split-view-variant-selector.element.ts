import type { UmbVariantDatasetWorkspaceContext } from '../../contexts/index.js';
import { UMB_WORKSPACE_SPLIT_VIEW_CONTEXT } from './workspace-split-view.context.js';
import { css, customElement, html, nothing, query, ref, state } from '@umbraco-cms/backoffice/external/lit';
import { UmbLitElement } from '@umbraco-cms/backoffice/lit-element';
import { UmbTextStyles } from '@umbraco-cms/backoffice/style';
import { UmbVariantId } from '@umbraco-cms/backoffice/variant';
import { UmbDataPathVariantQuery, umbBindToValidation } from '@umbraco-cms/backoffice/validation';
import { UMB_PROPERTY_DATASET_CONTEXT, isNameablePropertyDatasetContext } from '@umbraco-cms/backoffice/property';
import { UUIInputEvent } from '@umbraco-cms/backoffice/external/uui';
import type { UmbEntityVariantModel, UmbEntityVariantOptionModel } from '@umbraco-cms/backoffice/variant';
import type { UUIInputElement, UUIPopoverContainerElement } from '@umbraco-cms/backoffice/external/uui';
import type { DocumentVariantStateModel } from '@umbraco-cms/backoffice/external/backend-api';

@customElement('umb-workspace-split-view-variant-selector')
export class UmbWorkspaceSplitViewVariantSelectorElement<
	VariantOptionModelType extends
		UmbEntityVariantOptionModel<UmbEntityVariantModel> = UmbEntityVariantOptionModel<UmbEntityVariantModel>,
> extends UmbLitElement {
	@query('#popover')
	private _popoverElement?: UUIPopoverContainerElement;

	@state()
	private _variantOptions: Array<VariantOptionModelType> = [];

	@state()
	private _cultureVariantOptions: Array<VariantOptionModelType> = [];

	@state()
	_activeVariants: Array<UmbVariantId> = [];

	#splitViewContext?: typeof UMB_WORKSPACE_SPLIT_VIEW_CONTEXT.TYPE;
	#datasetContext?: typeof UMB_PROPERTY_DATASET_CONTEXT.TYPE;

	@state()
	private _name?: string;

	@state()
	private _activeVariant?: VariantOptionModelType;

	@state()
	private _variantId?: UmbVariantId;

	@state()
	private _variantSelectorOpen = false;

	@state()
	private _readOnlyCultures: Array<string | null> = [];

	@state()
	private _variesByCulture = false;

	@state()
	private _variesBySegment = false;

	@state()
	private _expandedVariants: Array<UmbVariantId> = [];

	@state()
	private _labelDefault = '';

	// eslint-disable-next-line @typescript-eslint/no-unused-vars
	protected _variantSorter = (a: VariantOptionModelType, b: VariantOptionModelType) => {
		return 0;
	};

	constructor() {
		super();

		this._labelDefault = this.localize.term('general_default');

		this.consumeContext(UMB_WORKSPACE_SPLIT_VIEW_CONTEXT, (instance) => {
			this.#splitViewContext = instance;

			const workspaceContext = this.#splitViewContext?.getWorkspaceContext();

			this.#observeVariants(workspaceContext);
			this.#observeActiveVariants(workspaceContext);
			this.#observeCurrentVariant();

			this.observe(
				workspaceContext.variesBySegment,
				(value) => (this._variesBySegment = value ?? false),
				'umbObserveVariesBySegment',
			);

			this.observe(
				workspaceContext.variesByCulture,
				(value) => (this._variesByCulture = value ?? false),
				'umbObserveVariesByCulture',
			);
		});

		this.consumeContext(UMB_PROPERTY_DATASET_CONTEXT, (instance) => {
			this.#datasetContext = instance;
			this.#observeDatasetContext();
			this.#observeCurrentVariant();
		});
	}

	async #observeVariants(workspaceContext?: UmbVariantDatasetWorkspaceContext) {
		this.observe(
			workspaceContext?.variantOptions,
			(variantOptions) => {
<<<<<<< HEAD
				this._variantOptions = ((variantOptions ?? []) as VariantOptionModelType[]).sort(this._variantSorter);
=======
				this._variantOptions = (variantOptions as Array<VariantOptionModelType>).sort(this._variantSorter);
				this._cultureVariantOptions = this._variantOptions.filter((variant) => variant.segment === null);
>>>>>>> bb3b8b22
				this.#setReadOnlyCultures(workspaceContext);
			},
			'_observeVariantOptions',
		);
	}

	async #observeActiveVariants(workspaceContext?: UmbVariantDatasetWorkspaceContext) {
		this.observe(
			workspaceContext?.splitView.activeVariantsInfo,
			(activeVariants) => {
				if (activeVariants) {
					this._activeVariants = activeVariants.map((variant) => UmbVariantId.Create(variant));
				}
			},
			'_observeActiveVariants',
		);
	}

	async #observeDatasetContext() {
		if (!this.#datasetContext) return;
		this.observe(
			this.#datasetContext.name,
			(name) => {
				this._name = name;
			},
			'_name',
		);
	}

	async #observeCurrentVariant() {
		if (!this.#datasetContext || !this.#splitViewContext) return;
		const workspaceContext =
			this.#splitViewContext.getWorkspaceContext() as unknown as UmbVariantDatasetWorkspaceContext;
		if (!workspaceContext) return;

		this._variantId = this.#datasetContext.getVariantId();

		this.observe(
			workspaceContext.variantOptions,
			(options) => {
				const option = options.find(
					(option) => option.culture === this._variantId?.culture && option.segment === this._variantId?.segment,
				);
				this._activeVariant = option as VariantOptionModelType;
			},
			'umbObserveActiveVariant',
		);
	}

	#handleInput(event: UUIInputEvent) {
		if (event instanceof UUIInputEvent) {
			const target = event.composedPath()[0] as UUIInputElement;

			if (
				typeof target?.value === 'string' &&
				this.#datasetContext &&
				isNameablePropertyDatasetContext(this.#datasetContext)
			) {
				this.#datasetContext.setName(target.value);
			}
		}
	}

	#switchVariant(variant: VariantOptionModelType) {
		this.#splitViewContext?.switchVariant(UmbVariantId.Create(variant));
	}

	#openSplitView(variant: VariantOptionModelType) {
		this.#splitViewContext?.openSplitView(UmbVariantId.Create(variant));
	}

	#closeSplitView() {
		this.#splitViewContext?.closeSplitView();
	}

	#isVariantActive(variantId: UmbVariantId) {
		return this._activeVariants.find((activeVariantId) => activeVariantId.equal(variantId)) !== undefined;
	}

	#isCreateMode(variantOption: VariantOptionModelType, variantId: UmbVariantId) {
		return !variantOption.variant && !this.#isVariantActive(variantId);
	}

	#selectorIsEnabled() {
		// only varies by segment
		if (!this._variesByCulture && this._variesBySegment) {
			return (
				this._cultureVariantOptions.length > 1 ||
				(this._variantOptions.length > 1 && this._variantOptions[0].variant?.state)
			);
		}

		return this._variantOptions.length > 1;
	}

	#setReadOnlyCultures(workspaceContext?: UmbVariantDatasetWorkspaceContext) {
		if (workspaceContext) {
			this._readOnlyCultures = this._variantOptions
				.filter((variant) => workspaceContext.readOnlyGuard.getIsPermittedForVariant(UmbVariantId.Create(variant)))
				.map((variant) => variant.culture);
		} else {
			this._readOnlyCultures = [];
		}
	}

	#onPopoverToggle(event: ToggleEvent) {
		// TODO: This ignorer is just needed for JSON SCHEMA TO WORK, As its not updated with latest TS jet.
		// eslint-disable-next-line @typescript-eslint/ban-ts-comment
		// @ts-ignore
		this._variantSelectorOpen = event.newState === 'open';

		if (!this._popoverElement) return;

		// TODO: This ignorer is just needed for JSON SCHEMA TO WORK, As its not updated with latest TS jet.
		// eslint-disable-next-line @typescript-eslint/ban-ts-comment
		// @ts-ignore
		const isOpen = event.newState === 'open';
		if (!isOpen) return;

		const host = this.getBoundingClientRect();
		// TODO: Ideally this is kept updated while open, but for now we just set it once:
		this._popoverElement.style.width = `${host.width}px`;

		// If the active variant is a segment then we expend the culture variant when the selector is opened.
		if (this.#isSegmentVariantOption(this._activeVariant)) {
			const culture = this._cultureVariantOptions.find((variant) => {
				return variant.culture === this._activeVariant?.culture && variant.segment === null;
			});

			if (!culture) return;
			const variantId = UmbVariantId.Create(culture);
			this.#expandVariant(variantId);
		}
	}

	/**
	 * Focuses the input element after a short delay to ensure it is rendered.
	 * This works better than the {umbFocus()} directive, which does not work in this context.
	 * @param {Element} element – The element to focus.
	 */
	#focusInput(element?: Element) {
		if (!element) return;

		setTimeout(async () => {
			await this.updateComplete;
			(element as UUIInputElement)?.focus();
		}, 200);
	}

	#isReadOnlyCulture(culture: string | null) {
		return this._readOnlyCultures.includes(culture);
	}

	#isSegmentVariantOption(variantOption: VariantOptionModelType | undefined) {
		return variantOption?.segment !== null;
	}

	#onVariantExpandClick(event: PointerEvent, variantId: UmbVariantId) {
		event.stopPropagation();
		this.#toggleVariantExpansion(variantId);
	}

	#expandVariant(variantId: UmbVariantId) {
		if (this.#isVariantExpanded(variantId)) return;
		this._expandedVariants = [...this._expandedVariants, variantId];
	}

	#toggleVariantExpansion(variantId: UmbVariantId) {
		this._expandedVariants = this.#isVariantExpanded(variantId)
			? this._expandedVariants.filter((expandedVariant) => expandedVariant.equal(variantId) === false)
			: [...this._expandedVariants, variantId];
	}

	#isVariantExpanded(variantId: UmbVariantId) {
		return this._expandedVariants.find((expandedVariant) => expandedVariant.equal(variantId)) !== undefined;
	}

	#getSegmentVariantOptionsForCulture(
		variantOption: VariantOptionModelType,
		variantId: UmbVariantId,
	): Array<VariantOptionModelType> {
		const segmentVariants = this._variantOptions.filter(
			(variant) => variant.culture === variantId.culture && variant.segment !== null,
		);
		return variantOption.variant ? segmentVariants : [];
	}

	override render() {
		if (!this._variantId) return nothing;

		return html`
			<uui-input
				id="name-input"
				data-mark="input:entity-name"
				placeholder=${this.localize.term('placeholders_entername')}
				label=${this.localize.term('placeholders_entername')}
				.value=${this.#getNameValue()}
				@input=${this.#handleInput}
				required
				?readonly=${this.#isReadOnlyCulture(this._activeVariant?.culture ?? null) ||
				this.#isSegmentVariantOption(this._activeVariant)}
				${umbBindToValidation(this, `$.variants[${UmbDataPathVariantQuery(this._variantId)}].name`, this._name ?? '')}
				${ref(this.#focusInput)}>
				${this.#selectorIsEnabled()
					? html`
							<uui-button
								id="toggle"
								compact
								slot="append"
								popovertarget="popover"
								title=${this.#getVariantSpecInfo(this._activeVariant)}
								label="Select a variant">
								${this.#getVariantSpecInfo(this._activeVariant)}
								${this.#renderReadOnlyTag(this._activeVariant?.culture)}
								<uui-symbol-expand .open=${this._variantSelectorOpen}></uui-symbol-expand>
							</uui-button>
							${this._activeVariants.length > 1
								? html`
										<uui-button slot="append" compact id="variant-close" @click=${this.#closeSplitView}>
											<uui-icon name="remove"></uui-icon>
										</uui-button>
									`
								: ''}
						`
					: html`<span id="read-only-tag" slot="append"> ${this.#renderReadOnlyTag(null)} </span>`}
			</uui-input>

			${this.#selectorIsEnabled()
				? html`
						<uui-popover-container id="popover" @beforetoggle=${this.#onPopoverToggle} placement="bottom-end">
							<div id="dropdown">
								<uui-scroll-container>
									${this._cultureVariantOptions.map((variant) => this.#renderCultureVariantOption(variant))}
								</uui-scroll-container>
							</div>
						</uui-popover-container>
					`
				: nothing}
		`;
	}

	#renderCultureVariantOption(variantOption: VariantOptionModelType) {
		const variantId = UmbVariantId.Create(variantOption);
		const notCreated = this.#isCreateMode(variantOption, variantId);
		const subVariantOptions = this.#getSegmentVariantOptionsForCulture(variantOption, variantId);
		return html`
			<div class="variant culture-variant ${this.#isVariantActive(variantId) ? 'selected' : ''}">
				${this._variesBySegment && this.#isCreated(variantOption) && subVariantOptions.length > 0
					? html`<div class="expand-area">${this.#renderExpandToggle(variantId)}</div>`
					: nothing}

				<button
					class="switch-button ${notCreated ? 'add-mode' : ''} ${this.#isReadOnlyCulture(variantId.culture)
						? 'readonly-mode'
						: ''}"
					@click=${() => this.#switchVariant(variantOption)}>
					${notCreated ? html`<uui-icon class="add-icon" name="icon-add"></uui-icon>` : nothing}
					<div class="variant-info">
						<div class="variant-name">
							${this.#getVariantDisplayName(variantOption)}${this.#renderReadOnlyTag(variantId.culture)}
						</div>
						<div class="variant-details">
							<span>${this._renderVariantDetails(variantOption)}</span>
						</div>
					</div>
					<div class="specs-info">${this.#getVariantSpecInfo(variantOption)}</div>
				</button>
				${this.#renderSplitViewButton(variantOption)}
			</div>
			${this.#isVariantExpanded(variantId)
				? html` ${subVariantOptions.map((option) => this.#renderSegmentVariantOption(option))} `
				: nothing}
		`;
	}

	#isCreated(variantOption: VariantOptionModelType) {
		return (
			variantOption.variant?.state &&
			variantOption.variant?.state !== ('NotCreated' as DocumentVariantStateModel.NOT_CREATED)
		);
	}

	#renderExpandToggle(variantId: UmbVariantId) {
		return html`
			<uui-button @click=${(event: PointerEvent) => this.#onVariantExpandClick(event, variantId)} compact>
				<uui-symbol-expand .open=${this.#isVariantExpanded(variantId)}></uui-symbol-expand>
			</uui-button>
		`;
	}

	#renderSegmentVariantOption(variantOption: VariantOptionModelType) {
		const variantId = UmbVariantId.Create(variantOption);
		const notCreated = this.#isCreateMode(variantOption, variantId);

		return html`
			<div class="variant segment-variant ${this.#isVariantActive(variantId) ? 'selected' : ''}">
				${notCreated ? nothing : html`<div class="expand-area"></div>`}
				<button
					class="switch-button ${notCreated ? 'add-mode' : ''} ${this.#isReadOnlyCulture(variantId.culture)
						? 'readonly-mode'
						: ''}"
					@click=${() => this.#switchVariant(variantOption)}>
					${notCreated ? html`<uui-icon class="add-icon" name="icon-add"></uui-icon>` : nothing}
					<div class="variant-info">
						<div class="variant-name">
							${this.#getVariantDisplayName(variantOption)}${this.#renderReadOnlyTag(variantId.culture)}
						</div>
						<div class="variant-details">
							<span>${this._renderVariantDetails(variantOption)}</span>
						</div>
					</div>
					<div class="specs-info">${this.#getVariantSpecInfo(variantOption)}</div>
				</button>
				${this.#renderSplitViewButton(variantOption)}
			</div>
		`;
	}

	#getNameValue() {
		// It is currently not possible to edit the name of a segment variant option. We render the name of the segment instead and set the input to readonly.
		const segmentName =
			this.#isSegmentVariantOption(this._activeVariant) && this._activeVariant?.segmentInfo?.name
				? this._activeVariant.segmentInfo.name
				: '';
		return segmentName !== '' ? segmentName : (this._name ?? '');
	}

	#getVariantDisplayName(variantOption: VariantOptionModelType) {
		if (this.#isSegmentVariantOption(variantOption)) {
			return variantOption?.segmentInfo?.name ?? this._labelDefault;
		}

		return variantOption.variant?.name ?? variantOption.language.name;
	}

	#getVariantSpecInfo(variantOption: VariantOptionModelType | undefined) {
		if (!variantOption) {
			return '';
		}

		// If we vary by culture and segment, we show both
		if (this._variesByCulture && this._variesBySegment) {
			return variantOption.segmentInfo
				? `${variantOption.language.name} - ${variantOption.segmentInfo.name}`
				: variantOption.language.name || this._labelDefault;
		}

		// If we vary by segment only, we only show the segment and show "Default" for the language
		if (!this._variesByCulture && this._variesBySegment) {
			return variantOption?.segmentInfo?.name ?? this._labelDefault;
		}

		return variantOption.language.name;
	}

	// eslint-disable-next-line @typescript-eslint/no-unused-vars
	protected _renderVariantDetails(variantOption: VariantOptionModelType) {
		return html``;
	}

	#renderReadOnlyTag(culture?: string | null) {
		if (culture === undefined) return nothing;
		return this.#isReadOnlyCulture(culture)
			? html`<uui-tag look="secondary">${this.localize.term('general_readOnly')}</uui-tag>`
			: nothing;
	}

	#renderSplitViewButton(variant: VariantOptionModelType) {
		const variantId = UmbVariantId.Create(variant);
		return html`
			${this.#isVariantActive(variantId)
				? nothing
				: html`
						<uui-button
							class="split-view"
							label="Open Split view for ${variant.language.name}"
							@click=${() => this.#openSplitView(variant)}>
							Open in Split view
						</uui-button>
					`}
		`;
	}

	static override styles = [
		UmbTextStyles,
		css`
			#name-input {
				width: 100%;
			}

			#toggle {
				white-space: nowrap;
			}

			#popover {
				translate: 1px; /* Fixes tiny alignment issue caused by border */
			}

			#dropdown {
				overflow: hidden;
				z-index: -1;
				background-color: var(--uui-combobox-popover-background-color, var(--uui-color-surface));
				border: 1px solid var(--uui-color-border);
				border-radius: var(--uui-border-radius);
				width: 100%;
				height: auto;
				box-sizing: border-box;
				box-shadow: var(--uui-shadow-depth-3);
			}

			#variant-close {
				white-space: nowrap;
			}

			#read-only-tag {
				white-space: nowrap;
				display: flex;
				align-items: center;
				justify-content: center;
			}

			uui-scroll-container {
				max-height: 50dvh;
			}

			.variant {
				position: relative;
				display: flex;
				border-top: 1px solid var(--uui-color-divider-standalone);
			}

			.expand-area {
				position: relative;
				display: block;
				width: var(--uui-size-12);
				align-items: center;
				justify-content: center;
			}

			.expand-area uui-button {
				height: 100%;
				width: 100%;
			}

			uui-symbol-expand {
				background: none;
			}

			.variant:hover > .split-view {
				display: flex;
			}

			.variant:nth-last-of-type(1) {
				margin-bottom: 0;
			}

			.variant.selected:before {
				background-color: var(--uui-color-current);
				border-radius: 0 4px 4px 0;
				bottom: 8px;
				content: '';
				left: 0;
				pointer-events: none;
				position: absolute;
				top: 8px;
				width: 4px;
				z-index: 1;
			}

			.switch-button {
				display: flex;
				align-items: center;
				border: none;
				background: transparent;
				color: var(--uui-color-current-contrast);
				padding: var(--uui-size-space-2) var(--uui-size-space-6);
				font-weight: bold;
				width: 100%;
				text-align: left;
				font-size: 14px;
				cursor: pointer;
			}

			.expand-area + .switch-button {
				padding-left: var(--uui-size-space-3);
			}

			.segment-variant > .switch-button {
				padding-left: var(--uui-size-space-6);
			}

			.switch-button:hover {
				background: var(--uui-palette-sand);
				color: var(--uui-palette-space-cadet-light);
			}
			.switch-button .variant-info {
				flex-grow: 1;
			}

			.switch-button .variant-details {
				color: var(--uui-color-text-alt);
				font-size: var(--uui-type-small-size);
				font-weight: normal;
			}
			.switch-button .variant-details {
				color: var(--uui-color-text-alt);
				font-size: var(--uui-type-small-size);
				font-weight: normal;
			}
			.switch-button.add-mode .variant-details {
				color: var(--uui-palette-dusty-grey-dark);
			}

			.switch-button .specs-info {
				color: var(--uui-color-text-alt);
				font-size: var(--uui-type-small-size);
				font-weight: normal;
			}
			.switch-button.add-mode .specs-info {
				color: var(--uui-palette-dusty-grey-dark);
			}

			.switch-button i {
				font-weight: normal;
			}

			.switch-button.add-mode {
				position: relative;
				color: var(--uui-palette-dusty-grey-dark);
			}

			.switch-button.add-mode:after {
				border: 1px dashed var(--uui-color-divider-standalone);
				bottom: 0;
				content: '';
				left: 0;
				margin: 2px;
				pointer-events: none;
				position: absolute;
				right: 0;
				top: 0;
				z-index: 1;
			}

			.switch-button .variant-name {
				margin-bottom: var(--uui-size-space-1);
			}

			.switch-button.readonly-mode .variant-name {
				margin-bottom: calc(var(--uui-size-space-1) * -1);
			}

			.add-icon {
				font-size: var(--uui-type-small-size);
				margin-right: 21px;
			}

			.split-view {
				position: absolute;
				top: 0;
				right: 0;
				bottom: 1px;
				display: none;
				background-color: var(--uui-color-surface);
				font-size: var(--uui-type-small-size);
				font-weight: 700;
			}
		`,
	];
}

declare global {
	interface HTMLElementTagNameMap {
		'umb-workspace-split-view-variant-selector': UmbWorkspaceSplitViewVariantSelectorElement;
	}
}<|MERGE_RESOLUTION|>--- conflicted
+++ resolved
@@ -78,13 +78,13 @@
 			this.#observeCurrentVariant();
 
 			this.observe(
-				workspaceContext.variesBySegment,
+				workspaceContext?.variesBySegment,
 				(value) => (this._variesBySegment = value ?? false),
 				'umbObserveVariesBySegment',
 			);
 
 			this.observe(
-				workspaceContext.variesByCulture,
+				workspaceContext?.variesByCulture,
 				(value) => (this._variesByCulture = value ?? false),
 				'umbObserveVariesByCulture',
 			);
@@ -101,12 +101,8 @@
 		this.observe(
 			workspaceContext?.variantOptions,
 			(variantOptions) => {
-<<<<<<< HEAD
 				this._variantOptions = ((variantOptions ?? []) as VariantOptionModelType[]).sort(this._variantSorter);
-=======
-				this._variantOptions = (variantOptions as Array<VariantOptionModelType>).sort(this._variantSorter);
 				this._cultureVariantOptions = this._variantOptions.filter((variant) => variant.segment === null);
->>>>>>> bb3b8b22
 				this.#setReadOnlyCultures(workspaceContext);
 			},
 			'_observeVariantOptions',
