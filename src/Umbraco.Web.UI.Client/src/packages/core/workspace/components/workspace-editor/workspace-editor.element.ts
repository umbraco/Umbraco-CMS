--- conflicted
+++ resolved
@@ -71,9 +71,6 @@
 				} as UmbRoute;
 			});
 
-<<<<<<< HEAD
-			newRoutes.push({ ...newRoutes[0], path: '' });
-=======
 			// Duplicate first workspace and use it for the empty path scenario. [NL]
 			newRoutes.push({ ...newRoutes[0], path: '' });
 
@@ -81,7 +78,6 @@
 				path: `**`,
 				component: async () => (await import('@umbraco-cms/backoffice/router')).UmbRouteNotFoundElement,
 			});
->>>>>>> c30fa347
 		}
 
 		this._routes = newRoutes;
@@ -117,18 +113,6 @@
 							${repeat(
 								this._workspaceViews,
 								(view) => view.alias,
-<<<<<<< HEAD
-								(view, index) => html`
-									<uui-tab
-										href="${this._routerPath}/view/${view.meta.pathname}"
-										.label="${view.meta.label ? this.localize.string(view.meta.label) : view.name}"
-										?active=${'view/' + view.meta.pathname === this._activePath ||
-										(index === 0 && this._activePath === '')}>
-										<umb-icon slot="icon" name=${view.meta.icon}></umb-icon>
-										${view.meta.label ? this.localize.string(view.meta.label) : view.name}
-									</uui-tab>
-								`,
-=======
 								(view, index) =>
 									// Notice how we use index 0 to determine which workspace that is active with empty path. [NL]
 									html`
@@ -141,7 +125,6 @@
 											${view.meta.label ? this.localize.string(view.meta.label) : view.name}
 										</uui-tab>
 									`,
->>>>>>> c30fa347
 							)}
 						</uui-tab-group>
 					`
