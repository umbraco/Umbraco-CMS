import { UmbSubmittableWorkspaceContextBase } from '../submittable/index.js';
import { UmbEntityWorkspaceDataManager } from '../entity/entity-workspace-data-manager.js';
import type { UmbEntityDetailWorkspaceContextArgs, UmbEntityDetailWorkspaceContextCreateArgs } from './types.js';
import { UMB_ACTION_EVENT_CONTEXT } from '@umbraco-cms/backoffice/action';
import type { UmbControllerHost } from '@umbraco-cms/backoffice/controller-api';
import { UmbEntityContext, type UmbEntityModel, type UmbEntityUnique } from '@umbraco-cms/backoffice/entity';
import { UMB_DISCARD_CHANGES_MODAL, UMB_MODAL_MANAGER_CONTEXT } from '@umbraco-cms/backoffice/modal';
import { UmbObjectState } from '@umbraco-cms/backoffice/observable-api';
import {
	UmbEntityUpdatedEvent,
	UmbRequestReloadChildrenOfEntityEvent,
	UmbRequestReloadStructureForEntityEvent,
} from '@umbraco-cms/backoffice/entity-action';
import { UmbExtensionApiInitializer } from '@umbraco-cms/backoffice/extension-api';
import { umbExtensionsRegistry, type ManifestRepository } from '@umbraco-cms/backoffice/extension-registry';
import type { UmbDetailRepository } from '@umbraco-cms/backoffice/repository';
import { UmbStateManager } from '@umbraco-cms/backoffice/utils';
import { UmbValidationContext } from '@umbraco-cms/backoffice/validation';
import { UmbId } from '@umbraco-cms/backoffice/id';

const LOADING_STATE_UNIQUE = 'umbLoadingEntityDetail';

export abstract class UmbEntityDetailWorkspaceContextBase<
	DetailModelType extends UmbEntityModel = UmbEntityModel,
	DetailRepositoryType extends UmbDetailRepository<DetailModelType> = UmbDetailRepository<DetailModelType>,
	CreateArgsType extends
		UmbEntityDetailWorkspaceContextCreateArgs<DetailModelType> = UmbEntityDetailWorkspaceContextCreateArgs<DetailModelType>,
> extends UmbSubmittableWorkspaceContextBase<DetailModelType> {
	// Just for context token safety:
	public readonly IS_ENTITY_DETAIL_WORKSPACE_CONTEXT = true;

	/**
	 * @description Data manager for the workspace.
	 * @protected
	 * @memberof UmbEntityWorkspaceContextBase
	 */
	protected readonly _data = new UmbEntityWorkspaceDataManager<DetailModelType>(this);

	#entityContext = new UmbEntityContext(this);
	public readonly entityType = this.#entityContext.entityType;
	public readonly unique = this.#entityContext.unique;

	public readonly data = this._data.current;
	public readonly persistedData = this._data.persisted;
	public readonly loading = new UmbStateManager(this);

	protected _getDataPromise?: Promise<any>;
	protected _detailRepository?: DetailRepositoryType;

	#eventContext?: typeof UMB_ACTION_EVENT_CONTEXT.TYPE;

	#parent = new UmbObjectState<{ entityType: string; unique: UmbEntityUnique } | undefined>(undefined);
	public readonly parentUnique = this.#parent.asObservablePart((parent) => (parent ? parent.unique : undefined));
	public readonly parentEntityType = this.#parent.asObservablePart((parent) =>
		parent ? parent.entityType : undefined,
	);

	/**
	 * The base validation context for the workspace. This ensures that at least one validation context is always present.
	 * @example You can manually validate all properties on the context:
	 * ```ts
	 * try {
	 *   await this.validationContext.validate();
	 * } catch (error) {
	 *   console.error(error);
	 * }
	 * ```
	 * @example You can set the data path on the context to map to a specific part of the server validation:
	 * ```ts
	 * this.validationContext.setDataPath('path.to.data');
	 * ```
	 */
	protected validationContext = new UmbValidationContext(this);

	#initResolver?: () => void;
	#initialized = false;

	#init = new Promise<void>((resolve) => {
		if (this.#initialized) {
			resolve();
		} else {
			this.#initResolver = resolve;
		}
	});

	constructor(host: UmbControllerHost, args: UmbEntityDetailWorkspaceContextArgs) {
		super(host, args.workspaceAlias);
		this.addValidationContext(this.validationContext);
		this.#entityContext.setEntityType(args.entityType);
		window.addEventListener('willchangestate', this.#onWillNavigate);
		this.#observeRepository(args.detailRepositoryAlias);

		this.consumeContext(UMB_ACTION_EVENT_CONTEXT, (context) => {
			this.#eventContext = context;

			this.#eventContext.removeEventListener(
				UmbEntityUpdatedEvent.TYPE,
				this.#onEntityUpdatedEvent as unknown as EventListener,
			);
			this.#eventContext.addEventListener(
				UmbEntityUpdatedEvent.TYPE,
				this.#onEntityUpdatedEvent as unknown as EventListener,
			);
		});
	}

	/**
	 * Get the entity type
	 * @returns { string } The entity type
	 */
	getEntityType(): string {
		const entityType = this.#entityContext.getEntityType();
		if (!entityType) throw new Error('Entity type is not set');
		return entityType;
	}

	/**
	 * Get the current data
	 * @returns { DetailModelType | undefined } The entity context
	 */
	getData(): DetailModelType | undefined {
		return this._data.getCurrent();
	}

	/**
	 * Get the persisted data
	 * @returns { DetailModelType | undefined } The persisted data
	 */
	public getPersistedData(): DetailModelType | undefined {
		return this._data.getPersisted();
	}

	/**
	 * Get the unique
	 * @returns { string | undefined } The unique identifier
	 */
	getUnique(): UmbEntityUnique | undefined {
		return this.#entityContext.getUnique();
	}

	setUnique(unique: string) {
		this.#entityContext.setUnique(unique);
	}

	/**
	 * Get the parent
	 * @returns { UmbEntityModel | undefined } The parent entity
	 */
	getParent(): UmbEntityModel | undefined {
		return this.#parent.getValue();
	}

	setParent(parent: UmbEntityModel) {
		this.#parent.setValue(parent);
	}

	/**
	 * Get the parent unique
	 * @returns { string | undefined } The parent unique identifier
	 */
	getParentUnique(): UmbEntityUnique | undefined {
		return this.#parent.getValue()?.unique;
	}

	getParentEntityType() {
		return this.#parent.getValue()?.entityType;
	}

	async load(unique: string) {
		if (unique === this.getUnique() && this._getDataPromise) {
			return (await this._getDataPromise) as GetDataType;
		}
		this.resetState();
		this.#entityContext.setUnique(unique);
		this.loading.addState({ unique: LOADING_STATE_UNIQUE, message: `Loading ${this.getEntityType()} Details` });
		await this.#init;
		this._getDataPromise = this._detailRepository!.requestByUnique(unique);
		type GetDataType = Awaited<ReturnType<UmbDetailRepository<DetailModelType>['requestByUnique']>>;
		const response = (await this._getDataPromise) as GetDataType;
		const data = response.data;

		if (data) {
			this._data.setPersisted(data);
			this._data.setCurrent(data);
			this.setIsNew(false);

			this.observe(
				response.asObservable(),
				(entity) => this.#onDetailStoreChange(entity),
				'umbEntityDetailTypeStoreObserver',
			);
		}

		this.loading.removeState(LOADING_STATE_UNIQUE);
		return response;
	}

	/**
	 * Reload the workspace data
	 * @returns { Promise<void> } The promise of the reload
	 */
	public async reload(): Promise<void> {
		const unique = this.getUnique();
		if (!unique) throw new Error('Unique is not set');
		const { data } = await this._detailRepository!.requestByUnique(unique);

		if (data) {
			this._data.setPersisted(data);
			this._data.setCurrent(data);
		}
	}

	/**
	 * Method to check if the workspace data is loaded.
	 * @returns { Promise<any> | undefined } true if the workspace data is loaded.
	 * @memberof UmbEntityWorkspaceContextBase
	 */
	public isLoaded(): Promise<any> | undefined {
		return this._getDataPromise;
	}

	/**
	 * Create a data scaffold
	 * @param {CreateArgsType} args The arguments to create the scaffold.
	 * @param {UmbEntityModel} args.parent The parent entity.
	 * @param {UmbEntityUnique} args.parent.unique The unique identifier of the parent entity.
	 * @param {string} args.parent.entityType The entity type of the parent entity.
	 * @param {Partial<DetailModelType>} args.preset The preset data.
	 * @returns { Promise<any> | undefined } The data of the scaffold.
	 */
	public async createScaffold(args: CreateArgsType) {
		this.resetState();
		this.loading.addState({ unique: LOADING_STATE_UNIQUE, message: `Creating ${this.getEntityType()} scaffold` });
		await this.#init;
		this.setParent(args.parent);

		const request = this._detailRepository!.createScaffold(args.preset);
		this._getDataPromise = request;
		let { data } = await request;

		if (data) {
			data = await this._scaffoldProcessData(data);

			if (this.modalContext) {
				// Notice if the preset comes with values, they will overwrite the scaffolded values... [NL]
				data = { ...data, ...this.modalContext.data.preset };
			}

			this.#entityContext.setUnique(data.unique);
			this.setIsNew(true);
			this._data.setPersisted(data);
			this._data.setCurrent(data);
		}

		this.loading.removeState(LOADING_STATE_UNIQUE);

		return data;
	}

	protected async _scaffoldProcessData(data: DetailModelType): Promise<DetailModelType> {
		return data;
	}

	async submit() {
		await this.#init;
		const currentData = this.getData();

		if (!currentData) {
			throw new Error('Data is not set');
		}

		if (currentData.unique === undefined) {
			throw new Error('Unique is not set');
		}

		if (this.getIsNew()) {
			const parent = this.#parent.getValue();
			if (parent?.unique === undefined) throw new Error('Parent unique is missing');
			if (!parent.entityType) throw new Error('Parent entity type is missing');
			await this._create(currentData, parent);
		} else {
			await this._update(currentData);
		}
	}

	/**
	 * Deletes the entity.
	 * @param unique The unique identifier of the entity to delete.
	 */
	async delete(unique: string) {
		await this.#init;
		await this._detailRepository!.delete(unique);
	}

	/**
	 * Check if the workspace is about to navigate away.
	 * @protected
	 * @param {string} newUrl The new url that the workspace is navigating to.
	 * @returns { boolean} true if the workspace is navigating away.
	 * @memberof UmbEntityWorkspaceContextBase
	 */
	protected _checkWillNavigateAway(newUrl: string): boolean {
		return !newUrl.includes(this.routes.getActiveLocalPath());
	}

	protected async _create(currentData: DetailModelType, parent: UmbEntityModel) {
		if (!this._detailRepository) throw new Error('Detail repository is not set');

		const { error, data } = await this._detailRepository.create(currentData, parent.unique);
		if (error || !data) {
			throw error?.message ?? 'Repository did not return data after create.';
		}

		this.#entityContext.setUnique(data.unique);
		this._data.setPersisted(data);
		this._data.setCurrent(data);

		const eventContext = await this.getContext(UMB_ACTION_EVENT_CONTEXT);
		const event = new UmbRequestReloadChildrenOfEntityEvent({
			entityType: parent.entityType,
			unique: parent.unique,
		});
		eventContext.dispatchEvent(event);
		this.setIsNew(false);
	}

	protected async _update(currentData: DetailModelType) {
		const { error, data } = await this._detailRepository!.save(currentData);
		if (error || !data) {
			throw error?.message ?? 'Repository did not return data after create.';
		}

		this._data.setPersisted(data);
		this._data.setCurrent(data);

		const unique = this.getUnique()!;
		const entityType = this.getEntityType();

		const eventContext = await this.getContext(UMB_ACTION_EVENT_CONTEXT);
		const event = new UmbRequestReloadStructureForEntityEvent({ unique, entityType });

		eventContext.dispatchEvent(event);

		const updatedEvent = new UmbEntityUpdatedEvent({
			unique,
			entityType,
			eventUnique: this._workspaceEventUnique,
		});

		eventContext.dispatchEvent(updatedEvent);
	}

	#allowNavigateAway = false;

	#onWillNavigate = async (e: CustomEvent) => {
		const newUrl = e.detail.url;

		if (this.#allowNavigateAway) {
			return true;
		}

<<<<<<< HEAD
		/* TODO: temp removal of discard changes in workspace modals.
		 The modal closes before the discard changes dialog is resolved.*/
		// TODO: I think this can go away now???
		if (newUrl.includes('/modal/umb-modal-workspace/')) {
			return true;
		}

		if (this._checkWillNavigateAway(newUrl) && this.getHasUnpersistedChanges()) {
=======
		if (this._checkWillNavigateAway(newUrl) && this._getHasUnpersistedChanges()) {
>>>>>>> 806f10e5
			/* Since ours modals are async while events are synchronous, we need to prevent the default behavior of the event, even if the modal hasn’t been resolved yet.
			Once the modal is resolved (the user accepted to discard the changes and navigate away from the route), we will push a new history state.
			This push will make the "willchangestate" event happen again and due to this somewhat "backward" behavior,
			we set an "allowNavigateAway"-flag to prevent the "discard-changes" functionality from running in a loop.*/
			e.preventDefault();
			const modalManager = await this.getContext(UMB_MODAL_MANAGER_CONTEXT);
			const modal = modalManager.open(this, UMB_DISCARD_CHANGES_MODAL);

			try {
				// navigate to the new url when discarding changes
				await modal.onSubmit();
				this.#allowNavigateAway = true;
				history.pushState({}, '', e.detail.url);
				return true;
			} catch {
				return false;
			}
		}

		return true;
	};

	/**
	 * Check if there are unpersisted changes.
	 * @returns { boolean } true if there are unpersisted changes.
	 */
	public getHasUnpersistedChanges(): boolean {
		return this._data.getHasUnpersistedChanges();
	}

	override resetState() {
		super.resetState();
		this.loading.clear();
		this._data.clear();
		this.#allowNavigateAway = false;
		this._getDataPromise = undefined;
	}

	#checkIfInitialized() {
		if (this._detailRepository) {
			this.#initialized = true;
			this.#initResolver?.();
		}
	}

	#observeRepository(repositoryAlias: string) {
		if (!repositoryAlias) throw new Error('Entity Workspace must have a repository alias.');

		new UmbExtensionApiInitializer<ManifestRepository<DetailRepositoryType>>(
			this,
			umbExtensionsRegistry,
			repositoryAlias,
			[],
			(permitted, ctrl) => {
				this._detailRepository = permitted ? ctrl.api : undefined;
				this.#checkIfInitialized();
			},
		);
	}

	#onDetailStoreChange(entity: DetailModelType | undefined) {
		if (!entity) {
			this._data.clear();
		}
	}

	// Discriminator to identify events from this workspace context
	protected readonly _workspaceEventUnique = UmbId.new();

	#onEntityUpdatedEvent = (event: UmbEntityUpdatedEvent) => {
		const eventEntityUnique = event.getUnique();
		const eventEntityType = event.getEntityType();
		const eventDiscriminator = event.getEventUnique();

		// Ignore events for other entities
		if (eventEntityType !== this.getEntityType()) return;
		if (eventEntityUnique !== this.getUnique()) return;

		// Ignore events from this workspace so we don't reload the data twice. Ex saving this workspace
		if (eventDiscriminator === this._workspaceEventUnique) return;

		this.reload();
	};

	public override destroy(): void {
		window.removeEventListener('willchangestate', this.#onWillNavigate);
		this.#eventContext?.removeEventListener(
			UmbEntityUpdatedEvent.TYPE,
			this.#onEntityUpdatedEvent as unknown as EventListener,
		);
		this._detailRepository?.destroy();
		this.#entityContext.destroy();
		this._getDataPromise = undefined;
		super.destroy();
	}
}<|MERGE_RESOLUTION|>--- conflicted
+++ resolved
@@ -359,18 +359,7 @@
 			return true;
 		}
 
-<<<<<<< HEAD
-		/* TODO: temp removal of discard changes in workspace modals.
-		 The modal closes before the discard changes dialog is resolved.*/
-		// TODO: I think this can go away now???
-		if (newUrl.includes('/modal/umb-modal-workspace/')) {
-			return true;
-		}
-
 		if (this._checkWillNavigateAway(newUrl) && this.getHasUnpersistedChanges()) {
-=======
-		if (this._checkWillNavigateAway(newUrl) && this._getHasUnpersistedChanges()) {
->>>>>>> 806f10e5
 			/* Since ours modals are async while events are synchronous, we need to prevent the default behavior of the event, even if the modal hasn’t been resolved yet.
 			Once the modal is resolved (the user accepted to discard the changes and navigate away from the route), we will push a new history state.
 			This push will make the "willchangestate" event happen again and due to this somewhat "backward" behavior,
