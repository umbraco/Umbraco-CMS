--- conflicted
+++ resolved
@@ -51,21 +51,11 @@
 	public readonly unique = this.#entityContext.unique;
 
 	public readonly data = this._data.current;
-<<<<<<< HEAD
 	public readonly loading = new UmbStateManager(this);
-=======
->>>>>>> 2d69eb66
 
 	protected _getDataPromise?: Promise<any>;
 	protected _detailRepository?: DetailRepositoryType;
 
-<<<<<<< HEAD
-=======
-	#entityContext = new UmbEntityContext(this);
-	public readonly entityType = this.#entityContext.entityType;
-	public readonly unique = this.#entityContext.unique;
-
->>>>>>> 2d69eb66
 	#parent = new UmbObjectState<{ entityType: string; unique: UmbEntityUnique } | undefined>(undefined);
 	public readonly parentUnique = this.#parent.asObservablePart((parent) => (parent ? parent.unique : undefined));
 	public readonly parentEntityType = this.#parent.asObservablePart((parent) =>
@@ -190,12 +180,8 @@
 	 * @param {Partial<DetailModelType>} args.preset The preset data.
 	 * @returns { Promise<any> | undefined } The data of the scaffold.
 	 */
-<<<<<<< HEAD
-	async createScaffold(args: CreateArgsType) {
+	public async createScaffold(args: CreateArgsType) {
 		this.loading.addState({ unique: this.#loadingStateUnique, message: `Creating ${this.getEntityType()} scaffold` });
-=======
-	public async createScaffold(args: CreateArgsType) {
->>>>>>> 2d69eb66
 		await this.#init;
 		this.resetState();
 		this.setParent(args.parent);
@@ -204,29 +190,19 @@
 		this._getDataPromise = request;
 		let { data } = await request;
 
-<<<<<<< HEAD
 		if (data) {
 			this.#entityContext.setUnique(data.unique);
 
 			if (this.modalContext) {
 				data = { ...data, ...this.modalContext.data.preset };
 			}
-=======
-		this.#entityContext.setUnique(data.unique);
->>>>>>> 2d69eb66
 
 			this.setIsNew(true);
 			this._data.setPersisted(data);
 			this._data.setCurrent(data);
 		}
 
-<<<<<<< HEAD
 		this.loading.removeState(this.#loadingStateUnique);
-=======
-		this.setIsNew(true);
-		this._data.setPersisted(data);
-		this._data.setCurrent(data);
->>>>>>> 2d69eb66
 
 		return data;
 	}
