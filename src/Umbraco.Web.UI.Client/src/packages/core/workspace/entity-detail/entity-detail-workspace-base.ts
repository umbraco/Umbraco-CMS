--- conflicted
+++ resolved
@@ -277,9 +277,6 @@
 	#onWillNavigate = async (e: CustomEvent) => {
 		const newUrl = e.detail.url;
 
-<<<<<<< HEAD
-		if (this._checkWillNavigateAway(newUrl) && this._data.getHasUnpersistedChanges()) {
-=======
 		if (this.#allowNavigateAway) {
 			return true;
 		}
@@ -295,7 +292,6 @@
 			Once the modal is resolved (the user accepted to discard the changes and navigate away from the route), we will push a new history state.
 			This push will make the "willchangestate" event happen again and due to this somewhat "backward" behavior,
 			we set an "allowNavigateAway"-flag to prevent the "discard-changes" functionality from running in a loop.*/
->>>>>>> 69e8a61c
 			e.preventDefault();
 			const modalManager = await this.getContext(UMB_MODAL_MANAGER_CONTEXT);
 			const modal = modalManager.open(this, UMB_DISCARD_CHANGES_MODAL);
