import type { UmbBlockWorkspaceOriginData } from '../workspace/block-workspace.modal-token.js';
import type { UmbBlockDataModel, UmbBlockLayoutBaseModel, UmbBlockValueType } from '../types.js';
import type { UmbBlockDataObjectModel, UmbBlockManagerContext } from './block-manager.context.js';
import { UMB_BLOCK_ENTRIES_CONTEXT } from './block-entries.context-token.js';
import { type Observable, UmbArrayState, UmbBasicState, UmbStringState } from '@umbraco-cms/backoffice/observable-api';
import { UmbContextBase } from '@umbraco-cms/backoffice/class-api';
import type { UmbContextToken } from '@umbraco-cms/backoffice/context-api';
import type { UmbControllerHost } from '@umbraco-cms/backoffice/controller-api';
import type { UmbModalRouteBuilder } from '@umbraco-cms/backoffice/router';
import type { UmbBlockTypeBaseModel } from '@umbraco-cms/backoffice/block-type';

export abstract class UmbBlockEntriesContext<
	BlockManagerContextTokenType extends UmbContextToken<BlockManagerContextType, BlockManagerContextType>,
	BlockManagerContextType extends UmbBlockManagerContext<BlockType, BlockLayoutType, BlockOriginData>,
	BlockType extends UmbBlockTypeBaseModel,
	BlockLayoutType extends UmbBlockLayoutBaseModel,
	BlockOriginData extends UmbBlockWorkspaceOriginData,
> extends UmbContextBase<
	UmbBlockEntriesContext<
		BlockManagerContextTokenType,
		BlockManagerContextType,
		BlockType,
		BlockLayoutType,
		BlockOriginData
	>
> {
	//
	_manager?: BlockManagerContextType;
	_retrieveManager;

	protected _catalogueRouteBuilderState = new UmbBasicState<UmbModalRouteBuilder | undefined>(undefined);
	readonly catalogueRouteBuilder = this._catalogueRouteBuilderState.asObservable();

	protected _workspacePath = new UmbStringState(undefined);
	workspacePath = this._workspacePath.asObservable();

	protected _dataPath?: string;

	public abstract readonly canCreate: Observable<boolean>;

	protected _layoutEntries = new UmbArrayState<BlockLayoutType>([], (x) => x.contentKey);
	readonly layoutEntries = this._layoutEntries.asObservable();
	readonly layoutEntriesLength = this._layoutEntries.asObservablePart((x) => x.length);

	getLength() {
		return this._layoutEntries.getValue().length;
	}

	constructor(host: UmbControllerHost, blockManagerContextToken: BlockManagerContextTokenType) {
		super(host, UMB_BLOCK_ENTRIES_CONTEXT.toString());

		// TODO: Observe Blocks of the layout entries of this component.
		this._retrieveManager = this.consumeContext(blockManagerContextToken, (blockGridManager) => {
			this._manager = blockGridManager;
			this._gotBlockManager();
		}).asPromise();
	}

	async getManager() {
		await this._retrieveManager;
		return this._manager!;
	}

	setDataPath(path: string) {
		this._dataPath = path;
	}

	protected abstract _gotBlockManager(): void;

	// Public methods:

	layoutOf(contentKey: string) {
		return this._layoutEntries.asObservablePart((source) => source.find((x) => x.contentKey === contentKey));
	}
	getLayoutOf(contentKey: string) {
		return this._layoutEntries.getValue().find((x) => x.contentKey === contentKey);
	}
	setLayouts(layouts: Array<BlockLayoutType>) {
		return this._layoutEntries.setValue(layouts);
	}
	setOneLayout(layoutData: BlockLayoutType) {
		return this._layoutEntries.appendOne(layoutData);
	}

	public abstract getPathForCreateBlock(index: number): string | undefined;
	public abstract getPathForClipboard(index: number): string | undefined;

	public abstract create(
		contentElementTypeKey: string,
		layoutEntry?: Omit<BlockLayoutType, 'contentKey'>,
		originData?: BlockOriginData,
	): Promise<UmbBlockDataObjectModel<BlockLayoutType> | undefined>;

	abstract insert(
		layoutEntry: BlockLayoutType,
		content: UmbBlockDataModel,
		settings: UmbBlockDataModel | undefined,
		originData: BlockOriginData,
	): Promise<boolean>;

	public async delete(contentKey: string) {
		await this._retrieveManager;
		const layout = this._layoutEntries.value.find((x) => x.contentKey === contentKey);
		if (!layout) {
			throw new Error(`Cannot delete block, missing layout for ${contentKey}`);
		}
		this._layoutEntries.removeOne(contentKey);

		this._manager!.removeOneContent(contentKey);
		if (layout.settingsKey) {
			this._manager!.removeOneSettings(layout.settingsKey);
		}
		this._manager!.removeExposesOf(contentKey);
	}
<<<<<<< HEAD

	// insert/paste from property value methods:

	protected async _insertFromPropertyValues(values: Array<UmbBlockValueType>, originData: BlockOriginData) {
		await Promise.all(
			values.map(async (value) => {
				originData = await this._insertFromPropertyValue(value, originData);
			}),
		);
	}

	protected abstract _insertFromPropertyValue(
		values: UmbBlockValueType,
		originData: BlockOriginData,
	): Promise<BlockOriginData>;

	protected async _insertBlockFromPropertyValue(
		layoutEntry: BlockLayoutType,
		value: UmbBlockValueType,
		originData: BlockOriginData,
	) {
		const content = value.contentData.find((x) => x.key === layoutEntry.contentKey);
		if (!content) {
			throw new Error('No content found for layout entry');
		}
		const settings = value.settingsData.find((x) => x.key === layoutEntry.settingsKey);
		await this.insert(layoutEntry, content, settings, originData);
	}
=======
>>>>>>> b8ee161e
}<|MERGE_RESOLUTION|>--- conflicted
+++ resolved
@@ -112,7 +112,6 @@
 		}
 		this._manager!.removeExposesOf(contentKey);
 	}
-<<<<<<< HEAD
 
 	// insert/paste from property value methods:
 
@@ -141,6 +140,4 @@
 		const settings = value.settingsData.find((x) => x.key === layoutEntry.settingsKey);
 		await this.insert(layoutEntry, content, settings, originData);
 	}
-=======
->>>>>>> b8ee161e
 }