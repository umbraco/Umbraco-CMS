--- conflicted
+++ resolved
@@ -148,22 +148,14 @@
 		this.observe(this.#managerContext.contents, (contents) => {
 			this._value = { ...this._value, contentData: contents };
 			// Notify that the value has changed.
-<<<<<<< HEAD
-			this.dispatchEvent(new UmbChangeEvent());
-=======
 			//console.log('content changed', this._value);
 			this.#fireChangeEvent();
->>>>>>> 2beec664
 		});
 		this.observe(this.#managerContext.settings, (settings) => {
 			this._value = { ...this._value, settingsData: settings };
 			// Notify that the value has changed.
-<<<<<<< HEAD
-			this.dispatchEvent(new UmbChangeEvent());
-=======
 			//console.log('settings changed', this._value);
 			this.#fireChangeEvent();
->>>>>>> 2beec664
 		});
 		this.observe(this.#managerContext.blockTypes, (blockTypes) => {
 			this._blocks = blockTypes;
