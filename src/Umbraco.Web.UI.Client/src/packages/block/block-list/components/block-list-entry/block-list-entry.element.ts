import { UmbBlockListEntryContext } from '../../context/block-list-entry.context.js';
import type { UmbBlockListLayoutModel } from '../../types.js';
import { UMB_BLOCK_LIST } from '../../constants.js';
import { UmbLitElement, umbDestroyOnDisconnect } from '@umbraco-cms/backoffice/lit-element';
import { html, css, customElement, property, state, nothing } from '@umbraco-cms/backoffice/external/lit';
import type { UmbPropertyEditorUiElement } from '@umbraco-cms/backoffice/property-editor';
import '../ref-list-block/index.js';
import '../inline-list-block/index.js';
import { stringOrStringArrayContains } from '@umbraco-cms/backoffice/utils';
import { UmbObserveValidationStateController } from '@umbraco-cms/backoffice/validation';
import { UmbDataPathBlockElementDataQuery } from '@umbraco-cms/backoffice/block';
import type {
	ManifestBlockEditorCustomView,
	UmbBlockEditorCustomViewProperties,
} from '@umbraco-cms/backoffice/block-custom-view';
<<<<<<< HEAD
import type { UmbExtensionElementInitializer } from '@umbraco-cms/backoffice/extension-api';
=======
import { UUIBlinkAnimationValue } from '@umbraco-cms/backoffice/external/uui';
>>>>>>> 61192ba3

/**
 * @element umb-block-list-entry
 */
@customElement('umb-block-list-entry')
export class UmbBlockListEntryElement extends UmbLitElement implements UmbPropertyEditorUiElement {
	//
	@property({ type: Number })
	public get index(): number | undefined {
		return this.#context.getIndex();
	}
	public set index(value: number | undefined) {
		this.#context.setIndex(value);
	}

	@property({ attribute: false })
	public get contentKey(): string | undefined {
		return this._contentKey;
	}
	public set contentKey(value: string | undefined) {
		if (!value) return;
		this._contentKey = value;
		this.#context.setContentKey(value);

		new UmbObserveValidationStateController(
			this,
			`$.contentData[${UmbDataPathBlockElementDataQuery({ key: value })}]`,
			(hasMessages) => {
				this._contentInvalid = hasMessages;
				this._blockViewProps.contentInvalid = hasMessages;
			},
			'observeMessagesForContent',
		);
	}
	private _contentKey?: string | undefined;

	#context = new UmbBlockListEntryContext(this);

	@state()
	_contentTypeAlias?: string;

	@state()
	_contentTypeName?: string;

	@state()
	_showContentEdit = false;
	@state()
	_hasSettings = false;

	@state()
	_label = '';

	@state()
	_icon?: string;

	@state()
	_exposed?: boolean;

	@state()
	_workspaceEditContentPath?: string;

	@state()
	_workspaceEditSettingsPath?: string;

	@state()
	_inlineEditingMode?: boolean;

	// 'content-invalid' attribute is used for styling purpose.
	@property({ type: Boolean, attribute: 'content-invalid', reflect: true })
	_contentInvalid?: boolean;

	// 'settings-invalid' attribute is used for styling purpose.
	@property({ type: Boolean, attribute: 'settings-invalid', reflect: true })
	_settingsInvalid?: boolean;

	@state()
	_blockViewProps: UmbBlockEditorCustomViewProperties<UmbBlockListLayoutModel> = {
		contentKey: undefined!,
		config: { showContentEdit: false, showSettingsEdit: false },
	}; // Set to undefined cause it will be set before we render.

	#updateBlockViewProps(incoming: Partial<UmbBlockEditorCustomViewProperties<UmbBlockListLayoutModel>>) {
		this._blockViewProps = { ...this._blockViewProps, ...incoming };
		this.requestUpdate('_blockViewProps');
	}

	@state()
	private _isReadOnly = false;

	constructor() {
		super();

		this.observe(
			this.#context.showContentEdit,
			(showContentEdit) => {
				this._showContentEdit = showContentEdit;
				this.#updateBlockViewProps({ config: { ...this._blockViewProps.config!, showContentEdit } });
			},
			null,
		);
		this.observe(
			this.#context.settingsElementTypeKey,
			(key) => {
				this._hasSettings = !!key;
				this.#updateBlockViewProps({ config: { ...this._blockViewProps.config!, showSettingsEdit: !!key } });
			},
			null,
		);
		this.observe(
			this.#context.blockType,
			(blockType) => {
				this.#updateBlockViewProps({ blockType });
			},
			null,
		);
		// TODO: Implement index.
		this.observe(
			this.#context.label,
			(label) => {
				this.#updateBlockViewProps({ label });
				this._label = label;
			},
			null,
		);
		this.observe(
			this.#context.contentElementTypeIcon,
			(icon) => {
				this.#updateBlockViewProps({ icon });
				this._icon = icon;
			},
			null,
		);
		this.observe(
			this.#context.hasExpose,
			(exposed) => {
				this.#updateBlockViewProps({ unpublished: !exposed });
				this._exposed = exposed;
			},
			null,
		);
		this.observe(
			this.#context.inlineEditingMode,
			(mode) => {
				this._inlineEditingMode = mode;
			},
			null,
		);
		// Data props:
		this.observe(
			this.#context.layout,
			(layout) => {
				this.#updateBlockViewProps({ layout });
			},
			null,
		);
		this.#observeData();

		this.observe(
			this.#context.settingsKey,
			(settingsKey) => {
				this.removeUmbControllerByAlias('observeMessagesForSettings');
				if (settingsKey) {
					// Observe settings validation state:
					new UmbObserveValidationStateController(
						this,
						`$.settingsData[${UmbDataPathBlockElementDataQuery({ key: settingsKey })}]`,
						(hasMessages) => {
							this._settingsInvalid = hasMessages;
							this._blockViewProps.settingsInvalid = hasMessages;
						},
						'observeMessagesForSettings',
					);
				}
			},
			null,
		);
		this.observe(
			this.#context.workspaceEditContentPath,
			(path) => {
				this._workspaceEditContentPath = path;
				this.#updateBlockViewProps({ config: { ...this._blockViewProps.config!, editContentPath: path } });
			},
			null,
		);
		this.observe(
			this.#context.workspaceEditSettingsPath,
			(path) => {
				this._workspaceEditSettingsPath = path;
				this.#updateBlockViewProps({ config: { ...this._blockViewProps.config!, editSettingsPath: path } });
			},
			null,
		);
		this.observe(
			this.#context.readOnlyState.isReadOnly,
			(isReadOnly) => (this._isReadOnly = isReadOnly),
			'umbReadonlyObserver',
		);
	}

	async #observeData() {
		this.observe(
			await this.#context.contentValues(),
			(content) => {
				this.#updateBlockViewProps({ content });
			},
			null,
		);
		this.observe(
			await this.#context.settingsValues(),
			(settings) => {
				this.#updateBlockViewProps({ settings });
			},
			null,
		);
	}

	override connectedCallback(): void {
		super.connectedCallback();
		// element styling:
		this.observe(
			this.#context.contentElementTypeKey,
			(contentElementTypeKey) => {
				if (contentElementTypeKey) {
					this.setAttribute('data-content-element-type-key', contentElementTypeKey);
				}
			},
			'contentElementTypeKey',
		);
		this.observe(
			this.#context.contentElementTypeAlias,
			(contentElementTypeAlias) => {
				if (contentElementTypeAlias) {
					this._contentTypeAlias = contentElementTypeAlias;
					this.setAttribute('data-content-element-type-alias', contentElementTypeAlias);
				}
			},
			'contentElementTypeAlias',
		);
		this.observe(
			this.#context.contentElementTypeName,
			(contentElementTypeName) => {
				this._contentTypeName = contentElementTypeName;
			},
			'contentElementTypeName',
		);
	}

	#expose = () => {
		this.#context.expose();
	};

	#extensionSlotFilterMethod = (manifest: ManifestBlockEditorCustomView) => {
		if (
			manifest.forContentTypeAlias &&
			!stringOrStringArrayContains(manifest.forContentTypeAlias, this._contentTypeAlias!)
		) {
			return false;
		}
		if (manifest.forBlockEditor && !stringOrStringArrayContains(manifest.forBlockEditor, UMB_BLOCK_LIST)) {
			return false;
		}
		return true;
	};

	#extensionSlotRenderMethod = (ext: UmbExtensionElementInitializer<ManifestBlockEditorCustomView>) => {
		if (this._exposed) {
			return ext.component;
		} else {
			return html`<div>
				${ext.component}
				<umb-block-overlay-expose-button
					.contentTypeName=${this._contentTypeName}
					@click=${this.#expose}></umb-block-overlay-expose-button>
			</div>`;
		}
	};

	#renderRefBlock() {
		return html`<umb-ref-list-block
			.label=${this._label}
			.icon=${this._icon}
			.unpublished=${!this._exposed}
			.config=${this._blockViewProps.config}
			.content=${this._blockViewProps.content}
			.settings=${this._blockViewProps.settings}
			${umbDestroyOnDisconnect()}></umb-ref-list-block>`;
	}

	#renderInlineBlock() {
		return html`<umb-inline-list-block
			.label=${this._label}
			.icon=${this._icon}
			.unpublished=${!this._exposed}
			.config=${this._blockViewProps.config}
			.content=${this._blockViewProps.content}
			.settings=${this._blockViewProps.settings}
			${umbDestroyOnDisconnect()}></umb-inline-list-block>`;
	}

	#renderBlock() {
		return this.contentKey && this._contentTypeAlias
			? html`
<<<<<<< HEAD
					<umb-extension-slot
						type="blockEditorCustomView"
						default-element=${this._inlineEditingMode ? 'umb-inline-list-block' : 'umb-ref-list-block'}
						.renderMethod=${this.#extensionSlotRenderMethod}
						.props=${this._blockViewProps}
						.filter=${this.#extensionSlotFilterMethod}
						single
						>${this._inlineEditingMode ? this.#renderInlineBlock() : this.#renderRefBlock()}</umb-extension-slot
					>
					<uui-action-bar>
						${this.#renderEditContentAction()} ${this.#renderEditSettingsAction()} ${this.#renderDeleteAction()}
					</uui-action-bar>
					${!this._showContentEdit && this._contentInvalid
						? html`<uui-badge attention color="danger" label="Invalid content">!</uui-badge>`
						: nothing}
=======
					<div class="umb-block-list__block">
						<umb-extension-slot
							type="blockEditorCustomView"
							default-element=${this._inlineEditingMode ? 'umb-inline-list-block' : 'umb-ref-list-block'}
							.props=${this._blockViewProps}
							.filter=${this.#extensionSlotFilterMethod}
							single
							>${this._inlineEditingMode ? this.#renderInlineBlock() : this.#renderRefBlock()}</umb-extension-slot
						>
						<uui-action-bar>
							${this.#renderEditContentAction()} ${this.#renderEditSettingsAction()} ${this.#renderDeleteAction()}
						</uui-action-bar>
						${!this._showContentEdit && this._contentInvalid
							? html`<uui-badge attention color="danger" label="Invalid content">!</uui-badge>`
							: nothing}
					</div>
>>>>>>> 61192ba3
				`
			: nothing;
	}

	#renderEditContentAction() {
		return this._showContentEdit && this._workspaceEditContentPath
			? html`<uui-button
					label="edit"
					look="secondary"
					color=${this._contentInvalid ? 'danger' : ''}
					href=${this._workspaceEditContentPath}>
					<uui-icon name="icon-edit"></uui-icon>
					${this._contentInvalid
						? html`<uui-badge attention color="danger" label="Invalid content">!</uui-badge>`
						: nothing}
				</uui-button>`
			: this._showContentEdit === false && this._exposed === false
				? html`<uui-button
						@click=${this.#expose}
						label=${this.localize.term('blockEditor_createThisFor', this._contentTypeName)}
						look="secondary"
						><uui-icon name="icon-add"></uui-icon
					></uui-button>`
				: nothing;
	}

	#renderEditSettingsAction() {
		return html`
			${this._hasSettings && this._workspaceEditSettingsPath
				? html`<uui-button
						label="Edit settings"
						look="secondary"
						color=${this._settingsInvalid ? 'danger' : ''}
						href=${this._workspaceEditSettingsPath}>
						<uui-icon name="icon-settings"></uui-icon>
						${this._settingsInvalid
							? html`<uui-badge attention color="danger" label="Invalid settings">!</uui-badge>`
							: nothing}
					</uui-button>`
				: nothing}
		`;
	}

	#renderDeleteAction() {
		if (this._isReadOnly) return nothing;
		return html` <uui-button label="delete" look="secondary" @click=${() => this.#context.requestDelete()}>
			<uui-icon name="icon-remove"></uui-icon>
		</uui-button>`;
	}

	override render() {
		return this.#renderBlock();
	}

	static override styles = [
		css`
			:host {
				position: relative;
				display: block;
				--umb-block-list-entry-actions-opacity: 0;
			}

			:host([settings-invalid]),
			:host([content-invalid]),
			:host(:hover),
			:host(:focus-within) {
				--umb-block-list-entry-actions-opacity: 1;
			}

			:host::after {
				content: '';
				position: absolute;
				z-index: 1;
				pointer-events: none;
				inset: 0;
				border: 1px solid transparent;
				border-radius: var(--uui-border-radius);

				transition: border-color 240ms ease-in;
			}

			:host([settings-invalid])::after,
			:host([content-invalid])::after {
				border-color: var(--uui-color-danger);
			}

			uui-action-bar {
				position: absolute;
				top: var(--uui-size-2);
				right: var(--uui-size-2);
				opacity: var(--umb-block-list-entry-actions-opacity, 0);
				transition: opacity 120ms;
			}

			uui-badge {
				z-index: 2;
			}

			:host::after {
				content: '';
				position: absolute;
				z-index: 1;
				pointer-events: none;
				inset: 0;
				border: 1px solid transparent;
				border-radius: var(--uui-border-radius);

				transition: border-color 240ms ease-in;
			}
			:host(:hover):not(:drop)::after {
				display: block;
				border-color: var(--uui-color-interactive-emphasis);
				box-shadow:
					0 0 0 1px rgba(255, 255, 255, 0.7),
					inset 0 0 0 1px rgba(255, 255, 255, 0.7);
			}

			:host([drag-placeholder])::after {
				display: block;
				border-width: 2px;
				border-color: var(--uui-color-interactive-emphasis);
				animation: ${UUIBlinkAnimationValue};
			}
			:host([drag-placeholder])::before {
				content: '';
				position: absolute;
				pointer-events: none;
				inset: 0;
				border-radius: var(--uui-border-radius);
				background-color: var(--uui-color-interactive-emphasis);
				opacity: 0.12;
			}
			:host([drag-placeholder]) .umb-block-list__block {
				transition: opacity 50ms 16ms;
				opacity: 0;
			}
		`,
	];
}

export default UmbBlockListEntryElement;

declare global {
	interface HTMLElementTagNameMap {
		'umb-block-list-entry': UmbBlockListEntryElement;
	}
}<|MERGE_RESOLUTION|>--- conflicted
+++ resolved
@@ -13,11 +13,8 @@
 	ManifestBlockEditorCustomView,
 	UmbBlockEditorCustomViewProperties,
 } from '@umbraco-cms/backoffice/block-custom-view';
-<<<<<<< HEAD
 import type { UmbExtensionElementInitializer } from '@umbraco-cms/backoffice/extension-api';
-=======
 import { UUIBlinkAnimationValue } from '@umbraco-cms/backoffice/external/uui';
->>>>>>> 61192ba3
 
 /**
  * @element umb-block-list-entry
@@ -320,7 +317,7 @@
 	#renderBlock() {
 		return this.contentKey && this._contentTypeAlias
 			? html`
-<<<<<<< HEAD
+					<<<<<<< HEAD
 					<umb-extension-slot
 						type="blockEditorCustomView"
 						default-element=${this._inlineEditingMode ? 'umb-inline-list-block' : 'umb-ref-list-block'}
@@ -336,7 +333,7 @@
 					${!this._showContentEdit && this._contentInvalid
 						? html`<uui-badge attention color="danger" label="Invalid content">!</uui-badge>`
 						: nothing}
-=======
+					=======
 					<div class="umb-block-list__block">
 						<umb-extension-slot
 							type="blockEditorCustomView"
@@ -353,7 +350,7 @@
 							? html`<uui-badge attention color="danger" label="Invalid content">!</uui-badge>`
 							: nothing}
 					</div>
->>>>>>> 61192ba3
+					>>>>>>> v15/dev
 				`
 			: nothing;
 	}
