import type { UmbBlockGridEntryElement } from '../block-grid-entry/block-grid-entry.element.js';
import type { UmbBlockGridLayoutModel } from '../../types.js';
import { UmbBlockGridEntriesContext } from './block-grid-entries.context.js';
import { css, customElement, html, nothing, property, repeat, state, when } from '@umbraco-cms/backoffice/external/lit';
import {
	getAccumulatedValueOfIndex,
	getInterpolatedIndexOfPositionInWeightMap,
	isWithinRect,
} from '@umbraco-cms/backoffice/utils';
import { UmbFormControlMixin, UmbFormControlValidator } from '@umbraco-cms/backoffice/validation';
import { UmbLitElement } from '@umbraco-cms/backoffice/lit-element';
import { UmbSorterController } from '@umbraco-cms/backoffice/sorter';
import { UmbTextStyles } from '@umbraco-cms/backoffice/style';
import type { UmbFormControlValidatorConfig } from '@umbraco-cms/backoffice/validation';
import type { UmbNumberRangeValueType } from '@umbraco-cms/backoffice/models';
import type { UmbSorterConfig, UmbSorterResolvePlacementArgs } from '@umbraco-cms/backoffice/sorter';

/**
 * Notice this utility method is not really shareable with others as it also takes areas into account. [NL]
 * @param args
 * @returns { null | true }
 */
function resolvePlacementAsBlockGrid(
	args: UmbSorterResolvePlacementArgs<UmbBlockGridLayoutModel, UmbBlockGridEntryElement>,
) {
	// If this has areas, we do not want to move, unless we are at the edge
	if (
		args.relatedModel.areas &&
		args.relatedModel.areas.length > 0 &&
		isWithinRect(args.pointerX, args.pointerY, args.relatedRect, -10)
	) {
		return null;
	}

	/** We need some data about the grid to figure out if there is room to be placed next to the found element */
	const approvedContainerComputedStyles = getComputedStyle(args.containerElement);
	const gridColumnGap = Number(approvedContainerComputedStyles.columnGap.split('px')[0]) || 0;
	const gridColumnNumber = parseInt(
		approvedContainerComputedStyles.getPropertyValue('--umb-block-grid--grid-columns'),
		10,
	);

	const foundElColumns = parseInt(args.relatedElement.dataset.colSpan ?? '', 10);
	const currentElementColumns = args.item.columnSpan;

	if (currentElementColumns >= gridColumnNumber) {
		return true;
	}

	// Get grid template:
	const approvedContainerGridColumns = approvedContainerComputedStyles.gridTemplateColumns
		.trim()
		.split('px')
		.map((x) => Number(x))
		.filter((n) => n > 0)
		.map((n, i, list) => (list.length === i ? n : n + gridColumnGap));

	// ensure all columns are there.
	// This will also ensure handling non-css-grid mode,
	// use container width divided by amount of columns( or the item width divided by its amount of columnSpan)
	let amountOfColumnsInWeightMap = approvedContainerGridColumns.length;
	const amountOfUnknownColumns = gridColumnNumber - amountOfColumnsInWeightMap;
	if (amountOfUnknownColumns > 0) {
		const accumulatedValue = getAccumulatedValueOfIndex(amountOfColumnsInWeightMap, approvedContainerGridColumns) || 0;
		const missingColumnWidth = (args.containerRect.width - accumulatedValue) / amountOfUnknownColumns;
		if (missingColumnWidth > 0) {
			while (amountOfColumnsInWeightMap++ < gridColumnNumber) {
				approvedContainerGridColumns.push(missingColumnWidth);
			}
		}
	}

	let offsetPlacement = 0;
	/* If placeholder is in this same line, we want to assume that it will offset the placement of the found element,
	which provides more potential space for the item to drop at.
	This is relevant in this calculation where we look at the space to determine if its a vertical or horizontal drop in relation to the found element.
	*/
	if (args.placeholderIsInThisRow && args.elementRect.left < args.relatedRect.left) {
		offsetPlacement = -(args.elementRect.width + gridColumnGap);
	}

	const relatedStartX = Math.max(args.relatedRect.left - args.containerRect.left + offsetPlacement, 0);
	const relatedStartCol = Math.round(
		getInterpolatedIndexOfPositionInWeightMap(relatedStartX, approvedContainerGridColumns),
	);
	// If the found related element does not have enough room after which for the current element, then we go vertical mode:
	const verticalDirection = relatedStartCol + foundElColumns + currentElementColumns > gridColumnNumber;
	return verticalDirection;
	/*
	let placeAfter = args.horizontalPlaceAfter;

	return {
		verticalDirection,
		placeAfter,
	};*/
}

// --------------------------
// End of utils.
// --------------------------

const SORTER_CONFIG: UmbSorterConfig<UmbBlockGridLayoutModel, UmbBlockGridEntryElement> = {
	getUniqueOfElement: (element) => {
		return element.contentKey!;
	},
	getUniqueOfModel: (modelEntry) => {
		return modelEntry.contentKey;
	},
	resolvePlacement: resolvePlacementAsBlockGrid,
	identifier: 'block-grid-editor',
	itemSelector: 'umb-block-grid-entry',
	containerSelector: '.umb-block-grid__layout-container',
};

/**
 * @element umb-block-grid-entries
 */
@customElement('umb-block-grid-entries')
export class UmbBlockGridEntriesElement extends UmbFormControlMixin(UmbLitElement) {
	#sorter = new UmbSorterController<UmbBlockGridLayoutModel, UmbBlockGridEntryElement>(this, {
		...SORTER_CONFIG,
		onStart: () => {
			this.#context.onDragStart();
		},
		onEnd: () => {
			this.#context.onDragEnd();
		},
		onChange: ({ model }) => {
			this.#context.setLayouts(model);
		},
		onRequestMove: ({ item }) => {
			return this.#context.allowDrop(item.contentKey);
		},
		onDisallowed: () => {
			this.setAttribute('disallow-drop', '');
		},
		onAllowed: () => {
			this.removeAttribute('disallow-drop');
		},
	});

	#context = new UmbBlockGridEntriesContext(this);
	#controlValidator?: UmbFormControlValidator;
	#typeLimitValidator?: UmbFormControlValidatorConfig;
	#rangeUnderflowValidator?: UmbFormControlValidatorConfig;
	#rangeOverflowValidator?: UmbFormControlValidatorConfig;

	@property({ type: String, attribute: 'area-key', reflect: true })
	public set areaKey(value: string | null | undefined) {
		this._areaKey = value;
		this.#context.setAreaKey(value ?? null);
		this.#controlValidator?.destroy();
		if (this.areaKey) {
			// Only when there is a area key we should create a validator, otherwise it is the root entries element, which is taking part of the Property Editor Form Control. [NL]
			// Currently there is no server validation for areas. So we can leave out the data path for it for now. [NL]
			this.#controlValidator = new UmbFormControlValidator(this, this);

			//new UmbBindServerValidationToFormControl(this, this, "$.values.[?(@.alias == 'my-input-alias')].value");
		}
	}
	public get areaKey(): string | null | undefined {
		return this._areaKey;
	}

	@property({ attribute: false })
	public set layoutColumns(value: number | undefined) {
		this.#context.setLayoutColumns(value);
	}
	public get layoutColumns(): number | undefined {
		return this.#context.getLayoutColumns();
	}

	@state()
	private _areaKey?: string | null;

	@state()
	private _canCreate?: boolean;

	@state()
	private _configCreateLabel?: string;

	@state()
	private _createLabel?: string;

	@state()
	private _isReadOnly: boolean = false;

	@state()
	private _layoutEntries: Array<UmbBlockGridLayoutModel> = [];

	@state()
	private _limitMax?: number;

	@state()
	private _styleElement?: HTMLLinkElement;

	constructor() {
		super();

		this.observe(
			this.#context.layoutEntries,
			(layoutEntries) => {
				//const oldValue = this._layoutEntries;
				this.#sorter.setModel(layoutEntries);
				this._layoutEntries = layoutEntries;
				//this.requestUpdate('layoutEntries', oldValue);
			},
			null,
		);
		this.observe(
			this.#context.amountOfAllowedBlockTypes,
			(length) => {
				this._canCreate = length > 0;
				if (length === 1) {
					this.observe(
						this.#context.firstAllowedBlockTypeName(),
						(firstAllowedName) => {
							this._createLabel = this.localize.term('blockEditor_addThis', this.localize.string(firstAllowedName));
						},
						'observeSingleBlockTypeName',
					);
				} else {
					this.removeUmbControllerByAlias('observeSingleBlockTypeName');
					this._createLabel = this.localize.term('blockEditor_addBlock');
				}
			},
			null,
		);

		this.observe(
			this.#context.rangeLimits,
			(rangeLimits) => {
				this.#setupRangeValidation(rangeLimits);
			},
			null,
		);

		this.observe(
			this.#context.hasTypeLimits,
			(hasTypeLimits) => {
				this.#setupBlockTypeLimitValidation(hasTypeLimits);
			},
			null,
		);

		this.#context.getManager().then((manager) => {
			this.observe(
				manager.layoutStylesheet,
				(stylesheet) => {
					if (!stylesheet || this._styleElement?.href === stylesheet) return;
					this._styleElement = document.createElement('link');
					this._styleElement.rel = 'stylesheet';
					this._styleElement.href = stylesheet;
				},
				'observeStylesheet',
			);

			this.observe(
				manager.readOnlyState.permitted,
				(isReadOnly) => (this._isReadOnly = isReadOnly),
				'observeIsReadOnly',
			);

			this.observe(
				manager.variantId,
				(variantId) => {
					if (variantId) {
						this.#sorter.identifier = 'umb-block-grid-' + variantId.toString();
					}
				},
				'observeVariantId',
			);

			if (this.areaKey) {
				this.observe(
					this.#context.areaTypeCreateLabel,
					(label) => (this._configCreateLabel = label),
					'observeConfigCreateLabel',
				);
			} else {
				this.observe(
					manager.editorConfigurationPart((x) => x?.find((y) => y.alias === 'createLabel')?.value),
					(label) => (this._configCreateLabel = label as string | undefined),
					'observeConfigCreateLabel',
				);
			}
		});

		new UmbFormControlValidator(this, this /*, this.#dataPath*/);
	}

	async #setupRangeValidation(rangeLimit: UmbNumberRangeValueType | undefined) {
		this._limitMax = rangeLimit?.max;
		if (this.#rangeUnderflowValidator) {
			this.removeValidator(this.#rangeUnderflowValidator);
			this.#rangeUnderflowValidator = undefined;
		}
		if (rangeLimit?.min !== 0) {
			this.#rangeUnderflowValidator = this.addValidator(
				'rangeUnderflow',
				() => {
					return this.localize.term(
						'validation_entriesShort',
						rangeLimit!.min,
						(rangeLimit!.min ?? 0) - this._layoutEntries.length,
					);
				},
				() => this._layoutEntries.length < (rangeLimit?.min ?? 0),
			);
		}

		if (this.#rangeOverflowValidator) {
			this.removeValidator(this.#rangeOverflowValidator);
			this.#rangeOverflowValidator = undefined;
		}
		if (rangeLimit?.max !== Infinity) {
			this.#rangeOverflowValidator = this.addValidator(
				'rangeOverflow',
				() => {
					return this.localize.term(
						'validation_entriesExceed',
						rangeLimit!.max,
						this._layoutEntries.length - (rangeLimit!.max ?? this._layoutEntries.length),
					);
				},
				() => this._layoutEntries.length > (rangeLimit?.max ?? Infinity),
			);
		}
	}

	async #setupBlockTypeLimitValidation(hasTypeLimits: boolean | undefined) {
		if (this.#typeLimitValidator) {
			this.removeValidator(this.#typeLimitValidator);
			this.#typeLimitValidator = undefined;
		}
		if (hasTypeLimits) {
			// If we have specific block type limits, we should use those for validation (not the Block Type Configurations)
			this.#typeLimitValidator = this.addValidator(
				'customError',
				() => {
					const invalids = this.#context.getInvalidBlockTypeLimits();
					return invalids
						.map((invalidRule) =>
							this.localize.term(
								invalidRule.amount < invalidRule.minRequirement
									? 'blockEditor_areaValidationEntriesShort'
									: 'blockEditor_areaValidationEntriesExceed',
								invalidRule.name,
								invalidRule.amount,
								invalidRule.minRequirement,
								invalidRule.maxRequirement,
							),
						)
						.join(', ');
				},
				() => {
					return !this.#context.checkBlockTypeLimitsValidity();
				},
			);
		} else {
			// Limit based on Block Type Configurations (Allow in Areas / allow in root)
			this.#typeLimitValidator = this.addValidator(
				'customError',
				() => {
					const invalids = this.#context
						.getInvalidBlockTypeConfigurations()
						// make invalids unique:
						.filter((v, i, a) => a.indexOf(v) === i)
						// join them together to become a string:
						.join(', ');
					return this.localize.term(
						this._areaKey
							? 'blockEditor_areaValidationEntriesNotAllowed'
							: 'blockEditor_rootValidationEntriesNotAllowed',
						invalids,
					);
				},
				() => {
					return !this.#context.checkBlockTypeConfigurationValidity();
				},
			);
		}
	}

	// TODO: Missing ability to jump directly to creating a Block, when there is only one Block Type. [NL]
	override render() {
		return html`
			${this._styleElement}
			<div class="umb-block-grid__layout-container" data-area-length=${this._layoutEntries.length}>
				${repeat(
					this._layoutEntries,
<<<<<<< HEAD
					(layout) => layout.contentKey,
					(layout, index) =>
						html`<umb-block-grid-entry
=======
					(layout, index) => `${index}_${layout.contentKey}`,
					(layout, index) => html`
						<umb-block-grid-entry
>>>>>>> 254400bb
							class="umb-block-grid__layout-item"
							index=${index}
							.contentKey=${layout.contentKey}
							.layout=${layout}>
						</umb-block-grid-entry>
					`,
				)}
			</div>
			${when(this._canCreate, () => this.#renderCreateButtonGroup())}
			${when(this._areaKey, () => html`<uui-form-validation-message .for=${this}></uui-form-validation-message>`)}
		`;
	}

	#renderCreateButtonGroup() {
		if (this._limitMax === 1 && this._layoutEntries.length > 0) return nothing;
		if (this._areaKey === null || this._layoutEntries.length === 0) {
			return html`
				<uui-button-group id="createButton">
					${this.#renderCreateButton()} ${this.#renderPasteButton()}
				</uui-button-group>
			`;
		} else if (this._isReadOnly === false) {
			return html`
				<uui-button-inline-create
					href=${this.#context.getPathForCreateBlock(-1) ?? ''}
					label=${this.localize.term('blockEditor_addBlock')}></uui-button-inline-create>
			`;
		} else {
			return nothing;
		}
	}

	#renderCreateButton() {
		if (this._isReadOnly && this._layoutEntries.length > 0) return nothing;

		return html`
			<uui-button
				look="placeholder"
				color=${this.pristine === false && this.validity.valid === false ? 'invalid' : 'default'}
				label=${this._configCreateLabel ?? this._createLabel ?? ''}
				href=${this.#context.getPathForCreateBlock(-1) ?? ''}
				?disabled=${this._isReadOnly}></uui-button>
		`;
	}

	#renderPasteButton() {
		if (this._areaKey) return nothing;
		if (this._isReadOnly && this._layoutEntries.length > 0) return nothing;

		return html`
			<uui-button
				label=${this.localize.term('content_createFromClipboard')}
				look="placeholder"
				href=${this.#context.getPathForClipboard(-1) ?? ''}
				?disabled=${this._isReadOnly}>
				<uui-icon name="icon-clipboard-paste"></uui-icon>
			</uui-button>
		`;
	}

	static override styles = [
		UmbTextStyles,
		css`
			:host {
				position: relative;
				display: grid;
				gap: 1px;
			}
			:host([disallow-drop])::before {
				content: '';
				position: absolute;
				z-index: 1;
				inset: 0;
				border: 2px solid var(--uui-color-danger);
				border-radius: calc(var(--uui-border-radius) * 2);
				pointer-events: none;
			}
			:host([disallow-drop])::after {
				content: '';
				position: absolute;
				z-index: 1;
				inset: 0;
				border-radius: calc(var(--uui-border-radius) * 2);
				background-color: var(--uui-color-danger);
				opacity: 0.2;
				pointer-events: none;
			}

			> div {
				display: flex;
				flex-direction: column;
				align-items: stretch;
			}

			#createButton {
				grid-template-columns: 1fr auto;
				display: grid;
			}

			/* Only when we are n an area, we like to hide the button on drag */
			:host([area-key]) #createButton {
				--umb-block-grid--create-button--is-dragging--variable: var(--umb-block-grid--is-dragging) none;
				display: var(--umb-block-grid--create-button--is-dragging--variable, grid);
			}

			.umb-block-grid__layout-container[data-area-length='0'] {
				--umb-block-grid--layout-container--is-dragging--variable: var(--umb-block-grid--is-dragging) 1;
				min-height: calc(var(--umb-block-grid--layout-container--is-dragging--variable, 0) * var(--uui-size-11));
			}

			.umb-block-grid__layout-container[data-area-length='0']::after {
				content: '';
				position: absolute;
				inset: 0;
				top: 1px;
				border: calc(var(--umb-block-grid--layout-container--is-dragging--variable, 0) * 1px) dashed
					var(--uui-color-border);
				border-radius: var(--uui-border-radius);
			}
		`,
	];
}

export default UmbBlockGridEntriesElement;

declare global {
	interface HTMLElementTagNameMap {
		'umb-block-grid-entries': UmbBlockGridEntriesElement;
	}
}<|MERGE_RESOLUTION|>--- conflicted
+++ resolved
@@ -389,15 +389,9 @@
 			<div class="umb-block-grid__layout-container" data-area-length=${this._layoutEntries.length}>
 				${repeat(
 					this._layoutEntries,
-<<<<<<< HEAD
 					(layout) => layout.contentKey,
 					(layout, index) =>
 						html`<umb-block-grid-entry
-=======
-					(layout, index) => `${index}_${layout.contentKey}`,
-					(layout, index) => html`
-						<umb-block-grid-entry
->>>>>>> 254400bb
 							class="umb-block-grid__layout-item"
 							index=${index}
 							.contentKey=${layout.contentKey}
