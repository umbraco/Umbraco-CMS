--- conflicted
+++ resolved
@@ -247,13 +247,12 @@
 				'observeStylesheet',
 			);
 
-<<<<<<< HEAD
 			this.observe(
 				manager.readOnlyState.isReadOnly,
 				(isReadOnly) => (this._isReadOnly = isReadOnly),
 				'observeIsReadOnly',
 			);
-=======
+
 			if (this.areaKey) {
 				this.observe(
 					this.#context.areaTypeCreateLabel,
@@ -267,7 +266,6 @@
 					'observeConfigCreateLabel',
 				);
 			}
->>>>>>> 3e620f2b
 		});
 
 		new UmbFormControlValidator(this, this /*, this.#dataPath*/);
@@ -366,24 +364,8 @@
 
 	#renderCreateButtonGroup() {
 		if (this._areaKey === null || this._layoutEntries.length === 0) {
-<<<<<<< HEAD
 			return html` <uui-button-group id="createButton">
 				${this.#renderCreateButton()} ${this.#renderPasteButton()}
-=======
-			return html`<uui-button-group id="createButton">
-				<uui-button
-					look="placeholder"
-					label=${this._configCreateLabel ?? this._createLabel ?? ''}
-					href=${this.#context.getPathForCreateBlock(-1) ?? ''}></uui-button>
-				${this._areaKey === null
-					? html` <uui-button
-							label=${this.localize.term('content_createFromClipboard')}
-							look="placeholder"
-							href=${this.#context.getPathForClipboard(-1) ?? ''}>
-							<uui-icon name="icon-paste-in"></uui-icon>
-						</uui-button>`
-					: nothing}
->>>>>>> 3e620f2b
 			</uui-button-group>`;
 		} else if (this._isReadOnly === false) {
 			return html`<uui-button-inline-create
@@ -400,9 +382,7 @@
 		return html`
 			<uui-button
 				look="placeholder"
-				label=${this._singleBlockTypeName
-					? this.localize.term('blockEditor_addThis', [this._singleBlockTypeName])
-					: this.localize.term('blockEditor_addBlock')}
+				label=${this._configCreateLabel ?? this._createLabel ?? ''}
 				href=${this.#context.getPathForCreateBlock(-1) ?? ''}
 				?disabled=${this._isReadOnly}></uui-button>
 		`;
