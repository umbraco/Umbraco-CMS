--- conflicted
+++ resolved
@@ -26,11 +26,7 @@
 import type { UmbControllerHost } from '@umbraco-cms/backoffice/controller-api';
 import { UmbModalRouteRegistrationController, UmbRoutePathAddendumContext } from '@umbraco-cms/backoffice/router';
 import type { UmbNumberRangeValueType } from '@umbraco-cms/backoffice/models';
-<<<<<<< HEAD
-import { UMB_CONTENT_PROPERTY_DATASET_CONTEXT } from '@umbraco-cms/backoffice/content';
 import { UMB_CLIPBOARD_CONTEXT } from '@umbraco-cms/backoffice/clipboard';
-=======
->>>>>>> 44c30807
 
 interface UmbBlockGridAreaTypeInvalidRuleType {
 	groupKey?: string;
@@ -156,16 +152,9 @@
 			this.#gotBlockParentEntry(); // is not used at this point. [NL]
 		});
 
-<<<<<<< HEAD
-		this.#catalogueModal = new UmbModalRouteRegistrationController(this, UMB_BLOCK_CATALOGUE_MODAL)
-			.addUniquePaths(['propertyAlias', 'variantId', 'parentUnique', 'areaKey'])
-			.addAdditionalPath(':view/:index')
-			.onSetup(async (routingInfo) => {
-=======
 		new UmbModalRouteRegistrationController(this, UMB_BLOCK_CATALOGUE_MODAL)
 			.addAdditionalPath('_catalogue/:view/:index')
-			.onSetup((routingInfo) => {
->>>>>>> 44c30807
+			.onSetup(async (routingInfo) => {
 				if (!this._manager) return false;
 				// Idea: Maybe on setup should be async, so it can retrieve the values when needed? [NL]
 				const index = routingInfo.index ? parseInt(routingInfo.index) : -1;
