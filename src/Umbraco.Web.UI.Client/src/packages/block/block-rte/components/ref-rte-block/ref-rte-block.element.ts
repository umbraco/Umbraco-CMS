import { UMB_BLOCK_ENTRY_CONTEXT, type UmbBlockDataType } from '@umbraco-cms/backoffice/block';
import { css, customElement, html, property, state } from '@umbraco-cms/backoffice/external/lit';
import { UmbLitElement } from '@umbraco-cms/backoffice/lit-element';

/**
 * @element umb-ref-rte-block
 */
@customElement('umb-ref-rte-block')
export class UmbRefRteBlockElement extends UmbLitElement {
	//
	@property({ type: String })
	label?: string;

	@property({ type: String })
	icon?: string;

	@property({ type: Boolean, reflect: true })
	unpublished?: boolean;

	@property({ attribute: false })
	content?: UmbBlockDataType;

	@state()
	_workspaceEditPath?: string;

	constructor() {
		super();

		this.consumeContext(UMB_BLOCK_ENTRY_CONTEXT, (context) => {
			this.observe(
				context.workspaceEditContentPath,
				(workspaceEditPath) => {
					this._workspaceEditPath = workspaceEditPath;
				},
				'observeWorkspaceEditPath',
			);
		});
	}

	override render() {
<<<<<<< HEAD
		return html`<uui-ref-node standalone .name=${this.label ?? ''} href=${this._workspaceEditPath ?? '#'}>
			<uui-icon slot="icon" .name=${this.icon ?? null}></uui-icon>
=======
		return html`<uui-ref-node standalone href=${this._workspaceEditPath ?? '#'}>
			<uui-icon slot="icon" .name=${this.icon ?? null}></uui-icon>
			<umb-ufm-render slot="name" inline .markdown=${this.label} .value=${this.content}></umb-ufm-render>
>>>>>>> dbb316c6
		</uui-ref-node>`;
	}

	static override readonly styles = [
		css`
			:host {
				display: block;
			}
			uui-ref-node {
				min-height: var(--uui-size-16);
			}
			:host([unpublished]) umb-icon,
			:host([unpublished]) umb-ufm-render {
				opacity: 0.6;
			}
		`,
	];
}

export default UmbRefRteBlockElement;

declare global {
	interface HTMLElementTagNameMap {
		'umb-ref-rte-block': UmbRefRteBlockElement;
	}
}<|MERGE_RESOLUTION|>--- conflicted
+++ resolved
@@ -38,14 +38,9 @@
 	}
 
 	override render() {
-<<<<<<< HEAD
-		return html`<uui-ref-node standalone .name=${this.label ?? ''} href=${this._workspaceEditPath ?? '#'}>
-			<uui-icon slot="icon" .name=${this.icon ?? null}></uui-icon>
-=======
 		return html`<uui-ref-node standalone href=${this._workspaceEditPath ?? '#'}>
 			<uui-icon slot="icon" .name=${this.icon ?? null}></uui-icon>
 			<umb-ufm-render slot="name" inline .markdown=${this.label} .value=${this.content}></umb-ufm-render>
->>>>>>> dbb316c6
 		</uui-ref-node>`;
 	}
 
