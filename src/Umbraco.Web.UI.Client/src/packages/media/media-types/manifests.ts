--- conflicted
+++ resolved
@@ -1,28 +1,18 @@
 import { manifests as entityActionsManifests } from './entity-actions/manifests.js';
 import { manifests as menuManifests } from './menu/manifests.js';
 import { manifests as propertyEditorUiManifests } from './property-editors/manifests.js';
-<<<<<<< HEAD
-=======
 import { manifests as propertyTypeManifests } from './property-type/manifests.js';
->>>>>>> 6f38a57c
 import { manifests as repositoryManifests } from './repository/manifests.js';
 import { manifests as searchManifests } from './search/manifests.js';
 import { manifests as treeManifests } from './tree/manifests.js';
 import { manifests as workspaceManifests } from './workspace/manifests.js';
-<<<<<<< HEAD
-
-=======
->>>>>>> 6f38a57c
 import type { UmbExtensionManifestKind } from '@umbraco-cms/backoffice/extension-registry';
 
 export const manifests: Array<UmbExtensionManifest | UmbExtensionManifestKind> = [
 	...entityActionsManifests,
 	...menuManifests,
 	...propertyEditorUiManifests,
-<<<<<<< HEAD
-=======
 	...propertyTypeManifests,
->>>>>>> 6f38a57c
 	...repositoryManifests,
 	...searchManifests,
 	...treeManifests,
