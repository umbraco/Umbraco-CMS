import { manifests as entityActionsManifests } from './entity-actions/manifests.js';
import { manifests as menuManifests } from './menu/manifests.js';
import { manifests as repositoryManifests } from './repository/manifests.js';
import { manifests as treeManifests } from './tree/manifests.js';
import { manifests as workspaceManifests } from './workspace/manifests.js';
import { manifests as propertyEditorUiManifests } from './property-editors/manifests.js';
<<<<<<< HEAD
import { manifests as searchManifests } from './search/manifests.js';
=======
import type { ManifestTypes } from '@umbraco-cms/backoffice/extension-registry';
>>>>>>> 7ba9b36b

export const manifests: Array<ManifestTypes> = [
	...entityActionsManifests,
	...menuManifests,
	...repositoryManifests,
	...treeManifests,
	...workspaceManifests,
	...propertyEditorUiManifests,
	...searchManifests,
];<|MERGE_RESOLUTION|>--- conflicted
+++ resolved
@@ -4,11 +4,8 @@
 import { manifests as treeManifests } from './tree/manifests.js';
 import { manifests as workspaceManifests } from './workspace/manifests.js';
 import { manifests as propertyEditorUiManifests } from './property-editors/manifests.js';
-<<<<<<< HEAD
 import { manifests as searchManifests } from './search/manifests.js';
-=======
 import type { ManifestTypes } from '@umbraco-cms/backoffice/extension-registry';
->>>>>>> 7ba9b36b
 
 export const manifests: Array<ManifestTypes> = [
 	...entityActionsManifests,
