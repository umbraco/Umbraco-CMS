import type { ManifestTypes } from '@umbraco-cms/backoffice/extension-registry';

const menuItem: ManifestTypes = {
	type: 'menuItem',
	kind: 'tree',
	alias: 'Umb.MenuItem.Media',
	name: 'Media Menu Item',
	weight: 100,
<<<<<<< HEAD
	js: () => import('./media-menu-item.element.js'),
=======
>>>>>>> 838c90fc
	meta: {
		label: 'Media',
		icon: 'icon-folder',
		menus: ['Umb.Menu.Media'],
		treeAlias: 'Umb.Tree.Media',
		hideTreeRoot: true,
	},
};

export const manifests = [menuItem];<|MERGE_RESOLUTION|>--- conflicted
+++ resolved
@@ -6,10 +6,6 @@
 	alias: 'Umb.MenuItem.Media',
 	name: 'Media Menu Item',
 	weight: 100,
-<<<<<<< HEAD
-	js: () => import('./media-menu-item.element.js'),
-=======
->>>>>>> 838c90fc
 	meta: {
 		label: 'Media',
 		icon: 'icon-folder',
