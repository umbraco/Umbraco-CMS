--- conflicted
+++ resolved
@@ -29,15 +29,9 @@
 		this._preselectedCrops = config?.getValueByAlias<Array<UmbCropModel>>('crops') ?? [];
 		this._startNode = config.getValueByAlias<string>('startNodeId') ?? '';
 
-<<<<<<< HEAD
-		const minMax = config.getValueByAlias<NumberRangeValueType>('validationLimit');
+		const minMax = config.getValueByAlias<UmbNumberRangeValueType>('validationLimit');
 		this._min = minMax?.min ?? 0;
 		this._max = minMax?.max ?? Infinity;
-=======
-		const minMax = config.getValueByAlias<UmbNumberRangeValueType>('validationLimit');
-		this._limitMin = minMax?.min ?? 0;
-		this._limitMax = minMax?.max ?? Infinity;
->>>>>>> e9d6e6bc
 	}
 
 	@state()
