--- conflicted
+++ resolved
@@ -1,11 +1,7 @@
 import type { UUIInterfaceColor, UUIInterfaceLook } from '@umbraco-cms/backoffice/external/uui';
 import type { UserStateModel } from '@umbraco-cms/backoffice/backend-api';
 
-<<<<<<< HEAD
-interface DisplayStatus {
-=======
 interface UmbUserDisplayStatus {
->>>>>>> 05af3b2b
 	look: UUIInterfaceLook;
 	color: UUIInterfaceColor;
 	key: string;
