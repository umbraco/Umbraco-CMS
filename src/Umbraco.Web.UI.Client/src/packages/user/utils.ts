--- conflicted
+++ resolved
@@ -1,15 +1,9 @@
 import type { UUIInterfaceColor, UUIInterfaceLook } from '@umbraco-cms/backoffice/external/uui';
 import type { UserStateModel } from '@umbraco-cms/backoffice/backend-api';
 
-<<<<<<< HEAD
 interface UmbUserDisplayStatus {
-	look: InterfaceLook;
-	color: InterfaceColor;
-=======
-interface DisplayStatus {
 	look: UUIInterfaceLook;
 	color: UUIInterfaceColor;
->>>>>>> 2f035436
 	key: string;
 }
 
