import type { UmbCurrentUserModel } from '../types.js';
import { UserService } from '@umbraco-cms/backoffice/external/backend-api';
<<<<<<< HEAD
import { tryExecute, tryExecuteAndNotify } from '@umbraco-cms/backoffice/resources';
import { UmbControllerBase } from '@umbraco-cms/backoffice/class-api';
import { UmbManagementApiDataMapper } from '@umbraco-cms/backoffice/repository';
=======
import type { UmbControllerHost } from '@umbraco-cms/backoffice/controller-api';
import { tryExecute } from '@umbraco-cms/backoffice/resources';
>>>>>>> 21283245

/**
 * A data source for the current user that fetches data from the server
 * @class UmbCurrentUserServerDataSource
 */
export class UmbCurrentUserServerDataSource extends UmbControllerBase {
	#dataMapper = new UmbManagementApiDataMapper(this);

	/**
	 * Get the current user
	 * @returns {*}
	 * @memberof UmbCurrentUserServerDataSource
	 */
	async getCurrentUser() {
<<<<<<< HEAD
		const { data, error } = await tryExecuteAndNotify(this, UserService.getUserCurrent());
=======
		const { data, error } = await tryExecute(this.#host, UserService.getUserCurrent());
>>>>>>> 21283245

		if (data) {
			const permissionDataPromises = data.permissions.map(async (item) => {
				return this.#dataMapper.map({
					forDataModel: item.$type,
					data: item,
					fallback: async () => {
						return {
							...item,
							permissionType: 'unknown',
						};
					},
				});
			});

			const permissions = await Promise.all(permissionDataPromises);

			const user: UmbCurrentUserModel = {
				allowedSections: data.allowedSections,
				avatarUrls: data.avatarUrls,
				documentStartNodeUniques: data.documentStartNodeIds.map((node) => {
					return {
						unique: node.id,
					};
				}),
				email: data.email,
				fallbackPermissions: data.fallbackPermissions,
				hasAccessToAllLanguages: data.hasAccessToAllLanguages,
				hasAccessToSensitiveData: data.hasAccessToSensitiveData,
				hasDocumentRootAccess: data.hasDocumentRootAccess,
				hasMediaRootAccess: data.hasMediaRootAccess,
				isAdmin: data.isAdmin,
				languageIsoCode: data.languageIsoCode || 'en-us', // TODO: make global variable
				languages: data.languages,
				mediaStartNodeUniques: data.mediaStartNodeIds.map((node) => {
					return {
						unique: node.id,
					};
				}),
				name: data.name,
				permissions,
				unique: data.id,
				userName: data.userName,
				userGroupUniques: data.userGroupIds.map((group) => group.id),
			};
			return { data: user };
		}

		return { error };
	}

	/**
	 * Get the current user's external login providers
	 * @memberof UmbCurrentUserServerDataSource
	 */
	async getExternalLoginProviders() {
<<<<<<< HEAD
		return tryExecuteAndNotify(this, UserService.getUserCurrentLoginProviders());
=======
		return tryExecute(this.#host, UserService.getUserCurrentLoginProviders());
>>>>>>> 21283245
	}

	/**
	 * Get the current user's available MFA login providers
	 * @memberof UmbCurrentUserServerDataSource
	 */
	async getMfaLoginProviders() {
<<<<<<< HEAD
		const { data, error } = await tryExecuteAndNotify(this, UserService.getUserCurrent2Fa());
=======
		const { data, error } = await tryExecute(this.#host, UserService.getUserCurrent2Fa());
>>>>>>> 21283245

		if (data) {
			return { data };
		}

		return { error };
	}

	/**
	 * Enable an MFA provider
	 * @param providerName
	 * @param code
	 * @param secret
	 */
	async enableMfaProvider(providerName: string, code: string, secret: string) {
		const { error } = await tryExecute(
			this.#host,
			UserService.postUserCurrent2FaByProviderName({ providerName, requestBody: { code, secret } }),
		);

		if (error) {
			return { error };
		}

		return {};
	}

	/**
	 * Disable an MFA provider
	 * @param providerName
	 * @param code
	 */
	async disableMfaProvider(providerName: string, code: string) {
		const { error } = await tryExecute(
			this.#host,
			UserService.deleteUserCurrent2FaByProviderName({ providerName, code }),
		);

		if (error) {
			return { error };
		}

		return {};
	}

	/**
	 * Change the password for current user
	 * @param id
	 * @param newPassword
	 * @param oldPassword
	 * @param isCurrentUser
	 * @returns
	 */
	async changePassword(newPassword: string, oldPassword: string) {
<<<<<<< HEAD
		return tryExecuteAndNotify(
			this,
=======
		return tryExecute(
			this.#host,
>>>>>>> 21283245
			UserService.postUserCurrentChangePassword({
				requestBody: {
					newPassword,
					oldPassword,
				},
			}),
		);
	}
}<|MERGE_RESOLUTION|>--- conflicted
+++ resolved
@@ -1,13 +1,8 @@
 import type { UmbCurrentUserModel } from '../types.js';
 import { UserService } from '@umbraco-cms/backoffice/external/backend-api';
-<<<<<<< HEAD
-import { tryExecute, tryExecuteAndNotify } from '@umbraco-cms/backoffice/resources';
 import { UmbControllerBase } from '@umbraco-cms/backoffice/class-api';
 import { UmbManagementApiDataMapper } from '@umbraco-cms/backoffice/repository';
-=======
-import type { UmbControllerHost } from '@umbraco-cms/backoffice/controller-api';
 import { tryExecute } from '@umbraco-cms/backoffice/resources';
->>>>>>> 21283245
 
 /**
  * A data source for the current user that fetches data from the server
@@ -22,11 +17,7 @@
 	 * @memberof UmbCurrentUserServerDataSource
 	 */
 	async getCurrentUser() {
-<<<<<<< HEAD
-		const { data, error } = await tryExecuteAndNotify(this, UserService.getUserCurrent());
-=======
-		const { data, error } = await tryExecute(this.#host, UserService.getUserCurrent());
->>>>>>> 21283245
+		const { data, error } = await tryExecute(this, UserService.getUserCurrent());
 
 		if (data) {
 			const permissionDataPromises = data.permissions.map(async (item) => {
@@ -83,11 +74,7 @@
 	 * @memberof UmbCurrentUserServerDataSource
 	 */
 	async getExternalLoginProviders() {
-<<<<<<< HEAD
-		return tryExecuteAndNotify(this, UserService.getUserCurrentLoginProviders());
-=======
-		return tryExecute(this.#host, UserService.getUserCurrentLoginProviders());
->>>>>>> 21283245
+		return tryExecute(this, UserService.getUserCurrentLoginProviders());
 	}
 
 	/**
@@ -95,11 +82,7 @@
 	 * @memberof UmbCurrentUserServerDataSource
 	 */
 	async getMfaLoginProviders() {
-<<<<<<< HEAD
-		const { data, error } = await tryExecuteAndNotify(this, UserService.getUserCurrent2Fa());
-=======
-		const { data, error } = await tryExecute(this.#host, UserService.getUserCurrent2Fa());
->>>>>>> 21283245
+		const { data, error } = await tryExecute(this, UserService.getUserCurrent2Fa());
 
 		if (data) {
 			return { data };
@@ -154,13 +137,8 @@
 	 * @returns
 	 */
 	async changePassword(newPassword: string, oldPassword: string) {
-<<<<<<< HEAD
-		return tryExecuteAndNotify(
+		return tryExecute(
 			this,
-=======
-		return tryExecute(
-			this.#host,
->>>>>>> 21283245
 			UserService.postUserCurrentChangePassword({
 				requestBody: {
 					newPassword,
