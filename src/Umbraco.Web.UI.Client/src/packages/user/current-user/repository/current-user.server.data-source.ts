--- conflicted
+++ resolved
@@ -99,13 +99,8 @@
 	 */
 	async enableMfaProvider(providerName: string, code: string, secret: string) {
 		const { error } = await tryExecute(
-<<<<<<< HEAD
-			this.#host,
+			this,
 			UserService.postUserCurrent2FaByProviderName({ path: { providerName }, body: { code, secret } }),
-=======
-			this,
-			UserService.postUserCurrent2FaByProviderName({ providerName, requestBody: { code, secret } }),
->>>>>>> 16ee7227
 		);
 
 		if (error) {
@@ -121,14 +116,10 @@
 	 * @param code
 	 */
 	async disableMfaProvider(providerName: string, code: string) {
-<<<<<<< HEAD
 		const { error } = await tryExecute(
-			this.#host,
+			this,
 			UserService.deleteUserCurrent2FaByProviderName({ path: { providerName }, query: { code } }),
 		);
-=======
-		const { error } = await tryExecute(this, UserService.deleteUserCurrent2FaByProviderName({ providerName, code }));
->>>>>>> 16ee7227
 
 		if (error) {
 			return { error };
