import { UMB_USER_COLLECTION_CONTEXT } from '../../user-collection.context-token.js';
import type { UmbUserCollectionContext } from '../../user-collection.context.js';
import type { UmbUserDetailModel } from '../../../types.js';
import { UMB_USER_WORKSPACE_PATH } from '../../../paths.js';
import { css, customElement, html, nothing, repeat, state } from '@umbraco-cms/backoffice/external/lit';
import { UmbLitElement } from '@umbraco-cms/backoffice/lit-element';
import { UmbTextStyles } from '@umbraco-cms/backoffice/style';

@customElement('umb-user-grid-collection-view')
export class UmbUserGridCollectionViewElement extends UmbLitElement {
	@state()
	private _users: Array<UmbUserDetailModel> = [];

	@state()
	private _selection: Array<string | null> = [];

	@state()
	private _loading = false;

<<<<<<< HEAD
	@state()
	private _selectOnly: boolean | undefined;

	#userGroups: Array<UmbUserGroupDetailModel> = [];

=======
>>>>>>> 3e1063ca
	#collectionContext?: UmbUserCollectionContext;

	constructor() {
		super();

		this.consumeContext(UMB_USER_COLLECTION_CONTEXT, (instance) => {
			this.#collectionContext = instance;

			this.observe(
				this.#collectionContext?.selection.selection,
				(selection) => (this._selection = selection ?? []),
				'umbCollectionSelectionObserver',
			);

			this.observe(
				this.#collectionContext?.selection.selectOnly,
				(selectOnly) => (this._selectOnly = selectOnly ?? undefined),
				'umbCollectionSelectOnlyObserver',
			);

			this.observe(
				this.#collectionContext?.items,
				(items) => (this._users = items ?? []),
				'umbCollectionItemsObserver',
			);
		});
	}

	#onSelect(user: UmbUserDetailModel) {
		this.#collectionContext?.selection.select(user.unique ?? '');
	}

	#onDeselect(user: UmbUserDetailModel) {
		this.#collectionContext?.selection.deselect(user.unique ?? '');
	}

	override render() {
		if (this._loading) return nothing;
		return html`
			<div id="user-grid">
				${repeat(
					this._users,
					(user) => user.unique,
					(user) => this.#renderUserCard(user),
				)}
			</div>
		`;
	}

	#renderUserCard(user: UmbUserDetailModel) {
		return html`
			<umb-entity-collection-item-card
				.item=${user}
				href="${UMB_USER_WORKSPACE_PATH}/edit/${user.unique}"
				selectable
				?select-only=${this._selection.length > 0 || this._selectOnly}
				?selected=${this.#collectionContext?.selection.isSelected(user.unique)}
				@selected=${() => this.#onSelect(user)}
				@deselected=${() => this.#onDeselect(user)}></umb-entity-collection-item-card>
		`;
	}

	static override styles = [
		UmbTextStyles,
		css`
			:host {
				display: flex;
				flex-direction: column;
			}

			#user-grid {
				display: grid;
				grid-template-columns: repeat(auto-fill, minmax(280px, 1fr));
				gap: var(--uui-size-space-4);
			}
		`,
	];
}

export { UmbUserGridCollectionViewElement as element };

declare global {
	interface HTMLElementTagNameMap {
		'umb-user-grid-collection-view': UmbUserGridCollectionViewElement;
	}
}<|MERGE_RESOLUTION|>--- conflicted
+++ resolved
@@ -17,14 +17,9 @@
 	@state()
 	private _loading = false;
 
-<<<<<<< HEAD
 	@state()
 	private _selectOnly: boolean | undefined;
 
-	#userGroups: Array<UmbUserGroupDetailModel> = [];
-
-=======
->>>>>>> 3e1063ca
 	#collectionContext?: UmbUserCollectionContext;
 
 	constructor() {
