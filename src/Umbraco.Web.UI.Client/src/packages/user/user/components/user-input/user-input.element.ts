--- conflicted
+++ resolved
@@ -5,12 +5,8 @@
 import { UmbChangeEvent } from '@umbraco-cms/backoffice/event';
 import { UmbLitElement } from '@umbraco-cms/backoffice/lit-element';
 import { UmbSorterController } from '@umbraco-cms/backoffice/sorter';
-<<<<<<< HEAD
 import { UMB_VALIDATION_EMPTY_LOCALIZATION_KEY, UmbFormControlMixin } from '@umbraco-cms/backoffice/validation';
-=======
-import { UUIFormControlMixin } from '@umbraco-cms/backoffice/external/uui';
 import type { UmbRepositoryItemsStatus } from '@umbraco-cms/backoffice/repository';
->>>>>>> a4438e5b
 
 // TODO: Shall we rename to 'umb-input-user'? [LK]
 @customElement('umb-user-input')
@@ -196,31 +192,20 @@
 		const item = this._items?.find((x) => x.unique === unique);
 		const isError = status.state.type === 'error';
 		return html`
-<<<<<<< HEAD
-			<umb-entity-item-ref .item=${item} id=${item.unique} ?standalone=${this.max === 1} ?readonly=${this.readonly}>
-				<uui-action-bar slot="actions"> ${this.#renderRemoveButton(item)} </uui-action-bar>
-=======
-			<umb-entity-item-ref
-				id=${unique}
-				.item=${item}
-				?error=${isError}
-				.errorMessage=${status.state.error}
-				.errorDetail=${isError ? unique : undefined}
-				?standalone=${this.max === 1}>
-				<uui-action-bar slot="actions">
-					<uui-button
-						label=${this.localize.term('general_remove')}
-						@click=${() => this.#removeItem(unique)}></uui-button>
-				</uui-action-bar>
->>>>>>> a4438e5b
-			</umb-entity-item-ref>
-		`;
-	}
-
-	#renderRemoveButton(item: UmbUserItemModel) {
-		if (this.readonly) return nothing;
-		return html`
-			<uui-button label=${this.localize.term('general_remove')} @click=${() => this.#removeItem(item)}></uui-button>
+        <umb-entity-item-ref
+              id=${unique}
+              .item=${item}
+              ?error=${isError}
+              .errorMessage=${status.state.error}
+              .errorDetail=${isError ? unique : undefined}
+              ?standalone=${this.max === 1}
+              ?readonly=${this.readonly}>
+              <uui-action-bar slot="actions">
+                <uui-button
+                  label=${this.localize.term('general_remove')}
+                  @click=${() => this.#removeItem(unique)}></uui-button>
+              </uui-action-bar>
+            </umb-entity-item-ref>
 		`;
 	}
 
