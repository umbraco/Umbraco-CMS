import { html, customElement, property, repeat, state } from '@umbraco-cms/backoffice/external/lit';
import { UmbLitElement } from '@umbraco-cms/backoffice/lit-element';
import type { UmbDocumentItemModel } from '@umbraco-cms/backoffice/document';
import { UmbDocumentItemRepository } from '@umbraco-cms/backoffice/document';

@customElement('umb-user-document-start-node')
export class UmbUserDocumentStartNodeElement extends UmbLitElement {
	#uniques: Array<string> = [];
	@property({ type: Array, attribute: false })
	public get uniques(): Array<string> {
		return this.#uniques;
	}
	public set uniques(value: Array<string>) {
		this.#uniques = value;

		if (this.#uniques.length > 0) {
			this.#observeItems();
		}
	}

	@property({ type: Boolean })
	readonly = false;

	@state()
	_displayValue: Array<UmbDocumentItemModel> = [];

	#itemRepository = new UmbDocumentItemRepository(this);

<<<<<<< HEAD
	async #observeItems() {
		const { asObservable } = await this.#itemRepository.requestItems(this.#uniques);

		this.observe(asObservable(), (data) => {
			this._displayValue = data || [];
		});
=======
	protected override async firstUpdated(): Promise<void> {
		if (this.uniques.length === 0) return;
		const { data } = await this.#itemRepository.requestItems(this.uniques);
		this._displayValue = data || [];
>>>>>>> 4d3a4bc0
	}

	override render() {
		if (this.uniques.length < 1) {
			return html`
				<uui-ref-node
					name="Content Root"
					?disabled=${this.readonly}
					style="--uui-color-disabled-contrast: var(--uui-color-text)">
					<uui-icon slot="icon" name="folder"></uui-icon>
				</uui-ref-node>
			`;
		}

		return repeat(
			this._displayValue,
			(item) => item.unique,
			(item) => {
				return html`
					<!-- TODO: get correct variant name -->
					<uui-ref-node
						name=${item.variants[0]?.name}
						?disabled=${this.readonly}
						style="--uui-color-disabled-contrast: var(--uui-color-text)">
						<uui-icon slot="icon" name="folder"></uui-icon>
					</uui-ref-node>
				`;
			},
		);
	}
}

export default UmbUserDocumentStartNodeElement;

declare global {
	interface HTMLElementTagNameMap {
		'umb-user-document-start-node': UmbUserDocumentStartNodeElement;
	}
}<|MERGE_RESOLUTION|>--- conflicted
+++ resolved
@@ -26,19 +26,12 @@
 
 	#itemRepository = new UmbDocumentItemRepository(this);
 
-<<<<<<< HEAD
 	async #observeItems() {
 		const { asObservable } = await this.#itemRepository.requestItems(this.#uniques);
 
 		this.observe(asObservable(), (data) => {
 			this._displayValue = data || [];
 		});
-=======
-	protected override async firstUpdated(): Promise<void> {
-		if (this.uniques.length === 0) return;
-		const { data } = await this.#itemRepository.requestItems(this.uniques);
-		this._displayValue = data || [];
->>>>>>> 4d3a4bc0
 	}
 
 	override render() {
