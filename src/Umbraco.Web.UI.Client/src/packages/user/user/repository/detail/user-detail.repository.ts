--- conflicted
+++ resolved
@@ -8,14 +8,10 @@
 	constructor(host: UmbControllerHost) {
 		super(host, UmbUserServerDataSource, UMB_USER_DETAIL_STORE_CONTEXT);
 	}
-<<<<<<< HEAD
 
 	async create(model: UmbUserDetailModel) {
 		return super.create(model, null);
 	}
 }
-=======
-}
 
-export default UmbUserDetailRepository;
->>>>>>> 98726575
+export default UmbUserDetailRepository;