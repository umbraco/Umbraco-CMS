--- conflicted
+++ resolved
@@ -8,11 +8,6 @@
 import type { UmbControllerHost } from '@umbraco-cms/backoffice/controller-api';
 import { UmbObjectState } from '@umbraco-cms/backoffice/observable-api';
 import { UmbContextToken } from '@umbraco-cms/backoffice/context-api';
-<<<<<<< HEAD
-import { UMB_CURRENT_USER_CONTEXT } from '@umbraco-cms/backoffice/current-user';
-import { firstValueFrom } from '@umbraco-cms/backoffice/external/rxjs';
-=======
->>>>>>> 03cab343
 
 type EntityType = UmbUserDetailModel;
 
@@ -25,18 +20,11 @@
 
 	constructor(host: UmbControllerHost) {
 		super(host, UMB_USER_WORKSPACE_ALIAS);
-<<<<<<< HEAD
-
-		this.consumeContext(UMB_CURRENT_USER_CONTEXT, (instance) => {
-			this.#currentUserContext = instance;
-		});
-=======
->>>>>>> 03cab343
 	}
 
 	#persistedData = new UmbObjectState<EntityType | undefined>(undefined);
 	#currentData = new UmbObjectState<EntityType | undefined>(undefined);
-	data = this.#currentData.asObservable();
+	//data = this.#currentData.asObservable();
 
 	async load(unique: string) {
 		const { data, asObservable } = await this.detailRepository.requestByUnique(unique);
@@ -55,11 +43,7 @@
 	*/
 	onUserStoreChanges(user: EntityType | undefined) {
 		if (!user) return;
-<<<<<<< HEAD
-		this.#currentData.update({ state: user.state });
-=======
-		this.#data.update({ state: user.state, avatarUrls: user.avatarUrls });
->>>>>>> 03cab343
+		this.#currentData.update({ state: user.state, avatarUrls: user.avatarUrls });
 	}
 
 	getUnique(): string | undefined {
@@ -85,54 +69,29 @@
 		let newData = undefined;
 
 		if (this.getIsNew()) {
-<<<<<<< HEAD
-			await this.detailRepository.create(this.#currentData.value);
-		} else {
-			await this.detailRepository.save(this.#currentData.value);
-		}
-		// If it went well, then its not new anymore?.
-		this.setIsNew(false);
-
-		// If we are saving the current user, we need to refetch it
-		await this.#reloadCurrentUser(this.#currentData.value.unique);
-	}
-=======
 			const { data } = await this.detailRepository.create(this.#data.value);
 			newData = data;
 		} else {
 			const { data } = await this.detailRepository.save(this.#data.value);
 			newData = data;
 		}
->>>>>>> 03cab343
 
 		if (newData) {
-			this.#data.setValue(newData);
+			this.#currentData.setValue(newData);
 			this.saveComplete(newData);
 		}
 	}
 
 	// TODO: implement upload progress
-<<<<<<< HEAD
-	async uploadAvatar(file: File) {
+	uploadAvatar(file: File) {
 		const unique = this.getUnique();
-		if (!unique) throw new Error('Unique is missing');
-		return this.avatarRepository.uploadAvatar(unique, file);
-	}
-
-	async deleteAvatar() {
-		const unique = this.getUnique();
-		if (!unique) throw new Error('Unique is missing');
-=======
-	uploadAvatar(file: File) {
-		const unique = this.getEntityId();
 		if (!unique) throw new Error('Id is missing');
 		return this.avatarRepository.uploadAvatar(unique, file);
 	}
 
 	deleteAvatar() {
-		const unique = this.getEntityId();
+		const unique = this.getUnique();
 		if (!unique) throw new Error('Id is missing');
->>>>>>> 03cab343
 		return this.avatarRepository.deleteAvatar(unique);
 	}
 
