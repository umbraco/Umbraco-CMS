import type { UmbUserGroupDetailModel } from '../../types.js';
import { UMB_USER_GROUP_ENTITY_TYPE } from '../../entity.js';
import type {
	CreateUserGroupRequestModel,
	UpdateUserGroupRequestModel,
} from '@umbraco-cms/backoffice/external/backend-api';
import { UserGroupService } from '@umbraco-cms/backoffice/external/backend-api';
import { UmbId } from '@umbraco-cms/backoffice/id';
<<<<<<< HEAD
import { UmbManagementApiDataMapper, type UmbDetailDataSource } from '@umbraco-cms/backoffice/repository';
import { tryExecuteAndNotify } from '@umbraco-cms/backoffice/resources';
import { UmbControllerBase } from '@umbraco-cms/backoffice/class-api';
=======
import type { UmbDetailDataSource } from '@umbraco-cms/backoffice/repository';
import type { UmbControllerHost } from '@umbraco-cms/backoffice/controller-api';
import { tryExecute } from '@umbraco-cms/backoffice/resources';
>>>>>>> 21283245

/**
 * A data source for the User Group that fetches data from the server
 * @class UmbUserGroupServerDataSource
 * @implements {RepositoryDetailDataSource}
 */
export class UmbUserGroupServerDataSource
	extends UmbControllerBase
	implements UmbDetailDataSource<UmbUserGroupDetailModel>
{
	#dataMapper = new UmbManagementApiDataMapper(this);

	/**
	 * Creates a new User Group scaffold
	 * @param {(string | null)} parentUnique
	 * @returns { CreateUserGroupRequestModel }
	 * @memberof UmbUserGroupServerDataSource
	 */
	async createScaffold() {
		const data: UmbUserGroupDetailModel = {
			alias: '',
			aliasCanBeChanged: true,
			documentRootAccess: false,
			documentStartNode: null,
			entityType: UMB_USER_GROUP_ENTITY_TYPE,
			fallbackPermissions: [],
			hasAccessToAllLanguages: false,
			icon: 'icon-users',
			isDeletable: true,
			languages: [],
			mediaRootAccess: false,
			mediaStartNode: null,
			name: '',
			permissions: [],
			sections: [],
			unique: UmbId.new(),
		};

		return { data };
	}

	/**
	 * Fetches a User Group with the given id from the server
	 * @param {string} unique
	 * @returns {*}
	 * @memberof UmbUserGroupServerDataSource
	 */
	async read(unique: string) {
		if (!unique) throw new Error('Unique is missing');

<<<<<<< HEAD
		const { data, error } = await tryExecuteAndNotify(this, UserGroupService.getUserGroupById({ id: unique }));
=======
		const { data, error } = await tryExecute(this.#host, UserGroupService.getUserGroupById({ id: unique }));
>>>>>>> 21283245

		if (error || !data) {
			return { error };
		}

		const permissionDataPromises = data.permissions.map(async (item) => {
			return this.#dataMapper.map({
				forDataModel: item.$type,
				data: item,
				fallback: async () => {
					return {
						...item,
						permissionType: 'unknown',
					};
				},
			});
		});

		const permissions = await Promise.all(permissionDataPromises);

		// TODO: make data mapper to prevent errors
		const userGroup: UmbUserGroupDetailModel = {
			alias: data.alias,
			documentRootAccess: data.documentRootAccess,
			documentStartNode: data.documentStartNode ? { unique: data.documentStartNode.id } : null,
			entityType: UMB_USER_GROUP_ENTITY_TYPE,
			fallbackPermissions: data.fallbackPermissions,
			hasAccessToAllLanguages: data.hasAccessToAllLanguages,
			icon: data.icon || null,
			isDeletable: data.isDeletable,
			aliasCanBeChanged: data.aliasCanBeChanged,
			languages: data.languages,
			mediaRootAccess: data.mediaRootAccess,
			mediaStartNode: data.mediaStartNode ? { unique: data.mediaStartNode.id } : null,
			name: data.name,
			permissions,
			sections: data.sections,
			unique: data.id,
		};

		return { data: userGroup };
	}

	/**
	 * Inserts a new User Group on the server
	 * @param {UmbUserGroupDetailModel} model
	 * @returns {*}
	 * @memberof UmbUserGroupServerDataSource
	 */
	async create(model: UmbUserGroupDetailModel) {
		if (!model) throw new Error('User Group is missing');

		const permissionDataPromises = model.permissions.map(async (item) => {
			return this.#dataMapper.map({
				forDataModel: item.permissionType,
				data: item,
				fallback: async () => item,
			});
		});

		const permissions = await Promise.all(permissionDataPromises);

		// TODO: make data mapper to prevent errors
		const requestBody: CreateUserGroupRequestModel = {
			alias: model.alias,
			documentRootAccess: model.documentRootAccess,
			documentStartNode: model.documentStartNode ? { id: model.documentStartNode.unique } : null,
			fallbackPermissions: model.fallbackPermissions,
			hasAccessToAllLanguages: model.hasAccessToAllLanguages,
			icon: model.icon,
			languages: model.languages,
			mediaRootAccess: model.mediaRootAccess,
			mediaStartNode: model.mediaStartNode ? { id: model.mediaStartNode.unique } : null,
			name: model.name,
			permissions,
			sections: model.sections,
		};

<<<<<<< HEAD
		const { data, error } = await tryExecuteAndNotify(
			this,
=======
		const { data, error } = await tryExecute(
			this.#host,
>>>>>>> 21283245
			UserGroupService.postUserGroup({
				requestBody,
			}),
		);

		if (data) {
			return this.read(data);
		}

		return { error };
	}

	/**
	 * Updates a UserGroup on the server
	 * @param {UmbUserGroupDetailModel} UserGroup
	 * @param model
	 * @returns {*}
	 * @memberof UmbUserGroupServerDataSource
	 */
	async update(model: UmbUserGroupDetailModel) {
		if (!model.unique) throw new Error('Unique is missing');

		const permissionDataPromises = model.permissions.map(async (item) => {
			return this.#dataMapper.map({
				forDataModel: item.userPermissionType,
				data: item,
				fallback: async () => item,
			});
		});

		const permissions = await Promise.all(permissionDataPromises);

		// TODO: make data mapper to prevent errors
		const requestBody: UpdateUserGroupRequestModel = {
			alias: model.alias,
			documentRootAccess: model.documentRootAccess,
			documentStartNode: model.documentStartNode ? { id: model.documentStartNode.unique } : null,
			fallbackPermissions: model.fallbackPermissions,
			hasAccessToAllLanguages: model.hasAccessToAllLanguages,
			icon: model.icon,
			languages: model.languages,
			mediaRootAccess: model.mediaRootAccess,
			mediaStartNode: model.mediaStartNode ? { id: model.mediaStartNode.unique } : null,
			name: model.name,
			permissions,
			sections: model.sections,
		};

<<<<<<< HEAD
		const { error } = await tryExecuteAndNotify(
			this,
=======
		const { error } = await tryExecute(
			this.#host,
>>>>>>> 21283245
			UserGroupService.putUserGroupById({
				id: model.unique,
				requestBody,
			}),
		);

		if (!error) {
			return this.read(model.unique);
		}

		return { error };
	}

	/**
	 * Deletes a User Group on the server
	 * @param {string} unique
	 * @returns {*}
	 * @memberof UmbUserGroupServerDataSource
	 */
	async delete(unique: string) {
		if (!unique) throw new Error('Unique is missing');

<<<<<<< HEAD
		return tryExecuteAndNotify(
			this,
=======
		return tryExecute(
			this.#host,
>>>>>>> 21283245
			UserGroupService.deleteUserGroupById({
				id: unique,
			}),
		);
	}
}<|MERGE_RESOLUTION|>--- conflicted
+++ resolved
@@ -6,15 +6,9 @@
 } from '@umbraco-cms/backoffice/external/backend-api';
 import { UserGroupService } from '@umbraco-cms/backoffice/external/backend-api';
 import { UmbId } from '@umbraco-cms/backoffice/id';
-<<<<<<< HEAD
 import { UmbManagementApiDataMapper, type UmbDetailDataSource } from '@umbraco-cms/backoffice/repository';
-import { tryExecuteAndNotify } from '@umbraco-cms/backoffice/resources';
 import { UmbControllerBase } from '@umbraco-cms/backoffice/class-api';
-=======
-import type { UmbDetailDataSource } from '@umbraco-cms/backoffice/repository';
-import type { UmbControllerHost } from '@umbraco-cms/backoffice/controller-api';
 import { tryExecute } from '@umbraco-cms/backoffice/resources';
->>>>>>> 21283245
 
 /**
  * A data source for the User Group that fetches data from the server
@@ -65,11 +59,7 @@
 	async read(unique: string) {
 		if (!unique) throw new Error('Unique is missing');
 
-<<<<<<< HEAD
-		const { data, error } = await tryExecuteAndNotify(this, UserGroupService.getUserGroupById({ id: unique }));
-=======
-		const { data, error } = await tryExecute(this.#host, UserGroupService.getUserGroupById({ id: unique }));
->>>>>>> 21283245
+		const { data, error } = await tryExecute(this, UserGroupService.getUserGroupById({ id: unique }));
 
 		if (error || !data) {
 			return { error };
@@ -148,13 +138,8 @@
 			sections: model.sections,
 		};
 
-<<<<<<< HEAD
-		const { data, error } = await tryExecuteAndNotify(
+		const { data, error } = await tryExecute(
 			this,
-=======
-		const { data, error } = await tryExecute(
-			this.#host,
->>>>>>> 21283245
 			UserGroupService.postUserGroup({
 				requestBody,
 			}),
@@ -203,13 +188,8 @@
 			sections: model.sections,
 		};
 
-<<<<<<< HEAD
-		const { error } = await tryExecuteAndNotify(
+		const { error } = await tryExecute(
 			this,
-=======
-		const { error } = await tryExecute(
-			this.#host,
->>>>>>> 21283245
 			UserGroupService.putUserGroupById({
 				id: model.unique,
 				requestBody,
@@ -232,13 +212,8 @@
 	async delete(unique: string) {
 		if (!unique) throw new Error('Unique is missing');
 
-<<<<<<< HEAD
-		return tryExecuteAndNotify(
+		return tryExecute(
 			this,
-=======
-		return tryExecute(
-			this.#host,
->>>>>>> 21283245
 			UserGroupService.deleteUserGroupById({
 				id: unique,
 			}),
