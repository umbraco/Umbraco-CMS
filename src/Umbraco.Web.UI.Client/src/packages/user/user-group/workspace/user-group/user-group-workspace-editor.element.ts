import type { UmbUserGroupDetailModel } from '../../types.js';
import { UMB_USER_GROUP_ROOT_WORKSPACE_PATH } from '../../paths.js';
import { UMB_USER_GROUP_WORKSPACE_CONTEXT } from './user-group-workspace.context-token.js';
import type { UUIBooleanInputEvent } from '@umbraco-cms/backoffice/external/uui';
import { css, html, nothing, customElement, state, ifDefined } from '@umbraco-cms/backoffice/external/lit';
import { UmbLitElement, umbFocus } from '@umbraco-cms/backoffice/lit-element';
import { UmbTextStyles } from '@umbraco-cms/backoffice/style';
import type { UmbInputDocumentElement } from '@umbraco-cms/backoffice/document';
import type { UmbInputSectionElement } from '@umbraco-cms/backoffice/section';
import type { UmbChangeEvent } from '@umbraco-cms/backoffice/event';
import type { UmbInputMediaElement } from '@umbraco-cms/backoffice/media';
import { UMB_MODAL_MANAGER_CONTEXT } from '@umbraco-cms/backoffice/modal';
import type { UmbInputLanguageElement } from '@umbraco-cms/backoffice/language';
import { UMB_ICON_PICKER_MODAL } from '@umbraco-cms/backoffice/icon';
import type { UmbInputWithAliasElement } from '@umbraco-cms/backoffice/components';

// import of local components
import './components/user-group-entity-user-permission-list.element.js';
import './components/user-group-granular-permission-list.element.js';
import './components/user-group-user-permission-list.element.js';

@customElement('umb-user-group-workspace-editor')
export class UmbUserGroupWorkspaceEditorElement extends UmbLitElement {
	@state()
	private _isNew?: boolean = false;

	@state()
	private _unique?: UmbUserGroupDetailModel['unique'];

	@state()
	private _name?: UmbUserGroupDetailModel['name'];

	@state()
	private _alias?: UmbUserGroupDetailModel['alias'];

	@state()
	private _aliasCanBeChanged?: UmbUserGroupDetailModel['aliasCanBeChanged'] = true;

	@state()
	private _icon: UmbUserGroupDetailModel['icon'] = null;

	@state()
	private _sections: UmbUserGroupDetailModel['sections'] = [];

	@state()
	private _languages: UmbUserGroupDetailModel['languages'] = [];

	@state()
	private _hasAccessToAllLanguages: UmbUserGroupDetailModel['hasAccessToAllLanguages'] = false;

	@state()
	private _documentStartNode?: UmbUserGroupDetailModel['documentStartNode'];

	@state()
	private _documentRootAccess: UmbUserGroupDetailModel['documentRootAccess'] = false;

	@state()
	private _mediaStartNode?: UmbUserGroupDetailModel['mediaStartNode'];

	@state()
	private _mediaRootAccess: UmbUserGroupDetailModel['mediaRootAccess'] = false;

	#workspaceContext?: typeof UMB_USER_GROUP_WORKSPACE_CONTEXT.TYPE;

	constructor() {
		super();

		this.consumeContext(UMB_USER_GROUP_WORKSPACE_CONTEXT, (instance) => {
			this.#workspaceContext = instance;
			this.#observeUserGroup();
		});
	}

	#observeUserGroup() {
		if (!this.#workspaceContext) return;
		this.observe(this.#workspaceContext.isNew, (value) => (this._isNew = value), '_observeIsNew');
		this.observe(this.#workspaceContext.unique, (value) => (this._unique = value ?? undefined), '_observeUnique');
		this.observe(this.#workspaceContext.name, (value) => (this._name = value), '_observeName');
		this.observe(this.#workspaceContext.alias, (value) => (this._alias = value), '_observeAlias');
		this.observe(
			this.#workspaceContext.aliasCanBeChanged,
			(value) => (this._aliasCanBeChanged = value),
			'_observeAliasCanBeChanged',
		);
		this.observe(this.#workspaceContext.icon, (value) => (this._icon = value), '_observeIcon');
		this.observe(this.#workspaceContext.sections, (value) => (this._sections = value), '_observeSections');
		this.observe(this.#workspaceContext.languages, (value) => (this._languages = value), '_observeLanguages');
		this.observe(
			this.#workspaceContext.hasAccessToAllLanguages,
			(value) => (this._hasAccessToAllLanguages = value),
			'_observeHasAccessToAllLanguages',
		);

		this.observe(
			this.#workspaceContext.documentRootAccess,
			(value) => (this._documentRootAccess = value),
			'_observeDocumentRootAccess',
		);

		this.observe(
			this.#workspaceContext.documentStartNode,
			(value) => (this._documentStartNode = value),
			'_observeDocumentStartNode',
		);

		this.observe(
			this.#workspaceContext.mediaRootAccess,
			(value) => (this._mediaRootAccess = value),
			'_observeMediaRootAccess',
		);

		this.observe(
			this.#workspaceContext.mediaStartNode,
			(value) => (this._mediaStartNode = value),
			'_observeMediaStartNode',
		);
	}

	#onSectionsChange(event: UmbChangeEvent) {
		event.stopPropagation();
		const target = event.target as UmbInputSectionElement;
		// TODO make contexts method
		this.#workspaceContext?.updateProperty('sections', target.selection);
	}

	#onAllowAllLanguagesChange(event: UUIBooleanInputEvent) {
		event.stopPropagation();
		const target = event.target;
		// TODO make contexts method
		this.#workspaceContext?.updateProperty('hasAccessToAllLanguages', target.checked);
	}

	#onLanguagePermissionChange(event: UmbChangeEvent) {
		event.stopPropagation();
		const target = event.target as UmbInputLanguageElement;
		// TODO make contexts method
		this.#workspaceContext?.updateProperty('languages', target.selection);
	}

	#onAllowAllDocumentsChange(event: UUIBooleanInputEvent) {
		event.stopPropagation();
		const target = event.target;
		// TODO make contexts method
		this.#workspaceContext?.updateProperty('documentRootAccess', target.checked);
		this.#workspaceContext?.updateProperty('documentStartNode', null);
	}

	#onDocumentStartNodeChange(event: CustomEvent) {
		event.stopPropagation();
		const target = event.target as UmbInputDocumentElement;
		const selected = target.selection?.[0];
		// TODO make contexts method
		this.#workspaceContext?.updateProperty('documentStartNode', selected ? { unique: selected } : null);
	}

	#onAllowAllMediaChange(event: UUIBooleanInputEvent) {
		event.stopPropagation();
		const target = event.target;
		// TODO make contexts method
		this.#workspaceContext?.updateProperty('mediaRootAccess', target.checked);
		this.#workspaceContext?.updateProperty('mediaStartNode', null);
	}

	#onMediaStartNodeChange(event: CustomEvent) {
		event.stopPropagation();
		const target = event.target as UmbInputMediaElement;
		const selected = target.selection?.[0];
		// TODO make contexts method
		this.#workspaceContext?.updateProperty('mediaStartNode', selected ? { unique: selected } : null);
	}

	override render() {
		return html`
			<umb-entity-detail-workspace-editor class="uui-text" back-path=${UMB_USER_GROUP_ROOT_WORKSPACE_PATH}>
				${this.#renderHeader()} ${this.#renderMain()}
			</umb-entity-detail-workspace-editor>
		`;
	}

	async #onIconClick() {
		const [alias, color] = this._icon?.replace('color-', '')?.split(' ') ?? [];
		const modalManager = await this.getContext(UMB_MODAL_MANAGER_CONTEXT);
		const modalContext = modalManager.open(this, UMB_ICON_PICKER_MODAL, {
			value: {
				icon: alias,
				color: color,
			},
		});

		modalContext?.onSubmit().then((saved) => {
			if (saved.icon && saved.color) {
				this.#workspaceContext?.updateProperty('icon', `${saved.icon} color-${saved.color}`);
			} else if (saved.icon) {
				this.#workspaceContext?.updateProperty('icon', saved.icon);
			}
		});
	}

	#onNameAndAliasChange(event: InputEvent & { target: UmbInputWithAliasElement }) {
		this.#workspaceContext?.updateProperty('name', event.target.value ?? '');
		this.#workspaceContext?.updateProperty('alias', event.target.alias ?? '');
	}

	#renderHeader() {
		return html`
			<div id="header" slot="header">
				<uui-button id="icon" compact label="icon" look="outline" @click=${this.#onIconClick}>
					<umb-icon name=${this._icon || ''}></umb-icon>
				</uui-button>

				<umb-input-with-alias
					id="name"
					label=${this.localize.term('placeholders_entername')}
					.value=${this._name}
					alias=${ifDefined(this._alias)}
					?auto-generate-alias=${this._isNew}
					?alias-readonly=${this._aliasCanBeChanged === false}
					@change=${this.#onNameAndAliasChange}
					${umbFocus()}>
				</umb-input-with-alias>
			</div>
		`;
	}

	#renderMain() {
		if (!this._unique) return nothing;

		return html`
			<div id="main">
				<umb-stack>
					<uui-box>
						<div slot="headline"><umb-localize key="user_assignAccess"></umb-localize></div>

						<umb-property-layout
							label=${this.localize.term('main_sections')}
							description=${this.localize.term('user_sectionsHelp')}>
							<umb-input-section
								slot="editor"
								.selection=${this._sections}
								@change=${this.#onSectionsChange}></umb-input-section>
						</umb-property-layout>

						${this.#renderLanguageAccess()} ${this.#renderDocumentAccess()} ${this.#renderMediaAccess()}
					</uui-box>

					<uui-box>
						<div slot="headline"><umb-localize key="user_permissionsDefault"></umb-localize></div>

<<<<<<< HEAD
						<umb-property-layout label="Permissions">
							<umb-user-group-user-permission-list slot="editor"></umb-user-group-user-permission-list>
						</umb-property-layout>

						<umb-property-layout label="Entity permissions" description="Assign permissions for specific entities">
=======
						<umb-property-layout
							label=${this.localize.term('user_entityPermissionsLabel')}
							description=${this.localize.term('user_entityPermissionsDescription')}>
>>>>>>> a7a6eb8a
							<umb-user-group-entity-user-permission-list slot="editor"></umb-user-group-entity-user-permission-list>
						</umb-property-layout>
					</uui-box>

					<uui-box>
						<div slot="headline"><umb-localize key="user_permissionsGranular"></umb-localize></div>
						<umb-user-group-granular-permission-list></umb-user-group-granular-permission-list>
					</uui-box>
				</umb-stack>
			</div>
		`;
	}

	#renderLanguageAccess() {
		return html`
			<umb-property-layout
				label=${this.localize.term('treeHeaders_languages')}
				description=${this.localize.term('user_languagesHelp')}>
				<div slot="editor">
					<uui-toggle
						style="margin-bottom: var(--uui-size-space-3);"
						label="${this.localize.term('user_allowAccessToAllLanguages')}"
						.checked=${this._hasAccessToAllLanguages}
						@change=${this.#onAllowAllLanguagesChange}></uui-toggle>

					${this._hasAccessToAllLanguages === false
						? html`
								<umb-input-language
									.selection=${this._languages}
									@change=${this.#onLanguagePermissionChange}></umb-input-language>
							`
						: nothing}
				</div>
			</umb-property-layout>
		`;
	}

	#renderDocumentAccess() {
		return html`
			<umb-property-layout
				label=${this.localize.term('defaultdialogs_selectContentStartNode')}
				description=${this.localize.term('user_startnodehelp')}>
				<div slot="editor">
					<uui-toggle
						style="margin-bottom: var(--uui-size-space-3);"
						label="${this.localize.term('user_allowAccessToAllDocuments')}"
						.checked=${this._documentRootAccess}
						@change=${this.#onAllowAllDocumentsChange}></uui-toggle>
				</div>

				${this._documentRootAccess === false
					? html`
							<umb-input-document
								slot="editor"
								max="1"
								.selection=${this._documentStartNode?.unique ? [this._documentStartNode.unique] : []}
								@change=${this.#onDocumentStartNodeChange}></umb-input-document>
						`
					: nothing}
			</umb-property-layout>
		`;
	}

	#renderMediaAccess() {
		return html`
			<umb-property-layout
				label=${this.localize.term('defaultdialogs_selectMediaStartNode')}
				description=${this.localize.term('user_mediastartnodehelp')}>
				<div slot="editor">
					<uui-toggle
						style="margin-bottom: var(--uui-size-space-3);"
						label="${this.localize.term('user_allowAccessToAllMedia')}"
						.checked=${this._mediaRootAccess}
						@change=${this.#onAllowAllMediaChange}></uui-toggle>
				</div>

				${this._mediaRootAccess === false
					? html`
							<umb-input-media
								slot="editor"
								max="1"
								.selection=${this._mediaStartNode?.unique ? [this._mediaStartNode.unique] : []}
								@change=${this.#onMediaStartNodeChange}></umb-input-media>
						`
					: nothing}
			</umb-property-layout>
		`;
	}

	static override styles = [
		UmbTextStyles,
		css`
			:host {
				display: block;
				height: 100%;
			}

			#header {
				display: flex;
				flex: 1 1 auto;
				gap: var(--uui-size-space-2);
				align-items: center;
			}

			#icon {
				font-size: var(--uui-size-5);
				height: 30px;
				width: 30px;
			}

			#name {
				width: 100%;
				flex: 1 1 auto;
				align-items: center;
			}

			#main {
				padding: var(--uui-size-layout-1);
			}

			uui-input {
				width: 100%;
			}
		`,
	];
}

export default UmbUserGroupWorkspaceEditorElement;

declare global {
	interface HTMLElementTagNameMap {
		'umb-user-group-workspace-editor': UmbUserGroupWorkspaceEditorElement;
	}
}<|MERGE_RESOLUTION|>--- conflicted
+++ resolved
@@ -246,17 +246,13 @@
 					<uui-box>
 						<div slot="headline"><umb-localize key="user_permissionsDefault"></umb-localize></div>
 
-<<<<<<< HEAD
 						<umb-property-layout label="Permissions">
 							<umb-user-group-user-permission-list slot="editor"></umb-user-group-user-permission-list>
 						</umb-property-layout>
 
-						<umb-property-layout label="Entity permissions" description="Assign permissions for specific entities">
-=======
 						<umb-property-layout
 							label=${this.localize.term('user_entityPermissionsLabel')}
 							description=${this.localize.term('user_entityPermissionsDescription')}>
->>>>>>> a7a6eb8a
 							<umb-user-group-entity-user-permission-list slot="editor"></umb-user-group-entity-user-permission-list>
 						</umb-property-layout>
 					</uui-box>
