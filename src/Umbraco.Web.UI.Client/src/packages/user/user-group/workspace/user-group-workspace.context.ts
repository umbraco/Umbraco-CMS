--- conflicted
+++ resolved
@@ -38,14 +38,9 @@
 		this.#data.setValue(undefined);
 	}
 
-<<<<<<< HEAD
-	async createScaffold() {
-		const { data } = await this.repository.createScaffold();
-=======
 	async create() {
 		this.resetState();
-		const { data } = await this.repository.createScaffold(null);
->>>>>>> 98726575
+		const { data } = await this.repository.createScaffold();
 		this.setIsNew(true);
 		this.#data.setValue(data);
 		return { data };
