import type { UmbCollectionFilterModel } from '@umbraco-cms/backoffice/collection';

export type * from './item/types.js';

export interface UmbDocumentCollectionFilterModel extends UmbCollectionFilterModel {
	unique: string;
	dataTypeId?: string;
	orderBy?: string;
	orderCulture?: string;
	orderDirection?: 'asc' | 'desc';
	userDefinedProperties: Array<{ alias: string; header: string; isSystem: boolean }>;
<<<<<<< HEAD
}

export interface UmbDocumentCollectionItemModel extends UmbEntityWithFlags {
	ancestors: Array<UmbEntityModel>;
	creator?: string | null;
	documentType: {
		unique: string;
		icon: string;
		alias: string;
	};
	entityType: UmbDocumentEntityType;
	isProtected: boolean;
	isTrashed: boolean;
	sortOrder: number;
	unique: string;
	updater?: string | null;
	values: Array<UmbDocumentCollectionItemPropertyValueModel>;
	variants: Array<UmbDocumentItemVariantModel>;
}

export interface UmbDocumentCollectionItemPropertyValueModel {
	alias: string;
	editorAlias: string;
	culture?: string;
	segment?: string;
	value: string;
}

export interface UmbEditableDocumentCollectionItemModel {
	item: UmbDocumentCollectionItemModel;
	editPath: string;
=======
>>>>>>> 1cdc15ef
}<|MERGE_RESOLUTION|>--- conflicted
+++ resolved
@@ -1,4 +1,8 @@
+import type { UmbDocumentEntityType } from '../entity.js';
+import type { UmbDocumentItemVariantModel } from '../item/types.js';
 import type { UmbCollectionFilterModel } from '@umbraco-cms/backoffice/collection';
+import type { UmbEntityModel } from '@umbraco-cms/backoffice/entity';
+import type { UmbEntityWithFlags } from '@umbraco-cms/backoffice/entity-flag';
 
 export type * from './item/types.js';
 
@@ -9,7 +13,6 @@
 	orderCulture?: string;
 	orderDirection?: 'asc' | 'desc';
 	userDefinedProperties: Array<{ alias: string; header: string; isSystem: boolean }>;
-<<<<<<< HEAD
 }
 
 export interface UmbDocumentCollectionItemModel extends UmbEntityWithFlags {
@@ -41,6 +44,4 @@
 export interface UmbEditableDocumentCollectionItemModel {
 	item: UmbDocumentCollectionItemModel;
 	editPath: string;
-=======
->>>>>>> 1cdc15ef
 }