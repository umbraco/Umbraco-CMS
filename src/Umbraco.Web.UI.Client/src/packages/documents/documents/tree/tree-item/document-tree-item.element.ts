import type { UmbDocumentTreeItemModel } from '../types.js';
import type { UmbDocumentTreeItemContext } from './document-tree-item.context.js';
import { css, html, customElement, state, property } from '@umbraco-cms/backoffice/external/lit';
import { UmbTreeItemElementBase } from '@umbraco-cms/backoffice/tree';

@customElement('umb-document-tree-item')
export class UmbDocumentTreeItemElement extends UmbTreeItemElementBase<
	UmbDocumentTreeItemModel,
	UmbDocumentTreeItemContext
> {
	#api: UmbDocumentTreeItemContext | undefined;

	@property({ type: Object, attribute: false })
	public override get api(): UmbDocumentTreeItemContext | undefined {
		return this.#api;
	}
	public override set api(value: UmbDocumentTreeItemContext | undefined) {
		this.#api = value;

		if (this.#api) {
			this.observe(this.#api.name, (name) => (this._name = name || ''));
			this.observe(this.#api.isDraft, (isDraft) => (this._isDraft = isDraft || false));
<<<<<<< HEAD
			this.observe(this.#api.icon, (icon) => (this._icon = icon || ''));
			this.observe(this.#api.hasCollection, (has) => {
				const oldValue = this._forceShowExpand;
				this._forceShowExpand = has;
				this.requestUpdate('_forceShowExpand', oldValue);
			});
=======
			this.observe(this.#api.icon, (icon) => (this.#icon = icon || ''));
			this.observe(this.#api.flags, (flags) => (this._flags = flags || ''));
>>>>>>> c6e5df40
		}

		super.api = value;
	}

	@state()
	private _name = '';

	/**
	 * @internal
	 * Indicates whether the document is a draft, this is controlled internally but present as an attribute as it affects styling.
	 */
	@property({ type: Boolean, reflect: true, attribute: 'draft' })
	protected _isDraft = false;

	#icon: string | null | undefined;

<<<<<<< HEAD
	override renderIconContainer() {
		const icon = this._icon;

		return html`
			<span id="icon-container" slot="icon" class=${classMap({ draft: this._isDraft })}>
				${icon ? html` <umb-icon id="icon" slot="icon" name="${this._getIconToRender(icon)}"></umb-icon> ` : nothing}
			</span>
		`;
	}

	// eslint-disable-next-line @typescript-eslint/naming-convention
	override _renderExpandSymbol = () => {
		// If this in the menu and it is a collection, then we will enforce the user to the Collection view instead of expanding.
		// `this._forceShowExpand` is equivalent to hasCollection for this element.
		if (this._isMenu && this._forceShowExpand) {
			return html`<umb-icon data-mark="open-collection" name="icon-list" style="font-size: 8px;"></umb-icon>`;
		} else {
			return undefined;
		}
	};

	override renderLabel() {
		return html`<span id="label" slot="label" class=${classMap({ draft: this._isDraft })}>${this._name}</span> `;
=======
	// eslint-disable-next-line @typescript-eslint/no-unused-vars
	protected override _extractFlags(item: UmbDocumentTreeItemModel | undefined) {
		// Empty on purpose and NOT calling super to prevent doing what the base does. [NL]
	}

	protected override _getIconName(): string | null | undefined {
		return this.#icon;
	}

	override renderLabel() {
		return html`<span id="label" slot="label">${this._name}</span> `;
>>>>>>> c6e5df40
	}

	static override styles = [
		...UmbTreeItemElementBase.styles,
		css`
			:host([draft]) #label {
				opacity: 0.6;
			}
			:host([draft]) umb-icon {
				opacity: 0.6;
			}
		`,
	];
}

export default UmbDocumentTreeItemElement;

declare global {
	interface HTMLElementTagNameMap {
		'umb-document-tree-item': UmbDocumentTreeItemElement;
	}
}<|MERGE_RESOLUTION|>--- conflicted
+++ resolved
@@ -1,6 +1,6 @@
 import type { UmbDocumentTreeItemModel } from '../types.js';
 import type { UmbDocumentTreeItemContext } from './document-tree-item.context.js';
-import { css, html, customElement, state, property } from '@umbraco-cms/backoffice/external/lit';
+import { css, html, customElement, state, property, classMap } from '@umbraco-cms/backoffice/external/lit';
 import { UmbTreeItemElementBase } from '@umbraco-cms/backoffice/tree';
 
 @customElement('umb-document-tree-item')
@@ -20,17 +20,13 @@
 		if (this.#api) {
 			this.observe(this.#api.name, (name) => (this._name = name || ''));
 			this.observe(this.#api.isDraft, (isDraft) => (this._isDraft = isDraft || false));
-<<<<<<< HEAD
-			this.observe(this.#api.icon, (icon) => (this._icon = icon || ''));
 			this.observe(this.#api.hasCollection, (has) => {
 				const oldValue = this._forceShowExpand;
 				this._forceShowExpand = has;
 				this.requestUpdate('_forceShowExpand', oldValue);
 			});
-=======
 			this.observe(this.#api.icon, (icon) => (this.#icon = icon || ''));
 			this.observe(this.#api.flags, (flags) => (this._flags = flags || ''));
->>>>>>> c6e5df40
 		}
 
 		super.api = value;
@@ -48,15 +44,13 @@
 
 	#icon: string | null | undefined;
 
-<<<<<<< HEAD
-	override renderIconContainer() {
-		const icon = this._icon;
+	// eslint-disable-next-line @typescript-eslint/no-unused-vars
+	protected override _extractFlags(item: UmbDocumentTreeItemModel | undefined) {
+		// Empty on purpose and NOT calling super to prevent doing what the base does. [NL]
+	}
 
-		return html`
-			<span id="icon-container" slot="icon" class=${classMap({ draft: this._isDraft })}>
-				${icon ? html` <umb-icon id="icon" slot="icon" name="${this._getIconToRender(icon)}"></umb-icon> ` : nothing}
-			</span>
-		`;
+	protected override _getIconName(): string | null | undefined {
+		return this.#icon;
 	}
 
 	// eslint-disable-next-line @typescript-eslint/naming-convention
@@ -72,19 +66,6 @@
 
 	override renderLabel() {
 		return html`<span id="label" slot="label" class=${classMap({ draft: this._isDraft })}>${this._name}</span> `;
-=======
-	// eslint-disable-next-line @typescript-eslint/no-unused-vars
-	protected override _extractFlags(item: UmbDocumentTreeItemModel | undefined) {
-		// Empty on purpose and NOT calling super to prevent doing what the base does. [NL]
-	}
-
-	protected override _getIconName(): string | null | undefined {
-		return this.#icon;
-	}
-
-	override renderLabel() {
-		return html`<span id="label" slot="label">${this._name}</span> `;
->>>>>>> c6e5df40
 	}
 
 	static override styles = [
