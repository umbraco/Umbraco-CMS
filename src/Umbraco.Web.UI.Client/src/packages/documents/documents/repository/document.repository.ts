--- conflicted
+++ resolved
@@ -1,26 +1,10 @@
-<<<<<<< HEAD
 import { UmbDocumentServerDataSource } from './sources/document.server.data.js';
 import type { UmbControllerHost } from '@umbraco-cms/backoffice/controller-api';
 import { UmbBaseController } from '@umbraco-cms/backoffice/class-api';
-import { UmbNotificationContext, UMB_NOTIFICATION_CONTEXT_TOKEN } from '@umbraco-cms/backoffice/notification';
-import { UmbApi } from '@umbraco-cms/backoffice/extension-api';
-import { UmbVariantId } from '@umbraco-cms/backoffice/variant';
-=======
-import type { UmbDocumentTreeStore} from '../tree/document-tree.store.js';
-import { UMB_DOCUMENT_TREE_STORE_CONTEXT } from '../tree/document-tree.store.js';
-import { UmbDocumentServerDataSource } from './sources/document.server.data.js';
-import type { UmbDocumentStore} from './document.store.js';
-import { UMB_DOCUMENT_STORE_CONTEXT } from './document.store.js';
-import { UMB_DOCUMENT_ITEM_STORE_CONTEXT, type UmbDocumentItemStore } from './document-item.store.js';
-import { UmbDocumentItemServerDataSource } from './sources/document-item.server.data.js';
-import type { UmbControllerHost } from '@umbraco-cms/backoffice/controller-api';
-import { UmbBaseController } from '@umbraco-cms/backoffice/class-api';
-import type { CreateDocumentRequestModel, UpdateDocumentRequestModel } from '@umbraco-cms/backoffice/backend-api';
-import type { UmbNotificationContext} from '@umbraco-cms/backoffice/notification';
+import type { UmbNotificationContext } from '@umbraco-cms/backoffice/notification';
 import { UMB_NOTIFICATION_CONTEXT } from '@umbraco-cms/backoffice/notification';
 import type { UmbApi } from '@umbraco-cms/backoffice/extension-api';
 import type { UmbVariantId } from '@umbraco-cms/backoffice/variant';
->>>>>>> 78b587a0
 
 export class UmbDocumentRepository extends UmbBaseController implements UmbApi {
 	#init!: Promise<unknown>;
@@ -36,23 +20,7 @@
 		this.#detailDataSource = new UmbDocumentServerDataSource(this);
 
 		this.#init = Promise.all([
-<<<<<<< HEAD
-			this.consumeContext(UMB_NOTIFICATION_CONTEXT_TOKEN, (instance) => {
-=======
-			this.consumeContext(UMB_DOCUMENT_TREE_STORE_CONTEXT, (instance) => {
-				this.#treeStore = instance;
-			}).asPromise(),
-
-			this.consumeContext(UMB_DOCUMENT_STORE_CONTEXT, (instance) => {
-				this.#store = instance;
-			}).asPromise(),
-
-			this.consumeContext(UMB_DOCUMENT_ITEM_STORE_CONTEXT, (instance) => {
-				this.#itemStore = instance;
-			}).asPromise(),
-
 			this.consumeContext(UMB_NOTIFICATION_CONTEXT, (instance) => {
->>>>>>> 78b587a0
 				this.#notificationContext = instance;
 			}).asPromise(),
 		]);
