--- conflicted
+++ resolved
@@ -37,16 +37,9 @@
 	constructor(host: UmbControllerHost) {
 		super(host);
 
-<<<<<<< HEAD
-		// TODO: listen for UMB_VARIANT_CONTEXT when available
-		this.consumeContext(UMB_PROPERTY_DATASET_CONTEXT, (context) => {
-			this.#propertyDataSetCulture = context?.getVariantId();
-			this.#setVariantAwareValues();
-=======
 		this.consumeContext(UMB_VARIANT_CONTEXT, (context) => {
 			this.#variantContext = context;
 			this.#observeVariantContext();
->>>>>>> e959850a
 		});
 	}
 
