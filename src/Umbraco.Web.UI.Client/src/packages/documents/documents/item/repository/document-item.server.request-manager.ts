/* eslint-disable local-rules/no-direct-api-import */
import { documentItemCache } from './document-item.server.cache.js';
import type { UmbControllerHost } from '@umbraco-cms/backoffice/controller-api';
import { DocumentService, type DocumentItemResponseModel } from '@umbraco-cms/backoffice/external/backend-api';
import { UmbManagementApiItemDataRequestManager } from '@umbraco-cms/backoffice/management-api';

export class UmbManagementApiDocumentItemDataRequestManager extends UmbManagementApiItemDataRequestManager<DocumentItemResponseModel> {
	constructor(host: UmbControllerHost) {
		super(host, {
			getItems: (ids: Array<string>) => DocumentService.getItemDocument({ query: { id: ids } }),
			dataCache: documentItemCache,
<<<<<<< HEAD
=======
			getUniqueMethod: (item: DocumentItemResponseModel) => item.id,
>>>>>>> cffd86e0
		});
	}
}<|MERGE_RESOLUTION|>--- conflicted
+++ resolved
@@ -9,10 +9,7 @@
 		super(host, {
 			getItems: (ids: Array<string>) => DocumentService.getItemDocument({ query: { id: ids } }),
 			dataCache: documentItemCache,
-<<<<<<< HEAD
-=======
 			getUniqueMethod: (item: DocumentItemResponseModel) => item.id,
->>>>>>> cffd86e0
 		});
 	}
 }