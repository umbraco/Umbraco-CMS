import { UMB_DOCUMENT_ENTITY_TYPE } from '../entity.js';
import { UMB_EDIT_DOCUMENT_WORKSPACE_PATH_PATTERN } from '../paths.js';
import type { UmbDocumentItemModel } from './types.js';
import { UmbDocumentItemDataResolver } from './document-item-data-resolver.js';
import { customElement, html, ifDefined, nothing, property, state } from '@umbraco-cms/backoffice/external/lit';
import { UmbLitElement } from '@umbraco-cms/backoffice/lit-element';
import { UmbModalRouteRegistrationController } from '@umbraco-cms/backoffice/router';
import { UMB_WORKSPACE_MODAL } from '@umbraco-cms/backoffice/workspace';
import type { UmbVariantId } from '@umbraco-cms/backoffice/variant';

@customElement('umb-document-item-ref')
export class UmbDocumentItemRefElement extends UmbLitElement {
	#item = new UmbDocumentItemDataResolver<UmbDocumentItemModel>(this);

	@property({ type: Object })
	public get item(): UmbDocumentItemModel | undefined {
		return this.#item.getData();
	}
	public set item(value: UmbDocumentItemModel | undefined) {
<<<<<<< HEAD
		const oldValue = this.#item.getData();
		this.#item.setData(value);

		if (!value) {
			this.#modalRoute?.destroy();
			return;
		}

		if (oldValue?.unique === value.unique) {
			return;
		}
=======
		this.#item.setData(value);
>>>>>>> 32c3d17c
	}

	@property({ type: Boolean })
	readonly = false;

	@property({ type: Boolean })
	standalone = false;

	@state()
	_unique = '';

	@state()
	_name = '';

	@state()
	_icon = '';
<<<<<<< HEAD

	@state()
	_isTrashed = false;

	@state()
	_isDraft = false;

	@state()
	_editPath = '';

	@state()
	_defaultCulture?: string;

	@state()
	_appCulture?: string;

	@state()
	_propertyDataSetCulture?: UmbVariantId;

	#modalRoute?: any;
=======

	@state()
	_isTrashed = false;

	@state()
	_isDraft = false;

	@state()
	_editPath = '';
>>>>>>> 32c3d17c

	constructor() {
		super();

<<<<<<< HEAD
		this.#modalRoute = new UmbModalRouteRegistrationController(this, UMB_WORKSPACE_MODAL)
=======
		new UmbModalRouteRegistrationController(this, UMB_WORKSPACE_MODAL)
			.addUniquePaths(['unique'])
>>>>>>> 32c3d17c
			.onSetup(() => {
				return { data: { entityType: UMB_DOCUMENT_ENTITY_TYPE, preset: {} } };
			})
			.observeRouteBuilder((routeBuilder) => {
				this._editPath = routeBuilder({});
			});

		this.#item.observe(this.#item.unique, (unique) => (this._unique = unique ?? ''));
		this.#item.observe(this.#item.name, (name) => (this._name = name ?? ''));
		this.#item.observe(this.#item.icon, (icon) => (this._icon = icon ?? ''));
		this.#item.observe(this.#item.isTrashed, (isTrashed) => (this._isTrashed = isTrashed ?? false));
		this.#item.observe(this.#item.isDraft, (isDraft) => (this._isDraft = isDraft ?? false));
	}

	#getHref() {
<<<<<<< HEAD
		if (!this._editPath) return;
		return `${this._editPath}/edit/${this._unique}`;
=======
		if (!this._unique) return;
		const path = UMB_EDIT_DOCUMENT_WORKSPACE_PATH_PATTERN.generateLocal({ unique: this._unique });
		return `${this._editPath}/${path}`;
>>>>>>> 32c3d17c
	}

	override render() {
		if (!this.item) return nothing;

		return html`
			<uui-ref-node
				name=${this._name}
				href=${ifDefined(this.#getHref())}
				?readonly=${this.readonly}
				?standalone=${this.standalone}>
				<slot name="actions" slot="actions"></slot>
				${this.#renderIcon()}${this.#renderIsDraft()} ${this.#renderIsTrashed()}
			</uui-ref-node>
		`;
	}

	#renderIcon() {
		if (!this._icon) return nothing;
		return html`<umb-icon slot="icon" name=${this._icon}></umb-icon>`;
	}

	#renderIsTrashed() {
		if (!this._isTrashed) return nothing;
		return html`<uui-tag size="s" slot="tag" color="danger">Trashed</uui-tag>`;
	}

	#renderIsDraft() {
		if (!this._isDraft) return nothing;
		return html`<uui-tag size="s" slot="tag" look="secondary" color="default">Draft</uui-tag>`;
	}
}

export { UmbDocumentItemRefElement as element };

declare global {
	interface HTMLElementTagNameMap {
		'umb-document-item-ref': UmbDocumentItemRefElement;
	}
}<|MERGE_RESOLUTION|>--- conflicted
+++ resolved
@@ -6,7 +6,6 @@
 import { UmbLitElement } from '@umbraco-cms/backoffice/lit-element';
 import { UmbModalRouteRegistrationController } from '@umbraco-cms/backoffice/router';
 import { UMB_WORKSPACE_MODAL } from '@umbraco-cms/backoffice/workspace';
-import type { UmbVariantId } from '@umbraco-cms/backoffice/variant';
 
 @customElement('umb-document-item-ref')
 export class UmbDocumentItemRefElement extends UmbLitElement {
@@ -17,21 +16,7 @@
 		return this.#item.getData();
 	}
 	public set item(value: UmbDocumentItemModel | undefined) {
-<<<<<<< HEAD
-		const oldValue = this.#item.getData();
 		this.#item.setData(value);
-
-		if (!value) {
-			this.#modalRoute?.destroy();
-			return;
-		}
-
-		if (oldValue?.unique === value.unique) {
-			return;
-		}
-=======
-		this.#item.setData(value);
->>>>>>> 32c3d17c
 	}
 
 	@property({ type: Boolean })
@@ -48,7 +33,6 @@
 
 	@state()
 	_icon = '';
-<<<<<<< HEAD
 
 	@state()
 	_isTrashed = false;
@@ -59,37 +43,11 @@
 	@state()
 	_editPath = '';
 
-	@state()
-	_defaultCulture?: string;
-
-	@state()
-	_appCulture?: string;
-
-	@state()
-	_propertyDataSetCulture?: UmbVariantId;
-
-	#modalRoute?: any;
-=======
-
-	@state()
-	_isTrashed = false;
-
-	@state()
-	_isDraft = false;
-
-	@state()
-	_editPath = '';
->>>>>>> 32c3d17c
-
 	constructor() {
 		super();
 
-<<<<<<< HEAD
-		this.#modalRoute = new UmbModalRouteRegistrationController(this, UMB_WORKSPACE_MODAL)
-=======
 		new UmbModalRouteRegistrationController(this, UMB_WORKSPACE_MODAL)
 			.addUniquePaths(['unique'])
->>>>>>> 32c3d17c
 			.onSetup(() => {
 				return { data: { entityType: UMB_DOCUMENT_ENTITY_TYPE, preset: {} } };
 			})
@@ -105,14 +63,9 @@
 	}
 
 	#getHref() {
-<<<<<<< HEAD
-		if (!this._editPath) return;
-		return `${this._editPath}/edit/${this._unique}`;
-=======
 		if (!this._unique) return;
 		const path = UMB_EDIT_DOCUMENT_WORKSPACE_PATH_PATTERN.generateLocal({ unique: this._unique });
 		return `${this._editPath}/${path}`;
->>>>>>> 32c3d17c
 	}
 
 	override render() {
