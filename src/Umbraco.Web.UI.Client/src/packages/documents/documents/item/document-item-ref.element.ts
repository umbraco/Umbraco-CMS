import { UMB_DOCUMENT_ENTITY_TYPE } from '../entity.js';
import type { UmbDocumentItemModel } from './types.js';
import { UmbDocumentItemDataResolver } from './document-item-data-resolver.js';
import { customElement, html, ifDefined, nothing, property, state } from '@umbraco-cms/backoffice/external/lit';
import { UmbLitElement } from '@umbraco-cms/backoffice/lit-element';
import { UmbModalRouteRegistrationController } from '@umbraco-cms/backoffice/router';
import { UMB_WORKSPACE_MODAL } from '@umbraco-cms/backoffice/workspace';
import type { UmbVariantId } from '@umbraco-cms/backoffice/variant';

@customElement('umb-document-item-ref')
export class UmbDocumentItemRefElement extends UmbLitElement {
	#item = new UmbDocumentItemDataResolver<UmbDocumentItemModel>(this);

	@property({ type: Object })
	public get item(): UmbDocumentItemModel | undefined {
		return this.#item.getData();
	}
	public set item(value: UmbDocumentItemModel | undefined) {
		const oldValue = this.#item.getData();
		this.#item.setData(value);

		if (!value) {
			this.#modalRoute?.destroy();
			return;
		}

<<<<<<< HEAD
		if (oldValue?.unique !== value.unique) {
			this.#modalRoute = new UmbModalRouteRegistrationController(this, UMB_WORKSPACE_MODAL)
				.addAdditionalPath(UMB_DOCUMENT_ENTITY_TYPE + '/' + value.unique)
				.onSetup(() => {
					return { data: { entityType: UMB_DOCUMENT_ENTITY_TYPE, preset: {} } };
				})
				.observeRouteBuilder((routeBuilder) => {
					this._editPath = routeBuilder({});
				});
=======
		if (oldValue?.unique === this.#item.unique) {
			return;
>>>>>>> 1b04ec77
		}

		this.#modalRoute?.setUniquePathValue('unique', this.#item.unique);
	}

	@property({ type: Boolean })
	readonly = false;

	@property({ type: Boolean })
	standalone = false;

	@state()
	_unique = '';

	@state()
	_name = '';

	@state()
	_icon = '';

	@state()
	_isTrashed = false;

	@state()
	_isDraft = false;

	@state()
	_editPath = '';

	@state()
	_defaultCulture?: string;

	@state()
	_appCulture?: string;

	@state()
	_propertyDataSetCulture?: UmbVariantId;

	#modalRoute?: any;

<<<<<<< HEAD
	#getHref() {
		return `${this._editPath}/edit/${this._unique}`;
=======
	constructor() {
		super();

		this.#modalRoute = new UmbModalRouteRegistrationController(this, UMB_WORKSPACE_MODAL)
			.addAdditionalPath(UMB_DOCUMENT_ENTITY_TYPE)
			.addUniquePaths(['unique'])
			.onSetup(() => {
				return { data: { entityType: UMB_DOCUMENT_ENTITY_TYPE, preset: {} } };
			})
			.observeRouteBuilder((routeBuilder) => {
				this._editPath = routeBuilder({});
			});
	}

	#isDraft(item: UmbDocumentItemModel) {
		return item.variants[0]?.state === 'Draft';
>>>>>>> 1b04ec77
	}

	constructor() {
		super();
		this.#item.observe(this.#item.unique, (unique) => (this._unique = unique ?? ''));
		this.#item.observe(this.#item.name, (name) => (this._name = name ?? ''));
		this.#item.observe(this.#item.icon, (icon) => (this._icon = icon ?? ''));
		this.#item.observe(this.#item.isTrashed, (isTrashed) => (this._isTrashed = isTrashed ?? false));
		this.#item.observe(this.#item.isDraft, (isDraft) => (this._isDraft = isDraft ?? false));
	}

	override render() {
		if (!this.item) return nothing;

		return html`
			<uui-ref-node
				name=${this._name}
				href=${ifDefined(this.#getHref())}
				?readonly=${this.readonly}
				?standalone=${this.standalone}>
				<slot name="actions" slot="actions"></slot>
				${this.#renderIcon()}${this.#renderIsDraft()} ${this.#renderIsTrashed()}
			</uui-ref-node>
		`;
	}

	#renderIcon() {
		if (!this._icon) return nothing;
		return html`<umb-icon slot="icon" name=${this._icon}></umb-icon>`;
	}

	#renderIsTrashed() {
		if (!this._isTrashed) return nothing;
		return html`<uui-tag size="s" slot="tag" color="danger">Trashed</uui-tag>`;
	}

	#renderIsDraft() {
		if (!this._isDraft) return nothing;
		return html`<uui-tag size="s" slot="tag" look="secondary" color="default">Draft</uui-tag>`;
	}
}

export { UmbDocumentItemRefElement as element };

declare global {
	interface HTMLElementTagNameMap {
		'umb-document-item-ref': UmbDocumentItemRefElement;
	}
}<|MERGE_RESOLUTION|>--- conflicted
+++ resolved
@@ -24,23 +24,11 @@
 			return;
 		}
 
-<<<<<<< HEAD
-		if (oldValue?.unique !== value.unique) {
-			this.#modalRoute = new UmbModalRouteRegistrationController(this, UMB_WORKSPACE_MODAL)
-				.addAdditionalPath(UMB_DOCUMENT_ENTITY_TYPE + '/' + value.unique)
-				.onSetup(() => {
-					return { data: { entityType: UMB_DOCUMENT_ENTITY_TYPE, preset: {} } };
-				})
-				.observeRouteBuilder((routeBuilder) => {
-					this._editPath = routeBuilder({});
-				});
-=======
-		if (oldValue?.unique === this.#item.unique) {
+		if (oldValue?.unique === value.unique) {
 			return;
->>>>>>> 1b04ec77
 		}
 
-		this.#modalRoute?.setUniquePathValue('unique', this.#item.unique);
+		this.#modalRoute?.setUniquePathValue('unique', value.unique);
 	}
 
 	@property({ type: Boolean })
@@ -78,10 +66,6 @@
 
 	#modalRoute?: any;
 
-<<<<<<< HEAD
-	#getHref() {
-		return `${this._editPath}/edit/${this._unique}`;
-=======
 	constructor() {
 		super();
 
@@ -94,20 +78,16 @@
 			.observeRouteBuilder((routeBuilder) => {
 				this._editPath = routeBuilder({});
 			});
-	}
 
-	#isDraft(item: UmbDocumentItemModel) {
-		return item.variants[0]?.state === 'Draft';
->>>>>>> 1b04ec77
-	}
-
-	constructor() {
-		super();
 		this.#item.observe(this.#item.unique, (unique) => (this._unique = unique ?? ''));
 		this.#item.observe(this.#item.name, (name) => (this._name = name ?? ''));
 		this.#item.observe(this.#item.icon, (icon) => (this._icon = icon ?? ''));
 		this.#item.observe(this.#item.isTrashed, (isTrashed) => (this._isTrashed = isTrashed ?? false));
 		this.#item.observe(this.#item.isDraft, (isDraft) => (this._isDraft = isDraft ?? false));
+	}
+
+	#getHref() {
+		return `${this._editPath}/edit/${this._unique}`;
 	}
 
 	override render() {
