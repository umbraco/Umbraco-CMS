--- conflicted
+++ resolved
@@ -17,22 +17,7 @@
 		return this.#item.getData();
 	}
 	public set item(value: UmbDocumentItemModel | undefined) {
-		const oldValue = this.#item.getData();
 		this.#item.setData(value);
-
-		if (!value) {
-			this.#modalRoute?.destroy();
-			return;
-		}
-
-		if (oldValue?.unique === value.unique) {
-			return;
-		}
-<<<<<<< HEAD
-=======
-
-		this.#modalRoute?.setUniquePathValue('unique', value.unique);
->>>>>>> c216d692
 	}
 
 	@property({ type: Boolean })
@@ -68,12 +53,10 @@
 	@state()
 	_propertyDataSetCulture?: UmbVariantId;
 
-	#modalRoute?: any;
-
 	constructor() {
 		super();
 
-		this.#modalRoute = new UmbModalRouteRegistrationController(this, UMB_WORKSPACE_MODAL)
+		new UmbModalRouteRegistrationController(this, UMB_WORKSPACE_MODAL)
 			.onSetup(() => {
 				return { data: { entityType: UMB_DOCUMENT_ENTITY_TYPE, preset: {} } };
 			})
@@ -89,13 +72,9 @@
 	}
 
 	#getHref() {
-<<<<<<< HEAD
-		if (!this._editPath) return;
-		return `${this._editPath}/edit/${this._unique}`;
-=======
+		if (!this._unique) return undefined;
 		const path = UMB_EDIT_DOCUMENT_WORKSPACE_PATH_PATTERN.generateLocal({ unique: this._unique });
 		return `${this._editPath}/${path}`;
->>>>>>> c216d692
 	}
 
 	override render() {
