import { UmbDocumentVariantState, type UmbDocumentVariantOptionModel } from '../../../types.js';
import { isNotPublishedMandatory } from '../../utils.js';
import { UmbDocumentVariantLanguagePickerElement } from '../../../modals/index.js';
import type {
	UmbDocumentScheduleModalData,
	UmbDocumentScheduleModalValue,
	UmbDocumentScheduleSelectionModel,
} from './document-schedule-modal.token.js';
import { css, customElement, html, repeat, state, when } from '@umbraco-cms/backoffice/external/lit';
import { UmbModalBaseElement } from '@umbraco-cms/backoffice/modal';
import { UmbTextStyles } from '@umbraco-cms/backoffice/style';
import { UmbSelectionManager } from '@umbraco-cms/backoffice/utils';
import type { UmbInputDateElement } from '@umbraco-cms/backoffice/components';
import type { UUIBooleanInputElement } from '@umbraco-cms/backoffice/external/uui';
import { partialUpdateFrozenArray } from '@umbraco-cms/backoffice/observable-api';

@customElement('umb-document-schedule-modal')
export class UmbDocumentScheduleModalElement extends UmbModalBaseElement<
	UmbDocumentScheduleModalData,
	UmbDocumentScheduleModalValue
> {
	#selectionManager = new UmbSelectionManager<string>(this);

	@state()
	_options: Array<UmbDocumentVariantOptionModel> = [];

	@state()
	_hasNotSelectedMandatory?: boolean;

	@state()
	_selection: UmbDocumentScheduleModalValue['selection'] = [];

	@state()
	_isAllSelected = false;

	#pickableFilter = (option: UmbDocumentVariantOptionModel) => {
		if (!option.variant || option.variant.state === UmbDocumentVariantState.NOT_CREATED) {
			// If not data present, then its not pickable.
			return false;
		}
		return this.data?.pickableFilter ? this.data.pickableFilter(option) : true;
	};

	constructor() {
		super();
		this.observe(
			this.#selectionManager.selection,
			(selection) => {
				// New selections are mapped to the schedule data
				this._selection = selection.map<UmbDocumentScheduleSelectionModel>((unique) => {
					return { unique, schedule: this.#getSchedule(unique) };
				});
				this._isAllSelected = this.#isAllSelected();
			},
			'_selection',
		);
	}

	#getSchedule(unique: string): UmbDocumentScheduleSelectionModel['schedule'] {
		const matchedItem = this.value?.selection.find((s) => s.unique === unique);
		return matchedItem?.schedule ?? {};
	}

	override firstUpdated() {
		this.#configureSelectionManager();
	}

	async #configureSelectionManager() {
		this.#selectionManager.setMultiple(true);
		this.#selectionManager.setSelectable(true);

		this.#selectionManager.setAllowLimitation((unique) => {
			const option = this._options.find((o) => o.unique === unique);
			return option ? this.#pickableFilter(option) : true;
		});

		// Only display variants that are relevant to pick from, i.e. variants that are draft, not-published-mandatory or published with pending changes.
		// If we don't know the state (e.g. from a bulk publishing selection) we need to consider it available for selection.
		this._options =
			this.data?.options.filter(
				(option) =>
					(option.variant && option.variant.state === null) ||
					isNotPublishedMandatory(option) ||
					option.variant?.state !== UmbDocumentVariantState.NOT_CREATED,
			) ?? [];

<<<<<<< HEAD
		let selected = this.data?.activeVariants ?? [];

		// Filter selection based on options:
		selected = selected.filter((s) => this._options.some((o) => o.unique === s));

		this.#selectionManager.setSelection(selected);
=======
		const validOptions = this._options.filter((o) => this.#pickableFilter!(o));

		let selected = this.value?.selection ?? [];

		// Filter selection based on options:
		selected = selected.filter((s) => validOptions.some((o) => o.unique === s.unique));

		this.#selectionManager.setSelection(selected.map((s) => s.unique));

		this.observe(
			this.#selectionManager.selection,
			(selection: Array<string>) => {
				if (!this._options && !selection) return;

				//Getting not published mandatory options — the options that are mandatory and not currently published.
				const missingMandatoryOptions = this._options.filter(isNotPublishedMandatory);
				this._hasNotSelectedMandatory = missingMandatoryOptions.some((option) => !selection.includes(option.unique));
			},
			'observeSelection',
		);
>>>>>>> a7bd578f
	}

	#submit() {
		this.value = { selection: this._selection };
		this.modalContext?.submit();
	}

	#close() {
		this.modalContext?.reject();
	}

	#isSelected(unique: string) {
		return this._selection.some((s) => s.unique === unique);
	}

	#onSelectAllChange(event: Event) {
		const allUniques = this._options.map((o) => o.unique);
		const filter = this.#selectionManager.getAllowLimitation();
		const allowedUniques = allUniques.filter((unique) => filter(unique));

		if ((event.target as UUIBooleanInputElement).checked) {
			this.#selectionManager.setSelection(allowedUniques);
		} else {
			this.#selectionManager.setSelection([]);
		}
	}

	#isAllSelected() {
		const allUniques = this._options.map((o) => o.unique);
		const filter = this.#selectionManager.getAllowLimitation();
		const allowedUniques = allUniques.filter((unique) => filter(unique));
		return this._selection.length !== 0 && this._selection.length === allowedUniques.length;
	}

	override render() {
		return html`<umb-body-layout headline=${this.localize.term('general_scheduledPublishing')}>
			<p id="subtitle">
				${when(
					this._options.length > 1,
					() => html`
						<umb-localize key="content_languagesToSchedule">Which languages would you like to schedule?</umb-localize>
					`,
					() => html`
						<umb-localize key="content_schedulePublishHelp">
							Select the date and time to publish and/or unpublish the content item.
						</umb-localize>
					`,
				)}
			</p>

			${this.#renderOptions()}

			<div slot="actions">
				<uui-button label=${this.localize.term('general_close')} @click=${this.#close}></uui-button>
				<uui-button
					label="${this.localize.term('buttons_schedulePublish')}"
					look="primary"
					color="positive"
					?disabled=${this._hasNotSelectedMandatory}
					@click=${this.#submit}></uui-button>
			</div>
		</umb-body-layout> `;
	}

	#renderOptions() {
		return html`
			${when(
				this._options.length > 1,
				() => html`
					<uui-checkbox
						@change=${this.#onSelectAllChange}
						label=${this.localize.term('general_selectAll')}
						.checked=${this._isAllSelected}></uui-checkbox>
				`,
			)}
			${repeat(
				this._options,
				(option) => option.unique,
				(option) => this.#renderItem(option),
			)}
		`;
	}

	#renderItem(option: UmbDocumentVariantOptionModel) {
		const pickable = this.#pickableFilter(option);

		return html`
			<uui-menu-item
				?selectable=${pickable}
				?disabled=${!pickable}
				label=${option.variant?.name ?? option.language.name}
				@selected=${() => this.#selectionManager.select(option.unique)}
				@deselected=${() => this.#selectionManager.deselect(option.unique)}
				?selected=${this.#isSelected(option.unique)}>
				<uui-icon slot="icon" name="icon-globe"></uui-icon>
				${UmbDocumentVariantLanguagePickerElement.renderLabel(option)}
			</uui-menu-item>
			${when(this.#isSelected(option.unique), () => this.#renderPublishDateInput(option))}
		`;
	}

	#renderPublishDateInput(option: UmbDocumentVariantOptionModel) {
		return html`<div class="publish-date">
			<uui-form-layout-item>
				<uui-label slot="label"><umb-localize key="content_releaseDate">Publish at</umb-localize></uui-label>
				<div>
					<umb-input-date
						type="datetime-local"
						.value=${this.#formatDate(option.variant?.scheduledPublishDate)}
						@change=${(e: Event) => this.#onFromDateChange(e, option.unique)}
						label=${this.localize.term('general_publishDate')}></umb-input-date>
				</div>
			</uui-form-layout-item>
			<uui-form-layout-item>
				<uui-label slot="label"><umb-localize key="content_unpublishDate">Unpublish at</umb-localize></uui-label>
				<div>
					<umb-input-date
						type="datetime-local"
						.value=${this.#formatDate(option.variant?.scheduledUnpublishDate)}
						@change=${(e: Event) => this.#onToDateChange(e, option.unique)}
						label=${this.localize.term('general_publishDate')}></umb-input-date>
				</div>
			</uui-form-layout-item>
		</div>`;
	}

	/**
	 * Formats the date to be compatible with the input type datetime-local
	 * @param {string} dateStr The date to format, example: 2021-01-01T12:00:00.000+01:00
	 * @returns {string | undefined} The formatted date in local time with no offset, example: 2021-01-01T11:00
	 */
	#formatDate(dateStr?: string | null): string | undefined {
		if (!dateStr) return undefined;

		const d = new Date(dateStr);

		if (isNaN(d.getTime())) {
			console.warn('[Schedule]: Invalid date:', dateStr);
			return undefined;
		}

		// We need to subtract the offset to get the correct time in the input field
		// the input field expects local time without offset and the Date object will convert the date to local time
		return (
			d.getFullYear() +
			'-' +
			String(d.getMonth() + 1).padStart(2, '0') +
			'-' +
			String(d.getDate()).padStart(2, '0') +
			'T' +
			String(d.getHours()).padStart(2, '0') +
			':' +
			String(d.getMinutes()).padStart(2, '0')
		);
	}

	#onFromDateChange(e: Event, unique: string) {
		this._selection = partialUpdateFrozenArray(
			this.value.selection,
			{
				schedule: {
					publishTime: this.#getDateValue(e),
				},
			},
			(s) => s.unique === unique,
		);
	}

	#onToDateChange(e: Event, unique: string) {
		this._selection = partialUpdateFrozenArray(
			this.value.selection,
			{
				schedule: {
					unpublishTime: this.#getDateValue(e),
				},
			},
			(s) => s.unique === unique,
		);
	}

	#getDateValue(e: Event): string | null {
		const value = (e.target as UmbInputDateElement).value.toString();
		return value.length ? value : null;
	}

	static override readonly styles = [
		UmbTextStyles,
		css`
			:host {
				display: block;
				min-width: 600px;
				max-width: 90vw;
			}

			.label {
				padding: 0.5rem 0;
			}
			.label-status {
				font-size: 0.8rem;
			}

			.publish-date {
				display: flex;
				flex-direction: row;
				justify-content: space-between;
				gap: 1rem;
				border-top: 1px solid var(--uui-color-border);
				border-bottom: 1px solid var(--uui-color-border);
				margin-top: var(--uui-size-space-4);
			}

			.publish-date > uui-form-layout-item {
				flex: 1;
				margin: 0;
				padding: 0.5rem 0 1rem;
			}

			.publish-date > uui-form-layout-item:first-child {
				border-right: 1px dashed var(--uui-color-border);
			}

			uui-checkbox {
				margin-bottom: var(--uui-size-space-3);
			}

			uui-menu-item {
				--uui-menu-item-flat-structure: 1;
			}
		`,
	];
}

export default UmbDocumentScheduleModalElement;

declare global {
	interface HTMLElementTagNameMap {
		'umb-document-schedule-modal': UmbDocumentScheduleModalElement;
	}
}<|MERGE_RESOLUTION|>--- conflicted
+++ resolved
@@ -12,7 +12,6 @@
 import { UmbSelectionManager } from '@umbraco-cms/backoffice/utils';
 import type { UmbInputDateElement } from '@umbraco-cms/backoffice/components';
 import type { UUIBooleanInputElement } from '@umbraco-cms/backoffice/external/uui';
-import { partialUpdateFrozenArray } from '@umbraco-cms/backoffice/observable-api';
 
 @customElement('umb-document-schedule-modal')
 export class UmbDocumentScheduleModalElement extends UmbModalBaseElement<
@@ -46,11 +45,17 @@
 		this.observe(
 			this.#selectionManager.selection,
 			(selection) => {
+				if (!this._options && !selection) return;
+
 				// New selections are mapped to the schedule data
 				this._selection = selection.map<UmbDocumentScheduleSelectionModel>((unique) => {
 					return { unique, schedule: this.#getSchedule(unique) };
 				});
 				this._isAllSelected = this.#isAllSelected();
+
+				//Getting not published mandatory options — the options that are mandatory and not currently published.
+				const missingMandatoryOptions = this._options.filter(isNotPublishedMandatory);
+				this._hasNotSelectedMandatory = missingMandatoryOptions.some((option) => !selection.includes(option.unique));
 			},
 			'_selection',
 		);
@@ -84,35 +89,14 @@
 					option.variant?.state !== UmbDocumentVariantState.NOT_CREATED,
 			) ?? [];
 
-<<<<<<< HEAD
 		let selected = this.data?.activeVariants ?? [];
 
+		const validOptions = this._options.filter((o) => this.#pickableFilter!(o));
+
 		// Filter selection based on options:
-		selected = selected.filter((s) => this._options.some((o) => o.unique === s));
+		selected = selected.filter((unique) => validOptions.some((o) => o.unique === unique));
 
 		this.#selectionManager.setSelection(selected);
-=======
-		const validOptions = this._options.filter((o) => this.#pickableFilter!(o));
-
-		let selected = this.value?.selection ?? [];
-
-		// Filter selection based on options:
-		selected = selected.filter((s) => validOptions.some((o) => o.unique === s.unique));
-
-		this.#selectionManager.setSelection(selected.map((s) => s.unique));
-
-		this.observe(
-			this.#selectionManager.selection,
-			(selection: Array<string>) => {
-				if (!this._options && !selection) return;
-
-				//Getting not published mandatory options — the options that are mandatory and not currently published.
-				const missingMandatoryOptions = this._options.filter(isNotPublishedMandatory);
-				this._hasNotSelectedMandatory = missingMandatoryOptions.some((option) => !selection.includes(option.unique));
-			},
-			'observeSelection',
-		);
->>>>>>> a7bd578f
 	}
 
 	#submit() {
@@ -171,7 +155,7 @@
 					label="${this.localize.term('buttons_schedulePublish')}"
 					look="primary"
 					color="positive"
-					?disabled=${this._hasNotSelectedMandatory}
+					?disabled=${!this._selection.length || this._hasNotSelectedMandatory}
 					@click=${this.#submit}></uui-button>
 			</div>
 		</umb-body-layout> `;
@@ -270,27 +254,21 @@
 	}
 
 	#onFromDateChange(e: Event, unique: string) {
-		this._selection = partialUpdateFrozenArray(
-			this.value.selection,
-			{
-				schedule: {
-					publishTime: this.#getDateValue(e),
-				},
-			},
-			(s) => s.unique === unique,
-		);
+		const variant = this._selection.find((s) => s.unique === unique);
+		if (!variant) return;
+		variant.schedule = {
+			...variant.schedule,
+			publishTime: this.#getDateValue(e),
+		};
 	}
 
 	#onToDateChange(e: Event, unique: string) {
-		this._selection = partialUpdateFrozenArray(
-			this.value.selection,
-			{
-				schedule: {
-					unpublishTime: this.#getDateValue(e),
-				},
-			},
-			(s) => s.unique === unique,
-		);
+		const variant = this._selection.find((s) => s.unique === unique);
+		if (!variant) return;
+		variant.schedule = {
+			...variant.schedule,
+			unpublishTime: this.#getDateValue(e),
+		};
 	}
 
 	#getDateValue(e: Event): string | null {
