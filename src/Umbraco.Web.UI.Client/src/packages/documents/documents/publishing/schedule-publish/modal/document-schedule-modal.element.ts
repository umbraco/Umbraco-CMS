--- conflicted
+++ resolved
@@ -113,20 +113,13 @@
 		this.#selectionManager.setSelection(selected);
 	}
 
-<<<<<<< HEAD
-	#submit() {
-		this.value = {
-			selection: this._selection,
-		};
-		this.modalContext?.submit();
-=======
 	async #submit() {
 		this._submitButtonState = 'waiting';
 		try {
 			await this.#validation.validate();
 			this._submitButtonState = 'success';
 			this.value = {
-				selection: this._internalValues,
+				selection: this._selection,
 			};
 			this.modalContext?.submit();
 		} catch {
@@ -134,7 +127,6 @@
 		} finally {
 			this._submitButtonState = undefined;
 		}
->>>>>>> 4e5512fd
 	}
 
 	#close() {
