import { UMB_DOCUMENT_WORKSPACE_CONTEXT } from '../../workspace/document-workspace.context-token.js';
import type {
	UmbDocumentDetailModel,
	UmbDocumentVariantOptionModel,
	UmbDocumentVariantPublishModel,
} from '../../types.js';
import { UmbDocumentPublishingRepository } from '../repository/index.js';
import { UmbDocumentPublishedPendingChangesManager } from '../pending-changes/index.js';
import { UMB_DOCUMENT_SCHEDULE_MODAL } from '../schedule-publish/constants.js';
import { UMB_DOCUMENT_PUBLISH_WITH_DESCENDANTS_MODAL } from '../publish-with-descendants/constants.js';
import { UMB_DOCUMENT_PUBLISH_MODAL } from '../publish/constants.js';
import { UmbUnpublishDocumentEntityAction } from '../unpublish/index.js';
import { UMB_DOCUMENT_PUBLISHING_WORKSPACE_CONTEXT } from './document-publishing.workspace-context.token.js';
import type { UmbControllerHost } from '@umbraco-cms/backoffice/controller-api';
import { UmbContextBase } from '@umbraco-cms/backoffice/class-api';
import { UMB_MODAL_MANAGER_CONTEXT } from '@umbraco-cms/backoffice/modal';
import {
	UmbRequestReloadChildrenOfEntityEvent,
	UmbRequestReloadStructureForEntityEvent,
} from '@umbraco-cms/backoffice/entity-action';
import { UMB_ACTION_EVENT_CONTEXT } from '@umbraco-cms/backoffice/action';
import { UmbVariantId } from '@umbraco-cms/backoffice/variant';
import { UMB_NOTIFICATION_CONTEXT } from '@umbraco-cms/backoffice/notification';
import { firstValueFrom } from '@umbraco-cms/backoffice/external/rxjs';
import { observeMultiple } from '@umbraco-cms/backoffice/observable-api';
import { DocumentVariantStateModel } from '@umbraco-cms/backoffice/external/backend-api';
import type { UmbEntityUnique } from '@umbraco-cms/backoffice/entity';

export class UmbDocumentPublishingWorkspaceContext extends UmbContextBase<UmbDocumentPublishingWorkspaceContext> {
	/**
	 * Manages the pending changes for the published document.
	 * @memberof UmbDocumentPublishingWorkspaceContext
	 */
	public readonly publishedPendingChanges = new UmbDocumentPublishedPendingChangesManager(this);

	#init: Promise<unknown>;
	#documentWorkspaceContext?: typeof UMB_DOCUMENT_WORKSPACE_CONTEXT.TYPE;
	#eventContext?: typeof UMB_ACTION_EVENT_CONTEXT.TYPE;
	#publishingRepository = new UmbDocumentPublishingRepository(this);
	#publishedDocumentData?: UmbDocumentDetailModel;
	#currentUnique?: UmbEntityUnique;

	constructor(host: UmbControllerHost) {
		super(host, UMB_DOCUMENT_PUBLISHING_WORKSPACE_CONTEXT);

		this.#init = Promise.all([
			this.consumeContext(UMB_DOCUMENT_WORKSPACE_CONTEXT, async (context) => {
				this.#documentWorkspaceContext = context;
				this.#initPendingChanges();
			}).asPromise(),

			this.consumeContext(UMB_ACTION_EVENT_CONTEXT, async (context) => {
				this.#eventContext = context;
			}).asPromise(),
		]);
	}

	public async publish() {
		throw new Error('Method not implemented.');
	}

	/**
	 * Save and publish the document
	 * @returns {Promise<void>}
	 * @memberof UmbDocumentPublishingWorkspaceContext
	 */
	public async saveAndPublish(): Promise<void> {
		return this.#handleSaveAndPublish();
	}

	/**
	 * Schedule the document for publishing
	 * @returns {Promise<void>}
	 * @memberof UmbDocumentPublishingWorkspaceContext
	 */
	public async schedule(): Promise<void> {
		await this.#init;
		if (!this.#documentWorkspaceContext) throw new Error('Document workspace context is missing');

		const unique = this.#documentWorkspaceContext.getUnique();
		if (!unique) throw new Error('Unique is missing');

		const entityType = this.#documentWorkspaceContext.getEntityType();
		if (!entityType) throw new Error('Entity type is missing');

		const { options, selected } = await this.#determineVariantOptions();

		const modalManagerContext = await this.getContext(UMB_MODAL_MANAGER_CONTEXT);
		const result = await modalManagerContext
			.open(this, UMB_DOCUMENT_SCHEDULE_MODAL, {
				data: {
					options,
<<<<<<< HEAD
					activeVariants: selected,
					pickableFilter: this.#readOnlyLanguageVariantsFilter,
=======
					pickableFilter: this.#publishableVariantsFilter,
>>>>>>> a7bd578f
				},
				value: {
					selection: options.map((option) => ({
						unique: option.unique,
						schedule: {
							publishTime: option.variant?.scheduledPublishDate,
							unpublishTime: option.variant?.scheduledUnpublishDate,
						},
					})),
				},
			})
			.onSubmit()
			.catch(() => undefined);

		if (!result?.selection.length) return;

		// Map to the correct format for the API (UmbDocumentVariantPublishModel)
		const variants =
			result?.selection.map<UmbDocumentVariantPublishModel>((x) => ({
				variantId: UmbVariantId.FromString(x.unique),
				schedule: {
					publishTime: this.#convertToDateTimeOffset(x.schedule?.publishTime),
					unpublishTime: this.#convertToDateTimeOffset(x.schedule?.unpublishTime),
				},
			})) ?? [];

		if (!variants.length) return;

		// TODO: Validate content & Save changes for the selected variants — This was how it worked in v.13 [NL]
		const { error } = await this.#publishingRepository.publish(unique, variants);
		if (!error) {
			// reload the document so all states are updated after the publish operation
			await this.#documentWorkspaceContext.reload();
			this.#loadAndProcessLastPublished();

			// request reload of this entity
			const structureEvent = new UmbRequestReloadStructureForEntityEvent({ entityType, unique });
			this.#eventContext?.dispatchEvent(structureEvent);
		}
	}

	/**
	 * Convert a date string to a server time string in ISO format, example: 2021-01-01T12:00:00.000+00:00.
	 * The input must be a valid date string, otherwise it will return null.
	 * The output matches the DateTimeOffset format in C#.
	 */
	#convertToDateTimeOffset(dateString: string | null | undefined) {
		if (!dateString || dateString.length === 0) {
			return null;
		}

		const date = new Date(dateString);

		if (isNaN(date.getTime())) {
			console.warn(`[Schedule]: Invalid date: ${dateString}`);
			return null;
		}

		// Convert the date to UTC time in ISO format before sending it to the server
		return date.toISOString();
	}

	/**
	 * Publish the document with descendants
	 * @returns {Promise<void>}
	 * @memberof UmbDocumentPublishingWorkspaceContext
	 */
	public async publishWithDescendants(): Promise<void> {
		await this.#init;
		if (!this.#documentWorkspaceContext) throw new Error('Document workspace context is missing');

		const unique = this.#documentWorkspaceContext.getUnique();
		if (!unique) throw new Error('Unique is missing');

		const entityType = this.#documentWorkspaceContext.getEntityType();
		if (!entityType) throw new Error('Entity type is missing');

		const { options, selected } = await this.#determineVariantOptions();

		const modalManagerContext = await this.getContext(UMB_MODAL_MANAGER_CONTEXT);
		const result = await modalManagerContext
			.open(this, UMB_DOCUMENT_PUBLISH_WITH_DESCENDANTS_MODAL, {
				data: {
					options,
					pickableFilter: this.#publishableVariantsFilter,
				},
				value: { selection: selected },
			})
			.onSubmit()
			.catch(() => undefined);

		if (!result?.selection.length) return;

		// Map to variantIds
		const variantIds = result?.selection.map((x) => UmbVariantId.FromString(x)) ?? [];

		if (!variantIds.length) return;

		const { error } = await this.#publishingRepository.publishWithDescendants(
			unique,
			variantIds,
			result.includeUnpublishedDescendants ?? false,
			result.forceRepublish ?? false,
		);

		if (!error) {
			// reload the document so all states are updated after the publish operation
			await this.#documentWorkspaceContext.reload();
			this.#loadAndProcessLastPublished();

			// request reload of this entity
			const structureEvent = new UmbRequestReloadStructureForEntityEvent({ entityType, unique });
			this.#eventContext?.dispatchEvent(structureEvent);

			// request reload of the children
			const childrenEvent = new UmbRequestReloadChildrenOfEntityEvent({ entityType, unique });
			this.#eventContext?.dispatchEvent(childrenEvent);
		}
	}

	/**
	 * Unpublish the document
	 * @returns {Promise<void>}
	 * @memberof UmbDocumentPublishingWorkspaceContext
	 */
	public async unpublish(): Promise<void> {
		await this.#init;
		if (!this.#documentWorkspaceContext) throw new Error('Document workspace context is missing');

		const unique = this.#documentWorkspaceContext.getUnique();
		if (!unique) throw new Error('Unique is missing');

		const entityType = this.#documentWorkspaceContext.getEntityType();
		if (!entityType) throw new Error('Entity type is missing');

		// TODO: remove meta
		new UmbUnpublishDocumentEntityAction(this, { unique, entityType, meta: {} as never }).execute();
	}

	async #handleSaveAndPublish() {
		await this.#init;
		if (!this.#documentWorkspaceContext) throw new Error('Document workspace context is missing');

		const unique = this.#documentWorkspaceContext.getUnique();
		if (!unique) throw new Error('Unique is missing');

		let variantIds: Array<UmbVariantId> = [];

		const { options, selected } = await this.#determineVariantOptions();

		// If there is only one variant, we don't need to open the modal.
		if (options.length === 0) {
			throw new Error('No variants are available');
		} else if (options.length === 1) {
			// If only one option we will skip ahead and save the document with the only variant available:
			variantIds.push(UmbVariantId.Create(options[0]));
		} else {
			// If there are multiple variants, we will open the modal to let the user pick which variants to publish.
			const modalManagerContext = await this.getContext(UMB_MODAL_MANAGER_CONTEXT);
			const result = await modalManagerContext
				.open(this, UMB_DOCUMENT_PUBLISH_MODAL, {
					data: {
						options,
						pickableFilter: this.#publishableVariantsFilter,
					},
					value: { selection: selected },
				})
				.onSubmit()
				.catch(() => undefined);

			if (!result?.selection.length || !unique) return;

			variantIds = result?.selection.map((x) => UmbVariantId.FromString(x)) ?? [];
		}

		const saveData = await this.#documentWorkspaceContext.constructSaveData(variantIds);
		await this.#documentWorkspaceContext.runMandatoryValidationForSaveData(saveData, variantIds);
		await this.#documentWorkspaceContext.askServerToValidate(saveData, variantIds);

		// TODO: Only validate the specified selection.. [NL]
		return this.#documentWorkspaceContext.validateAndSubmit(
			async () => {
				return this.#performSaveAndPublish(variantIds, saveData);
			},
			async () => {
				// If data of the selection is not valid Then just save:
				await this.#documentWorkspaceContext!.performCreateOrUpdate(variantIds, saveData);
				// Notifying that the save was successful, but we did not publish, which is what we want to symbolize here. [NL]
				const notificationContext = await this.getContext(UMB_NOTIFICATION_CONTEXT);
				// TODO: Get rid of the save notification.
				// TODO: Translate this message [NL]
				notificationContext.peek('danger', {
					data: { message: 'Document was not published, but we saved it for you.' },
				});
				// Reject even thought the save was successful, but we did not publish, which is what we want to symbolize here. [NL]
				return await Promise.reject();
			},
		);
	}

	async #performSaveAndPublish(variantIds: Array<UmbVariantId>, saveData: UmbDocumentDetailModel): Promise<void> {
		await this.#init;
		if (!this.#documentWorkspaceContext) throw new Error('Document workspace context is missing');

		const unique = this.#documentWorkspaceContext.getUnique();
		if (!unique) throw new Error('Unique is missing');

		const entityType = this.#documentWorkspaceContext.getEntityType();
		if (!entityType) throw new Error('Entity type is missing');

		await this.#documentWorkspaceContext.performCreateOrUpdate(variantIds, saveData);

		const { error } = await this.#publishingRepository.publish(
			unique,
			variantIds.map((variantId) => ({ variantId })),
		);

		if (!error) {
			// reload the document so all states are updated after the publish operation
			await this.#documentWorkspaceContext.reload();
			this.#loadAndProcessLastPublished();

			const event = new UmbRequestReloadStructureForEntityEvent({ unique, entityType });
			this.#eventContext?.dispatchEvent(event);
		}
	}

	#publishableVariantsFilter = (option: UmbDocumentVariantOptionModel) => {
		const readOnlyCultures =
			this.#documentWorkspaceContext?.readOnlyState.getStates().map((s) => s.variantId.culture) ?? [];
		return readOnlyCultures.includes(option.culture) === false;
	};

	async #determineVariantOptions(): Promise<{
		options: UmbDocumentVariantOptionModel[];
		selected: string[];
	}> {
		await this.#init;
		if (!this.#documentWorkspaceContext) throw new Error('Document workspace context is missing');

		const options = await firstValueFrom(this.#documentWorkspaceContext.variantOptions);

		// TODO: this is a temporary copy of the content-detail workspace context method.
		// we need to implement custom selection that makes sense for each the publishing modal.
		let selected = this.#getChangedVariantsSelection();

		// Selected can contain entries that are not part of the options, therefor the modal filters selection based on options.
		selected = selected.filter((x) => options.some((o) => o.unique === x));

		// Filter out read-only variants
		// TODO: This would not work with segments, as the 'selected'-array is an array of strings, not UmbVariantId's. [NL]
		// Please have a look at the implementation in the content-detail workspace context, as that one compares variantIds. [NL]
		const readOnlyCultures = this.#documentWorkspaceContext.readOnlyState.getStates().map((s) => s.variantId.culture);
		selected = selected.filter((x) => readOnlyCultures.includes(x) === false);

		return {
			options,
			selected,
		};
	}

	#getChangedVariantsSelection() {
		if (!this.#documentWorkspaceContext) throw new Error('Document workspace context is missing');
		const activeVariants = this.#documentWorkspaceContext.splitView
			.getActiveVariants()
			.map((activeVariant) => UmbVariantId.Create(activeVariant).toString());
		const changedVariants = this.#documentWorkspaceContext.getChangedVariants().map((x) => x.toString());
		const selection = [...activeVariants, ...changedVariants];
		return [...new Set(selection)];
	}

	async #initPendingChanges() {
		if (!this.#documentWorkspaceContext) throw new Error('Document workspace context is missing');
		this.observe(
			observeMultiple([this.#documentWorkspaceContext.unique, this.#documentWorkspaceContext.isNew]),
			([unique, isNew]) => {
				// We have loaded in a new document, so we need to clear the states
				if (unique !== this.#currentUnique) {
					this.#clear();
				}

				this.#currentUnique = unique;

				if (isNew === false && unique) {
					this.#loadAndProcessLastPublished();
				}
			},
			'uniqueObserver',
		);

		this.observe(
			this.#documentWorkspaceContext.persistedData,
			() => this.#processPendingChanges(),
			'umbPersistedDataObserver',
		);
	}

	#hasPublishedVariant() {
		const variants = this.#documentWorkspaceContext?.getVariants();
		return (
			variants?.some(
				(variant) =>
					variant.state === DocumentVariantStateModel.PUBLISHED ||
					variant.state === DocumentVariantStateModel.PUBLISHED_PENDING_CHANGES,
			) ?? false
		);
	}

	async #loadAndProcessLastPublished() {
		if (!this.#documentWorkspaceContext) throw new Error('Document workspace context is missing');

		// No need to check pending changes for new documents
		if (this.#documentWorkspaceContext.getIsNew()) return;

		const unique = this.#documentWorkspaceContext.getUnique();
		if (!unique) throw new Error('Unique is missing');

		// Only load the published data if the document is already published or has been published before
		const hasPublishedVariant = this.#hasPublishedVariant();
		if (!hasPublishedVariant) return;

		const { data } = await this.#publishingRepository.published(unique);
		this.#publishedDocumentData = data;
		this.#processPendingChanges();
	}

	#processPendingChanges() {
		if (!this.#documentWorkspaceContext) throw new Error('Document workspace context is missing');

		const persistedData = this.#documentWorkspaceContext.getPersistedData();
		const publishedData = this.#publishedDocumentData;
		if (!persistedData || !publishedData) return;

		this.publishedPendingChanges.process({ persistedData, publishedData });
	}

	#clear() {
		this.#publishedDocumentData = undefined;
		this.publishedPendingChanges.clear();
	}
}

export { UmbDocumentPublishingWorkspaceContext as api };<|MERGE_RESOLUTION|>--- conflicted
+++ resolved
@@ -90,12 +90,8 @@
 			.open(this, UMB_DOCUMENT_SCHEDULE_MODAL, {
 				data: {
 					options,
-<<<<<<< HEAD
 					activeVariants: selected,
-					pickableFilter: this.#readOnlyLanguageVariantsFilter,
-=======
 					pickableFilter: this.#publishableVariantsFilter,
->>>>>>> a7bd578f
 				},
 				value: {
 					selection: options.map((option) => ({
