import { UMB_WORKSPACE_ENTITY_IS_NOT_NEW_CONDITION_ALIAS } from '@umbraco-cms/backoffice/workspace';
import {
	UMB_USER_PERMISSION_DOCUMENT_PUBLISH,
	UMB_USER_PERMISSION_DOCUMENT_UPDATE,
} from '../../../user-permissions/constants.js';
import { UMB_WORKSPACE_ENTITY_IS_NEW_CONDITION_ALIAS } from '@umbraco-cms/backoffice/workspace';
import { UMB_ENTITY_IS_NOT_TRASHED_CONDITION_ALIAS } from '@umbraco-cms/backoffice/recycle-bin';

export const manifests: Array<UmbExtensionManifest> = [
	{
		type: 'workspaceActionMenuItem',
		kind: 'default',
		alias: 'Umb.Document.WorkspaceActionMenuItem.PublishWithDescendants',
		name: 'Publish with descendants',
		weight: 10,
		api: () => import('./publish-with-descendants.action.js'),
		forWorkspaceActions: 'Umb.WorkspaceAction.Document.SaveAndPublish',
		meta: {
			label: '#buttons_publishDescendants',
			icon: 'icon-globe',
		},
		conditions: [
			{
				alias: 'Umb.Condition.UserPermission.Document',
				allOf: [UMB_USER_PERMISSION_DOCUMENT_UPDATE, UMB_USER_PERMISSION_DOCUMENT_PUBLISH],
			},
			{
				alias: UMB_ENTITY_IS_NOT_TRASHED_CONDITION_ALIAS,
			},
			{
<<<<<<< HEAD
				alias: UMB_WORKSPACE_ENTITY_IS_NOT_NEW_CONDITION_ALIAS,
=======
				alias: UMB_WORKSPACE_ENTITY_IS_NEW_CONDITION_ALIAS,
				match: false,
>>>>>>> bfff224c
			},
		],
	},
];<|MERGE_RESOLUTION|>--- conflicted
+++ resolved
@@ -1,4 +1,3 @@
-import { UMB_WORKSPACE_ENTITY_IS_NOT_NEW_CONDITION_ALIAS } from '@umbraco-cms/backoffice/workspace';
 import {
 	UMB_USER_PERMISSION_DOCUMENT_PUBLISH,
 	UMB_USER_PERMISSION_DOCUMENT_UPDATE,
@@ -28,12 +27,8 @@
 				alias: UMB_ENTITY_IS_NOT_TRASHED_CONDITION_ALIAS,
 			},
 			{
-<<<<<<< HEAD
-				alias: UMB_WORKSPACE_ENTITY_IS_NOT_NEW_CONDITION_ALIAS,
-=======
 				alias: UMB_WORKSPACE_ENTITY_IS_NEW_CONDITION_ALIAS,
 				match: false,
->>>>>>> bfff224c
 			},
 		],
 	},
