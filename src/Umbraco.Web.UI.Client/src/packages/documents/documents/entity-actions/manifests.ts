import { UMB_DOCUMENT_DETAIL_REPOSITORY_ALIAS, UMB_DOCUMENT_ITEM_REPOSITORY_ALIAS } from '../repository/index.js';
import { UMB_DOCUMENT_ENTITY_TYPE } from '../entity.js';
import { UMB_DOCUMENT_PICKER_MODAL } from '../modals/index.js';
import {
	UMB_USER_PERMISSION_DOCUMENT_CREATE_BLUEPRINT,
	UMB_USER_PERMISSION_DOCUMENT_DELETE,
	UMB_USER_PERMISSION_DOCUMENT_DUPLICATE,
	UMB_USER_PERMISSION_DOCUMENT_MOVE,
	UMB_USER_PERMISSION_DOCUMENT_NOTIFICATIONS,
	UMB_USER_PERMISSION_DOCUMENT_PERMISSIONS,
	UMB_USER_PERMISSION_DOCUMENT_PUBLISH,
	UMB_USER_PERMISSION_DOCUMENT_UNPUBLISH,
} from '../user-permissions/constants.js';
import { manifests as createManifests } from './create/manifests.js';
import { manifests as createBlueprintManifests } from './create-blueprint/manifests.js';
import { manifests as publicAccessManifests } from './public-access/manifests.js';
import { manifests as cultureAndHostnamesManifests } from './culture-and-hostnames/manifests.js';
import { manifests as sortChildrenOfManifests } from './sort-children-of/manifests.js';
import type { ManifestEntityAction } from '@umbraco-cms/backoffice/extension-registry';

const entityActions: Array<ManifestEntityAction> = [
	{
		type: 'entityAction',
		kind: 'delete',
		alias: 'Umb.EntityAction.Document.Delete',
		name: 'Delete Document Entity Action',
		forEntityTypes: [UMB_DOCUMENT_ENTITY_TYPE],
		meta: {
			itemRepositoryAlias: UMB_DOCUMENT_ITEM_REPOSITORY_ALIAS,
			detailRepositoryAlias: UMB_DOCUMENT_DETAIL_REPOSITORY_ALIAS,
		},
		conditions: [
			{
				alias: 'Umb.Condition.UserPermission.Document',
				allOf: [UMB_USER_PERMISSION_DOCUMENT_DELETE],
			},
		],
	},
	{
		type: 'entityAction',
<<<<<<< HEAD
=======
		kind: 'default',
		alias: 'Umb.EntityAction.Document.CreateBlueprint',
		name: 'Create Document Blueprint Entity Action',
		weight: 1000,
		api: () => import('./create-blueprint.action.js'),
		forEntityTypes: [UMB_DOCUMENT_ENTITY_TYPE],
		meta: {
			icon: 'icon-blueprint',
			label: '#actions_createblueprint',
		},
		conditions: [
			{
				alias: 'Umb.Condition.UserPermission.Document',
				allOf: [UMB_USER_PERMISSION_DOCUMENT_CREATE_BLUEPRINT],
			},
		],
	},
	{
		type: 'entityAction',
>>>>>>> f4aae5ec
		alias: 'Umb.EntityAction.Document.Move',
		name: 'Move Document Entity Action ',
		kind: 'move',
		forEntityTypes: [UMB_DOCUMENT_ENTITY_TYPE],
		weight: 900,
		meta: {
			moveRepositoryAlias: UMB_DOCUMENT_DETAIL_REPOSITORY_ALIAS,
			itemRepositoryAlias: UMB_DOCUMENT_DETAIL_REPOSITORY_ALIAS,
			pickerModelAlias: UMB_DOCUMENT_PICKER_MODAL,
		},
		conditions: [
			{
				alias: 'Umb.Condition.UserPermission.Document',
				allOf: [UMB_USER_PERMISSION_DOCUMENT_MOVE],
			},
		],
	},
	{
		type: 'entityAction',
		kind: 'duplicate',
		alias: 'Umb.EntityAction.Document.Duplicate',
		name: 'Duplicate Document Entity Action',
		weight: 800,
		forEntityTypes: [UMB_DOCUMENT_ENTITY_TYPE],
		meta: {
			duplicateRepositoryAlias: UMB_DOCUMENT_DETAIL_REPOSITORY_ALIAS,
			itemRepositoryAlias: UMB_DOCUMENT_DETAIL_REPOSITORY_ALIAS,
			pickerModal: UMB_DOCUMENT_PICKER_MODAL,
		},
		conditions: [
			{
				alias: 'Umb.Condition.UserPermission.Document',
				allOf: [UMB_USER_PERMISSION_DOCUMENT_DUPLICATE],
			},
		],
	},
	{
		type: 'entityAction',
		kind: 'default',
		alias: 'Umb.EntityAction.Document.Publish',
		name: 'Publish Document Entity Action',
		weight: 600,
		api: () => import('./publish.action.js'),
		forEntityTypes: [UMB_DOCUMENT_ENTITY_TYPE],
		meta: {
			icon: 'icon-globe',
			label: '#actions_publish',
		},
		conditions: [
			{
				alias: 'Umb.Condition.UserPermission.Document',
				allOf: [UMB_USER_PERMISSION_DOCUMENT_PUBLISH],
			},
		],
	},
	{
		type: 'entityAction',
		kind: 'default',
		alias: 'Umb.EntityAction.Document.Unpublish',
		name: 'Unpublish Document Entity Action',
		weight: 500,
		api: () => import('./unpublish.action.js'),
		forEntityTypes: [UMB_DOCUMENT_ENTITY_TYPE],
		meta: {
			icon: 'icon-globe',
			label: '#actions_unpublish',
		},
		conditions: [
			{
				alias: 'Umb.Condition.UserPermission.Document',
				allOf: [UMB_USER_PERMISSION_DOCUMENT_UNPUBLISH],
			},
		],
	},
	{
		type: 'entityAction',
		kind: 'default',
		alias: 'Umb.EntityAction.Document.Permissions',
		name: 'Permissions Document Entity Action',
		weight: 300,
		forEntityTypes: [UMB_DOCUMENT_ENTITY_TYPE],
		api: () => import('./permissions.action.js'),
		meta: {
			icon: 'icon-name-badge',
			label: '#actions_setPermissions',
		},
		conditions: [
			{
				alias: 'Umb.Condition.UserPermission.Document',
				allOf: [UMB_USER_PERMISSION_DOCUMENT_PERMISSIONS],
			},
		],
	},
	{
		type: 'entityAction',
		kind: 'default',
		alias: 'Umb.EntityAction.Document.Notifications',
		name: 'Notifications Document Entity Action',
		weight: 100,
		forEntityTypes: [UMB_DOCUMENT_ENTITY_TYPE],
		api: () => import('./permissions.action.js'),
		meta: {
			icon: 'icon-megaphone',
			label: '#actions_notify',
		},
		conditions: [
			{
				alias: 'Umb.Condition.UserPermission.Document',
				allOf: [UMB_USER_PERMISSION_DOCUMENT_NOTIFICATIONS],
			},
		],
	},
];

export const manifests = [
	...createManifests,
	...createBlueprintManifests,
	...publicAccessManifests,
	...cultureAndHostnamesManifests,
	...sortChildrenOfManifests,
	...entityActions,
];<|MERGE_RESOLUTION|>--- conflicted
+++ resolved
@@ -2,7 +2,6 @@
 import { UMB_DOCUMENT_ENTITY_TYPE } from '../entity.js';
 import { UMB_DOCUMENT_PICKER_MODAL } from '../modals/index.js';
 import {
-	UMB_USER_PERMISSION_DOCUMENT_CREATE_BLUEPRINT,
 	UMB_USER_PERMISSION_DOCUMENT_DELETE,
 	UMB_USER_PERMISSION_DOCUMENT_DUPLICATE,
 	UMB_USER_PERMISSION_DOCUMENT_MOVE,
@@ -38,28 +37,6 @@
 	},
 	{
 		type: 'entityAction',
-<<<<<<< HEAD
-=======
-		kind: 'default',
-		alias: 'Umb.EntityAction.Document.CreateBlueprint',
-		name: 'Create Document Blueprint Entity Action',
-		weight: 1000,
-		api: () => import('./create-blueprint.action.js'),
-		forEntityTypes: [UMB_DOCUMENT_ENTITY_TYPE],
-		meta: {
-			icon: 'icon-blueprint',
-			label: '#actions_createblueprint',
-		},
-		conditions: [
-			{
-				alias: 'Umb.Condition.UserPermission.Document',
-				allOf: [UMB_USER_PERMISSION_DOCUMENT_CREATE_BLUEPRINT],
-			},
-		],
-	},
-	{
-		type: 'entityAction',
->>>>>>> f4aae5ec
 		alias: 'Umb.EntityAction.Document.Move',
 		name: 'Move Document Entity Action ',
 		kind: 'move',
