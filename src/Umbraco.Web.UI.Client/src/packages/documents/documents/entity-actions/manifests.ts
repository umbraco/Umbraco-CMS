import { UMB_DOCUMENT_DETAIL_REPOSITORY_ALIAS } from '../repository/index.js';
import { UMB_DOCUMENT_ENTITY_TYPE, UMB_DOCUMENT_ROOT_ENTITY_TYPE } from '../entity.js';
import { UmbPublishDocumentEntityAction } from './publish.action.js';
import { UmbCreateDocumentBlueprintEntityAction } from './create-blueprint.action.js';
import { UmbDocumentPublicAccessEntityAction } from './public-access.action.js';
import { UmbUnpublishDocumentEntityAction } from './unpublish.action.js';
import { UmbRollbackDocumentEntityAction } from './rollback.action.js';
import { manifests as createManifests } from './create/manifests.js';
import { manifests as permissionManifests } from './permissions/manifests.js';
import { manifests as cultureAndHostnamesManifests } from './culture-and-hostnames/manifests.js';
import {
	UmbCopyEntityAction,
	UmbMoveEntityAction,
	UmbSortChildrenOfEntityAction,
} from '@umbraco-cms/backoffice/entity-action';
import type { ManifestTypes } from '@umbraco-cms/backoffice/extension-registry';

const entityActions: Array<ManifestTypes> = [
	...createManifests,
	...permissionManifests,
	...cultureAndHostnamesManifests,
	{
		type: 'entityAction',
		alias: 'Umb.EntityAction.Document.CreateBlueprint',
		name: 'Create Document Blueprint Entity Action',
		weight: 800,
		api: UmbCreateDocumentBlueprintEntityAction,
		meta: {
			icon: 'icon-blueprint',
			label: 'Create Document Blueprint (TBD)',
			repositoryAlias: UMB_DOCUMENT_DETAIL_REPOSITORY_ALIAS,
			entityTypes: [UMB_DOCUMENT_ENTITY_TYPE],
		},
	},
	{
		type: 'entityAction',
		alias: 'Umb.EntityAction.Document.Move',
		name: 'Move Document Entity Action ',
		weight: 700,
		api: UmbMoveEntityAction,
		meta: {
			icon: 'icon-enter',
			label: 'Move (TBD)',
			repositoryAlias: UMB_DOCUMENT_DETAIL_REPOSITORY_ALIAS,
			entityTypes: [UMB_DOCUMENT_ENTITY_TYPE],
		},
	},
	{
		type: 'entityAction',
		alias: 'Umb.EntityAction.Document.Copy',
		name: 'Copy Document Entity Action',
		weight: 600,
		api: UmbCopyEntityAction,
		meta: {
			icon: 'icon-documents',
			label: 'Copy (TBD)',
			repositoryAlias: UMB_DOCUMENT_DETAIL_REPOSITORY_ALIAS,
			entityTypes: [UMB_DOCUMENT_ENTITY_TYPE],
		},
	},
	{
		type: 'entityAction',
		alias: 'Umb.EntityAction.Document.Sort',
		name: 'Sort Document Entity Action',
		weight: 500,
		api: UmbSortChildrenOfEntityAction,
		meta: {
			icon: 'icon-navigation-vertical',
			label: 'Sort (TBD)',
			repositoryAlias: UMB_DOCUMENT_DETAIL_REPOSITORY_ALIAS,
			entityTypes: [UMB_DOCUMENT_ROOT_ENTITY_TYPE, UMB_DOCUMENT_ENTITY_TYPE],
		},
	},
	{
		type: 'entityAction',
<<<<<<< HEAD
=======
		alias: 'Umb.EntityAction.Document.CultureAndHostnames',
		name: 'Culture And Hostnames Document Entity Action',
		weight: 400,
		api: UmbDocumentCultureAndHostnamesEntityAction,
		meta: {
			icon: 'icon-home',
			label: 'Culture And Hostnames (TBD)',
			repositoryAlias: UMB_DOCUMENT_DETAIL_REPOSITORY_ALIAS,
			entityTypes: [UMB_DOCUMENT_ENTITY_TYPE],
		},
	},
	{
		type: 'entityAction',
>>>>>>> c2e62ad3
		alias: 'Umb.EntityAction.Document.PublicAccess',
		name: 'Document Permissions Entity Action',
		api: UmbDocumentPublicAccessEntityAction,
		meta: {
			icon: 'icon-lock',
			label: 'Public Access (TBD)',
			repositoryAlias: UMB_DOCUMENT_DETAIL_REPOSITORY_ALIAS,
			entityTypes: [UMB_DOCUMENT_ENTITY_TYPE],
		},
	},
	{
		type: 'entityAction',
		alias: 'Umb.EntityAction.Document.Publish',
		name: 'Publish Document Entity Action',
		api: UmbPublishDocumentEntityAction,
		meta: {
			icon: 'icon-globe',
			label: 'Publish (TBD)',
			repositoryAlias: UMB_DOCUMENT_DETAIL_REPOSITORY_ALIAS,
			entityTypes: [UMB_DOCUMENT_ENTITY_TYPE],
		},
	},
	{
		type: 'entityAction',
		alias: 'Umb.EntityAction.Document.Unpublish',
		name: 'Unpublish Document Entity Action',
		api: UmbUnpublishDocumentEntityAction,
		meta: {
			icon: 'icon-globe',
			label: 'Unpublish (TBD)',
			repositoryAlias: UMB_DOCUMENT_DETAIL_REPOSITORY_ALIAS,
			entityTypes: [UMB_DOCUMENT_ENTITY_TYPE],
		},
	},
	{
		type: 'entityAction',
		alias: 'Umb.EntityAction.Document.Rollback',
		name: 'Rollback Document Entity Action',
		api: UmbRollbackDocumentEntityAction,
		meta: {
			icon: 'icon-undo',
			label: 'Rollback (TBD)',
			repositoryAlias: UMB_DOCUMENT_DETAIL_REPOSITORY_ALIAS,
			entityTypes: [UMB_DOCUMENT_ENTITY_TYPE],
		},
	},
];

export const manifests = [...entityActions];<|MERGE_RESOLUTION|>--- conflicted
+++ resolved
@@ -73,22 +73,6 @@
 	},
 	{
 		type: 'entityAction',
-<<<<<<< HEAD
-=======
-		alias: 'Umb.EntityAction.Document.CultureAndHostnames',
-		name: 'Culture And Hostnames Document Entity Action',
-		weight: 400,
-		api: UmbDocumentCultureAndHostnamesEntityAction,
-		meta: {
-			icon: 'icon-home',
-			label: 'Culture And Hostnames (TBD)',
-			repositoryAlias: UMB_DOCUMENT_DETAIL_REPOSITORY_ALIAS,
-			entityTypes: [UMB_DOCUMENT_ENTITY_TYPE],
-		},
-	},
-	{
-		type: 'entityAction',
->>>>>>> c2e62ad3
 		alias: 'Umb.EntityAction.Document.PublicAccess',
 		name: 'Document Permissions Entity Action',
 		api: UmbDocumentPublicAccessEntityAction,
