import { DOCUMENT_REPOSITORY_ALIAS } from '../repository/manifests.js';
import { DOCUMENT_ENTITY_TYPE, DOCUMENT_ROOT_ENTITY_TYPE } from '../index.js';
import { UmbPublishDocumentEntityAction } from './publish.action.js';
import { UmbDocumentCultureAndHostnamesEntityAction } from './culture-and-hostnames.action.js';
import { UmbCreateDocumentBlueprintEntityAction } from './create-blueprint.action.js';
import { UmbDocumentPublicAccessEntityAction } from './public-access.action.js';
import { UmbUnpublishDocumentEntityAction } from './unpublish.action.js';
import { UmbRollbackDocumentEntityAction } from './rollback.action.js';
import { manifests as createManifests } from './create/manifests.js';
import { manifests as permissionManifests } from './permissions/manifests.js';
import {
	UmbCopyEntityAction,
	UmbMoveEntityAction,
	UmbSortChildrenOfEntityAction,
} from '@umbraco-cms/backoffice/entity-action';
import { ManifestTypes } from '@umbraco-cms/backoffice/extension-registry';

const entityActions: Array<ManifestTypes> = [
	...createManifests,
	...permissionManifests,
	{
		type: 'entityAction',
		alias: 'Umb.EntityAction.Document.CreateBlueprint',
		name: 'Create Document Blueprint Entity Action',
		weight: 800,
		api: UmbCreateDocumentBlueprintEntityAction,
		meta: {
			icon: 'umb:blueprint',
			label: 'Create Document Blueprint (TBD)',
			repositoryAlias: DOCUMENT_REPOSITORY_ALIAS,
			entityTypes: [DOCUMENT_ENTITY_TYPE],
		},
	},
	{
		type: 'entityAction',
		alias: 'Umb.EntityAction.Document.Move',
		name: 'Move Document Entity Action ',
		weight: 700,
		api: UmbMoveEntityAction,
		meta: {
			icon: 'umb:enter',
			label: 'Move (TBD)',
			repositoryAlias: DOCUMENT_REPOSITORY_ALIAS,
			entityTypes: [DOCUMENT_ENTITY_TYPE],
		},
	},
	{
		type: 'entityAction',
		alias: 'Umb.EntityAction.Document.Copy',
		name: 'Copy Document Entity Action',
		weight: 600,
		api: UmbCopyEntityAction,
		meta: {
			icon: 'umb:documents',
			label: 'Copy (TBD)',
			repositoryAlias: DOCUMENT_REPOSITORY_ALIAS,
			entityTypes: [DOCUMENT_ENTITY_TYPE],
		},
	},
	{
		type: 'entityAction',
		alias: 'Umb.EntityAction.Document.Sort',
		name: 'Sort Document Entity Action',
		weight: 500,
		api: UmbSortChildrenOfEntityAction,
		meta: {
			icon: 'umb:navigation-vertical',
			label: 'Sort (TBD)',
			repositoryAlias: DOCUMENT_REPOSITORY_ALIAS,
			entityTypes: [DOCUMENT_ROOT_ENTITY_TYPE, DOCUMENT_ENTITY_TYPE],
		},
	},
	{
		type: 'entityAction',
		alias: 'Umb.EntityAction.Document.CultureAndHostnames',
		name: 'Culture And Hostnames Document Entity Action',
		weight: 400,
		api: UmbDocumentCultureAndHostnamesEntityAction,
		meta: {
			icon: 'umb:home',
			label: 'Culture And Hostnames (TBD)',
			repositoryAlias: DOCUMENT_REPOSITORY_ALIAS,
			entityTypes: [DOCUMENT_ENTITY_TYPE],
		},
	},
	{
		type: 'entityAction',
<<<<<<< HEAD
=======
		alias: 'Umb.EntityAction.Document.Permissions',
		name: 'Document Permissions Entity Action',
		api: UmbDocumentPermissionsEntityAction,
		meta: {
			icon: 'umb:vcard',
			label: 'Permissions (TBD)',
			repositoryAlias: DOCUMENT_REPOSITORY_ALIAS,
			entityTypes: [DOCUMENT_ENTITY_TYPE],
		},
	},
	{
		type: 'entityAction',
>>>>>>> 041b3c74
		alias: 'Umb.EntityAction.Document.PublicAccess',
		name: 'Document Permissions Entity Action',
		api: UmbDocumentPublicAccessEntityAction,
		meta: {
			icon: 'umb:lock',
			label: 'Public Access (TBD)',
			repositoryAlias: DOCUMENT_REPOSITORY_ALIAS,
			entityTypes: [DOCUMENT_ENTITY_TYPE],
		},
	},
	{
		type: 'entityAction',
		alias: 'Umb.EntityAction.Document.Publish',
		name: 'Publish Document Entity Action',
		api: UmbPublishDocumentEntityAction,
		meta: {
			icon: 'umb:globe',
			label: 'Publish (TBD)',
			repositoryAlias: DOCUMENT_REPOSITORY_ALIAS,
			entityTypes: [DOCUMENT_ENTITY_TYPE],
		},
	},
	{
		type: 'entityAction',
		alias: 'Umb.EntityAction.Document.Unpublish',
		name: 'Unpublish Document Entity Action',
		api: UmbUnpublishDocumentEntityAction,
		meta: {
			icon: 'umb:globe',
			label: 'Unpublish (TBD)',
			repositoryAlias: DOCUMENT_REPOSITORY_ALIAS,
			entityTypes: [DOCUMENT_ENTITY_TYPE],
		},
	},
	{
		type: 'entityAction',
		alias: 'Umb.EntityAction.Document.Rollback',
		name: 'Rollback Document Entity Action',
		api: UmbRollbackDocumentEntityAction,
		meta: {
			icon: 'umb:undo',
			label: 'Rollback (TBD)',
			repositoryAlias: DOCUMENT_REPOSITORY_ALIAS,
			entityTypes: [DOCUMENT_ENTITY_TYPE],
		},
	},
];

export const manifests = [...entityActions];<|MERGE_RESOLUTION|>--- conflicted
+++ resolved
@@ -85,8 +85,6 @@
 	},
 	{
 		type: 'entityAction',
-<<<<<<< HEAD
-=======
 		alias: 'Umb.EntityAction.Document.Permissions',
 		name: 'Document Permissions Entity Action',
 		api: UmbDocumentPermissionsEntityAction,
@@ -99,7 +97,6 @@
 	},
 	{
 		type: 'entityAction',
->>>>>>> 041b3c74
 		alias: 'Umb.EntityAction.Document.PublicAccess',
 		name: 'Document Permissions Entity Action',
 		api: UmbDocumentPublicAccessEntityAction,
