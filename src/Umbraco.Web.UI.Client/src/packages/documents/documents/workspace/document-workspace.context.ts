import { UmbDocumentTypeDetailRepository } from '../../document-types/repository/detail/document-type-detail.repository.js';
import { UmbDocumentPropertyDataContext } from '../property-dataset-context/document-property-dataset-context.js';
import { UMB_DOCUMENT_ENTITY_TYPE } from '../entity.js';
import { UmbDocumentDetailRepository } from '../repository/index.js';
import type {
	UmbDocumentDetailModel,
	UmbDocumentValueModel,
	UmbDocumentVariantModel,
	UmbDocumentVariantOptionModel,
} from '../types.js';
import { umbPickDocumentVariantModal, type UmbDocumentVariantPickerModalType } from '../modals/index.js';
import { UmbDocumentPublishingRepository } from '../repository/publishing/index.js';
import { UmbUnpublishDocumentEntityAction } from '../entity-actions/unpublish.action.js';
import { UMB_DOCUMENT_WORKSPACE_ALIAS } from './manifests.js';
import { UMB_INVARIANT_CULTURE, UmbVariantId } from '@umbraco-cms/backoffice/variant';
import { UmbContentTypePropertyStructureManager } from '@umbraco-cms/backoffice/content-type';
import {
	UmbEditableWorkspaceContextBase,
	UmbWorkspaceSplitViewManager,
	type UmbVariantableWorkspaceContextInterface,
	type UmbPublishableWorkspaceContextInterface,
} from '@umbraco-cms/backoffice/workspace';
import {
	appendToFrozenArray,
	mergeObservables,
	jsonStringComparison,
	UmbArrayState,
	UmbObjectState,
} from '@umbraco-cms/backoffice/observable-api';
import type { UmbControllerHost } from '@umbraco-cms/backoffice/controller-api';
import { UmbLanguageCollectionRepository, type UmbLanguageDetailModel } from '@umbraco-cms/backoffice/language';
import { firstValueFrom } from '@umbraco-cms/backoffice/external/rxjs';

type EntityType = UmbDocumentDetailModel;
export class UmbDocumentWorkspaceContext
	extends UmbEditableWorkspaceContextBase<EntityType>
	implements UmbVariantableWorkspaceContextInterface<UmbDocumentVariantModel>, UmbPublishableWorkspaceContextInterface
{
	//
	public readonly repository = new UmbDocumentDetailRepository(this);
	public readonly publishingRepository = new UmbDocumentPublishingRepository(this);

	#parentUnique: string | null = null;

	/**
	 * The document is the current state/draft version of the document.
	 */
	#persistedData = new UmbObjectState<EntityType | undefined>(undefined);
	#currentData = new UmbObjectState<EntityType | undefined>(undefined);
	#getDataPromise?: Promise<any>;
	// TODo: Optimize this so it uses either a App Language Context? [NL]
	#languageRepository = new UmbLanguageCollectionRepository(this);
	#languages = new UmbArrayState<UmbLanguageDetailModel>([], (x) => x.unique);
	public readonly languages = this.#languages.asObservable();

	public isLoaded() {
		return this.#getDataPromise;
	}

	readonly unique = this.#currentData.asObservablePart((data) => data?.unique);

	readonly contentTypeUnique = this.#currentData.asObservablePart((data) => data?.documentType.unique);
	readonly contentTypeHasCollection = this.#currentData.asObservablePart((data) => !!data?.documentType.collection);
	readonly variants = this.#currentData.asObservablePart((data) => data?.variants ?? []);

	readonly urls = this.#currentData.asObservablePart((data) => data?.urls || []);
	readonly templateId = this.#currentData.asObservablePart((data) => data?.template?.unique || null);

	readonly structure = new UmbContentTypePropertyStructureManager(this, new UmbDocumentTypeDetailRepository(this));
	readonly variesByCulture = this.structure.ownerContentTypePart((x) => x?.variesByCulture);
	//#variesByCulture?: boolean;
	readonly variesBySegment = this.structure.ownerContentTypePart((x) => x?.variesBySegment);
	//#variesBySegment?: boolean;
	readonly varies = this.structure.ownerContentTypePart((x) =>
		x ? x.variesByCulture || x.variesBySegment : undefined,
	);
	#varies?: boolean;

	readonly splitView = new UmbWorkspaceSplitViewManager();

	readonly variantOptions = mergeObservables(
		[this.varies, this.variants, this.languages],
		([varies, variants, languages]) => {
			// TODO: When including segments, when be aware about the case of segment varying when not culture varying. [NL]
			if (varies === true) {
				return languages.map((language) => {
					return {
						variant: variants.find((x) => x.culture === language.unique),
						language,
						// TODO: When including segments, this object should be updated to include a object for the segment. [NL]
						// TODO: When including segments, the unique should be updated to include the segment as well. [NL]
						unique: language.unique, // This must be a variantId string!
						culture: language.unique,
						segment: null,
					} as UmbDocumentVariantOptionModel;
				});
			} else if (varies === false) {
				return [
					{
						variant: variants.find((x) => x.culture === null),
						language: languages.find((x) => x.isDefault),
						culture: null,
						segment: null,
						unique: UMB_INVARIANT_CULTURE, // This must be a variantId string!
					} as UmbDocumentVariantOptionModel,
				];
			}
			return [] as Array<UmbDocumentVariantOptionModel>;
		},
	);

	constructor(host: UmbControllerHost) {
		super(host, UMB_DOCUMENT_WORKSPACE_ALIAS);

		this.observe(this.contentTypeUnique, (unique) => this.structure.loadType(unique));
		this.observe(this.varies, (varies) => (this.#varies = varies));

		this.loadLanguages();
	}

	resetState() {
		super.resetState();
		this.#persistedData.setValue(undefined);
		this.#currentData.setValue(undefined);
	}

	async loadLanguages() {
		// TODO: If we don't end up having a Global Context for languages, then we should at least change this into using a asObservable which should be returned from the repository. [Nl]
		const { data } = await this.#languageRepository.requestCollection({});
		this.#languages.setValue(data?.items ?? []);
	}

	async load(unique: string) {
		this.resetState();
		this.#getDataPromise = this.repository.requestByUnique(unique);
		const { data } = await this.#getDataPromise;
		if (!data) return undefined;

		this.setIsNew(false);
		this.#persistedData.setValue(data);
		this.#currentData.setValue(data);
		return data || undefined;
	}

	async create(parentUnique: string | null, documentTypeUnique: string) {
		this.resetState();
		this.#parentUnique = parentUnique;
		this.#getDataPromise = this.repository.createScaffold({
			documentType: {
				unique: documentTypeUnique,
				collection: null,
			},
		});
		const { data } = await this.#getDataPromise;
		if (!data) return undefined;

		this.setIsNew(true);
		this.#persistedData.setValue(undefined);
		this.#currentData.setValue(data);
		return data;
	}

	getData() {
		return this.#currentData.getValue();
	}

	getUnique() {
		return this.getData()?.unique;
	}

	getEntityType() {
		return UMB_DOCUMENT_ENTITY_TYPE;
	}

	getContentTypeId() {
		return this.getData()?.documentType.unique;
	}

	// TODO: Check if this is used:
	getVaries() {
		return this.#varies;
	}
	/*
	getVariesByCulture() {
		return this.#variesByCulture;
	}
	getVariesBySegment() {
		return this.#variesBySegment;
	}*/

	variantById(variantId: UmbVariantId) {
		return this.#currentData.asObservablePart((data) => data?.variants?.find((x) => variantId.compare(x)));
	}

	getVariant(variantId: UmbVariantId) {
		return this.#currentData.getValue()?.variants?.find((x) => variantId.compare(x));
	}

	getName(variantId?: UmbVariantId) {
		const variants = this.#currentData.getValue()?.variants;
		if (!variants) return;
		if (variantId) {
			return variants.find((x) => variantId.compare(x))?.name;
		} else {
			return variants[0]?.name;
		}
	}

	setName(name: string, variantId?: UmbVariantId) {
		/*
		const oldVariants = this.#currentData.getValue()?.variants || [];
		const variants = partialUpdateFrozenArray(
			oldVariants,
			{ name },
			variantId ? (x) => variantId.compare(x) : () => true,
		);
		this.#currentData.update({ variants });
		*/
		// TODO: We should move this type of logic to the act of saving [NL]
		this.#updateVariantData(variantId ?? UmbVariantId.CreateInvariant(), { name });
	}

	setTemplate(templateUnique: string) {
		this.#currentData.update({ template: { unique: templateUnique } });
	}

	async propertyStructureById(propertyId: string) {
		return this.structure.propertyStructureById(propertyId);
	}

	async propertyValueByAlias<PropertyValueType = unknown>(propertyAlias: string, variantId?: UmbVariantId) {
		return this.#currentData.asObservablePart(
			(data) =>
				data?.values?.find((x) => x?.alias === propertyAlias && (variantId ? variantId.compare(x) : true))
					?.value as PropertyValueType,
		);
	}

	/**
	 * Get the current value of the property with the given alias and variantId.
	 * @param alias
	 * @param variantId
	 * @returns The value or undefined if not set or found.
	 */
	getPropertyValue<ReturnType = unknown>(alias: string, variantId?: UmbVariantId) {
		const currentData = this.getData();
		if (currentData) {
			const newDataSet = currentData.values?.find(
				(x) => x.alias === alias && (variantId ? variantId.compare(x) : true),
			);
			return newDataSet?.value as ReturnType;
		}
		return undefined;
	}
	async setPropertyValue<UmbDocumentValueModel = unknown>(
		alias: string,
		value: UmbDocumentValueModel,
		variantId?: UmbVariantId,
	) {
		variantId ??= UmbVariantId.CreateInvariant();

		const entry = { ...variantId.toObject(), alias, value };
		const currentData = this.getData();
		if (currentData) {
			const values = appendToFrozenArray(
				currentData.values || [],
				entry,
				(x) => x.alias === alias && (variantId ? variantId.compare(x) : true),
			);
			this.#currentData.update({ values });

			// TODO: We should move this type of logic to the act of saving [NL]
			this.#updateVariantData(variantId);
		}
	}

	#calculateChangedVariants() {
		const persisted = this.#persistedData.getValue();
		const current = this.#currentData.getValue();
		if (!current) throw new Error('Current data is missing');

		const changedVariants = current?.variants.map((variant) => {
			const persistedVariant = persisted?.variants.find((x) => UmbVariantId.Create(variant).compare(x));
			return {
				culture: variant.culture,
				segment: variant.segment,
				equal: persistedVariant ? jsonStringComparison(variant, persistedVariant) : false,
			};
		});

		const changedProperties = current?.values.map((value) => {
			const persistedValues = persisted?.values.find((x) => UmbVariantId.Create(value).compare(x));
			return {
				culture: value.culture,
				segment: value.segment,
				equal: persistedValues ? jsonStringComparison(value, persistedValues) : false,
			};
		});

		// calculate the variantIds of those who either have a change in properties or in variants:
		return (
			changedVariants
				?.concat(changedProperties ?? [])
				.filter((x) => x.equal === false)
				.map((x) => new UmbVariantId(x.culture, x.segment)) ?? []
		);
	}

	#updateVariantData(variantId: UmbVariantId, update?: Partial<UmbDocumentVariantModel>) {
		const currentData = this.getData();
		if (!currentData) throw new Error('Data is missing');
		if (this.#varies === true) {
			// If variant Id is invariant, we don't to have the variant appended to our data.
			if (variantId.isInvariant()) return;
			const variant = currentData.variants.find((x) => variantId.compare(x));
			const newVariants = appendToFrozenArray(
				currentData.variants,
				{
					state: null,
					name: '',
					publishDate: null,
					createDate: null,
					updateDate: null,
					...variantId.toObject(),
					...variant,
					...update,
				},
				(x) => variantId.compare(x),
			);
			this.#currentData.update({ variants: newVariants });
		} else if (this.#varies === false) {
			// TODO: Beware about segments, in this case we need to also consider segments, if its allowed to vary by segments.
			const invariantVariantId = UmbVariantId.CreateInvariant();
			const variant = currentData.variants.find((x) => invariantVariantId.compare(x));
			// Cause we are invariant, we will just overwrite all variants with this one:
			const newVariants = [
				{
					state: null,
					name: '',
					publishDate: null,
					createDate: null,
					updateDate: null,
					...invariantVariantId.toObject(),
					...variant,
					...update,
				},
			];
			this.#currentData.update({ variants: newVariants });
		} else {
			throw new Error('Varies by culture is missing');
		}
	}

	async #pickVariantsForAction(type: UmbDocumentVariantPickerModalType): Promise<UmbVariantId[]> {
		const activeVariants = this.splitView.getActiveVariants();

		const activeVariantIds = activeVariants.map((activeVariant) => UmbVariantId.Create(activeVariant));
		// TODO: We need to filter the selected array, so it only contains one of each variantId. [NL]
		const selected = activeVariantIds.concat(this.#calculateChangedVariants());
		const options = await firstValueFrom(this.variantOptions);

		// If there is only one variant, we don't need to open the modal.
		if (options.length === 0) {
			throw new Error('No variants are available');
		} else if (options.length === 1) {
			// If only one option we will skip ahead and save the document with the only variant available:
			const firstVariant = UmbVariantId.Create(options[0]);
			return this.#performSaveOrCreate([firstVariant]);
		}

		const selectedVariants = await umbPickDocumentVariantModal(this, { type, options, selected });

		// If no variants are selected, we don't save anything.
		if (!selectedVariants.length) return [];

		return this.#performSaveOrCreate(selectedVariants);
	}

	#buildSaveData(selectedVariants: Array<UmbVariantId>): UmbDocumentDetailModel {
		const data = this.getData();
		if (!data) throw new Error('Data is missing');
		if (!data.unique) throw new Error('Unique is missing');
		const invariantVariantId = UmbVariantId.CreateInvariant();
		if (this.#varies === false) {
			// If we do not vary, we wil just do this for the invariant variant id.
			selectedVariants = [invariantVariantId];
		}

		const persistedData = this.#persistedData.getValue();

		const variantIdsToParseForValues = [...selectedVariants];
		if (this.#varies === true) {
			// If we vary then We need to include the invariant variant id for invariant values to be saved, as we always want to save the invariant values.
			variantIdsToParseForValues.push(invariantVariantId);
		}

		// Combine data and persisted data depending on the selectedVariants. Always use the invariant values from the data.
		// loops over each entry in values, determine wether the value should be from the data or the persisted data, depending on wether its a selectedVariant or an invariant value.
		// loops over each entry in variants, determine wether the variant should be from the data or the persisted data, depending on the selectedVariants.
		return {
			...data,
			values: data.values
				.map((value) => {
					// Should this value be saved?
					if (variantIdsToParseForValues.some((x) => x.compare(value))) {
						return value;
					} else {
						// If not we will find the value in the persisted data and use that instead.
						return persistedData?.values.find(
							(x) => x.alias === value.alias && x.culture === value.culture && x.segment === value.segment,
						);
					}
				})
				.filter((x) => x !== undefined) as Array<UmbDocumentValueModel<unknown>>,
			variants: data.variants
				.map((variant) => {
					// Should this value be saved?
					if (selectedVariants.some((x) => x.compare(variant))) {
						return variant;
					} else {
						// If not we will find the value in the persisted data and use that instead.
						return persistedData?.variants.find((x) => x.culture === variant.culture && x.segment === variant.segment);
					}
				})
				.filter((x) => x !== undefined) as Array<UmbDocumentVariantModel>,
		};
	}

	async #performSaveOrCreate(selectedVariants: Array<UmbVariantId>) {
		const saveData = this.#buildSaveData(selectedVariants);

		if (this.getIsNew()) {
<<<<<<< HEAD
			if ((await this.repository.create(data, this.#parentUnique)).data !== undefined) {
				this.setIsNew(false);
=======
			const { data: create, error } = await this.repository.create(saveData);
			if (!create || error) {
				console.error('Error creating document', error);
				throw new Error('Error creating document');
>>>>>>> 007a5000
			}
			this.setIsNew(false);
		} else {
			const { data: save, error } = await this.repository.save(saveData);
			if (!save || error) {
				console.error('Error saving document', error);
				throw new Error('Error saving document');
			}
		}

		return selectedVariants;
	}

	async save() {
		await this.#pickVariantsForAction('save');
		const data = this.getData();
		if (!data) throw new Error('Data is missing');

		this.#persistedData.setValue(data);
		this.#currentData.setValue(data);

		this.saveComplete(data);
	}

	public async publish() {
		const variantIds = await this.#pickVariantsForAction('publish');
		const unique = this.getUnique();
		if (variantIds.length && unique) {
			await this.publishingRepository.publish(unique, variantIds);
		}
	}

	public async saveAndPublish() {
		await this.publish();
	}

	public async unpublish() {
		const unique = this.getUnique();

		if (!unique) throw new Error('Unique is missing');
		new UmbUnpublishDocumentEntityAction(this, '', unique, '').execute();
	}

	async delete() {
		const id = this.getUnique();
		if (id) {
			await this.repository.delete(id);
		}
	}

	/*
	concept notes:

	public saveAndPreview() {

	}
	*/

	public createPropertyDatasetContext(host: UmbControllerHost, variantId: UmbVariantId) {
		return new UmbDocumentPropertyDataContext(host, this, variantId);
	}

	public destroy(): void {
		this.#persistedData.destroy();
		this.#currentData.destroy();
		this.structure.destroy();
		this.#languageRepository.destroy();
		super.destroy();
	}
}

export default UmbDocumentWorkspaceContext;<|MERGE_RESOLUTION|>--- conflicted
+++ resolved
@@ -430,15 +430,10 @@
 		const saveData = this.#buildSaveData(selectedVariants);
 
 		if (this.getIsNew()) {
-<<<<<<< HEAD
-			if ((await this.repository.create(data, this.#parentUnique)).data !== undefined) {
-				this.setIsNew(false);
-=======
-			const { data: create, error } = await this.repository.create(saveData);
+			const { data: create, error } = await this.repository.create(saveData, this.#parentUnique);
 			if (!create || error) {
 				console.error('Error creating document', error);
 				throw new Error('Error creating document');
->>>>>>> 007a5000
 			}
 			this.setIsNew(false);
 		} else {
