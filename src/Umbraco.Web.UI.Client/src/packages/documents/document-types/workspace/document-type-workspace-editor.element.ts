--- conflicted
+++ resolved
@@ -87,13 +87,9 @@
 	}
 
 	private async _handleIconClick() {
-<<<<<<< HEAD
 		const [alias, color] = this._icon?.replace('color-', '')?.split(' ') ?? [];
-		const modalContext = this._modalContext?.open(UMB_ICON_PICKER_MODAL, {
-=======
 		const modalManager = await this.getContext(UMB_MODAL_MANAGER_CONTEXT);
 		const modalContext = modalManager.open(this, UMB_ICON_PICKER_MODAL, {
->>>>>>> 9429a1e0
 			value: {
 				icon: alias,
 				color: color,
