--- conflicted
+++ resolved
@@ -18,11 +18,8 @@
 	readonly repository = new UmbDocumentTypeDetailRepository(this);
 	// Data/Draft is located in structure manager
 
-<<<<<<< HEAD
 	#parentUnique: string | null = null;
-=======
 	#persistedData = new UmbObjectState<EntityType | undefined>(undefined);
->>>>>>> 98726575
 
 	// General for content types:
 	readonly data;
@@ -153,11 +150,8 @@
 	}
 
 	async create(parentUnique: string | null) {
-<<<<<<< HEAD
+		this.resetState();
 		this.#parentUnique = parentUnique;
-=======
-		this.resetState();
->>>>>>> 98726575
 		const { data } = await this.structure.createScaffold(parentUnique);
 		if (!data) return undefined;
 
