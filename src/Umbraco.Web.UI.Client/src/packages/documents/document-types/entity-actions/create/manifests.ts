--- conflicted
+++ resolved
@@ -10,16 +10,11 @@
 		alias: 'Umb.EntityAction.DocumentType.Create',
 		name: 'Create Document Type Entity Action',
 		weight: 1200,
-<<<<<<< HEAD
-		api: () => import('./create.action.js'),
 		forEntityTypes: [
 			UMB_DOCUMENT_TYPE_ENTITY_TYPE,
 			UMB_DOCUMENT_TYPE_ROOT_ENTITY_TYPE,
 			UMB_DOCUMENT_TYPE_FOLDER_ENTITY_TYPE,
 		],
-=======
-		forEntityTypes: [UMB_DOCUMENT_TYPE_ROOT_ENTITY_TYPE, UMB_DOCUMENT_TYPE_FOLDER_ENTITY_TYPE],
->>>>>>> d906fc34
 		meta: {
 			icon: 'icon-add',
 			label: '#actions_create',
