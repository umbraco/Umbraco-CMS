<<<<<<< HEAD
import './index.js';

export const name = 'Umbraco.Core.TinyMce';
=======
export const name = 'Umbraco.Core.UmbracoNews';
>>>>>>> c740cd0d
export const extensions = [
	{
		name: 'TinyMce Bundle',
		alias: 'Umb.Bundle.TinyMce',
		type: 'bundle',
		js: () => import('./manifests.js'),
	},
];<|MERGE_RESOLUTION|>--- conflicted
+++ resolved
@@ -1,10 +1,4 @@
-<<<<<<< HEAD
-import './index.js';
-
 export const name = 'Umbraco.Core.TinyMce';
-=======
-export const name = 'Umbraco.Core.UmbracoNews';
->>>>>>> c740cd0d
 export const extensions = [
 	{
 		name: 'TinyMce Bundle',
