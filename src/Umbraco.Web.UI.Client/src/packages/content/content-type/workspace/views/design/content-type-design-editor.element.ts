import { UMB_CONTENT_TYPE_WORKSPACE_CONTEXT } from '../../content-type-workspace.context-token.js';
import type {
	UmbContentTypeCompositionModel,
	UmbContentTypeModel,
	UmbPropertyTypeContainerMergedModel,
} from '../../../types.js';
import {
	UmbContentTypeContainerStructureHelper,
	UmbContentTypeMoveRootGroupsIntoFirstTabHelper,
} from '../../../structure/index.js';
import { UMB_COMPOSITION_PICKER_MODAL } from '../../../modals/constants.js';
import type { UmbContentTypeDesignEditorTabElement } from './content-type-design-editor-tab.element.js';
import { UmbContentTypeDesignEditorContext } from './content-type-design-editor.context.js';
import { css, html, customElement, state, repeat, ifDefined, nothing } from '@umbraco-cms/backoffice/external/lit';
import type { UUIInputElement, UUIInputEvent, UUITabElement } from '@umbraco-cms/backoffice/external/uui';
import { encodeFolderName } from '@umbraco-cms/backoffice/router';
import { UmbLitElement } from '@umbraco-cms/backoffice/lit-element';
import { CompositionTypeModel } from '@umbraco-cms/backoffice/external/backend-api';
import type {
	IComponentRoute,
	UmbRoute,
	UmbRouterSlotChangeEvent,
	UmbRouterSlotInitEvent,
} from '@umbraco-cms/backoffice/router';
import type {
	ManifestWorkspaceViewContentTypeDesignEditorKind,
	UmbWorkspaceViewElement,
} from '@umbraco-cms/backoffice/workspace';
import type { UmbConfirmModalData } from '@umbraco-cms/backoffice/modal';
import { umbConfirmModal, umbOpenModal } from '@umbraco-cms/backoffice/modal';
import { UmbTextStyles } from '@umbraco-cms/backoffice/style';
import { UmbSorterController } from '@umbraco-cms/backoffice/sorter';

@customElement('umb-content-type-design-editor')
export class UmbContentTypeDesignEditorElement extends UmbLitElement implements UmbWorkspaceViewElement {
	#sorter = new UmbSorterController<UmbPropertyTypeContainerMergedModel, UUITabElement>(this, {
		getUniqueOfElement: (element) => element.getAttribute('data-umb-tab-key'),
		getUniqueOfModel: (tab) => tab.key,
		identifier: 'content-type-tabs-sorter',
		itemSelector: 'uui-tab:not(#root-tab)',
		containerSelector: 'uui-tab-group',
		disabledItemSelector: ':not([sortable])',
		ignorerSelector: 'uui-input',
		resolvePlacement: (args) => args.relatedRect.left + args.relatedRect.width * 0.5 > args.pointerX,
		onChange: ({ model }) => {
			this._tabs = model;
		},
		onEnd: ({ item }) => {
			/**
			 * Explanation: If the item is the first in list, we compare it to the item behind it to set a sortOrder.
			 * If it's not the first in list, we will compare to the item in before it, and check the following item to see if it caused overlapping sortOrder, then update
			 * the overlap if true, which may cause another overlap, so we loop through them till no more overlaps...
			 */
			const model = this._tabs ?? [];
			const newIndex = model.findIndex((entry) => entry.key === item.key);

			// Doesn't exist in model
			if (newIndex === -1) return;

			// As origin we set prev sort order to -1, so if no other then our item will become 0
			let prevSortOrder = -1;

			// If not first in list, then get the sortOrder of the item before.  [NL]
			if (newIndex > 0 && model.length > 0) {
				prevSortOrder = model[newIndex - 1].sortOrder;
			}

			const ownerId = item.ownerId;

			if (ownerId === undefined) {
				// This may be possible later, but for now this is not possible. [NL]
				throw new Error(
					'OwnerId is not set for the given container, we cannot move containers that are not owned by the current Document.',
				);
			}

			// increase the prevSortOrder and use it for the moved item,
			this.#tabsStructureHelper.partialUpdateContainer(ownerId, {
				sortOrder: ++prevSortOrder,
			});

			// Adjust everyone right after, until there is a gap between the sortOrders: [NL]
			let i = newIndex + 1;
			let entry: UmbPropertyTypeContainerMergedModel | undefined;
			// As long as there is an item with the index & the sortOrder is less or equal to the prevSortOrder, we will update the sortOrder:
			while ((entry = model[i]) !== undefined && entry.sortOrder <= prevSortOrder) {
				// Only updated owned containers:
				if (entry.ownerId) {
					// Increase the prevSortOrder and use it for the item:
					this.#tabsStructureHelper.partialUpdateContainer(entry.ownerId, {
						sortOrder: ++prevSortOrder,
					});
				}

				i++;
			}
		},
	});

	#workspaceContext?: (typeof UMB_CONTENT_TYPE_WORKSPACE_CONTEXT)['TYPE'];
	#designContext = new UmbContentTypeDesignEditorContext(this);
	#tabsStructureHelper = new UmbContentTypeContainerStructureHelper<UmbContentTypeModel>(this);
	#currentTabComponent?: UmbContentTypeDesignEditorTabElement;
	#processingTabId?: string;

	set manifest(value: ManifestWorkspaceViewContentTypeDesignEditorKind) {
		this._compositionRepositoryAlias = value.meta.compositionRepositoryAlias;
	}

	@state()
	private _compositionRepositoryAlias?: string;
	//private _hasRootProperties = false;

	@state()
	private _hasRootGroups = false;

	@state()
	private _routes: UmbRoute[] = [];

	@state()
	private _tabs?: Array<UmbPropertyTypeContainerMergedModel>;

	@state()
	private _routerPath?: string;

	@state()
	private _activePath = '';

	@state()
	private _sortModeActive?: boolean;

	constructor() {
		super();

		this.#sorter.disable();

		this.observe(
			this.#designContext.isSorting,
			(isSorting) => {
				this._sortModeActive = isSorting;
				if (isSorting) {
					this.#sorter.enable();
				} else {
					this.#sorter.disable();
				}
			},
			null,
		);

		this.#tabsStructureHelper.setContainerChildType('Tab');
		this.#tabsStructureHelper.setIsRoot(true);
		this.observe(this.#tabsStructureHelper.childContainers, (tabs) => {
			this._tabs = tabs;
			this.#sorter.setModel(tabs);
			this.#createRoutes();
		});

		// _hasRootProperties can be gotten via _tabsStructureHelper.hasProperties. But we do not support root properties currently.

		this.consumeContext(UMB_CONTENT_TYPE_WORKSPACE_CONTEXT, (workspaceContext) => {
			this.#workspaceContext = workspaceContext;
			this.#tabsStructureHelper.setStructureManager(workspaceContext?.structure);

			this.#observeRootGroups();
		});
	}

	#toggleSortMode() {
		this.#designContext?.setIsSorting(!this._sortModeActive);
	}

	async #observeRootGroups() {
		if (!this.#workspaceContext) return;

		this.observe(
			await this.#workspaceContext.structure.hasRootContainers('Group'),
			(hasRootGroups) => {
				this._hasRootGroups = hasRootGroups;
				this.#createRoutes();
			},
			'_observeGroups',
		);
	}

	#createRoutes() {
		// TODO: How about storing a set of elements based on tab ids? to prevent re-initializing the element when renaming..[NL]
		if (!this.#workspaceContext || !this._tabs || this._hasRootGroups === undefined) return;
		const routes: UmbRoute[] = [];

		// We gather the activeTab name to check for rename, this is a bit hacky way to redirect the user without noticing the url changes to the new name [NL]
		let activeTabName: string | undefined = undefined;

		if (this._tabs.length > 0) {
			this._tabs?.forEach((tab) => {
				const tabName = tab.name && tab.name !== '' ? tab.name : '-';
				if (tab.ownerId && tab.ownerId === this.#processingTabId) {
					activeTabName = tabName;
				}
				routes.push({
					path: `tab/${encodeFolderName(tabName)}`,
					component: () => import('./content-type-design-editor-tab.element.js'),
					setup: (component) => {
						this.#currentTabComponent = component as UmbContentTypeDesignEditorTabElement;
						this.#currentTabComponent.containerId = tab.ownerId ?? tab.ids[0];
					},
				});
			});
		}

		if (this._hasRootGroups || this._tabs.length === 0) {
			routes.push({
				path: 'root',
				component: () => import('./content-type-design-editor-tab.element.js'),
				setup: (component) => {
					this.#currentTabComponent = component as UmbContentTypeDesignEditorTabElement;
					this.#currentTabComponent.containerId = null;
				},
			});
			routes.push({
				path: '',
				pathMatch: 'full',
				redirectTo: 'root',
				guards: [() => this.#processingTabId === undefined],
			});
		} else {
			routes.push({
				path: '',
				pathMatch: 'full',
				redirectTo: routes[0]?.path,
				guards: [() => this.#processingTabId === undefined],
			});
		}

		if (routes.length !== 0) {
			routes.push({
				path: `**`,
				component: async () => (await import('@umbraco-cms/backoffice/router')).UmbRouteNotFoundElement,
				guards: [() => this.#processingTabId === undefined],
				setup: () => {
					this.#currentTabComponent = undefined;
				},
			});
		} else {
			routes.push({
				path: `**`,
				component: async () => (await import('@umbraco-cms/backoffice/router')).UmbRouteNotFoundElement,
				setup: () => {
					this.#currentTabComponent = undefined;
				},
			});
		}

		this._routes = routes;

		// If we have a active tab, then we want to make sure its up to date with latest tab id, as an already active route is not getting its setup method triggered again [NL]
		if (this._activePath && this.#currentTabComponent) {
			const route = routes.find((x) => this._routerPath + '/' + x.path === this._activePath) as
				| IComponentRoute
				| undefined;
			route?.setup?.(this.#currentTabComponent, undefined as any);
		}

		// If we have an active tab name, then we might have a active tab name re-name, then we will redirect to the new name if it has been changed: [NL]
		if (activeTabName !== undefined) {
			if (this._activePath && this._routerPath) {
				const oldPath = this._activePath.split(this._routerPath)[1];
				const newPath = '/tab/' + encodeFolderName(activeTabName);
				if (oldPath !== newPath) {
					// Lets cheat a bit and update the activePath already, in this way our input does not loose focus [NL]
					this._activePath = this._routerPath + newPath;
					// Update the current URL, so we are still on this specific tab: [NL]
					window.history.replaceState(null, '', this._activePath);

					// TODO: We have some flickering when renaming, this could potentially be fixed if we cache the view and re-use it if the same is requested [NL]
					// Or maybe its just about we just send the updated tabName to the view, and let it handle the update itself [NL]
				}
			}
		}
	}

	async #requestDeleteTab(tab: UmbPropertyTypeContainerMergedModel | undefined) {
		if (!tab || !tab.ownerId) return;
		// TODO: Localize this:
		const tabName = tab.name === '' ? 'Unnamed' : tab.name;
		// TODO: Localize this:
		const modalData: UmbConfirmModalData = {
			headline: 'Delete tab',
			content: html`<umb-localize key="contentTypeEditor_confirmDeleteTabMessage" .args=${[tabName]}>
					Are you sure you want to delete the tab <strong>${tabName}</strong>
				</umb-localize>
				<div style="color:var(--uui-color-danger-emphasis)">
					<umb-localize key="contentTypeEditor_confirmDeleteTabNotice">
						This will delete all items that doesn't belong to a composition.
					</umb-localize>
				</div>`,
			confirmLabel: this.localize.term('actions_delete'),
			color: 'danger',
		};

		// TODO: If this tab is composed of other tabs, then notify that it will only delete the local tab. [NL]

		await umbConfirmModal(this, modalData);

		this.#deleteTab(tab.ownerId);
	}
	#deleteTab(tabId: string) {
		this.#workspaceContext?.structure.removeContainer(null, tabId);
		if (this.#processingTabId === tabId) {
			this.#processingTabId = undefined;
		}
	}
	async #addTab() {
		// If there is already a Tab with no name, then focus it instead of adding a new one: [NL]
		// TODO: Optimize this so it looks at the data instead of the DOM [NL]
		const inputEl = this.shadowRoot?.querySelector('uui-tab[active] uui-input') as UUIInputElement;
		if (inputEl?.value === '') {
			this.#focusInput();
			return;
		}

		if (!this.#workspaceContext) {
			throw new Error('Workspace context has not been found');
		}

		if (!this._tabs) return;

		const len = this._tabs.length;
		const sortOrder = len === 0 ? 0 : this._tabs[len - 1].sortOrder + 1;
		const tab = await this.#workspaceContext.structure.createContainer(null, null, 'Tab', sortOrder);
		// If length was 0 before, then we need to move the root groups into the first tab: [NL]
		if (len === 0) {
			new UmbContentTypeMoveRootGroupsIntoFirstTabHelper(this, this.#workspaceContext.structure);
		}
		if (tab) {
			const path = this._routerPath + '/tab/' + encodeFolderName(tab.name && tab.name !== '' ? tab.name : '-');
			window.history.replaceState(null, '', path);
			this.#focusInput();
		}
	}

	async #focusInput() {
		setTimeout(() => {
			(this.shadowRoot?.querySelector('uui-tab[active] uui-input') as UUIInputElement | undefined)?.focus();
		}, 100);
	}

	async #tabNameChanged(event: InputEvent, tab: UmbPropertyTypeContainerMergedModel) {
		if (!this.#workspaceContext || !tab.ownerId) return;
		this.#processingTabId = tab.ownerId;
		let newName = (event.target as HTMLInputElement).value;

		const changedName = this.#workspaceContext.structure.makeContainerNameUniqueForOwnerContentType(
			tab.ownerId,
			newName,
			'Tab',
		);

		// Check if it collides with another tab name of this same content-type, if so adjust name:
		// Notice changed name might be an empty string... [NL]
		if (changedName !== null && changedName !== undefined) {
			newName = changedName;
			(event.target as HTMLInputElement).value = newName;
		}

		this.#tabsStructureHelper.partialUpdateContainer(tab.ownerId, {
			name: newName,
		});
	}

	async #tabNameBlur(event: FocusEvent, tab: UmbPropertyTypeContainerMergedModel) {
		if (!this.#processingTabId || !tab.ownerId) return;
		const newName = (event.target as HTMLInputElement | undefined)?.value;
		if (newName === '') {
			const changedName = this.#workspaceContext!.structure.makeEmptyContainerName(this.#processingTabId, 'Tab');

			(event.target as HTMLInputElement).value = changedName;

			this.#tabsStructureHelper.partialUpdateContainer(tab.ownerId, {
				name: changedName,
			});
		}

		this.#processingTabId = undefined;
	}

	async #openCompositionModal() {
		if (!this.#workspaceContext || !this._compositionRepositoryAlias) return;

		const unique = this.#workspaceContext.getUnique();
		if (!unique) {
			throw new Error('Content Type unique is undefined');
		}
		const ownerContentType = this.#workspaceContext.structure.getOwnerContentType();
		if (!ownerContentType) {
			throw new Error('Owner Content Type not found');
		}

		const currentCompositions = await this.#workspaceContext.structure.getContentTypeCompositions();
		const currentInheritanceCompositions = currentCompositions.filter(
			(composition) => composition.compositionType === CompositionTypeModel.INHERITANCE,
		);

		const currentOwnerCompositions = await this.#workspaceContext.structure.getOwnerContentTypeCompositions();
		const currentOwnerCompositionCompositions = currentOwnerCompositions.filter(
			(composition) => composition.compositionType === CompositionTypeModel.COMPOSITION,
		);

		const currentOwnerCompositionCompositionUniques = currentOwnerCompositionCompositions.map(
			(composition) => composition.contentType.unique,
		);

		const currentOwnerInheritanceCompositions = currentOwnerCompositions.filter(
			(composition) => composition.compositionType === CompositionTypeModel.INHERITANCE,
		);

		const currentPropertyAliases = await this.#workspaceContext.structure.getContentTypePropertyAliases();

		const compositionConfiguration = {
			compositionRepositoryAlias: this._compositionRepositoryAlias,
			unique: unique,
			selection: currentOwnerCompositionCompositionUniques,
			usedForInheritance: currentInheritanceCompositions.map((composition) => composition.contentType.unique),
			usedForComposition: currentOwnerCompositionCompositionUniques,
			isElement: ownerContentType.isElement,
			currentPropertyAliases,
			isNew: this.#workspaceContext.getIsNew()!,
		};

		const value = await umbOpenModal(this, UMB_COMPOSITION_PICKER_MODAL, {
			data: compositionConfiguration,
		}).catch(() => undefined);

		if (!value) return;

		const compositionIds = value.selection;

		this.#workspaceContext.setCompositions([
			...currentOwnerInheritanceCompositions,
			...compositionIds.map((unique) => {
				const model: UmbContentTypeCompositionModel = {
					contentType: { unique },
					compositionType: CompositionTypeModel.COMPOSITION,
				};
				return model;
			}),
		]);
	}

	#onDragOver(event: DragEvent, path: string) {
		if (this._activePath === path) return;
		event.preventDefault();
		window.history.replaceState(null, '', path);
	}

	override render() {
		return html`
			<umb-body-layout header-fit-height>
				<div id="header" slot="header">
					<div id="container-list">${this.renderTabsNavigation()} ${this.#renderAddButton()}</div>
					${this.#renderActions()}
				</div>
				<umb-router-slot
					.routes=${this._routes}
					@init=${(event: UmbRouterSlotInitEvent) => {
						this._routerPath = event.target.absoluteRouterPath;
					}}
					@change=${(event: UmbRouterSlotChangeEvent) => {
						this._activePath = event.target.absoluteActiveViewPath ?? '';
					}}>
				</umb-router-slot>
			</umb-body-layout>
		`;
	}

	#renderAddButton() {
		// TODO: Localize this:
		if (this._sortModeActive) return;
		return html`
			<uui-button id="add-tab" data-mark="add-tab-button" @click="${this.#addTab}" label="Add tab">
				<uui-icon name="icon-add"></uui-icon>
				Add tab
			</uui-button>
		`;
	}

	#renderActions() {
		const sortButtonText = this._sortModeActive
			? this.localize.term('general_reorderDone')
			: this.localize.term('general_reorder');

		return html`
			<div id="actions">
				${this._compositionRepositoryAlias
					? html`
							<uui-button
								data-mark="edit-compositions"
								look="outline"
								label=${this.localize.term('contentTypeEditor_compositions')}
								compact
								@click=${this.#openCompositionModal}>
								<uui-icon name="icon-merge"></uui-icon>
								${this.localize.term('contentTypeEditor_compositions')}
							</uui-button>
						`
					: ''}
				<uui-button
					data-mark="toggle-sort-mode"
					look="outline"
					label=${sortButtonText}
					compact
					@click=${this.#toggleSortMode}>
					<uui-icon name="icon-height"></uui-icon>
					${sortButtonText}
				</uui-button>
			</div>
		`;
	}

	renderTabsNavigation() {
		if (!this._tabs || this._tabs.length === 0) return;

		return html`
			<div id="tabs-group">
				<uui-tab-group>
					${this.renderRootTab()}
					${repeat(
						this._tabs,
						(tab) => tab.ownerId ?? tab.ids[0],
						(tab) => this.renderTab(tab),
					)}
				</uui-tab-group>
			</div>
		`;
	}

	renderRootTab() {
		const path = this._routerPath + '/root';
		const rootTabActive = path === this._activePath;
		if (!this._hasRootGroups && !this._sortModeActive) {
			// If we don't have any root groups and we are not in sort mode, then we don't want to render the root tab.
			return nothing;
		}
		return html`
			<uui-tab
				id="root-tab"
				data-mark="root-tab"
				class=${this._hasRootGroups || rootTabActive ? '' : 'content-tab-is-empty'}
				label=${this.localize.term('general_generic')}
				.active=${rootTabActive}
				href=${path}
				@dragover=${(event: DragEvent) => this.#onDragOver(event, path)}>
				${this.localize.term('general_generic')}
			</uui-tab>
		`;
	}

	renderTab(tab: UmbPropertyTypeContainerMergedModel) {
		const path = this._routerPath + '/tab/' + encodeFolderName(tab.name && tab.name !== '' ? tab.name : '-');
		const tabActive = path === this._activePath;
		const ownedTab = tab.ownerId ? true : false;

		return html`<uui-tab
			label=${tab.name && tab.name !== '' ? tab.name : 'Unnamed'}
			.active=${tabActive}
			href=${path}
			data-umb-tab-id=${ifDefined(tab.ownerId ?? tab.ids[0])}
			data-umb-tab-key=${ifDefined(tab.key)}
			data-mark="tab:${tab.name}"
			?sortable=${ownedTab}
			@dragover=${(event: DragEvent) => this.#onDragOver(event, path)}>
			${this.renderTabInner(tab, tabActive, ownedTab)}
		</uui-tab>`;
	}

	renderTabInner(tab: UmbPropertyTypeContainerMergedModel, tabActive: boolean, ownedTab: boolean) {
		// TODO: Localize this:
		const hasTabName = tab.name && tab.name !== '';
		const tabName = hasTabName ? tab.name : 'Unnamed';
		const tabId = tab.ownerId ?? tab.ids[0];
		if (this._sortModeActive) {
			return html`<div class="tab-inner">
				${ownedTab
					? html`<uui-icon name="icon-grip" class="drag-${tabId}"> </uui-icon>${this.localize.string(tabName)}
							<uui-input
								data-mark="tab:sort-input"
								label="sort order"
								type="number"
								value=${ifDefined(tab.sortOrder)}
								style="width:50px"
								@change=${(e: UUIInputEvent) => this.#changeOrderNumber(tab, e)}></uui-input>`
					: html`<uui-icon name="icon-merge"></uui-icon>${this.localize.string(tabName)}`}
			</div>`;
		}

		if (tabActive && ownedTab) {
			return html`<div class="tab-inner">
				<uui-input
					data-mark="tab:name-input"
					id="input"
					look="placeholder"
					placeholder="Unnamed"
					label=${this.localize.term('settings_tabname')}
					value="${tab.name!}"
					auto-width
					minlength="1"
					@change=${(e: InputEvent) => this.#tabNameChanged(e, tab)}
					@input=${(e: InputEvent) => this.#tabNameChanged(e, tab)}
					@blur=${(e: FocusEvent) => this.#tabNameBlur(e, tab)}>
					${this.renderDeleteFor(tab)}
				</uui-input>
			</div>`;
		}

		if (ownedTab) {
			return html`<div class="not-active">
				<span class=${hasTabName ? '' : 'invalid'}>${hasTabName ? this.localize.string(tabName) : 'Unnamed'}</span>
				${this.renderDeleteFor(tab)}
			</div>`;
		} else {
			return html`<div class="not-active">
				<uui-icon name="icon-merge"></uui-icon>${this.localize.string(tabName)}
			</div>`;
		}
	}

	#changeOrderNumber(tab: UmbPropertyTypeContainerMergedModel, e: UUIInputEvent) {
		if (!e.target.value || !tab.ownerId) return;
		const sortOrder = Number(e.target.value);
		this.#tabsStructureHelper.partialUpdateContainer(tab.ownerId, { sortOrder });
	}

	renderDeleteFor(tab: UmbPropertyTypeContainerMergedModel) {
		return html`<uui-button
			data-mark="tab:delete"
			label=${this.localize.term('actions_remove')}
			class="trash"
			slot="append"
			@click=${(e: MouseEvent) => {
				e.stopPropagation();
				e.preventDefault();
				this.#requestDeleteTab(tab);
			}}
			compact>
			<uui-icon name="icon-trash"></uui-icon>
		</uui-button>`;
	}

	override destroy(): void {
		this.#currentTabComponent = undefined;
		super.destroy();
	}

	static override styles = [
		UmbTextStyles,
		css`
			:host {
				position: relative;
				display: flex;
				flex-direction: column;
				height: 100%;
				--uui-tab-background: var(--uui-color-surface);
			}

			#buttons-wrapper {
				flex: 1;
				display: flex;
				align-items: center;
				justify-content: space-between;
				align-items: stretch;
			}

			[drag-placeholder] {
				opacity: 0.5;
			}

			[drag-placeholder] uui-input {
				visibility: hidden;
			}

			/* TODO: This should be replaced with a general workspace bar — naming is hard */

			#header {
				width: 100%;
				min-height: var(--uui-size-16);
				display: flex;
				align-items: center;
				justify-content: space-between;
				flex-wrap: nowrap;
			}

			#container-list {
				display: flex;
			}

			#tabs-group {
				display: flex;
			}

			#actions {
				display: flex;
				gap: var(--uui-size-space-2);
			}

			uui-tab-group {
				flex-wrap: nowrap;
			}

			uui-tab.content-tab-is-empty {
				align-self: center;
				border-radius: 3px;
				--uui-tab-text: var(--uui-color-text-alt);
				border: dashed 1px var(--uui-color-border-emphasis);
			}

			uui-tab {
				position: relative;
				border-left: 1px hidden transparent;
				border-right: 1px solid var(--uui-color-border);
				background-color: var(--uui-color-surface);
			}

			.tab-inner {
				display: inline-flex;
				align-items: center;
				justify-content: center;
				gap: var(--uui-size-space-2);
				margin-right: calc(var(--uui-size-space-3) * -1);
<<<<<<< HEAD
				pointer-events: none;
			}
			.tab-inner > uui-input {
				pointer-events: auto;
=======
>>>>>>> 687706fc
			}

			.not-active uui-button {
				pointer-events: auto;
			}

			.not-active {
				pointer-events: none;
				display: inline-flex;
				padding-left: var(--uui-size-space-3);
				border: 1px solid transparent;
				align-items: center;
				gap: var(--uui-size-space-3);
			}

			.invalid {
				color: var(--uui-color-danger, var(--uui-color-invalid));
			}

			.trash {
				opacity: 1;
				transition: opacity 100ms;
			}

			uui-tab:not(:hover, :focus) .trash {
				opacity: 0;
				transition: opacity 100ms;
			}

			uui-input:not(:focus, :hover, :invalid) {
				border: 1px solid transparent;
			}

			.inherited {
				vertical-align: sub;
			}

			[drag-placeholder] {
				opacity: 0.2;
			}
		`,
	];
}

export default UmbContentTypeDesignEditorElement;

declare global {
	interface HTMLElementTagNameMap {
		'umb-content-type-design-editor': UmbContentTypeDesignEditorElement;
	}
}<|MERGE_RESOLUTION|>--- conflicted
+++ resolved
@@ -725,13 +725,10 @@
 				justify-content: center;
 				gap: var(--uui-size-space-2);
 				margin-right: calc(var(--uui-size-space-3) * -1);
-<<<<<<< HEAD
 				pointer-events: none;
 			}
 			.tab-inner > uui-input {
 				pointer-events: auto;
-=======
->>>>>>> 687706fc
 			}
 
 			.not-active uui-button {
