import type {
	UmbContentTypeModel,
	UmbPropertyContainerTypes,
	UmbPropertyTypeContainerModel,
	UmbPropertyTypeModel,
} from '../types.js';
import {
	UmbRepositoryDetailsManager,
	type UmbDetailRepository,
	type UmbRepositoryResponse,
	type UmbRepositoryResponseWithAsObservable,
} from '@umbraco-cms/backoffice/repository';
import { UmbId } from '@umbraco-cms/backoffice/id';
import type { UmbControllerHost, UmbController } from '@umbraco-cms/backoffice/controller-api';
import type { MappingFunction } from '@umbraco-cms/backoffice/observable-api';
import {
	UmbArrayState,
	partialUpdateFrozenArray,
	appendToFrozenArray,
	filterFrozenArray,
	createObservablePart,
} from '@umbraco-cms/backoffice/observable-api';
import { incrementString } from '@umbraco-cms/backoffice/utils';
import { UmbControllerBase } from '@umbraco-cms/backoffice/class-api';
import { UmbExtensionApiInitializer } from '@umbraco-cms/backoffice/extension-api';
import { umbExtensionsRegistry, type ManifestRepository } from '@umbraco-cms/backoffice/extension-registry';

type UmbPropertyTypeUnique = UmbPropertyTypeModel['unique'];

const UmbFilterDuplicateStrings = (value: string, index: number, array: Array<string>) =>
	array.indexOf(value) === index;

/**
 * Manages a structure of a Content Type and its properties and containers.
 * This loads and merges the structures of the Content Type and its inherited and composed Content Types.
 * To help manage the data, there is two helper classes:
 * - {@link UmbContentTypePropertyStructureHelper} for managing the structure of properties, optional of another container or root.
 * - {@link UmbContentTypeContainerStructureHelper} for managing the structure of containers, optional of another container or root.
 */
export class UmbContentTypeStructureManager<
	T extends UmbContentTypeModel = UmbContentTypeModel,
> extends UmbControllerBase {
<<<<<<< HEAD
	#initResolver?: (respoonse: UmbRepositoryResponse<T>) => void;
	#initRejection?: (reason: any) => void;
	#init = new Promise<UmbRepositoryResponse<T>>((resolve, reject) => {
=======
	#initResolver?: (result: T) => void;
	#init = new Promise<T>((resolve) => {
>>>>>>> b330395d
		this.#initResolver = resolve;
		this.#initRejection = reject;
	});

	#editedTypes = new UmbArrayState<string, string>([], (x) => x);

	#repository?: UmbDetailRepository<T>;
	#initRepositoryResolver?: (repo: UmbDetailRepository<T>) => void;

	#initRepository = new Promise<UmbDetailRepository<T>>((resolve) => {
		if (this.#repository) {
			resolve(this.#repository);
		} else {
			this.#initRepositoryResolver = resolve;
		}
	});

	#repoManager?: UmbRepositoryDetailsManager<T>;

	async whenLoaded() {
		await this.#init;
		return true;
	}

	#ownerContentTypeUnique?: string;
	#contentTypeObservers = new Array<UmbController>();

	#contentTypes = new UmbArrayState<T>([], (x) => x.unique);
	readonly contentTypes = this.#contentTypes.asObservable();
	readonly ownerContentType = this.#contentTypes.asObservablePart((x) =>
		x.find((y) => y.unique === this.#ownerContentTypeUnique),
	);
	readonly ownerContentTypeAlias = createObservablePart(this.ownerContentType, (x) => x?.alias);
	readonly ownerContentTypeName = createObservablePart(this.ownerContentType, (x) => x?.name);
	readonly ownerContentTypeCompositions = createObservablePart(this.ownerContentType, (x) => x?.compositions);

	readonly contentTypeCompositions = this.#contentTypes.asObservablePart((contentTypes) => {
		return contentTypes.flatMap((x) => x.compositions ?? []);
	});
	async getContentTypeCompositions() {
		return await this.observe(this.contentTypeCompositions).asPromise();
	}
	async getOwnerContentTypeCompositions() {
		return await this.observe(this.ownerContentTypeCompositions).asPromise();
	}
	readonly #contentTypeContainers = this.#contentTypes.asObservablePart((contentTypes) => {
		return contentTypes.flatMap((x) => x.containers ?? []);
	});
	readonly contentTypeProperties = this.#contentTypes.asObservablePart((contentTypes) => {
		return contentTypes.flatMap((x) => x.properties ?? []);
	});
	async getContentTypeProperties() {
		return await this.observe(this.contentTypeProperties).asPromise();
	}
	readonly contentTypeDataTypeUniques = this.#contentTypes.asObservablePart((contentTypes) => {
		return contentTypes
			.flatMap((x) => x.properties?.map((p) => p.dataType.unique) ?? [])
			.filter(UmbFilterDuplicateStrings);
	});
	readonly contentTypeHasProperties = this.#contentTypes.asObservablePart((contentTypes) => {
		return contentTypes.some((x) => x.properties.length > 0);
	});
	readonly contentTypePropertyAliases = createObservablePart(this.contentTypeProperties, (properties) =>
		properties.map((x) => x.alias),
	);
	readonly contentTypeUniques = this.#contentTypes.asObservablePart((x) => x.map((y) => y.unique));
	readonly contentTypeAliases = this.#contentTypes.asObservablePart((x) => x.map((y) => y.alias));

	readonly variesByCulture = createObservablePart(this.ownerContentType, (x) => x?.variesByCulture);
	readonly variesBySegment = createObservablePart(this.ownerContentType, (x) => x?.variesBySegment);

	#containers: UmbArrayState<UmbPropertyTypeContainerModel> = new UmbArrayState<UmbPropertyTypeContainerModel>(
		[],
		(x) => x.id,
	);
	containerById(id: string) {
		return this.#containers.asObservablePart((x) => x.find((y) => y.id === id));
	}

	constructor(host: UmbControllerHost, typeRepository: UmbDetailRepository<T> | string) {
		super(host);

		if (typeof typeRepository === 'string') {
			this.#observeRepository(typeRepository);
		} else {
			this.#repository = typeRepository;
			this.#initRepositoryResolver?.(typeRepository);
		}

		this.#initRepository.then(() => {
			if (!this.#repository) {
				throw new Error(
					'Content Type Structure Manager failed cause it could not initialize or receive the Content Type Detail Repository.',
				);
			}
			this.#repoManager = new UmbRepositoryDetailsManager(this, typeRepository);
			this.observe(
				this.#repoManager.entries,
				(entries) => {
					// Prevent updating once that are have edited here.
					entries = entries.filter(
						(x) => !(this.#editedTypes.getHasOne(x.unique) && this.#contentTypes.getHasOne(x.unique)),
					);

					this.#contentTypes.append(entries);
				},
				null,
			);
		});

		// Observe all Content Types compositions: [NL]
		this.observe(
			this.contentTypeCompositions,
			(contentTypeCompositions) => {
				this.#loadContentTypeCompositions(contentTypeCompositions);
			},
			null,
		);
		this.observe(
			this.#contentTypeContainers,
			(contentTypeContainers) => {
				this.#containers.setValue(contentTypeContainers);
			},
			null,
		);
	}

	/**
	 * loadType will load the ContentType and all inherited and composed ContentTypes.
	 * This will give us all the structure for properties and containers.
	 * @param {string} unique - The unique of the ContentType to load.
	 * @returns {Promise} - Promise resolved
	 */
	public async loadType(unique: string): Promise<UmbRepositoryResponseWithAsObservable<T>> {
		if (this.#ownerContentTypeUnique === unique) {
			// Its the same, but we do not know if its done loading jet, so we will wait for the load promise to finish. [NL]
			await this.#init;
			return { data: this.getOwnerContentType(), asObservable: () => this.ownerContentType };
		}
		await this.#initRepository;
		this.#clear();
		this.#ownerContentTypeUnique = unique;
		if (!unique) {
			return Promise.reject(
				new Error('The unique identifier is missing. A valid unique identifier is required to load the content type.'),
			);
		}
		this.#repoManager!.setUniques([unique]);
		const result = await this.observe(this.#repoManager!.entryByUnique(unique)).asPromise();
		this.#initResolver?.(result);
		await this.#init;
		return { data: result, asObservable: () => this.ownerContentType };
	}

	public async createScaffold(preset?: Partial<T>): Promise<UmbRepositoryResponse<T>> {
		await this.#initRepository;
		this.#clear();

		const repsonse = await this.#repository!.createScaffold(preset);
		const { data } = repsonse;
		if (!data) return { error: repsonse.error };

		this.#ownerContentTypeUnique = data.unique;

		// Add the new content type to the list of content types, this holds our draft state of this scaffold.
		this.#contentTypes.appendOne(data);
		// Make a entry in the repo manager:
		this.#repoManager!.addEntry(data);
		this.#initResolver?.(data);
		return repsonse;
	}

	/**
	 * Save the owner content type. Notice this is for a Content Type that is already stored on the server.
	 * @returns {Promise} - A promise that will be resolved when the content type is saved.
	 */
	public async save(): Promise<T> {
		await this.#initRepository;
		const contentType = this.getOwnerContentType();
		if (!contentType || !contentType.unique) throw new Error('Could not find the Content Type to save');

		const { error, data } = await this.#repository!.save(contentType);
		if (error || !data) {
			throw error?.message ?? 'Repository did not return data after save.';
		}

		// Update state with latest version:
		this.#contentTypes.updateOne(contentType.unique, data);

		// Update entry in the repo manager:
		this.#repoManager!.addEntry(data);
		return data;
	}

	/**
	 * Create the owner content type. Notice this is for a Content Type that is NOT already stored on the server.
	 * @param {string | null} parentUnique - The unique of the parent content type
	 * @returns {Promise} - a promise that is resolved when the content type has been created.
	 */
	public async create(parentUnique: string | null): Promise<T> {
		await this.#initRepository;
		const contentType = this.getOwnerContentType();
		if (!contentType || !contentType.unique) {
			throw new Error('Could not find the Content Type to create');
		}
		const { error, data } = await this.#repository!.create(contentType, parentUnique);
		if (error || !data) {
			throw error?.message ?? 'Repository did not return data after create.';
		}

		// Update state with latest version:
		this.#contentTypes.updateOne(contentType.unique, data);

		// Let the repo manager know about this new unique, so it can be loaded:
		this.#repoManager!.addEntry(data);
		return data;
	}

	async #loadContentTypeCompositions(contentTypeCompositions: T['compositions'] | undefined) {
		const ownerUnique = this.getOwnerContentTypeUnique();
<<<<<<< HEAD
		// Remove content types that does not exist as compositions anymore:
		this.#contentTypes.getValue().forEach((x) => {
			if (
				x.unique !== ownerUnique &&
				!ownerContentTypeCompositions.find((comp) => comp.contentType.unique === x.unique)
			) {
				this.#contentTypeObservers.find((y) => y.controllerAlias === 'observeContentType_' + x.unique)?.destroy();
				this.#contentTypes.removeOne(x.unique);
			}
		});
		ownerContentTypeCompositions.forEach((composition) => {
			this.#ensureType(composition.contentType.unique);
		});
	}

	async #ensureType(unique?: string) {
		if (!unique) return;
		if (this.#contentTypes.getValue().find((x) => x.unique === unique)) return;
		await this.#loadType(unique);
	}

	async #loadType(unique?: string) {
		if (!unique) return {};
		await this.#initRepository;

		// Lets initiate the content type:
		const { data, asObservable } = await this.#repository!.requestByUnique(unique);
		if (!data) {
			this.#initRejection?.(`Content Type structure manager could not load: ${unique}`);
			return {};
		}

		await this.#observeContentType(data);
		return { data, asObservable };
	}

	async #observeContentType(data: T) {
		if (!data.unique) return;
		await this.#initRepository;

		// Notice we do not store the content type in the store here, cause it will happen shortly after when the observations gets its first initial callback. [NL]

		const ctrl = this.observe(
			// Then lets start observation of the content type:
			await this.#repository!.byUnique(data.unique),
			(docType) => {
				if (docType) {
					this.#contentTypes.appendOne(docType);
				} else {
					// Remove the content type from the store, if it does not exist anymore.
					this.#contentTypes.removeOne(data.unique);
				}
			},
			'observeContentType_' + data.unique,
			// Controller Alias is used to stop observation when no longer needed. [NL]
		);

		this.#contentTypeObservers.push(ctrl);
=======
		if (!ownerUnique) return;
		const compositionUniques = contentTypeCompositions?.map((x) => x.contentType.unique) ?? [];
		const newUniques = [ownerUnique, ...compositionUniques];
		this.#contentTypes.filter((x) => newUniques.includes(x.unique));
		this.#repoManager!.setUniques(newUniques);
>>>>>>> b330395d
	}

	/** Public methods for consuming structure: */

	ownerContentTypeObservablePart<R>(mappingFunction: MappingFunction<T | undefined, R>) {
		return createObservablePart(this.ownerContentType, mappingFunction);
	}

	getOwnerContentType() {
		return this.#contentTypes.getValue().find((y) => y.unique === this.#ownerContentTypeUnique);
	}

	getOwnerContentTypeUnique() {
		return this.#ownerContentTypeUnique;
	}

	getVariesByCulture() {
		const ownerContentType = this.getOwnerContentType();
		return ownerContentType?.variesByCulture;
	}
	getVariesBySegment() {
		const ownerContentType = this.getOwnerContentType();
		return ownerContentType?.variesBySegment;
	}

	/**
	 * Figure out if any of the Content Types has a Property.
	 * @returns {boolean} - true if any of the Content Type in this composition has a Property.
	 */
	getHasProperties() {
		return this.#contentTypes.getValue().some((y) => y.properties.length > 0);
	}

	updateOwnerContentType(entry: Partial<T>) {
		this.#editedTypes.appendOne(this.#ownerContentTypeUnique!);
		this.#contentTypes.updateOne(this.#ownerContentTypeUnique, entry);
	}

	getContentTypes() {
		return this.#contentTypes.getValue();
	}
	getContentTypeUniques() {
		return this.#contentTypes.getValue().map((x) => x.unique);
	}
	getContentTypeAliases() {
		return this.#contentTypes.getValue().map((x) => x.alias);
	}

	// TODO: We could move the actions to another class?

	/**
	 * Ensure a container exists for a specific Content Type. Otherwise clone it.
	 * @param {string} containerId - The container to ensure exists on the given ContentType.
	 * @param {string} contentTypeUnique - The content type to ensure the container for.
	 * @returns {Promise<UmbPropertyTypeContainerModel | undefined>} - The container found or created for the owner ContentType.
	 */
	async ensureContainerOf(
		containerId: string,
		contentTypeUnique: string,
	): Promise<UmbPropertyTypeContainerModel | undefined> {
		await this.#init;
		const contentType = this.#contentTypes.getValue().find((x) => x.unique === contentTypeUnique);
		if (!contentType) {
			throw new Error('Could not find the Content Type to ensure containers for');
		}
		const container = contentType?.containers?.find((x) => x.id === containerId);
		if (!container) {
			return this.cloneContainerTo(containerId, contentTypeUnique);
		}
		return container;
	}

	/**
	 * Clone a container to a specific Content Type.
	 * @param {string} containerId - The container to clone, assuming it does not already exist on the given Content Type.
	 * @param {string} toContentTypeUnique - The content type to clone to.
	 * @returns {Promise<UmbPropertyTypeContainerModel | undefined>} - The container cloned or found for the owner ContentType.
	 */
	async cloneContainerTo(
		containerId: string,
		toContentTypeUnique?: string,
	): Promise<UmbPropertyTypeContainerModel | undefined> {
		await this.#init;
		toContentTypeUnique = toContentTypeUnique ?? this.#ownerContentTypeUnique!;
		this.#editedTypes.appendOne(toContentTypeUnique);

		// Find container.
		const container = this.#containers.getValue().find((x) => x.id === containerId);
		if (!container) throw new Error('Container to clone was not found');

		const clonedContainer: UmbPropertyTypeContainerModel = {
			...container,
			id: UmbId.new(),
		};

		if (container.parent) {
			// Investigate parent container. (See if we have one that matches if not, then clone it.)
			const parentContainer = await this.ensureContainerOf(container.parent.id, toContentTypeUnique);
			if (!parentContainer) {
				throw new Error('Parent container for cloning could not be found or created');
			}
			// Clone container.
			clonedContainer.parent = { id: parentContainer.id };
		}
		// Spread containers, so we can append to it, and then update the specific content-type with the new set of containers: [NL]
		// Correction the spread is removed now, cause we do a filter: [NL]
		// And then we remove the existing one, to have the more local one replacing it. [NL]
		const containers = [
			...(this.#contentTypes.getValue().find((x) => x.unique === toContentTypeUnique)?.containers ?? []),
		];

		containers.push(clonedContainer);

		this.#contentTypes.updateOne(toContentTypeUnique, { containers } as Partial<T>);

		return clonedContainer;
	}

	ensureContainerNames(
		contentTypeUnique: string | null,
		type: UmbPropertyContainerTypes,
		parentId: string | null = null,
	) {
		contentTypeUnique = contentTypeUnique ?? this.#ownerContentTypeUnique!;
		this.getOwnerContainers(type, parentId)?.forEach((container) => {
			if (container.name === '') {
				const newName = 'Unnamed';
				this.#editedTypes.appendOne(contentTypeUnique);
				this.updateContainer(null, container.id, {
					name: this.makeContainerNameUniqueForOwnerContentType(container.id, newName, type, parentId) ?? newName,
				});
			}
		});
	}

	async createContainer(
		contentTypeUnique: string | null,
		parentId: string | null = null,
		type: UmbPropertyContainerTypes = 'Group',
		sortOrder?: number,
	): Promise<UmbPropertyTypeContainerModel> {
		await this.#init;
		contentTypeUnique = contentTypeUnique ?? this.#ownerContentTypeUnique!;
		this.#editedTypes.appendOne(contentTypeUnique);

		if (parentId) {
			const duplicatedParentContainer = await this.ensureContainerOf(parentId, contentTypeUnique);
			if (!duplicatedParentContainer) {
				throw new Error('Parent container for creating a new container could not be found or created');
			}
			parentId = duplicatedParentContainer.id;
		}

		const container: UmbPropertyTypeContainerModel = {
			id: UmbId.new(),
			parent: parentId ? { id: parentId } : null,
			name: '',
			type: type,
			sortOrder: sortOrder ?? 0,
		};

		// Ensure
		this.ensureContainerNames(contentTypeUnique, type, parentId);

		const contentTypes = this.#contentTypes.getValue();
		const containers = [...(contentTypes.find((x) => x.unique === contentTypeUnique)?.containers ?? [])];
		containers.push(container);

		this.#contentTypes.updateOne(contentTypeUnique, { containers } as Partial<T>);

		return container;
	}

	/*async insertContainer(contentTypeUnique: string | null, container: UmbPropertyTypeContainerModel) {
		await this.#init;
		contentTypeUnique = contentTypeUnique ?? this.#ownerContentTypeUnique!;

		// If we have a parent, we need to ensure it exists, and then update the parent property with the new container id.
		if (container.parent) {
			const parentContainer = await this.ensureContainerOf(container.parent.id, contentTypeUnique);
			if (!parentContainer) {
				throw new Error('Container for inserting property could not be found or created');
			}
			container.parent.id = parentContainer.id;
		}

		const frozenContainers =
			this.#contentTypes.getValue().find((x) => x.unique === contentTypeUnique)?.containers ?? [];

		const containers = appendToFrozenArray(frozenContainers, container, (x) => x.id === container.id);

		this.#contentTypes.updateOne(contentTypeUnique, { containers } as Partial<T>);
	}*/

	makeEmptyContainerName(
		containerId: string,
		containerType: UmbPropertyContainerTypes,
		parentId: string | null = null,
	): string {
		return (
			this.makeContainerNameUniqueForOwnerContentType(containerId, 'Unnamed', containerType, parentId) ?? 'Unnamed'
		);
	}
	makeContainerNameUniqueForOwnerContentType(
		containerId: string,
		newName: string,
		containerType: UmbPropertyContainerTypes,
		parentId: string | null = null,
	) {
		const ownerRootContainers = this.getOwnerContainers(containerType, parentId); //getRootContainers() can't differentiates between compositions and locals
		if (!ownerRootContainers) {
			return null;
		}

		let changedName = newName;
		while (ownerRootContainers.find((con) => con.name === changedName && con.id !== containerId)) {
			changedName = incrementString(changedName);
		}

		return changedName === newName ? null : changedName;
	}

	async updateContainer(
		contentTypeUnique: string | null,
		containerId: string,
		partialUpdate: Partial<UmbPropertyTypeContainerModel>,
	) {
		await this.#init;
		contentTypeUnique = contentTypeUnique ?? this.#ownerContentTypeUnique!;
		this.#editedTypes.appendOne(contentTypeUnique);

		/*
		// If we have a container, we need to ensure it exists, and then update the container with the new parent id.
		if (containerId) {
			const container = await this.ensureContainerOf(containerId, contentTypeUnique);
			if (!container) {
				throw new Error('Container for inserting property could not be found or created');
			}
			// Correct containerId to the local one: [NL]
			containerId = container.id;
		}
		*/

		const frozenContainers =
			this.#contentTypes.getValue().find((x) => x.unique === contentTypeUnique)?.containers ?? [];

		const ownerContainer = frozenContainers.find((x) => x.id === containerId);
		if (!ownerContainer) {
			console.error(
				'We do not have this container on the requested id, we should clone the container and append the change to it. [NL]',
			);
		}

		const containers: UmbPropertyTypeContainerModel[] = partialUpdateFrozenArray(
			frozenContainers,
			partialUpdate,
			(x) => x.id === containerId,
		);

		// eslint-disable-next-line @typescript-eslint/ban-ts-comment
		// @ts-ignore
		// TODO: fix TS partial complaint
		this.#contentTypes.updateOne(contentTypeUnique, { containers });
	}

	async removeContainer(contentTypeUnique: string | null, containerId: string | null = null) {
		await this.#init;
		contentTypeUnique = contentTypeUnique ?? this.#ownerContentTypeUnique!;
		this.#editedTypes.appendOne(contentTypeUnique);

		const contentType = this.#contentTypes.getValue().find((x) => x.unique === contentTypeUnique);
		if (!contentType) {
			throw new Error('Could not find the Content Type to remove container from');
		}
		const frozenContainers = contentType.containers ?? [];
		const removedContainerIds = frozenContainers
			.filter((x) => x.id === containerId || x.parent?.id === containerId)
			.map((x) => x.id);
		const containers = frozenContainers.filter((x) => x.id !== containerId && x.parent?.id !== containerId);

		const frozenProperties = contentType.properties;
		const properties = frozenProperties.filter((x) =>
			x.container ? !removedContainerIds.some((ids) => ids === x.container?.id) : true,
		);

		this.#contentTypes.updateOne(contentTypeUnique, { containers, properties } as Partial<T>);
	}

	async insertProperty(contentTypeUnique: string | null, property: UmbPropertyTypeModel) {
		await this.#init;
		contentTypeUnique = contentTypeUnique ?? this.#ownerContentTypeUnique!;
		this.#editedTypes.appendOne(contentTypeUnique);

		// If we have a container, we need to ensure it exists, and then update the container with the new parent id. [NL]
		if (property.container) {
			this.#contentTypes.mute();
			const container = await this.ensureContainerOf(property.container.id, contentTypeUnique);
			this.#contentTypes.unmute();
			if (!container) {
				throw new Error('Container for inserting property could not be found or created');
			}
			// Unfreeze object, while settings container.id
			property = { ...property, container: { id: container.id } };
		}

		if (property.sortOrder === undefined) {
			property.sortOrder = 0;
		}

		const frozenProperties =
			this.#contentTypes.getValue().find((x) => x.unique === contentTypeUnique)?.properties ?? [];

		const properties = appendToFrozenArray(frozenProperties, property, (x) => x.unique === property.unique);

		this.#contentTypes.updateOne(contentTypeUnique, { properties } as Partial<T>);
	}

	async removeProperty(contentTypeUnique: string | null, propertyUnique: string) {
		await this.#init;
		contentTypeUnique = contentTypeUnique ?? this.#ownerContentTypeUnique!;
		this.#editedTypes.appendOne(contentTypeUnique);

		const frozenProperties =
			this.#contentTypes.getValue().find((x) => x.unique === contentTypeUnique)?.properties ?? [];

		const properties = filterFrozenArray(frozenProperties, (x) => x.unique !== propertyUnique);

		this.#contentTypes.updateOne(contentTypeUnique, { properties } as Partial<T>);
	}

	async updateProperty(
		contentTypeUnique: string | null,
		propertyUnique: string,
		partialUpdate: Partial<UmbPropertyTypeModel>,
	) {
		await this.#init;
		contentTypeUnique = contentTypeUnique ?? this.#ownerContentTypeUnique!;
		this.#editedTypes.appendOne(contentTypeUnique);

		const frozenProperties =
			this.#contentTypes.getValue().find((x) => x.unique === contentTypeUnique)?.properties ?? [];
		const properties = partialUpdateFrozenArray(frozenProperties, partialUpdate, (x) => x.unique === propertyUnique);

		this.#contentTypes.updateOne(contentTypeUnique, { properties } as Partial<T>);
	}

	// TODO: Refactor: These property methods, should maybe be named without structure in their name.
	async propertyStructureById(propertyUnique: string) {
		await this.#init;
		return this.#contentTypes.asObservablePart((docTypes) => {
			for (const docType of docTypes) {
				const foundProp = docType.properties?.find((property) => property.unique === propertyUnique);
				if (foundProp) {
					return foundProp;
				}
			}
			return undefined;
		});
	}
	async propertyStructureByAlias(propertyAlias: string) {
		await this.#init;
		return this.#contentTypes.asObservablePart((docTypes) => {
			for (const docType of docTypes) {
				const foundProp = docType.properties?.find((property) => property.alias === propertyAlias);
				if (foundProp) {
					return foundProp;
				}
			}
			return undefined;
		});
	}

	async getPropertyStructureById(propertyUnique: string) {
		await this.#init;
		for (const docType of this.#contentTypes.getValue()) {
			const foundProp = docType.properties?.find((property) => property.unique === propertyUnique);
			if (foundProp) {
				return foundProp;
			}
		}
		return undefined;
	}

	async getPropertyStructureByAlias(propertyAlias: string) {
		await this.#init;
		for (const docType of this.#contentTypes.getValue()) {
			const foundProp = docType.properties?.find((property) => property.alias === propertyAlias);
			if (foundProp) {
				return foundProp;
			}
		}
		return undefined;
	}

	hasPropertyStructuresOf(containerId: string | null) {
		return this.#contentTypes.asObservablePart((docTypes) => {
			return (
				docTypes.find((docType) => {
					return docType.properties?.find((property) => property.container?.id === containerId);
				}) !== undefined
			);
		});
	}

	rootPropertyStructures() {
		return this.propertyStructuresOf(null);
	}

	propertyStructuresOf(containerId: string | null) {
		return this.#contentTypes.asObservablePart((docTypes) => {
			const props: UmbPropertyTypeModel[] = [];
			docTypes.forEach((docType) => {
				docType.properties?.forEach((property) => {
					if (property.container?.id === containerId) {
						props.push(property);
					}
				});
			});
			return props;
		});
	}

	rootContainers(containerType: UmbPropertyContainerTypes) {
		return this.#containers.asObservablePart((data) => {
			return data.filter((x) => x.parent === null && x.type === containerType);
		});
	}

	getRootContainers(containerType: UmbPropertyContainerTypes) {
		return this.#containers.getValue().filter((x) => x.parent === null && x.type === containerType);
	}

	async hasRootContainers(containerType: UmbPropertyContainerTypes) {
		return this.#containers.asObservablePart((data) => {
			return data.filter((x) => x.parent === null && x.type === containerType).length > 0;
		});
	}

	ownerContainersOf(containerType: UmbPropertyContainerTypes, parentId: string | null) {
		return this.ownerContentTypeObservablePart(
			(x) =>
				x?.containers?.filter(
					(x) => (parentId ? x.parent?.id === parentId : x.parent === null) && x.type === containerType,
				) ?? [],
		);
	}

	getOwnerContainers(containerType: UmbPropertyContainerTypes, parentId: string | null) {
		return this.getOwnerContentType()?.containers?.filter(
			(x) => (parentId ? x.parent?.id === parentId : x.parent === null) && x.type === containerType,
		);
	}

	isOwnerContainer(containerId: string) {
		return this.getOwnerContentType()?.containers?.filter((x) => x.id === containerId);
	}

	containersOfParentId(parentId: string, containerType: UmbPropertyContainerTypes) {
		return this.#containers.asObservablePart((data) => {
			return data.filter((x) => x.parent?.id === parentId && x.type === containerType);
		});
	}

	// In future this might need to take parentName(parentId lookup) into account as well? otherwise containers that share same name and type will always be merged, but their position might be different and they should not be merged. [NL]
	containersByNameAndType(name: string, containerType: UmbPropertyContainerTypes) {
		return this.#containers.asObservablePart((data) => {
			return data.filter((x) => x.name === name && x.type === containerType);
		});
	}

	containersByNameAndTypeAndParent(
		name: string,
		containerType: UmbPropertyContainerTypes,
		parentName: string | null,
		parentType?: UmbPropertyContainerTypes,
	) {
		return this.#containers.asObservablePart((data) => {
			return data.filter(
				(x) =>
					// Match name and type:
					x.name === name &&
					x.type === containerType &&
					// If we look for a parent name, then we need to match that as well:
					(parentName !== null
						? // And we have a parent on this container, then we need to match the parent name and type as well
							x.parent
							? data.some((y) => x.parent!.id === y.id && y.name === parentName && y.type === parentType)
							: false
						: // if we do not have a parent then its not a match
							x.parent === null), // it parentName === null then we expect the container parent to be null.
			);
		});
	}

	getContentTypeOfContainer(containerId: string) {
		return this.#contentTypes
			.getValue()
			.find((contentType) => contentType.containers.some((c) => c.id === containerId));
	}

	contentTypeOfProperty(propertyId: UmbPropertyTypeUnique) {
		return this.#contentTypes.asObservablePart((contentTypes) =>
			contentTypes.find((contentType) => contentType.properties.some((p) => p.unique === propertyId)),
		);
	}

	#observeRepository(repositoryAlias: string) {
		if (!repositoryAlias) throw new Error('Content Type structure manager must have a repository alias.');

		new UmbExtensionApiInitializer<ManifestRepository<UmbDetailRepository<T>>>(
			this,
			umbExtensionsRegistry,
			repositoryAlias,
			[this._host],
			(permitted, ctrl) => {
				this.#repository = permitted ? ctrl.api : undefined;
				if (this.#repository) {
					this.#initRepositoryResolver?.(this.#repository);
				}
			},
		);
	}

	#clear() {
<<<<<<< HEAD
		this.#initRejection?.('Content Type structure manager was destroyed.');
		this.#contentTypes.setValue([]);
=======
		this.#init = new Promise((resolve) => {
			this.#initResolver = resolve;
		});
>>>>>>> b330395d
		this.#contentTypeObservers.forEach((observer) => observer.destroy());
		this.#contentTypeObservers = [];
		this.#containers.setValue([]);
		this.#repoManager?.clear();
		this.#contentTypes.setValue([]);
	}

	public override destroy() {
		this.#contentTypes.destroy();
		this.#containers.destroy();
		super.destroy();
	}
}<|MERGE_RESOLUTION|>--- conflicted
+++ resolved
@@ -40,14 +40,9 @@
 export class UmbContentTypeStructureManager<
 	T extends UmbContentTypeModel = UmbContentTypeModel,
 > extends UmbControllerBase {
-<<<<<<< HEAD
-	#initResolver?: (respoonse: UmbRepositoryResponse<T>) => void;
+	#initResolver?: (result: T) => void;
 	#initRejection?: (reason: any) => void;
-	#init = new Promise<UmbRepositoryResponse<T>>((resolve, reject) => {
-=======
-	#initResolver?: (result: T) => void;
-	#init = new Promise<T>((resolve) => {
->>>>>>> b330395d
+	#init = new Promise<T>((resolve, reject) => {
 		this.#initResolver = resolve;
 		this.#initRejection = reject;
 	});
@@ -191,6 +186,7 @@
 		this.#clear();
 		this.#ownerContentTypeUnique = unique;
 		if (!unique) {
+			this.#initRejection?.(`Content Type structure manager could not load: ${unique}`);
 			return Promise.reject(
 				new Error('The unique identifier is missing. A valid unique identifier is required to load the content type.'),
 			);
@@ -208,7 +204,10 @@
 
 		const repsonse = await this.#repository!.createScaffold(preset);
 		const { data } = repsonse;
-		if (!data) return { error: repsonse.error };
+		if (!data) {
+			this.#initRejection?.(`Content Type structure manager could not create scaffold`);
+			return { error: repsonse.error };
+		}
 
 		this.#ownerContentTypeUnique = data.unique;
 
@@ -268,72 +267,11 @@
 
 	async #loadContentTypeCompositions(contentTypeCompositions: T['compositions'] | undefined) {
 		const ownerUnique = this.getOwnerContentTypeUnique();
-<<<<<<< HEAD
-		// Remove content types that does not exist as compositions anymore:
-		this.#contentTypes.getValue().forEach((x) => {
-			if (
-				x.unique !== ownerUnique &&
-				!ownerContentTypeCompositions.find((comp) => comp.contentType.unique === x.unique)
-			) {
-				this.#contentTypeObservers.find((y) => y.controllerAlias === 'observeContentType_' + x.unique)?.destroy();
-				this.#contentTypes.removeOne(x.unique);
-			}
-		});
-		ownerContentTypeCompositions.forEach((composition) => {
-			this.#ensureType(composition.contentType.unique);
-		});
-	}
-
-	async #ensureType(unique?: string) {
-		if (!unique) return;
-		if (this.#contentTypes.getValue().find((x) => x.unique === unique)) return;
-		await this.#loadType(unique);
-	}
-
-	async #loadType(unique?: string) {
-		if (!unique) return {};
-		await this.#initRepository;
-
-		// Lets initiate the content type:
-		const { data, asObservable } = await this.#repository!.requestByUnique(unique);
-		if (!data) {
-			this.#initRejection?.(`Content Type structure manager could not load: ${unique}`);
-			return {};
-		}
-
-		await this.#observeContentType(data);
-		return { data, asObservable };
-	}
-
-	async #observeContentType(data: T) {
-		if (!data.unique) return;
-		await this.#initRepository;
-
-		// Notice we do not store the content type in the store here, cause it will happen shortly after when the observations gets its first initial callback. [NL]
-
-		const ctrl = this.observe(
-			// Then lets start observation of the content type:
-			await this.#repository!.byUnique(data.unique),
-			(docType) => {
-				if (docType) {
-					this.#contentTypes.appendOne(docType);
-				} else {
-					// Remove the content type from the store, if it does not exist anymore.
-					this.#contentTypes.removeOne(data.unique);
-				}
-			},
-			'observeContentType_' + data.unique,
-			// Controller Alias is used to stop observation when no longer needed. [NL]
-		);
-
-		this.#contentTypeObservers.push(ctrl);
-=======
 		if (!ownerUnique) return;
 		const compositionUniques = contentTypeCompositions?.map((x) => x.contentType.unique) ?? [];
 		const newUniques = [ownerUnique, ...compositionUniques];
 		this.#contentTypes.filter((x) => newUniques.includes(x.unique));
 		this.#repoManager!.setUniques(newUniques);
->>>>>>> b330395d
 	}
 
 	/** Public methods for consuming structure: */
@@ -858,14 +796,10 @@
 	}
 
 	#clear() {
-<<<<<<< HEAD
-		this.#initRejection?.('Content Type structure manager was destroyed.');
-		this.#contentTypes.setValue([]);
-=======
+		this.#initRejection?.(`Content Type structure manager could not load: ${this.#ownerContentTypeUnique}`);
 		this.#init = new Promise((resolve) => {
 			this.#initResolver = resolve;
 		});
->>>>>>> b330395d
 		this.#contentTypeObservers.forEach((observer) => observer.destroy());
 		this.#contentTypeObservers = [];
 		this.#containers.setValue([]);
