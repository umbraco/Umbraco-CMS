--- conflicted
+++ resolved
@@ -151,15 +151,9 @@
 				view.firstHintOfVariant,
 				(hint) => {
 					if (hint) {
-<<<<<<< HEAD
-						this._hintMap.set(view.viewAlias, hint);
-					} else {
-						this._hintMap.delete(view.viewAlias);
-=======
 						this._hintMap.set(viewAlias, hint);
 					} else {
 						this._hintMap.delete(viewAlias);
->>>>>>> 1085eebb
 					}
 					this.requestUpdate('_hintMap');
 				},
