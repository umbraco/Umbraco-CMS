--- conflicted
+++ resolved
@@ -122,13 +122,8 @@
 				() => html`
 					<uui-button
 						compact
-<<<<<<< HEAD
+						label=${label}
 						look=${this.isActive ? 'outline' : 'default'}
-						label=${label}
-=======
-						label=${ifDefined(label)}
-						look=${this.isActive ? 'outline' : 'default'}
->>>>>>> cdf7b3db
 						title=${label}
 						popovertarget="popover-menu">
 						${when(
@@ -140,15 +135,11 @@
 					</uui-button>
 				`,
 				() => html`
-<<<<<<< HEAD
-					<uui-button compact label=${label} popovertarget="popover-menu">
-=======
 					<uui-button
 						compact
-						label=${ifDefined(label)}
+						label=${label}
 						look=${this.isActive ? 'outline' : 'default'}
 						popovertarget="popover-menu">
->>>>>>> cdf7b3db
 						<span>${label}</span>
 						<uui-symbol-expand slot="extra" open></uui-symbol-expand>
 					</uui-button>
