--- conflicted
+++ resolved
@@ -8,7 +8,7 @@
 import { UmbLitElement } from '@umbraco-cms/backoffice/lit-element';
 import { UmbFormControlMixin } from '@umbraco-cms/backoffice/validation';
 import type { CSSResultGroup } from '@umbraco-cms/backoffice/external/lit';
-import type { Extension, Mark, Node } from '@umbraco-cms/backoffice/external/tiptap';
+import type { Extensions } from '@umbraco-cms/backoffice/external/tiptap';
 import type { UmbPropertyEditorConfigCollection } from '@umbraco-cms/backoffice/property-editor';
 
 import './tiptap-hover-menu.element.js';
@@ -18,27 +18,6 @@
 
 @customElement('umb-input-tiptap')
 export class UmbInputTiptapElement extends UmbFormControlMixin<string, typeof UmbLitElement, string>(UmbLitElement) {
-<<<<<<< HEAD
-	readonly #registeredExtensions: Array<Extension | Mark | Node> = [
-		StarterKit,
-		Placeholder.configure({
-			placeholder: ({ node }) => {
-				return this.localize.term(
-					node.type.name === 'heading' ? 'placeholders_rteHeading' : 'placeholders_rteParagraph',
-				);
-			},
-		}),
-		TextStyle,
-	];
-
-	@state()
-	private readonly _extensions: Array<UmbTiptapExtensionApi> = [];
-
-	@state()
-	private _styles: Array<CSSResultGroup> = [];
-
-=======
->>>>>>> 1752be98
 	@property({ type: String })
 	override set value(value: string) {
 		this.#value = value;
@@ -67,6 +46,9 @@
 
 	@state()
 	private readonly _extensions: Array<UmbTiptapExtensionApi> = [];
+
+	@state()
+	private _styles: Array<CSSResultGroup> = [];
 
 	@state()
 	_toolbar: UmbTiptapToolbarValue = [[[]]];
@@ -123,10 +105,12 @@
 
 		this._toolbar = this.configuration?.getValueByAlias<UmbTiptapToolbarValue>('toolbar') ?? [[[]]];
 
+		const tiptapExtensions: Extensions = [];
+
 		this._extensions.forEach((ext) => {
 			const tiptapExt = ext.getTiptapExtensions({ configuration: this.configuration });
 			if (tiptapExt?.length) {
-				this.#registeredExtensions.push(...ext.getTiptapExtensions({ configuration: this.configuration }));
+				tiptapExtensions.push(...tiptapExt);
 			}
 
 			const styles = ext.getStyles();
@@ -138,13 +122,8 @@
 		this._editor = new Editor({
 			element: element,
 			editable: !this.readonly,
-<<<<<<< HEAD
-			extensions: this.#registeredExtensions,
-			content: this.#markup,
-=======
-			extensions: extensions,
+			extensions: tiptapExtensions,
 			content: this.#value,
->>>>>>> 1752be98
 			onBeforeCreate: ({ editor }) => {
 				this._extensions.forEach((ext) => ext.setEditor(editor));
 			},
