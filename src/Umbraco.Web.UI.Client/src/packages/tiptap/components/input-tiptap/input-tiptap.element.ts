import type { UmbTiptapExtensionApi } from '../../extensions/types.js';
import type { UmbTiptapToolbarValue } from '../types.js';
import { css, customElement, html, map, property, state, unsafeCSS, when } from '@umbraco-cms/backoffice/external/lit';
import { loadManifestApi } from '@umbraco-cms/backoffice/extension-api';
import { umbExtensionsRegistry } from '@umbraco-cms/backoffice/extension-registry';
import { Editor } from '@umbraco-cms/backoffice/external/tiptap';
import { UmbChangeEvent } from '@umbraco-cms/backoffice/event';
import { UmbLitElement } from '@umbraco-cms/backoffice/lit-element';
import { UmbFormControlMixin } from '@umbraco-cms/backoffice/validation';
import type { CSSResultGroup } from '@umbraco-cms/backoffice/external/lit';
import type { Extensions } from '@umbraco-cms/backoffice/external/tiptap';
import type { UmbPropertyEditorConfigCollection } from '@umbraco-cms/backoffice/property-editor';

import './tiptap-toolbar.element.js';

const TIPTAP_CORE_EXTENSION_ALIAS = 'Umb.Tiptap.RichTextEssentials';

@customElement('umb-input-tiptap')
export class UmbInputTiptapElement extends UmbFormControlMixin<string, typeof UmbLitElement, string>(UmbLitElement) {
	#stylesheets = new Set(['/umbraco/backoffice/css/rte-content.css']);

	@property({ type: String })
	override set value(value: string) {
		if (value === this.#value) return;
		this.#value = value;

		// Try to set the value to the editor if it is ready.
		if (this._editor) {
			this._editor.commands.setContent(value);
		}
	}
	override get value() {
		return this.#value;
	}
	#value = '';

	@property({ attribute: false })
	configuration?: UmbPropertyEditorConfigCollection;

	/**
	 * Sets the input to required, meaning validation will fail if the value is empty.
	 * @type {boolean}
	 */
	@property({ type: Boolean })
	required?: boolean;

	@property({ type: String })
	requiredMessage?: string;

	/**
	 * Sets the input to readonly mode, meaning value cannot be changed but still able to read and select its content.
	 */
	@property({ type: Boolean, reflect: true })
	readonly = false;

	@state()
	private _editor?: Editor;

	@state()
	private readonly _extensions: Array<UmbTiptapExtensionApi> = [];

	@state()
	private _styles: Array<CSSResultGroup> = [];

	@state()
	_toolbar: UmbTiptapToolbarValue = [[[]]];

	constructor() {
		super();

		this.addValidator(
			'valueMissing',
			() => this.requiredMessage ?? 'Value is required',
			() => !!this.required && this.isEmpty(),
		);
	}

	protected override async firstUpdated() {
		await Promise.all([await this.#loadExtensions(), await this.#loadEditor()]);
	}

	/**
	 * Checks if the editor is empty.
	 * @returns {boolean} returns true if the editor contains no markup
	 */
	public isEmpty(): boolean {
		return this._editor?.isEmpty ?? false;
	}

	async #loadExtensions() {
		const enabledExtensions = this.configuration?.getValueByAlias<string[]>('extensions') ?? [];

		// Ensures that the "Rich Text Essentials" extension is always enabled. [LK]
		if (!enabledExtensions.includes(TIPTAP_CORE_EXTENSION_ALIAS)) {
			const { api } = await import('../../extensions/core/rich-text-essentials.tiptap-api.js');
			this._extensions.push(new api(this));
		}

		await new Promise<void>((resolve) => {
			this.observe(umbExtensionsRegistry.byTypeAndAliases('tiptapExtension', enabledExtensions), async (manifests) => {
				for (const manifest of manifests) {
					if (manifest.api) {
						const extension = await loadManifestApi(manifest.api);
						if (extension) {
							this._extensions.push(new extension(this));
						}
					}
				}
				resolve();
			});
		});
	}

	async #loadEditor() {
		const element = this.shadowRoot?.querySelector('#editor');
		if (!element) return;

		const dimensions = this.configuration?.getValueByAlias<{ width?: number; height?: number }>('dimensions');
		if (dimensions?.width) {
			this.setAttribute('style', `max-width: ${dimensions.width}px;`);
		}
		if (dimensions?.height) {
			element.setAttribute('style', `height: ${dimensions.height}px;`);
		}

		const stylesheets = this.configuration?.getValueByAlias<Array<string>>('stylesheets');
		if (stylesheets?.length) {
			stylesheets.forEach((x) => this.#stylesheets.add(x));
		}

		this._toolbar = this.configuration?.getValueByAlias<UmbTiptapToolbarValue>('toolbar') ?? [[[]]];

		const tiptapExtensions: Extensions = [];

		this._extensions.forEach((ext) => {
			const tiptapExt = ext.getTiptapExtensions({ configuration: this.configuration });
			if (tiptapExt?.length) {
				tiptapExtensions.push(...tiptapExt);
			}

			const styles = ext.getStyles();
			if (styles) {
				this._styles.push(styles);
			}
		});

		this._editor = new Editor({
			element: element,
			editable: !this.readonly,
			extensions: tiptapExtensions,
			content: this.#value,
			//enableContentCheck: true,
			onBeforeCreate: ({ editor }) => {
				this._extensions.forEach((ext) => ext.setEditor(editor));
			},
			onContentError: ({ error }) => {
				console.error('contentError', [error.message, error.cause]);
			},
			onUpdate: ({ editor }) => {
				this.#value = editor.getHTML();
				this._runValidators();
				this.dispatchEvent(new UmbChangeEvent());
			},
		});
	}

	override render() {
		return html`
			${when(
				!this._editor && !this._extensions?.length,
				() => html`<div id="loader"><uui-loader></uui-loader></div>`,
				() => html`
					${this.#renderStyles()}
					<umb-tiptap-toolbar
						.toolbar=${this._toolbar}
						.editor=${this._editor}
						.configuration=${this.configuration}
						?readonly=${this.readonly}>
					</umb-tiptap-toolbar>
				`,
			)}
			<div id="editor"></div>
		`;
	}

	#renderStyles() {
		if (!this._styles?.length) return;
		return html`
			${map(this.#stylesheets, (stylesheet) => html`<link rel="stylesheet" href=${stylesheet} />`)}
			<style>
				${this._styles.map((style) => unsafeCSS(style))}
			</style>
		`;
	}

	static override readonly styles = [
		css`
			:host {
				display: block;
				position: relative;
				z-index: 0;
			}

			:host([readonly]) {
				pointer-events: none;

				#editor {
					background-color: var(--uui-color-surface-alt);
				}
			}

			#loader {
				display: flex;
				align-items: center;
				justify-content: center;
			}

			:host(:not([pristine]):invalid),
			/* polyfill support */
			:host(:not([pristine])[internals-invalid]) {
				--umb-tiptap-edge-border-color: var(--uui-color-danger);
				#editor {
					border-color: var(--uui-color-danger);
				}
			}

			#editor {
				display: flex;
				overflow: auto;
				border-radius: var(--uui-border-radius);
				border: 1px solid var(--uui-color-border);
				padding: 1rem;
				border-top-left-radius: 0;
				border-top-right-radius: 0;
				border-top: 0;
				box-sizing: border-box;
				height: 100%;
				width: 100%;
				max-width: 100%;

				> .tiptap {
					height: 100%;
					width: 100%;
					outline: none;
					white-space: pre-wrap;
					min-width: 0;

					.is-editor-empty:first-child::before {
						color: var(--uui-color-text);
						opacity: 0.55;
						content: attr(data-placeholder);
						float: left;
						height: 0;
						pointer-events: none;
					}
				}
<<<<<<< HEAD

				/* The following styles are required for the "StarterKit" extension. */
				pre {
					background-color: var(--uui-color-surface-alt);
					padding: var(--uui-size-space-2) var(--uui-size-space-4);
					border-radius: calc(var(--uui-border-radius) * 2);
					overflow-x: auto;
				}

				code:not(pre > code) {
					background-color: var(--uui-color-surface-alt);
					padding: var(--uui-size-space-1) var(--uui-size-space-2);
					border-radius: calc(var(--uui-border-radius) * 2);
				}

				code {
					font-family: 'Roboto Mono', monospace;
					background: none;
					color: inherit;
					font-size: 0.8rem;
					padding: 0;
				}

				h1,
				h2,
				h3,
				h4,
				h5,
				h6 {
					margin-top: 0;
					margin-bottom: 0.5em;
				}

				max-width: 100%;

				li {
					> p {
						margin: 0;
						padding: 0;
					}
				}
=======
>>>>>>> 434dd500
			}
		`,
	];
}

declare global {
	interface HTMLElementTagNameMap {
		'umb-input-tiptap': UmbInputTiptapElement;
	}
}<|MERGE_RESOLUTION|>--- conflicted
+++ resolved
@@ -254,50 +254,6 @@
 						pointer-events: none;
 					}
 				}
-<<<<<<< HEAD
-
-				/* The following styles are required for the "StarterKit" extension. */
-				pre {
-					background-color: var(--uui-color-surface-alt);
-					padding: var(--uui-size-space-2) var(--uui-size-space-4);
-					border-radius: calc(var(--uui-border-radius) * 2);
-					overflow-x: auto;
-				}
-
-				code:not(pre > code) {
-					background-color: var(--uui-color-surface-alt);
-					padding: var(--uui-size-space-1) var(--uui-size-space-2);
-					border-radius: calc(var(--uui-border-radius) * 2);
-				}
-
-				code {
-					font-family: 'Roboto Mono', monospace;
-					background: none;
-					color: inherit;
-					font-size: 0.8rem;
-					padding: 0;
-				}
-
-				h1,
-				h2,
-				h3,
-				h4,
-				h5,
-				h6 {
-					margin-top: 0;
-					margin-bottom: 0.5em;
-				}
-
-				max-width: 100%;
-
-				li {
-					> p {
-						margin: 0;
-						padding: 0;
-					}
-				}
-=======
->>>>>>> 434dd500
 			}
 		`,
 	];
