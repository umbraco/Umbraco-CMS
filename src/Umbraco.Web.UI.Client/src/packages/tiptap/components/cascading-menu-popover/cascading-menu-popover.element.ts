import { css, customElement, html, ifDefined, property, repeat, when } from '@umbraco-cms/backoffice/external/lit';
import { UUIPopoverContainerElement } from '@umbraco-cms/backoffice/external/uui';

export type UmbCascadingMenuItem = {
	label: string;
	icon?: string;
	items?: Array<UmbCascadingMenuItem>;
	element?: HTMLElement;
	separatorAfter?: boolean;
	style?: string;
	execute?: () => void;
};

@customElement('umb-cascading-menu-popover')
export class UmbCascadingMenuPopoverElement extends UUIPopoverContainerElement {
	@property({ type: Array })
	items?: Array<UmbCascadingMenuItem>;

	#getPopoverById(popoverId: string): UUIPopoverContainerElement | null | undefined {
		return this.shadowRoot?.querySelector(`#${popoverId}`) as UUIPopoverContainerElement;
	}

	#onMouseEnter(item: UmbCascadingMenuItem, popoverId: string) {
		if (!item.items?.length) return;

		const popover = this.#getPopoverById(popoverId);
		if (!popover) return;

		// TODO: This ignorer is just neede for JSON SCHEMA TO WORK, As its not updated with latest TS jet.
		// eslint-disable-next-line @typescript-eslint/ban-ts-comment
		// @ts-ignore
		popover.showPopover();
	}

	#onMouseLeave(item: UmbCascadingMenuItem, popoverId: string) {
		const popover = this.#getPopoverById(popoverId);
		if (!popover) return;

		// TODO: This ignorer is just neede for JSON SCHEMA TO WORK, As its not updated with latest TS jet.
		// eslint-disable-next-line @typescript-eslint/ban-ts-comment
		// @ts-ignore
		popover.hidePopover();
	}

	#onClick(item: UmbCascadingMenuItem, popoverId: string) {
		item.execute?.();

		setTimeout(() => {
			this.#onMouseLeave(item, popoverId);
		}, 100);
	}

	override render() {
		return html`
			<uui-scroll-container>
				${when(
					this.items?.length,
<<<<<<< HEAD
					() => html` ${repeat(this.items!, (item, index) => this.#renderItem(item, index))} ${super.render()} `,
=======
					() => html`${repeat(this.items!, (item, index) => this.#renderItem(item, index))} ${super.render()}`,
>>>>>>> e999d397
					() => super.render(),
				)}
			</uui-scroll-container>
		`;
	}

	#renderItem(item: UmbCascadingMenuItem, index: number) {
<<<<<<< HEAD
=======
		const popoverId = `item-${index}`;

>>>>>>> e999d397
		const element = item.element;
		const popoverId = `item-${index}`;
		if (element) {
			element.setAttribute('popovertarget', popoverId);
		}

		return html`
			<div
				@mouseenter=${() => this.#onMouseEnter(item, popoverId)}
				@mouseleave=${() => this.#onMouseLeave(item, popoverId)}>
				${when(
					element,
					() => element,
					() => html`
						<uui-menu-item
							class=${item.separatorAfter ? 'separator' : ''}
							popovertarget=${popoverId}
							@click-label=${() => this.#onClick(item, popoverId)}>
							${when(item.icon, (icon) => html`<uui-icon slot="icon" name=${icon}></uui-icon>`)}
							<div slot="label" class="menu-item">
								<span style=${ifDefined(item.style)}>${item.label}</span>
								${when(item.items, () => html`<uui-symbol-expand></uui-symbol-expand>`)}
							</div>
						</uui-menu-item>
					`,
				)}
				<umb-cascading-menu-popover id=${popoverId} placement="right-start" .items=${item.items}>
				</umb-cascading-menu-popover>
			</div>
		`;
	}

	static override readonly styles = [
		...UUIPopoverContainerElement.styles,
		css`
			:host {
				--uui-menu-item-flat-structure: 1;

				background-color: var(--uui-color-surface);
				border-radius: var(--uui-border-radius);
				box-shadow: var(--uui-shadow-depth-3);
				padding: var(--uui-size-space-1);
			}

			.menu-item {
				flex: 1;
				display: flex;
				justify-content: space-between;
				align-items: center;
				gap: var(--uui-size-space-4);
			}

			.separator::after {
				content: '';
				position: absolute;
				border-bottom: 1px solid var(--uui-color-border);
				width: 100%;
			}

			uui-scroll-container {
				max-height: 500px;
			}
		`,
	];
}

export default UmbCascadingMenuPopoverElement;

declare global {
	interface HTMLElementTagNameMap {
		'umb-cascading-menu-popover': UmbCascadingMenuPopoverElement;
	}
}<|MERGE_RESOLUTION|>--- conflicted
+++ resolved
@@ -55,11 +55,7 @@
 			<uui-scroll-container>
 				${when(
 					this.items?.length,
-<<<<<<< HEAD
-					() => html` ${repeat(this.items!, (item, index) => this.#renderItem(item, index))} ${super.render()} `,
-=======
 					() => html`${repeat(this.items!, (item, index) => this.#renderItem(item, index))} ${super.render()}`,
->>>>>>> e999d397
 					() => super.render(),
 				)}
 			</uui-scroll-container>
@@ -67,13 +63,9 @@
 	}
 
 	#renderItem(item: UmbCascadingMenuItem, index: number) {
-<<<<<<< HEAD
-=======
 		const popoverId = `item-${index}`;
 
->>>>>>> e999d397
 		const element = item.element;
-		const popoverId = `item-${index}`;
 		if (element) {
 			element.setAttribute('popovertarget', popoverId);
 		}
