--- conflicted
+++ resolved
@@ -14,20 +14,9 @@
 
 	getTiptapExtensions = () => [
 		StarterKit,
-<<<<<<< HEAD
 		Placeholder.configure({ placeholder: this.#localize.term('placeholders_rteParagraph') }),
-		TextStyle,
-=======
-		Placeholder.configure({
-			placeholder: ({ node }) => {
-				return this.#localize.term(
-					node.type.name === 'heading' ? 'placeholders_rteHeading' : 'placeholders_rteParagraph',
-				);
-			},
-		}),
 		Div,
 		Span,
->>>>>>> 32da5a23
 		HtmlGlobalAttributes.configure({
 			types: [
 				'bold',
