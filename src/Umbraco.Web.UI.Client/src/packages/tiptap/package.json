{
	"name": "@umbraco-backoffice/tiptap",
	"private": true,
	"type": "module",
	"scripts": {
		"build": "vite build"
	},
	"dependencies": {
<<<<<<< HEAD
		"@tiptap/core": "2.26.1",
		"@tiptap/extension-blockquote": "2.26.1",
		"@tiptap/extension-bold": "2.26.1",
		"@tiptap/extension-bullet-list": "2.26.1",
		"@tiptap/extension-character-count": "2.26.1",
		"@tiptap/extension-code-block": "2.26.1",
		"@tiptap/extension-code": "2.26.1",
		"@tiptap/extension-document": "2.26.1",
		"@tiptap/extension-dropcursor": "2.26.1",
		"@tiptap/extension-gapcursor": "2.26.1",
		"@tiptap/extension-hard-break": "2.26.1",
		"@tiptap/extension-heading": "2.26.1",
		"@tiptap/extension-history": "2.26.1",
		"@tiptap/extension-horizontal-rule": "2.26.1",
		"@tiptap/extension-image": "2.26.1",
		"@tiptap/extension-italic": "2.26.1",
		"@tiptap/extension-link": "2.26.1",
		"@tiptap/extension-list-item": "2.26.1",
		"@tiptap/extension-ordered-list": "2.26.1",
		"@tiptap/extension-paragraph": "2.26.1",
		"@tiptap/extension-placeholder": "2.26.1",
		"@tiptap/extension-strike": "2.26.1",
		"@tiptap/extension-subscript": "2.26.1",
		"@tiptap/extension-superscript": "2.26.1",
		"@tiptap/extension-table": "2.26.1",
		"@tiptap/extension-table-cell": "2.26.1",
		"@tiptap/extension-table-header": "2.26.1",
		"@tiptap/extension-table-row": "2.26.1",
		"@tiptap/extension-text-align": "2.26.1",
		"@tiptap/extension-text-style": "2.26.1",
		"@tiptap/extension-text": "2.26.1",
		"@tiptap/extension-underline": "2.26.1",
		"@tiptap/pm": "2.26.1"
=======
		"@tiptap/core": "3.6.2",
		"@tiptap/extension-image": "3.6.2",
		"@tiptap/extension-subscript": "3.6.2",
		"@tiptap/extension-superscript": "3.6.2",
		"@tiptap/extension-table": "3.6.2",
		"@tiptap/extension-text-align": "3.6.2",
		"@tiptap/extension-text-style": "3.6.2",
		"@tiptap/starter-kit": "3.6.2",
		"@tiptap/extensions": "3.6.2",
		"@tiptap/pm": "3.6.2"
>>>>>>> 173887d0
	}
}<|MERGE_RESOLUTION|>--- conflicted
+++ resolved
@@ -6,41 +6,6 @@
 		"build": "vite build"
 	},
 	"dependencies": {
-<<<<<<< HEAD
-		"@tiptap/core": "2.26.1",
-		"@tiptap/extension-blockquote": "2.26.1",
-		"@tiptap/extension-bold": "2.26.1",
-		"@tiptap/extension-bullet-list": "2.26.1",
-		"@tiptap/extension-character-count": "2.26.1",
-		"@tiptap/extension-code-block": "2.26.1",
-		"@tiptap/extension-code": "2.26.1",
-		"@tiptap/extension-document": "2.26.1",
-		"@tiptap/extension-dropcursor": "2.26.1",
-		"@tiptap/extension-gapcursor": "2.26.1",
-		"@tiptap/extension-hard-break": "2.26.1",
-		"@tiptap/extension-heading": "2.26.1",
-		"@tiptap/extension-history": "2.26.1",
-		"@tiptap/extension-horizontal-rule": "2.26.1",
-		"@tiptap/extension-image": "2.26.1",
-		"@tiptap/extension-italic": "2.26.1",
-		"@tiptap/extension-link": "2.26.1",
-		"@tiptap/extension-list-item": "2.26.1",
-		"@tiptap/extension-ordered-list": "2.26.1",
-		"@tiptap/extension-paragraph": "2.26.1",
-		"@tiptap/extension-placeholder": "2.26.1",
-		"@tiptap/extension-strike": "2.26.1",
-		"@tiptap/extension-subscript": "2.26.1",
-		"@tiptap/extension-superscript": "2.26.1",
-		"@tiptap/extension-table": "2.26.1",
-		"@tiptap/extension-table-cell": "2.26.1",
-		"@tiptap/extension-table-header": "2.26.1",
-		"@tiptap/extension-table-row": "2.26.1",
-		"@tiptap/extension-text-align": "2.26.1",
-		"@tiptap/extension-text-style": "2.26.1",
-		"@tiptap/extension-text": "2.26.1",
-		"@tiptap/extension-underline": "2.26.1",
-		"@tiptap/pm": "2.26.1"
-=======
 		"@tiptap/core": "3.6.2",
 		"@tiptap/extension-image": "3.6.2",
 		"@tiptap/extension-subscript": "3.6.2",
@@ -51,6 +16,5 @@
 		"@tiptap/starter-kit": "3.6.2",
 		"@tiptap/extensions": "3.6.2",
 		"@tiptap/pm": "3.6.2"
->>>>>>> 173887d0
 	}
 }