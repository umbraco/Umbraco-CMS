import { UmbTiptapToolbarConfigurationContext } from '../contexts/tiptap-toolbar-configuration.context.js';
import type {
	UmbTiptapToolbarExtension,
	UmbTiptapToolbarGroupViewModel,
	UmbTiptapToolbarRowViewModel,
} from '../types.js';
import type { UmbTiptapToolbarValue } from '../../../components/types.js';
import { customElement, css, html, property, repeat, state, when, nothing } from '@umbraco-cms/backoffice/external/lit';
import { debounce } from '@umbraco-cms/backoffice/utils';
import { UmbLitElement } from '@umbraco-cms/backoffice/lit-element';
import { UMB_PROPERTY_CONTEXT } from '@umbraco-cms/backoffice/property';
import type { UmbPropertyEditorUiElement } from '@umbraco-cms/backoffice/property-editor';
import { UmbTextStyles } from '@umbraco-cms/backoffice/style';

@customElement('umb-property-editor-ui-tiptap-toolbar-configuration')
export class UmbPropertyEditorUiTiptapToolbarConfigurationElement
	extends UmbLitElement
	implements UmbPropertyEditorUiElement
{
	#context = new UmbTiptapToolbarConfigurationContext(this);

	#currentDragItem?: { alias: string; fromPos?: [number, number, number] };

	#debouncedFilter = debounce((query: string) => {
		this._availableExtensions = this.#context.filterExtensions(query);
	}, 250);

	@state()
	private _availableExtensions: Array<UmbTiptapToolbarExtension> = [];

	@state()
	private _toolbar: Array<UmbTiptapToolbarRowViewModel> = [];

	@property({ attribute: false })
	set value(value: UmbTiptapToolbarValue | undefined) {
		if (!value) value = [[[]]];
		if (value === this.#value) return;
		this.#value = this.#context.migrateTinyMceToolbar(value);
	}
	get value(): UmbTiptapToolbarValue | undefined {
		return this.#context.cloneToolbarValue(this.#value);
	}
	#value?: UmbTiptapToolbarValue;

	constructor() {
		super();

		this.consumeContext(UMB_PROPERTY_CONTEXT, (propertyContext) => {
			this.observe(this.#context.extensions, (extensions) => {
				this._availableExtensions = extensions;
			});

			this.observe(this.#context.reload, (reload) => {
				if (reload) {
					this.requestUpdate();
				}
			});

			this.observe(this.#context.toolbar, (toolbar) => {
				if (!toolbar.length) return;
				this._toolbar = toolbar;
				this.#value = toolbar.map((rows) => rows.data.map((groups) => [...groups.data]));
				propertyContext.setValue(this.#value);
			});
		});
	}

	protected override firstUpdated() {
		this.#context.setToolbar(this.value);
	}

	#onClick(item: UmbTiptapToolbarExtension) {
		const lastRow = (this.#value?.length ?? 1) - 1;
		const lastGroup = (this.#value?.[lastRow].length ?? 1) - 1;
		const lastItem = this.#value?.[lastRow][lastGroup].length ?? 0;
		this.#context.insertToolbarItem(item.alias, [lastRow, lastGroup, lastItem]);
	}

	#onDragStart(event: DragEvent, alias: string, fromPos?: [number, number, number]) {
		event.dataTransfer!.effectAllowed = 'move';
		this.#currentDragItem = { alias, fromPos };
	}

	#onDragOver(event: DragEvent) {
		event.preventDefault();
		event.dataTransfer!.dropEffect = 'move';
	}

	#onDragEnd(event: DragEvent) {
		event.preventDefault();
		if (event.dataTransfer?.dropEffect === 'none') {
			const { fromPos } = this.#currentDragItem ?? {};
			if (!fromPos) return;

			this.#context.removeToolbarItem(fromPos);
		}
	}

	#onDrop(event: DragEvent, toPos?: [number, number, number]) {
		event.preventDefault();
		const { alias, fromPos } = this.#currentDragItem ?? {};

		// Remove item if no destination position is provided
		if (fromPos && !toPos) {
			this.#context.removeToolbarItem(fromPos);
			return;
		}

		// Move item if both source and destination positions are available
		if (fromPos && toPos) {
			this.#context.moveToolbarItem(fromPos, toPos);
			return;
		}

		// Insert item if an alias and a destination position are provided
		if (alias && toPos) {
			this.#context.insertToolbarItem(alias, toPos);
		}
	}

	#onFilterInput(event: InputEvent & { target: HTMLInputElement }) {
		const query = (event.target.value ?? '').toLocaleLowerCase();
		this.#debouncedFilter(query);
	}

	override render() {
		return html`${this.#renderDesigner()} ${this.#renderAvailableItems()}`;
	}

	#renderAvailableItems() {
		return html`
			<uui-box id="toolbox" headline=${this.localize.term('tiptap_toobar_availableItems')}>
				<div slot="header-actions">
					<uui-input
						type="search"
						autocomplete="off"
						placeholder=${this.localize.term('placeholders_filter')}
						@input=${this.#onFilterInput}>
						<div slot="prepend">
							<uui-icon name="search"></uui-icon>
						</div>
					</uui-input>
				</div>
				<uui-scroll-container>
					<div class="available-items" dropzone="move" @drop=${this.#onDrop} @dragover=${this.#onDragOver}>
						${when(
							this._availableExtensions.length === 0,
							() =>
								html`<umb-localize key="tiptap_toobar_availableItemsEmpty"
									>There are no toolbar extensions to show</umb-localize
								>`,
							() => repeat(this._availableExtensions, (item) => this.#renderAvailableItem(item)),
						)}
					</div>
				</uui-scroll-container>
			</uui-box>
		`;
	}

	#renderAvailableItem(item: UmbTiptapToolbarExtension) {
		const forbidden = !this.#context.isExtensionEnabled(item.alias);
		const inUse = this.#context.isExtensionInUse(item.alias);
		if (inUse || forbidden) return nothing;
		return html`
			<uui-button
				compact
				class=${forbidden ? 'forbidden' : ''}
<<<<<<< HEAD
=======
				data-mark="tiptap-toolbar-item:${item.alias}"
>>>>>>> e999d397
				draggable="true"
				look=${forbidden ? 'placeholder' : 'outline'}
				?disabled=${forbidden || inUse}
				@click=${() => this.#onClick(item)}
				@dragstart=${(e: DragEvent) => this.#onDragStart(e, item.alias)}
				@dragend=${this.#onDragEnd}>
				<div class="inner">
					${when(item.icon, () => html`<umb-icon .name=${item.icon}></umb-icon>`)}
					<span>${this.localize.string(item.label)}</span>
				</div>
			</uui-button>
		`;
	}

	#renderDesigner() {
		return html`
			<div id="toolbar">
				<div id="rows">
					${repeat(
						this._toolbar,
						(row) => row.unique,
						(row, idx) => this.#renderRow(row, idx),
					)}
				</div>
				<uui-button
					id="btnAddRow"
					look="placeholder"
					label=${this.localize.term('tiptap_toolbar_addRow')}
					@click=${() => this.#context.insertToolbarRow(this._toolbar.length)}></uui-button>
			</div>
		`;
	}

	#renderRow(row?: UmbTiptapToolbarRowViewModel, rowIndex = 0) {
		if (!row) return nothing;
		const hideActionBar = this._toolbar.length === 1;
		return html`
			<uui-button-inline-create
				label=${this.localize.term('tiptap_toolbar_addRow')}
				@click=${() => this.#context?.insertToolbarRow(rowIndex)}></uui-button-inline-create>
			<div class="row">
				<div class="groups">
					<uui-button-inline-create
						vertical
						label=${this.localize.term('tiptap_toolbar_addGroup')}
						@click=${() => this.#context?.insertToolbarGroup(rowIndex, 0)}></uui-button-inline-create>
					${repeat(
						row.data,
						(group) => group.unique,
						(group, idx) => this.#renderGroup(group, rowIndex, idx),
					)}
				</div>
				${when(
					!hideActionBar,
					() => html`
						<uui-action-bar>
							<uui-button
								look="secondary"
								label=${this.localize.term('tiptap_toolbar_removeRow')}
								@click=${() => this.#context?.removeToolbarRow(rowIndex)}>
								<uui-icon name="icon-trash"></uui-icon>
							</uui-button>
						</uui-action-bar>
					`,
				)}
			</div>
		`;
	}

	#renderGroup(group?: UmbTiptapToolbarGroupViewModel, rowIndex = 0, groupIndex = 0) {
		if (!group) return nothing;
		const showActionBar = this._toolbar[rowIndex].data.length > 1 && group.data.length === 0;
		return html`
			<div
				class="group"
				dropzone="move"
				@dragover=${this.#onDragOver}
				@drop=${(e: DragEvent) => this.#onDrop(e, [rowIndex, groupIndex, group.data.length - 1])}>
				<div class="items">
					${when(
						group?.data.length === 0,
						() => html`<em><umb-localize key="toolbar_emptyGroup">Empty</umb-localize></em>`,
						() => html`${group!.data.map((alias, idx) => this.#renderItem(alias, rowIndex, groupIndex, idx))}`,
					)}
				</div>
				${when(
					showActionBar,
					() => html`
						<uui-action-bar>
							<uui-button
								look="secondary"
								label=${this.localize.term('tiptap_toolbar_removeGroup')}
								@click=${() => this.#context?.removeToolbarGroup(rowIndex, groupIndex)}>
								<uui-icon name="icon-trash"></uui-icon>
							</uui-button>
						</uui-action-bar>
					`,
				)}
			</div>
			<uui-button-inline-create
				vertical
				label=${this.localize.term('tiptap_toolbar_addGroup')}
				@click=${() => this.#context?.insertToolbarGroup(rowIndex, groupIndex + 1)}></uui-button-inline-create>
		`;
	}

	#renderItem(alias: string, rowIndex = 0, groupIndex = 0, itemIndex = 0) {
		const item = this.#context?.getExtensionByAlias(alias);
		if (!item) return nothing;

		const forbidden = !this.#context?.isExtensionEnabled(item.alias);

		switch (item.kind) {
			case 'menu':
				return html`
					<uui-button
						compact
						class=${forbidden ? 'forbidden' : ''}
						draggable="true"
						look=${forbidden ? 'placeholder' : 'outline'}
						title=${this.localize.string(item.label)}
						?disabled=${forbidden}
						@click=${() => this.#context.removeToolbarItem([rowIndex, groupIndex, itemIndex])}
						@dragend=${this.#onDragEnd}
						@dragstart=${(e: DragEvent) => this.#onDragStart(e, alias, [rowIndex, groupIndex, itemIndex])}>
						<div class="inner">
							<span>${this.localize.string(item.label)}</span>
						</div>
						<uui-symbol-expand slot="extra" open></uui-symbol-expand>
					</uui-button>
				`;

			case 'button':
			default:
				return html`
					<uui-button
						compact
						class=${forbidden ? 'forbidden' : ''}
<<<<<<< HEAD
=======
						data-mark="tiptap-toolbar-item:${item.alias}"
>>>>>>> e999d397
						draggable="true"
						look=${forbidden ? 'placeholder' : 'outline'}
						title=${this.localize.string(item.label)}
						?disabled=${forbidden}
						@click=${() => this.#context.removeToolbarItem([rowIndex, groupIndex, itemIndex])}
						@dragend=${this.#onDragEnd}
						@dragstart=${(e: DragEvent) => this.#onDragStart(e, alias, [rowIndex, groupIndex, itemIndex])}>
						<div class="inner">
							${when(
								item.icon,
								() => html`<umb-icon .name=${item.icon}></umb-icon>`,
								() => html`<span>${this.localize.string(item.label)}</span>`,
							)}
						</div>
					</uui-button>
				`;
		}
	}

	static override readonly styles = [
		UmbTextStyles,
		css`
			:host {
				display: flex;
				flex-direction: column;
				gap: var(--uui-size-space-4);
				flex-grow: 1;
			}

			@media (min-width: 1400px) {
				:host {
					flex-direction: row;
				}
				#toolbox {
					width: 500px;
					max-width: 33%;
					flex-grow: 1;
				}

				#toolbar {
					flex-grow: 100;
				}
			}

			#toolbox {
				border: 1px solid var(--uui-color-border);
			}

			uui-box.minimal {
				--uui-box-header-padding: 0;
				--uui-box-default-padding: var(--uui-size-2) 0;
				--uui-box-box-shadow: none;

				[slot='header-actions'] {
					margin-bottom: var(--uui-size-2);

					uui-icon {
						color: var(--uui-color-border);
					}
				}
			}

			uui-scroll-container {
				max-height: 350px;
			}

			.available-items {
				display: flex;
				flex-wrap: wrap;
				gap: var(--uui-size-3);

				uui-button {
					--uui-button-font-weight: normal;

					&[draggable='true'],
					&[draggable='true'] > .inner {
						cursor: move;
					}

					&[disabled],
					&[disabled] > .inner {
						cursor: not-allowed;
					}

					&.forbidden {
						--color: var(--uui-color-danger);
						--color-standalone: var(--uui-color-danger-standalone);
						--color-emphasis: var(--uui-color-danger-emphasis);
						--color-contrast: var(--uui-color-danger);
						--uui-button-contrast-disabled: var(--uui-color-danger);
						--uui-button-border-color-disabled: var(--uui-color-danger);
					}

					div {
						display: flex;
						gap: var(--uui-size-1);
					}
				}
			}

			uui-button-inline-create:not([vertical]) {
				margin-bottom: -4px;
			}

			#rows {
				display: flex;
				flex-direction: column;
				gap: var(--uui-size-1);

				.row {
					display: flex;
					align-items: flex-start;
					justify-content: space-between;
					gap: var(--uui-size-3);

					&:not(:last-child) {
						border-bottom: 1px solid var(--uui-color-border);
					}

					&:focus-within,
					&:hover {
						border-color: var(--uui-color-border-standalone);
					}

					.groups {
						flex: 1;
						display: flex;
						flex-direction: row;
						flex-wrap: wrap;
						align-items: center;
						justify-content: flex-start;
						gap: var(--uui-size-1);

						uui-button-inline-create {
							height: 50px;
						}

						.group {
							display: flex;
							flex-direction: row;
							align-items: center;
							justify-content: space-between;
							gap: var(--uui-size-3);

							border: 1px dashed transparent;
							border-radius: var(--uui-border-radius);
							padding: var(--uui-size-3);

							> uui-action-bar {
								opacity: 0;
								transition: opacity 120ms;
							}

							&:focus-within,
							&:hover {
								border-color: var(--uui-color-border-standalone);
								> uui-action-bar {
									opacity: 1;
								}
							}

							.items {
								display: flex;
								flex-direction: row;
								flex-wrap: wrap;
								gap: var(--uui-size-1);

								uui-button {
									--uui-button-font-weight: normal;

									&[draggable='true'],
									&[draggable='true'] > .inner {
										cursor: move;
									}

									&[disabled],
									&[disabled] > .inner {
										cursor: not-allowed;
									}

									&.forbidden {
										--color: var(--uui-color-danger);
										--color-standalone: var(--uui-color-danger-standalone);
										--color-emphasis: var(--uui-color-danger-emphasis);
										--color-contrast: var(--uui-color-danger);
										--uui-button-contrast-disabled: var(--uui-color-danger);
										--uui-button-border-color-disabled: var(--uui-color-danger);
									}

									div {
										display: flex;
										gap: var(--uui-size-1);
									}

									uui-symbol-expand {
										margin-left: var(--uui-size-space-2);
									}
								}
							}
						}
					}
				}
			}

			#btnAddRow {
				display: block;
				margin-top: var(--uui-size-1);
			}

			.handle {
				cursor: move;
			}
		`,
	];
}

export { UmbPropertyEditorUiTiptapToolbarConfigurationElement as element };

declare global {
	interface HTMLElementTagNameMap {
		'umb-property-editor-ui-tiptap-toolbar-configuration': UmbPropertyEditorUiTiptapToolbarConfigurationElement;
	}
}<|MERGE_RESOLUTION|>--- conflicted
+++ resolved
@@ -165,10 +165,7 @@
 			<uui-button
 				compact
 				class=${forbidden ? 'forbidden' : ''}
-<<<<<<< HEAD
-=======
 				data-mark="tiptap-toolbar-item:${item.alias}"
->>>>>>> e999d397
 				draggable="true"
 				look=${forbidden ? 'placeholder' : 'outline'}
 				?disabled=${forbidden || inUse}
@@ -307,10 +304,7 @@
 					<uui-button
 						compact
 						class=${forbidden ? 'forbidden' : ''}
-<<<<<<< HEAD
-=======
 						data-mark="tiptap-toolbar-item:${item.alias}"
->>>>>>> e999d397
 						draggable="true"
 						look=${forbidden ? 'placeholder' : 'outline'}
 						title=${this.localize.string(item.label)}
