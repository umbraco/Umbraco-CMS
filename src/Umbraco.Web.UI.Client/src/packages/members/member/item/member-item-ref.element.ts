import { UMB_MEMBER_ENTITY_TYPE } from '../entity.js';
import { UMB_MEMBER_MANAGEMENT_SECTION_ALIAS } from '../../section/constants.js';
import { UMB_EDIT_MEMBER_WORKSPACE_PATH_PATTERN } from '../paths.js';
import type { UmbMemberItemModel } from './repository/types.js';
import { createExtensionApiByAlias } from '@umbraco-cms/backoffice/extension-registry';
import { customElement, html, ifDefined, nothing, property, state } from '@umbraco-cms/backoffice/external/lit';
import { UmbLitElement } from '@umbraco-cms/backoffice/lit-element';
import { UmbModalRouteRegistrationController } from '@umbraco-cms/backoffice/router';
import { UMB_SECTION_USER_PERMISSION_CONDITION_ALIAS } from '@umbraco-cms/backoffice/section';
import { UMB_WORKSPACE_MODAL } from '@umbraco-cms/backoffice/workspace';

@customElement('umb-member-item-ref')
export class UmbMemberItemRefElement extends UmbLitElement {
	#item?: UmbMemberItemModel | undefined;

	@property({ type: Object })
	public get item(): UmbMemberItemModel | undefined {
		return this.#item;
	}
	public set item(value: UmbMemberItemModel | undefined) {
		this.#item = value;
<<<<<<< HEAD

		if (!this.#item) {
			this.#modalRoute?.destroy();
			return;
		}
		if (oldValue?.unique === this.#item.unique) {
			return;
		}
=======
>>>>>>> 32c3d17c
	}

	@property({ type: Boolean })
	readonly = false;

	@property({ type: Boolean })
	standalone = false;

	@state()
	_editPath = '';

	@state()
	_userHasSectionAccess = false;

	constructor() {
		super();

		createExtensionApiByAlias(this, UMB_SECTION_USER_PERMISSION_CONDITION_ALIAS, [
			{
				config: {
					match: UMB_MEMBER_MANAGEMENT_SECTION_ALIAS,
				},
				onChange: (permitted: boolean) => {
					this._userHasSectionAccess = permitted;
				},
			},
		]);

<<<<<<< HEAD
		this.#modalRoute = new UmbModalRouteRegistrationController(this, UMB_WORKSPACE_MODAL)
=======
		new UmbModalRouteRegistrationController(this, UMB_WORKSPACE_MODAL)
>>>>>>> 32c3d17c
			.onSetup(() => {
				return { data: { entityType: UMB_MEMBER_ENTITY_TYPE, preset: {} } };
			})
			.observeRouteBuilder((routeBuilder) => {
				this._editPath = routeBuilder({});
			});
	}

	#getHref(item: UmbMemberItemModel) {
		if (!this._editPath) return;
<<<<<<< HEAD
		return `${this._editPath}/edit/${item.unique}`;
=======
		const path = UMB_EDIT_MEMBER_WORKSPACE_PATH_PATTERN.generateLocal({ unique: item.unique });
		return `${this._editPath}/${path}`;
>>>>>>> 32c3d17c
	}

	override render() {
		if (!this.item) return nothing;

		return html`
			<uui-ref-node-member
				name=${this.item.name}
				href=${ifDefined(this.#getHref(this.item))}
				?readonly=${this.readonly || !this._userHasSectionAccess}
				?standalone=${this.standalone}>
				<slot name="actions" slot="actions"></slot>
				${this.#renderIcon(this.item)}
			</uui-ref-node-member>
		`;
	}

	#renderIcon(item: UmbMemberItemModel) {
		if (!item.memberType.icon) return;
		return html`<umb-icon slot="icon" name=${item.memberType.icon}></umb-icon>`;
	}
}

export { UmbMemberItemRefElement as element };

declare global {
	interface HTMLElementTagNameMap {
		'umb-member-item-ref': UmbMemberItemRefElement;
	}
}<|MERGE_RESOLUTION|>--- conflicted
+++ resolved
@@ -19,17 +19,6 @@
 	}
 	public set item(value: UmbMemberItemModel | undefined) {
 		this.#item = value;
-<<<<<<< HEAD
-
-		if (!this.#item) {
-			this.#modalRoute?.destroy();
-			return;
-		}
-		if (oldValue?.unique === this.#item.unique) {
-			return;
-		}
-=======
->>>>>>> 32c3d17c
 	}
 
 	@property({ type: Boolean })
@@ -58,11 +47,7 @@
 			},
 		]);
 
-<<<<<<< HEAD
-		this.#modalRoute = new UmbModalRouteRegistrationController(this, UMB_WORKSPACE_MODAL)
-=======
 		new UmbModalRouteRegistrationController(this, UMB_WORKSPACE_MODAL)
->>>>>>> 32c3d17c
 			.onSetup(() => {
 				return { data: { entityType: UMB_MEMBER_ENTITY_TYPE, preset: {} } };
 			})
@@ -73,12 +58,8 @@
 
 	#getHref(item: UmbMemberItemModel) {
 		if (!this._editPath) return;
-<<<<<<< HEAD
-		return `${this._editPath}/edit/${item.unique}`;
-=======
 		const path = UMB_EDIT_MEMBER_WORKSPACE_PATH_PATTERN.generateLocal({ unique: item.unique });
 		return `${this._editPath}/${path}`;
->>>>>>> 32c3d17c
 	}
 
 	override render() {
