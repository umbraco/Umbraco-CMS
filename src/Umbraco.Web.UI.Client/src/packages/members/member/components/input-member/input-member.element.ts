import type { UmbMemberItemModel } from '../../repository/index.js';
import { UmbMemberPickerInputContext } from './input-member.context.js';
import { css, customElement, html, nothing, property, repeat, state } from '@umbraco-cms/backoffice/external/lit';
import { splitStringToArray } from '@umbraco-cms/backoffice/utils';
import { UmbChangeEvent } from '@umbraco-cms/backoffice/event';
import { UmbLitElement } from '@umbraco-cms/backoffice/lit-element';
import { UMB_WORKSPACE_MODAL } from '@umbraco-cms/backoffice/modal';
import { UmbModalRouteRegistrationController } from '@umbraco-cms/backoffice/router';
import { UmbSorterController } from '@umbraco-cms/backoffice/sorter';
import { UmbFormControlMixin } from '@umbraco-cms/backoffice/validation';

const elementName = 'umb-input-member';

@customElement(elementName)
export class UmbInputMemberElement extends UmbFormControlMixin<string | undefined, typeof UmbLitElement>(
	UmbLitElement,
) {
	#sorter = new UmbSorterController<string>(this, {
		getUniqueOfElement: (element) => {
			return element.id;
		},
		getUniqueOfModel: (modelEntry) => {
			return modelEntry;
		},
		identifier: 'Umb.SorterIdentifier.InputMember',
		itemSelector: 'uui-ref-node',
		containerSelector: 'uui-ref-list',
		onChange: ({ model }) => {
			this.selection = model;
			this.dispatchEvent(new UmbChangeEvent());
		},
	});

	/**
	 * This is a minimum amount of selected items in this input.
	 * @type {number}
	 * @attr
	 * @default
	 */
	@property({ type: Number })
	public set min(value: number) {
		this.#pickerContext.min = value;
	}
	public get min(): number {
		return this.#pickerContext.min;
	}

	/**
	 * Min validation message.
	 * @type {boolean}
	 * @attr
	 * @default
	 */
	@property({ type: String, attribute: 'min-message' })
	minMessage = 'This field need more items';

	/**
	 * This is a maximum amount of selected items in this input.
	 * @type {number}
	 * @attr
	 * @default
	 */
	@property({ type: Number })
	public set max(value: number) {
		this.#pickerContext.max = value;
	}
	public get max(): number {
		return this.#pickerContext.max;
	}

	/**
	 * Max validation message.
	 * @type {boolean}
	 * @attr
	 * @default
	 */
	@property({ type: String, attribute: 'max-message' })
	maxMessage = 'This field exceeds the allowed amount of items';

	public set selection(ids: Array<string>) {
		this.#pickerContext.setSelection(ids);
		this.#sorter.setModel(ids);
	}
	public get selection(): Array<string> {
		return this.#pickerContext.getSelection();
	}

	@property({ type: Boolean })
	showOpenButton?: boolean;

	@property({ type: Array })
	allowedContentTypeIds?: string[] | undefined;

	@property({ type: String })
	public override set value(selectionString: string | undefined) {
		this.selection = splitStringToArray(selectionString);
	}
	public override get value(): string | undefined {
		return this.selection.length > 0 ? this.selection.join(',') : undefined;
	}

	@property({ type: Object, attribute: false })
	public filter: (member: UmbMemberItemModel) => boolean = () => true;

	/**
	 * Sets the input to readonly mode, meaning value cannot be changed but still able to read and select its content.
	 * @type {boolean}
	 * @attr
	 * @default false
	 */
	@property({ type: Boolean, reflect: true })
	public get readonly() {
		return this.#readonly;
	}
	public set readonly(value) {
		this.#readonly = value;

		if (this.#readonly) {
			this.#sorter.disable();
		} else {
			this.#sorter.enable();
		}
	}
	#readonly = false;

	@state()
	private _editMemberPath = '';

	@state()
	private _items?: Array<UmbMemberItemModel>;

	#pickerContext = new UmbMemberPickerInputContext(this);

	constructor() {
		super();

		new UmbModalRouteRegistrationController(this, UMB_WORKSPACE_MODAL)
			.addAdditionalPath('member')
			.onSetup(() => {
				return { data: { entityType: 'member', preset: {} } };
			})
			.observeRouteBuilder((routeBuilder) => {
				this._editMemberPath = routeBuilder({});
			});

		this.addValidator(
			'rangeUnderflow',
			() => this.minMessage,
			() => !!this.min && this.selection.length < this.min,
		);

		this.addValidator(
			'rangeOverflow',
			() => this.maxMessage,
			() => !!this.max && this.selection.length > this.max,
		);

		this.observe(this.#pickerContext.selection, (selection) => (this.value = selection.join(',')), '_observeSelection');
		this.observe(this.#pickerContext.selectedItems, (selectedItems) => (this._items = selectedItems), '_observeItems');
	}

	#pickableFilter = (item: UmbMemberItemModel): boolean => {
		if (this.allowedContentTypeIds && this.allowedContentTypeIds.length > 0) {
			return this.allowedContentTypeIds.includes(item.memberType.unique);
		}
		return true;
	};

	#openPicker() {
		this.#pickerContext.openPicker({
			filter: this.filter,
			pickableFilter: this.#pickableFilter,
		});
	}

	#onRemove(item: UmbMemberItemModel) {
		this.#pickerContext.requestRemoveItem(item.unique);
	}

	override render() {
		return html`${this.#renderItems()} ${this.#renderAddButton()}`;
	}

	#renderItems() {
		if (!this._items) return nothing;
		return html`
			<uui-ref-list>
				${repeat(
					this._items,
					(item) => item.unique,
					(item) => this.#renderItem(item),
				)}
			</uui-ref-list>
		`;
	}

	#renderAddButton() {
		if (this.selection.length >= this.max) return nothing;
		return html`
			<uui-button
				id="btn-add"
				look="placeholder"
				@click=${this.#openPicker}
				label=${this.localize.term('general_choose')}
				?disabled=${this.readonly}></uui-button>
		`;
	}

	#renderItem(item: UmbMemberItemModel) {
		if (!item.unique) return nothing;
		return html`
<<<<<<< HEAD
			<uui-ref-node-member name=${item.name} id=${item.unique} ?readonly=${this.readonly}>
=======
			<uui-ref-node name=${item.name} id=${item.unique}>
				${this.#renderIcon(item)}
>>>>>>> 04c93118
				<uui-action-bar slot="actions">
					${this.#renderOpenButton(item)} ${this.#renderRemoveButton(item)}
				</uui-action-bar>
			</uui-ref-node-member>
		`;
	}

	#renderIcon(item: UmbMemberItemModel) {
		if (!item.memberType.icon) return;
		return html`<umb-icon slot="icon" name=${item.memberType.icon}></umb-icon>`;
	}

	#renderOpenButton(item: UmbMemberItemModel) {
		if (!this.showOpenButton) return nothing;
		return html`
			<uui-button
				href="${this._editMemberPath}edit/${item.unique}"
				label="${this.localize.term('general_open')} ${item.name}">
				${this.localize.term('general_open')}
			</uui-button>
		`;
	}

	#renderRemoveButton(item: UmbMemberItemModel) {
		if (this.readonly) return nothing;
		return html`
			<uui-button @click=${() => this.#onRemove(item)} label=${this.localize.term('general_remove')}></uui-button>
		`;
	}

	static override styles = [
		css`
			#btn-add {
				display: block;
			}

			uui-ref-node[drag-placeholder] {
				opacity: 0.2;
			}
		`,
	];
}

export { UmbInputMemberElement as element };

declare global {
	interface HTMLElementTagNameMap {
		[elementName]: UmbInputMemberElement;
	}
}<|MERGE_RESOLUTION|>--- conflicted
+++ resolved
@@ -209,22 +209,12 @@
 	#renderItem(item: UmbMemberItemModel) {
 		if (!item.unique) return nothing;
 		return html`
-<<<<<<< HEAD
 			<uui-ref-node-member name=${item.name} id=${item.unique} ?readonly=${this.readonly}>
-=======
-			<uui-ref-node name=${item.name} id=${item.unique}>
-				${this.#renderIcon(item)}
->>>>>>> 04c93118
 				<uui-action-bar slot="actions">
 					${this.#renderOpenButton(item)} ${this.#renderRemoveButton(item)}
 				</uui-action-bar>
 			</uui-ref-node-member>
 		`;
-	}
-
-	#renderIcon(item: UmbMemberItemModel) {
-		if (!item.memberType.icon) return;
-		return html`<umb-icon slot="icon" name=${item.memberType.icon}></umb-icon>`;
 	}
 
 	#renderOpenButton(item: UmbMemberItemModel) {
