import type { UmbMemberDetailModel } from '../../types.js';
import { UmbMemberServerDataSource } from './member-detail.server.data-source.js';
import { UMB_MEMBER_DETAIL_STORE_CONTEXT } from './member-detail.store.js';
import type { UmbControllerHost } from '@umbraco-cms/backoffice/controller-api';
import { UmbDetailRepositoryBase } from '@umbraco-cms/backoffice/repository';

/**
 * A repository for Member details
 * @export
 * @class UmbMemberDetailRepository
 * @extends {UmbDetailRepositoryBase<UmbMemberDetailModel>}
 */
export class UmbMemberDetailRepository extends UmbDetailRepositoryBase<UmbMemberDetailModel> {
	/**
	 * Creates an instance of UmbMemberDetailRepository.
	 * @param {UmbControllerHost} host
	 * @memberof UmbMemberDetailRepository
	 */
	constructor(host: UmbControllerHost) {
		super(host, UmbMemberServerDataSource, UMB_MEMBER_DETAIL_STORE_CONTEXT);
	}
<<<<<<< HEAD

	async create(model: UmbMemberDetailModel) {
		return super.create(model, null);
	}
}
=======
}

export default UmbMemberDetailRepository;
>>>>>>> 98726575
<|MERGE_RESOLUTION|>--- conflicted
+++ resolved
@@ -19,14 +19,10 @@
 	constructor(host: UmbControllerHost) {
 		super(host, UmbMemberServerDataSource, UMB_MEMBER_DETAIL_STORE_CONTEXT);
 	}
-<<<<<<< HEAD
 
 	async create(model: UmbMemberDetailModel) {
 		return super.create(model, null);
 	}
 }
-=======
-}
 
-export default UmbMemberDetailRepository;
->>>>>>> 98726575
+export default UmbMemberDetailRepository;