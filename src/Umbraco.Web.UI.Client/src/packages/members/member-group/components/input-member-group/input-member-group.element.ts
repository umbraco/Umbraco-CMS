--- conflicted
+++ resolved
@@ -89,21 +89,12 @@
 	@property({ type: Array })
 	allowedContentTypeIds?: string[] | undefined;
 
-<<<<<<< HEAD
 	@property({ type: String })
-	public set value(selectionString: string | undefined) {
+	public override set value(selectionString: string | undefined) {
 		this.selection = splitStringToArray(selectionString);
 	}
-	public get value(): string | undefined {
+	public override get value(): string | undefined {
 		return this.selection.length > 0 ? this.selection.join(',') : undefined;
-=======
-	@property()
-	public override set value(idsString: string) {
-		this.selection = splitStringToArray(idsString);
-	}
-	public override get value(): string {
-		return this.selection.join(',');
->>>>>>> 789e5a61
 	}
 
 	@property({ type: Object, attribute: false })
@@ -145,7 +136,7 @@
 		this.observe(this.#pickerContext.selectedItems, (selectedItems) => (this._items = selectedItems), '_observeItems');
 	}
 
-	protected getFormElement() {
+	protected override getFormElement() {
 		return undefined;
 	}
 
