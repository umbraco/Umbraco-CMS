import type { UmbMemberTypeDetailModel } from '../../types.js';
import { UMB_MEMBER_TYPE_ENTITY_TYPE } from '../../entity.js';
import { UmbId } from '@umbraco-cms/backoffice/id';
import type { UmbDetailDataSource } from '@umbraco-cms/backoffice/repository';
import type {
	CreateMemberTypeRequestModel,
	UpdateMemberTypeRequestModel,
} from '@umbraco-cms/backoffice/external/backend-api';
import { MemberTypeResource } from '@umbraco-cms/backoffice/external/backend-api';
import type { UmbControllerHost } from '@umbraco-cms/backoffice/controller-api';
import { tryExecuteAndNotify } from '@umbraco-cms/backoffice/resources';
import type { UmbPropertyContainerTypes } from '@umbraco-cms/backoffice/content-type';

/**
 * A data source for the Member Type that fetches data from the server
 * @export
 * @class UmbMemberTypeServerDataSource
 * @implements {RepositoryDetailDataSource}
 */
export class UmbMemberTypeServerDataSource implements UmbDetailDataSource<UmbMemberTypeDetailModel> {
	#host: UmbControllerHost;

	/**
	 * Creates an instance of UmbMemberTypeServerDataSource.
	 * @param {UmbControllerHost} host
	 * @memberof UmbMemberTypeServerDataSource
	 */
	constructor(host: UmbControllerHost) {
		this.#host = host;
	}

	/**
	 * Creates a new Member Type scaffold
	 * @param {(string | null)} parentUnique
	 * @return { CreateMemberTypeRequestModel }
	 * @memberof UmbMemberTypeServerDataSource
	 */
	async createScaffold(parentUnique: string | null) {
		const data: UmbMemberTypeDetailModel = {
			entityType: UMB_MEMBER_TYPE_ENTITY_TYPE,
			unique: UmbId.new(),
			parentUnique,
			name: '',
			alias: '',
			description: '',
<<<<<<< HEAD
			icon: 'icon-user',
			allowedAsRoot: false,
=======
			icon: '',
			allowedAtRoot: false,
>>>>>>> 98726575
			variesByCulture: false,
			variesBySegment: false,
			isElement: false,
			properties: [],
			containers: [],
			allowedContentTypes: [],
			compositions: [],
			collection: null,
		};

		return { data };
	}

	/**
	 * Fetches a Member Type with the given id from the server
	 * @param {string} unique
	 * @return {*}
	 * @memberof UmbMemberTypeServerDataSource
	 */
	async read(unique: string) {
		if (!unique) throw new Error('Unique is missing');

		const { data, error } = await tryExecuteAndNotify(this.#host, MemberTypeResource.getMemberTypeById({ id: unique }));

		if (error || !data) {
			return { error };
		}

		// TODO: make data mapper to prevent errors
		const memberType: UmbMemberTypeDetailModel = {
			entityType: UMB_MEMBER_TYPE_ENTITY_TYPE,
			unique: data.id,
			parentUnique: null,
			name: data.name,
			alias: data.alias,
			description: data.description || null,
			icon: data.icon,
			allowedAtRoot: data.allowedAsRoot,
			variesByCulture: data.variesByCulture,
			variesBySegment: data.variesBySegment,
			isElement: data.isElement,
			properties: data.properties.map((property) => {
				return {
					id: property.id,
					container: property.container ? { id: property.container.id } : null,
					sortOrder: property.sortOrder,
					alias: property.alias,
					name: property.name,
					description: property.description,
					dataType: { unique: property.dataType.id },
					variesByCulture: property.variesByCulture,
					variesBySegment: property.variesBySegment,
					validation: property.validation,
					appearance: property.appearance,
				};
			}),
			containers: data.containers.map((container) => {
				return {
					id: container.id,
					parent: container.parent ? { id: container.parent.id } : null,
					name: container.name || null,
					type: container.type as UmbPropertyContainerTypes, // TODO: check if the value is valid
					sortOrder: container.sortOrder,
				};
			}),
			allowedContentTypes: [],
			compositions: data.compositions.map((composition) => {
				return {
					contentType: { unique: composition.memberType.id },
					compositionType: composition.compositionType,
				};
			}),
			collection: data.collection ? { unique: data.collection.id } : null,
		};

		return { data: memberType };
	}

	/**
	 * Inserts a new Member Type on the server
	 * @param {UmbMemberTypeDetailModel} model
	 * @return {*}
	 * @memberof UmbMemberTypeServerDataSource
	 */
	async create(model: UmbMemberTypeDetailModel) {
		if (!model) throw new Error('Member Type is missing');

		// TODO: make data mapper to prevent errors
		const requestBody: CreateMemberTypeRequestModel = {
			alias: model.alias,
			name: model.name,
			description: model.description,
			icon: model.icon,
			allowedAsRoot: model.allowedAtRoot,
			variesByCulture: model.variesByCulture,
			variesBySegment: model.variesBySegment,
			isElement: model.isElement,
			properties: model.properties.map((property) => {
				return {
					id: property.id,
					container: property.container ? { id: property.container.id } : null,
					sortOrder: property.sortOrder,
					alias: property.alias,
					name: property.name,
					description: property.description,
					dataType: { id: property.dataType.unique },
					variesByCulture: property.variesByCulture,
					variesBySegment: property.variesBySegment,
					validation: property.validation,
					appearance: property.appearance,
				};
			}),
			containers: model.containers,
			id: model.unique,
			compositions: model.compositions.map((composition) => {
				return {
					memberType: { id: composition.contentType.unique },
					compositionType: composition.compositionType,
				};
			}),
		};

		const { data, error } = await tryExecuteAndNotify(
			this.#host,
			MemberTypeResource.postMemberType({
				requestBody,
			}),
		);

		if (data) {
			return this.read(data);
		}

		return { error };
	}

	/**
	 * Updates a MemberType on the server
	 * @param {UmbMemberTypeDetailModel} MemberType
	 * @return {*}
	 * @memberof UmbMemberTypeServerDataSource
	 */
	async update(model: UmbMemberTypeDetailModel) {
		if (!model.unique) throw new Error('Unique is missing');

		// TODO: make data mapper to prevent errors
		const requestBody: UpdateMemberTypeRequestModel = {
			alias: model.alias,
			name: model.name,
			description: model.description,
			icon: model.icon,
			allowedAsRoot: model.allowedAtRoot,
			variesByCulture: model.variesByCulture,
			variesBySegment: model.variesBySegment,
			isElement: model.isElement,
			properties: model.properties.map((property) => {
				return {
					id: property.id,
					container: property.container ? { id: property.container.id } : null,
					sortOrder: property.sortOrder,
					alias: property.alias,
					name: property.name,
					description: property.description,
					dataType: { id: property.dataType.unique },
					variesByCulture: property.variesByCulture,
					variesBySegment: property.variesBySegment,
					validation: property.validation,
					appearance: property.appearance,
				};
			}),
			containers: model.containers,
			compositions: model.compositions.map((composition) => {
				return {
					memberType: { id: composition.contentType.unique },
					compositionType: composition.compositionType,
				};
			}),
		};

		const { error } = await tryExecuteAndNotify(
			this.#host,
			MemberTypeResource.putMemberTypeById({
				id: model.unique,
				requestBody,
			}),
		);

		if (!error) {
			return this.read(model.unique);
		}

		return { error };
	}

	/**
	 * Deletes a Member Type on the server
	 * @param {string} unique
	 * @return {*}
	 * @memberof UmbMemberTypeServerDataSource
	 */
	async delete(unique: string) {
		if (!unique) throw new Error('Unique is missing');

		return tryExecuteAndNotify(
			this.#host,
			MemberTypeResource.deleteMemberTypeById({
				id: unique,
			}),
		);
	}
}<|MERGE_RESOLUTION|>--- conflicted
+++ resolved
@@ -43,13 +43,8 @@
 			name: '',
 			alias: '',
 			description: '',
-<<<<<<< HEAD
 			icon: 'icon-user',
-			allowedAsRoot: false,
-=======
-			icon: '',
 			allowedAtRoot: false,
->>>>>>> 98726575
 			variesByCulture: false,
 			variesBySegment: false,
 			isElement: false,
