--- conflicted
+++ resolved
@@ -12,16 +12,11 @@
 
 import { css, html, LitElement } from 'lit';
 import { customElement } from 'lit/decorators.js';
+import { Subscription } from 'rxjs';
 
 import { getInitStatus } from './api/fetcher';
-<<<<<<< HEAD
 import { isUmbRouterBeforeEnterEvent, UmbRoute, UmbRouteLocation, UmbRouter, UmbRouterBeforeEnterEvent, umbRouterBeforeEnterEventType } from './core/router';
-import { UmbContextProvideMixin } from './core/context';
-import { Subscription } from 'rxjs';
-=======
-import { UmbRoute, UmbRouter } from './core/router';
 import { UmbContextProviderMixin } from './core/context';
->>>>>>> e1a73d62
 
 const routes: Array<UmbRoute> = [
   {
@@ -66,14 +61,10 @@
 
   connectedCallback(): void {
     super.connectedCallback();
-<<<<<<< HEAD
     const { extensionRegistry } = window.Umbraco;
 
-    this.provide('umbExtensionRegistry', window.Umbraco.extensionRegistry);
-    this.provide('umbSectionContext', new UmbSectionContext(extensionRegistry));
-=======
     this.provideContext('umbExtensionRegistry', window.Umbraco.extensionRegistry);
->>>>>>> e1a73d62
+    this.provideContext('umbSectionContext', new UmbSectionContext(extensionRegistry));
   }
 
   private _onBeforeEnter = (event: Event) => {
