--- conflicted
+++ resolved
@@ -40,11 +40,7 @@
                         <label class="control-label" for="server">Server</label>
                         <div class="controls">
                             <input type="text" id="server" name="server"
-<<<<<<< HEAD
-                                   placeholder="{{ installer.current.model.dbType == 3 ? 'umbraco-database.database.windows.net' : '127.0.0.1\SQLEXPRESS'}}"
-=======
                                    placeholder="{{ installer.current.model.dbType == 3 ? 'umbraco-database.database.windows.net' : '127.0.0.1\\SQLEXPRESS'}}"
->>>>>>> 1f44b94e
                                    required ng-model="installer.current.model.server" />
                             <small class="inline-help">Enter server domain or IP</small>
                         </div>
