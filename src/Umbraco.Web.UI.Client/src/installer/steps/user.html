<div ng-controller="Umbraco.Install.UserController">
  <h1>Install Umbraco</h1>

  <p>
    Enter credentials for the default administrator user and choose the level of
    consent for telemetry data of your Umbraco installation.
  </p>

  <form
    class="-no-margin-bottom"
    name="myForm"
    novalidate
    ng-submit="validateAndInstall();"
  >
    <div class="installer-cols">
      <div class="installer-col user-col">
        <div class="control-group">
          <label class="control-label" for="name">Name</label>
          <div class="controls">
            <input
              type="text"
              id="name"
              name="name"
              placeholder="Full name"
              required
              ng-model="installer.current.model.name"
            />
          </div>
        </div>

        <div class="control-group">
          <label class="control-label" for="email">Email</label>
          <div class="controls">
            <input
              type="email"
              id="email"
              name="email"
              placeholder="you@example.com"
              val-email
              required
              ng-model="installer.current.model.email"
            />
            <small class="inline-help"
              >Your email will be used as your login</small
            >
          </div>
        </div>

        <div class="control-group">
          <label class="control-label" for="password">Password</label>
          <div class="controls">
            <!-- why isn't this masked: https://www.nngroup.com/articles/stop-password-masking/ -->
            <input
              type="text"
              name="installer.current.model.password"
              ng-minlength="{{installer.current.model.minCharLength}}"
              ng-pattern="passwordPattern"
              autocorrect="off"
              autocapitalize="off"
              autocomplete="off"
              required
              ng-model="installer.current.model.password"
              id="password"
            />
            <small class="inline-help"
              >At least {{installer.current.model.minCharLength}} characters
              long</small
            >

            <small
              ng-if="installer.current.model.minNonAlphaNumericLength > 0"
              class="inline-help"
            >
              At least {{installer.current.model.minNonAlphaNumericLength}}
              symbol{{installer.current.model.minNonAlphaNumericLength > 1 ? 's'
              : ''}}
            </small>
          </div>
        </div>

<<<<<<< HEAD
        <div class="control-group">
          <div class="controls">
            <label>
              <input
                type="checkbox"
                id="subscribeToNewsLetter"
                name="subscribeToNewsLetter"
                ng-model="installer.current.model.subscribeToNewsLetter"
              />
              Keep me updated on Umbraco Versions, Security Bulletins and
              Community News
            </label>
=======
          <div class="control-group">
            <label class="control-label">Telemetry</label>
            <div class="controls">
              <div id="consentSliderWrapper">
                <div id="consentSlider" class="umb-range-slider"></div>

                <umb-tooltip ng-if="consentTooltip.show" event="consentTooltip.event">
                  <div ng-bind-html="consentTooltip.description"></div>
                </umb-tooltip>
              </div>
            </div>
>>>>>>> ee3ad8bd
          </div>
        </div>

        <div
          ng-if="installer.current.model.quickInstallSettings"
          style="margin-top: auto"
        >
          <div class="control-group">
            <label class="control-label" for="dbType">Database</label>
            <div class="controls -with-border">
              <div class="input-readonly-text">
                <strong>Provider:</strong>
                {{installer.current.model.quickInstallSettings.displayName}}
                <br /><strong>Name:</strong>
                {{installer.current.model.quickInstallSettings.defaultDatabaseName}}
              </div>
            </div>
          </div>
        </div>
      </div>

      <div class="installer-col telemetry-col">
        <div class="control-group">
          <label class="control-label">
            Consent for telemetry data
            <br /><small>
              This can be changed later in the Settings panel.
            </small>
          </label>
          <div class="controls">
            <div id="consentSliderWrapper">
              <div id="consentSlider"></div>
            </div>
          </div>
          <p>
            <small>
              In order to improve Umbraco and add new functionality based on as
              relevant information as possible, we would like to collect system-
              and usage information from your installation.
            </small>
          </p>
          <p><small ng-bind-html="telemetryDescription"></small></p>
        </div>
      </div>
    </div>

    <div class="control-actions" ng-class="{disabled:myForm.$invalid}">
      <div
        class="controls-space-between"
        ng-if="installer.current.model.quickInstallSettings"
      >
        <button
          ng-if="installer.current.model.quickInstallSettings && installer.current.model.customInstallAvailable"
          class="btn btn-info control-customize"
          ng-disabled="myForm.$invalid"
          ng-click="validateAndForward()"
        >
          Change Database
        </button>

        <button ng-disabled="myForm.$invalid" class="btn btn-success">
          Install
        </button>
      </div>

      <button
        ng-if="!installer.current.model.quickInstallSettings"
        class="btn btn-primary control-customize"
        ng-disabled="myForm.$invalid"
        ng-click="validateAndForward()"
      >
        Next
      </button>
    </div>
  </form>
</div><|MERGE_RESOLUTION|>--- conflicted
+++ resolved
@@ -78,7 +78,6 @@
           </div>
         </div>
 
-<<<<<<< HEAD
         <div class="control-group">
           <div class="controls">
             <label>
@@ -91,19 +90,6 @@
               Keep me updated on Umbraco Versions, Security Bulletins and
               Community News
             </label>
-=======
-          <div class="control-group">
-            <label class="control-label">Telemetry</label>
-            <div class="controls">
-              <div id="consentSliderWrapper">
-                <div id="consentSlider" class="umb-range-slider"></div>
-
-                <umb-tooltip ng-if="consentTooltip.show" event="consentTooltip.event">
-                  <div ng-bind-html="consentTooltip.description"></div>
-                </umb-tooltip>
-              </div>
-            </div>
->>>>>>> ee3ad8bd
           </div>
         </div>
 
@@ -135,7 +121,7 @@
           </label>
           <div class="controls">
             <div id="consentSliderWrapper">
-              <div id="consentSlider"></div>
+              <div id="consentSlider" class="umb-range-slider"></div>
             </div>
           </div>
           <p>
