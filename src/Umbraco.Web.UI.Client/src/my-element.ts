--- conflicted
+++ resolved
@@ -1,10 +1,6 @@
 import { html, css, LitElement } from 'lit';
-<<<<<<< HEAD
-import { customElement, property } from 'lit/decorators.js';
-=======
 import { customElement, property, state } from 'lit/decorators.js';
 import { worker } from './mocks/browser';
->>>>>>> 6a082fdb
 
 /**
  * An example element.
@@ -36,7 +32,7 @@
   count = 0;
 
   @state()
-  _authorized: boolean = false;
+  _authorized = false;
 
   @state()
   _user: any;
@@ -46,9 +42,9 @@
     worker.start();
   }
 
-  private async _onLogin () {
+  private async _onLogin() {
     try {
-      await fetch('/login', { method: 'POST'});
+      await fetch('/login', { method: 'POST' });
       this._authorized = true;
       this._getUser();
     } catch (error) {
@@ -56,16 +52,16 @@
     }
   }
 
-  private _onLogout () {
+  private _onLogout() {
     try {
-      fetch('/logout', { method: 'POST'});
+      fetch('/logout', { method: 'POST' });
       this._authorized = false;
     } catch (error) {
       console.log(error);
     }
   }
 
-  private async _getUser () {
+  private async _getUser() {
     try {
       const res = await fetch('/user');
       this._user = await res.json();
@@ -77,34 +73,26 @@
   render() {
     return html`
       <h1>Hello, ${this.name}!</h1>
-<<<<<<< HEAD
       <button @click=${this._onClick} part="button">Click Count: ${this.count}</button>
-=======
-      <button @click=${this._onClick} part="button">
-        Click Count: ${this.count}
-      </button>
-
 
       <h2>Login Here</h2>
-      ${ this._authorized ? html`<button @click=${this._onLogout}>Logout</button>` : html`<button @click=${this._onLogin}>Login</button>` }
+      ${this._authorized
+        ? html`<button @click=${this._onLogout}>Logout</button>`
+        : html`<button @click=${this._onLogin}>Login</button>`}
+      ${this._authorized && this._user
+        ? html`
+            <h3>User information</h3>
+            <div>Username: ${this._user.username}</div>
+          `
+        : ''}
 
-      ${ this._authorized && this._user ? html`
-        <h3>User information</h3>
-        <div>Username: ${this._user.username}</div>
-      ` : '' }
-
->>>>>>> 6a082fdb
       <slot></slot>
     `;
   }
 
   private _onClick() {
-<<<<<<< HEAD
     this.count++;
-=======
-    this.count++
-    fetch('/login', { method: 'POST'});
->>>>>>> 6a082fdb
+    fetch('/login', { method: 'POST' });
   }
 
   foo(): string {
