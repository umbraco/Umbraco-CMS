--- conflicted
+++ resolved
@@ -1,139 +1,6 @@
 import { UmbExtensionManifestCore } from './core/extension';
 
 export const internalManifests: Array<UmbExtensionManifestCore> = [
-<<<<<<< HEAD
-  {
-    type: 'section',
-    alias: 'Umb.Section.Content',
-    name: 'Content',
-    elementName: 'umb-content-section',
-    js: () => import('./backoffice/sections/content/content-section.element'),
-    meta: {
-      pathname: 'content', // TODO: how to we want to support pretty urls?
-      weight: 50,
-    },
-  },
-  {
-    type: 'section',
-    alias: 'Umb.Section.Members',
-    name: 'Members',
-    elementName: 'umb-members-section',
-    meta: {
-      pathname: 'members',
-      weight: 30,
-    },
-  },
-  {
-    type: 'section',
-    alias: 'Umb.Section.Settings',
-    name: 'Settings',
-    elementName: 'umb-settings-section',
-    js: () => import('./backoffice/sections/settings/settings-section.element'),
-    meta: {
-      pathname: 'settings', // TODO: how to we want to support pretty urls?
-      weight: 20,
-    },
-  },
-  {
-    type: 'dashboard',
-    alias: 'Umb.Dashboard.Welcome',
-    name: 'Welcome',
-    elementName: 'umb-dashboard-welcome',
-    js: () => import('./backoffice/dashboards/dashboard-welcome.element'),
-    meta: {
-      sections: ['Umb.Section.Content'],
-      pathname: 'welcome', // TODO: how to we want to support pretty urls?
-      weight: 20,
-    },
-  },
-  {
-    type: 'dashboard',
-    alias: 'Umb.Dashboard.RedirectManagement',
-    name: 'Redirect Management',
-    elementName: 'umb-dashboard-redirect-management',
-    js: () => import('./backoffice/dashboards/dashboard-redirect-management.element'),
-    meta: {
-      sections: ['Umb.Section.Content'],
-      pathname: 'redirect-management', // TODO: how to we want to support pretty urls?
-      weight: 10,
-    },
-  },
-  {
-    type: 'propertyEditorUI',
-    alias: 'Umb.PropertyEditorUI.Text',
-    name: 'Text',
-    js: () => import('./backoffice/property-editors/property-editor-text.element'),
-    meta: {
-      icon: 'document',
-      group: 'common',
-    },
-  },
-  {
-    type: 'propertyEditorUI',
-    alias: 'Umb.PropertyEditorUI.Textarea',
-    name: 'Textarea',
-    elementName: 'umb-property-editor-textarea',
-    js: () => import('./backoffice/property-editors/property-editor-textarea.element'),
-    meta: {
-      icon: 'document',
-      group: 'common',
-    },
-  },
-  {
-    type: 'propertyEditorUI',
-    alias: 'Umb.PropertyEditorUI.ContextExample',
-    name: 'Context Example',
-    js: () => import('./backoffice/property-editors/property-editor-context-example.element'),
-    meta: {
-      icon: 'document',
-      group: 'common',
-    },
-  },
-  {
-    type: 'editorView',
-    alias: 'Umb.EditorView.ContentEdit',
-    name: 'Content',
-    elementName: 'umb-editor-view-node-edit',
-    js: () => import('./backoffice/editor-views/editor-view-node-edit.element'),
-    meta: {
-      pathname: 'content',
-      weight: 100,
-      icon: 'document',
-    },
-  },
-  {
-    type: 'editorView',
-    alias: 'Umb.EditorView.ContentInfo',
-    name: 'Info',
-    elementName: 'umb-editor-view-node-info',
-    js: () => import('./backoffice/editor-views/editor-view-node-info.element'),
-    meta: {
-      pathname: 'info',
-      weight: 90,
-      icon: 'info',
-    }
-  },
-  {
-    type: 'propertyAction',
-    alias: 'Umb.PropertyAction.Copy',
-    name: 'Copy',
-    elementName: 'umb-property-action-copy',
-    js: () => import('./backoffice/property-actions/property-action-copy.element'),
-    meta: {
-      propertyEditors: ['Umb.PropertyEditorUI.Text']
-    }
-  },
-  {
-    type: 'propertyAction',
-    alias: 'Umb.PropertyAction.Clear',
-    name: 'Clear',
-    elementName: 'umb-property-action-clear',
-    js: () => import('./backoffice/property-actions/property-action-clear.element'),
-    meta: {
-      propertyEditors: ['Umb.PropertyEditorUI.Text']
-    }
-  }
-=======
 	{
 		type: 'section',
 		alias: 'Umb.Section.Content',
@@ -245,5 +112,24 @@
 			icon: 'info',
 		},
 	},
->>>>>>> 671f389e
+  {
+    type: 'propertyAction',
+    alias: 'Umb.PropertyAction.Copy',
+    name: 'Copy',
+    elementName: 'umb-property-action-copy',
+    js: () => import('./backoffice/property-actions/property-action-copy.element'),
+    meta: {
+      propertyEditors: ['Umb.PropertyEditorUI.Text']
+    }
+  },
+  {
+    type: 'propertyAction',
+    alias: 'Umb.PropertyAction.Clear',
+    name: 'Clear',
+    elementName: 'umb-property-action-clear',
+    js: () => import('./backoffice/property-actions/property-action-clear.element'),
+    meta: {
+      propertyEditors: ['Umb.PropertyEditorUI.Text']
+    }
+  }
 ];