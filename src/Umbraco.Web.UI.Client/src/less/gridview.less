--- conflicted
+++ resolved
@@ -372,7 +372,6 @@
     background: @blueMid !important;
     color: @white !important;
     border-color: @blueMid !important;
-<<<<<<< HEAD
     text-decoration: none;
 }
 
@@ -467,7 +466,6 @@
 }
 
 .usky-cell-rte {
-=======
     text-decoration:none;
  }
 
@@ -561,7 +559,6 @@
  }
 
 .usky-cell-rte{
->>>>>>> 29ff9532
     border: 1px solid @gray-10;
 }
 
