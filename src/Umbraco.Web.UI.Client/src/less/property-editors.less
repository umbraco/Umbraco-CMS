--- conflicted
+++ resolved
@@ -1,509 +1,487 @@
-//
-// Container styles
-// --------------------------------------------------
-.umb-editor {
-  min-width:66.6%;
-}
-
-.umb-editor-tiny {
-  width: 50px;
-}
-
-.umb-editor-small {
-  width: 90px;
-}
-
-.umb-modal .umb-editor {
-  width: 95%;
-}
-
-.umb-dialog .umb-editor {
-  width: 95%;
-}
-.umb-dialog .umb-control-group .help-block {
-  width: 95%;
-}
-
-.umb-codeeditor{
-  width: 99%; 
-}
-
-//
-// Content picker
-// --------------------------------------------------
-.umb-contentpicker li a:hover .hover-hide, .umb-contentpicker li a .hover-show{
-  display: none;
-}
-.umb-contentpicker li a:hover .hover-show{display: inline-block;}
-
-.umb-contentpicker-popover .search-holder {
-  padding: 10px;
-}
-
-/* CODEMIRROR DATATYPE */
-div.umb-codeeditor {
-  border: 1px solid #e8e8e8;
-}
-div.umb-codeeditor .umb-el-wrap {
-  padding: 0px;
-}
-div.umb-codeeditor .umb-btn-toolbar {
-  padding: 0px;
-  margin: 0px;
-  border-bottom: #e8e8e8 1px solid;
-  background: #f7f7f7
-}
-
-
-//
-// RTE
-// --------------------------------------------------
-.mce-tinymce{border: 1px solid @grayLight !important; }
-.mce-panel{background: @grayLighter !important; border-color: @grayLight !important;}
-.mce-btn-group, .mce-btn{border: none !important; background: none !important;}
-.mce-ico{font-size: 12px !important; color: @blackLight !important;}
-/* Special case to support helviticons for the tiny mce button controls */
-.mce-ico.mce-i-custom[class^="icon-"],
-.mce-ico.mce-i-custom[class*=" icon-"] {    
-  font-family: icomoon;
-  font-size:16px !important;
-}
-
-
-//
-// Color picker
-// --------------------------------------------------
-ul.color-picker li {
-  padding: 2px;
-  margin: 3px;
-  border: 2px solid transparent;
-  width: 60px;
-}
-ul.color-picker li.active {
-  border: 2px dashed #d9d9d9;
-}
-ul.color-picker li a  {
-  height: 50px;
-  display:block;
-  cursor:pointer;
-}
-
-.control-group.color-picker-preval .thumbnail {
-  width:30px;
-  border:none;
-}
-
-/* pre-value editor */
-
-.control-group.color-picker-preval pre {
-    display: inline; 
-    margin-right: 20px; 
-    margin-left: 10px;
-}
-
-.control-group.color-picker-preval label {
-    border:solid white 1px;
-    padding:6px;
-}
-
-
-//
-// Media picker
-// --------------------------------------------------
-.umb-mediapicker .add-link{
-  display: inline-block;
-  height: 120px; 
-  width: 120px; 
-  text-align: center;
-  color: @grayLight;
-  border: 2px @grayLight dashed !important;
-  line-height: 120px;
-  text-decoration: none;
-}
-
-.umb-mediapicker .picked-image{
-  position: absolute;
-  bottom: 10px;
-  right: 10px;
-  opacity: 0.5;
-
-  font-size: 24px;
-  color: red;
-  background: white;
-
-  line-height: 36px;
-  text-align: center;
-  -moz-border-radius: 15px;
-  border-radius: 15px;
-
-  height: 32px;
-  width: 32px;
-  overflow: hidden;
-  display: none;
-  text-decoration: none;
-}
-
-
-
-.umb-thumbnails{
-  position: relative;
-}
-
-
-.umb-thumbnails i{margin: auto;}
-.umb-thumbnails a{
-  outline: none;
-  border:none !important;
-  box-shadow:none !important;
-}
-
-
-.umb-sortable-thumbnails {
-    list-style-type: none;
-    margin: 0;
-    padding: 0;
-    display: block;
-}
-
-
-.umb-sortable-thumbnails li{
-    display: inline-block;
-    border: 1px solid @grayLighter;
-    padding: 2px;
-    background: white;
-    margin: 5px;
-    position: relative;
-    text-align: center;
-    vertical-align: top;
-}
-
-.umb-sortable-thumbnails li:hover a{
-  display: block;
-}
-
-.umb-sortable-thumbnails li img
-{
-  max-width:100%; 
-  max-height:100%;
-  margin:auto;
-  display:block;
-}
-
-.umb-sortable-thumbnails li img.noScale{
-  max-width: none !important;
-  max-height: none !important;
-}
-
-.umb-sortable-thumbnails .icon-holder .icon{
-  font-size: 60px;
-  line-height: 70px;
-}
-.umb-sortable-thumbnails .icon-holder *
-{
-  color: @grayLight;
-  display: block 
-}
-
-
-//
-// Cropper 
-// -------------------------------------------------
-
-.umb-cropper{
-  position: relative;
-<<<<<<< HEAD
-  padding-bottom: 30px;
-=======
-  padding: 10px;
->>>>>>> 8391c328
-}
-
-.umb-cropper img, .umb-cropper-gravity img{
-   position: absolute;
-   top: 0;
-   left: 0;
- }
-
- .umb-cropper .overlay, .umb-cropper-gravity .overlay {
-  top: 0;
-  left: 0;
-  cursor: move;
-  z-index: 6001;
-}
-
-.umb-cropper .viewport{
-    overflow: hidden;
-    position: relative;
-<<<<<<< HEAD
-    border: 1px solid @grayLight;
-=======
-    margin: auto;
->>>>>>> 8391c328
- }
- 
-.umb-cropper-gravity .viewport{
-   overflow: hidden;
-   position: relative;
-   width: 400px;
-   height: 300px
-}
-
-
-.umb-cropper .viewport:after {
-  content: "";
-  position: absolute;
-  top: 0;
-  left: 0;
-  width: 100%;
-  height: 100%;
-  z-index: 5999;
-  -moz-opacity: .75;
-  opacity: .75;
-  filter: alpha(opacity=7);
-<<<<<<< HEAD
-  -webkit-box-shadow: inset 0 0 0 40px white,inset 0 0 0 41px rgba(0,0,0,.1),inset 0 0 40px 41px rgba(0,0,0,.2);
-  -moz-box-shadow: inset 0 0 0 40px white,inset 0 0 0 41px rgba(0,0,0,.1),inset 0 0 40px 41px rgba(0,0,0,.2);
-  box-shadow: inset 0 0 0 40px white,inset 0 0 0 41px rgba(0,0,0,.1),inset 0 0 40px 41px rgba(0,0,0,.2);
-=======
-  -webkit-box-shadow: inset 0 0 0 20px white,inset 0 0 0 21px rgba(0,0,0,.1),inset 0 0 20px 21px rgba(0,0,0,.2);
-  -moz-box-shadow: inset 0 0 0 20px white,inset 0 0 0 21px rgba(0,0,0,.1),inset 0 0 20px 21px rgba(0,0,0,.2);
-  box-shadow: inset 0 0 0 20px white,inset 0 0 0 21px rgba(0,0,0,.1),inset 0 0 20px 21px rgba(0,0,0,.2);
->>>>>>> 8391c328
-}
-
-.umb-cropper-gravity .overlay{
-  width: 14px;
-  height: 14px;
-  text-align: center;
-  border-radius: 20px;
-  background: @blue;
-  border: 3px solid white;
-  opacity: 0.8;
-}
-
-.umb-cropper-gravity .overlay i{
-  font-size: 26px;
-  line-height: 26px;
-  opacity: 0.8 !important;
-}
-
-.umb-cropper .crop-container{
-    text-align: center;
-}
-
-.umb-cropper .crop-slider{
-   vertical-align: middle;
-<<<<<<< HEAD
-   width: 250px;
-   padding-top: 12px;
-=======
-   padding: 10px 50px 10px 50px;
-   border-top: 1px solid @grayLighter;
-   margin-top: 10px;
->>>>>>> 8391c328
-}
-
-.umb-cropper .crop-slider i{color: @gray;}
-.umb-cropper .crop-slider input{
-   margin-top: 7px;
-<<<<<<< HEAD
-=======
-   width: 320px;
->>>>>>> 8391c328
-}
-
-
-//
-// folder-browser
-// --------------------------------------------------
-.umb-folderbrowser .add-link{
-  display: inline-block;
-  height: 120px; 
-  width: 120px; 
-  text-align: center;
-  border: 1px @grayLight dashed;
-  line-height: 120px
-}
-
-.umb-upload-drop-zone .info, .umb-upload-button-big{
-  display: block;
-  padding: 20px;
-  opacity: 1;
-
-  border: 1px dashed @grayLight;
-  background: none;
-  text-align: center;
-  font-size: 14px;
-
-  color: @grayLight;
-}
-
-.umb-upload-button-big:hover{color: @grayLight;}
-
-.umb-upload-drop-zone .info i.icon, .umb-upload-button-big i.icon{
-  font-size: 55px;
-  line-height: 70px
-}
-
-.umb-upload-button-big {display: block}
-.umb-upload-button-big input {
-  left: 0;
-  bottom: 0;
-  height: 100%;
-  width: 100%;
-}
-
-
-
-//
-// Photo folder styling
-// --------------------------------------------------
-
-.umb-photo-folder .picrow{
-  overflow-y: hidden;
-  position: relative;
-}
-
-.umb-photo-folder .picrow div, .umb-photo-preview{
-  margin: 0px;
-  padding: 0px;
-  border: none;
-  display: inline-block;
-  vertical-align: top;
-  position: relative;
-}
-
-
-
-.umb-photo-folder .picrow div a:first-child {    
-    width:100%;
-    height:100%;
-}
-
-.umb-photo-folder .picrow div.umb-photo {
-    width:100%;
-    height:100%;
-    background-color: @grayLighter;
-}
-
-.umb-photo-folder a:hover{text-decoration: none}
-.umb-photo-folder .umb-non-thumbnail{
-  text-align: center;
-  vertical-align: center;
-  font-size: 12px;
-  background: @grayLighter;
-  color: @black;
-  text-decoration: none;
-}
-
-//this is a temp hack, to provide selectors in the dialog:
-.umb-photo-folder .pic:hover .selector-overlay{
-  position: absolute;
-  bottom: 0px;
-  left: 0px;
-  right: 0px;
-  padding: 5px;
-  background: black;
-  z-index: 100;
-  display: block;
-  text-align: center;
-  color: white;
-  opacity: 0.4;
-}
-
-.umb-photo-folder .umb-non-thumbnail i{
-  color: @grayLight;
-  font-size: 70px;
-  line-height: 80px;
-  display: block;
-  margin: auto;
-  padding-top: 25%;
-}
-
-.umb-photo-folder .selected{
-  position: relative;
-}
-
-.umb-photo-folder .selected:before{
-  content: "\e165";
-  font-family: Icomoon;
-
-  position: absolute;
-  bottom: 10px;
-  right: 10px;
-
-  font-size: 24px;
-  color: black;
-  opacity: 0.5;
-  background: white;
-
-  line-height: 36px;
-  text-align: center;
-  -moz-border-radius: 15px;
-  border-radius: 15px;
-
-  height: 32px;
-  width: 32px;
-  overflow: hidden;
-  display: block;
-  z-index: 100;
-}
-
-
-//
-// File upload
-// --------------------------------------------------
-.umb-fileupload .preview {
-  border-radius: 5px;
-  border: 1px solid #a0a0a0;
-  padding: 3px;
-  background: #efefef;
-  float: left;
-  margin-right: 30px;
-  margin-bottom: 30px
-}
-.umb-fileupload ul {
-  list-style: none;
-  vertical-align: middle;
-  margin-bottom: 0px
-}
-.umb-fileupload label {
-  vertical-align: middle;
-  padding-left: 7px;
-  font-weight: normal
-}
-.umb-fileupload .preview-file {
-  color: #666;
-  height: 45px;
-  width: 55px;
-  text-align: center;
-  text-transform: uppercase;
-  font-size: 10px;
-  padding-top: 27px
-}
-.umb-fileupload input {
-  font-size: 12px
-}
-
-//
-// Member group picker
-// --------------------------------------------------
-
-.umb-member-group-box {
-  width: 45%;
-}
-.umb-member-group-box:nth-child(1){
-  float:left;
-}
-.umb-member-group-box:nth-child(2){
-  float:right;
-}
-
-//
-// tags
-// --------------------------------------------------
-.umb-tags{border: @grayLighter solid 1px; padding: 10px; font-size: 13px; text-shadow: none;}
-.umb-tags .tag{cursor: pointer;  margin: 7px; padding: 7px; background: @blue}
-.umb-tags .tag i{padding: 2px;}
-.umb-tags input{border: none; background: white}
-
+//
+// Container styles
+// --------------------------------------------------
+.umb-editor {
+  min-width:66.6%;
+}
+
+.umb-editor-tiny {
+  width: 50px;
+}
+
+.umb-editor-small {
+  width: 90px;
+}
+
+.umb-modal .umb-editor {
+  width: 95%;
+}
+
+.umb-dialog .umb-editor {
+  width: 95%;
+}
+.umb-dialog .umb-control-group .help-block {
+  width: 95%;
+}
+
+.umb-codeeditor{
+  width: 99%; 
+}
+
+//
+// Content picker
+// --------------------------------------------------
+.umb-contentpicker li a:hover .hover-hide, .umb-contentpicker li a .hover-show{
+  display: none;
+}
+.umb-contentpicker li a:hover .hover-show{display: inline-block;}
+
+.umb-contentpicker-popover .search-holder {
+  padding: 10px;
+}
+
+/* CODEMIRROR DATATYPE */
+div.umb-codeeditor {
+  border: 1px solid #e8e8e8;
+}
+div.umb-codeeditor .umb-el-wrap {
+  padding: 0px;
+}
+div.umb-codeeditor .umb-btn-toolbar {
+  padding: 0px;
+  margin: 0px;
+  border-bottom: #e8e8e8 1px solid;
+  background: #f7f7f7
+}
+
+
+//
+// RTE
+// --------------------------------------------------
+.mce-tinymce{border: 1px solid @grayLight !important; }
+.mce-panel{background: @grayLighter !important; border-color: @grayLight !important;}
+.mce-btn-group, .mce-btn{border: none !important; background: none !important;}
+.mce-ico{font-size: 12px !important; color: @blackLight !important;}
+/* Special case to support helviticons for the tiny mce button controls */
+.mce-ico.mce-i-custom[class^="icon-"],
+.mce-ico.mce-i-custom[class*=" icon-"] {    
+  font-family: icomoon;
+  font-size:16px !important;
+}
+
+
+//
+// Color picker
+// --------------------------------------------------
+ul.color-picker li {
+  padding: 2px;
+  margin: 3px;
+  border: 2px solid transparent;
+  width: 60px;
+}
+ul.color-picker li.active {
+  border: 2px dashed #d9d9d9;
+}
+ul.color-picker li a  {
+  height: 50px;
+  display:block;
+  cursor:pointer;
+}
+
+.control-group.color-picker-preval .thumbnail {
+  width:30px;
+  border:none;
+}
+
+/* pre-value editor */
+
+.control-group.color-picker-preval pre {
+    display: inline; 
+    margin-right: 20px; 
+    margin-left: 10px;
+}
+
+.control-group.color-picker-preval label {
+    border:solid white 1px;
+    padding:6px;
+}
+
+
+//
+// Media picker
+// --------------------------------------------------
+.umb-mediapicker .add-link{
+  display: inline-block;
+  height: 120px; 
+  width: 120px; 
+  text-align: center;
+  color: @grayLight;
+  border: 2px @grayLight dashed !important;
+  line-height: 120px;
+  text-decoration: none;
+}
+
+.umb-mediapicker .picked-image{
+  position: absolute;
+  bottom: 10px;
+  right: 10px;
+  opacity: 0.5;
+
+  font-size: 24px;
+  color: red;
+  background: white;
+
+  line-height: 36px;
+  text-align: center;
+  -moz-border-radius: 15px;
+  border-radius: 15px;
+
+  height: 32px;
+  width: 32px;
+  overflow: hidden;
+  display: none;
+  text-decoration: none;
+}
+
+
+
+.umb-thumbnails{
+  position: relative;
+}
+
+
+.umb-thumbnails i{margin: auto;}
+.umb-thumbnails a{
+  outline: none;
+  border:none !important;
+  box-shadow:none !important;
+}
+
+
+.umb-sortable-thumbnails {
+    list-style-type: none;
+    margin: 0;
+    padding: 0;
+    display: block;
+}
+
+
+.umb-sortable-thumbnails li{
+    display: inline-block;
+    border: 1px solid @grayLighter;
+    padding: 2px;
+    background: white;
+    margin: 5px;
+    position: relative;
+    text-align: center;
+    vertical-align: top;
+}
+
+.umb-sortable-thumbnails li:hover a{
+  display: block;
+}
+
+.umb-sortable-thumbnails li img
+{
+  max-width:100%; 
+  max-height:100%;
+  margin:auto;
+  display:block;
+}
+
+.umb-sortable-thumbnails li img.noScale{
+  max-width: none !important;
+  max-height: none !important;
+}
+
+.umb-sortable-thumbnails .icon-holder .icon{
+  font-size: 60px;
+  line-height: 70px;
+}
+.umb-sortable-thumbnails .icon-holder *
+{
+  color: @grayLight;
+  display: block 
+}
+
+
+//
+// Cropper 
+// -------------------------------------------------
+
+.umb-cropper{
+  position: relative;
+  padding: 10px;
+}
+
+.umb-cropper img, .umb-cropper-gravity img{
+   position: absolute;
+   top: 0;
+   left: 0;
+ }
+
+ .umb-cropper .overlay, .umb-cropper-gravity .overlay {
+  top: 0;
+  left: 0;
+  cursor: move;
+  z-index: 6001;
+}
+
+.umb-cropper .viewport{
+    overflow: hidden;
+    position: relative;
+    margin: auto;
+ }
+ 
+.umb-cropper-gravity .viewport{
+   overflow: hidden;
+   position: relative;
+   width: 400px;
+   height: 300px
+}
+
+
+.umb-cropper .viewport:after {
+  content: "";
+  position: absolute;
+  top: 0;
+  left: 0;
+  width: 100%;
+  height: 100%;
+  z-index: 5999;
+  -moz-opacity: .75;
+  opacity: .75;
+  filter: alpha(opacity=7);
+  -webkit-box-shadow: inset 0 0 0 20px white,inset 0 0 0 21px rgba(0,0,0,.1),inset 0 0 20px 21px rgba(0,0,0,.2);
+  -moz-box-shadow: inset 0 0 0 20px white,inset 0 0 0 21px rgba(0,0,0,.1),inset 0 0 20px 21px rgba(0,0,0,.2);
+  box-shadow: inset 0 0 0 20px white,inset 0 0 0 21px rgba(0,0,0,.1),inset 0 0 20px 21px rgba(0,0,0,.2);
+}
+
+.umb-cropper-gravity .overlay{
+  width: 14px;
+  height: 14px;
+  text-align: center;
+  border-radius: 20px;
+  background: @blue;
+  border: 3px solid white;
+  opacity: 0.8;
+}
+
+.umb-cropper-gravity .overlay i{
+  font-size: 26px;
+  line-height: 26px;
+  opacity: 0.8 !important;
+}
+
+.umb-cropper .crop-container{
+    text-align: center;
+}
+
+.umb-cropper .crop-slider{
+   vertical-align: middle;
+   padding: 10px 50px 10px 50px;
+   border-top: 1px solid @grayLighter;
+   margin-top: 10px;
+}
+
+.umb-cropper .crop-slider i{color: @gray;}
+.umb-cropper .crop-slider input{
+   margin-top: 7px;
+   width: 320px;
+}
+
+
+//
+// folder-browser
+// --------------------------------------------------
+.umb-folderbrowser .add-link{
+  display: inline-block;
+  height: 120px; 
+  width: 120px; 
+  text-align: center;
+  border: 1px @grayLight dashed;
+  line-height: 120px
+}
+
+.umb-upload-drop-zone .info, .umb-upload-button-big{
+  display: block;
+  padding: 20px;
+  opacity: 1;
+
+  border: 1px dashed @grayLight;
+  background: none;
+  text-align: center;
+  font-size: 14px;
+
+  color: @grayLight;
+}
+
+.umb-upload-button-big:hover{color: @grayLight;}
+
+.umb-upload-drop-zone .info i.icon, .umb-upload-button-big i.icon{
+  font-size: 55px;
+  line-height: 70px
+}
+
+.umb-upload-button-big {display: block}
+.umb-upload-button-big input {
+  left: 0;
+  bottom: 0;
+  height: 100%;
+  width: 100%;
+}
+
+
+
+//
+// Photo folder styling
+// --------------------------------------------------
+
+.umb-photo-folder .picrow{
+  overflow-y: hidden;
+  position: relative;
+}
+
+.umb-photo-folder .picrow div, .umb-photo-preview{
+  margin: 0px;
+  padding: 0px;
+  border: none;
+  display: inline-block;
+  vertical-align: top;
+  position: relative;
+}
+
+
+
+.umb-photo-folder .picrow div a:first-child {    
+    width:100%;
+    height:100%;
+}
+
+.umb-photo-folder .picrow div.umb-photo {
+    width:100%;
+    height:100%;
+    background-color: @grayLighter;
+}
+
+.umb-photo-folder a:hover{text-decoration: none}
+.umb-photo-folder .umb-non-thumbnail{
+  text-align: center;
+  vertical-align: center;
+  font-size: 12px;
+  background: @grayLighter;
+  color: @black;
+  text-decoration: none;
+}
+
+//this is a temp hack, to provide selectors in the dialog:
+.umb-photo-folder .pic:hover .selector-overlay{
+  position: absolute;
+  bottom: 0px;
+  left: 0px;
+  right: 0px;
+  padding: 5px;
+  background: black;
+  z-index: 100;
+  display: block;
+  text-align: center;
+  color: white;
+  opacity: 0.4;
+}
+
+.umb-photo-folder .umb-non-thumbnail i{
+  color: @grayLight;
+  font-size: 70px;
+  line-height: 80px;
+  display: block;
+  margin: auto;
+  padding-top: 25%;
+}
+
+.umb-photo-folder .selected{
+  position: relative;
+}
+
+.umb-photo-folder .selected:before{
+  content: "\e165";
+  font-family: Icomoon;
+
+  position: absolute;
+  bottom: 10px;
+  right: 10px;
+
+  font-size: 24px;
+  color: black;
+  opacity: 0.5;
+  background: white;
+
+  line-height: 36px;
+  text-align: center;
+  -moz-border-radius: 15px;
+  border-radius: 15px;
+
+  height: 32px;
+  width: 32px;
+  overflow: hidden;
+  display: block;
+  z-index: 100;
+}
+
+
+//
+// File upload
+// --------------------------------------------------
+.umb-fileupload .preview {
+  border-radius: 5px;
+  border: 1px solid #a0a0a0;
+  padding: 3px;
+  background: #efefef;
+  float: left;
+  margin-right: 30px;
+  margin-bottom: 30px
+}
+.umb-fileupload ul {
+  list-style: none;
+  vertical-align: middle;
+  margin-bottom: 0px
+}
+.umb-fileupload label {
+  vertical-align: middle;
+  padding-left: 7px;
+  font-weight: normal
+}
+.umb-fileupload .preview-file {
+  color: #666;
+  height: 45px;
+  width: 55px;
+  text-align: center;
+  text-transform: uppercase;
+  font-size: 10px;
+  padding-top: 27px
+}
+.umb-fileupload input {
+  font-size: 12px
+}
+
+//
+// Member group picker
+// --------------------------------------------------
+
+.umb-member-group-box {
+  width: 45%;
+}
+.umb-member-group-box:nth-child(1){
+  float:left;
+}
+.umb-member-group-box:nth-child(2){
+  float:right;
+}
+
+//
+// tags
+// --------------------------------------------------
+.umb-tags{border: @grayLighter solid 1px; padding: 10px; font-size: 13px; text-shadow: none;}
+.umb-tags .tag{cursor: pointer;  margin: 7px; padding: 7px; background: @blue}
+.umb-tags .tag i{padding: 2px;}
+.umb-tags input{border: none; background: white}
+