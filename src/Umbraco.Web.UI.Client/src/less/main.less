--- conflicted
+++ resolved
@@ -375,11 +375,6 @@
   height: 100%;
   z-index: 5999;
   opacity: .6;
-<<<<<<< HEAD
-  filter: alpha(opacity=6);
-=======
-  -webkit-box-shadow: inset 0 0 0 40px white,inset 0 0 0 41px rgba(0,0,0,0.2),inset 0 0 20px 41px rgba(0,0,0,0.2);
->>>>>>> 53e6528e
   box-shadow: inset 0 0 0 40px white,inset 0 0 0 41px rgba(0,0,0,0.2),inset 0 0 20px 41px rgba(0,0,0,0.2);
 }
 
