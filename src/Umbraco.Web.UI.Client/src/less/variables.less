--- conflicted
+++ resolved
@@ -243,17 +243,10 @@
 // -------------------------
 // Based on 14px font-size and 20px line-height
 
-<<<<<<< HEAD
-@fontSizeLarge: @baseFontSize * 1.25; // ~18px
-@fontSizeMedium: @baseFontSize * 1.15; // ~14px
-@fontSizeSmall: @baseFontSize * 0.85; // ~12px
-@fontSizeMini: @baseFontSize * 0.75; // ~11px
-=======
 @fontSizeLarge: (@baseFontSize * 1.25); // ~18px
 @fontSizeMedium: (@baseFontSize * 1.15); // ~14px
 @fontSizeSmall: (@baseFontSize * 0.85); // ~12px
 @fontSizeMini: (@baseFontSize * 0.75); // ~11px
->>>>>>> 3846c75c
 
 @paddingLarge: 11px 19px; // 44px
 @paddingSmall: 2px 10px; // 26px
@@ -320,14 +313,9 @@
 @inputBorderRadius: 0;
 @inputDisabledBackground: @gray-10;
 @formActionsBackground: @gray-9;
-<<<<<<< HEAD
-@inputHeight: @baseLineHeight + 12px; // base line-height + 8px vertical padding + 2px top/bottom border
-@controlRequiredColor: @red;
-=======
 @inputHeight: (@baseLineHeight + 12px); // base line-height + 8px vertical padding + 2px top/bottom border
 @controlRequiredColor: @red;
 @inputReadonlyBorderColor: @gray-9;
->>>>>>> 3846c75c
 
 
 // Tabs
@@ -414,11 +402,7 @@
 // Navbar
 // -------------------------
 @navbarCollapseWidth: 979px;
-<<<<<<< HEAD
-@navbarCollapseDesktopWidth: @navbarCollapseWidth + 1;
-=======
 @navbarCollapseDesktopWidth: (@navbarCollapseWidth + 1);
->>>>>>> 3846c75c
 
 @navbarHeight: 40px;
 @navbarBackgroundHighlight: @white;
@@ -524,11 +508,7 @@
 @popoverTitleBackground: darken(@popoverBackground, 3%);
 
 // Special enhancement for popovers
-<<<<<<< HEAD
-@popoverArrowOuterWidth: @popoverArrowWidth + 1;
-=======
 @popoverArrowOuterWidth: (@popoverArrowWidth + 1);
->>>>>>> 3846c75c
 @popoverArrowOuterColor: @gray-7;
 
 
@@ -542,29 +522,17 @@
 @gridColumns: 12;
 @gridColumnWidth: 60px;
 @gridGutterWidth: 0;
-<<<<<<< HEAD
-@gridRowWidth: (@gridColumns * @gridColumnWidth) + (@gridGutterWidth * (@gridColumns - 1));
-=======
 @gridRowWidth: ((@gridColumns * @gridColumnWidth) + (@gridGutterWidth * (@gridColumns - 1)));
->>>>>>> 3846c75c
 
 // 1200px min
 @gridColumnWidth1200: 70px;
 @gridGutterWidth1200: 30px;
-<<<<<<< HEAD
-@gridRowWidth1200: (@gridColumns * @gridColumnWidth1200) + (@gridGutterWidth1200 * (@gridColumns - 1));
-=======
 @gridRowWidth1200: ((@gridColumns * @gridColumnWidth1200) + (@gridGutterWidth1200 * (@gridColumns - 1)));
->>>>>>> 3846c75c
 
 // 768px-979px
 @gridColumnWidth768: 42px;
 @gridGutterWidth768: 20px;
-<<<<<<< HEAD
-@gridRowWidth768: (@gridColumns * @gridColumnWidth768) + (@gridGutterWidth768 * (@gridColumns - 1));
-=======
 @gridRowWidth768: ((@gridColumns * @gridColumnWidth768) + (@gridGutterWidth768 * (@gridColumns - 1)));
->>>>>>> 3846c75c
 
 
 // Fluid grid
