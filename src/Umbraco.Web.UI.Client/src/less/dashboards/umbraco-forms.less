--- conflicted
+++ resolved
@@ -21,7 +21,6 @@
         height: 4px;
     }
 
-<<<<<<< HEAD
     .video_player {
         video {
             width: 100%;
@@ -29,7 +28,6 @@
             border: 1px solid @gray-9;
             border-left: none;
             border-bottom: none;
-            -moz-box-sizing: border-box;
             box-sizing: border-box;
         }
 
@@ -69,7 +67,6 @@
 
         .progress-bar {
             display: block;
-            -moz-box-sizing: border-box;
             box-sizing: border-box;
             max-width: 100%;
             width: 200px;
@@ -78,7 +75,6 @@
         }
 
         .video-controls, .loader, .progress-bar {
-            -webkit-transition: all 150ms ease-in-out;
             transition: all 150ms ease-in-out;
         }
 
@@ -100,99 +96,6 @@
             background: @blueMid;
         }
     }
-=======
-    .video_player{
-		video {
-	        width: 100%;
-	        max-width: 640px;
-	        border: 1px solid @gray-9;
-	        border-left: none;
-	        border-bottom: none;
-	        box-sizing:border-box;
-		}
-
-		input[type="range"] {
-		    position: relative;
-		    z-index: 999;
-		    max-width: 640px;
-		    width: 100%;
-		    margin: 0 auto;
-		    opacity: 0;
-		    cursor: pointer;
-		}
-
-		input[type="range"]::-ms-fill-lower, input[type="range"]::-ms-fill-upper {
-		    background: transparent;
-		}
-
-		input[type="range"]::-ms-tooltip {
-		    display: none;
-		}
-
-		.video-controls {
-		    position: relative;
-		    max-width: 640px;
-		    height: 20px;
-		    margin: -13px auto 40px;
-		    opacity: .8;
-		}
-
-		.loader {
-		    display: block;
-		    width: 100%;
-		    height: 3px;
-		    margin-top: -13px;
-		    background-color: @gray-10;
-		}
-
-		.progress-bar {
-		    display: block;
-		    box-sizing: border-box;   
-		    max-width: 100%;
-		    width: 200px;
-		    height: 100%;
-		    background: @gray-5;
-		}
-
-		.video-controls, .loader, .progress-bar {
-            transition: all 150ms ease-in-out;
-		}
-
-		.progress-bar {
-			transition-property: background;
-		}
-
-		.video_player video:hover + .video-controls, .video-controls:hover {
-		    margin-top: -19px;
-		    margin-bottom: 46px;
-		    opacity: 1;
-		}
-
-		.video_player video:hover + .video-controls .loader, .video-controls:hover .loader  {
-		    height: 8px;
-		}
-
-		.video_player video:hover + .video-controls .progress-bar, .video-controls:hover .progress-bar {
-			background: @blueMid;
-		}
-	}
-
-	.forms-install-button {
-		.btn {
-			padding: 14px 40px;
-		}
-	}
-
-    .installer-top {
-		overflow: hidden;
-		margin: 0 auto 30px;
-		height: 80px;
-		line-height: 80px;
-		text-align: center;
-		position: relative;
-        display: flex;
-        justify-content: center;
->>>>>>> 4662b2e5
 
     .forms-install-button {
         .btn {
@@ -211,7 +114,6 @@
         position: relative;
     }
 
-<<<<<<< HEAD
     .installer-wrapper {
         max-width: 800px;
         text-align: center;
@@ -245,14 +147,4 @@
             letter-spacing: -1px;
         }
     }
-=======
-		h3 {
-			margin: 0 0 0 20px;
-			line-height: 80px;
-			font-weight: 700;
-			font-size: 36px;
-			letter-spacing: -1px;
-		}
-	}
->>>>>>> 4662b2e5
 }