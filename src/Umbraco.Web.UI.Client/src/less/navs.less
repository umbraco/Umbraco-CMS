--- conflicted
+++ resolved
@@ -249,10 +249,7 @@
   white-space: nowrap;
   cursor:pointer;
   width: 100%;
-<<<<<<< HEAD
-=======
   text-align: left;
->>>>>>> 5def93fa
 }
 
 .dropdown-menu > li > a:hover, 
