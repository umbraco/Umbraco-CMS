--- conflicted
+++ resolved
@@ -49,15 +49,6 @@
     .right-addon input[type="text"] { padding-right: 30px; padding-left: 6px !important; }
 
     &__label-icon{
-<<<<<<< HEAD
-      width: 30px; 
-      height: 30px; 
-      position: absolute; 
-      top: -1px; 
-      left:0; 
-      margin:0
-    }
-=======
         width: 30px; 
         height: 30px; 
         position: absolute; 
@@ -65,7 +56,6 @@
         left:0; 
         margin:0
       }
->>>>>>> eed94d8c
 }
 
 .umb-listview table form {
