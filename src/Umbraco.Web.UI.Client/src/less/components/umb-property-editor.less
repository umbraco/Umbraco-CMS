.umb-property-editor {
  position: relative;
  contain: layout;
}

.umb-property-editor--preview {
  pointer-events: none;
  user-select: none;
  opacity: 0.4;
  cursor: not-allowed;
}

.umb-property-editor__preview-overlay {
  position: absolute;
  width: 100%;
  height: 100%;
  z-index: 999999999;
}

.umb-property:focus-within .umb-property-editor__lock-overlay-container,
.umb-property:hover .umb-property-editor__lock-overlay-container {
  opacity: 1;
}

.umb-property:hover .umb-property:not(:hover) .umb-property-editor__lock-overlay-container {
  opacity: 0;
}

.umb-property-editor__lock-overlay-container {
    opacity: 0;
    position: absolute;
    height: 100%;
    width: 100%;
    box-sizing: border-box;
<<<<<<< HEAD
    cursor: not-allowed;
=======
    z-index: 9999999999;
>>>>>>> 7d6d826a
}

.umb-property-editor__lock-overlay {
    position: sticky;
    box-sizing: border-box;
    top: 56px;
    bottom: 6px;
    left: 50%;
    width: 25%;
    transform: translate(-50%, 0);
    max-width: 800px;
    min-width: 300px;
    padding: 9px 15px;
    background: rgba(@blueLight, 25%);
    border: 1px solid @blueMid;
    color: @blueMid;
    z-index: 1;
    display: flex;
    align-items: center;
    justify-content: center;
    text-align: center;
    font-size: 85%;
    box-shadow: 0 0 4px 2px rgb(@blueMid, 12%);
    border-radius: 6px;
}<|MERGE_RESOLUTION|>--- conflicted
+++ resolved
@@ -32,11 +32,8 @@
     height: 100%;
     width: 100%;
     box-sizing: border-box;
-<<<<<<< HEAD
     cursor: not-allowed;
-=======
     z-index: 9999999999;
->>>>>>> 7d6d826a
 }
 
 .umb-property-editor__lock-overlay {
@@ -49,8 +46,8 @@
     transform: translate(-50%, 0);
     max-width: 800px;
     min-width: 300px;
-    padding: 9px 15px;
-    background: rgba(@blueLight, 25%);
+    padding: 12px 20px;
+    background: rgba(242,246,255,.8);
     border: 1px solid @blueMid;
     color: @blueMid;
     z-index: 1;
@@ -58,7 +55,12 @@
     align-items: center;
     justify-content: center;
     text-align: center;
-    font-size: 85%;
-    box-shadow: 0 0 4px 2px rgb(@blueMid, 12%);
+    font-size: 14px;
+    box-shadow: 0 0 4px 2px rgb(@blueDark, 12%);
     border-radius: 6px;
+
+    > span {
+      margin-left: auto;
+      margin-right: auto;
+    }
 }