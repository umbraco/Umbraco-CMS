.umb-media-grid {
   display: flex;
   flex-wrap: wrap;
   flex-direction: row;
   flex-wrap: wrap;
   align-items: center;
   width: 100%;
   margin-bottom: 30px;
}

.umb-media-grid__item {
    display: flex;
    flex-direction: column;
    flex-wrap: wrap;

    justify-content: center;

    align-content: center;
    align-items: center;
    align-self: stretch;

    margin: 10px;
    position: relative;
    user-select: none; 
    cursor: pointer;
    box-shadow: 0 1px 1px 0 rgba(0,0,0,.2);
    transition: box-shadow 150ms ease-in-out;
}

.umb-media-grid__item.-file {
    background-color: @white;
}

.umb-media-grid__item.-selected {
    color:@ui-selected-type;
    .umb-media-grid__item-overlay {
        color: @ui-selected-type;
    }
}
.umb-media-grid__item.-selected, .umb-media-grid__item:hover {
    &::before {
        content: "";
        position: absolute;
        z-index:2;
        top: -2px;
        left: -2px;
        right: -2px;
        bottom: -2px;
        border: 2px solid @ui-selected-border;
        border-radius: 5px;
        box-shadow: 0 0 4px 0 darken(@ui-selected-border, 20), inset 0 0 2px 0 darken(@ui-selected-border, 20);
        pointer-events: none;
    }
}
.umb-media-grid__item:hover {
    &::before {
        opacity: .33;
    }
}
.umb-media-grid__item.-selected:hover {
    &::before {
        opacity: .75;
    }
}

.umb-media-grid__item-file-icon {
    display: flex;
    flex-direction: column;
    align-items: flex-start;
    transform: translate(-50%,-50%);
    position: absolute;
    top: 45%;
    left: 50%;

    .umb-media-grid__item-icon {
        display: flex;
        flex-direction: column;
        align-items: flex-start;
        color: @gray-4;
        font-size: 50px !important;
    }

    > span {
        color: @white;
        background: @ui-active;
        padding: 1px 3px;
        font-size: 10px;
        line-height: 130%;
        display: block;
        margin-top: -15px;
        margin-left: 5px;
        position: relative;
    }
}

.umb-media-grid__item:hover {
   text-decoration: none;
}

.umb-media-grid__item-image {
   position: relative;
   object-fit: contain;
   height: 100%;
}

.umb-media-grid__item-image-placeholder {
    width: 100%;
    position: relative;
    object-fit: contain;
    height: 100%;
}

.umb-media-grid__image-background {
    content: "";
    opacity: 0.5;
    top: 0;
    left: 0;
    bottom: 0;
    right: 0;
    position: absolute;
    .checkeredBackground();
}

.umb-media-grid__item-overlay {
   display: flex;
   opacity: 0;
   position: absolute;
   right: 0;
   bottom: 0;
   left: 0;
   z-index: 1;
   padding: 5px 10px;
   box-sizing: border-box;
   font-size: 12px;
   overflow: hidden;
   color: @black;
   white-space: nowrap;
   border-top:1px solid fade(black, 4%);
   background: fade(@white, 92%);
   transition: opacity 150ms;
   
   &:hover {
       text-decoration: underline;
   }
}

.umb-media-grid__info {
    margin-right: 5px;
}

.umb-media-grid__item-overlay.-locked {
    opacity: 1;
}

.umb-media-grid__item:hover .umb-media-grid__item-overlay {
   opacity: 1;
   i {
       text-decoration: none;
   }
}

.umb-media-grid__item-name {
   white-space: nowrap;
   overflow: hidden;
   text-overflow: ellipsis;
}

<<<<<<< HEAD
/*
.umb-media-grid__checkmark {
    position: absolute;
    z-index: 2;
    top: 10px;
    left: 10px;
    width: 26px;
    height: 26px;
    border: 2px solid @white;
    background: @green;
    border-radius: 50px;
    box-sizing: border-box;
    display: flex;
    justify-content: center;
    align-items: center;
    color: @white;
    transition: background 100ms;
}
*/
=======
.umb-media-grid__item-icon {
   color: @gray-4;
   position: absolute;
   top: 45%;
   left: 50%;
   font-size: 40px !important;
   transform: translate(-50%,-50%);
}

>>>>>>> 495ad4c0
.umb-media-grid__edit {
    position: absolute;
    opacity: 0;
    z-index: 2;
    top: 10px;
    right: 10px;
    width: 26px;
    height: 26px;
    background: @white;
    border-radius: 50px;
    box-sizing: border-box;
    display: flex;
    justify-content: center;
    align-items: center;
    color: @black;
    transition: opacity 150ms;
    
    &:hover {
        color: @ui-action-discreet-type-hover;
    }
}

.umb-media-grid__item:hover .umb-media-grid__edit {
    opacity: 1;
    text-decoration: none;
    box-shadow: 0 1px 2px rgba(0,0,0,.2);
}<|MERGE_RESOLUTION|>--- conflicted
+++ resolved
@@ -165,37 +165,7 @@
    text-overflow: ellipsis;
 }
 
-<<<<<<< HEAD
-/*
-.umb-media-grid__checkmark {
-    position: absolute;
-    z-index: 2;
-    top: 10px;
-    left: 10px;
-    width: 26px;
-    height: 26px;
-    border: 2px solid @white;
-    background: @green;
-    border-radius: 50px;
-    box-sizing: border-box;
-    display: flex;
-    justify-content: center;
-    align-items: center;
-    color: @white;
-    transition: background 100ms;
-}
-*/
-=======
-.umb-media-grid__item-icon {
-   color: @gray-4;
-   position: absolute;
-   top: 45%;
-   left: 50%;
-   font-size: 40px !important;
-   transform: translate(-50%,-50%);
-}
 
->>>>>>> 495ad4c0
 .umb-media-grid__edit {
     position: absolute;
     opacity: 0;
