/* ---------- GROUPS ----------  */

.umb-group-builder__groups {
  list-style: none;
  margin: 0;
  padding: 0;
}

.umb-group-builder__group {
  min-height: 86px;
  border: 1px solid transparent;
  border-radius: @baseBorderRadius;
  box-sizing: border-box;
  background-color: @white;
  position: relative;
  box-shadow: 0 1px 1px 0 rgba(0,0,0,0.16);
}

.umb-group-builder__group.-inherited {
  border-color: @gray-9;
  animation: fadeIn 0.5s;
  box-shadow: none;
}

.umb-group-builder__group.-placeholder {
  min-height: 86px;
  display: flex;
  justify-content: center;
  align-items: center;
  cursor: pointer;
  border: 1px dashed @gray-7;
  background-color: transparent;
  color: @ui-action-type;
  font-weight: bold;
  position: relative;
  box-shadow: none;
  &:hover {
      color:@ui-action-type-hover;
      text-decoration: none;
      border-color: @ui-active-type-hover;
  }
}

.umb-group-builder__group.-sortable {
  min-height: initial;
  cursor: move;
}

.umb-group-builder__group-actions {
  position: absolute;
  top: 5px;
  right: 5px;
  visibility: hidden;
  opacity: 0;
  z-index: 10;
}

.umb-group-builder__group-action {
  display: inline-block;
}

.umb-group-builder__group-remove {
  position: relative;
  margin-left: auto;
  font-size: 18px;
  color: @ui-icon;
}

.umb-group-builder__group-remove:hover {
  cursor: pointer;
  color: @ui-icon-hover;
}

.umb-group-builder__group-title-wrapper {
  display: flex;
  align-items: center;
  border-bottom: 1px solid @gray-9;
  padding: 10px 15px 10px 10px;
}

.umb-group-builder__group-title {
  font-weight: bold;
  display: flex;
  align-items: center;
  color: @black;
}

.umb-group-builder__group-title-icon {
  margin-left: 5px;
}

.umb-group-builder__group-title.-active {
  border-color: @blueMid;
}

.umb-group-builder__group-title.-placeholder {
  border: 1px dashed @gray-8;
  border-bottom: none;
  width: 70px;
}

.umb-group-builder__group-title.-inherited {
  border-color: @gray-9;
}

input.umb-group-builder__group-title-input {
  border-color: transparent;
  background: transparent;
  font-weight: bold;
  color: @black;
  margin-bottom: 0;
}

input.umb-group-builder__group-title-input:disabled:hover {
    border-color: transparent;
}

.umb-group-builder__group-title-input:hover {
  border-color: @inputBorder;
}

.umb-group-builder__group-title-input.-placeholder {
  border: 1px dashed @gray-6;
}

.umb-group-builder__group-inherited-label {
  font-size: 13px;
  display: inline-block;
  position: relative;
  top: 2px;
}

.umb-group-builder__group-sort-order {
    margin-right: 10px;
    margin-left: auto;
}

.umb-group-builder__group-add-property {
    min-height: 46px;
    margin-right: 30px;
    margin-left: 270px;
    border-radius: 3px;
    
    display: flex;
    justify-content: center;
    align-items: center;
    cursor: pointer;
    border: 1px dashed @gray-7;
    background-color: transparent;
    color: @ui-action-type;
    font-weight: bold;
    position: relative;
    &:hover {
        color:@ui-action-type-hover;
        text-decoration: none;
        border-color: @ui-active-type-hover;
    }
}

/* ---------- PROPERTIES ---------- */

.umb-group-builder__properties {
  list-style: none;
  margin: 0;
  padding: 15px;
  padding-right: 5px;
  min-height: 35px; // the height of a sortable property
}

.umb-group-builder__property {
  position: relative;
  display: flex;
  flex-flow: row;
  box-sizing: border-box;
  border-bottom: 1px solid @gray-10; 
  padding: 10px 0;
}

.umb-group-builder__property:first-of-type {
  padding-top: 0;
}

.umb-group-builder__property:last-of-type {
  margin-bottom: 15px;
}

.umb-group-builder__property.-inherited {
  animation: fadeIn 0.5s;
}

.umb-group-builder__property.-locked {
  border: transparent;
  animation: fadeIn 0.5s;
}

.umb-group-builder__property.-locked:hover {
  border: transparent;
}

.umb-group-builder__property.-sortable,
.umb-group-builder__property.-sortable-locked {
    min-height: 35px;
    border-radius: @baseBorderRadius;
    border: none;
    animation: none;
    align-items: center;
    padding: 5px 10px;
    margin-bottom: 5px;
}

.umb-group-builder__property.-sortable {
  background: @gray-10;
  color: @gray-1;
  cursor: move;
}

.umb-group-builder__property.-sortable-locked {
  background: @gray-10;
  padding-left: 30px;
}


.umb-group-builder__property-meta {
  flex: 0 0 250px;
  margin-right: 20px;
}

.umb-group-builder__property-meta.-full-width {
  flex: 1;
  margin-right: 0;
}

.umb-group-builder__property-meta-alias {
  font-size: 12px;
  color: @gray-3;
  word-break: break-word;
  line-height: 1.5;
  margin-bottom: 5px;
}

.umb-group-builder__property-meta-label textarea {
  font-size: 14px;
  font-weight: bold;
  margin-bottom: 0;
  color: @gray-1;
  width: 100%;
  padding: 0;
  min-height: 25px;
  box-sizing: border-box;
  resize: none;
  overflow: hidden;
  border-color: transparent;
  background: transparent;
    &:focus {
        border-color: @inputBorderFocus;
    }
}

.umb-group-builder__property-meta-label textarea.ng-invalid {
   border: none;
}

.umb-group-builder__property-meta-description textarea {
  font-size: 12px;
  line-height: 1.5;
  color: @gray-3;
  margin-bottom: 0;
  padding: 0;
  width: 100%;
  min-height: 25px;
  box-sizing: border-box;
  resize: none;
  overflow: hidden;
  border-color: transparent;
  background: transparent;
    &:focus {
        border-color: @inputBorderFocus;
    }
}

.umb-group-builder__property-preview {
    flex: 1;
    height: 30px;
    overflow: hidden;
    position: relative;
    padding: 35px 10px 25px 10px;
    border-radius: 3px;
    cursor: pointer;

    &::after {
        content: "";
        position: absolute;
        top: 0;
        bottom: 0;
        left: 0;
        right: 0;
        background: rgba(225,225,225,.5);
        transition: opacity 120ms;
    }
}

.umb-group-builder__property-preview:not(.-not-clickable):hover {
    &::after {
        opacity: .66;
    }
}

.umb-group-builder__property-preview.-not-clickable {
    cursor: auto;
}

.umb-group-builder__property-preview .help-inline {
    display:none !important;
}

.umb-group-builder__property-preview-label {
  font-size: 12px;
  position: absolute;
  top: 0;
  left: 0;
  text-transform: uppercase;
  z-index: 15;
  background: @gray-10;
  padding: 3px;
  line-height: 12px;
  opacity: 0.8
}

<<<<<<< HEAD
.umb-group-builder__property-actions {
  flex: 0 0 40px;
  margin: 15px 0 0 15px;
}

.umb-group-builder__property-action {
  margin: 0 0 15px 0;
  display: flex;
  align-items: center;
  justify-content: center;
  font-size: 18px;
  position: relative;
  cursor: pointer;
  color: @ui-icon;
=======

.umb-group-builder__open-settings {
    position: absolute;
    z-index:1;
    top: 0;
    bottom:0;
    left: 0;
    width: 100%;
    background-color: transparent;
    border: none;
    &:focus {
        outline:0;
        border: 1px solid @inputBorderFocus;
    }
}

.umb-group-builder__property-actions {
    flex: 0 0 44px;
    text-align: right;
    margin-top: 7px;
>>>>>>> eb10d71b
}

.umb-group-builder__property-action {
    
    position: relative;
    margin: 5px 0;
    
    > button {
        border: none;
        
        font-size: 18px;
        position: relative;
        cursor: pointer;
        color: @ui-icon;
        
        margin: 0;
        padding: 5px 10px;
        width: auto;
        overflow: visible;
        background: transparent;
        line-height: normal;
        outline: 0;
        -webkit-appearance: none;
        
        &:hover, &:focus  {
            color: @ui-icon-hover;
        }
    }
}

.umb-group-builder__property-tags {
    position: absolute;
    z-index: 20;
    top: 4px;
    left: 4px;
    display: flex;
    flex-direction: row;
}

.umb-group-builder__property-tags.-right {
    right: 0;
    left: auto;
}

.umb-group-builder__property-tag {
    font-size: 12px;
    background-color: @gray-8;
    margin-left: 4px;
    padding: 0 4px;
    display: flex;
    border-radius: 3px;
}

.umb-group-builder__property-tag:first-child {
    margin-left: 0;
}

.umb-group-builder__property-tag.-white {
    background-color: @white;
}

.umb-group-builder__property-tag-icon {
    margin-right: 3px;
}

/* ---------- SORTABLE ---------- */

.umb-group-builder__group-sortable-placeholder {
  background: transparent;
  border: 1px dashed @gray-8;
  margin: 0 0 70px 0;
  border-radius: 10px;
  border-radius: 5px;
}

.umb-group-builder__property_sortable-placeholder {
  background: transparent;
  border: 1px dashed @gray-8;
  margin-bottom: 5px;
  border-radius: 5px;
}

.umb-group-builder__no-data-text {
  padding-top: 50px;
  font-size: 16px;
  line-height: 1.8em;
  color: @gray-7;
  text-align: center;
}

input.umb-group-builder__group-sort-value {
  margin-bottom: 0;
  margin-left: auto;
}


/* ---------- DIALOGS ---------- */

.show-validation .edit-property-settings .ng-invalid-val-required-component .editor-placeholder {
   border-color: @red;
   color: @red;
}

.content-type-editor-dialog.edit-property-settings {

    .validation-wrapper {
        position: relative;
    }

    .validation-label {
        position: absolute;
        top: 50%;
        right: 0;
        font-size: 12px;
        color: @red;
        transform: translate(0, -50%);
    }

    textarea.editor-label {
        border-color: transparent;
        box-shadow: none;
        width: 100%;
        box-sizing: border-box;
        margin-bottom: 0;
        font-size: 16px;
        font-weight: bold;
        resize: none;
        line-height: 1.5em;
        padding-left: 0;
        border: none;

        &:focus {
            outline: none;
            box-shadow: none !important;
        }
    }

    .editor-placeholder {
        border: 1px dashed @ui-action-border;
        width: 100%;
        height: 80px;
        line-height: 80px;
        text-align: center;
        display: block;
        border-radius: 5px;
        font-weight: bold;
        font-size: 14px;
        color: @ui-action-type;
        
        &:hover{
            text-decoration: none;
            color:@ui-action-type-hover;
            border-color:@ui-action-border-hover;
        }
    }

    .editor {
        margin-bottom: 10px;

        .editor-icon-wrapper {
            display: flex;
            align-items: center;
            justify-content: center;
            border: 1px solid @gray-8;
            width: 60px;
            height: 60px;
            border-radius: 5px;
            float: left;
            margin-right: 20px;

            .icon {
                font-size: 26px;
            }
        }

        .editor-details {
            float: left;
            margin-top: 10px;

            .editor-name {
                display: block;
                font-weight: bold;
            }

            .editor-editor {
                display: block;
                font-size: 12px;
            }
        }

        .editor-settings-icon {
            font-size: 18px;
            margin-top: 8px;
        }
    }

    .checkbox {
        margin-bottom: 20px;
    }

    .editor-description,
    .editor-validation-pattern {
        min-width: 100%;
        min-height: 25px;
        resize: none;
        box-sizing: border-box;
        border: none;
        overflow: hidden;
    }

    .editor-validation-pattern{
        border: 1px solid @gray-7;
        margin: 10px 0 0;
        padding: 6px;
        max-height: 32px;
    }

    .umb-dropdown {
        width: 100%;
    }

    label.checkbox.no-indent {
        width: 100%;
    }
}<|MERGE_RESOLUTION|>--- conflicted
+++ resolved
@@ -326,22 +326,6 @@
   opacity: 0.8
 }
 
-<<<<<<< HEAD
-.umb-group-builder__property-actions {
-  flex: 0 0 40px;
-  margin: 15px 0 0 15px;
-}
-
-.umb-group-builder__property-action {
-  margin: 0 0 15px 0;
-  display: flex;
-  align-items: center;
-  justify-content: center;
-  font-size: 18px;
-  position: relative;
-  cursor: pointer;
-  color: @ui-icon;
-=======
 
 .umb-group-builder__open-settings {
     position: absolute;
@@ -362,7 +346,6 @@
     flex: 0 0 44px;
     text-align: right;
     margin-top: 7px;
->>>>>>> eb10d71b
 }
 
 .umb-group-builder__property-action {
