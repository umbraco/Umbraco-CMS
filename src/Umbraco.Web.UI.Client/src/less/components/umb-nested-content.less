--- conflicted
+++ resolved
@@ -102,7 +102,6 @@
         }
     }
 
-<<<<<<< HEAD
     .umb-nested-content__item-type-name {
         font-size: 12px;
         color: @gray-6;
@@ -114,8 +113,6 @@
             padding-left: 30px;
         }
     }
-=======
->>>>>>> ecb6f93e
 }
 
 .umb-nested-content__icons {
