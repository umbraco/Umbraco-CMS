﻿.umb-nested-content {
    position: relative;
}

.umb-nested-content-property-container {
    position: relative;

    &:not(:last-child){
        margin-bottom: 12px;
    }
}

.umb-nested-content--not-supported {
    opacity: 0.3;
    pointer-events: none;
}

.umb-nested-content--mandatory {
    /*
        yeah so this is a pain, but we must be super specific in targeting the mandatory property labels,
        otherwise all properties within a reqired, nested, nested content property will all appear mandatory
    */
    .umb-property > ng-form > .control-group > .umb-el-wrap > .control-header label:after {
        content: '*';
        color: @red;
    }
}

.umb-nested-content-overlay {
    position: absolute;
    top: 0;
    left: 0;
    width: 100%;
    height: 100%;
    z-index: 1000;
}

.umb-nested-content__item {
    position: relative;
    text-align: left;
    background: @white;
    border: 1px solid @gray-9;
    border-radius: @baseBorderRadius;
    transition: border-color 120ms;
    margin-bottom: 4px;
    margin-top: 4px;

    &.--error {
        border-color: @formErrorBorder !important;
    }
}

.umb-nested-content__item.ui-sortable-placeholder {
    margin-top: 1px;
    visibility: visible !important;
}

.umb-nested-content__item--single {
    border: 0;

    > .umb-nested-content__content {
        > .umb-pane {
            margin: 0;
        }
    }
}

.umb-nested-content__header-bar {
    cursor: pointer;
    background-color: @white;
    -moz-user-select: none;
    -khtml-user-select: none;
    -webkit-user-select: none;
    -o-user-select: none;
    user-select: none;

    &:hover {
        .umb-nested-content__heading .umb-nested-content__item-name {
            padding-right: 60px;
        }
    }
}

.umb-nested-content__heading {
    display: flex;
    padding: 15px;
    line-height: 20px;
    color: @ui-option-type;

    &:hover {
        color: @ui-option-type-hover;
    }

<<<<<<< HEAD
    i {
        margin-top: 3px;
=======
    .umb-nested-content__item-icon {
        position: absolute;
        margin-top: -3px;
        font-size: 22px;
>>>>>>> 353aaa46
    }

    .umb-nested-content__item-name {
        display: block;
        max-height: 20px;
        white-space: nowrap;
        overflow: hidden;
        text-overflow: ellipsis;
        padding-left: 5px;

        &.--has-icon {
            padding-left: 10px;
        }
    }
}

.umb-nested-content__icons {
    background-color: @white;
    position: absolute;
    right: 0;
    top: 5px;
    padding: 5px;
    opacity: 0;
    transition: opacity 120ms ease-in-out;
}

.umb-nested-content__item--active > .umb-nested-content__header-bar {
    .umb-nested-content__heading {
        background-color: @ui-active;

        &:hover {
            color: @ui-option-type;
        }

        .umb-nested-content__item-name {
            padding-right: 60px;
        }
    }

    .umb-nested-content__icons {
        background-color: @ui-active;
        &:before {
            background: linear-gradient(90deg, rgba(255,255,255,0), @ui-active);
        }
    }
}

.umb-nested-content__header-bar:hover .umb-nested-content__icons,
.umb-nested-content__header-bar:focus .umb-nested-content__icons,
.umb-nested-content__header-bar:focus-within .umb-nested-content__icons,
.umb-nested-content__item--active > .umb-nested-content__header-bar .umb-nested-content__icons {
    opacity: 1;
}

.umb-nested-content__icon {
    background: transparent;
    border: 0 none;
    display: inline-block;
    padding: 4px;
    margin: 2px;
    cursor: pointer;
    color: @ui-option-type;
}

.umb-nested-content__icon:hover {
    color: @ui-option-type-hover;
    text-decoration: none;
}

.umb-nested-content__icon .icon {
    display: block;
    font-size: 18px !important;
}

.umb-nested-content__icon--disabled {
    opacity: 0.3;
    cursor: default !important;

    &:hover {
        color: @ui-option-type;
    }
}

.umb-nested-content__footer-bar {
    margin-top: 20px;
}

.umb-nested-content__add-content {
    display: flex;
    width: 100%;
    align-items: center;
    justify-content: center;
    border: 1px dashed @ui-action-discreet-border;
    color: @ui-action-discreet-type;
    font-weight: bold;
    padding: 5px 15px;
    box-sizing: border-box;
}

.umb-nested-content__add-content:hover {
    color: @ui-action-discreet-type-hover;
    border-color: @ui-action-discreet-border-hover;
    text-decoration: none;
}

.umb-nested-content__add-content.--disabled,
.umb-nested-content__add-content.--disabled:hover {
    color: @gray-7;
    border-color: @gray-7;
    cursor: not-allowed;
}

.umb-nested-content__content {
    border-top: 1px solid transparent;
    border-bottom: 1px solid transparent;
    border-left: 1px solid transparent;
    border-right: 1px solid transparent;
    border-radius: 0 0 3px 3px;
}

.umb-nested-content__item--active:not(.umb-nested-content__item--single) .umb-nested-content__content {
    background: @brownGrayExtraLight;
}

.umb-nested-content__content .umb-control-group {
    padding-bottom: 0;
}

.umb-nested-content__item.ui-sortable-helper .umb-nested-content__content {
    display: none !important;
}

.umb-nested-content__doctypepicker table input,
.umb-nested-content__doctypepicker table select {
    width: 100%;
    padding-right: 0;
}

.umb-nested-content__doctypepicker table td.icon-navigation,
.umb-nested-content__doctypepicker i.umb-nested-content__help-icon {
    vertical-align: middle;
    color: @gray-7;
}

.umb-nested-content__doctypepicker table td.icon-navigation:hover,
.umb-nested-content__doctypepicker i.umb-nested-content__help-icon:hover {
    color: @gray-2;
}

.umb-nested-content__doctypepicker i.umb-nested-content__help-icon {
    margin-left: 10px;
}

.umb-nested-content__placeholder {
    padding: 4px 6px;
    border: 1px dashed @gray-8;
    background: 0 0;
    cursor: pointer;
    color: @blueExtraDark;
    -webkit-animation: fadeIn .5s;
    animation: fadeIn .5s;
    text-align: center;

    &--selected {
        border: none;
        text-align: left;
        padding: 0;
    }
}

.umb-nested-content__placeholder:hover {
    color: @blueMid;
    border-color: @blueMid;
    text-decoration: none;
}

.form-horizontal .umb-nested-content--narrow .controls-row {
    margin-left: 40% !important;
}

.form-horizontal .umb-nested-content--narrow .controls-row .umb-textstring,
.form-horizontal .umb-nested-content--narrow .controls-row .umb-textarea
{
    width: 95%;
}

.form-horizontal .umb-nested-content--narrow .controls-row .umb-dropdown {
    width: 99%;
}

// this resolves the layout issue introduced in nested content in 7.12 with the addition of the input for link anchors
// the attribute selector ensures the change only applies to the linkpicker overlay
.form-horizontal .umb-nested-content--narrow [ng-controller*="Umbraco.Overlays.LinkPickerController"] .controls-row {
    margin-left:0!important;

    .umb-textarea, .umb-textstring {
        width:100%;
    }
}<|MERGE_RESOLUTION|>--- conflicted
+++ resolved
@@ -91,15 +91,10 @@
         color: @ui-option-type-hover;
     }
 
-<<<<<<< HEAD
-    i {
-        margin-top: 3px;
-=======
     .umb-nested-content__item-icon {
         position: absolute;
         margin-top: -3px;
         font-size: 22px;
->>>>>>> 353aaa46
     }
 
     .umb-nested-content__item-name {
@@ -117,13 +112,13 @@
 }
 
 .umb-nested-content__icons {
-    background-color: @white;
+    opacity: 0;
+    transition: opacity 120ms ease-in-out;
     position: absolute;
     right: 0;
     top: 5px;
     padding: 5px;
-    opacity: 0;
-    transition: opacity 120ms ease-in-out;
+    background-color: @white;
 }
 
 .umb-nested-content__item--active > .umb-nested-content__header-bar {
