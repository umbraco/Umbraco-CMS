--- conflicted
+++ resolved
@@ -33,12 +33,7 @@
     transition: box-shadow 240ms;
     position:sticky;
     z-index: 30;
-<<<<<<< HEAD
-    width: calc(100% + 2px);
-    
-=======
 
->>>>>>> 05943275
     &.umb-sticky-bar--active {
         box-shadow: 0 6px 3px -3px rgba(0,0,0,.16);
     }
