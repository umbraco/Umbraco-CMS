--- conflicted
+++ resolved
@@ -49,13 +49,9 @@
     font-weight: bold;
 }
 
-<<<<<<< HEAD
-.umb-table-head__link {
+a.umb-table-head__link {
     background: transparent;
     border: 0 none;
-=======
-a.umb-table-head__link {
->>>>>>> b8425fa6
     position: relative;
     text-decoration: none;
     color: @gray-3;
