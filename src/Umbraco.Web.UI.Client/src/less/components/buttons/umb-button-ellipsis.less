.umb-button-ellipsis{
    padding: 0 5px;
    text-align: center;
    margin: 0 auto;
    cursor: pointer;
    border-radius: @baseBorderRadius;
    color: black;
    position: relative;
    opacity: 0.8;
    transition: opacity .3s ease-out;

    &--absolute {
        position: absolute;
    }

    &.show-text {
        display: flex;
        flex-wrap: wrap;
        justify-content: center;
    }

    .umb-button-ellipsis--tab,
    .umb-tour-is-visible .umb-tree &,
    &:hover,
    &:focus{
        opacity: 1;
    }

    &--hidden{
        opacity: 0;

        &:hover,
        &:focus {
            opacity: 1;
        }
    }

    &__content {
        display: flex;
        flex-wrap: wrap;
    }

    &__icon {
        color: inherit;
        flex-basis: 100%;

<<<<<<< HEAD
        .umb-button-ellipsis--small & {
            font-size: 8px;
=======
        .umb-button-ellipsis--tab & {
            margin: 0 0 7px
>>>>>>> 9e110124
        }
    }

    &__text {
        color: inherit;
        font-size: 12px;
        line-height: 1em;
        flex-basis: 100%;

        .umb-button-ellipsis--tab & {
            position: absolute;
            right: 0;
            left: 0;
            bottom: 13px;
            margin: 0 auto;
        }
    }
}<|MERGE_RESOLUTION|>--- conflicted
+++ resolved
@@ -44,13 +44,12 @@
         color: inherit;
         flex-basis: 100%;
 
-<<<<<<< HEAD
+        .umb-button-ellipsis--tab & {
+            margin: 0 0 7px;
+         }
+
         .umb-button-ellipsis--small & {
             font-size: 8px;
-=======
-        .umb-button-ellipsis--tab & {
-            margin: 0 0 7px
->>>>>>> 9e110124
         }
     }
 
