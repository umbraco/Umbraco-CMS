--- conflicted
+++ resolved
@@ -17,7 +17,6 @@
 			ctx.set('Umb-Generated-Resource', guid),
 			ctx.text<PostTemporaryFileResponse>(guid),
 		);
-<<<<<<< HEAD
 	}),
 
 	rest.get(umbracoPath(`/${UMB_SLUG}/configuration`), async (_req, res, ctx) => {
@@ -26,11 +25,9 @@
 			ctx.json<GetTemporaryFileConfigurationResponse>({
 				allowedUploadedFileExtensions: [],
 				disallowedUploadedFilesExtensions: ['exe', 'dll', 'bat', 'msi'],
-				maxFileSize: 50000,
-				imageFileTypes: [],
+				maxFileSize: 51200,
+				imageFileTypes: ['jpg', 'png', 'gif', 'jpeg', 'svg'],
 			}),
 		);
-=======
->>>>>>> ab98ea58
 	}),
 ];