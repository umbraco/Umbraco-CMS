const { http, HttpResponse } = window.MockServiceWorker;
import { version } from '../../../package.json';
import {
	RuntimeLevelModel,
	RuntimeModeModel,
	type GetServerTroubleshootingResponse,
	type GetServerInformationResponse,
	type GetServerConfigurationResponse,
	type GetServerStatusResponse,
} from '@umbraco-cms/backoffice/external/backend-api';
import { umbracoPath } from '@umbraco-cms/backoffice/utils';

export const serverRunningHandler = http.get(umbracoPath('/server/status'), () => {
	return HttpResponse.json<GetServerStatusResponse>({
		serverStatus: RuntimeLevelModel.RUN,
	});
});

export const serverMustInstallHandler = http.get(umbracoPath('/server/status'), () => {
	return HttpResponse.json<GetServerStatusResponse>({
		serverStatus: RuntimeLevelModel.INSTALL,
	});
});

export const serverMustUpgradeHandler = http.get(umbracoPath('/server/status'), () => {
	return HttpResponse.json<GetServerStatusResponse>({
		serverStatus: RuntimeLevelModel.UPGRADE,
	});
});

export const serverInformationHandlers = [
<<<<<<< HEAD
	http.get(umbracoPath('/server/configuration'), () => {
		return HttpResponse.json<GetServerConfigurationResponse>({
			allowPasswordReset: true,
			versionCheckPeriod: 7, // days
			allowLocalLogin: true,
		});
=======
	rest.get(umbracoPath('/server/configuration'), (_req, res, ctx) => {
		return res(
			// Respond with a 200 status code
			ctx.status(200),
			ctx.json<GetServerConfigurationResponse>({
				allowPasswordReset: true,
				versionCheckPeriod: 7, // days
				allowLocalLogin: true,
				umbracoCssPath: '/css',
			}),
		);
>>>>>>> c2730e73
	}),
	http.get(umbracoPath('/server/information'), () => {
		return HttpResponse.json<GetServerInformationResponse>({
			version,
			assemblyVersion: version,
			baseUtcOffset: '01:00:00',
			runtimeMode: RuntimeModeModel.BACKOFFICE_DEVELOPMENT,
		});
	}),
	http.get(umbracoPath('/server/troubleshooting'), () => {
		return HttpResponse.json<GetServerTroubleshootingResponse>({
			items: [
				{ name: 'Umbraco base url', data: location.origin },
				{ name: 'Mocked server', data: 'true' },
				{ name: 'Umbraco version', data: version },
			],
		});
	}),
];<|MERGE_RESOLUTION|>--- conflicted
+++ resolved
@@ -29,26 +29,13 @@
 });
 
 export const serverInformationHandlers = [
-<<<<<<< HEAD
 	http.get(umbracoPath('/server/configuration'), () => {
 		return HttpResponse.json<GetServerConfigurationResponse>({
 			allowPasswordReset: true,
 			versionCheckPeriod: 7, // days
 			allowLocalLogin: true,
+			umbracoCssPath: '/css',
 		});
-=======
-	rest.get(umbracoPath('/server/configuration'), (_req, res, ctx) => {
-		return res(
-			// Respond with a 200 status code
-			ctx.status(200),
-			ctx.json<GetServerConfigurationResponse>({
-				allowPasswordReset: true,
-				versionCheckPeriod: 7, // days
-				allowLocalLogin: true,
-				umbracoCssPath: '/css',
-			}),
-		);
->>>>>>> c2730e73
 	}),
 	http.get(umbracoPath('/server/information'), () => {
 		return HttpResponse.json<GetServerInformationResponse>({
