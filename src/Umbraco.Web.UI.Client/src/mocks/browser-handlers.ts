--- conflicted
+++ resolved
@@ -8,11 +8,7 @@
 import * as serverHandlers from './domains/server.handlers';
 import { handlers as upgradeHandlers } from './domains/upgrade.handlers';
 import { handlers as userHandlers } from './domains/user.handlers';
-<<<<<<< HEAD
-import { handlers as treeHandlers } from './domains/entity.handlers';
 import { handlers as propertyEditorHandlers } from './domains/property-editor.handlers';
-=======
->>>>>>> 48d4b885
 
 const handlers = [
 	serverHandlers.serverVersionHandler,
