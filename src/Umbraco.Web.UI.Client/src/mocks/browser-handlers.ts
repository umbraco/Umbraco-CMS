--- conflicted
+++ resolved
@@ -8,12 +8,10 @@
 import * as serverHandlers from './domains/server.handlers';
 import { handlers as upgradeHandlers } from './domains/upgrade.handlers';
 import { handlers as userHandlers } from './domains/user.handlers';
-<<<<<<< HEAD
 import { handlers as treeHandlers } from './domains/entity.handlers';
 import { handlers as telemetryHandlers } from './domains/telemetry.handlers';
-=======
 import { handlers as propertyEditorHandlers } from './domains/property-editor.handlers';
->>>>>>> 249521e4
+
 
 const handlers = [
 	serverHandlers.serverVersionHandler,
@@ -26,11 +24,8 @@
 	...treeHandlers,
 	...propertyEditorHandlers,
 	...manifestsHandlers.default,
-<<<<<<< HEAD
 	...telemetryHandlers,
-=======
 	...publishedStatusHandlers,
->>>>>>> 249521e4
 ];
 
 switch (import.meta.env.VITE_UMBRACO_INSTALL_STATUS) {
