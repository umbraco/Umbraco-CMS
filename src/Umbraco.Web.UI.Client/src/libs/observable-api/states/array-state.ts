--- conflicted
+++ resolved
@@ -62,30 +62,6 @@
 	}
 
 	/**
-<<<<<<< HEAD
-	 * @function has
-	 * @param {unknown} unique - The unique value to remove.
-	 * @returns {boolean} true if an entry with the given unique exists.
-	 * @description - Test if a entry with the given unique exists in this Subject.
-	 * @example <caption>Example test for entry with id '2' and '3'</caption>
-	 * const data = [
-	 * 	{ id: 1, value: 'foo'},
-	 * 	{ id: 2, value: 'bar'}
-	 * ];
-	 * const myState = new UmbArrayState(data, (x) => x.id);
-	 * myState.has(2);// true
-	 * myState.has(3);// false
-	 */
-	has(unique: unknown): boolean {
-		if (this.getUniqueMethod) {
-			const current = this.getValue();
-			if (!current) return false;
-			return current.some((x) => {
-				return this.getUniqueMethod(x) === unique;
-			});
-		}
-		return false;
-=======
 	 * @function getHasOne
 	 * @param {U} unique - the unique value to compare with.
 	 * @returns {boolean} Wether it existed
@@ -104,7 +80,6 @@
 		} else {
 			throw new Error('Cannot use hasOne when no unique method provided to check for uniqueness');
 		}
->>>>>>> 41ca0280
 	}
 
 	/**
