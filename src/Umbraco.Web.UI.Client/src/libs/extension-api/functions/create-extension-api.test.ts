import { expect, fixture } from '@open-wc/testing';
import type { ManifestApi } from '../types/index.js';
import type { UmbApi } from '../models/api.interface.js';
import { createExtensionApi } from './create-extension-api.function.js';
import { customElement, html } from '@umbraco-cms/backoffice/external/lit';
import { UmbControllerHostElementMixin } from '@umbraco-cms/backoffice/controller-api';

@customElement('umb-test-controller-host')
class UmbTestControllerHostElement extends UmbControllerHostElementMixin(HTMLElement) {}

class UmbExtensionApiTrueTestClass implements UmbApi {
	isValidClassInstance() {
		return true;
	}
	destroy() {}
}

class UmbExtensionApiFalseTestClass implements UmbApi {
	isValidClassInstance() {
		return false;
	}
	destroy() {}
}

const jsModuleWithDefaultExport = {
	default: UmbExtensionApiTrueTestClass,
};

const jsModuleWithApiExport = {
	api: UmbExtensionApiTrueTestClass,
};

const jsModuleWithDefaultAndApiExport = {
	default: UmbExtensionApiFalseTestClass,
	api: UmbExtensionApiTrueTestClass,
};

<<<<<<< HEAD
describe('Create Extension Api Method', () => {
=======
describe('Extension-Api: Create Extension Api', () => {
	let hostElement: UmbTestControllerHostElement;

	beforeEach(async () => {
		hostElement = await fixture(html`<umb-test-controller-host></umb-test-controller-host>`);
	});

>>>>>>> 9e93c36f
	it('Returns `undefined` when manifest does not have any correct properties', async () => {
		const manifest: ManifestApi = {
			type: 'my-test-type',
			alias: 'Umb.Test.createManifestApi',
			name: 'pretty name',
		};

		const api = await createExtensionApi(hostElement, manifest, []);
		expect(api).to.be.undefined;
	});

	it('Handles when `api` property contains a class constructor', async () => {
		const manifest: ManifestApi<UmbExtensionApiTrueTestClass> = {
			type: 'my-test-type',
			alias: 'Umb.Test.createManifestApi',
			name: 'pretty name',
			api: UmbExtensionApiTrueTestClass,
		};

		const api = await createExtensionApi(hostElement, manifest, []);
		expect(api).to.not.be.undefined;
		if (api) {
			expect(api.isValidClassInstance()).to.be.true;
		}
	});

	it('Handles when `loader` has a default export', async () => {
		const manifest: ManifestApi<UmbExtensionApiTrueTestClass> = {
			type: 'my-test-type',
			alias: 'Umb.Test.createManifestApi',
			name: 'pretty name',
			js: () => Promise.resolve(jsModuleWithDefaultExport),
		};

		const api = await createExtensionApi(hostElement, manifest, []);
		expect(api).to.not.be.undefined;
		if (api) {
			expect(api.isValidClassInstance()).to.be.true;
		}
	});

	it('Handles when `loader` has a api export', async () => {
		const manifest: ManifestApi<UmbExtensionApiTrueTestClass> = {
			type: 'my-test-type',
			alias: 'Umb.Test.createManifestApi',
			name: 'pretty name',
			js: () => Promise.resolve(jsModuleWithApiExport),
		};

		const api = await createExtensionApi(hostElement, manifest, []);
		expect(api).to.not.be.undefined;
		if (api) {
			expect(api.isValidClassInstance()).to.be.true;
		}
	});

	it('Prioritizes api export from loader property', async () => {
		const manifest: ManifestApi<UmbExtensionApiTrueTestClass> = {
			type: 'my-test-type',
			alias: 'Umb.Test.createManifestApi',
			name: 'pretty name',
			js: () => Promise.resolve(jsModuleWithDefaultAndApiExport),
		};

		const api = await createExtensionApi(hostElement, manifest, []);
		expect(api).to.not.be.undefined;
		if (api) {
			expect(api.isValidClassInstance()).to.be.true;
		}
	});
});<|MERGE_RESOLUTION|>--- conflicted
+++ resolved
@@ -35,17 +35,13 @@
 	api: UmbExtensionApiTrueTestClass,
 };
 
-<<<<<<< HEAD
 describe('Create Extension Api Method', () => {
-=======
-describe('Extension-Api: Create Extension Api', () => {
 	let hostElement: UmbTestControllerHostElement;
 
 	beforeEach(async () => {
 		hostElement = await fixture(html`<umb-test-controller-host></umb-test-controller-host>`);
 	});
 
->>>>>>> 9e93c36f
 	it('Returns `undefined` when manifest does not have any correct properties', async () => {
 		const manifest: ManifestApi = {
 			type: 'my-test-type',
