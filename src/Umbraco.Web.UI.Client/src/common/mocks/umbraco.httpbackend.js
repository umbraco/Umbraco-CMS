--- conflicted
+++ resolved
@@ -1,52 +1,24 @@
-<<<<<<< HEAD
-var umbracoAppDev = angular.module('umbraco.httpbackend', ['umbraco', 'ngMockE2E', 'umbraco.mocks']);
-
-
-function initBackEnd($httpBackend, contentMocks, treeMocks, userMocks, contentTypeMocks, sectionMocks) {
-
-	console.log("httpBackend inited");
-	
-    //Register mocked http responses
-    contentMocks.register();
-    sectionMocks.register();
-    treeMocks.register();
-
-    userMocks.register();
-
-    contentTypeMocks.register();
-    
-	$httpBackend.whenGET(/^views\//).passThrough();
-	$httpBackend.whenGET(/^js\//).passThrough();
-	$httpBackend.whenGET(/^lib\//).passThrough();
-	$httpBackend.whenGET(/^assets\//).passThrough();
-}
-
-
-
-umbracoAppDev.run(initBackEnd);
-=======
-var umbracoAppDev = angular.module('umbraco.httpbackend', ['umbraco', 'ngMockE2E', 'umbraco.mocks']);
-
-
-function initBackEnd($httpBackend, contentMocks, treeMocks, userMocks, contentTypeMocks) {
-
-	console.log("httpBackend inited");
-	
-    //Register mocked http responses
-    contentMocks.register();
-
-    treeMocks.register();
-
-    userMocks.register();
-
-    contentTypeMocks.register();
-    
-	$httpBackend.whenGET(/^views\//).passThrough();
-	$httpBackend.whenGET(/^js\//).passThrough();
-	$httpBackend.whenGET(/^lib\//).passThrough();
-	$httpBackend.whenGET(/^assets\//).passThrough();
-}
-
-
-umbracoAppDev.run(initBackEnd);
->>>>>>> a798b5c3
+var umbracoAppDev = angular.module('umbraco.httpbackend', ['umbraco', 'ngMockE2E', 'umbraco.mocks']);
+
+
+function initBackEnd($httpBackend, contentMocks, treeMocks, userMocks, contentTypeMocks, sectionMocks) {
+
+	console.log("httpBackend inited");
+	
+    //Register mocked http responses
+    contentMocks.register();
+    sectionMocks.register();
+    treeMocks.register();
+
+    userMocks.register();
+
+    contentTypeMocks.register();
+    
+	$httpBackend.whenGET(/^views\//).passThrough();
+	$httpBackend.whenGET(/^js\//).passThrough();
+	$httpBackend.whenGET(/^lib\//).passThrough();
+	$httpBackend.whenGET(/^assets\//).passThrough();
+}
+
+
+umbracoAppDev.run(initBackEnd);