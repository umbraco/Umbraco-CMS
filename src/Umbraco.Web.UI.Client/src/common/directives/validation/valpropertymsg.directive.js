/**
* @ngdoc directive
* @name umbraco.directives.directive:valPropertyMsg
* @restrict A
* @element textarea
* @requires formController
* @description This directive is used to control the display of the property level validation message.
* We will listen for server side validation changes
* and when an error is detected for this property we'll show the error message.
* In order for this directive to work, the valFormManager directive must be placed on the containing form.
* We don't set the validity of this validator to false when client side validation fails, only when server side
* validation fails however we do respond to the client side validation changes to display error and adjust UI state.
**/
function valPropertyMsg(serverValidationManager, localizationService, angularHelper) {

    return {
        require: ['^^form', '^^valFormManager', '^^umbProperty', '?^^umbVariantContent', '?^^valPropertyMsg'],
        replace: true,
        restrict: "E",
        template: "<div ng-show=\"errorMsg != ''\" class='alert alert-error property-error' >{{errorMsg}}</div>",
        scope: {},
        link: function (scope, element, attrs, ctrl) {

            var unsubscribe = [];
            var watcher = null;
            var hasError = false; // tracks if there is a child error or an explicit error

            //create properties on our custom scope so we can use it in our template
<<<<<<< HEAD
            scope.errorMsg = "";            
            
=======
            scope.errorMsg = "";

>>>>>>> d5c0e79c
            //the property form controller api
            var formCtrl = ctrl[0];
            //the valFormManager controller api
            var valFormManager = ctrl[1];
            //the property controller api
            var umbPropCtrl = ctrl[2];
            //the variants controller api
<<<<<<< HEAD
            var umbVariantCtrl = ctrl[3];            
            
=======
            var umbVariantCtrl = ctrl[3];

>>>>>>> d5c0e79c
            var currentProperty = umbPropCtrl.property;
            scope.currentProperty = currentProperty;

            var currentCulture = currentProperty.culture;
<<<<<<< HEAD
            var currentSegment = currentProperty.segment;     
            
=======
            var currentSegment = currentProperty.segment;

>>>>>>> d5c0e79c
            // validation object won't exist when editor loads outside the content form (ie in settings section when modifying a content type)
            var isMandatory = currentProperty.validation ? currentProperty.validation.mandatory : undefined;

            var labels = {};
            var showValidation = false;

            if (umbVariantCtrl) {
                //if we are inside of an umbVariantContent directive

                var currentVariant = umbVariantCtrl.editor.content;

                // Lets check if we have variants and we are on the default language then ...
                if (umbVariantCtrl.content.variants.length > 1 && (!currentVariant.language || !currentVariant.language.isDefault) && !currentCulture && !currentSegment && !currentProperty.unlockInvariantValue) {
                    //This property is locked cause its a invariant property shown on a non-default language.
                    //Therefor do not validate this field.
                    return;
                }
            }

            // if we have reached this part, and there is no culture, then lets fallback to invariant. To get the validation feedback for invariant language.
            currentCulture = currentCulture || "invariant";

            // Gets the error message to display
            function getErrorMsg() {
                //this can be null if no property was assigned
                if (scope.currentProperty) {
                    //first try to get the error msg from the server collection
<<<<<<< HEAD
                    var err = serverValidationManager.getPropertyError(scope.currentProperty.alias, null, "", null);
=======
                    var err = serverValidationManager.getPropertyError(umbPropCtrl.getValidationPath(), null, "", null);
>>>>>>> d5c0e79c
                    //if there's an error message use it
                    if (err && err.errorMsg) {
                        return err.errorMsg;
                    }
                    else {
                        return scope.currentProperty.propertyErrorMessage ? scope.currentProperty.propertyErrorMessage : labels.propertyHasErrors;
                    }

                }
                return labels.propertyHasErrors;
            }

            // check the current errors in the form (and recursive sub forms), if there is 1 or 2 errors
            // we can check if those are valPropertyMsg or valServer and can clear our error in those cases.
            function checkAndClearError() {

                var errCount = angularHelper.countAllFormErrors(formCtrl);

                if (errCount === 0) {
                    return true;
                }

                if (errCount > 2) {
                    return false;
                }

                var hasValServer = Utilities.isArray(formCtrl.$error.valServer);
                if (errCount === 1 && hasValServer) {
                    return true;
                }

                var hasOwnErr = hasExplicitError();
                if ((errCount === 1 && hasOwnErr) || (errCount === 2 && hasOwnErr && hasValServer)) {

                    var propertyValidationPath = umbPropCtrl.getValidationPath();
                    // check if we can clear it based on child server errors, if we are the only explicit one remaining we can clear ourselves
                    if (isLastServerError(propertyValidationPath)) {
                        serverValidationManager.removePropertyError(propertyValidationPath, currentCulture, "", currentSegment);
                        return true;
                    }
                    return false;
                }

                return false;
            }

            // returns true if there is an explicit valPropertyMsg validation error on the form
            function hasExplicitError() {
                return Utilities.isArray(formCtrl.$error.valPropertyMsg);
            }

            // returns true if there is only a single server validation error for this property validation key in it's validation path
            function isLastServerError(propertyValidationPath) {
                var nestedErrs = serverValidationManager.getPropertyErrorsByValidationPath(
                    propertyValidationPath,
                    currentCulture,
                    currentSegment,
                    { matchType: "prefix" });
                if (nestedErrs.length === 0 || (nestedErrs.length === 1 && nestedErrs[0].propertyAlias === propertyValidationPath)) {

                    return true;
                }
                return false;
            }

            // a custom $validator function called on when each child ngModelController changes a value.
            function resetServerValidityValidator(fieldController) {
                const storedFieldController = fieldController; // pin a reference to this
                return (modelValue, viewValue) => {
                    // if the ngModelController value has changed, then we can check and clear the error
                    if (storedFieldController.$dirty) {
                        if (checkAndClearError()) {
                            resetError();
                        }
                    }
                    return true; // this validator is always 'valid'
                };
            }

            // collect all ng-model controllers recursively within the umbProperty form 
            // until it reaches the next nested umbProperty form
            function collectAllNgModelControllersRecursively(controls, ngModels) {
                controls.forEach(ctrl => {
                    if (angularHelper.isForm(ctrl)) {
                        // if it's not another umbProperty form then recurse
                        if (ctrl.$name !== formCtrl.$name) {
                            collectAllNgModelControllersRecursively(ctrl.$getControls(), ngModels);
                        }
                    }
                    else if (ctrl.hasOwnProperty('$modelValue') && Utilities.isObject(ctrl.$validators)) {
                        ngModels.push(ctrl);
                    }
                });
            }

            // We start the watch when there's server validation errors detected.
            // We watch on the current form's properties and on first watch or if they are dynamically changed
            // we find all ngModel controls recursively on this form (but stop recursing before we get to the next)
            // umbProperty form). Then for each ngModelController we assign a new $validator. This $validator 
            // will execute whenever the value is changed which allows us to check and reset the server validator
            function startWatch() {
                if (!watcher) {
<<<<<<< HEAD
                    watcher = scope.$watch("currentProperty.value",
                        function (newValue, oldValue) {
                            if (angular.equals(newValue, oldValue)) {
                                return;
                            }

                            var errCount = 0;

                            for (var e in formCtrl.$error) {
                                if (Utilities.isArray(formCtrl.$error[e])) {
                                    errCount++;
                                }
                            }         

                            //we are explicitly checking for valServer errors here, since we shouldn't auto clear
                            // based on other errors. We'll also check if there's no other validation errors apart from valPropertyMsg, if valPropertyMsg
                            // is the only one, then we'll clear.

                            if (errCount === 0 
                                || (errCount === 1 && Utilities.isArray(formCtrl.$error.valPropertyMsg)) 
                                || (formCtrl.$invalid && Utilities.isArray(formCtrl.$error.valServer))) {
                                scope.errorMsg = "";
                                formCtrl.$setValidity('valPropertyMsg', true);
                            } else if (showValidation && scope.errorMsg === "") {
                                formCtrl.$setValidity('valPropertyMsg', false);
                                scope.errorMsg = getErrorMsg();
                            }
                        }, true);
=======

                    watcher = scope.$watchCollection(
                        () => formCtrl,
                        function (updatedFormController) {
                            var ngModels = [];
                            collectAllNgModelControllersRecursively(updatedFormController.$getControls(), ngModels);
                            ngModels.forEach(x => {
                                if (!x.$validators.serverValidityResetter) {
                                    x.$validators.serverValidityResetter = resetServerValidityValidator(x);
                                }
                            });
                        });
>>>>>>> d5c0e79c
                }
            }

            //clear the watch when the property validator is valid again
            function stopWatch() {
                if (watcher) {
                    watcher();
                    watcher = null;
                }
            }

            function resetError() {
                stopWatch();
                hasError = false;
                formCtrl.$setValidity('valPropertyMsg', true);
                scope.errorMsg = "";
                
            }

            // This deals with client side validation changes and is executed anytime validators change on the containing 
            // valFormManager. This allows us to know when to display or clear the property error data for non-server side errors.
            function checkValidationStatus() {
                if (formCtrl.$invalid) {
                    //first we need to check if the valPropertyMsg validity is invalid
                    if (formCtrl.$error.valPropertyMsg && formCtrl.$error.valPropertyMsg.length > 0) {
                        //since we already have an error we'll just return since this means we've already set the 
                        //hasError and errorMsg properties which occurs below in the serverValidationManager.subscribe
                        return;
                    }
                    //if there are any errors in the current property form that are not valPropertyMsg
                    else if (_.without(_.keys(formCtrl.$error), "valPropertyMsg").length > 0) {
<<<<<<< HEAD
                        
                        // errors exist, but if the property is NOT mandatory and has no value, the errors should be cleared
                        if (isMandatory !== undefined && isMandatory === false && !currentProperty.value) {
                            hasError = false;
                            showValidation = false;
                            scope.errorMsg = "";
=======

                        // errors exist, but if the property is NOT mandatory and has no value, the errors should be cleared
                        if (isMandatory !== undefined && isMandatory === false && !currentProperty.value) {

                            resetError();
>>>>>>> d5c0e79c

                            // if there's no value, the controls can be reset, which clears the error state on formCtrl
                            for (let control of formCtrl.$getControls()) {
                                control.$setValidity();
                            }

                            return;
                        }

                        hasError = true;
                        //update the validation message if we don't already have one assigned.
                        if (showValidation && scope.errorMsg === "") {
                            scope.errorMsg = getErrorMsg();
                        }
                    }
                    else {
                        resetError();
                    }
                }
                else {
                    resetError();
                }
            }

            function onInit() {

                localizationService.localize("errors_propertyHasErrors").then(function (data) {

                    labels.propertyHasErrors = data;

                    //if there's any remaining errors in the server validation service then we should show them.
                    showValidation = serverValidationManager.items.length > 0;
                    if (!showValidation) {
                        //We can either get the form submitted status by the parent directive valFormManager (if we add a property to it)
                        //or we can just check upwards in the DOM for the css class (easier for now).
                        //The initial hidden state can't always be hidden because when we switch variants in the content editor we cannot
                        //reset the status.
                        showValidation = element.closest(".show-validation").length > 0;
                    }

<<<<<<< HEAD
            //listen for the forms saved event
            unsubscribe.push(scope.$on("formSubmitted", function (ev, args) {
                showValidation = false;
                scope.errorMsg = "";
                formCtrl.$setValidity('valPropertyMsg', true);
                stopWatch();
            }));

            //listen for server validation changes
            // NOTE: we pass in "" in order to listen for all validation changes to the content property, not for
            // validation changes to fields in the property this is because some server side validators may not
            // return the field name for which the error belongs too, just the property for which it belongs.
            // It's important to note that we need to subscribe to server validation changes here because we always must
            // indicate that a content property is invalid at the property level since developers may not actually implement
            // the correct field validation in their property editors.

            if (scope.currentProperty) { //this can be null if no property was assigned

                function serverValidationManagerCallback(isValid, propertyErrors, allErrors) {
                    hasError = !isValid;
                    if (hasError) {
                        //set the error message to the server message
                        scope.errorMsg = propertyErrors[0].errorMsg;
                        //flag that the current validator is invalid
                        formCtrl.$setValidity('valPropertyMsg', false);
                        startWatch();
                    }
                    else {
                        scope.errorMsg = "";
                        //flag that the current validator is valid
                        formCtrl.$setValidity('valPropertyMsg', true);
                        stopWatch();
                    }
                }

                unsubscribe.push(serverValidationManager.subscribe(scope.currentProperty.alias,
                    currentCulture,
                    "",
                    serverValidationManagerCallback,
                    currentSegment
                    )
                );
=======
                    //listen for form validation changes.
                    //The alternative is to add a watch to formCtrl.$invalid but that would lead to many more watches then
                    // subscribing to this single watch.
                    valFormManager.onValidationStatusChanged(function (evt, args) {
                        checkValidationStatus();
                    });

                    //listen for the forms saving event
                    unsubscribe.push(scope.$on("formSubmitting", function (ev, args) {
                        showValidation = true;
                        if (hasError && scope.errorMsg === "") {
                            scope.errorMsg = getErrorMsg();
                            startWatch();
                        }
                        else if (!hasError) {
                            resetError();
                        }
                    }));
>>>>>>> d5c0e79c

                    //listen for the forms saved event
                    unsubscribe.push(scope.$on("formSubmitted", function (ev, args) {
                        showValidation = false;
                        resetError();
                    }));

                    if (scope.currentProperty) { //this can be null if no property was assigned

                        // listen for server validation changes for property validation path prefix.
                        // We pass in "" in order to listen for all validation changes to the content property, not for
                        // validation changes to fields in the property this is because some server side validators may not
                        // return the field name for which the error belongs too, just the property for which it belongs.
                        // It's important to note that we need to subscribe to server validation changes here because we always must
                        // indicate that a content property is invalid at the property level since developers may not actually implement
                        // the correct field validation in their property editors.

                        function serverValidationManagerCallback(isValid, propertyErrors, allErrors) {
                            var hadError = hasError;
                            hasError = !isValid;
                            if (hasError) {
                                //set the error message to the server message
                                scope.errorMsg = propertyErrors.length > 1 ? labels.propertyHasErrors : propertyErrors[0].errorMsg || labels.propertyHasErrors;
                                //flag that the current validator is invalid
                                formCtrl.$setValidity('valPropertyMsg', false);
                                startWatch();

                                
                                if (propertyErrors.length === 1 && hadError && !formCtrl.$pristine) {
                                    var propertyValidationPath = umbPropCtrl.getValidationPath();
                                    serverValidationManager.removePropertyError(propertyValidationPath, currentCulture, "", currentSegment);
                                    resetError();
                                }
                            }
                            else {
                                resetError();
                            }
                        }

                        unsubscribe.push(serverValidationManager.subscribe(
                            umbPropCtrl.getValidationPath(),
                            currentCulture,
                            "",
                            serverValidationManagerCallback,
                            currentSegment,
                            { matchType: "prefix" } // match property validation path prefix
                        ));
                    }

                });
            }

            //when the scope is disposed we need to unsubscribe
            scope.$on('$destroy', function () {
                stopWatch();
                unsubscribe.forEach(u => u());
            });

            onInit();
        }


    };
}
angular.module('umbraco.directives.validation').directive("valPropertyMsg", valPropertyMsg);<|MERGE_RESOLUTION|>--- conflicted
+++ resolved
@@ -26,13 +26,8 @@
             var hasError = false; // tracks if there is a child error or an explicit error
 
             //create properties on our custom scope so we can use it in our template
-<<<<<<< HEAD
-            scope.errorMsg = "";            
-            
-=======
             scope.errorMsg = "";
 
->>>>>>> d5c0e79c
             //the property form controller api
             var formCtrl = ctrl[0];
             //the valFormManager controller api
@@ -40,24 +35,14 @@
             //the property controller api
             var umbPropCtrl = ctrl[2];
             //the variants controller api
-<<<<<<< HEAD
-            var umbVariantCtrl = ctrl[3];            
-            
-=======
             var umbVariantCtrl = ctrl[3];
 
->>>>>>> d5c0e79c
             var currentProperty = umbPropCtrl.property;
             scope.currentProperty = currentProperty;
 
             var currentCulture = currentProperty.culture;
-<<<<<<< HEAD
-            var currentSegment = currentProperty.segment;     
-            
-=======
             var currentSegment = currentProperty.segment;
 
->>>>>>> d5c0e79c
             // validation object won't exist when editor loads outside the content form (ie in settings section when modifying a content type)
             var isMandatory = currentProperty.validation ? currentProperty.validation.mandatory : undefined;
 
@@ -85,11 +70,7 @@
                 //this can be null if no property was assigned
                 if (scope.currentProperty) {
                     //first try to get the error msg from the server collection
-<<<<<<< HEAD
-                    var err = serverValidationManager.getPropertyError(scope.currentProperty.alias, null, "", null);
-=======
                     var err = serverValidationManager.getPropertyError(umbPropCtrl.getValidationPath(), null, "", null);
->>>>>>> d5c0e79c
                     //if there's an error message use it
                     if (err && err.errorMsg) {
                         return err.errorMsg;
@@ -192,36 +173,6 @@
             // will execute whenever the value is changed which allows us to check and reset the server validator
             function startWatch() {
                 if (!watcher) {
-<<<<<<< HEAD
-                    watcher = scope.$watch("currentProperty.value",
-                        function (newValue, oldValue) {
-                            if (angular.equals(newValue, oldValue)) {
-                                return;
-                            }
-
-                            var errCount = 0;
-
-                            for (var e in formCtrl.$error) {
-                                if (Utilities.isArray(formCtrl.$error[e])) {
-                                    errCount++;
-                                }
-                            }         
-
-                            //we are explicitly checking for valServer errors here, since we shouldn't auto clear
-                            // based on other errors. We'll also check if there's no other validation errors apart from valPropertyMsg, if valPropertyMsg
-                            // is the only one, then we'll clear.
-
-                            if (errCount === 0 
-                                || (errCount === 1 && Utilities.isArray(formCtrl.$error.valPropertyMsg)) 
-                                || (formCtrl.$invalid && Utilities.isArray(formCtrl.$error.valServer))) {
-                                scope.errorMsg = "";
-                                formCtrl.$setValidity('valPropertyMsg', true);
-                            } else if (showValidation && scope.errorMsg === "") {
-                                formCtrl.$setValidity('valPropertyMsg', false);
-                                scope.errorMsg = getErrorMsg();
-                            }
-                        }, true);
-=======
 
                     watcher = scope.$watchCollection(
                         () => formCtrl,
@@ -234,7 +185,6 @@
                                 }
                             });
                         });
->>>>>>> d5c0e79c
                 }
             }
 
@@ -266,20 +216,11 @@
                     }
                     //if there are any errors in the current property form that are not valPropertyMsg
                     else if (_.without(_.keys(formCtrl.$error), "valPropertyMsg").length > 0) {
-<<<<<<< HEAD
-                        
+
                         // errors exist, but if the property is NOT mandatory and has no value, the errors should be cleared
                         if (isMandatory !== undefined && isMandatory === false && !currentProperty.value) {
-                            hasError = false;
-                            showValidation = false;
-                            scope.errorMsg = "";
-=======
-
-                        // errors exist, but if the property is NOT mandatory and has no value, the errors should be cleared
-                        if (isMandatory !== undefined && isMandatory === false && !currentProperty.value) {
 
                             resetError();
->>>>>>> d5c0e79c
 
                             // if there's no value, the controls can be reset, which clears the error state on formCtrl
                             for (let control of formCtrl.$getControls()) {
@@ -320,50 +261,6 @@
                         showValidation = element.closest(".show-validation").length > 0;
                     }
 
-<<<<<<< HEAD
-            //listen for the forms saved event
-            unsubscribe.push(scope.$on("formSubmitted", function (ev, args) {
-                showValidation = false;
-                scope.errorMsg = "";
-                formCtrl.$setValidity('valPropertyMsg', true);
-                stopWatch();
-            }));
-
-            //listen for server validation changes
-            // NOTE: we pass in "" in order to listen for all validation changes to the content property, not for
-            // validation changes to fields in the property this is because some server side validators may not
-            // return the field name for which the error belongs too, just the property for which it belongs.
-            // It's important to note that we need to subscribe to server validation changes here because we always must
-            // indicate that a content property is invalid at the property level since developers may not actually implement
-            // the correct field validation in their property editors.
-
-            if (scope.currentProperty) { //this can be null if no property was assigned
-
-                function serverValidationManagerCallback(isValid, propertyErrors, allErrors) {
-                    hasError = !isValid;
-                    if (hasError) {
-                        //set the error message to the server message
-                        scope.errorMsg = propertyErrors[0].errorMsg;
-                        //flag that the current validator is invalid
-                        formCtrl.$setValidity('valPropertyMsg', false);
-                        startWatch();
-                    }
-                    else {
-                        scope.errorMsg = "";
-                        //flag that the current validator is valid
-                        formCtrl.$setValidity('valPropertyMsg', true);
-                        stopWatch();
-                    }
-                }
-
-                unsubscribe.push(serverValidationManager.subscribe(scope.currentProperty.alias,
-                    currentCulture,
-                    "",
-                    serverValidationManagerCallback,
-                    currentSegment
-                    )
-                );
-=======
                     //listen for form validation changes.
                     //The alternative is to add a watch to formCtrl.$invalid but that would lead to many more watches then
                     // subscribing to this single watch.
@@ -382,7 +279,6 @@
                             resetError();
                         }
                     }));
->>>>>>> d5c0e79c
 
                     //listen for the forms saved event
                     unsubscribe.push(scope.$on("formSubmitted", function (ev, args) {
