/**
* @ngdoc directive
* @name umbraco.directives.directive:valPropertyMsg
* @restrict A
* @element textarea
* @requires formController
* @description This directive is used to control the display of the property level validation message.
* We will listen for server side validation changes
* and when an error is detected for this property we'll show the error message.
* In order for this directive to work, the valFormManager directive must be placed on the containing form.
* We don't set the validity of this validator to false when client side validation fails, only when server side
* validation fails however we do respond to the client side validation changes to display error and adjust UI state.
**/
function valPropertyMsg(serverValidationManager, localizationService, angularHelper) {

    return {
        require: ['^^form', '^^valFormManager', '^^umbProperty', '?^^umbVariantContent', '?^^valPropertyMsg'],
        replace: true,
        restrict: "E",
        template: "<div ng-show=\"errorMsg != ''\" class='alert alert-error property-error' >{{errorMsg}}</div>",
        scope: {},
        link: function (scope, element, attrs, ctrl) {

            var unsubscribe = [];
            var watcher = null;
            var hasError = false; // tracks if there is a child error or an explicit error

            //create properties on our custom scope so we can use it in our template
            scope.errorMsg = "";

            //the property form controller api
            var formCtrl = ctrl[0];
            //the valFormManager controller api
            var valFormManager = ctrl[1];
            //the property controller api
            var umbPropCtrl = ctrl[2];
            //the variants controller api
            var umbVariantCtrl = ctrl[3];

            var currentProperty = umbPropCtrl.property;
            scope.currentProperty = currentProperty;

            var currentCulture = currentProperty.culture;
            var currentSegment = currentProperty.segment;

            // validation object won't exist when editor loads outside the content form (ie in settings section when modifying a content type)
            var isMandatory = currentProperty.validation ? currentProperty.validation.mandatory : undefined;

            var labels = {};
            var showValidation = false;

            if (umbVariantCtrl) {
                //if we are inside of an umbVariantContent directive

                var currentVariant = umbVariantCtrl.editor.content;

                // Lets check if we have variants and we are on the default language then ...
                if (umbVariantCtrl.content.variants.length > 1 && (!currentVariant.language || !currentVariant.language.isDefault) && !currentCulture && !currentSegment && !currentProperty.unlockInvariantValue) {
                    //This property is locked cause its a invariant property shown on a non-default language.
                    //Therefor do not validate this field.
                    return;
                }
            }

            // if we have reached this part, and there is no culture, then lets fallback to invariant. To get the validation feedback for invariant language.
            currentCulture = currentCulture || "invariant";

            // Gets the error message to display
            function getErrorMsg() {
                //this can be null if no property was assigned
                if (scope.currentProperty) {
                    //first try to get the error msg from the server collection
                    var err = serverValidationManager.getPropertyError(umbPropCtrl.getValidationPath(), null, "", null);
                    //if there's an error message use it
                    if (err && err.errorMsg) {
                        return err.errorMsg;
                    }
                    else {
                        return scope.currentProperty.propertyErrorMessage ? scope.currentProperty.propertyErrorMessage : labels.propertyHasErrors;
                    }

                }
                return labels.propertyHasErrors;
            }

            // check the current errors in the form (and recursive sub forms), if there is 1 or 2 errors
            // we can check if those are valPropertyMsg or valServer and can clear our error in those cases.
            function checkAndClearError() {

                var errCount = angularHelper.countAllFormErrors(formCtrl);

                if (errCount === 0) {
                    return true;
                }

                if (errCount > 2) {
                    return false;
                }

                var hasValServer = Utilities.isArray(formCtrl.$error.valServer);
                if (errCount === 1 && hasValServer) {
                    return true;
                }

                var hasOwnErr = hasExplicitError();
                if ((errCount === 1 && hasOwnErr) || (errCount === 2 && hasOwnErr && hasValServer)) {

                    var propertyValidationPath = umbPropCtrl.getValidationPath();
                    // check if we can clear it based on child server errors, if we are the only explicit one remaining we can clear ourselves
                    if (isLastServerError(propertyValidationPath)) {
                        serverValidationManager.removePropertyError(propertyValidationPath, currentCulture, "", currentSegment);
                        return true;
                    }
                    return false;
                }

                return false;
            }

            // returns true if there is an explicit valPropertyMsg validation error on the form
            function hasExplicitError() {
                return Utilities.isArray(formCtrl.$error.valPropertyMsg);
            }

            // returns true if there is only a single server validation error for this property validation key in it's validation path
            function isLastServerError(propertyValidationPath) {
                var nestedErrs = serverValidationManager.getPropertyErrorsByValidationPath(
                    propertyValidationPath,
                    currentCulture,
                    currentSegment,
                    { matchType: "prefix" });
                if (nestedErrs.length === 0 || (nestedErrs.length === 1 && nestedErrs[0].propertyAlias === propertyValidationPath)) {

                    return true;
                }
                return false;
            }

            // a custom $validator function called on when each child ngModelController changes a value.
            function resetServerValidityValidator(fieldController) {
                const storedFieldController = fieldController; // pin a reference to this
                return (modelValue, viewValue) => {
                    // if the ngModelController value has changed, then we can check and clear the error
                    if (storedFieldController.$dirty) {
                        if (checkAndClearError()) {
                            resetError();
                        }
                    }
                    return true; // this validator is always 'valid'
                };
            }

            // collect all ng-model controllers recursively within the umbProperty form 
            // until it reaches the next nested umbProperty form
            function collectAllNgModelControllersRecursively(controls, ngModels) {
                controls.forEach(ctrl => {
                    if (angularHelper.isForm(ctrl)) {
                        // if it's not another umbProperty form then recurse
                        if (ctrl.$name !== formCtrl.$name) {
                            collectAllNgModelControllersRecursively(ctrl.$getControls(), ngModels);
                        }
                    }
                    else if (ctrl.hasOwnProperty('$modelValue') && Utilities.isObject(ctrl.$validators)) {
                        ngModels.push(ctrl);
                    }
                });
            }

            // We start the watch when there's server validation errors detected.
            // We watch on the current form's properties and on first watch or if they are dynamically changed
            // we find all ngModel controls recursively on this form (but stop recursing before we get to the next)
            // umbProperty form). Then for each ngModelController we assign a new $validator. This $validator 
            // will execute whenever the value is changed which allows us to check and reset the server validator
            function startWatch() {
                if (!watcher) {
<<<<<<< HEAD
                    watcher = scope.$watch("currentProperty.value",
                        function (newValue, oldValue) {
                            if (Utilities.equals(newValue, oldValue)) {
                                return;
                            }
=======
>>>>>>> dcc83247

                    watcher = scope.$watchCollection(
                        () => formCtrl,
                        function (updatedFormController) {
                            var ngModels = [];
                            collectAllNgModelControllersRecursively(updatedFormController.$getControls(), ngModels);
                            ngModels.forEach(x => {
                                if (!x.$validators.serverValidityResetter) {
                                    x.$validators.serverValidityResetter = resetServerValidityValidator(x);
                                }
                            });
                        });
                }
            }

            //clear the watch when the property validator is valid again
            function stopWatch() {
                if (watcher) {
                    watcher();
                    watcher = null;
                }
            }

            function resetError() {
                stopWatch();
                hasError = false;
                formCtrl.$setValidity('valPropertyMsg', true);
                scope.errorMsg = "";
                
            }

            // This deals with client side validation changes and is executed anytime validators change on the containing 
            // valFormManager. This allows us to know when to display or clear the property error data for non-server side errors.
            function checkValidationStatus() {
                if (formCtrl.$invalid) {
                    //first we need to check if the valPropertyMsg validity is invalid
                    if (formCtrl.$error.valPropertyMsg && formCtrl.$error.valPropertyMsg.length > 0) {
                        //since we already have an error we'll just return since this means we've already set the 
                        //hasError and errorMsg properties which occurs below in the serverValidationManager.subscribe
                        return;
                    }
                    //if there are any errors in the current property form that are not valPropertyMsg
                    else if (_.without(_.keys(formCtrl.$error), "valPropertyMsg").length > 0) {

                        // errors exist, but if the property is NOT mandatory and has no value, the errors should be cleared
                        if (isMandatory !== undefined && isMandatory === false && !currentProperty.value) {

                            resetError();

                            // if there's no value, the controls can be reset, which clears the error state on formCtrl
                            for (let control of formCtrl.$getControls()) {
                                control.$setValidity();
                            }

                            return;
                        }

                        hasError = true;
                        //update the validation message if we don't already have one assigned.
                        if (showValidation && scope.errorMsg === "") {
                            scope.errorMsg = getErrorMsg();
                        }
                    }
                    else {
                        resetError();
                    }
                }
                else {
                    resetError();
                }
            }

            function onInit() {

                localizationService.localize("errors_propertyHasErrors").then(function (data) {

                    labels.propertyHasErrors = data;

                    //if there's any remaining errors in the server validation service then we should show them.
                    showValidation = serverValidationManager.items.length > 0;
                    if (!showValidation) {
                        //We can either get the form submitted status by the parent directive valFormManager (if we add a property to it)
                        //or we can just check upwards in the DOM for the css class (easier for now).
                        //The initial hidden state can't always be hidden because when we switch variants in the content editor we cannot
                        //reset the status.
                        showValidation = element.closest(".show-validation").length > 0;
                    }

                    //listen for form validation changes.
                    //The alternative is to add a watch to formCtrl.$invalid but that would lead to many more watches then
                    // subscribing to this single watch.
                    valFormManager.onValidationStatusChanged(function (evt, args) {
                        checkValidationStatus();
                    });

                    //listen for the forms saving event
                    unsubscribe.push(scope.$on("formSubmitting", function (ev, args) {
                        showValidation = true;
                        if (hasError && scope.errorMsg === "") {
                            scope.errorMsg = getErrorMsg();
                            startWatch();
                        }
                        else if (!hasError) {
                            resetError();
                        }
                    }));

                    //listen for the forms saved event
                    unsubscribe.push(scope.$on("formSubmitted", function (ev, args) {
                        showValidation = false;
                        resetError();
                    }));

                    if (scope.currentProperty) { //this can be null if no property was assigned

                        // listen for server validation changes for property validation path prefix.
                        // We pass in "" in order to listen for all validation changes to the content property, not for
                        // validation changes to fields in the property this is because some server side validators may not
                        // return the field name for which the error belongs too, just the property for which it belongs.
                        // It's important to note that we need to subscribe to server validation changes here because we always must
                        // indicate that a content property is invalid at the property level since developers may not actually implement
                        // the correct field validation in their property editors.

                        function serverValidationManagerCallback(isValid, propertyErrors, allErrors) {
                            var hadError = hasError;
                            hasError = !isValid;
                            if (hasError) {
                                //set the error message to the server message
                                scope.errorMsg = propertyErrors.length > 1 ? labels.propertyHasErrors : propertyErrors[0].errorMsg || labels.propertyHasErrors;
                                //flag that the current validator is invalid
                                formCtrl.$setValidity('valPropertyMsg', false);
                                startWatch();

                                // This check is required in order to be able to reset ourselves and is typically for complex editor
                                // scenarios where the umb-property itself doesn't contain any ng-model controls which means that the
                                // above serverValidityResetter technique will not work to clear valPropertyMsg errors.
                                // In order for this to work we rely on the current form controller's $pristine state. This means that anytime
                                // the form is submitted whether there are validation errors or not the state must be reset... this is automatically
                                // taken care of with the formHelper.resetForm method that should be used in all cases. $pristine is required because it's
                                // a value that is cascaded to all form controls based on the hierarchy of child ng-model controls. This allows us to easily
                                // know if a value has changed. The alternative is what we used to do which was to put a deep $watch on the entire complex value
                                // which is hugely inefficient. 
                                if (propertyErrors.length === 1 && hadError && !formCtrl.$pristine) {
                                    var propertyValidationPath = umbPropCtrl.getValidationPath();
                                    serverValidationManager.removePropertyError(propertyValidationPath, currentCulture, "", currentSegment);
                                    resetError();
                                }
                            }
                            else {
                                resetError();
                            }
                        }

                        unsubscribe.push(serverValidationManager.subscribe(
                            umbPropCtrl.getValidationPath(),
                            currentCulture,
                            "",
                            serverValidationManagerCallback,
                            currentSegment,
                            { matchType: "prefix" } // match property validation path prefix
                        ));
                    }

                });
            }

            //when the scope is disposed we need to unsubscribe
            scope.$on('$destroy', function () {
                stopWatch();
                unsubscribe.forEach(u => u());
            });

            onInit();
        }


    };
}
angular.module('umbraco.directives.validation').directive("valPropertyMsg", valPropertyMsg);<|MERGE_RESOLUTION|>--- conflicted
+++ resolved
@@ -173,14 +173,6 @@
             // will execute whenever the value is changed which allows us to check and reset the server validator
             function startWatch() {
                 if (!watcher) {
-<<<<<<< HEAD
-                    watcher = scope.$watch("currentProperty.value",
-                        function (newValue, oldValue) {
-                            if (Utilities.equals(newValue, oldValue)) {
-                                return;
-                            }
-=======
->>>>>>> dcc83247
 
                     watcher = scope.$watchCollection(
                         () => formCtrl,
