/**
@ngdoc directive
@name umbraco.directives.directive:umbCheckbox
@restrict E
@scope

@description
<b>Added in Umbraco version 7.14.0</b> Use this directive to render an umbraco checkbox.

<h3>Markup example</h3>
<pre>
    <div ng-controller="My.Controller as vm">

        <umb-checkbox
            name="checkboxlist"
            value="{{key}}"
            model="true"
            text="{{text}}">
        </umb-checkbox>

    </div>
</pre>

@param {boolean} model Set to <code>true</code> or <code>false</code> to set the checkbox to checked or unchecked.
@param {string} inputId Set the <code>id</code> of the checkbox.
@param {string} value Set the value of the checkbox.
@param {string} name Set the name of the checkbox.
@param {string} text Set the text for the checkbox label.
<<<<<<< HEAD
@param {string} localize Set a dictinary/localization string for the checkbox label
@param {string} server-validation-field Set the <code>val-server-field</code> of the checkbox.
=======
@param {string} serverValidationField Set the <code>val-server-field</code> of the checkbox.
>>>>>>> 1d0def72
@param {boolean} disabled Set the checkbox to be disabled.
@param {boolean} required Set the checkbox to be required.
@param {callback} onChange Callback when the value of the checkbox change by interaction.

**/

(function () {
    'use strict';
    
    function UmbCheckboxController($timeout) {
        
        var vm = this;

        vm.change = change;

        function change() {
            if (vm.onChange) {
                $timeout(function () {
                    vm.onChange({ model: vm.model, value: vm.value });
                }, 0);
            }
        }
    }
    
    var component = {
        templateUrl: 'views/components/forms/umb-checkbox.html',
        controller: UmbCheckboxController,
        controllerAs: 'vm',
        bindings: {
            model: "=",
            inputId: "@",
            value: "@",
            name: "@",
            text: "@",
            localize: "@",
            serverValidationField: "@",
            disabled: "<",
            required: "<",
            onChange: "&?"
        }
    };

    angular.module('umbraco.directives').component('umbCheckbox', component);

})();<|MERGE_RESOLUTION|>--- conflicted
+++ resolved
@@ -26,12 +26,8 @@
 @param {string} value Set the value of the checkbox.
 @param {string} name Set the name of the checkbox.
 @param {string} text Set the text for the checkbox label.
-<<<<<<< HEAD
 @param {string} localize Set a dictinary/localization string for the checkbox label
-@param {string} server-validation-field Set the <code>val-server-field</code> of the checkbox.
-=======
 @param {string} serverValidationField Set the <code>val-server-field</code> of the checkbox.
->>>>>>> 1d0def72
 @param {boolean} disabled Set the checkbox to be disabled.
 @param {boolean} required Set the checkbox to be required.
 @param {callback} onChange Callback when the value of the checkbox change by interaction.
