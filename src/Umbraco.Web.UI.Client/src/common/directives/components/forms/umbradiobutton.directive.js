/**
@ngdoc directive
@name umbraco.directives.directive:umbRadiobutton
@restrict E
@scope

@description
<b>Added in Umbraco version 7.14.0</b> Use this directive to render an umbraco radio button.

<h3>Markup example</h3>
<pre>
    <div ng-controller="My.Controller as vm">

        <umb-radiobutton
            name="radiobuttonlist"
            value="{{key}}"
            model="true"
            text="{{text}}">
        </umb-radiobutton>

    </div>
</pre>

@param {boolean} model Set to <code>true</code> or <code>false</code> to set the radiobutton to checked or unchecked.
@param {string} inputId Set the <code>id</code> of the radiobutton.
@param {string} value Set the value of the radiobutton.
@param {string} name Set the name of the radiobutton.
@param {string} text Set the text for the radiobutton label.
@param {string} labelKey Set a dictinary/localization string for the checkbox label.
@param {string} serverValidationField Set the <code>val-server-field</code> of the radiobutton.
@param {boolean} disabled Set the radiobutton to be disabled.
@param {boolean} required Set the radiobutton to be required.
@param {callback} onChange Callback when the value of the radiobutton change by interaction.
@param {string} cssClass Set a css class modifier.
@param {string} iconClass Set an icon next to radiobutton.
@param {boolean} disableDirtyCheck Disable checking if the model is dirty.

**/

(function () {
    'use strict';

<<<<<<< HEAD
    function UmbRadiobuttonController($timeout,localizationService) {
=======
    function UmbRadiobuttonController($timeout, localizationService) {
>>>>>>> c501ef0b

        var vm = this;

        vm.$onInit = onInit;
        vm.change = change;

        function onInit() {
            vm.inputId = vm.inputId || "umb-radio_" + String.CreateGuid();

            vm.icon = vm.icon || vm.iconClass || null;

            // If a labelKey is passed let's update the returned text if it's does not contain an opening square bracket [
            if (vm.labelKey) {
                 localizationService.localize(vm.labelKey).then(function (data) {
                      if(data.indexOf('[') === -1){
                        vm.text = data;
                      }
                 });
            }
        }

        function change() {
            if (vm.onChange) {
                $timeout(function () {
                    vm.onChange({ model: vm.model, value: vm.value });
                }, 0);
            }
        }
    }

    var component = {
        templateUrl: 'views/components/forms/umb-radiobutton.html',
        controller: UmbRadiobuttonController,
        controllerAs: 'vm',
        transclude: true,
        bindings: {
            model: "=",
            inputId: "@",
            value: "@",
            name: "@",
            text: "@",
            labelKey: "@?",
            serverValidationField: "@",
            disabled: "<",
            required: "<",
            onChange: "&?",
            cssClass: "@?",
            iconClass: "@?", // deprecated
            icon: "@?",
            disableDirtyCheck: "=?"
        }
    };

    angular.module('umbraco.directives').component('umbRadiobutton', component);

})();<|MERGE_RESOLUTION|>--- conflicted
+++ resolved
@@ -40,11 +40,7 @@
 (function () {
     'use strict';
 
-<<<<<<< HEAD
-    function UmbRadiobuttonController($timeout,localizationService) {
-=======
     function UmbRadiobuttonController($timeout, localizationService) {
->>>>>>> c501ef0b
 
         var vm = this;
 
