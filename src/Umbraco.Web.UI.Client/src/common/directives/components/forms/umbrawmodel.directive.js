/*
example usage: <textarea json-edit="myObject" rows="8" class="form-control"></textarea>

jsonEditing is a string which we edit in a textarea. we try parsing to JSON with each change. when it is valid, propagate model changes via ngModelCtrl

use isolate scope to prevent model propagation when invalid - will update manually. cannot replace with template, or will override ngModelCtrl, and not hide behind facade

will override element type to textarea and add own attribute ngModel tied to jsonEditing
 */

angular.module("umbraco.directives")
    .directive('umbRawModel', function () {
        return {
            restrict: 'A',
            require: 'ngModel',
            template: '<textarea ng-model="jsonEditing"></textarea>',
            replace: true,
            scope: {
                model: '=umbRawModel',
                validateOn: '='
            },
            link: function (scope, element, attrs, ngModelCtrl) {

                function setEditing(value) {
<<<<<<< HEAD
                    scope.jsonEditing = angular.copy(jsonToString(value));
=======
                    scope.jsonEditing = Utilities.copy(jsonToString(value));
>>>>>>> 90890cea
                }

                function updateModel(value) {
                    scope.model = stringToJson(value);
                }

                function setValid() {
                    ngModelCtrl.$setValidity('json', true);
                }

                function setInvalid() {
                    ngModelCtrl.$setValidity('json', false);
                }

                function stringToJson(text) {
                    try {
<<<<<<< HEAD
                        return JSON.parse(text);
=======
                        return angular.fromJson(text);
>>>>>>> 90890cea
                    } catch (err) {
                        setInvalid();
                        return text;
                    }
                }

                function jsonToString(object) {
                    // better than JSON.stringify(), because it formats + filters $$hashKey etc.
                    // NOTE that this will remove all $-prefixed values
                    return Utilities.toJson(object, true);
                }

                function isValidJson(model) {
                    var flag = true;
                    try {
<<<<<<< HEAD
                        JSON.parse(model)
=======
                        angular.fromJson(model);
>>>>>>> 90890cea
                    } catch (err) {
                        flag = false;
                    }
                    return flag;
                }

                //init
                setEditing(scope.model);

                var onInputChange = function (newval, oldval) {
                    if (newval !== oldval) {
                        if (isValidJson(newval)) {
                            setValid();
                            updateModel(newval);
                        } else {
                            setInvalid();
                        }
                    }
                };

                if (scope.validateOn) {
                    element.on(scope.validateOn, function () {
                        scope.$apply(function () {
                            onInputChange(scope.jsonEditing);
                        });
                    });
                } else {
                    //check for changes going out
                    scope.$watch('jsonEditing', onInputChange, true);
                }

                //check for changes coming in
                scope.$watch('model', function (newval, oldval) {
                    if (newval !== oldval) {
                        setEditing(newval);
                    }
                }, true);

            }
        };
    });<|MERGE_RESOLUTION|>--- conflicted
+++ resolved
@@ -22,11 +22,7 @@
             link: function (scope, element, attrs, ngModelCtrl) {
 
                 function setEditing(value) {
-<<<<<<< HEAD
-                    scope.jsonEditing = angular.copy(jsonToString(value));
-=======
                     scope.jsonEditing = Utilities.copy(jsonToString(value));
->>>>>>> 90890cea
                 }
 
                 function updateModel(value) {
@@ -43,11 +39,7 @@
 
                 function stringToJson(text) {
                     try {
-<<<<<<< HEAD
                         return JSON.parse(text);
-=======
-                        return angular.fromJson(text);
->>>>>>> 90890cea
                     } catch (err) {
                         setInvalid();
                         return text;
@@ -63,11 +55,7 @@
                 function isValidJson(model) {
                     var flag = true;
                     try {
-<<<<<<< HEAD
                         JSON.parse(model)
-=======
-                        angular.fromJson(model);
->>>>>>> 90890cea
                     } catch (err) {
                         flag = false;
                     }
