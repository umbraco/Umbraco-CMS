(function() {
    'use strict';

    function FocusLock($timeout, $rootScope, angularHelper) {

        // If the umb-auto-focus directive is in use we respect that by leaving the default focus on it instead of choosing the first focusable element using this function
        function getAutoFocusElement (elements) {
            var elmentWithAutoFocus = null;

            elements.forEach((element) => {
                if(element.getAttribute('umb-auto-focus') === 'true') {
                    elmentWithAutoFocus = element;
                }
            });

            return elmentWithAutoFocus;
        }

        function link(scope, element) {
            var target = element[0];
            var focusableElements;
            var firstFocusableElement;
            var lastFocusableElement;
            var infiniteEditorsWrapper;
            var infiniteEditors;
            var disconnectObserver = false;
            var closingEditor = false;

<<<<<<< HEAD
            if(!$rootScope.lastKnownFocusableElements){
                $rootScope.lastKnownFocusableElements = [];
            }

            $rootScope.lastKnownFocusableElements.push(document.activeElement);

            // List of elements that can be focusable within the focus lock
            var focusableElementsSelector = '[role="button"], a[href]:not([disabled]):not(.ng-hide), button:not([disabled]):not(.ng-hide), textarea:not([disabled]):not(.ng-hide), input:not([disabled]):not(.ng-hide), select:not([disabled]):not(.ng-hide)';

            // Grab the body element so we can add the tabbing class on it when needed
            var bodyElement = document.querySelector('body');

            function getDomNodes(){
                infiniteEditorsWrapper = document.querySelector('.umb-editors');
                infiniteEditors = Array.from(infiniteEditorsWrapper.querySelectorAll('.umb-editor'));
            }

            function getFocusableElements(targetElm) {
                var elm = targetElm ? targetElm : target;
                focusableElements = elm.querySelectorAll(focusableElementsSelector);
                // Set first and last focusable elements
                firstFocusableElement = focusableElements[0];
                lastFocusableElement = focusableElements[focusableElements.length - 1];
            }

            function handleKeydown(event) {
                var isTabPressed = (event.key === 'Tab' || event.keyCode === 9);

                if (!isTabPressed){
                    return;
                }

                // If shift + tab key
                if(event.shiftKey){
                    // Set focus on the last focusable element if shift+tab are pressed meaning we go backwards
                    if(document.activeElement === firstFocusableElement){
                        lastFocusableElement.focus();
                        event.preventDefault();
                    }
                }
                // Else only the tab key is pressed
                else{
                    // Using only the tab key we set focus on the first focusable element mening we go forward
                    if (document.activeElement === lastFocusableElement) {
=======
            function onInit() {
                // List of elements that can be focusable within the focus lock
                var focusableElementsSelector = 'a[href]:not([disabled]), button:not([disabled]), textarea:not([disabled]), input:not([disabled]), select:not([disabled])';
                var bodyElement = document.querySelector('body');
                
                $timeout(function() {
                    var target = element[0];
    
                    var focusableElements = target.querySelectorAll(focusableElementsSelector);
                    var defaultFocusedElement = getAutoFocusElement(focusableElements);
                    var firstFocusableElement = focusableElements[0];
                    var lastFocusableElement = focusableElements[focusableElements.length -1];
    
                    // If there is no default focused element put focus on the first focusable element in the nodelist
                    if(defaultFocusedElement === null ){
>>>>>>> b0592f11
                        firstFocusableElement.focus();
                        event.preventDefault();
                    }
                }
            }

            function clearLastKnownFocusedElements() {
                $rootScope.lastKnownFocusableElements = [];
            }

            function setElementFocus() {
                var defaultFocusedElement = getAutoFocusElement(focusableElements);
                var lastKnownElement;

                // If an inifite editor is being closed then we reset the focus to the element that triggered the the overlay
                if(closingEditor){
                    var lastItemIndex = $rootScope.lastKnownFocusableElements.length - 1;
                    var editorInfo = infiniteEditors[0].querySelector('.editor-info');

                    // If there is only one editor open, search for the "editor-info" inside it and set focus on it
                    // This is relevant when a property editor has been selected and the editor where we selected it from
                    // is closed taking us back to the first layer
                    // Otherwise set it to the last element in the lastKnownFocusedElements array
                    if(infiniteEditors.length === 1 && editorInfo !== null){
                        lastKnownElement = editorInfo;

                        // Clear the array
                        clearLastKnownFocusedElements();
                    }
                    else {
                        lastKnownElement = $rootScope.lastKnownFocusableElements[lastItemIndex];

                        // Remove the last item from the array so we always set the correct lastKnowFocus for each layer
                        $rootScope.lastKnownFocusableElements.splice(lastItemIndex, 1);
                    }

                    // Update the lastknowelement variable here
                    closingEditor = false;
                }

                // 1st - we check for any last known element - Usually the element the trigger the opening of a new layer
                // If it exists it will receive fous
                // 2nd - We check to see if a default focus has been set using the umb-auto-focus directive. If not we set focus on
                // the first focusable element
                // 3rd - Otherwise put the focus on the default focused element
                if(lastKnownElement){
                    lastKnownElement.focus();
                }
                else if(defaultFocusedElement === null ){
                    firstFocusableElement.focus();
                }
                else {
                    defaultFocusedElement.focus();
                }
            }

            function observeDomChanges() {
                // Watch for DOM changes - so we can refresh the focusable elements if an element
                // changes from being disabled to being enabled for instance
                var observer = new MutationObserver(_.debounce(domChange, 200));

                // Options for the observer (which mutations to observe)
                var config = { attributes: true, childList: true, subtree: true};

                // Whenever the DOM changes ensure the list of focused elements is updated
                function domChange() {
                    getFocusableElements();
                }

                // Start observing the target node for configured mutations
                observer.observe(target, config);

                // Disconnect observer
                if(disconnectObserver){
                    observer.disconnect();
                }
            }

            function cleanupEventHandlers() {
                var activeEditor = infiniteEditors[infiniteEditors.length - 1];
                var inactiveEditors = infiniteEditors.filter(editor => editor !== activeEditor);

                if(inactiveEditors.length > 0) {
                    for (var index = 0; index < inactiveEditors.length; index++) {
                        var inactiveEditor = inactiveEditors[index];

                        // Remove event handlers from inactive editors
                        inactiveEditor.removeEventListener('keydown', handleKeydown);
                    }
                }
                else {
                    // Remove event handlers from the active editor
                    activeEditor.removeEventListener('keydown', handleKeydown);
                }
            }

            function onInit(targetElm) {

                $timeout(() => {

                    // Fetch the DOM nodes we need
                    getDomNodes();

                    // Cleanup event handlers if we're in infinite editing mode
                    if(infiniteEditors.length > 0){
                        cleanupEventHandlers();
                    }

                    getFocusableElements(targetElm);

                    if(focusableElements.length > 0) {

                        observeDomChanges();

                        // We need to add the tabbing-active class in order to highlight the focused button since the default style is
                        // outline: none; set in the stylesheet specifically
                        bodyElement.classList.add('tabbing-active');

                        setElementFocus();

                        //  Handle keydown
                        target.addEventListener('keydown', handleKeydown);
                    }

                });
            }

            scope.$on('$includeContentLoaded', () => {
                angularHelper.safeApply(scope, () => {
                    onInit();
                });
            });

            // If more than one editor is still open then re-initialize otherwise remove the event listener
            scope.$on('$destroy', function () {
                // Make sure to disconnect the observer so we potentially don't end up with having many active ones
                disconnectObserver = true;

                // Pass the correct editor in order to find the focusable elements
                var newTarget = infiniteEditors[infiniteEditors.length - 2];

                if(infiniteEditors.length > 1){
                    // Setting closing till true will let us re-apply the last known focus to then opened layer that then becomes
                    // active
                    closingEditor = true;

                    onInit(newTarget);

                    return;
                }

                // Clear lastKnownFocusableElements
                clearLastKnownFocusedElements();

                // Cleanup event handler
                target.removeEventListener('keydown', handleKeydown);
            });
        }

        var directive = {
            restrict: 'A',
            link: link
        };

        return directive;
    }

    angular.module('umbraco.directives').directive('umbFocusLock', FocusLock);

})();


// TODO: Ensure the domObserver is NOT started when there is only one infinite overlay and it's being destroyed!<|MERGE_RESOLUTION|>--- conflicted
+++ resolved
@@ -26,7 +26,6 @@
             var disconnectObserver = false;
             var closingEditor = false;
 
-<<<<<<< HEAD
             if(!$rootScope.lastKnownFocusableElements){
                 $rootScope.lastKnownFocusableElements = [];
             }
@@ -71,23 +70,6 @@
                 else{
                     // Using only the tab key we set focus on the first focusable element mening we go forward
                     if (document.activeElement === lastFocusableElement) {
-=======
-            function onInit() {
-                // List of elements that can be focusable within the focus lock
-                var focusableElementsSelector = 'a[href]:not([disabled]), button:not([disabled]), textarea:not([disabled]), input:not([disabled]), select:not([disabled])';
-                var bodyElement = document.querySelector('body');
-                
-                $timeout(function() {
-                    var target = element[0];
-    
-                    var focusableElements = target.querySelectorAll(focusableElementsSelector);
-                    var defaultFocusedElement = getAutoFocusElement(focusableElements);
-                    var firstFocusableElement = focusableElements[0];
-                    var lastFocusableElement = focusableElements[focusableElements.length -1];
-    
-                    // If there is no default focused element put focus on the first focusable element in the nodelist
-                    if(defaultFocusedElement === null ){
->>>>>>> b0592f11
                         firstFocusableElement.focus();
                         event.preventDefault();
                     }
@@ -202,10 +184,6 @@
 
                         observeDomChanges();
 
-                        // We need to add the tabbing-active class in order to highlight the focused button since the default style is
-                        // outline: none; set in the stylesheet specifically
-                        bodyElement.classList.add('tabbing-active');
-
                         setElementFocus();
 
                         //  Handle keydown
