--- conflicted
+++ resolved
@@ -44,12 +44,8 @@
             },
 
             link: function (scope) {
-<<<<<<< HEAD
                 
-                if (scope.svgString === undefined && scope.icon !== undefined) {
-=======
                 if (scope.svgString === undefined && scope.svgString !== null && scope.icon !== undefined && scope.icon !== null) {
->>>>>>> 6edd0bbb
                     var icon = scope.icon.split(" ")[0]; // Ensure that only the first part of the icon is used as sometimes the color is added too, e.g. see umbeditorheader.directive scope.openIconPicker
 
                     _requestIcon(icon);
