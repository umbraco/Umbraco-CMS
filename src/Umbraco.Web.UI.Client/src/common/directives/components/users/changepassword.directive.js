(function () {
    'use strict';

    function ChangePasswordController($scope) {

        var vm = this;

        vm.$onInit = onInit;
        vm.$onDestroy = onDestroy;
        vm.doChange = doChange;
        vm.cancelChange = cancelChange;
        vm.showOldPass = showOldPass;
        vm.showCancelBtn = showCancelBtn;
        vm.newPasswordKeyUp = newPasswordKeyUp;

        var unsubscribe = [];

        function resetModel(isNew) {
            //the model config will contain an object, if it does not we'll create defaults
            //NOTE: We will not support doing the password regex on the client side because the regex on the server side
            //based on the membership provider cannot always be ported to js from .net directly.        
            /*
            {
                hasPassword: true/false,
                requiresQuestionAnswer: true/false,
                enableReset: true/false,
                enablePasswordRetrieval: true/false,
                minPasswordLength: 10,
                maxPasswordLength: 256
            }
            */

            vm.showReset = false;

            //set defaults if they are not available
            if (vm.config.disableToggle === undefined) {
                vm.config.disableToggle = false;
            }
            if (vm.config.hasPassword === undefined) {
                vm.config.hasPassword = false;
            }
            if (vm.config.enablePasswordRetrieval === undefined) {
                vm.config.enablePasswordRetrieval = true;
            }
            if (vm.config.requiresQuestionAnswer === undefined) {
                vm.config.requiresQuestionAnswer = false;
            }
            //don't enable reset if it is new - that doesn't make sense
            if (isNew === "true") {
                vm.config.enableReset = false;
            }
            else if (vm.config.enableReset === undefined) {
                vm.config.enableReset = true;
            }

            if (vm.config.minPasswordLength === undefined) {
                vm.config.minPasswordLength = 0;
            }

<<<<<<< HEAD
            vm.config.maxPasswordLength = 256;
=======
            // Check non-alpha pwd settings for tooltip display
            if (vm.config.minNonAlphaNumericChars === undefined) {
                vm.config.minNonAlphaNumericChars = 0;
            }
>>>>>>> e0fb606e

            //set the model defaults
            if (!Utilities.isObject(vm.passwordValues)) {
                //if it's not an object then just create a new one
                vm.passwordValues = {
                    newPassword: null,
                    oldPassword: null,
                    reset: null,
                    answer: null
                };
            }
            else {
                //just reset the values

                if (!isNew) {
                    //if it is new, then leave the generated pass displayed
                    vm.passwordValues.newPassword = null;
                    vm.passwordValues.oldPassword = null;
                }
                vm.passwordValues.reset = null;
                vm.passwordValues.answer = null;
            }

            //the value to compare to match passwords
            if (!isNew) {
                vm.passwordValues.confirm = "";
            }
            else if (vm.passwordValues.newPassword && vm.passwordValues.newPassword.length > 0) {
                //if it is new and a new password has been set, then set the confirm password too
                vm.passwordValues.confirm = vm.passwordValues.newPassword;
            }

        }

        //when the scope is destroyed we need to unsubscribe
        function onDestroy() {
            for (var u in unsubscribe) {
                unsubscribe[u]();
            }
        }

        function onInit() {
            //listen for the saved event, when that occurs we'll 
            //change to changing = false;
            unsubscribe.push($scope.$on("formSubmitted", function () {
                if (vm.config.disableToggle === false) {
                    vm.changing = false;
                }
            }));

            unsubscribe.push($scope.$on("formSubmitting", function () {
                //if there was a previously generated password displaying, clear it
                if (vm.changing && vm.passwordValues) {
                    vm.passwordValues.generatedPassword = null;
                }
                else if (!vm.changing) {
                    //we are not changing, so the model needs to be null
                    vm.passwordValues = null;
                }
            }));

            resetModel(vm.isNew);

            //if there is no password saved for this entity , it must be new so we do not allow toggling of the change password, it is always there
            //with validators turned on.
            vm.changing = vm.config.disableToggle === true || !vm.config.hasPassword;

            //we're not currently changing so set the model to null
            if (!vm.changing) {
                vm.passwordValues = null;
            }
        }

        function doChange() {
            resetModel();
            vm.changing = true;
            //if there was a previously generated password displaying, clear it
            vm.passwordValues.generatedPassword = null;
            vm.passwordValues.confirm = null;
        };

        function cancelChange() {
            vm.changing = false;
            //set model to null
            vm.passwordValues = null;
        };

        function showOldPass() {
            return vm.config.hasPassword &&
                !vm.config.allowManuallyChangingPassword &&
                !vm.config.enablePasswordRetrieval && !vm.showReset;
        };

        // TODO: I don't think we need this or the cancel button, this can be up to the editor rendering this component
        function showCancelBtn() {
            return vm.config.disableToggle !== true && vm.config.hasPassword;
        };

        function newPasswordKeyUp(event) {
            vm.passwordVal = event.target.value;
        }
    }

    var component = {
        templateUrl: 'views/components/users/change-password.html',
        controller: ChangePasswordController,
        controllerAs: 'vm',
        bindings: {
            isNew: "<",
            passwordValues: "=", //TODO: Do we need bi-directional vals?
            config: "=" //TODO: Do we need bi-directional vals?
            //TODO: Do we need callbacks?
        }
    };

    angular.module('umbraco.directives').component('changePassword', component);


})();<|MERGE_RESOLUTION|>--- conflicted
+++ resolved
@@ -57,14 +57,12 @@
                 vm.config.minPasswordLength = 0;
             }
 
-<<<<<<< HEAD
             vm.config.maxPasswordLength = 256;
-=======
+
             // Check non-alpha pwd settings for tooltip display
             if (vm.config.minNonAlphaNumericChars === undefined) {
                 vm.config.minNonAlphaNumericChars = 0;
             }
->>>>>>> e0fb606e
 
             //set the model defaults
             if (!Utilities.isObject(vm.passwordValues)) {
