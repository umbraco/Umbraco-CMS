/**
* @description Utillity directives for key and field events
**/
angular.module('umbraco.directives')

    .directive('onDragEnter', function () {
        return {
            link: function (scope, elm, attrs) {
                var f = function () {
                    scope.$apply(attrs.onDragEnter);
                };
                elm.on("dragenter", f);
                scope.$on("$destroy", function () { elm.off("dragenter", f); });
            }
        };
    })

    .directive('onDragLeave', function () {
        return function (scope, elm, attrs) {
            var f = function (event) {
                var rect = this.getBoundingClientRect();
                var getXY = function getCursorPosition(event) {
                    var x, y;

                    if (typeof event.clientX === 'undefined') {
                        // try touch screen
                        x = event.pageX + document.documentElement.scrollLeft;
                        y = event.pageY + document.documentElement.scrollTop;
                    } else {
                        x = event.clientX + document.body.scrollLeft + document.documentElement.scrollLeft;
                        y = event.clientY + document.body.scrollTop + document.documentElement.scrollTop;
                    }

                    return { x: x, y: y };
                };

                var e = getXY(event.originalEvent);

                // Check the mouseEvent coordinates are outside of the rectangle
                if (e.x > rect.left + rect.width - 1 || e.x < rect.left || e.y > rect.top + rect.height - 1 || e.y < rect.top) {
                    scope.$apply(attrs.onDragLeave);
                }
            };

            elm.on("dragleave", f);
            scope.$on("$destroy", function () { elm.off("dragleave", f); });
        };
    })

    .directive('onDragOver', function () {
        return {
            link: function (scope, elm, attrs) {
                var f = function () {
                    scope.$apply(attrs.onDragOver);
                };
                elm.on("dragover", f);
                scope.$on("$destroy", function () { elm.off("dragover", f); });
            }
        };
    })

    .directive('onDragStart', function () {
        return {
            link: function (scope, elm, attrs) {
                var f = function () {
                    scope.$apply(attrs.onDragStart);
                };
                elm.on("dragstart", f);
                scope.$on("$destroy", function () { elm.off("dragstart", f); });
            }
        };
    })

    .directive('onDragEnd', function () {
        return {
            link: function (scope, elm, attrs) {
                var f = function () {
                    scope.$apply(attrs.onDragEnd);
                };
                elm.on("dragend", f);
                scope.$on("$destroy", function () { elm.off("dragend", f); });
            }
        };
    })

    .directive('onDrop', function () {
        return {
            link: function (scope, elm, attrs) {
                var f = function () {
                    scope.$apply(attrs.onDrop);
                };
                elm.on("drop", f);
                scope.$on("$destroy", function () { elm.off("drop", f); });
            }
        };
    })

    .directive('onOutsideClick', function ($timeout, angularHelper) {
        return function (scope, element, attrs) {

            var eventBindings = [];

<<<<<<< HEAD
        function oneTimeClick(event) {
                // ignore clicks on button groups toggles (i.e. the save and publish button)
                var parents = $(event.target).closest("[data-element='button-group-toggle']");
                if (parents.length > 0) {
                    return;
                }

                // ignore clicks on new overlay
                parents = $(event.target).parents(".umb-overlay,.umb-tour");
                if(parents.length > 0){
=======
            function oneTimeClick(event) {
                var el = event.target.nodeName;

                //ignore link and button clicks
                var els = ["INPUT", "A", "BUTTON"];
                if (els.indexOf(el) >= 0) { return; }

                // ignore clicks on new overlay
                var parents = $(event.target).parents("a,button,.umb-overlay,.umb-tour");
                if (parents.length > 0) {
>>>>>>> 390613c7
                    return;
                }

                // ignore clicks on dialog from old dialog service
                var oldDialog = $(event.target).parents("#old-dialog-service");
                if (oldDialog.length === 1) {
                    return;
                }

                // ignore clicks in tinyMCE dropdown(floatpanel)
                var floatpanel = $(event.target).closest(".mce-floatpanel");
                if (floatpanel.length === 1) {
                    return;
                }

                // ignore clicks in flatpickr datepicker
                var flatpickr = $(event.target).closest(".flatpickr-calendar");
                if (flatpickr.length === 1) {
                    return;
                }

                //ignore clicks inside this element
                if ($(element).has($(event.target)).length > 0) {
                    return;
                }

                // please to not use angularHelper.safeApply here, it won't work
                scope.$apply(attrs.onOutsideClick);
            }


            $timeout(function () {

                if ("bindClickOn" in attrs) {

                    eventBindings.push(scope.$watch(function () {
                        return attrs.bindClickOn;
                    }, function (newValue) {
                        if (newValue === "true") {
                            $(document).on("click", oneTimeClick);
                        } else {
                            $(document).off("click", oneTimeClick);
                        }
                    }));

                } else {
                    $(document).on("click", oneTimeClick);
                }

                scope.$on("$destroy", function () {
                    $(document).off("click", oneTimeClick);

                    // unbind watchers
                    for (var e in eventBindings) {
                        eventBindings[e]();
                    }

                });
            }); // Temp removal of 1 sec timeout to prevent bug where overlay does not open. We need to find a better solution.

        };
    })

    .directive('onRightClick', function ($parse) {

        document.oncontextmenu = function (e) {
            if (e.target.hasAttribute('on-right-click')) {
                e.preventDefault();
                e.stopPropagation();
                return false;
            }
        };

        return function (scope, el, attrs) {
            el.on('contextmenu', function (e) {
                e.preventDefault();
                e.stopPropagation();
                var fn = $parse(attrs.onRightClick);
                scope.$apply(function () {
                    fn(scope, { $event: e });
                });
                return false;
            });
        };
    })

    .directive('onDelayedMouseleave', function ($timeout, $parse) {
        return {

            restrict: 'A',

            link: function (scope, element, attrs, ctrl) {
                var active = false;
                var fn = $parse(attrs.onDelayedMouseleave);

                var leave_f = function (event) {
                    var callback = function () {
                        fn(scope, { $event: event });
                    };

                    active = false;
                    $timeout(function () {
                        if (active === false) {
                            scope.$apply(callback);
                        }
                    }, 650);
                };

                var enter_f = function (event, args) {
                    active = true;
                };


                element.on("mouseleave", leave_f);
                element.on("mouseenter", enter_f);

                //unsub events
                scope.$on("$destroy", function () {
                    element.off("mouseleave", leave_f);
                    element.off("mouseenter", enter_f);
                });
            }
        };
    });<|MERGE_RESOLUTION|>--- conflicted
+++ resolved
@@ -100,8 +100,7 @@
 
             var eventBindings = [];
 
-<<<<<<< HEAD
-        function oneTimeClick(event) {
+            function oneTimeClick(event) {
                 // ignore clicks on button groups toggles (i.e. the save and publish button)
                 var parents = $(event.target).closest("[data-element='button-group-toggle']");
                 if (parents.length > 0) {
@@ -110,19 +109,7 @@
 
                 // ignore clicks on new overlay
                 parents = $(event.target).parents(".umb-overlay,.umb-tour");
-                if(parents.length > 0){
-=======
-            function oneTimeClick(event) {
-                var el = event.target.nodeName;
-
-                //ignore link and button clicks
-                var els = ["INPUT", "A", "BUTTON"];
-                if (els.indexOf(el) >= 0) { return; }
-
-                // ignore clicks on new overlay
-                var parents = $(event.target).parents("a,button,.umb-overlay,.umb-tour");
                 if (parents.length > 0) {
->>>>>>> 390613c7
                     return;
                 }
 
