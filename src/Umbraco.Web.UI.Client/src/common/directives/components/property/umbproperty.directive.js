--- conflicted
+++ resolved
@@ -4,7 +4,6 @@
 * @restrict E
 **/
 (function () {
-<<<<<<< HEAD
   'use strict';
 
   angular
@@ -20,11 +19,13 @@
       },
       bindings: {
         property: "=",
+                node: "<",
         elementKey: "@",
         // optional, if set this will be used for the property alias validation path (hack required because NC changes the actual property.alias :/)
         propertyAlias: "@",
         showInherit: "<",
-        inheritsFrom: "<"
+                inheritsFrom: "<",
+                hideLabel: "<?"
       }
     });
 
@@ -41,50 +42,6 @@
       // might mean a breaking change.
       $scope.propertyForm.$setDirty();
     }
-=======
-    'use strict';
-
-    angular
-        .module("umbraco.directives")
-        .component('umbProperty', {
-            templateUrl: 'views/components/property/umb-property.html',
-            controller: UmbPropertyController,
-            controllerAs: 'vm',
-            transclude: true,
-            require: {
-                parentUmbProperty: '?^^umbProperty',
-                parentForm: '?^^form'
-            },
-            bindings: {
-                property: "=",
-                node: "<",
-                elementKey: "@",
-                // optional, if set this will be used for the property alias validation path (hack required because NC changes the actual property.alias :/)
-                propertyAlias: "@",
-                showInherit: "<",
-                inheritsFrom: "<",
-                hideLabel: "<?"
-            }
-        });
-
-    
-
-    function UmbPropertyController($scope, userService, serverValidationManager, udiService, angularHelper) {
-
-        const vm = this;
-
-        vm.$onInit = onInit;
-
-        vm.setDirty = function () {
-            // NOTE: We need to use scope because we haven't changd it to vm.propertyForm in the html and that
-            // might mean a breaking change.
-            $scope.propertyForm.$setDirty();
-        }
-
-        vm.setPropertyError = function (errorMsg) {
-            vm.property.propertyErrorMessage = errorMsg;
-        };
->>>>>>> e784cfa9
 
     vm.setPropertyError = function (errorMsg) {
       vm.property.propertyErrorMessage = errorMsg;
