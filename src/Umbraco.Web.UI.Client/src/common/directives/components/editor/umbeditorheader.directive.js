--- conflicted
+++ resolved
@@ -287,13 +287,8 @@
             function setAccessibilityHeaderDirective(isNew, editorFor, nameLocked, entityName, contentTypeName, setTitle) {
 
                 var localizeVars = [
-<<<<<<< HEAD
-                    isNew ? "placeholders_a11yCreateItem" : "placeholders_a11yEdit",
-                    "placeholders_a11yName",
-=======
                     isNew ? "visuallyHiddenTexts_createItem" : "visuallyHiddenTexts_edit",
                     "visuallyHiddenTexts_name",
->>>>>>> b80dfbf5
                     isNew ? "general_new" : "general_edit"
                 ];
 
