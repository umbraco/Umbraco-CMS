--- conflicted
+++ resolved
@@ -224,33 +224,9 @@
             if (editorState.current) {
                 //to do make work for user create/edit
                 // to do make it work for user group create/ edit
-<<<<<<< HEAD
                 // to make it work for language edit/create
                 setAccessibilityForEditorState();
                 scope.loading = false;
-=======
-                // to do make it work for language edit/create
-                // to do make it work for log viewer
-                scope.isNew = editorState.current.id === 0 ||
-                    editorState.current.id === "0" ||
-                    editorState.current.id === -1 ||
-                    editorState.current.id === 0 ||
-                    editorState.current.id === "-1";
-
-                var localizeVars = [
-                    scope.isNew ? "visuallyHiddenTexts_createItem" : "visuallyHiddenTexts_edit",
-                    "visuallyHiddenTexts_name",
-                    scope.isNew ? "general_new" : "general_edit"
-                ];
-
-                if (scope.editorfor) {
-                    localizeVars.push(scope.editorfor);
-                }
-                localizationService.localizeMany(localizeVars).then(function(data) {
-                    setAccessibilityForEditor(data);
-                    scope.loading = false;
-                });
->>>>>>> f8b5083a
             } else {
                 scope.loading = false;
             }
