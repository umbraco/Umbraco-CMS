/**
@ngdoc directive
@name umbraco.directives.directive:umbDateTimePicker
@restrict E
@scope

@description
<b>Added in Umbraco version 8.0</b>
This directive is a wrapper of the flatpickr library. Use it to render a date time picker.
For extra details about options and events take a look here: https://flatpickr.js.org

Use this directive to render a date time picker

<h3>Markup example</h3>
<pre>
	<div ng-controller="My.Controller as vm">

		<umb-date-time-picker
			ng-model="vm.date"
            options="vm.config"
            on-change="vm.datePickerChange(selectedDates, dateStr, instance)">
        </umb-date-time-picker>

	</div>
</pre>

<h3>Controller example</h3>
<pre>
	(function () {
		"use strict";

		function Controller() {

            var vm = this;

            vm.date = "2018-10-10 10:00";

            vm.config = {
				enableTime: true,
				dateFormat: "Y-m-d H:i",
				time_24hr: true
            };

            vm.datePickerChange = datePickerChange;

            function datePickerChange(selectedDates, dateStr, instance) {
            	// handle change
            }

        }

		angular.module("umbraco").controller("My.Controller", Controller);

	})();
</pre>

@param {object} ngModel (<code>binding</code>): Config object for the date picker.
@param {object} options (<code>binding</code>): Config object for the date picker.
@param {callback} onSetup (<code>callback</code>): onSetup gets triggered when the date picker is initialized
@param {callback} onChange (<code>callback</code>): onChange gets triggered when the user selects a date, or changes the time on a selected date.
@param {callback} onOpen (<code>callback</code>): onOpen gets triggered when the calendar is opened.
@param {callback} onClose (<code>callback</code>): onClose gets triggered when the calendar is closed.
@param {callback} onMonthChange (<code>callback</code>): onMonthChange gets triggered when the month is changed, either by the user or programmatically.
@param {callback} onYearChange (<code>callback</code>): onMonthChange gets triggered when the year is changed, either by the user or programmatically.
@param {callback} onReady (<code>callback</code>): onReady gets triggered once the calendar is in a ready state.
@param {callback} onValueUpdate (<code>callback</code>): onValueUpdate gets triggered when the input value is updated with a new date string.
@param {callback} onDayCreate (<code>callback</code>): Take full control of every date cell with theonDayCreate()hook.
**/

(function () {
    'use strict';

    var umbDateTimePicker = {
        template: '<ng-transclude>' +
            '<input type="text" ng-if="!$ctrl.options.inline" ng-model="$ctrl.ngModel" placeholder="Select Date.."></input>' +
            '<div ng-if="$ctrl.options.inline"></div>' +
            '</ng-transclude>',
        controller: umbDateTimePickerCtrl,
        transclude: true,
        bindings: {
            ngModel: '<',
            options: '<',
            onSetup: '&?',
            onChange: '&?',
            onOpen: '&?',
            onClose: '&?',
            onMonthChange: '&?',
            onYearChange: '&?',
            onReady: '&?',
            onValueUpdate: '&?',
            onDayCreate: '&?'
        }
    };

    function umbDateTimePickerCtrl($element, $timeout, $scope, assetsService, userService) {

        var ctrl = this;
        var userLocale = null;

        ctrl.$onInit = function () {

            // load css file for the date picker
            assetsService.loadCss('lib/flatpickr/flatpickr.css', $scope).then(function () {
                userService.getCurrentUser().then(function (user) {

                    // init date picker
                    userLocale = user.locale;
                    if (userLocale.indexOf('-') > -1) {
                        userLocale = userLocale.split('-')[0];
                    }

                    grabElementAndRunFlatpickr();
                });
            });

        };

        function grabElementAndRunFlatpickr() {
            $timeout(function () {
                var transcludeEl = $element.find('ng-transclude')[0];
                var element = transcludeEl.children[0];

                setDatepicker(element);
            }, 0, true);
        }

        function setDatepicker(element) {
            var fpLib = flatpickr ? flatpickr : FlatpickrInstance;

            if (!fpLib) {
                return console.warn('Unable to find any flatpickr installation');
            }

            var fpInstance;

            setUpCallbacks();

            if (!ctrl.options.locale) {
                ctrl.options.locale = userLocale;
            }

            // handle special keydown events
            ctrl.options.onKeyDown = function (selectedDates, dateStr, instance, event) {
                var code = event.keyCode || event.which;
                if (code === 13) {
                    // close the datepicker on enter (this happens when entering time)
                    fpInstance.close()
                }
            };

            fpInstance = new fpLib(element, ctrl.options);
<<<<<<< HEAD
            
			if (ctrl.onSetup) {
				ctrl.onSetup({
					fpItem: fpInstance
				});
			}

			// If has ngModel set the date
			if (ctrl.ngModel) {
				fpInstance.setDate(ctrl.ngModel);
			}

			// destroy the flatpickr instance when the dom element is removed
			angular.element(element).on('$destroy', function() {
				fpInstance.destroy();
			});

			// Refresh the scope
			$scope.$applyAsync();
		}

		function setUpCallbacks() {
			// bind hook for onChange
			if(ctrl.options && ctrl.onChange) {
				ctrl.options.onChange = function(selectedDates, dateStr, instance) {
					$timeout(function() {
						ctrl.onChange({selectedDates: selectedDates, dateStr: dateStr, instance: instance});
					});
				};
			}

			// bind hook for onOpen
			if(ctrl.options && ctrl.onOpen) {
				ctrl.options.onOpen = function(selectedDates, dateStr, instance) {
					$timeout(function() {
						ctrl.onOpen({selectedDates: selectedDates, dateStr: dateStr, instance: instance});
					});
				};
			}

			// bind hook for onClose
			if(ctrl.options && ctrl.onClose) {
				ctrl.options.onClose = function(selectedDates, dateStr, instance) {
					$timeout(function() {
						ctrl.onClose({selectedDates: selectedDates, dateStr: dateStr, instance: instance});
					});
				};
			}

			// bind hook for onMonthChange
			if(ctrl.options && ctrl.onMonthChange) {
				ctrl.options.onMonthChange = function(selectedDates, dateStr, instance) {
					$timeout(function() {
						ctrl.onMonthChange({selectedDates: selectedDates, dateStr: dateStr, instance: instance});
					});
				};
			}

			// bind hook for onYearChange
			if(ctrl.options && ctrl.onYearChange) {
				ctrl.options.onYearChange = function(selectedDates, dateStr, instance) {
					$timeout(function() {
						ctrl.onYearChange({selectedDates: selectedDates, dateStr: dateStr, instance: instance});
					});
				};
			}

			// bind hook for onReady
			if(ctrl.options && ctrl.onReady) {
				ctrl.options.onReady = function(selectedDates, dateStr, instance) {
					$timeout(function() {
						ctrl.onReady({selectedDates: selectedDates, dateStr: dateStr, instance: instance});
					});
				};
			}

			// bind hook for onValueUpdate
			if(ctrl.onValueUpdate) {
				ctrl.options.onValueUpdate = function(selectedDates, dateStr, instance) {
					$timeout(function() {
						ctrl.onValueUpdate({selectedDates: selectedDates, dateStr: dateStr, instance: instance});
					});
				};
			}

			// bind hook for onDayCreate
			if(ctrl.onDayCreate) {
				ctrl.options.onDayCreate = function(selectedDates, dateStr, instance) {
					$timeout(function() {
						ctrl.onDayCreate({selectedDates: selectedDates, dateStr: dateStr, instance: instance});
					});
				};
			}

		}
=======

            if (ctrl.onSetup) {
                ctrl.onSetup({
                    fpItem: fpInstance
                });
            }

            // If has ngModel set the date
            if (ctrl.ngModel) {
                fpInstance.setDate(ctrl.ngModel);
            }

            // destroy the flatpickr instance when the dom element is removed
            $(element).on('$destroy', function () {
                fpInstance.destroy();
            });

            // Refresh the scope
            $scope.$applyAsync();
        }

        function setUpCallbacks() {
            // bind hook for onChange
            if (ctrl.options && ctrl.onChange) {
                ctrl.options.onChange = function (selectedDates, dateStr, instance) {
                    $timeout(function () {
                        ctrl.onChange({ selectedDates: selectedDates, dateStr: dateStr, instance: instance });
                    });
                };
            }

            // bind hook for onOpen
            if (ctrl.options && ctrl.onOpen) {
                ctrl.options.onOpen = function (selectedDates, dateStr, instance) {
                    $timeout(function () {
                        ctrl.onOpen({ selectedDates: selectedDates, dateStr: dateStr, instance: instance });
                    });
                };
            }

            // bind hook for onOpen
            if (ctrl.options && ctrl.onClose) {
                ctrl.options.onClose = function (selectedDates, dateStr, instance) {
                    $timeout(function () {
                        ctrl.onClose({ selectedDates: selectedDates, dateStr: dateStr, instance: instance });
                    });
                };
            }

            // bind hook for onMonthChange
            if (ctrl.options && ctrl.onMonthChange) {
                ctrl.options.onMonthChange = function (selectedDates, dateStr, instance) {
                    $timeout(function () {
                        ctrl.onMonthChange({ selectedDates: selectedDates, dateStr: dateStr, instance: instance });
                    });
                };
            }

            // bind hook for onYearChange
            if (ctrl.options && ctrl.onYearChange) {
                ctrl.options.onYearChange = function (selectedDates, dateStr, instance) {
                    $timeout(function () {
                        ctrl.onYearChange({ selectedDates: selectedDates, dateStr: dateStr, instance: instance });
                    });
                };
            }

            // bind hook for onReady
            if (ctrl.options && ctrl.onReady) {
                ctrl.options.onReady = function (selectedDates, dateStr, instance) {
                    $timeout(function () {
                        ctrl.onReady({ selectedDates: selectedDates, dateStr: dateStr, instance: instance });
                    });
                };
            }

            // bind hook for onValueUpdate
            if (ctrl.onValueUpdate) {
                ctrl.options.onValueUpdate = function (selectedDates, dateStr, instance) {
                    $timeout(function () {
                        ctrl.onValueUpdate({ selectedDates: selectedDates, dateStr: dateStr, instance: instance });
                    });
                };
            }

            // bind hook for onDayCreate
            if (ctrl.onDayCreate) {
                ctrl.options.onDayCreate = function (selectedDates, dateStr, instance) {
                    $timeout(function () {
                        ctrl.onDayCreate({ selectedDates: selectedDates, dateStr: dateStr, instance: instance });
                    });
                };
            }

        }
>>>>>>> dc39faeb
    }

    // umbFlatpickr (umb-flatpickr) is deprecated, but we keep it for backwards compatibility
    angular.module('umbraco.directives').component('umbFlatpickr', umbDateTimePicker);
    angular.module('umbraco.directives').component('umbDateTimePicker', umbDateTimePicker);
})();<|MERGE_RESOLUTION|>--- conflicted
+++ resolved
@@ -149,103 +149,6 @@
             };
 
             fpInstance = new fpLib(element, ctrl.options);
-<<<<<<< HEAD
-            
-			if (ctrl.onSetup) {
-				ctrl.onSetup({
-					fpItem: fpInstance
-				});
-			}
-
-			// If has ngModel set the date
-			if (ctrl.ngModel) {
-				fpInstance.setDate(ctrl.ngModel);
-			}
-
-			// destroy the flatpickr instance when the dom element is removed
-			angular.element(element).on('$destroy', function() {
-				fpInstance.destroy();
-			});
-
-			// Refresh the scope
-			$scope.$applyAsync();
-		}
-
-		function setUpCallbacks() {
-			// bind hook for onChange
-			if(ctrl.options && ctrl.onChange) {
-				ctrl.options.onChange = function(selectedDates, dateStr, instance) {
-					$timeout(function() {
-						ctrl.onChange({selectedDates: selectedDates, dateStr: dateStr, instance: instance});
-					});
-				};
-			}
-
-			// bind hook for onOpen
-			if(ctrl.options && ctrl.onOpen) {
-				ctrl.options.onOpen = function(selectedDates, dateStr, instance) {
-					$timeout(function() {
-						ctrl.onOpen({selectedDates: selectedDates, dateStr: dateStr, instance: instance});
-					});
-				};
-			}
-
-			// bind hook for onClose
-			if(ctrl.options && ctrl.onClose) {
-				ctrl.options.onClose = function(selectedDates, dateStr, instance) {
-					$timeout(function() {
-						ctrl.onClose({selectedDates: selectedDates, dateStr: dateStr, instance: instance});
-					});
-				};
-			}
-
-			// bind hook for onMonthChange
-			if(ctrl.options && ctrl.onMonthChange) {
-				ctrl.options.onMonthChange = function(selectedDates, dateStr, instance) {
-					$timeout(function() {
-						ctrl.onMonthChange({selectedDates: selectedDates, dateStr: dateStr, instance: instance});
-					});
-				};
-			}
-
-			// bind hook for onYearChange
-			if(ctrl.options && ctrl.onYearChange) {
-				ctrl.options.onYearChange = function(selectedDates, dateStr, instance) {
-					$timeout(function() {
-						ctrl.onYearChange({selectedDates: selectedDates, dateStr: dateStr, instance: instance});
-					});
-				};
-			}
-
-			// bind hook for onReady
-			if(ctrl.options && ctrl.onReady) {
-				ctrl.options.onReady = function(selectedDates, dateStr, instance) {
-					$timeout(function() {
-						ctrl.onReady({selectedDates: selectedDates, dateStr: dateStr, instance: instance});
-					});
-				};
-			}
-
-			// bind hook for onValueUpdate
-			if(ctrl.onValueUpdate) {
-				ctrl.options.onValueUpdate = function(selectedDates, dateStr, instance) {
-					$timeout(function() {
-						ctrl.onValueUpdate({selectedDates: selectedDates, dateStr: dateStr, instance: instance});
-					});
-				};
-			}
-
-			// bind hook for onDayCreate
-			if(ctrl.onDayCreate) {
-				ctrl.options.onDayCreate = function(selectedDates, dateStr, instance) {
-					$timeout(function() {
-						ctrl.onDayCreate({selectedDates: selectedDates, dateStr: dateStr, instance: instance});
-					});
-				};
-			}
-
-		}
-=======
 
             if (ctrl.onSetup) {
                 ctrl.onSetup({
@@ -286,7 +189,7 @@
                 };
             }
 
-            // bind hook for onOpen
+			// bind hook for onOpen
             if (ctrl.options && ctrl.onClose) {
                 ctrl.options.onClose = function (selectedDates, dateStr, instance) {
                     $timeout(function () {
@@ -341,7 +244,6 @@
             }
 
         }
->>>>>>> dc39faeb
     }
 
     // umbFlatpickr (umb-flatpickr) is deprecated, but we keep it for backwards compatibility
