--- conflicted
+++ resolved
@@ -23,13 +23,8 @@
         controllerAs: 'vm',
         controller: umbVariantContentController
     };
-<<<<<<< HEAD
-    
+
     function umbVariantContentController($scope, contentAppHelper) {
-=======
-
-    function umbVariantContentController($scope) {
->>>>>>> 8d96c6e8
 
         var unsubscribe = [];
 
@@ -115,12 +110,7 @@
         function onAppChanged(activeApp) {
 
             // disable the name field if the active content app is not "Content" or "Info"
-<<<<<<< HEAD
             vm.nameDisabled = (activeApp && !contentAppHelper.isContentBasedApp(activeApp));
-
-=======
-            vm.nameDisabled = (activeApp && activeApp.alias !== "umbContent" && activeApp.alias !== "umbInfo" && activeApp.alias !== "umbListView");
->>>>>>> 8d96c6e8
         }
 
         /**
