--- conflicted
+++ resolved
@@ -318,20 +318,9 @@
                     return;
                 }
 
-<<<<<<< HEAD
-                // find the urls for the currently selected language.
+                // find the urls for the currently selected language
                 // when there is no selected language (allow vary by culture == false), show all urls of the node.
                 scope.currentUrls = _.filter(scope.node.urls, (url) => (scope.currentVariant.language == null || scope.currentVariant.language.culture === url.culture));
-=======
-                // find the URLs for the currently selected language
-                if (scope.node.variants.length > 1) {
-                    // nodes with variants
-                    scope.currentUrls = _.filter(scope.node.urls, (url) => (scope.currentVariant.language && scope.currentVariant.language.culture === url.culture));
-                } else {
-                    // invariant nodes
-                    scope.currentUrls = scope.node.urls;
-                }
->>>>>>> 3a9cc910
 
                 // figure out if multiple cultures apply across the content URLs
                 scope.currentUrlsHaveMultipleCultures = _.keys(_.groupBy(scope.currentUrls, url => url.culture)).length > 1;
