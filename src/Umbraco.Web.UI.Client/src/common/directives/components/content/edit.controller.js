(function () {
    'use strict';

    function ContentEditController($rootScope, $scope, $routeParams, $q, $window,
        appState, contentResource, entityResource, navigationService, notificationsService,
        serverValidationManager, contentEditingHelper, localizationService, formHelper, umbRequestHelper,
        editorState, $http, eventsService, overlayService, $location, localStorageService, treeService,
        $exceptionHandler) {

        var evts = [];
        var infiniteMode = $scope.infiniteModel && $scope.infiniteModel.infiniteMode;
        var watchingCulture = false;

        //setup scope vars
        $scope.defaultButton = null;
        $scope.subButtons = [];

        $scope.page = {};
        $scope.page.loading = false;
        $scope.page.menu = {};
        $scope.page.menu.currentNode = null;
        $scope.page.menu.currentSection = appState.getSectionState("currentSection");
        $scope.page.listViewPath = null;
        $scope.page.isNew = $scope.isNew ? true : false;

        if (infiniteMode) {
            $scope.page.allowInfinitePublishAndClose = $scope.infiniteModel.allowPublishAndClose;
            $scope.page.allowInfiniteSaveAndClose = $scope.infiniteModel.allowSaveAndClose;
            // check if we are opening with create mode
            $scope.isNew = $scope.infiniteModel.create ? true : false;
            $scope.page.isNew = $scope.isNew;
        }

        $scope.page.buttonGroupState = "init";
        $scope.page.hideActionsMenu = infiniteMode ? true : false;
        $scope.page.hideChangeVariant = false;
        $scope.allowOpen = true;
        $scope.activeApp = null;

        //initializes any watches
        function startWatches(content) {

            //watch for changes to isNew, set the page.isNew accordingly and load the breadcrumb if we can
            $scope.$watch('isNew', function (newVal, oldVal) {

                $scope.page.isNew = Object.toBoolean(newVal);

                //We fetch all ancestors of the node to generate the footer breadcrumb navigation
                if (content.parentId && content.parentId !== -1 && content.parentId !== -20) {
                    loadBreadcrumb();
                    if (!watchingCulture) {
                        $scope.$watch('culture',
                            function (value, oldValue) {
                                if (value !== oldValue) {
                                    loadBreadcrumb();
                                }
                            });
                    }
                }
            });

        }

        //this initializes the editor with the data which will be called more than once if the data is re-loaded
        function init() {

            var content = $scope.content;
            if (content.id && content.isChildOfListView && content.trashed === false) {
                $scope.page.listViewPath = "/content/content/edit/" + content.parentId
                    + "?list=" + $routeParams.list
                    + "&page=" + $routeParams.page
                    + "&filter=" + $routeParams.filter
                    + "&orderBy=" + $routeParams.orderBy
                    + "&orderDirection=" + $routeParams.orderDirection;
            }

            // we need to check wether an app is present in the current data, if not we will present the default app.
            var isAppPresent = false;

            // on first init, we dont have any apps. but if we are re-initializing, we do, but ...
            if ($scope.activeApp) {

                _.forEach(content.apps, function (app) {
                    if (app.alias === $scope.activeApp.alias) {
                        isAppPresent = true;
                        $scope.appChanged(app);
                    }
                });

                if (isAppPresent === false) {
                    // active app does not exist anymore.
                    $scope.activeApp = null;
                }
            }

            // if we still dont have a app, lets show the first one:
            if ($scope.activeApp === null && content.apps.length) {
                $scope.appChanged(content.apps[0]);
            }
            // otherwise make sure the save options are up to date with the current content state
            else {
                createButtons($scope.content);
            }

            editorState.set(content);

            bindEvents();

            resetVariantFlags();
        }

        function loadBreadcrumb() {
            // load the parent breadcrumb when creating new content
            var id = $scope.page.isNew ? $scope.content.parentId : $scope.content.id;
            if (!id) {
                return;
            }
            entityResource.getAncestors(id, "document", $scope.culture)
                .then(function (anc) {
                    $scope.ancestors = anc;
                });
        }

        /**
         * This will reset isDirty flags if save is true.
         * When working with multiple variants, this will set the save/publish flags of each one to false.
         * When working with a single variant, this will set the publish flag to false and the save flag to true.
         */
        function resetVariantFlags() {
            if ($scope.content.variants.length > 1) {
                for (var i = 0; i < $scope.content.variants.length; i++) {
                    var v = $scope.content.variants[i];
                    if (v.save) {
                        v.isDirty = false;
                    }
                    v.save = false;
                    v.publish = false;
                }
            }
            else {
                if ($scope.content.variants[0].save) {
                    $scope.content.variants[0].isDirty = false;
                }
                $scope.content.variants[0].save = true;
                $scope.content.variants[0].publish = false;
            }
        }

        /** Returns true if the content item varies by culture */
        function hasVariants(content) {
            return content.variants.length > 1;
        }

        function reload() {
            $scope.page.loading = true;

            if ($scope.page.isNew) {
                loadScaffold().then(function () {
                    $scope.page.loading = false;
                });
            } else {
                loadContent().then(function () {
                    $scope.page.loading = false;
                });
            }
        }

        function bindEvents() {
            //bindEvents can be called more than once and we don't want to have multiple bound events
            for (var e in evts) {
                eventsService.unsubscribe(evts[e]);
            }

            evts.push(eventsService.on("editors.documentType.saved", function (name, args) {
                // if this content item uses the updated doc type we need to reload the content item
                if (args && args.documentType && $scope.content.documentType.id === args.documentType.id) {
                    reload();
                }
            }));

            evts.push(eventsService.on("editors.content.reload", function (name, args) {
                if (args && args.node && $scope.content.id === args.node.id) {
                    reload();
                    loadBreadcrumb();
                    syncTreeNode($scope.content, $scope.content.path);
                }
            }));

            evts.push(eventsService.on("rte.file.uploading", function () {
                $scope.page.saveButtonState = "busy";
                $scope.page.buttonGroupState = "busy";

            }));

            evts.push(eventsService.on("rte.file.uploaded", function () {
                $scope.page.saveButtonState = "success";
                $scope.page.buttonGroupState = "success";
            }));

            evts.push(eventsService.on("rte.shortcut.save", function () {
                if ($scope.page.showSaveButton) {
                    $scope.save();
                }
            }));

            evts.push(eventsService.on("content.saved", function () {
                // Clear out localstorage keys that start with tinymce__
                // When we save/perist a content node
                // NOTE: clearAll supports a RegEx pattern of items to remove
                localStorageService.clearAll(/^tinymce__/);
            }));
        }

        function appendRuntimeData() {
            $scope.content.variants.forEach((variant) => {
                variant.compositeId = contentEditingHelper.buildCompositeVariantId(variant);
                variant.htmlId = "_content_variant_" + variant.compositeId + "_";
            });
        }

        /**
         *  This does the content loading and initializes everything, called on first load
         */
        function loadContent() {

            //we are editing so get the content item from the server
            return $scope.getMethod()($scope.contentId)
                .then(function (data) {

                    $scope.content = data;

                    appendRuntimeData();
                    init();

                    syncTreeNode($scope.content, $scope.content.path, true);

                    resetLastListPageNumber($scope.content);

                    eventsService.emit("content.loaded", { content: $scope.content });

                    return $q.resolve($scope.content);


                });

        }

        /**
        *  This loads the content scaffold for when creating new content
        */
        function loadScaffold() {
            //we are creating so get an empty content item
            return $scope.getScaffoldMethod()()
                .then(function (data) {

                    $scope.content = data;

                    appendRuntimeData();
                    init();
                    startWatches($scope.content);

                    resetLastListPageNumber($scope.content);

                    eventsService.emit("content.newReady", { content: $scope.content });

                    return $q.resolve($scope.content);

                });
        }

        /**
         * Create the save/publish/preview buttons for the view
         * @param {any} content the content node
         * @param {any} app the active content app
         */
        function createButtons(content) {
            
            var isBlueprint = content.isBlueprint;

            if ($scope.page.isNew && $location.path().search(/contentBlueprints/i) !== -1) {
               isBlueprint = true;
            }

            // for trashed and element type items, the save button is the primary action - otherwise it's a secondary action
            $scope.page.saveButtonStyle = content.trashed || content.isElement || isBlueprint ? "primary" : "info";
            // only create the save/publish/preview buttons if the
            // content app is "Conent"
            if ($scope.activeApp && $scope.activeApp.alias !== "umbContent" && $scope.activeApp.alias !== "umbInfo" && $scope.activeApp.alias !== "umbListView") {
                $scope.defaultButton = null;
                $scope.subButtons = null;
                $scope.page.showSaveButton = false;
                $scope.page.showPreviewButton = false;
                return;
            }

            // create the save button
            if (_.contains($scope.content.allowedActions, "A")) {
                $scope.page.showSaveButton = true;
                // add ellipsis to the save button if it opens the variant overlay
                $scope.page.saveButtonEllipsis = content.variants && content.variants.length > 1 ? "true" : "false";
            } else {
                $scope.page.showSaveButton = false;
            }

            // create the pubish combo button
            $scope.page.buttonGroupState = "init";
            var buttons = contentEditingHelper.configureContentEditorButtons({
                create: $scope.page.isNew,
                content: content,
                methods: {
                    saveAndPublish: $scope.saveAndPublish,
                    sendToPublish: $scope.sendToPublish,
                    unpublish: $scope.unpublish,
                    schedulePublish: $scope.schedule,
                    publishDescendants: $scope.publishDescendants
                }
            });

            $scope.defaultButton = buttons.defaultButton;
            $scope.subButtons = buttons.subButtons;
            $scope.page.showPreviewButton = true;

        }

        /** Syncs the content item to it's tree node - this occurs on first load and after saving */
        function syncTreeNode(content, path, initialLoad, reloadChildren) {

            if (infiniteMode || !path) {
                return;
            }

            if (!$scope.content.isChildOfListView) {
                navigationService.syncTree({ tree: $scope.treeAlias, path: path.split(","), forceReload: initialLoad !== true })
                    .then(function (syncArgs) {
                        $scope.page.menu.currentNode = syncArgs.node;
                        if (reloadChildren && syncArgs.node.expanded) {
                            treeService.loadNodeChildren({ node: syncArgs.node });
                        }
                    }, function () {
                        //handle the rejection
                        console.log("A problem occurred syncing the tree! A path is probably incorrect.")
                    });
            }
            else if (initialLoad === true) {

                //it's a child item, just sync the ui node to the parent
                navigationService.syncTree({ tree: $scope.treeAlias, path: path.substring(0, path.lastIndexOf(",")).split(","), forceReload: initialLoad !== true });

                //if this is a child of a list view and it's the initial load of the editor, we need to get the tree node
                // from the server so that we can load in the actions menu.
                umbRequestHelper.resourcePromise(
                    $http.get(content.treeNodeUrl),
                    'Failed to retrieve data for child node ' + content.id).then(function (node) {
                        $scope.page.menu.currentNode = node;
                    });
            }
        }

        function checkValidility() {
            //Get all controls from the 'contentForm'
            var allControls = $scope.contentForm.$getControls();

            //An array to store items in when we find child form fields (no matter how many deep nested forms)
            var childFieldsToMarkAsValid = [];

            //Exclude known formControls 'contentHeaderForm' and 'tabbedContentForm'
            //Check property - $name === "contentHeaderForm"
            allControls = _.filter(allControls, function (obj) {
                return obj.$name !== 'contentHeaderForm' && obj.$name !== 'tabbedContentForm' && obj.hasOwnProperty('$submitted');
            });

            for (var i = 0; i < allControls.length; i++) {
                var nestedForm = allControls[i];

                //Get Nested Controls of this form in the loop
                var nestedFormControls = nestedForm.$getControls();

                //Need to recurse through controls (could be more nested forms)
                childFieldsToMarkAsValid = recurseFormControls(nestedFormControls, childFieldsToMarkAsValid);
            }

            return childFieldsToMarkAsValid;
        }

        //Controls is the
        function recurseFormControls(controls, array) {

            //Loop over the controls
            for (var i = 0; i < controls.length; i++) {
                var controlItem = controls[i];

                //Check if the controlItem has a property ''
                if (controlItem.hasOwnProperty('$submitted')) {
                    //This item is a form - so lets get the child controls of it & recurse again
                    var childFormControls = controlItem.$getControls();
                    recurseFormControls(childFormControls, array);
                }
                else {
                    //We can assume its a field on a form
                    if (controlItem.hasOwnProperty('$error')) {
                        //Set the validlity of the error/s to be valid
                        //String of keys of error invalid messages
                        var errorKeys = [];

                        for (var key in controlItem.$error) {
                            errorKeys.push(key);
                            controlItem.$setValidity(key, true);
                        }

                        //Create a basic obj - storing the control item & the error keys
                        var obj = { 'control': controlItem, 'errorKeys': errorKeys };

                        //Push the updated control into the array - so we can set them back
                        array.push(obj);
                    }
                }
            }
            return array;
        }

        function resetNestedFieldValiation(array) {
            for (var i = 0; i < array.length; i++) {
                var item = array[i];
                //Item is an object containing two props
                //'control' (obj) & 'errorKeys' (string array)
                var fieldControl = item.control;
                var fieldErrorKeys = item.errorKeys;

                for (var j = 0; j < fieldErrorKeys.length; j++) {
                    fieldControl.$setValidity(fieldErrorKeys[j], false);
                }
            }
        }

        function ensureDirtyIsSetIfAnyVariantIsDirty() {

            $scope.contentForm.$dirty = false;

            for (var i = 0; i < $scope.content.variants.length; i++) {
                if ($scope.content.variants[i].isDirty) {
                    $scope.contentForm.$dirty = true;
                    return;
                }
            }
        }

        // This is a helper method to reduce the amount of code repitition for actions: Save, Publish, SendToPublish
        function performSave(args) {

            //Used to check validility of nested form - coming from Content Apps mostly
            //Set them all to be invalid
            var fieldsToRollback = checkValidility();
            eventsService.emit("content.saving", { content: $scope.content, action: args.action });

            return contentEditingHelper.contentEditorPerformSave({
                saveMethod: args.saveMethod,
                scope: $scope,
                content: $scope.content,
                create: $scope.page.isNew,
                action: args.action,
                showNotifications: args.showNotifications,
                softRedirect: true
            }).then(function (data) {
                //success
                init();

                //needs to be manually set for infinite editing mode
                $scope.page.isNew = false;

                syncTreeNode($scope.content, data.path, false, args.reloadChildren);

                eventsService.emit("content.saved", { content: $scope.content, action: args.action });

                resetNestedFieldValiation(fieldsToRollback);
                ensureDirtyIsSetIfAnyVariantIsDirty();

                return $q.when(data);
            },
                function (err) {
                    syncTreeNode($scope.content, $scope.content.path);

                    resetNestedFieldValiation(fieldsToRollback);

                    return $q.reject(err);
                });
        }

        function clearNotifications(content) {
            if (content.notifications) {
                content.notifications = [];
            }
            if (content.variants) {
                for (var i = 0; i < content.variants.length; i++) {
                    if (content.variants[i].notifications) {
                        content.variants[i].notifications = [];
                    }
                }
            }
        }

        function resetLastListPageNumber(content) {
            // We're using rootScope to store the page number for list views, so if returning to the list
            // we can restore the page.  If we've moved on to edit a piece of content that's not the list or it's children
            // we should remove this so as not to confuse if navigating to a different list
            if (!content.isChildOfListView && !content.isContainer) {
                $rootScope.lastListViewPageViewed = null;
            }
        }

        /**
         * Used to clear the dirty state for successfully saved variants when not all variant saving was successful
         * @param {any} variants
         */
        function clearDirtyState(variants) {
            for (var i = 0; i < variants.length; i++) {
                var v = variants[i];
                if (v.notifications) {
                    var isSuccess = _.find(v.notifications, function (n) {
                        return n.type === 3; //this is a success notification
                    });
                    if (isSuccess) {
                        v.isDirty = false;
                    }
                }
            }
        }

        function handleHttpException(err) {
            if (err && !err.status) {
                $exceptionHandler(err);
            }
        }

        /** Just shows a simple notification that there are client side validation issues to be fixed */
        function showValidationNotification() {
            //TODO: We need to make the validation UI much better, there's a lot of inconsistencies in v8 including colors, issues with the property groups and validation errors between variants

            //need to show a notification else it's not clear there was an error.
            localizationService.localizeMany([
                "speechBubbles_validationFailedHeader",
                "speechBubbles_validationFailedMessage"
            ]
            ).then(function (data) {
                notificationsService.error(data[0], data[1]);
            });
        }

        if ($scope.page.isNew) {

            $scope.page.loading = true;

            loadScaffold().then(function () {
                $scope.page.loading = false;
            });
        }
        else {

            $scope.page.loading = true;

            loadContent().then(function () {
                startWatches($scope.content);
                $scope.page.loading = false;
            });
        }

        $scope.unpublish = function () {
            clearNotifications($scope.content);
            if (formHelper.submitForm({ scope: $scope, action: "unpublish", skipValidation: true })) {
                var dialog = {
                    parentScope: $scope,
                    view: "views/content/overlays/unpublish.html",
                    variants: $scope.content.variants, //set a model property for the dialog
                    skipFormValidation: true, //when submitting the overlay form, skip any client side validation
                    includeUnpublished: false,
                    submitButtonLabelKey: "content_unpublish",
                    submitButtonStyle: "warning",
                    submit: function (model) {

                        model.submitButtonState = "busy";

                        var selectedVariants = _.filter(model.variants, v => v.save && v.language); //ignore invariant
                        var culturesForUnpublishing = _.map(selectedVariants, v => v.language.culture);

                        contentResource.unpublish($scope.content.id, culturesForUnpublishing)
                            .then(function (data) {
                                formHelper.resetForm({ scope: $scope });
                                contentEditingHelper.reBindChangedProperties($scope.content, data);
                                init();
                                syncTreeNode($scope.content, data.path);
                                $scope.page.buttonGroupState = "success";
                                eventsService.emit("content.unpublished", { content: $scope.content });
                                overlayService.close();
                            }, function (err) {
                                $scope.page.buttonGroupState = 'error';
                                handleHttpException(err);
                            });


                    },
                    close: function () {
                        overlayService.close();
                    }
                };

                overlayService.open(dialog);
            }
        };

        $scope.sendToPublish = function () {
            clearNotifications($scope.content);
            if (hasVariants($scope.content)) {
                //before we launch the dialog we want to execute all client side validations first
                if (formHelper.submitForm({ scope: $scope, action: "publish" })) {

                    var dialog = {
                        parentScope: $scope,
                        view: "views/content/overlays/sendtopublish.html",
                        variants: $scope.content.variants, //set a model property for the dialog
                        skipFormValidation: true, //when submitting the overlay form, skip any client side validation
                        submitButtonLabelKey: "buttons_saveToPublish",
                        submit: function (model) {
                            model.submitButtonState = "busy";
                            clearNotifications($scope.content);
                            //we need to return this promise so that the dialog can handle the result and wire up the validation response
                            return performSave({
                                saveMethod: contentResource.sendToPublish,
                                action: "sendToPublish",
                                showNotifications: false
                            }).then(function (data) {
                                //show all notifications manually here since we disabled showing them automatically in the save method
                                formHelper.showNotifications(data);
                                clearNotifications($scope.content);
                                overlayService.close();
                                return $q.when(data);
                            },
                                function (err) {
                                    clearDirtyState($scope.content.variants);
                                    model.submitButtonState = "error";
                                    //re-map the dialog model since we've re-bound the properties
                                    dialog.variants = $scope.content.variants;
                                    handleHttpException(err);
                                });
                        },
                        close: function () {
                            overlayService.close();
                        }
                    };

                    overlayService.open(dialog);
                }
                else {
                    showValidationNotification();
                }
            }
            else {
                $scope.page.buttonGroupState = "busy";
                return performSave({
                    saveMethod: contentResource.sendToPublish,
                    action: "sendToPublish"
                }).then(function () {
                    $scope.page.buttonGroupState = "success";
                }, function (err) {
                    $scope.page.buttonGroupState = "error";
                    handleHttpException(err);
                });;
            }
        };

        $scope.saveAndPublish = function (closeInfinite) {
            closeInfinite = closeInfinite === undefined ? false : closeInfinite;
            clearNotifications($scope.content);
            if (hasVariants($scope.content)) {
                //before we launch the dialog we want to execute all client side validations first
                if (formHelper.submitForm({ scope: $scope, action: "publish" })) {
                    var dialog = {
                        parentScope: $scope,
                        view: "views/content/overlays/publish.html",
                        variants: $scope.content.variants, //set a model property for the dialog
                        skipFormValidation: true, //when submitting the overlay form, skip any client side validation
                        submitButtonLabelKey: "buttons_saveAndPublish",
                        submit: function (model) {

                            model.submitButtonState = "busy";

                            clearNotifications($scope.content);
                            //we need to return this promise so that the dialog can handle the result and wire up the validation response
                            return performSave({
                                saveMethod: contentResource.publish,
                                action: "publish",
                                showNotifications: false
                            }).then(function (data) {
                                //show all notifications manually here since we disabled showing them automatically in the save method
                                formHelper.showNotifications(data);
                                clearNotifications($scope.content);
                                
                                if (closeInfinite) {
                                    if ($scope.infiniteModel.submit) {
                                        $scope.infiniteModel.contentNode = $scope.content;
                                        $scope.infiniteModel.submit($scope.infiniteModel);
                                    }
                                }

                                overlayService.close();

                                return $q.when(data);
                            },
                                function (err) {
                                    clearDirtyState($scope.content.variants);

                                    model.submitButtonState = "error";

                                    //re-map the dialog model since we've re-bound the properties
                                    dialog.variants = $scope.content.variants;
                                    handleHttpException(err);
                                });
                        },
                        close: function () {
                            overlayService.close();
                        }
                    };
                    overlayService.open(dialog);
                }
                else {
                    showValidationNotification();
                }
            }
            else {
                //ensure the flags are set
                $scope.content.variants[0].save = true;
                $scope.content.variants[0].publish = true;
                if (!closeInfinite) {
                    $scope.page.buttonGroupState = "busy";
                } else {
                    $scope.publishAndCloseButtonState = "busy";
                }
                return performSave({
                    saveMethod: contentResource.publish,
                    action: "publish"
                }).then(function () {
<<<<<<< HEAD
                    if (!closeInfinite) {
                        $scope.page.buttonGroupState = "success";
                    } else {
                        if ($scope.infiniteModel.submit) {
                            $scope.infiniteModel.contentNode = $scope.content;
                            $scope.infiniteModel.submit($scope.infiniteModel);
                        }
                        $scope.publishAndCloseButtonState = "success";
                    }
                }, function () {
                    if (!infinite) {
                        $scope.page.buttonGroupState = "error";
                    } else {
                        $scope.publishAndCloseButtonState = "error";
                    }
=======
                    $scope.page.buttonGroupState = "success";
                }, function (err) {
                    $scope.page.buttonGroupState = "error";
                    handleHttpException(err);
>>>>>>> fd88a88b
                });
            }
        };

        $scope.save = function (closeInfinite) {
            closeInfinite = closeInfinite === undefined ? false : closeInfinite;
            clearNotifications($scope.content);
            // TODO: Add "..." to save button label if there are more than one variant to publish - currently it just adds the elipses if there's more than 1 variant
            if (hasVariants($scope.content)) {
                //before we launch the dialog we want to execute all client side validations first
                if (formHelper.submitForm({ scope: $scope, action: "openSaveDialog" })) {

                    var dialog = {
                        parentScope: $scope,
                        view: "views/content/overlays/save.html",
                        variants: $scope.content.variants, //set a model property for the dialog
                        skipFormValidation: true, //when submitting the overlay form, skip any client side validation
                        submitButtonLabelKey: "buttons_save",
                        submit: function (model) {

                            model.submitButtonState = "busy";

                            clearNotifications($scope.content);
                            //we need to return this promise so that the dialog can handle the result and wire up the validation response
                            return performSave({
                                saveMethod: $scope.saveMethod(),
                                action: "save",
                                showNotifications: false
                            }).then(function (data) {
                                //show all notifications manually here since we disabled showing them automatically in the save method
                                formHelper.showNotifications(data);
                                clearNotifications($scope.content);
                                
                                if (closeInfinite) {
                                    if ($scope.infiniteModel.submit) {
                                        $scope.infiniteModel.contentNode = $scope.content;
                                        $scope.infiniteModel.submit($scope.infiniteModel);
                                    }
                                }
                                overlayService.close();

                                return $q.when(data);
                            },
                                function (err) {
                                    clearDirtyState($scope.content.variants);

                                    model.submitButtonState = "error";
     
                                    //re-map the dialog model since we've re-bound the properties
                                    dialog.variants = $scope.content.variants;
                                    handleHttpException(err);
                                });
                        },
                        close: function (oldModel) {
                            overlayService.close();
                        }
                    };

                    overlayService.open(dialog);
                }
                else {
                    showValidationNotification();
                }
            }
            else {
                //ensure the flags are set
                $scope.content.variants[0].save = true;
                if (!closeInfinite) {
                    $scope.page.saveButtonState = "busy";
                } else {
                    $scope.saveAndCloseButtonState = "busy";
                }
                return performSave({
                    saveMethod: $scope.saveMethod(),
                    action: "save"
                }).then(function () {
<<<<<<< HEAD
                    if (!closeInfinite) {
                        $scope.page.saveButtonState = "success";
                    } else {
                        if ($scope.infiniteModel.submit) {
                            $scope.infiniteModel.contentNode = $scope.content;
                            $scope.infiniteModel.submit($scope.infiniteModel);
                        }
                        $scope.saveAndCloseButtonState = "success";

                    }
                },
                    function () {
                        if (!closeInfinite) {
                            $scope.page.saveButtonState = "error";
                        } else {
                            $scope.saveAndCloseButtonState = "error";
                        }
                    });
=======
                    $scope.page.saveButtonState = "success";
                }, function (err) {
                    $scope.page.saveButtonState = "error";
                    handleHttpException(err);
                });
>>>>>>> fd88a88b
            }

        };

        /* publish method used in infinite editing */
        $scope.publishAndClose = function () {
            // call standard save and publish with flag to close infinite;
            $scope.saveAndPublish(true);
        };

        /* save method used in infinite editing */
        $scope.saveAndClose = function () {
            // call standard save with flag to close infinite;
            $scope.save(true);
        };

        $scope.schedule = function () {
            clearNotifications($scope.content);
            //before we launch the dialog we want to execute all client side validations first
            if (formHelper.submitForm({ scope: $scope, action: "schedule" })) {
                if (!hasVariants($scope.content)) {
                    //ensure the flags are set
                    $scope.content.variants[0].save = true;
                }

                var dialog = {
                    parentScope: $scope,
                    view: "views/content/overlays/schedule.html",
                    variants: Utilities.copy($scope.content.variants), //set a model property for the dialog
                    skipFormValidation: true, //when submitting the overlay form, skip any client side validation
                    submitButtonLabelKey: "buttons_schedulePublish",
                    submit: function (model) {
                        for (let i = 0; i < $scope.content.variants.length; i++) {
                            $scope.content.variants[i].releaseDate = model.variants[i].releaseDate;
                            $scope.content.variants[i].expireDate = model.variants[i].expireDate;
                            $scope.content.variants[i].releaseDateFormatted = model.variants[i].releaseDateFormatted;
                            $scope.content.variants[i].expireDateFormatted = model.variants[i].expireDateFormatted;
                            $scope.content.variants[i].save = model.variants[i].save;
                        }

                        model.submitButtonState = "busy";
                        clearNotifications($scope.content);

                        //we need to return this promise so that the dialog can handle the result and wire up the validation response
                        return performSave({
                            saveMethod: contentResource.saveSchedule,
                            action: "schedule",
                            showNotifications: false
                        }).then(function (data) {
                            //show all notifications manually here since we disabled showing them automatically in the save method
                            formHelper.showNotifications(data);
                            clearNotifications($scope.content);
                            overlayService.close();
                            return $q.when(data);
                        }, function (err) {
                            clearDirtyState($scope.content.variants);
                            //if this is invariant, show the notification errors, else they'll be shown inline with the variant
                            if (!hasVariants($scope.content)) {
                                formHelper.showNotifications(err.data);
                            }
                            model.submitButtonState = "error";
                            //re-map the dialog model since we've re-bound the properties
                            dialog.variants = Utilities.copy($scope.content.variants);
                            handleHttpException(err);
                        });

                    },
                    close: function () {
                        overlayService.close();
                    }
                };
                overlayService.open(dialog);
            }
            else {
                showValidationNotification();
            }
        };

        $scope.publishDescendants = function () {
            clearNotifications($scope.content);
            //before we launch the dialog we want to execute all client side validations first
            if (formHelper.submitForm({ scope: $scope, action: "publishDescendants" })) {

                if (!hasVariants($scope.content)) {
                    //ensure the flags are set
                    $scope.content.variants[0].save = true;
                    $scope.content.variants[0].publish = true;
                }

                var dialog = {
                    parentScope: $scope,
                    view: "views/content/overlays/publishdescendants.html",
                    variants: $scope.content.variants, //set a model property for the dialog
                    skipFormValidation: true, //when submitting the overlay form, skip any client side validation
                    submitButtonLabelKey: "buttons_publishDescendants",
                    submit: function (model) {
                        model.submitButtonState = "busy";
                        clearNotifications($scope.content);

                        //we need to return this promise so that the dialog can handle the result and wire up the validation response
                        return performSave({
                            saveMethod: function (content, create, files, showNotifications) {
                                return contentResource.publishWithDescendants(content, create, model.includeUnpublished, files, showNotifications);
                            },
                            action: "publishDescendants",
                            showNotifications: false,
                            reloadChildren: model.includeUnpublished
                        }).then(function (data) {
                            //show all notifications manually here since we disabled showing them automatically in the save method
                            formHelper.showNotifications(data);
                            clearNotifications($scope.content);
                            overlayService.close();
                            return $q.when(data);
                        }, function (err) {
                            clearDirtyState($scope.content.variants);
                            //if this is invariant, show the notification errors, else they'll be shown inline with the variant
                            if (!hasVariants($scope.content)) {
                                formHelper.showNotifications(err.data);
                            }
                            model.submitButtonState = "error";
                            //re-map the dialog model since we've re-bound the properties
                            dialog.variants = $scope.content.variants;
                            handleHttpException(err);
                        });

                    },
                    close: function () {
                        overlayService.close();
                    }
                };
                overlayService.open(dialog);
            }
            else {
                showValidationNotification();
            }
        };

        $scope.preview = function (content) {
            // Chromes popup blocker will kick in if a window is opened
            // without the initial scoped request. This trick will fix that.
            //
            var previewWindow = $window.open('preview/?init=true', 'umbpreview');

            // Build the correct path so both /#/ and #/ work.
            var query = 'id=' + content.id;
            if ($scope.culture) {
                query += "#?culture=" + $scope.culture;
            }
            var redirect = Umbraco.Sys.ServerVariables.umbracoSettings.umbracoPath + '/preview/?' + query;

            //The user cannot save if they don't have access to do that, in which case we just want to preview
            //and that's it otherwise they'll get an unauthorized access message
            if (!_.contains(content.allowedActions, "A")) {
                previewWindow.location.href = redirect;
            }
            else {
                var selectedVariant = $scope.content.variants[0];
                if ($scope.culture) {
                    var found = _.find($scope.content.variants, function (v) {
                        return (v.language && v.language.culture === $scope.culture);
                    });

                    if (found) {
                        selectedVariant = found;
                    }
                }

                //ensure the save flag is set
                selectedVariant.save = true;
                performSave({ saveMethod: $scope.saveMethod(), action: "save" }).then(function (data) {
                    previewWindow.location.href = redirect;
                }, function (err) {
                    //validation issues ....
                });
            }
        };



        /**
         * Call back when a content app changes
         * @param {any} app
         */
        $scope.appChanged = function (activeApp) {

            $scope.activeApp = activeApp;
            
            _.forEach($scope.content.apps, function (app) {
                app.active = false;
                if (app.alias === $scope.activeApp.alias) {
                    app.active = true;
                }
            });

            $scope.$broadcast("editors.apps.appChanged", { app: activeApp });

            createButtons($scope.content);

        };

        /**
         * Call back when a content app changes
         * @param {any} app
         */
        $scope.appAnchorChanged = function (app, anchor) {
            //send an event downwards
            $scope.$broadcast("editors.apps.appAnchorChanged", { app: app, anchor: anchor });
        };

        // methods for infinite editing
        $scope.close = function () {
            if ($scope.infiniteModel.close) {
                $scope.infiniteModel.close($scope.infiniteModel);
            }
        };

        /**
         * Call back when user click the back-icon
         */
        $scope.onBack = function () {
            if ($scope.infiniteModel && $scope.infiniteModel.close) {
                $scope.infiniteModel.close($scope.infiniteModel);
            } else {
                // navigate backwards if content has a parent.
                $location.path('/' + $routeParams.section + '/' + $routeParams.tree + '/' + $routeParams.method + '/' + $scope.content.parentId);
            }
        };

        //ensure to unregister from all events!
        $scope.$on('$destroy', function () {
            for (var e in evts) {
                eventsService.unsubscribe(evts[e]);
            }
            //since we are not notifying and clearing server validation messages when they are received due to how the variant
            //switching works, we need to ensure they are cleared when this editor is destroyed
            serverValidationManager.clear();
        });

    }

    function createDirective() {

        var directive = {
            restrict: 'E',
            replace: true,
            templateUrl: 'views/components/content/edit.html',
            controller: 'Umbraco.Editors.Content.EditorDirectiveController',
            scope: {
                contentId: "=",
                isNew: "=?",
                treeAlias: "@",
                page: "=?",
                saveMethod: "&",
                getMethod: "&",
                getScaffoldMethod: "&?",
                culture: "=?",
                segment: "=?",
                infiniteModel: "=?"
            }
        };

        return directive;

    }

    angular.module('umbraco.directives').controller('Umbraco.Editors.Content.EditorDirectiveController', ContentEditController);
    angular.module('umbraco.directives').directive('contentEditor', createDirective);

})();<|MERGE_RESOLUTION|>--- conflicted
+++ resolved
@@ -274,7 +274,7 @@
          * @param {any} app the active content app
          */
         function createButtons(content) {
-            
+
             var isBlueprint = content.isBlueprint;
 
             if ($scope.page.isNew && $location.path().search(/contentBlueprints/i) !== -1) {
@@ -692,7 +692,7 @@
                                 //show all notifications manually here since we disabled showing them automatically in the save method
                                 formHelper.showNotifications(data);
                                 clearNotifications($scope.content);
-                                
+
                                 if (closeInfinite) {
                                     if ($scope.infiniteModel.submit) {
                                         $scope.infiniteModel.contentNode = $scope.content;
@@ -737,7 +737,6 @@
                     saveMethod: contentResource.publish,
                     action: "publish"
                 }).then(function () {
-<<<<<<< HEAD
                     if (!closeInfinite) {
                         $scope.page.buttonGroupState = "success";
                     } else {
@@ -747,18 +746,14 @@
                         }
                         $scope.publishAndCloseButtonState = "success";
                     }
-                }, function () {
+                }, function (err) {
                     if (!infinite) {
                         $scope.page.buttonGroupState = "error";
+                        handleHttpException(err);
                     } else {
                         $scope.publishAndCloseButtonState = "error";
-                    }
-=======
-                    $scope.page.buttonGroupState = "success";
-                }, function (err) {
-                    $scope.page.buttonGroupState = "error";
-                    handleHttpException(err);
->>>>>>> fd88a88b
+                        handleHttpException(err);
+                    }
                 });
             }
         };
@@ -791,7 +786,7 @@
                                 //show all notifications manually here since we disabled showing them automatically in the save method
                                 formHelper.showNotifications(data);
                                 clearNotifications($scope.content);
-                                
+
                                 if (closeInfinite) {
                                     if ($scope.infiniteModel.submit) {
                                         $scope.infiniteModel.contentNode = $scope.content;
@@ -806,7 +801,7 @@
                                     clearDirtyState($scope.content.variants);
 
                                     model.submitButtonState = "error";
-     
+
                                     //re-map the dialog model since we've re-bound the properties
                                     dialog.variants = $scope.content.variants;
                                     handleHttpException(err);
@@ -835,7 +830,6 @@
                     saveMethod: $scope.saveMethod(),
                     action: "save"
                 }).then(function () {
-<<<<<<< HEAD
                     if (!closeInfinite) {
                         $scope.page.saveButtonState = "success";
                     } else {
@@ -844,23 +838,16 @@
                             $scope.infiniteModel.submit($scope.infiniteModel);
                         }
                         $scope.saveAndCloseButtonState = "success";
-
-                    }
-                },
-                    function () {
-                        if (!closeInfinite) {
-                            $scope.page.saveButtonState = "error";
-                        } else {
-                            $scope.saveAndCloseButtonState = "error";
-                        }
-                    });
-=======
-                    $scope.page.saveButtonState = "success";
+                    }
                 }, function (err) {
-                    $scope.page.saveButtonState = "error";
-                    handleHttpException(err);
+                    if (!closeInfinite) {
+                        $scope.page.saveButtonState = "error";
+                        handleHttpException(err);
+                    } else {
+                        $scope.saveAndCloseButtonState = "error";
+                        handleHttpException(err);
+                    }
                 });
->>>>>>> fd88a88b
             }
 
         };
@@ -1047,7 +1034,7 @@
         $scope.appChanged = function (activeApp) {
 
             $scope.activeApp = activeApp;
-            
+
             _.forEach($scope.content.apps, function (app) {
                 app.active = false;
                 if (app.alias === $scope.activeApp.alias) {
