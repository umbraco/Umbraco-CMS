--- conflicted
+++ resolved
@@ -475,12 +475,7 @@
             },
                 function (err) {
 
-<<<<<<< HEAD
-=======
-                    //needs to be manually set for infinite editing mode
-                    $scope.page.isNew = false;
-
->>>>>>> 6d712b0d
+
                     syncTreeNode($scope.content, $scope.content.path);
 
                     if (err.status === 400 && err.data) {
