(function () {
    'use strict';

    function ContentEditController($rootScope, $scope, $routeParams, $q, $window,
        appState, contentResource, entityResource, navigationService, notificationsService, contentAppHelper,
        serverValidationManager, contentEditingHelper, localizationService, formHelper, umbRequestHelper,
        editorState, $http, eventsService, overlayService, $location, localStorageService, treeService,
        $exceptionHandler) {

        var evts = [];
        var infiniteMode = $scope.infiniteModel && $scope.infiniteModel.infiniteMode;
        var watchingCulture = false;

        //setup scope vars
        $scope.defaultButton = null;
        $scope.subButtons = [];

        $scope.page = {};
        $scope.page.loading = false;
        $scope.page.menu = {};
        $scope.page.menu.currentNode = null;
        $scope.page.menu.currentSection = appState.getSectionState("currentSection");
        $scope.page.listViewPath = null;
        $scope.page.isNew = $scope.isNew ? true : false;

        if (infiniteMode) {
            $scope.page.allowInfinitePublishAndClose = $scope.infiniteModel.allowPublishAndClose;
            $scope.page.allowInfiniteSaveAndClose = $scope.infiniteModel.allowSaveAndClose;
        }

        $scope.page.buttonGroupState = "init";
        $scope.page.hideActionsMenu = infiniteMode ? true : false;
        $scope.page.hideChangeVariant = false;
        $scope.allowOpen = true;
        $scope.activeApp = null;

        //initializes any watches
        function startWatches(content) {

            //watch for changes to isNew, set the page.isNew accordingly and load the breadcrumb if we can
            $scope.$watch('isNew', function (newVal, oldVal) {

                $scope.page.isNew = Object.toBoolean(newVal);

                //We fetch all ancestors of the node to generate the footer breadcrumb navigation
                if (content.parentId && content.parentId !== -1 && content.parentId !== -20) {
                    loadBreadcrumb();
                    if (!watchingCulture) {
                        $scope.$watch('culture',
                            function (value, oldValue) {
                                if (value !== oldValue) {
                                    loadBreadcrumb();
                                }
                            });
                    }
                }
            });

        }

        //this initializes the editor with the data which will be called more than once if the data is re-loaded
        function init() {

            var content = $scope.content;
            if (content.id && content.isChildOfListView && content.trashed === false) {
                $scope.page.listViewPath = "/content/content/edit/" + content.parentId
                    + "?list=" + $routeParams.list
                    + "&page=" + $routeParams.page
                    + "&filter=" + $routeParams.filter
                    + "&orderBy=" + $routeParams.orderBy
                    + "&orderDirection=" + $routeParams.orderDirection;
            }

            // we need to check wether an app is present in the current data, if not we will present the default app.
            var isAppPresent = false;

            // on first init, we dont have any apps. but if we are re-initializing, we do, but ...
            if ($scope.activeApp) {

                _.forEach(content.apps, function (app) {
                    if (app.alias === $scope.activeApp.alias) {
                        isAppPresent = true;
                        $scope.appChanged(app);
                    }
                });

                if (isAppPresent === false) {
                    // active app does not exist anymore.
                    $scope.activeApp = null;
                }
            }

            // if we still dont have a app, lets show the first one:
            if ($scope.activeApp === null && content.apps.length) {
                $scope.appChanged(content.apps[0]);
            }
            // otherwise make sure the save options are up to date with the current content state
            else {
                createButtons($scope.content);
            }

            editorState.set(content);

            bindEvents();

            resetVariantFlags();
        }

        function loadBreadcrumb() {
            // load the parent breadcrumb when creating new content
            var id = $scope.page.isNew ? $scope.content.parentId : $scope.content.id;
            if (!id) {
                return;
            }
            entityResource.getAncestors(id, "document", $scope.culture)
                .then(function (anc) {
                    $scope.ancestors = anc;
                });
        }

        /**
         * This will reset isDirty flags if save is true.
         * When working with multiple variants, this will set the save/publish flags of each one to false.
         * When working with a single variant, this will set the publish flag to false and the save flag to true.
         */
        function resetVariantFlags() {
            if ($scope.content.variants.length > 1) {
                for (var i = 0; i < $scope.content.variants.length; i++) {
                    var v = $scope.content.variants[i];
                    if (v.save) {
                        v.isDirty = false;
                    }
                    v.save = false;
                    v.publish = false;
                }
            }
            else {
                if ($scope.content.variants[0].save) {
                    $scope.content.variants[0].isDirty = false;
                }
                $scope.content.variants[0].save = true;
                $scope.content.variants[0].publish = false;
            }
        }

        /** Returns true if the content item varies by culture */
        function hasVariants(content) {
            return content.variants.length > 1;
        }

        function reload() {
            $scope.page.loading = true;

            if ($scope.page.isNew) {
                loadScaffold().then(function () {
                    $scope.page.loading = false;
                });
            } else {
                loadContent().then(function () {
                    $scope.page.loading = false;
                });
            }
        }

        function bindEvents() {
            //bindEvents can be called more than once and we don't want to have multiple bound events
            for (var e in evts) {
                eventsService.unsubscribe(evts[e]);
            }

            evts.push(eventsService.on("editors.documentType.saved", function (name, args) {
                // if this content item uses the updated doc type we need to reload the content item
                if (args && args.documentType && $scope.content.documentType.id === args.documentType.id) {
                    reload();
                }
            }));

            evts.push(eventsService.on("editors.content.reload", function (name, args) {
                if (args && args.node && $scope.content.id === args.node.id) {
                    reload();
                    loadBreadcrumb();
                    syncTreeNode($scope.content, $scope.content.path);
                }
            }));

            evts.push(eventsService.on("rte.file.uploading", function () {
                $scope.page.saveButtonState = "busy";
                $scope.page.buttonGroupState = "busy";

            }));

            evts.push(eventsService.on("rte.file.uploaded", function () {
                $scope.page.saveButtonState = "success";
                $scope.page.buttonGroupState = "success";
            }));

            evts.push(eventsService.on("rte.shortcut.save", function () {
                if ($scope.page.showSaveButton) {
                    $scope.save();
                }
            }));

            evts.push(eventsService.on("content.saved", function () {
                // Clear out localstorage keys that start with tinymce__
                // When we save/perist a content node
                // NOTE: clearAll supports a RegEx pattern of items to remove
                localStorageService.clearAll(/^tinymce__/);
            }));
        }

        function appendRuntimeData() {
            $scope.content.variants.forEach((variant) => {
                variant.compositeId = contentEditingHelper.buildCompositeVariantId(variant);
                variant.htmlId = "_content_variant_" + variant.compositeId + "_";
            });
        }

        /**
         *  This does the content loading and initializes everything, called on first load
         */
        function loadContent() {

            //we are editing so get the content item from the server
            return $scope.getMethod()($scope.contentId)
                .then(function (data) {

                    $scope.content = data;

                    appendRuntimeData();
                    init();

                    syncTreeNode($scope.content, $scope.content.path, true);

                    resetLastListPageNumber($scope.content);

                    eventsService.emit("content.loaded", { content: $scope.content });

                    return $q.resolve($scope.content);


                });

        }

        /**
        *  This loads the content scaffold for when creating new content
        */
        function loadScaffold() {
            //we are creating so get an empty content item
            return $scope.getScaffoldMethod()()
                .then(function (data) {

                    $scope.content = data;

                    appendRuntimeData();
                    init();
                    startWatches($scope.content);

                    resetLastListPageNumber($scope.content);

                    eventsService.emit("content.newReady", { content: $scope.content });

                    return $q.resolve($scope.content);

                });
        }

        /**
         * Create the save/publish/preview buttons for the view
         * @param {any} content the content node
         * @param {any} app the active content app
         */
        function createButtons(content) {

            var isBlueprint = content.isBlueprint;

            if ($scope.page.isNew && $location.path().search(/contentBlueprints/i) !== -1) {
               isBlueprint = true;
            }

            // for trashed and element type items, the save button is the primary action - otherwise it's a secondary action
            $scope.page.saveButtonStyle = content.trashed || content.isElement || isBlueprint ? "primary" : "info";
            // only create the save/publish/preview buttons if the
            // content app is "Conent"
            if ($scope.activeApp && !contentAppHelper.isContentBasedApp($scope.activeApp)) {
                $scope.defaultButton = null;
                $scope.subButtons = null;
                $scope.page.showSaveButton = false;
                $scope.page.showPreviewButton = false;
                return;
            }

            // create the save button
            if (_.contains($scope.content.allowedActions, "A")) {
                $scope.page.showSaveButton = true;
                // add ellipsis to the save button if it opens the variant overlay
                $scope.page.saveButtonEllipsis = content.variants && content.variants.length > 1 ? "true" : "false";
            } else {
                $scope.page.showSaveButton = false;
            }

            // create the pubish combo button
            $scope.page.buttonGroupState = "init";
            var buttons = contentEditingHelper.configureContentEditorButtons({
                create: $scope.page.isNew,
                content: content,
                methods: {
                    saveAndPublish: $scope.saveAndPublish,
                    sendToPublish: $scope.sendToPublish,
                    unpublish: $scope.unpublish,
                    schedulePublish: $scope.schedule,
                    publishDescendants: $scope.publishDescendants
                }
            });

            $scope.defaultButton = buttons.defaultButton;
            $scope.subButtons = buttons.subButtons;
            $scope.page.showPreviewButton = true;

        }

        /** Syncs the content item to it's tree node - this occurs on first load and after saving */
        function syncTreeNode(content, path, initialLoad, reloadChildren) {

            if (infiniteMode || !path) {
                return;
            }

            if (!$scope.content.isChildOfListView) {
                navigationService.syncTree({ tree: $scope.treeAlias, path: path.split(","), forceReload: initialLoad !== true })
                    .then(function (syncArgs) {
                        $scope.page.menu.currentNode = syncArgs.node;
                        if (reloadChildren && syncArgs.node.expanded) {
                            treeService.loadNodeChildren({ node: syncArgs.node });
                        }
                    }, function () {
                        //handle the rejection
                        console.log("A problem occurred syncing the tree! A path is probably incorrect.")
                    });
            }
            else if (initialLoad === true) {

                //it's a child item, just sync the ui node to the parent
                navigationService.syncTree({ tree: $scope.treeAlias, path: path.substring(0, path.lastIndexOf(",")).split(","), forceReload: initialLoad !== true });

                //if this is a child of a list view and it's the initial load of the editor, we need to get the tree node
                // from the server so that we can load in the actions menu.
                umbRequestHelper.resourcePromise(
                    $http.get(content.treeNodeUrl),
                    'Failed to retrieve data for child node ' + content.id).then(function (node) {
                        $scope.page.menu.currentNode = node;
                    });
            }
        }

        function checkValidility() {
            //Get all controls from the 'contentForm'
            var allControls = $scope.contentForm.$getControls();

            //An array to store items in when we find child form fields (no matter how many deep nested forms)
            var childFieldsToMarkAsValid = [];

            //Exclude known formControls 'contentHeaderForm' and 'tabbedContentForm'
            //Check property - $name === "contentHeaderForm"
            allControls = _.filter(allControls, function (obj) {
                return obj.$name !== 'contentHeaderForm' && obj.$name !== 'tabbedContentForm' && obj.hasOwnProperty('$submitted');
            });

            for (var i = 0; i < allControls.length; i++) {
                var nestedForm = allControls[i];

                //Get Nested Controls of this form in the loop
                var nestedFormControls = nestedForm.$getControls();

                //Need to recurse through controls (could be more nested forms)
                childFieldsToMarkAsValid = recurseFormControls(nestedFormControls, childFieldsToMarkAsValid);
            }

            return childFieldsToMarkAsValid;
        }

        //Controls is the
        function recurseFormControls(controls, array) {

            //Loop over the controls
            for (var i = 0; i < controls.length; i++) {
                var controlItem = controls[i];

                //Check if the controlItem has a property ''
                if (controlItem.hasOwnProperty('$submitted')) {
                    //This item is a form - so lets get the child controls of it & recurse again
                    var childFormControls = controlItem.$getControls();
                    recurseFormControls(childFormControls, array);
                }
                else {
                    //We can assume its a field on a form
                    if (controlItem.hasOwnProperty('$error')) {
                        //Set the validlity of the error/s to be valid
                        //String of keys of error invalid messages
                        var errorKeys = [];

                        for (var key in controlItem.$error) {
                            errorKeys.push(key);
                            controlItem.$setValidity(key, true);
                        }

                        //Create a basic obj - storing the control item & the error keys
                        var obj = { 'control': controlItem, 'errorKeys': errorKeys };

                        //Push the updated control into the array - so we can set them back
                        array.push(obj);
                    }
                }
            }
            return array;
        }

        function resetNestedFieldValiation(array) {
            for (var i = 0; i < array.length; i++) {
                var item = array[i];
                //Item is an object containing two props
                //'control' (obj) & 'errorKeys' (string array)
                var fieldControl = item.control;
                var fieldErrorKeys = item.errorKeys;

                for (var j = 0; j < fieldErrorKeys.length; j++) {
                    fieldControl.$setValidity(fieldErrorKeys[j], false);
                }
            }
        }

        function ensureDirtyIsSetIfAnyVariantIsDirty() {

            $scope.contentForm.$dirty = false;

            for (var i = 0; i < $scope.content.variants.length; i++) {
                if ($scope.content.variants[i].isDirty) {
                    $scope.contentForm.$dirty = true;
                    return;
                }
            }
        }

        // This is a helper method to reduce the amount of code repitition for actions: Save, Publish, SendToPublish
        function performSave(args) {

            //Used to check validility of nested form - coming from Content Apps mostly
            //Set them all to be invalid
            var fieldsToRollback = checkValidility();
            eventsService.emit("content.saving", { content: $scope.content, action: args.action });

            return contentEditingHelper.contentEditorPerformSave({
                saveMethod: args.saveMethod,
                scope: $scope,
                content: $scope.content,
                create: $scope.page.isNew,
                action: args.action,
                showNotifications: args.showNotifications,
                softRedirect: true,
                skipValidation: args.skipValidation
            }).then(function (data) {
                //success
                init();

                //needs to be manually set for infinite editing mode
                $scope.page.isNew = false;

                syncTreeNode($scope.content, data.path, false, args.reloadChildren);

                eventsService.emit("content.saved", { content: $scope.content, action: args.action, valid: true });

                if($scope.contentForm.$invalid !== true) {
                    resetNestedFieldValiation(fieldsToRollback);
                }
                ensureDirtyIsSetIfAnyVariantIsDirty();

                return $q.when(data);
            },
                function (err) {


                    syncTreeNode($scope.content, $scope.content.path);

<<<<<<< HEAD
                    if($scope.contentForm.$invalid !== true) {
                        resetNestedFieldValiation(fieldsToRollback);
                    }
=======
                    if (err.status === 400 && err.data) {
                        // content was saved but is invalid.
                        eventsService.emit("content.saved", { content: $scope.content, action: args.action, valid: false });
                    }

                    resetNestedFieldValiation(fieldsToRollback);
>>>>>>> febb1544

                    return $q.reject(err);
                });
        }

        function clearNotifications(content) {
            if (content.notifications) {
                content.notifications = [];
            }
            if (content.variants) {
                for (var i = 0; i < content.variants.length; i++) {
                    if (content.variants[i].notifications) {
                        content.variants[i].notifications = [];
                    }
                }
            }
        }

        function resetLastListPageNumber(content) {
            // We're using rootScope to store the page number for list views, so if returning to the list
            // we can restore the page.  If we've moved on to edit a piece of content that's not the list or it's children
            // we should remove this so as not to confuse if navigating to a different list
            if (!content.isChildOfListView && !content.isContainer) {
                $rootScope.lastListViewPageViewed = null;
            }
        }

        /**
         * Used to clear the dirty state for successfully saved variants when not all variant saving was successful
         * @param {any} variants
         */
        function clearDirtyState(variants) {
            for (var i = 0; i < variants.length; i++) {
                var v = variants[i];
                if (v.notifications) {
                    var isSuccess = _.find(v.notifications, function (n) {
                        return n.type === 3; //this is a success notification
                    });
                    if (isSuccess) {
                        v.isDirty = false;
                    }
                }
            }
        }

        function handleHttpException(err) {
            if (err && !err.status) {
                $exceptionHandler(err);
            }
        }

        /** Just shows a simple notification that there are client side validation issues to be fixed */
        function showValidationNotification() {
            //TODO: We need to make the validation UI much better, there's a lot of inconsistencies in v8 including colors, issues with the property groups and validation errors between variants

            //need to show a notification else it's not clear there was an error.
            localizationService.localizeMany([
                "speechBubbles_validationFailedHeader",
                "speechBubbles_validationFailedMessage"
            ]
            ).then(function (data) {
                notificationsService.error(data[0], data[1]);
            });
        }

        if ($scope.page.isNew) {

            $scope.page.loading = true;

            loadScaffold().then(function () {
                $scope.page.loading = false;
            });
        }
        else {

            $scope.page.loading = true;

            loadContent().then(function () {
                startWatches($scope.content);
                $scope.page.loading = false;
            });
        }

        $scope.unpublish = function () {
            clearNotifications($scope.content);
            if (formHelper.submitForm({ scope: $scope, action: "unpublish", skipValidation: true })) {
                var dialog = {
                    parentScope: $scope,
                    view: "views/content/overlays/unpublish.html",
                    variants: $scope.content.variants, //set a model property for the dialog
                    skipFormValidation: true, //when submitting the overlay form, skip any client side validation
                    includeUnpublished: false,
                    submitButtonLabelKey: "content_unpublish",
                    submitButtonStyle: "warning",
                    submit: function (model) {

                        model.submitButtonState = "busy";

                        var selectedVariants = _.filter(model.variants, v => v.save && v.language); //ignore invariant
                        var culturesForUnpublishing = _.map(selectedVariants, v => v.language.culture);

                        contentResource.unpublish($scope.content.id, culturesForUnpublishing)
                            .then(function (data) {
                                formHelper.resetForm({ scope: $scope });
                                contentEditingHelper.reBindChangedProperties($scope.content, data);
                                init();
                                syncTreeNode($scope.content, data.path);
                                $scope.page.buttonGroupState = "success";
                                eventsService.emit("content.unpublished", { content: $scope.content });
                                overlayService.close();
                            }, function (err) {
                                formHelper.resetForm({ scope: $scope, hasErrors: true });
                                $scope.page.buttonGroupState = 'error';
                                handleHttpException(err);
                            });


                    },
                    close: function () {
                        overlayService.close();
                    }
                };

                overlayService.open(dialog);
            }
        };

        $scope.sendToPublish = function () {
            clearNotifications($scope.content);
            if (hasVariants($scope.content)) {
                //before we launch the dialog we want to execute all client side validations first
                if (formHelper.submitForm({ scope: $scope, action: "publish" })) {

                    var dialog = {
                        parentScope: $scope,
                        view: "views/content/overlays/sendtopublish.html",
                        variants: $scope.content.variants, //set a model property for the dialog
                        skipFormValidation: true, //when submitting the overlay form, skip any client side validation
                        submitButtonLabelKey: "buttons_saveToPublish",
                        submit: function (model) {
                            model.submitButtonState = "busy";
                            clearNotifications($scope.content);
                            //we need to return this promise so that the dialog can handle the result and wire up the validation response
                            return performSave({
                                saveMethod: contentResource.sendToPublish,
                                action: "sendToPublish",
                                showNotifications: false
                            }).then(function (data) {
                                //show all notifications manually here since we disabled showing them automatically in the save method
                                formHelper.showNotifications(data);
                                clearNotifications($scope.content);
                                overlayService.close();
                                return $q.when(data);
                            },
                                function (err) {
                                    clearDirtyState($scope.content.variants);
                                    model.submitButtonState = "error";
                                    //re-map the dialog model since we've re-bound the properties
                                    dialog.variants = $scope.content.variants;
                                    handleHttpException(err);
                                });
                        },
                        close: function () {
                            overlayService.close();
                        }
                    };

                    overlayService.open(dialog);
                }
                else {
                    showValidationNotification();
                }
            }
            else {
                $scope.page.buttonGroupState = "busy";
                return performSave({
                    saveMethod: contentResource.sendToPublish,
                    action: "sendToPublish"
                }).then(function () {
                    $scope.page.buttonGroupState = "success";
                }, function (err) {
                    $scope.page.buttonGroupState = "error";
                    handleHttpException(err);
                });;
            }
        };

        $scope.saveAndPublish = function () {
            clearNotifications($scope.content);
            if (hasVariants($scope.content)) {
                //before we launch the dialog we want to execute all client side validations first
                if (formHelper.submitForm({ scope: $scope, action: "publish" })) {
                    var dialog = {
                        parentScope: $scope,
                        view: "views/content/overlays/publish.html",
                        variants: $scope.content.variants, //set a model property for the dialog
                        skipFormValidation: true, //when submitting the overlay form, skip any client side validation
                        submitButtonLabelKey: "buttons_saveAndPublish",
                        submit: function (model) {
                            model.submitButtonState = "busy";
                            clearNotifications($scope.content);
                            //we need to return this promise so that the dialog can handle the result and wire up the validation response
                            return performSave({
                                saveMethod: contentResource.publish,
                                action: "publish",
                                showNotifications: false
                            }).then(function (data) {
                                //show all notifications manually here since we disabled showing them automatically in the save method
                                formHelper.showNotifications(data);
                                clearNotifications($scope.content);
                                overlayService.close();
                                return $q.when(data);
                            },
                                function (err) {
                                    clearDirtyState($scope.content.variants);
                                    model.submitButtonState = "error";
                                    //re-map the dialog model since we've re-bound the properties
                                    dialog.variants = $scope.content.variants;
                                    handleHttpException(err);
                                });
                        },
                        close: function () {
                            overlayService.close();
                        }
                    };
                    overlayService.open(dialog);
                }
                else {
                    showValidationNotification();
                }
            }
            else {
                //ensure the flags are set
                $scope.content.variants[0].save = true;
                $scope.content.variants[0].publish = true;
                $scope.page.buttonGroupState = "busy";
                return performSave({
                    saveMethod: contentResource.publish,
                    action: "publish"
                }).then(function () {
                    $scope.page.buttonGroupState = "success";
                }, function (err) {
                    $scope.page.buttonGroupState = "error";
                    handleHttpException(err);
                });
            }
        };

        $scope.save = function () {
            clearNotifications($scope.content);
            // TODO: Add "..." to save button label if there are more than one variant to publish - currently it just adds the elipses if there's more than 1 variant
            if (hasVariants($scope.content)) {

                //before we launch the dialog we want to execute all client side validations first
                if (formHelper.submitForm({ scope: $scope, action: "openSaveDialog", skipValidation:true, keepServerValidation:true })) {
                    var dialog = {
                        parentScope: $scope,
                        view: "views/content/overlays/save.html",
                        variants: $scope.content.variants, //set a model property for the dialog
                        skipFormValidation: true, //when submitting the overlay form, skip any client side validation
                        submitButtonLabelKey: "buttons_save",
                        submit: function (model) {
                            model.submitButtonState = "busy";
                            clearNotifications($scope.content);
                            //we need to return this promise so that the dialog can handle the result and wire up the validation response
                            return performSave({
                                saveMethod: $scope.saveMethod(),
                                action: "save",
                                showNotifications: false
                            }).then(function (data) {
                                //show all notifications manually here since we disabled showing them automatically in the save method
                                formHelper.showNotifications(data);
                                clearNotifications($scope.content);
                                overlayService.close();
                                return $q.when(data);
                            },
                                function (err) {
                                    clearDirtyState($scope.content.variants);
                                    model.submitButtonState = "error";
                                    //re-map the dialog model since we've re-bound the properties
                                    dialog.variants = $scope.content.variants;
                                    handleHttpException(err);
                                });
                        },
                        close: function (oldModel) {
                            overlayService.close();
                        }
                    };

                    overlayService.open(dialog);
                }
                else {
                    showValidationNotification();
                }
            }
            else {
                //ensure the flags are set
                $scope.content.variants[0].save = true;
                $scope.page.saveButtonState = "busy";
                return performSave({
                    saveMethod: $scope.saveMethod(),
                    action: "save",
                    skipValidation: true
                }).then(function () {
                    $scope.page.saveButtonState = "success";
                }, function (err) {
                    $scope.page.saveButtonState = "error";
                    handleHttpException(err);
                });
            }

        };

        $scope.schedule = function () {
            clearNotifications($scope.content);
            //before we launch the dialog we want to execute all client side validations first
            if (formHelper.submitForm({ scope: $scope, action: "schedule" })) {
                if (!hasVariants($scope.content)) {
                    //ensure the flags are set
                    $scope.content.variants[0].save = true;
                }

                var dialog = {
                    parentScope: $scope,
                    view: "views/content/overlays/schedule.html",
                    variants: Utilities.copy($scope.content.variants), //set a model property for the dialog
                    skipFormValidation: true, //when submitting the overlay form, skip any client side validation
                    submitButtonLabelKey: "buttons_schedulePublish",
                    submit: function (model) {
                        for (let i = 0; i < $scope.content.variants.length; i++) {
                            $scope.content.variants[i].releaseDate = model.variants[i].releaseDate;
                            $scope.content.variants[i].expireDate = model.variants[i].expireDate;
                            $scope.content.variants[i].releaseDateFormatted = model.variants[i].releaseDateFormatted;
                            $scope.content.variants[i].expireDateFormatted = model.variants[i].expireDateFormatted;
                            $scope.content.variants[i].save = model.variants[i].save;
                        }

                        model.submitButtonState = "busy";
                        clearNotifications($scope.content);

                        //we need to return this promise so that the dialog can handle the result and wire up the validation response
                        return performSave({
                            saveMethod: contentResource.saveSchedule,
                            action: "schedule",
                            showNotifications: false
                        }).then(function (data) {
                            //show all notifications manually here since we disabled showing them automatically in the save method
                            formHelper.showNotifications(data);
                            clearNotifications($scope.content);
                            overlayService.close();
                            return $q.when(data);
                        }, function (err) {
                            clearDirtyState($scope.content.variants);
                            //if this is invariant, show the notification errors, else they'll be shown inline with the variant
                            if (!hasVariants($scope.content)) {
                                formHelper.showNotifications(err.data);
                            }
                            model.submitButtonState = "error";
                            //re-map the dialog model since we've re-bound the properties
                            dialog.variants = Utilities.copy($scope.content.variants);
                            handleHttpException(err);
                        });

                    },
                    close: function () {
                        overlayService.close();
                    }
                };
                overlayService.open(dialog);
            }
            else {
                showValidationNotification();
            }
        };

        $scope.publishDescendants = function () {
            clearNotifications($scope.content);
            //before we launch the dialog we want to execute all client side validations first
            if (formHelper.submitForm({ scope: $scope, action: "publishDescendants" })) {

                if (!hasVariants($scope.content)) {
                    //ensure the flags are set
                    $scope.content.variants[0].save = true;
                    $scope.content.variants[0].publish = true;
                }

                var dialog = {
                    parentScope: $scope,
                    view: "views/content/overlays/publishdescendants.html",
                    variants: $scope.content.variants, //set a model property for the dialog
                    skipFormValidation: true, //when submitting the overlay form, skip any client side validation
                    submitButtonLabelKey: "buttons_publishDescendants",
                    submit: function (model) {
                        model.submitButtonState = "busy";
                        clearNotifications($scope.content);

                        //we need to return this promise so that the dialog can handle the result and wire up the validation response
                        return performSave({
                            saveMethod: function (content, create, files, showNotifications) {
                                return contentResource.publishWithDescendants(content, create, model.includeUnpublished, files, showNotifications);
                            },
                            action: "publishDescendants",
                            showNotifications: false,
                            reloadChildren: model.includeUnpublished
                        }).then(function (data) {
                            //show all notifications manually here since we disabled showing them automatically in the save method
                            formHelper.showNotifications(data);
                            clearNotifications($scope.content);
                            overlayService.close();
                            return $q.when(data);
                        }, function (err) {
                            clearDirtyState($scope.content.variants);
                            //if this is invariant, show the notification errors, else they'll be shown inline with the variant
                            if (!hasVariants($scope.content)) {
                                formHelper.showNotifications(err.data);
                            }
                            model.submitButtonState = "error";
                            //re-map the dialog model since we've re-bound the properties
                            dialog.variants = $scope.content.variants;
                            handleHttpException(err);
                        });

                    },
                    close: function () {
                        overlayService.close();
                    }
                };
                overlayService.open(dialog);
            }
            else {
                showValidationNotification();
            }
        };

        $scope.preview = function (content) {
            // Chromes popup blocker will kick in if a window is opened
            // without the initial scoped request. This trick will fix that.
            //
            var previewWindow = $window.open('preview/?init=true', 'umbpreview');

            // Build the correct path so both /#/ and #/ work.
            var query = 'id=' + content.id;
            if ($scope.culture) {
                query += "#?culture=" + $scope.culture;
            }
            var redirect = Umbraco.Sys.ServerVariables.umbracoSettings.umbracoPath + '/preview/?' + query;

            //The user cannot save if they don't have access to do that, in which case we just want to preview
            //and that's it otherwise they'll get an unauthorized access message
            if (!_.contains(content.allowedActions, "A")) {
                previewWindow.location.href = redirect;
            }
            else {
                var selectedVariant = $scope.content.variants[0];
                if ($scope.culture) {
                    var found = _.find($scope.content.variants, function (v) {
                        return (v.language && v.language.culture === $scope.culture);
                    });

                    if (found) {
                        selectedVariant = found;
                    }
                }

                //ensure the save flag is set
                selectedVariant.save = true;
                performSave({ saveMethod: $scope.saveMethod(), action: "save" }).then(function (data) {
                    previewWindow.location.href = redirect;
                }, function (err) {
                    //validation issues ....
                });
            }
        };

        /* publish method used in infinite editing */
        $scope.publishAndClose = function (content) {
            $scope.publishAndCloseButtonState = "busy";
            performSave({ saveMethod: contentResource.publish, action: "publish" }).then(function () {
                if ($scope.infiniteModel.submit) {
                    $scope.infiniteModel.contentNode = content;
                    $scope.infiniteModel.submit($scope.infiniteModel);
                }
                $scope.publishAndCloseButtonState = "success";
            });
        };

        /* save method used in infinite editing */
        $scope.saveAndClose = function (content) {
            $scope.saveAndCloseButtonState = "busy";
            performSave({ saveMethod: $scope.saveMethod(), action: "save" }).then(function () {
                if ($scope.infiniteModel.submit) {
                    $scope.infiniteModel.contentNode = content;
                    $scope.infiniteModel.submit($scope.infiniteModel);
                }
                $scope.saveAndCloseButtonState = "success";
            });
        };

        /**
         * Call back when a content app changes
         * @param {any} app
         */
        $scope.appChanged = function (activeApp) {

            $scope.activeApp = activeApp;

            _.forEach($scope.content.apps, function (app) {
                app.active = false;
                if (app.alias === $scope.activeApp.alias) {
                    app.active = true;
                }
            });

            $scope.$broadcast("editors.apps.appChanged", { app: activeApp });

            createButtons($scope.content);

        };

        /**
         * Call back when a content app changes
         * @param {any} app
         */
        $scope.appAnchorChanged = function (app, anchor) {
            //send an event downwards
            $scope.$broadcast("editors.apps.appAnchorChanged", { app: app, anchor: anchor });
        };

        // methods for infinite editing
        $scope.close = function () {
            if ($scope.infiniteModel.close) {
                $scope.infiniteModel.close($scope.infiniteModel);
            }
        };

        /**
         * Call back when user click the back-icon
         */
        $scope.onBack = function () {
            if ($scope.infiniteModel && $scope.infiniteModel.close) {
                $scope.infiniteModel.close($scope.infiniteModel);
            } else {
                // navigate backwards if content has a parent.
                $location.path('/' + $routeParams.section + '/' + $routeParams.tree + '/' + $routeParams.method + '/' + $scope.content.parentId);
            }
        };

        //ensure to unregister from all events!
        $scope.$on('$destroy', function () {
            for (var e in evts) {
                eventsService.unsubscribe(evts[e]);
            }
            //since we are not notifying and clearing server validation messages when they are received due to how the variant
            //switching works, we need to ensure they are cleared when this editor is destroyed
            serverValidationManager.clear();
        });

    }

    function createDirective() {

        var directive = {
            restrict: 'E',
            replace: true,
            templateUrl: 'views/components/content/edit.html',
            controller: 'Umbraco.Editors.Content.EditorDirectiveController',
            scope: {
                contentId: "=",
                isNew: "=?",
                treeAlias: "@",
                page: "=?",
                saveMethod: "&",
                getMethod: "&",
                getScaffoldMethod: "&?",
                culture: "=?",
                segment: "=?",
                infiniteModel: "=?"
            }
        };

        return directive;

    }

    angular.module('umbraco.directives').controller('Umbraco.Editors.Content.EditorDirectiveController', ContentEditController);
    angular.module('umbraco.directives').directive('contentEditor', createDirective);

})();<|MERGE_RESOLUTION|>--- conflicted
+++ resolved
@@ -481,18 +481,12 @@
 
                     syncTreeNode($scope.content, $scope.content.path);
 
-<<<<<<< HEAD
-                    if($scope.contentForm.$invalid !== true) {
-                        resetNestedFieldValiation(fieldsToRollback);
-                    }
-=======
                     if (err.status === 400 && err.data) {
                         // content was saved but is invalid.
                         eventsService.emit("content.saved", { content: $scope.content, action: args.action, valid: false });
                     }
 
                     resetNestedFieldValiation(fieldsToRollback);
->>>>>>> febb1544
 
                     return $q.reject(err);
                 });
