--- conflicted
+++ resolved
@@ -151,13 +151,8 @@
          */
         function createButtons(content) {
 
-<<<<<<< HEAD
-            // for element items, the save button is the primary action - otherwise it's a secondary action
-            $scope.page.saveButtonStyle = content.isElement ? "primary" : "info";
-=======
-            // for trashed items, the save button is the primary action - otherwise it's a secondary action
-            $scope.page.saveButtonStyle = content.trashed ? "primary" : "info";
->>>>>>> 78319bae
+            // for trashed and element type items, the save button is the primary action - otherwise it's a secondary action
+            $scope.page.saveButtonStyle = content.trashed || content.isElement ? "primary" : "info";
 
             // only create the save/publish/preview buttons if the
             // content app is "Conent"
