﻿(function () {
    'use strict';

    /**
     * A component for split view content editing
     */
    var umbVariantContentEditors = {
        templateUrl: 'views/components/content/umb-variant-content-editors.html',
        bindings: {
            page: "<",
            content: "<",
            culture: "<",
            segment: "<",
            onSelectApp: "&?",
            onSelectAppAnchor: "&?",
            onBack: "&?",
            showBack: "<?"
        },
        controllerAs: 'vm',
        controller: umbVariantContentEditorsController
    };

    function umbVariantContentEditorsController($scope, $location, eventsService) {

        var prevContentDateUpdated = null;

        var vm = this;

        vm.$onInit = onInit;
        vm.$onChanges = onChanges;
        vm.$doCheck = doCheck;
        vm.$postLink = postLink;

        vm.openSplitView = openSplitView;
        vm.closeSplitView = closeSplitView;
        vm.selectVariant = selectVariant;
        vm.selectApp = selectApp;
        vm.selectAppAnchor = selectAppAnchor;
        vm.requestSplitView = requestSplitView;

        vm.getScope = getScope;// used by property editors to get a scope that is the root of split view, content apps etc.

        //Used to track how many content views there are (for split view there will be 2, it could support more in theory)
        vm.editors = [];

        /** Called when the component initializes */
        function onInit() {
            prevContentDateUpdated = Utilities.copy(vm.content.updateDate);
            setActiveVariant();
        }

        /** Called when the component has linked all elements, this is when the form controller is available */
        function postLink() {

        }

        /**
         * Watch for model changes
         * @param {any} changes
         */
        function onChanges(changes) {

            if (changes.culture && !changes.culture.isFirstChange() && changes.culture.currentValue !== changes.culture.previousValue) {
                setActiveVariant();
            } else if (changes.segment && !changes.segment.isFirstChange() && changes.segment.currentValue !== changes.segment.previousValue) {
                setActiveVariant();
            }
        }

        /** Allows us to deep watch whatever we want - executes on every digest cycle */
        function doCheck() {
            if (!Utilities.equals(vm.content.updateDate, prevContentDateUpdated)) {
<<<<<<< HEAD
                setActiveCulture();
                prevContentDateUpdated = angular.copy(vm.content.updateDate);
=======
                setActiveVariant();
                prevContentDateUpdated = Utilities.copy(vm.content.updateDate);
>>>>>>> dcc83247
            }
        }

        /** This is called when the split view changes based on the umb-variant-content */
        function splitViewChanged() {
            //send an event downwards
            $scope.$broadcast("editors.content.splitViewChanged", { editors: vm.editors });
        }

        /**
         * Set the active variant based on the current culture or segment (query string)
         */
        function setActiveVariant() {
            // set the active variant
            var activeVariant = null;
            vm.content.variants.forEach(v => {
                if ((vm.culture === "invariant" || v.language && v.language.culture === vm.culture) && v.segment === vm.segment) {
                    activeVariant = v;
                }
            });

            if (!activeVariant) {
                // Set the first variant to active if we can't find it.
                // If the content item is invariant, then only one item exists in the array.
                activeVariant = vm.content.variants[0];
            }

            insertVariantEditor(0, activeVariant);

            if (vm.editors.length > 1) {
                //now re-sync any other editor content (i.e. if split view is open)
                for (var s = 1; s < vm.editors.length; s++) {
                    //get the variant from the scope model
                    var variant = vm.content.variants.find(v =>
                        (!v.language || v.language.culture === vm.editors[s].content.language.culture) && v.segment === vm.editors[s].content.segment);

                    vm.editors[s].content = variant;
                }
            }
            
            if (vm.content.variants.length > 1) {
                eventsService.emit('editors.content.cultureChanged', activeVariant.language);
            }
        }

        /**
         * Updates the editors collection for a given index for the specified variant
         * @param {any} index
         * @param {any} variant
         */
        function insertVariantEditor(index, variant) {

            if (vm.editors[index]) {
                if (vm.editors[index].content === variant) {
                    // This variant is already the content of the editor in this index.
                    return;
                }
                vm.editors[index].content.active = false;
            }
            variant.active = true;

            var variantCulture = variant.language ? variant.language.culture : "invariant";
            var variantSegment = variant.segment;

            var currentCulture = index < vm.editors.length ? vm.editors[index].culture : null;
            var currentSegment = index < vm.editors.length ? vm.editors[index].segment : null;
            
            // if index not already exists or if the culture or segment isnt identical then we do a replacement.
            if (index >= vm.editors.length || currentCulture !== variantCulture || currentSegment !== variantSegment) {

                //Not the current culture or segment which means we need to modify the array.
                //NOTE: It is not good enough to just replace the `content` object at a given index in the array
                // since that would mean that directives are not re-initialized.
                vm.editors.splice(index, 1, {
                    compositeId: variant.compositeId,
                    content: variant,
                    culture: variantCulture,
                    segment: variantSegment
                });
            }
            else {
                //replace the content of the editor, since the culture and segment is the same.
                vm.editors[index].content = variant;
            }
            
        }
        
        /**
         * Adds a new editor to the editors array to show content in a split view
         * @param {any} selectedVariant
         */
        function openSplitView(selectedVariant) {
            // enforce content contentApp in splitview.
            var contentApp = vm.content.apps.find(app => app.alias === "umbContent");
            if(contentApp) {
                selectApp(contentApp);
            }
            
            insertVariantEditor(vm.editors.length, selectedVariant);
            
            splitViewChanged();            
        }
        
        function requestSplitView(args) {
            var culture = args.culture;
            var segment = args.segment;

            var variant = vm.content.variants.find(v =>
                (!v.language || v.language.culture === culture) && v.segment === segment);

            if (variant != null) {
                openSplitView(variant);
            }
        }

        eventsService.on("editors.content.splitViewRequest", (_, args) => requestSplitView(args));

        /** Closes the split view */
        function closeSplitView(editorIndex) {
            // TODO: hacking animation states - these should hopefully be easier to do when we upgrade angular
            var editor = vm.editors[editorIndex];
            vm.editors.splice(editorIndex, 1);
            editor.content.active = false;
            
            //update the current culture to reflect the last open variant (closing the split view corresponds to selecting the other variant)
            const culture = vm.editors[0].content.language ? vm.editors[0].content.language.culture : null;

            $location.search({"cculture": culture, "csegment": vm.editors[0].content.segment});
            splitViewChanged();
        }

        /**
         * Changes the currently selected variant
         * @param {any} variant This is the model of the variant/language drop down item in the editor header
         * @param {any} editorIndex The index of the editor being changed
         */
        function selectVariant(variant, editorIndex) {

            var variantCulture = variant.language ? variant.language.culture : "invariant";
            var variantSegment = variant.segment || null;
            
            // Check if we already have this editor open, if so, do nothing.
            if (vm.editors.find((editor) => (!editor.content.language || editor.content.language.culture === variantCulture) && editor.content.segment === variantSegment)) {
                return;
            }
            
            //if the editor index is zero, then update the query string to track the lang selection, otherwise if it's part
            //of a 2nd split view editor then update the model directly.
            if (editorIndex === 0) {
                //If we've made it this far, then update the query string.
                //The editor will respond to this query string changing.
                $location.search("cculture", variantCulture).search("csegment", variantSegment);
            }
            else {
                //update the editors collection
                insertVariantEditor(editorIndex, variant);                
            }            
        }

        /**
         * Stores the active app in a variable so we can remember it when changing language
         * @param {any} app This is the model of the selected app
         */
        function selectApp(app) {
            if(vm.onSelectApp) {
                vm.onSelectApp({"app": app});
            }
        }
        
        function selectAppAnchor(app, anchor) {
            if(vm.onSelectAppAnchor) {
                vm.onSelectAppAnchor({"app": app, "anchor": anchor});
            }
        }
        function getScope() {
            return $scope;
        }

    }

    angular.module('umbraco.directives').component('umbVariantContentEditors', umbVariantContentEditors);

})();<|MERGE_RESOLUTION|>--- conflicted
+++ resolved
@@ -70,13 +70,8 @@
         /** Allows us to deep watch whatever we want - executes on every digest cycle */
         function doCheck() {
             if (!Utilities.equals(vm.content.updateDate, prevContentDateUpdated)) {
-<<<<<<< HEAD
                 setActiveCulture();
-                prevContentDateUpdated = angular.copy(vm.content.updateDate);
-=======
-                setActiveVariant();
                 prevContentDateUpdated = Utilities.copy(vm.content.updateDate);
->>>>>>> dcc83247
             }
         }
 
