/**
 * @ngdoc service
 * @name umbraco.services.searchService
 *
 *
 * @description
 * Service for handling the main application search, can currently search content, media and members
 *
 * ##usage
 * To use, simply inject the searchService into any controller that needs it, and make
 * sure the umbraco.services module is accesible - which it should be by default.
 *
 * <pre>
 *      searchService.searchMembers({term: 'bob'}).then(function(results){
 *          angular.forEach(results, function(result){
 *                  //returns:
 *                  {name: "name", id: 1234, menuUrl: "url", editorPath: "url", metaData: {}, subtitle: "/path/etc" }
 *           })
 *           var result =
 *       })
 * </pre>
 */
angular.module('umbraco.services')
    .factory('searchService', function (entityResource, $injector, searchResultFormatter) {
        
        return {

            /**
            * @ngdoc method
            * @name umbraco.services.searchService#searchMembers
            * @methodOf umbraco.services.searchService
            *
            * @description
            * Searches the default member search index
            * @param {Object} args argument object
            * @param {String} args.term seach term
            * @returns {Promise} returns promise containing all matching members
            */
            searchMembers: function (args) {

                if (!args.term) {
                    throw "args.term is required";
                }

<<<<<<< HEAD
                return entityResource.search(args.term, "Member", args.searchFrom)
                    .then(data => {
                        data.forEach(item => searchResultFormatter.configureMemberResult(item));
                        return data;
                    });
=======
                return entityResource.search(args.term, "Member", args.searchFrom).then(function (data) {
                    data.forEach(item => searchResultFormatter.configureMemberResult(item));
                    return data;
                });
>>>>>>> edf307df
            },

            /**
            * @ngdoc method
            * @name umbraco.services.searchService#searchContent
            * @methodOf umbraco.services.searchService
            *
            * @description
            * Searches the default internal content search index
            * @param {Object} args argument object
            * @param {String} args.term seach term
            * @returns {Promise} returns promise containing all matching content items
            */
            searchContent: function (args) {

                if (!args.term) {
                    throw "args.term is required";
                }

<<<<<<< HEAD
                return entityResource.search(args.term, "Document", args.searchFrom, args.canceler, args.dataTypeKey)
                    .then(data => {
                        data.forEach(item => searchResultFormatter.configureContentResult(item));
                        return data;
                    });
=======
                return entityResource.search(args.term, "Document", args.searchFrom, args.canceler, args.dataTypeKey).then(function (data) {
                    data.forEach(item => searchResultFormatter.configureContentResult(item));
                    return data;
                });
>>>>>>> edf307df
            },

            /**
            * @ngdoc method
            * @name umbraco.services.searchService#searchMedia
            * @methodOf umbraco.services.searchService
            *
            * @description
            * Searches the default media search index
            * @param {Object} args argument object
            * @param {String} args.term seach term
            * @returns {Promise} returns promise containing all matching media items
            */
            searchMedia: function (args) {

                if (!args.term) {
                    throw "args.term is required";
                }

<<<<<<< HEAD
                return entityResource.search(args.term, "Media", args.searchFrom, args.canceler, args.dataTypeKey)
                    .then(data => {
                        data.forEach(item => searchResultFormatter.configureMediaResult(item));
                        return data;
                    });
=======
                return entityResource.search(args.term, "Media", args.searchFrom, args.canceler, args.dataTypeKey).then(function (data) {
                    data.forEach(item => searchResultFormatter.configureMediaResult(item));
                    return data;
                });
>>>>>>> edf307df
            },

            /**
            * @ngdoc method
            * @name umbraco.services.searchService#searchAll
            * @methodOf umbraco.services.searchService
            *
            * @description
            * Searches all available indexes and returns all results in one collection
            * @param {Object} args argument object
            * @param {String} args.term seach term
            * @returns {Promise} returns promise containing all matching items
            */
            searchAll: function (args) {

                if (!args.term) {
                    throw "args.term is required";
                }

<<<<<<< HEAD
                return entityResource.searchAll(args.term, args.canceler).then(data => {
                    Object.values(data).forEach(resultByType => {
=======
                return entityResource.searchAll(args.term, args.canceler).then(function (data) {

                    data.forEach(resultByType => {

>>>>>>> edf307df
                        //we need to format the search result data to include things like the subtitle, urls, etc...
                        // this is done with registered angular services as part of the SearchableTreeAttribute, if that
                        // is not found, than we format with the default formatter
                        var formatterMethod = searchResultFormatter.configureDefaultResult;
                        //check if a custom formatter is specified...
                        if (resultByType.jsSvc) {
                            var searchFormatterService = $injector.get(resultByType.jsSvc);
                            if (searchFormatterService) {
                                if (!resultByType.jsMethod) {
                                    resultByType.jsMethod = "format";
                                }
                                formatterMethod = searchFormatterService[resultByType.jsMethod];

                                if (!formatterMethod) {
                                    throw "The method " + resultByType.jsMethod + " on the angular service " + resultByType.jsSvc + " could not be found";
                                }
                            }
                        }
                        //now apply the formatter for each result
                        resultByType.results.forEach(item => {
                            formatterMethod.apply(this, [item, resultByType.treeAlias, resultByType.appAlias]);
                        });

                    });

                    return data;
                });
            },

            // TODO: This doesn't do anything!
            setCurrent: function (sectionAlias) {
                var currentSection = sectionAlias;
            }
        };
    });<|MERGE_RESOLUTION|>--- conflicted
+++ resolved
@@ -42,18 +42,11 @@
                     throw "args.term is required";
                 }
 
-<<<<<<< HEAD
                 return entityResource.search(args.term, "Member", args.searchFrom)
                     .then(data => {
                         data.forEach(item => searchResultFormatter.configureMemberResult(item));
                         return data;
                     });
-=======
-                return entityResource.search(args.term, "Member", args.searchFrom).then(function (data) {
-                    data.forEach(item => searchResultFormatter.configureMemberResult(item));
-                    return data;
-                });
->>>>>>> edf307df
             },
 
             /**
@@ -73,18 +66,11 @@
                     throw "args.term is required";
                 }
 
-<<<<<<< HEAD
                 return entityResource.search(args.term, "Document", args.searchFrom, args.canceler, args.dataTypeKey)
-                    .then(data => {
+                    _.each(data, function (item) {
                         data.forEach(item => searchResultFormatter.configureContentResult(item));
                         return data;
                     });
-=======
-                return entityResource.search(args.term, "Document", args.searchFrom, args.canceler, args.dataTypeKey).then(function (data) {
-                    data.forEach(item => searchResultFormatter.configureContentResult(item));
-                    return data;
-                });
->>>>>>> edf307df
             },
 
             /**
@@ -104,18 +90,11 @@
                     throw "args.term is required";
                 }
 
-<<<<<<< HEAD
                 return entityResource.search(args.term, "Media", args.searchFrom, args.canceler, args.dataTypeKey)
                     .then(data => {
                         data.forEach(item => searchResultFormatter.configureMediaResult(item));
                         return data;
                     });
-=======
-                return entityResource.search(args.term, "Media", args.searchFrom, args.canceler, args.dataTypeKey).then(function (data) {
-                    data.forEach(item => searchResultFormatter.configureMediaResult(item));
-                    return data;
-                });
->>>>>>> edf307df
             },
 
             /**
@@ -135,15 +114,8 @@
                     throw "args.term is required";
                 }
 
-<<<<<<< HEAD
                 return entityResource.searchAll(args.term, args.canceler).then(data => {
                     Object.values(data).forEach(resultByType => {
-=======
-                return entityResource.searchAll(args.term, args.canceler).then(function (data) {
-
-                    data.forEach(resultByType => {
-
->>>>>>> edf307df
                         //we need to format the search result data to include things like the subtitle, urls, etc...
                         // this is done with registered angular services as part of the SearchableTreeAttribute, if that
                         // is not found, than we format with the default formatter
