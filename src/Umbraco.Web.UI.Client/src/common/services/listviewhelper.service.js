/**
 @ngdoc service
 * @name umbraco.services.listViewHelper
 *
 *
 * @description
 * Service for performing operations against items in the list view UI. Used by the built-in internal listviews
 * as well as custom listview.
 *
 * A custom listview is always used inside a wrapper listview, so there are a number of inherited values on its
 * scope by default:
 *
 * **$scope.selection**: Array containing all items currently selected in the listview
 *
 * **$scope.items**: Array containing all items currently displayed in the listview
 *
 * **$scope.folders**: Array containing all folders in the current listview (only for media)
 *
 * **$scope.options**: configuration object containing information such as pagesize, permissions, order direction etc.
 *
 * **$scope.model.config.layouts**: array of available layouts to apply to the listview (grid, list or custom layout)
 *
 * ##Usage##
 * To use, inject listViewHelper into custom listview controller, listviewhelper expects you
 * to pass in the full collection of items in the listview in several of its methods
 * this collection is inherited from the parent controller and is available on $scope.selection
 *
 * <pre>
 *      angular.module("umbraco").controller("my.listVieweditor". function($scope, listViewHelper){
 *
 *          //current items in the listview
 *          var items = $scope.items;
 *
 *          //current selection
 *          var selection = $scope.selection;
 *
 *          //deselect an item , $scope.selection is inherited, item is picked from inherited $scope.items
 *          listViewHelper.deselectItem(item, $scope.selection);
 *
 *          //test if all items are selected, $scope.items + $scope.selection are inherited
 *          listViewhelper.isSelectedAll($scope.items, $scope.selection);
 *      });
 * </pre>
 */
(function () {
    'use strict';

<<<<<<< HEAD
    function listViewHelper($location, localStorageService, urlHelper, editorService) {
=======
    function listViewHelper($location, $rootScope, localStorageService, urlHelper) {
>>>>>>> 5a637408

        var firstSelectedIndex = 0;
        var localStorageKey = "umblistViewLayout";

        /**
        * @ngdoc method
        * @name umbraco.services.listViewHelper#getLayout
        * @methodOf umbraco.services.listViewHelper
        *
        * @description
        * Method for internal use, based on the collection of layouts passed, the method selects either
        * any previous layout from local storage, or picks the first allowed layout
        *
        * @param {Any} id The identifier of the current node or application displayed in the content editor
        * @param {Array} availableLayouts Array of all allowed layouts, available from $scope.model.config.layouts
        */

        function getLayout(id, availableLayouts) {

            var storedLayouts = [];

            if (localStorageService.get(localStorageKey)) {
                storedLayouts = localStorageService.get(localStorageKey);
            }

            if (storedLayouts && storedLayouts.length > 0) {
                for (var i = 0; storedLayouts.length > i; i++) {
                    var layout = storedLayouts[i];
                    if (isMatchingLayout(id, layout)) {
                        return setLayout(id, layout, availableLayouts);
                    }
                }

            }

            return getFirstAllowedLayout(availableLayouts);

        }

        /**
        * @ngdoc method
        * @name umbraco.services.listViewHelper#setLayout
        * @methodOf umbraco.services.listViewHelper
        *
        * @description
        * Changes the current layout used by the listview to the layout passed in. Stores selection in localstorage
        *
        * @param {Any} id The identifier of the current node or application displayed in the content editor
        * @param {Object} selectedLayout Layout selected as the layout to set as the current layout
        * @param {Array} availableLayouts Array of all allowed layouts, available from $scope.model.config.layouts
        */

        function setLayout(id, selectedLayout, availableLayouts) {

            var activeLayout = {};
            var layoutFound = false;

            for (var i = 0; availableLayouts.length > i; i++) {
                var layout = availableLayouts[i];
                if (layout.path === selectedLayout.path) {
                    activeLayout = layout;
                    layout.active = true;
                    layoutFound = true;
                } else {
                    layout.active = false;
                }
            }

            if (!layoutFound) {
                activeLayout = getFirstAllowedLayout(availableLayouts);
            }

            saveLayoutInLocalStorage(id, activeLayout);

            return activeLayout;

        }

        /**
        * @ngdoc method
        * @name umbraco.services.listViewHelper#saveLayoutInLocalStorage
        * @methodOf umbraco.services.listViewHelper
        *
        * @description
        * Stores a given layout as the current default selection in local storage
        *
        * @param {Any} id The identifier of the current node or application displayed in the content editor
        * @param {Object} selectedLayout Layout selected as the layout to set as the current layout
        */

        function saveLayoutInLocalStorage(id, selectedLayout) {
            var layoutFound = false;
            var storedLayouts = [];

            if (localStorageService.get(localStorageKey)) {
                storedLayouts = localStorageService.get(localStorageKey);
            }

            if (storedLayouts.length > 0) {
                for (var i = 0; storedLayouts.length > i; i++) {
                    var layout = storedLayouts[i];
                    if (isMatchingLayout(id, layout)) {
                        layout.path = selectedLayout.path;
                        layoutFound = true;
                    }
                }
            }

            if (!layoutFound) {
                var storageObject = {
                    "id": id,
                    "path": selectedLayout.path
                };
                storedLayouts.push(storageObject);
            }

            localStorageService.set(localStorageKey, storedLayouts);

        }

        /**
        * @ngdoc method
        * @name umbraco.services.listViewHelper#getFirstAllowedLayout
        * @methodOf umbraco.services.listViewHelper
        *
        * @description
        * Returns currently selected layout, or alternatively the first layout in the available layouts collection
        *
        * @param {Array} layouts Array of all allowed layouts, available from $scope.model.config.layouts
        */

        function getFirstAllowedLayout(layouts) {

            var firstAllowedLayout = {};

            if (layouts != null) {
                for (var i = 0; layouts.length > i; i++) {
                    var layout = layouts[i];
                    if (layout.selected === true) {
                        firstAllowedLayout = layout;
                        break;
                    }
                }
            }

            return firstAllowedLayout;
        }

        /**
        * @ngdoc method
        * @name umbraco.services.listViewHelper#selectHandler
        * @methodOf umbraco.services.listViewHelper
        *
        * @description
        * Helper method for working with item selection via a checkbox, internally it uses selectItem and deselectItem.
        * Working with this method, requires its triggered via a checkbox which can then pass in its triggered $event
        * When the checkbox is clicked, this method will toggle selection of the associated item so it matches the state of the checkbox
        *
        * @param {Object} selectedItem Item being selected or deselected by the checkbox
        * @param {Number} selectedIndex Index of item being selected/deselected, usually passed as $index
        * @param {Array} items All items in the current listview, available as $scope.items
        * @param {Array} selection All selected items in the current listview, available as $scope.selection
        * @param {Event} $event Event triggered by the checkbox being checked to select / deselect an item
        */

        function selectHandler(selectedItem, selectedIndex, items, selection, $event) {

            var start = 0;
            var end = 0;
            var item = null;

            if ($event.shiftKey === true) {

                if (selectedIndex > firstSelectedIndex) {

                    start = firstSelectedIndex;
                    end = selectedIndex;

                    for (; end >= start; start++) {
                        item = items[start];
                        selectItem(item, selection);
                    }

                } else {

                    start = firstSelectedIndex;
                    end = selectedIndex;

                    for (; end <= start; start--) {
                        item = items[start];
                        selectItem(item, selection);
                    }

                }

            } else {

                if (selectedItem.selected) {
                    deselectItem(selectedItem, selection);
                } else {
                    selectItem(selectedItem, selection);
                }

                firstSelectedIndex = selectedIndex;

            }

        }

        /**
        * @ngdoc method
        * @name umbraco.services.listViewHelper#selectItem
        * @methodOf umbraco.services.listViewHelper
        *
        * @description
        * Selects a given item to the listview selection array, requires you pass in the inherited $scope.selection collection
        *
        * @param {Object} item Item to select
        * @param {Array} selection Listview selection, available as $scope.selection
        */

        function selectItem(item, selection) {
            var isSelected = false;
            for (var i = 0; selection.length > i; i++) {
                var selectedItem = selection[i];
                // if item.id is 2147483647 (int.MaxValue) use item.key
                if ((item.id !== 2147483647 && item.id === selectedItem.id) || (item.key && item.key === selectedItem.key)) {
                    isSelected = true;
                }
            }
            if (!isSelected) {
                var obj = {
                    id: item.id
                };
                if (item.key) {
                    obj.key = item.key;
                }

                selection.push(obj);
                item.selected = true;
                $rootScope.$broadcast("listView.itemsChanged", { items: selection });
            }
        }

        /**
        * @ngdoc method
        * @name umbraco.services.listViewHelper#deselectItem
        * @methodOf umbraco.services.listViewHelper
        *
        * @description
        * Deselects a given item from the listviews selection array, requires you pass in the inherited $scope.selection collection
        *
        * @param {Object} item Item to deselect
        * @param {Array} selection Listview selection, available as $scope.selection
        */

        function deselectItem(item, selection) {
            for (var i = 0; selection.length > i; i++) {
                var selectedItem = selection[i];
                // if item.id is 2147483647 (int.MaxValue) use item.key
                if ((item.id !== 2147483647 && item.id === selectedItem.id) || (item.key && item.key === selectedItem.key)) {
                    selection.splice(i, 1);
                    item.selected = false;
                    $rootScope.$broadcast("listView.itemsChanged", { items: selection });
                }
            }
        }

        /**
        * @ngdoc method
        * @name umbraco.services.listViewHelper#clearSelection
        * @methodOf umbraco.services.listViewHelper
        *
        * @description
        * Removes a given number of items and folders from the listviews selection array
        * Folders can only be passed in if the listview is used in the media section which has a concept of folders.
        *
        * @param {Array} items Items to remove, can be null
        * @param {Array} folders Folders to remove, can be null
        * @param {Array} selection Listview selection, available as $scope.selection
        */

        function clearSelection(items, folders, selection) {

            var i = 0;

            selection.length = 0;

            if (Utilities.isArray(items)) {
                for (i = 0; items.length > i; i++) {
                    var item = items[i];
                    item.selected = false;
                }
            }

            if (Utilities.isArray(folders)) {
                for (i = 0; folders.length > i; i++) {
                    var folder = folders[i];
                    folder.selected = false;
                }
            }
            $rootScope.$broadcast("listView.itemsChanged", { items: selection });
        }

        /**
        * @ngdoc method
        * @name umbraco.services.listViewHelper#selectAllItems
        * @methodOf umbraco.services.listViewHelper
        *
        * @description
        * Helper method for toggling the select state on all items in the active listview
        * Can only be used from a checkbox as a checkbox $event is required to pass in.
        *
        * @param {Array} items Items to toggle selection on, should be $scope.items
        * @param {Array} selection Listview selection, available as $scope.selection
        * @param {$event} $event Event passed from the checkbox being toggled
        */

        function selectAllItems(items, selection, $event) {

            var checkbox = $event.target;
            var clearSelection = false;

            if (!Utilities.isArray(items)) {
                return;
            }

            selection.length = 0;

            for (var i = 0; i < items.length; i++) {

                var item = items[i];
                var obj = {
                    id: item.id
                };
                if (item.key) {
                    obj.key = item.key
                }

                if (checkbox.checked) {
                    selection.push(obj);
                } else {
                    clearSelection = true;
                }

                item.selected = checkbox.checked;

            }

            if (clearSelection) {
                selection.length = 0;
            }
            $rootScope.$broadcast("listView.itemsChanged", { items: selection });

        }


        /**
        * @ngdoc method
        * @name umbraco.services.listViewHelper#selectAllItemsToggle
        * @methodOf umbraco.services.listViewHelper
        *
        * @description
        * Helper method for toggling the select state on all items.
        *
        * @param {Array} items Items to toggle selection on, should be $scope.items
        * @param {Array} selection Listview selection, available as $scope.selection
        */

        function selectAllItemsToggle(items, selection) {

            if (!Utilities.isArray(items)) {
                return;
            }

            if (isSelectedAll(items, selection)) {
                // unselect all items
                items.forEach(function (item) {
                    item.selected = false;
                });

                // reset selection without loosing reference.
                selection.length = 0;

            } else {

                // reset selection without loosing reference.
                selection.length = 0;

                // select all items
                items.forEach(function (item) {
                    var obj = {
                        id: item.id
                    };
                    if (item.key) {
                        obj.key = item.key;
                    }
                    item.selected = true;
                    selection.push(obj);
                });
            }
            $rootScope.$broadcast("listView.itemsChanged", { items: selection });

        }

        /**
        * @ngdoc method
        * @name umbraco.services.listViewHelper#isSelectedAll
        * @methodOf umbraco.services.listViewHelper
        *
        * @description
        * Method to determine if all items on the current page in the list has been selected
        * Given the current items in the view, and the current selection, it will return true/false
        *
        * @param {Array} items Items to test if all are selected, should be $scope.items
        * @param {Array} selection Listview selection, available as $scope.selection
        * @returns {Boolean} boolean indicate if all items in the listview have been selected
        */

        function isSelectedAll(items, selection) {

            var numberOfSelectedItem = 0;

            for (var itemIndex = 0; items.length > itemIndex; itemIndex++) {
                var item = items[itemIndex];

                for (var selectedIndex = 0; selection.length > selectedIndex; selectedIndex++) {
                    var selectedItem = selection[selectedIndex];

                    // if item.id is 2147483647 (int.MaxValue) use item.key
                    if ((item.id !== 2147483647 && item.id === selectedItem.id) || (item.key && item.key === selectedItem.key)) {
                        numberOfSelectedItem++;
                    }
                }

            }

            if (numberOfSelectedItem === items.length) {
                return true;
            }

        }

        /**
        * @ngdoc method
        * @name umbraco.services.listViewHelper#setSortingDirection
        * @methodOf umbraco.services.listViewHelper
        *
        * @description
        * *Internal* method for changing sort order icon
        * @param {String} col Column alias to order after
        * @param {String} direction Order direction `asc` or `desc`
        * @param {Object} options object passed from the parent listview available as $scope.options
        */

        function setSortingDirection(col, direction, options) {
            return options.orderBy.toUpperCase() === col.toUpperCase() && options.orderDirection === direction;
        }

        /**
        * @ngdoc method
        * @name umbraco.services.listViewHelper#setSorting
        * @methodOf umbraco.services.listViewHelper
        *
        * @description
        * Method for setting the field on which the listview will order its items after.
        *
        * @param {String} field Field alias to order after
        * @param {Boolean} allow Determines if the user is allowed to set this field, normally true
        * @param {Object} options Options object passed from the parent listview available as $scope.options
        */

        function setSorting(field, allow, options) {
            if (allow) {
                if (options.orderBy === field && options.orderDirection === 'asc') {
                    options.orderDirection = "desc";
                } else {
                    options.orderDirection = "asc";
                }
                options.orderBy = field;
            }
        }

        //This takes in a dictionary of Ids with Permissions and determines
        // the intersect of all permissions to return an object representing the
        // listview button permissions
        function getButtonPermissions(unmergedPermissions, currentIdsWithPermissions) {

            if (currentIdsWithPermissions == null) {
                currentIdsWithPermissions = {};
            }

            //merge the newly retrieved permissions to the main dictionary
            _.each(unmergedPermissions, function (value, key, list) {
                currentIdsWithPermissions[key] = value;
            });

            //get the intersect permissions
            var arr = [];
            _.each(currentIdsWithPermissions, function (value, key, list) {
                arr.push(value);
            });

            //we need to use 'apply' to call intersection with an array of arrays,
            //see: https://stackoverflow.com/a/16229480/694494
            var intersectPermissions = _.intersection.apply(_, arr);

            return {
                canCopy: _.contains(intersectPermissions, 'O'), //Magic Char = O
                canCreate: _.contains(intersectPermissions, 'C'), //Magic Char = C
                canDelete: _.contains(intersectPermissions, 'D'), //Magic Char = D
                canMove: _.contains(intersectPermissions, 'M'), //Magic Char = M
                canPublish: _.contains(intersectPermissions, 'U'), //Magic Char = U
                canUnpublish: _.contains(intersectPermissions, 'U') //Magic Char = Z (however UI says it can't be set, so if we can publish 'U' we can unpublish)
            };
        }


        /**
        * @ngdoc method
        * @name umbraco.services.listViewHelper#editItem
        * @methodOf umbraco.services.listViewHelper
        *
        * @description
        * Method for opening an item in a list view for editing.
        *
        * @param {Object} item The item to edit
        */
        function editItem(item, scope) {
            if (!item.editPath) {
                return;
            }

            if (scope.options.useInfiniteEditor)
            {
                var editorModel = {
                    id: item.id,
                    submit: function(model) {
                        editorService.close();
                        scope.getContent(scope.contentId);
                    },
                    close: function() {
                        editorService.close();
                        scope.getContent(scope.contentId);
                    }
                };

                if (item.editPath.indexOf("/content/") == 0)
                {
                    editorService.contentEditor(editorModel);
                    return;
                }

                if (item.editPath.indexOf("/media/") == 0)
                {
                    editorService.mediaEditor(editorModel);
                    return;
                }

                if (item.editPath.indexOf("/member/") == 0)
                {
                    editorModel.id = item.key;
                    editorService.memberEditor(editorModel);
                    return;
                }
            }
            
            var parts = item.editPath.split("?");
            var path = parts[0];
            var params = parts[1]
            ? urlHelper.getQueryStringParams("?" + parts[1])
            : {};
            
            $location.path(path);
            for (var p in params) {
                $location.search(p, params[p]);
            }
        }

        function isMatchingLayout(id, layout) {
            // legacy format uses "nodeId", be sure to look for both
            return layout.id === id || layout.nodeId === id;
        }

        var service = {

            getLayout: getLayout,
            getFirstAllowedLayout: getFirstAllowedLayout,
            setLayout: setLayout,
            saveLayoutInLocalStorage: saveLayoutInLocalStorage,
            selectHandler: selectHandler,
            selectItem: selectItem,
            deselectItem: deselectItem,
            clearSelection: clearSelection,
            selectAllItems: selectAllItems,
            selectAllItemsToggle: selectAllItemsToggle,
            isSelectedAll: isSelectedAll,
            setSortingDirection: setSortingDirection,
            setSorting: setSorting,
            getButtonPermissions: getButtonPermissions,
            editItem: editItem

        };

        return service;

    }


    angular.module('umbraco.services').factory('listViewHelper', listViewHelper);


})();<|MERGE_RESOLUTION|>--- conflicted
+++ resolved
@@ -45,12 +45,7 @@
 (function () {
     'use strict';
 
-<<<<<<< HEAD
-    function listViewHelper($location, localStorageService, urlHelper, editorService) {
-=======
-    function listViewHelper($location, $rootScope, localStorageService, urlHelper) {
->>>>>>> 5a637408
-
+    function listViewHelper($location, $rootScope, localStorageService, urlHelper, editorService) {
         var firstSelectedIndex = 0;
         var localStorageKey = "umblistViewLayout";
 
