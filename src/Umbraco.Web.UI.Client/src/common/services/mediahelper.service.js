﻿/**
* @ngdoc service
* @name umbraco.services.mediaHelper
* @description A helper object used for dealing with media items
**/
function mediaHelper(umbRequestHelper) {
    
    //container of fileresolvers
    var _mediaFileResolvers = {};

    return {
        /**
         * @ngdoc function
         * @name umbraco.services.mediaHelper#getImagePropertyValue
         * @methodOf umbraco.services.mediaHelper
         * @function    
         *
         * @description
         * Returns the file path associated with the media property if there is one
         * 
         * @param {object} options Options object
         * @param {object} options.mediaModel The media object to retrieve the image path from
         * @param {object} options.imageOnly Optional, if true then will only return a path if the media item is an image
         */
        getMediaPropertyValue: function (options) {
            if (!options || !options.mediaModel) {
                throw "The options objet does not contain the required parameters: mediaModel";
            }

            //combine all props, TODO: we really need a better way then this
            var props = [];
            if (options.mediaModel.properties) {
                props = options.mediaModel.properties;
            } else {
                $(options.mediaModel.tabs).each(function (i, tab) {
                    props = props.concat(tab.properties);
                });
            }

            var mediaRoot = Umbraco.Sys.ServerVariables.umbracoSettings.mediaPath;
            var imageProp = _.find(props, function (item) {
                if (item.alias === "umbracoFile") {
                    return true;
                }

                //this performs a simple check to see if we have a media file as value
                //it doesnt catch everything, but better then nothing
                if (angular.isString(item.value) &&  item.value.indexOf(mediaRoot) === 0) {
                    return true;
                }

                return false;
            });

            if (!imageProp) {
                return "";
            }

            var mediaVal;

            //our default images might store one or many images (as csv)
            var split = imageProp.value.split(',');
            var self = this;
            mediaVal = _.map(split, function (item) {
                return { file: item, isImage: self.detectIfImageByExtension(item) };
            });

            //for now we'll just return the first image in the collection.
            //TODO: we should enable returning many to be displayed in the picker if the uploader supports many.
            if (mediaVal.length && mediaVal.length > 0) {
                if (!options.imageOnly || (options.imageOnly === true && mediaVal[0].isImage)) {
                    return mediaVal[0].file;
                }
            }

            return "";
        },
        
        /**
         * @ngdoc function
         * @name umbraco.services.mediaHelper#getImagePropertyValue
         * @methodOf umbraco.services.mediaHelper
         * @function    
         *
         * @description
         * Returns the actual image path associated with the image property if there is one
         * 
         * @param {object} options Options object
         * @param {object} options.imageModel The media object to retrieve the image path from
         */
        getImagePropertyValue: function (options) {
            if (!options || (!options.imageModel && !options.mediaModel)) {
                throw "The options objet does not contain the required parameters: imageModel";
            }

            //required to support backwards compatibility.
            options.mediaModel = options.imageModel ? options.imageModel : options.mediaModel;

            options.imageOnly = true;

            return this.getMediaPropertyValue(options);
        },
        /**
         * @ngdoc function
         * @name umbraco.services.mediaHelper#getThumbnail
         * @methodOf umbraco.services.mediaHelper
         * @function    
         *
         * @description
         * formats the display model used to display the content to the model used to save the content
         * 
         * @param {object} options Options object
         * @param {object} options.imageModel The media object to retrieve the image path from
         */
        getThumbnail: function (options) {

            if (!options || !options.imageModel) {
                throw "The options objet does not contain the required parameters: imageModel";
            }

            var imagePropVal = this.getImagePropertyValue(options);
            if (imagePropVal !== "") {
                return this.getThumbnailFromPath(imagePropVal);
            }
            return "";
        },

        registerFileResolver: function(propertyEditorAlias, func){
            _mediaFileResolvers[propertyEditorAlias] = func;
        },

<<<<<<< HEAD
        resolveFile : function(mediaItem){
            var _props = [];

            //we either have properties raw on the object, or spread out on tabs
            if(mediaItem.properties){
                _props = mediaItem.properties;
            }else if(mediaItem.tabs){
                _.each(mediaItem.tabs, function(tab){
                    if(tab.properties){
                        _props.concat(tab.propeties);
                    }
                });
            }

            //we go through our file resolvers to see if any of them matches the editors
            var result = "";
            _.each(_mediaFileResolvers, function(resolver, key){
                var property = _.find(_props, function(property){ return property.editor === key; });
                
                if(property){
                    var file = resolver(property);
                    if(file){
                        result = file;
                    }
                }
            });

            return result;            
        },
=======
        /*jshint loopfunc: true */
        resolveFile : function(mediaItem, thumbnail){
            var _props = [];
            function _iterateProps(props){
                var result = null;
                for(var resolver in _mediaFileResolvers) {
                    var property = _.find(props, function(property){ return property.editor === resolver; });
                    if(property){
                        result = _mediaFileResolvers[resolver](property, mediaItem, thumbnail);
                        break;
                    }
                }

                return result;    
            }

            //we either have properties raw on the object, or spread out on tabs
            var result = "";
            if(mediaItem.properties){
                result = _iterateProps(mediaItem.properties);
            }else if(mediaItem.tabs){
                for(var tab in mediaItem.tabs) {
                    if(mediaItem.tabs[tab].properties){
                        result = _iterateProps(mediaItem.tabs[tab].properties);
                        if(result){
                            break;
                        }
                    }
                }
            }
            return result;            
        },


>>>>>>> 8391c328
        /**
         * @ngdoc function
         * @name umbraco.services.mediaHelper#scaleToMaxSize
         * @methodOf umbraco.services.mediaHelper
         * @function    
         *
         * @description
         * Finds the corrct max width and max height, given maximum dimensions and keeping aspect ratios
         * 
         * @param {number} maxSize Maximum width & height
         * @param {number} width Current width
         * @param {number} height Current height
         */
        scaleToMaxSize: function (maxSize, width, height) {
            var retval = { width: width, height: height };

            var maxWidth = maxSize; // Max width for the image
            var maxHeight = maxSize;    // Max height for the image
            var ratio = 0;  // Used for aspect ratio

            // Check if the current width is larger than the max
            if (width > maxWidth) {
                ratio = maxWidth / width;   // get ratio for scaling image

                retval.width = maxWidth;
                retval.height = height * ratio;

                height = height * ratio;    // Reset height to match scaled image
                width = width * ratio;    // Reset width to match scaled image
            }

            // Check if current height is larger than max
            if (height > maxHeight) {
                ratio = maxHeight / height; // get ratio for scaling image

                retval.height = maxHeight;
                retval.width = width * ratio;
                width = width * ratio;    // Reset width to match scaled image
            }

            return retval;
        },

        /**
         * @ngdoc function
         * @name umbraco.services.mediaHelper#getThumbnailFromPath
         * @methodOf umbraco.services.mediaHelper
         * @function    
         *
         * @description
         * Returns the path to the thumbnail version of a given media library image path
         * 
         * @param {string} imagePath Image path, ex: /media/1234/my-image.jpg
         */
        getThumbnailFromPath: function (imagePath) {

            //If the path is not an image we cannot get a thumb
            if (!this.detectIfImageByExtension(imagePath)) {
                return null;
            }

            //get the proxy url for big thumbnails (this ensures one is always generated)
            var thumbnailUrl = umbRequestHelper.getApiUrl(
                "imagesApiBaseUrl",
                "GetBigThumbnail",
                [{ originalImagePath: imagePath }]);

            //var ext = imagePath.substr(imagePath.lastIndexOf('.'));
            //return imagePath.substr(0, imagePath.lastIndexOf('.')) + "_big-thumb" + ".jpg";

            return thumbnailUrl;
        },

        /**
         * @ngdoc function
         * @name umbraco.services.mediaHelper#detectIfImageByExtension
         * @methodOf umbraco.services.mediaHelper
         * @function    
         *
         * @description
         * Returns true/false, indicating if the given path has an allowed image extension
         * 
         * @param {string} imagePath Image path, ex: /media/1234/my-image.jpg
         */
        detectIfImageByExtension: function (imagePath) {
            var lowered = imagePath.toLowerCase();
            var ext = lowered.substr(lowered.lastIndexOf(".") + 1);
            return ("," + Umbraco.Sys.ServerVariables.umbracoSettings.imageFileTypes + ",").indexOf("," + ext + ",") !== -1;
        }
        
    };
}
angular.module('umbraco.services').factory('mediaHelper', mediaHelper);<|MERGE_RESOLUTION|>--- conflicted
+++ resolved
@@ -129,37 +129,6 @@
             _mediaFileResolvers[propertyEditorAlias] = func;
         },
 
-<<<<<<< HEAD
-        resolveFile : function(mediaItem){
-            var _props = [];
-
-            //we either have properties raw on the object, or spread out on tabs
-            if(mediaItem.properties){
-                _props = mediaItem.properties;
-            }else if(mediaItem.tabs){
-                _.each(mediaItem.tabs, function(tab){
-                    if(tab.properties){
-                        _props.concat(tab.propeties);
-                    }
-                });
-            }
-
-            //we go through our file resolvers to see if any of them matches the editors
-            var result = "";
-            _.each(_mediaFileResolvers, function(resolver, key){
-                var property = _.find(_props, function(property){ return property.editor === key; });
-                
-                if(property){
-                    var file = resolver(property);
-                    if(file){
-                        result = file;
-                    }
-                }
-            });
-
-            return result;            
-        },
-=======
         /*jshint loopfunc: true */
         resolveFile : function(mediaItem, thumbnail){
             var _props = [];
@@ -194,7 +163,6 @@
         },
 
 
->>>>>>> 8391c328
         /**
          * @ngdoc function
          * @name umbraco.services.mediaHelper#scaleToMaxSize
