--- conflicted
+++ resolved
@@ -1,4 +1,4 @@
-﻿
+
 /**
 * @ngdoc service
 * @name umbraco.services.contentEditingHelper
@@ -54,23 +54,19 @@
             if (args.showNotifications === undefined) {
                 args.showNotifications = true;
             }
-<<<<<<< HEAD
-            if (args.create === undefined) {
+			// needed for infinite editing to create new items
+			if (args.create === undefined) {
                 if ($routeParams.create) {
                     args.create = true;
                 }
             }
-
-            var redirectOnSuccess = args.redirectOnSuccess !== undefined ? args.redirectOnSuccess : true;
-            var redirectOnFailure = args.redirectOnFailure !== undefined ? args.redirectOnFailure : true;
-=======
             if (args.softRedirect === undefined) {
                 //when true, the url will change but it won't actually re-route
                 //this is merely here for compatibility, if only the content/media/members used this service we'd prob be ok but tons of editors
                 //use this service unfortunately and probably packages too.
                 args.softRedirect = false; 
             }
->>>>>>> 1c6bf55e
+
 
             var self = this;
 
