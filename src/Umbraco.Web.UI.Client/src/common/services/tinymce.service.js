/**
 * @ngdoc service
 * @name umbraco.services.tinyMceService
 *
 *
 * @description
 * A service containing all logic for all of the Umbraco TinyMCE v6 plugins
 *
 * @doc https://www.tiny.cloud/docs/tinymce/6/
 */
function tinyMceService($rootScope, $q, imageHelper, $locale, $http, $timeout, stylesheetResource, macroResource, macroService,
  $routeParams, umbRequestHelper, angularHelper, userService, editorService, entityResource, eventsService, localStorageService, mediaHelper, fileManager, $compile) {

  //These are absolutely required in order for the macros to render inline
  //we put these as extended elements because they get merged on top of the normal allowed elements by tiny mce
  var extendedValidElements = "@[id|class|style],umb-rte-block[!data-content-udi],-umb-rte-block-inline[!data-content-udi],-div[id|dir|class|align|style],ins[datetime|cite],-ul[class|style],-li[class|style],-h1[id|dir|class|align|style],-h2[id|dir|class|align|style],-h3[id|dir|class|align|style],-h4[id|dir|class|align|style],-h5[id|dir|class|align|style],-h6[id|style|dir|class|align],span[id|class|style|lang],figure,figcaption";
  var fallbackStyles = [
    {
      title: 'Headers', items: [
        { title: "Page header", block: "h2" },
        { title: "Section header", block: "h3" },
        { title: "Paragraph header", block: "h4" }
      ]
    },
    {
      title: 'Blocks', items: [
        { title: "Normal", block: "p" }
      ]
    },
    {
      title: 'Containers', items: [
        { title: "Quote", block: "blockquote" },
        { title: "Code", block: "code" }
      ]
    }];
  // these languages are available for localization
  var availableLanguages = [
    'ar',
    'ar_SA',
    'hy',
    'az',
    'eu',
    'be',
    'bn_BD',
    'bs',
    'bg_BG',
    'ca',
    'zh_CN',
    'zh_TW',
    'hr',
    'cs',
    'da',
    'dv',
    'nl',
    'en_CA',
    'en_GB',
    'et',
    'fo',
    'fi',
    'fr_FR',
    'gd',
    'gl',
    'ka_GE',
    'de',
    'de_AT',
    'el',
    'he_IL',
    'hi_IN',
    'hu_HU',
    'is_IS',
    'id',
    'it',
    'ja',
    'kab',
    'kk',
    'km_KH',
    'ko_KR',
    'ku',
    'ku_IQ',
    'lv',
    'lt',
    'lb',
    'ml',
    'ml_IN',
    'mn_MN',
    'nb_NO',
    'fa',
    'fa_IR',
    'pl',
    'pt_BR',
    'pt_PT',
    'ro',
    'ru',
    'sr',
    'si_LK',
    'sk',
    'sl_SI',
    'es',
    'es_MX',
    'sv_SE',
    'tg',
    'ta',
    'ta_IN',
    'tt',
    'th_TH',
    'tr',
    'tr_TR',
    'ug',
    'uk',
    'uk_UA',
    'vi',
    'vi_VN',
    'cy'
  ];
  //define fallback language
  var defaultLanguage = 'en_US';

  /**
   * Returns a promise of an object containing the stylesheets and styleFormats collections
   * @param {any} configuredStylesheets
   */
  function getStyles(configuredStylesheets) {

    var stylesheets = [];
    var styleFormats = [];
    var promises = [$q.when(true)]; //a collection of promises, the first one is an empty promise

    //queue rules loading
    if (configuredStylesheets?.length) {
      configuredStylesheets.forEach(function (val, key) {

        if (val.indexOf(Umbraco.Sys.ServerVariables.umbracoSettings.cssPath + "/") === 0) {
          // current format (full path to stylesheet)
          stylesheets.push(val);
        }
        else {
          // legacy format (stylesheet name only) - must prefix with stylesheet folder and postfix with ".css"
          stylesheets.push(Umbraco.Sys.ServerVariables.umbracoSettings.cssPath + "/" + val + ".css");
        }

        promises.push(stylesheetResource.getRulesByName(val).then(function (rules) {
          var split;
          rules.forEach(function (rule) {
            var r = {};
            r.title = rule.name;
            if (rule.selector[0] == ".") {
              r.inline = "span";
              r.classes = rule.selector.substring(1);
            }
            else if (rule.selector[0] === "#") {
              r.inline = "span";
              r.attributes = { id: rule.selector.substring(1) };
            }
            else if (rule.selector[0] !== "." && rule.selector.indexOf(".") > -1) {
              split = rule.selector.split(".");
              r.block = split[0];
              r.classes = rule.selector.substring(rule.selector.indexOf(".") + 1).replace(/\./g, " ");
            }
            else if (rule.selector[0] != "#" && rule.selector.indexOf("#") > -1) {
              split = rule.selector.split("#");
              r.block = split[0];
              r.classes = rule.selector.substring(rule.selector.indexOf("#") + 1);
            }
            else {
              r.block = rule.selector;
            }

            styleFormats.push(r);
          });
        }));
      });
    }

    return $q.all(promises).then(function () {
      // Always push our Umbraco RTE stylesheet
      // So we can style macros, embed items etc...
      stylesheets.push(`${Umbraco.Sys.ServerVariables.umbracoSettings.umbracoPath}/assets/css/rte-content.css`);

      return $q.when({ stylesheets: stylesheets, styleFormats: styleFormats });
    });
  }

  /** Returns the language to use for TinyMCE */
  function getLanguage() {
    var language = defaultLanguage;
    //get locale from angular and match tinymce format. Angular localization is always in the format of ru-ru, de-de, en-gb, etc.
    //wheras tinymce is in the format of ru, de, en, en_us, etc.
    var localeId = $locale.id.replace('-', '_');
    //try matching the language using full locale format
    var languageMatch = _.find(availableLanguages, function (o) { return o.toLowerCase() === localeId; });
    //if no matches, try matching using only the language
    if (languageMatch === undefined) {
      var localeParts = localeId.split('_');
      languageMatch = _.find(availableLanguages, function (o) { return o === localeParts[0]; });
    }
    //if a match was found - set the language
    if (languageMatch !== undefined) {
      language = languageMatch;
    }
    return language;
  }

  function uploadImageHandler(blobInfo, progress) {
    return new Promise(function (resolve, reject) {
      const blob = blobInfo.blob();

      // if the file size is greater than the max file size, reject it
      if (fileManager.maxFileSize > 0 && blob.size > fileManager.maxFileSize) {
        reject({
          message: `The file size (${blob.size / 1000} KB) exceeded the maximum allowed size of ${fileManager.maxFileSize / 1000} KB.`,
          remove: true
        });
        return;
      }

      const xhr = new XMLHttpRequest();
      xhr.open('POST', Umbraco.Sys.ServerVariables.umbracoUrls.tinyMceApiBaseUrl + 'UploadImage');

      xhr.onloadstart = function () {
        angularHelper.safeApply($rootScope, function () {
          eventsService.emit("rte.file.uploading");
        });
      };

      xhr.onloadend = function (e) {
        angularHelper.safeApply($rootScope, function () {
          eventsService.emit("rte.file.uploaded");
        });
      };

      xhr.upload.onprogress = function (e) {
        progress(e.loaded / e.total * 100);
      };

      xhr.onerror = function () {
        reject({
          message: 'Image upload failed due to a XHR Transport error. Code: ' + xhr.status,
          remove: true
        });
      };

      xhr.onload = function () {
        if (xhr.status < 200 || xhr.status >= 300) {
          reject({
            message: 'HTTP Error: ' + xhr.status,
            remove: true
          });
          return;
        }

        let data = xhr.responseText;

        // The response is fitted as an AngularJS resource response and needs to be cleaned of the AngularJS metadata
        data = data.split("\n");

        if (!data.length > 1) {
          reject({
            message: 'Unrecognized text string: ' + data,
            remove: true
          });
          return;
        }

        let json = {};

        try {
          json = JSON.parse(data[1]);
        } catch (e) {
          reject({
            message: 'Invalid JSON: ' + data + ' - ' + e.message,
            remove: true
          });
          return;
        }

        if (!json || typeof json.tmpLocation !== 'string') {
          reject({
            message: 'Invalid JSON: ' + data,
            remove: true
          });
          return;
        }

        // Put temp location into localstorage (used to update the img with data-tmpimg later on)
        localStorageService.set(`tinymce__${blobInfo.blobUri()}`, json.tmpLocation);

        // We set the img src url to be the same as we started
        // The Blob URI is stored in TinyMce's cache
        // so the img still shows in the editor
        resolve(blobInfo.blobUri());
      };

      const formData = new FormData();
      formData.append('file', blob, blob.name);

      xhr.send(formData);
    });
  }

  function cleanupPasteData(_editor, args) {
    // Remove spans
    args.content = args.content.replace(/<\s*span[^>]*>(.*?)<\s*\/\s*span>/g, "$1");

    // Convert b to strong.
    args.content = args.content.replace(/<\s*b([^>]*)>(.*?)<\s*\/\s*b([^>]*)>/g, "<strong$1>$2</strong$3>");

    // convert i to em
    args.content = args.content.replace(/<\s*i([^>]*)>(.*?)<\s*\/\s*i([^>]*)>/g, "<em$1>$2</em$3>");


  }

  function sizeImageInEditor(editor, imageDomElement, imgUrl) {
    var size = editor.dom.getSize(imageDomElement);
    var maxImageSize = editor.options.get('maxImageSize');

    if (maxImageSize && maxImageSize > 0) {
      var newSize = imageHelper.scaleToMaxSize(maxImageSize, size.w, size.h);

      editor.dom.setAttribs(imageDomElement, { 'width': Math.round(newSize.width), 'height': Math.round(newSize.height) });

      // Images inserted via Media Picker will have a URL we can use for ImageResizer QueryStrings
      // Images pasted/dragged in are not persisted to media until saved & thus will need to be added
      if (imgUrl) {
        mediaHelper.getProcessedImageUrl(imgUrl,
          {
            width: newSize.width,
            height: newSize.height
          })
          .then(function (resizedImgUrl) {
            editor.dom.setAttrib(imageDomElement, 'data-mce-src', resizedImgUrl);
          });
      }

      editor.execCommand("mceAutoResize", false, null, null);
    }
  }

  function isMediaPickerEnabled(toolbarItemArray) {
    return toolbarItemArray.includes('umbmediapicker');
  }

  return {

    /**
     * Returns a promise of the configuration object to initialize the TinyMCE editor
     * @param {} args
     * @returns {}
     */
    getTinyMceEditorConfig: function (args) {

      //global defaults, called before/during init
      tinymce.DOM.events.domLoaded = true;
      tinymce.baseURL = Umbraco.Sys.ServerVariables.umbracoSettings.umbracoPath + "/lib/tinymce/"; // trailing slash important

      var promises = [
        this.configuration(),
        getStyles(args.stylesheets)
      ];

      return $q.all(promises).then(function (result) {

        var tinyMceConfig = result[0];
        var styles = result[1];

        var plugins = _.map(tinyMceConfig.plugins, function (plugin) {
          return plugin.name;
        });

        // Plugins that must always be active
        plugins.push("autoresize");

        var modeInline = false;
        var toolbarActions = args.toolbar.join(" ");
        var toolbar = toolbarActions;
        var quickbar = toolbarActions;

        // Based on mode set
        // classic = Theme: modern, inline: false
        // inline = Theme: modern, inline: true,
        // distraction-free = Same as inline - kept for legacy reasons due to older versions of Umbraco having this as a mode
        if (args.mode === "inline" || args.mode === 'distraction-free') {
          modeInline = true;
          toolbar = false;
          plugins.push('quickbars');
        }

        //create a baseline Config to extend upon
        var config = {
          cloudApiKey: tinyMceConfig.cloudApiKey,
          promotion: false,
          inline: modeInline,
          plugins: [...new Set(plugins)],
          custom_elements: 'umb-rte-block,~umb-rte-block-inline',
          valid_elements: tinyMceConfig.validElements,
          invalid_elements: tinyMceConfig.inValidElements,
          extended_valid_elements: extendedValidElements,
          menubar: false,
          statusbar: false,
          relative_urls: false,
          autoresize_bottom_margin: 10,
          content_css: styles.stylesheets,
          style_formats: styles.styleFormats,
          language: getLanguage(),

          //this would be for a theme other than inlite
          toolbar: toolbar,
          quickbars_insert_toolbar: quickbar,
          quickbars_selection_toolbar: quickbar,

          body_class: "umb-rte",

          //see https://www.tiny.cloud/docs/tinymce/6/editor-important-options/#cache_suffix
          cache_suffix: "?umb__rnd=" + Umbraco.Sys.ServerVariables.application.cacheBuster
        };

        // Need to check if we are allowed to UPLOAD images
        // This is done by checking if the insert image toolbar button is available
        if (isMediaPickerEnabled(args.toolbar)) {
          // Update the TinyMCE Config object to allow pasting
          config.images_upload_handler = uploadImageHandler;
          config.automatic_uploads = false;
          config.images_replace_blob_uris = false;

          // This allows images to be pasted in & stored as Base64 until they get uploaded to server
          config.paste_data_images = true;
        }


        if (args.htmlId) {
          config.selector = `[id="${args.htmlId}"]`;
        } else if (args.target) {
          config.target = args.target;
        }

        /**
         The default paste config can be overwritten by defining these properties in the customConfig.
         */
        var pasteConfig = {
          paste_remove_styles_if_webkit: true,
          paste_preprocess: cleanupPasteData
        };

        Utilities.extend(config, pasteConfig);

        if (tinyMceConfig.customConfig) {

          //if there is some custom config, we need to see if the string value of each item might actually be json and if so, we need to
          // convert it to json instead of having it as a string since this is what tinymce requires
          for (var i in tinyMceConfig.customConfig) {
            var val = tinyMceConfig.customConfig[i];
            if (val) {
              val = val.toString().trim();
              if (val.detectIsJson()) {
                try {
                  tinyMceConfig.customConfig[i] = JSON.parse(val);
                  //now we need to check if this custom config key is defined in our baseline, if it is we don't want to
                  //overwrite the baseline config item if it is an array, we want to concat the items in the array, otherwise
                  //if it's an object it will overwrite the baseline
                  if (Utilities.isArray(config[i]) && Utilities.isArray(tinyMceConfig.customConfig[i])) {
                    //concat it and below this concat'd array will overwrite the baseline in Utilities.extend
                    tinyMceConfig.customConfig[i] = config[i].concat(tinyMceConfig.customConfig[i]);
                  }
                }
                catch (e) {
                  //cannot parse, we'll just leave it
                }
              }
              if (val === "true") {
                tinyMceConfig.customConfig[i] = true;
              }
              if (val === "false") {
                tinyMceConfig.customConfig[i] = false;
              }
            }
          }

          // if we have style_formats at this point they originate from the RTE CSS config. we don't want any custom
          // style_formats to interfere with the RTE CSS config, so let's explicitly remove the custom style_formats.
          if(tinyMceConfig.customConfig.style_formats && config.style_formats && config.style_formats.length){
            delete tinyMceConfig.customConfig.style_formats;
          }

          Utilities.extend(config, tinyMceConfig.customConfig);
        }

        if(!config.style_formats || !config.style_formats.length) {
          // if we have no style_formats at this point we'll revert to using the default ones (fallbackStyles)
          config.style_formats = fallbackStyles;
        }

        return config;

      });

    },

    /**
     * @ngdoc method
     * @name umbraco.services.tinyMceService#configuration
     * @methodOf umbraco.services.tinyMceService
     *
     * @description
     * Returns a collection of plugins available to the tinyMCE editor
     *
     */
    configuration: function () {
      return umbRequestHelper.resourcePromise(
        $http.get(
          umbRequestHelper.getApiUrl(
            "rteApiBaseUrl",
            "GetConfiguration"), {
          cache: true
        }),
        'Failed to retrieve tinymce configuration');
    },

    /**
     * @ngdoc method
     * @name umbraco.services.tinyMceService#defaultPrevalues
     * @methodOf umbraco.services.tinyMceService
     *
     * @description
     * Returns a default configration to fallback on in case none is provided
     *
     */
    defaultPrevalues: function () {
      var cfg = {};
      cfg.toolbar = ["ace", "styles", "bold", "italic", "alignleft", "aligncenter", "alignright", "bullist", "numlist", "outdent", "indent", "link", "umbmediapicker", "umbmacro", "umbembeddialog"];
      cfg.stylesheets = [];
      cfg.maxImageSize = 500;
      return cfg;
    },

    /**
     * @ngdoc method
     * @name umbraco.services.tinyMceService#createInsertEmbeddedMedia
     * @methodOf umbraco.services.tinyMceService
     *
     * @description
     * Creates the umbraco insert embedded media tinymce plugin
     *
     * @param {Object} editor the TinyMCE editor instance
     */
    createInsertEmbeddedMedia: function (editor, callback) {
      editor.ui.registry.addToggleButton('umbembeddialog', {
        icon: 'embed',
        tooltip: 'Embed',
        onSetup: function (api) {
          const changed = editor.selection.selectorChangedWithUnbind('div[data-embed-url]', (state) =>
            api.setActive(state)
          );
          return () => changed.unbind();
        },
        onAction: function () {

          // Get the selected element
          // Check nodename is a DIV and the claslist contains 'embeditem'
          var selectedElm = editor.selection.getNode();
          var nodeName = selectedElm.nodeName;
          var modify = null;

          // If we have an iframe, we need to get the parent element
          if (nodeName.toUpperCase() === "IFRAME") {
            selectedElm = selectedElm.parentElement;
            nodeName = selectedElm.nodeName;
          }

          if (nodeName.toUpperCase() === "DIV" && selectedElm.classList.contains("embeditem")) {
            // See if we can go and get the attributes
            var embedUrl = editor.dom.getAttrib(selectedElm, "data-embed-url");
            var embedWidth = editor.dom.getAttrib(selectedElm, "data-embed-width");
            var embedHeight = editor.dom.getAttrib(selectedElm, "data-embed-height");
            var embedConstrain = editor.dom.getAttrib(selectedElm, "data-embed-constrain");

            modify = {
              url: embedUrl,
              width: parseInt(embedWidth) || 0,
              height: parseInt(embedHeight) || 0,
              constrain: embedConstrain
            };
          }

          if (callback) {
            angularHelper.safeApply($rootScope, function () {
              // pass the active element along so we can retrieve it later
              callback(selectedElm, modify);
            });
          }
        }
      });
    },

    insertEmbeddedMediaInEditor: function (editor, embed, activeElement) {
      // Wrap HTML preview content here in a DIV with non-editable class of .mceNonEditable
      // This turns it into a selectable/cutable block to move about
      var wrapper = tinymce.activeEditor.dom.create('div',
        {
          'class': 'mceNonEditable embeditem',
          'data-embed-url': embed.url,
          'data-embed-height': embed.height,
          'data-embed-width': embed.width,
          'data-embed-constrain': embed.constrain,
          'contenteditable': false
        },
        embed.preview);

      // Only replace if activeElement is an Embed element.
      if (activeElement && activeElement.nodeName.toUpperCase() === "DIV" && activeElement.classList.contains("embeditem")) {
        activeElement.replaceWith(wrapper); // directly replaces the html node
      } else {
        editor.selection.setNode(wrapper);
      }
    },


    createAceCodeEditor: function (editor, callback) {

      editor.ui.registry.addButton("ace", {
        icon: "sourcecode",
        tooltip: "View Source Code",
        onAction: function () {
          if (callback) {
            angularHelper.safeApply($rootScope, function () {
              callback();
            });
          }
        }
      });

    },

    /**
     * @ngdoc method
     * @name umbraco.services.tinyMceService#createMediaPicker
     * @methodOf umbraco.services.tinyMceService
     *
     * @description
     * Creates the umbraco insert media tinymce plugin
     *
     * @param {Object} editor the TinyMCE editor instance
     */
    createMediaPicker: function (editor, callback) {
      editor.ui.registry.addToggleButton('umbmediapicker', {
        icon: 'image',
        tooltip: 'Image Picker',
        onSetup: function (api) {
          const changed = editor.selection.selectorChangedWithUnbind('img[data-udi]', (state) =>
            api.setActive(state)
          );
          return () => changed.unbind();
        },
        onAction: function () {

          var selectedElm = editor.selection.getNode(),
            currentTarget;

          if (selectedElm.nodeName === 'IMG') {
            var img = $(selectedElm);

            var hasUdi = img.attr("data-udi") ? true : false;
            var hasDataTmpImg = img.attr("data-tmpimg") ? true : false;

            currentTarget = {
              altText: img.attr("alt"),
              url: img.attr("src"),
              caption: img.attr('data-caption')
            };

            if (hasUdi) {
              currentTarget["udi"] = img.attr("data-udi");
            } else {
              currentTarget["id"] = img.attr("rel");
            }

            if (hasDataTmpImg) {
              currentTarget["tmpimg"] = img.attr("data-tmpimg");
            }
          }

          userService.getCurrentUser().then(function (userData) {
            if (callback) {
              angularHelper.safeApply($rootScope, function () {
                callback(currentTarget, userData);
              });
            }
          });
        }
      });
    },

    /**
     * @ngdoc method
     * @name umbraco.services.tinyMceService#insetMediaInEditor
     * @methodOf umbraco.services.tinyMceService
     *
     * @description
     * Inserts the image element in tinymce plugin
     *
     * @param {Object} editor the TinyMCE editor instance
     */
    insertMediaInEditor: function (editor, img) {
      if (img) {
        // We need to create a NEW DOM <img> element to insert
        // setting an attribute of ID to __mcenew, so we can gather a reference to the node, to be able to update its size accordingly to the size of the image.
        var data = {
          alt: img.altText || "",
          src: (img.url) ? img.url : "nothing.jpg",
          id: "__mcenew",
          "data-udi": img.udi,
          "data-caption": img.caption
        };
        var newImage = editor.dom.createHTML('img', data);
        var parentElement = editor.selection.getNode().parentElement;

        if (img.caption) {
          var figCaption = editor.dom.createHTML('figcaption', {}, img.caption);
          var combined = newImage + figCaption;

          if (parentElement.nodeName !== 'FIGURE') {
            var fragment = editor.dom.createHTML('figure', {}, combined);
            editor.selection.setContent(fragment);
          }
          else {
            parentElement.innerHTML = combined;
          }
        }
        else {
          //if caption is removed, remove the figure element
          if (parentElement.nodeName === 'FIGURE') {
            parentElement.parentElement.innerHTML = newImage;
          }
          else {
            editor.selection.setContent(newImage);
          }
        }

        // Using settimeout to wait for a DoM-render, so we can find the new element by ID.
        $timeout(function () {

          var imgElm = editor.dom.get("__mcenew");
          editor.dom.setAttrib(imgElm, "id", null);

          // When image is loaded we are ready to call sizeImageInEditor.
          var onImageLoaded = function () {
            sizeImageInEditor(editor, imgElm, img.url);
            editor.dispatch("Change");
          }

          // Check if image already is loaded.
          if (imgElm.complete === true) {
            onImageLoaded();
          } else {
            imgElm.onload = onImageLoaded;
          }

        });

      }
    },



    /**
     * @ngdoc method
     * @name umbraco.services.tinyMceService#createBlockPicker
     * @methodOf umbraco.services.tinyMceService
     *
     * @description
     * Creates the umbraco insert block tinymce plugin
     *
     * @param {Object} editor the TinyMCE editor instance
     */
    createBlockPicker: function (editor, blockEditorApi, callback) {

      editor.on('preInit', function (args) {
        editor.serializer.addRules('umb-rte-block');

        /** This checks if the div is a block element*/
        editor.serializer.addNodeFilter('umb-rte-block', function (nodes, name) {
          for (var i = 0; i < nodes.length; i++) {

            const blockEl = nodes[i];
            /*
            const block = blockEditorApi.getBlockByContentUdi(blockEl.attr("data-content-udi"));
            if(block) {
              const displayAsBlock = block.config.displayInline !== true;
              */

              /* if the block is set to display inline, checks if its wrapped in a p tag and then unwraps it (removes p tag) */
              if (blockEl.parent && blockEl.parent.name.toUpperCase() === "P") {
                blockEl.parent.unwrap();
              }
            //}

          }
        });
      });

      // Do not add any further controls if the block editor is not available
      if (!blockEditorApi) {
        return;
      }

      editor.ui.registry.addToggleButton('umbblockpicker', {
        icon: 'visualblocks',
        tooltip: 'Insert Block',
        onSetup: function (api) {
          const changed = editor.selection.selectorChangedWithUnbind('umb-rte-block[data-content-udi], umb-rte-block-inline[data-content-udi]', (state) =>
            api.setActive(state)
          );
          return () => changed.unbind();
        },
        onAction: function () {

          var blockEl = editor.selection.getNode();
          var blockUdi;

          if (blockEl.nodeName === 'UMB-RTE-BLOCK' || blockEl.nodeName === 'UMB-RTE-BLOCK-INLINE') {
            blockUdi = blockEl.getAttribute("data-content-udi") ?? undefined;
          }

          if (callback) {
            angularHelper.safeApply($rootScope, function () {
              callback(blockUdi);
            });
          }
        }
      });
    },

    /**
     * @ngdoc method
     * @name umbraco.services.tinyMceService#insetBlockInEditor
     * @methodOf umbraco.services.tinyMceService
     *
     * @description
     * Inserts the block element in tinymce plugin
     *
     * @param {Object} blockUdi UDI of Block to insert
     */
    insertBlockInEditor: function (editor, blockContentUdi, displayInline) {
      if (blockContentUdi) {
        if(displayInline) {
          editor.selection.setContent('<umb-rte-block-inline data-content-udi="'+blockContentUdi+'"><!--Umbraco-Block--></umb-rte-block-inline>');
        } else {
          editor.selection.setContent('<umb-rte-block data-content-udi="'+blockContentUdi+'"><!--Umbraco-Block--></umb-rte-block>');
        }

        angularHelper.safeApply($rootScope, function () {
          editor.dispatch("Change");
        });

      }
    },

    /**
     * @ngdoc method
     * @name umbraco.services.tinyMceService#createUmbracoMacro
     * @methodOf umbraco.services.tinyMceService
     *
     * @description
     * Creates the insert umbraco macro tinymce plugin
     *
     * @param {Object} editor the TinyMCE editor instance
     */
    createInsertMacro: function (editor, callback) {

      let self = this;

      /** Adds custom rules for the macro plugin and custom serialization */
      editor.on('preInit', function (args) {
        //this is requires so that we tell the serializer that a 'div' is actually allowed in the root, otherwise the cleanup will strip it out
        editor.serializer.addRules('div');

        /** This checks if the div is a macro container, if so, checks if its wrapped in a p tag and then unwraps it (removes p tag) */
        editor.serializer.addNodeFilter('div', function (nodes, name) {
          for (var i = 0; i < nodes.length; i++) {
            if (nodes[i].attr("class") === "umb-macro-holder" && nodes[i].parent && nodes[i].parent.name.toUpperCase() === "P") {
              nodes[i].parent.unwrap();
            }
          }
        });

      });

      /** when the contents load we need to find any macros declared and load in their content */
      editor.on("SetContent", function () {

        //get all macro divs and load their content
        $(editor.dom.select(".umb-macro-holder.mceNonEditable")).each(function () {
          self.loadMacroContent($(this), null, editor);
        });

      });

      /**
       * Because the macro got wrapped in a P tag because of the way 'enter' works in older versions of Umbraco, this
       * method will return the macro element if not wrapped in a p, or the p if the macro
       * element is the only one inside of it even if we are deep inside an element inside the macro
       */
      function getRealMacroElem() {
        // Ask the editor for the currently selected element
        const element = editor.selection.getNode();
        if (!element) {
          return null;
        }

        var e = $(element).closest(".umb-macro-holder");

        if (e.length > 0) {
          var macroHolder = e.get(0);
          // In case of Inline Macro we don't need the be backward compliant
          if(macroHolder.tagName === 'SPAN'){
            return macroHolder;
          }
          if (macroHolder.parentNode.nodeName === "P") {
            //now check if we're the only element
            if (element.parentNode.childNodes.length === 1) {
              return macroHolder.parentNode;
            }
          }
          return macroHolder;
        }
        return null;
      }

      /** Adds the button instance */
      editor.ui.registry.addToggleButton('umbmacro', {
        icon: 'preferences',
        tooltip: 'Insert macro',
        onSetup: function (api) {
          const changed = editor.selection.selectorChangedWithUnbind('div.umb-macro-holder', (state) =>
            api.setActive(state)
          );
          return () => changed.unbind();
        },

        /** The insert macro button click event handler */
        onAction: function () {
          var dialogData = {
            //flag for use in rte so we only show macros flagged for the editor
            richTextEditor: true
          };

          //when we click we could have a macro already selected and in that case we'll want to edit the current parameters
          //so we'll need to extract them and submit them to the dialog.
          const activeMacroElement = getRealMacroElem();
          if (activeMacroElement) {
            //we have a macro selected so we'll need to parse it's alias and parameters
            var contents = $(activeMacroElement).contents();
            var comment = _.find(contents, function (item) {
              return item.nodeType === 8;
            });
            if (!comment) {
              throw "Cannot parse the current macro, the syntax in the editor is invalid";
            }
            var syntax = comment.textContent.trim();
            var parsed = macroService.parseMacroSyntax(syntax);
            dialogData = {
              macroData: parsed,
              activeMacroElement //pass the active element along so we can retrieve it later
            };
          }

          if (callback) {
            angularHelper.safeApply($rootScope, function () {
              callback(dialogData);
            });
          }
        }
      });
    },

    insertMacroInEditor: function (editor, macroObject, activeMacroElement) {

      //Important note: the TinyMce plugin "noneditable" is used here so that the macro cannot be edited,
      // for this to work the mceNonEditable class needs to come last and we also need to use the attribute contenteditable = false
      // (even though all the docs and examples say that is not necessary)

      //put the macro syntax in comments, we will parse this out on the server side to be used
      //for persisting.
      var macroSyntaxComment = "<!-- " + macroObject.syntax + " -->";
      //create an id class for this element so we can re-select it after inserting
      var uniqueId = "umb-macro-" + editor.dom.uniqueId();
      var isInlined = macroObject.macroParamsDictionary["enableInlineMacro"] === "1";
      var macroElementType = isInlined ? 'span' : 'div';
      var macroElement = editor.dom.create(macroElementType,
        {
          'class': 'umb-macro-holder ' + macroObject.macroAlias + " " + uniqueId + ' mceNonEditable' + (isInlined ? ' inlined-macro' : ''),
          'contenteditable': 'false'
        },
        macroSyntaxComment + '<ins>Macro alias: <strong>' + macroObject.macroAlias + '</strong></ins>');

      //if there's an activeMacroElement then replace it, otherwise set the contents of the selected node
      if (activeMacroElement) {
        activeMacroElement.replaceWith(macroElement); //directly replaces the html node
      }
      else {
        editor.selection.setNode(macroElement);
      }

      var $macroElement = $(editor.dom.select(".umb-macro-holder." + uniqueId));
      editor.setDirty(true);

      //async load the macro content
      this.loadMacroContent($macroElement, macroObject, editor);

    },

    /** loads in the macro content async from the server */
    loadMacroContent: function ($macroElement, macroData, editor) {

      //if we don't have the macroData, then we'll need to parse it from the macro div
      if (!macroData) {
        var contents = $macroElement.contents();
        var comment = _.find(contents, function (item) {
          return item.nodeType === 8;
        });
        if (!comment) {
          throw "Cannot parse the current macro, the syntax in the editor is invalid";
        }
        var syntax = comment.textContent.trim();
        var parsed = macroService.parseMacroSyntax(syntax);
        macroData = parsed;
      }

      var $ins = $macroElement.find("ins");

      //show the throbber
      $macroElement.addClass("loading");

      // Add the contenteditable="false" attribute
      // As just the CSS class of .mceNonEditable is not working by itself?!
      // TODO: At later date - use TinyMCE editor DOM manipulation as opposed to jQuery
      $macroElement.attr("contenteditable", "false");

      var contentId = $routeParams.id;

      //need to wrap in safe apply since this might be occuring outside of angular
      angularHelper.safeApply($rootScope, function () {
        macroResource.getMacroResultAsHtmlForEditor(macroData.macroAlias, contentId, macroData.macroParamsDictionary)
          .then(function (htmlResult) {

            $macroElement.removeClass("loading");
            htmlResult = htmlResult.trim();
            if (htmlResult !== "") {
              var wasDirty = editor.isDirty();
              $ins.html(htmlResult);
              if (!wasDirty) {
                editor.undoManager.clear();
              }
            }
          });
      });

    },

    createLinkPicker: function (editor, onClick) {

      function createLinkList(callback) {
        return function () {
          var linkList = editor.options.get('link_list');

          if (linkList && typeof linkList === "string") {
            fetch(linkList).then(function (response) {
              callback(response.json());
            }).catch(function (error) {
              console.log(error);
            });
          } else {
            callback(linkList);
          }
        };
      }

      function showDialog(linkList) {
        var data = {},
          selection = editor.selection,
          dom = editor.dom,
          selectedElm, anchorElm, initialText;
        var win, linkListCtrl, relListCtrl, targetListCtrl;

        function linkListChangeHandler(e) {
          var textCtrl = win.find('#text');

          if (!textCtrl.value() || (e.lastControl && textCtrl.value() === e.lastControl.text())) {
            textCtrl.value(e.control.text());
          }

          win.find('#href').value(e.control.value());
        }

        function buildLinkList() {
          var linkListItems = [{
            text: 'None',
            value: ''
          }];

          tinymce.each(linkList, function (link) {
            linkListItems.push({
              text: link.text || link.title,
              value: link.value || link.url,
              menu: link.menu
            });
          });

          return linkListItems;
        }

        function buildRelList(relValue) {
          var relListItems = [{
            text: 'None',
            value: ''
          }];

          var linkRelList = editor.options.get('link_rel_list');
          if (linkRelList) {
            tinymce.each(linkRelList, function (rel) {
              relListItems.push({
                text: rel.text || rel.title,
                value: rel.value,
                selected: relValue === rel.value
              });
            });
          }

          return relListItems;
        }

        function buildTargetList(targetValue) {
          var targetListItems = [{
            text: 'None',
            value: ''
          }];

          var linkList = editor.options.get('link_list');
          if (linkList) {
            tinymce.each(linkList, function (target) {
              targetListItems.push({
                text: target.text || target.title,
                value: target.value,
                selected: targetValue === target.value
              });
            });
          } else {
            targetListItems.push({
              text: 'New window',
              value: '_blank'
            });
          }

          return targetListItems;
        }

        selectedElm = selection.getNode();
        anchorElm = dom.getParent(selectedElm, 'a[href]');

        data.text = initialText = anchorElm ? (anchorElm.innerText || anchorElm.textContent) : selection.getContent({
          format: 'text'
        });
        data.href = anchorElm ? dom.getAttrib(anchorElm, 'href') : '';
        data.target = anchorElm ? dom.getAttrib(anchorElm, 'target') : '';
        data.rel = anchorElm ? dom.getAttrib(anchorElm, 'rel') : '';

        if (selectedElm.nodeName === "IMG") {
          data.text = initialText = " ";
        }

        if (linkList) {
          linkListCtrl = {
            type: 'listbox',
            label: 'Link list',
            values: buildLinkList(),
            onselect: linkListChangeHandler
          };
        }

        var optionsLinkList = editor.options.get('link_list');
        if (optionsLinkList !== false) {
          targetListCtrl = {
            name: 'target',
            type: 'listbox',
            label: 'Target',
            values: buildTargetList(data.target)
          };
        }

        var linkRelList = editor.options.get('link_rel_list');
        if (linkRelList) {
          relListCtrl = {
            name: 'rel',
            type: 'listbox',
            label: 'Rel',
            values: buildRelList(data.rel)
          };
        }

        var currentTarget = null;

        //if we already have a link selected, we want to pass that data over to the dialog
        if (anchorElm) {
          var anchor = $(anchorElm);
          currentTarget = {
            name: anchor.attr("title"),
            url: anchor.attr("href"),
            target: anchor.attr("target")
          };

          // drop the lead char from the anchor text, if it has a value
          var anchorVal = anchor[0].dataset.anchor;
          if (anchorVal) {
            currentTarget.anchor = anchorVal.substring(1);
          }

          //locallink detection, we do this here, to avoid poluting the editorService
          //so the editor service can just expect to get a node-like structure
          if (currentTarget.url.indexOf("localLink:") > 0) {
            // if the current link has an anchor, it needs to be considered when getting the udi/id
            // if an anchor exists, reduce the substring max by its length plus two to offset the removed prefix and trailing curly brace
            var linkId = currentTarget.url.substring(currentTarget.url.indexOf(":") + 1, currentTarget.url.indexOf("}"));

            //we need to check if this is an INT or a UDI
            var parsedIntId = parseInt(linkId, 10);
            if (isNaN(parsedIntId)) {
              //it's a UDI
              currentTarget.udi = linkId;
            } else {
              currentTarget.id = linkId;
            }
          }
        }

        angularHelper.safeApply($rootScope,
          function () {
            if (onClick) {
              onClick(currentTarget, anchorElm);
            }
          });
      }

      editor.ui.registry.addToggleButton('link', {
        icon: 'link',
        tooltip: 'Insert/edit link',
        shortcut: 'Ctrl+K',
        onAction: createLinkList(showDialog),
        onSetup: function (api) {
          const changed = editor.selection.selectorChangedWithUnbind('a[href]', (state) =>
            api.setActive(state)
          );
          return () => changed.unbind();
        }
      });

      editor.ui.registry.addToggleButton('unlink', {
        icon: 'unlink',
        tooltip: 'Remove link',
        onAction: () => {
          editor.execCommand('unlink');
        },
        onSetup: function (api) {
          const changed = editor.selection.selectorChangedWithUnbind('a[href]', (state) =>
            api.setActive(state)
          );
          return () => changed.unbind();
        }
      });

      editor.addShortcut('Ctrl+K', '', createLinkList(showDialog));
      this.showDialog = showDialog;

      editor.ui.registry.addToggleMenuItem('link', {
        icon: 'link',
        text: 'Insert link',
        shortcut: 'Ctrl+K',
        onAction: createLinkList(showDialog),
        onSetup: function (api) {
          const changed = editor.selection.selectorChangedWithUnbind('a[href]', (state) =>
            api.setActive(state)
          );
          return () => changed.unbind();
        },
        context: 'insert',
        prependToContext: true
      });

      // the editor frame catches Ctrl+S and handles it with the system save dialog
      // - we want to handle it in the content controller, so we'll emit an event instead
      editor.addShortcut('Ctrl+S', '', function () {
        angularHelper.safeApply($rootScope, function () {
          eventsService.emit("rte.shortcut.save");
        });
      });

      editor.addShortcut('Ctrl+P', '', function () {
        angularHelper.safeApply($rootScope, function () {
          eventsService.emit("rte.shortcut.saveAndPublish");
        });
      });

    },

    insertLinkInEditor: function (editor, target, anchorElm) {

      var href = target.url;
      // We want to use the Udi. If it is set, we use it, else fallback to id, and finally to null
      var hasUdi = target.udi ? true : false;
      var id = hasUdi ? target.udi : (target.id ? target.id : null);

      // if an anchor exists, check that it is appropriately prefixed
      if (target.anchor && target.anchor[0] !== '?' && target.anchor[0] !== '#') {
        target.anchor = (target.anchor.indexOf('=') === -1 ? '#' : '?') + target.anchor;
      }

      // the href might be an external url, so check the value for an anchor/qs
      // href has the anchor re-appended later, hence the reset here to avoid duplicating the anchor
      if (!target.anchor && href) {
        var urlParts = href.split(/(#|\?)/);
        if (urlParts.length === 3) {
          href = urlParts[0];
          target.anchor = urlParts[1] + urlParts[2];
        }
      }

      //Create a json obj used to create the attributes for the tag
      function createElemAttributes() {
        var a = {
          href: href,
          title: target.name,
          target: target.target ? target.target : null,
          rel: target.rel ? target.rel : null
        };

        if (target.anchor) {
          a["data-anchor"] = target.anchor;
          a.href = a.href + target.anchor;
        } else {
          a["data-anchor"] = null;
        }

        return a;
      }

      function insertLink() {
        if (anchorElm) {
          editor.dom.setAttribs(anchorElm, createElemAttributes());
          editor.selection.select(anchorElm);
          editor.execCommand('mceEndTyping');
        } else {
          var selectedContent = editor.selection.getContent();
          // If there is no selected content, we can't insert a link
          // as TinyMCE needs selected content for this, so instead we
          // create a new dom element and insert it, using the chosen
          // link name as the content.
          if (selectedContent !== "") {
            editor.execCommand('mceInsertLink', false, createElemAttributes());
          } else {
            // Using the target url as a fallback, as href might be confusing with a local link
            var linkContent = typeof target.name !== "undefined" && target.name !== "" ? target.name : target.url
            var domElement = editor.dom.createHTML("a", createElemAttributes(), linkContent);
            editor.execCommand('mceInsertContent', false, domElement);
          }
        }
      }

      if (!href && !target.anchor) {
        editor.execCommand('unlink');
        return;
      }

      //if we have an id, it must be a locallink:id
      if (id) {

        href = "/{localLink:" + id + "}";

        insertLink();
        return;
      }

      if (!href) {
        href = "";
      }

      // Is email and not //user@domain.com and protocol (e.g. mailto:, sip:) is not specified
      if (href.indexOf('@') > 0 && href.indexOf('//') === -1 && href.indexOf(':') === -1) {
        // assume it's a mailto link
        href = 'mailto:' + href;
        insertLink();
        return;
      }

      // Is www. prefixed
      if (/^\s*www\./i.test(href)) {
        href = 'http://' + href;
        insertLink();
        return;
      }

      insertLink();

    },

    /** Helper method to initialize the tinymce editor within Umbraco */
    initializeEditor: function (args) {

      if (!args.editor) {
        throw "args.editor is required";
      }
      if (!args.scope) {
        args.scope = $rootScope;
      }
      if (args.getValue && !args.setValue) {
         throw "args.setValue is required when getValue is set";
      }
      if (args.setValue && !args.getValue) {
        throw "args.getValue is required when setValue is set";
     }

      // force TinyMCE to load plugins/themes from minified files (see http://archive.tinymce.com/wiki.php/api4:property.tinymce.suffix.static)
      args.editor.suffix = ".min";

      // Register custom option maxImageSize
      args.editor.options.register('maxImageSize', { processor: 'number', default: 500 });

      var unwatch = null;

      const getPropertyValue = args.getValue ? args.getValue : function () {
        return args.model.value
      }
      const setPropertyValue = args.setValue ? args.setValue : function (newVal) {
        args.model.value = newVal;
      }

      //Starts a watch on the model value so that we can update TinyMCE if the model changes behind the scenes or from the server
      function startWatch() {

        unwatch = args.scope.$watch(() => getPropertyValue(), function (newVal, oldVal) {
          if (newVal !== oldVal) {
            //update the display val again if it has changed from the server;
            //uses an empty string in the editor when the value is null
            args.editor.setContent(newVal || "", { format: 'raw' });
            initBlocks();

            // we need to manually dispatch this event since it is only ever dispatched based on loading from the DOM, this
            // is required for our plugins listening to this event to execute
            args.editor.dispatch('LoadContent', null);
          }
        });
      }

      //Stops the watch on model.value which is done anytime we are manually updating the model.value
      function stopWatch() {
        if (unwatch) {
          unwatch();
        }
      }

      function syncContent() {

        const content = args.editor.getContent();

        if (getPropertyValue() === content) {
          return;
        }


        //stop watching before we update the value
        stopWatch();
        angularHelper.safeApply($rootScope, function () {

          setPropertyValue(content);

          //make the form dirty manually so that the track changes works, setting our model doesn't trigger
          // the angular bits because tinymce replaces the textarea.
          if (args.currentForm) {
            args.currentForm.$setDirty();
          }
          // With complex validation we need to set a input field to dirty, not the form. but we will keep the old code for backwards compatibility.
          if (args.currentFormInput) {
            args.currentFormInput.$setDirty();
          }
        });

        //re-watch the value
        startWatch();
      }

      function initBlocks() {

        if(!args.blockEditorApi) {
          return;
        }

        const blockEls = args.editor.contentDocument.querySelectorAll('umb-rte-block, umb-rte-block-inline');
        for (var blockEl of blockEls) {
          if(!blockEl._isInitializedUmbBlock) {
            // First time we initialize this block element
            const blockContentUdi = blockEl.getAttribute('data-content-udi');
            if(blockContentUdi) {
              const block = args.blockEditorApi.getBlockByContentUdi(blockContentUdi);
              if(block) {
                blockEl.removeAttribute('contenteditable');

                if(block.config.displayInline && blockEl.nodeName.toLowerCase() === 'umb-rte-block') {
                  // Change element name:
                  const oldBlockEl = blockEl;
                  blockEl = document.createElement('umb-rte-block-inline');
                  blockEl.appendChild(document.createComment("Umbraco-Block"));
                  blockEl.setAttribute('data-content-udi', blockContentUdi);
                  oldBlockEl.parentNode.replaceChild(blockEl, oldBlockEl);
                } else if(!block.config.displayInline && blockEl.nodeName.toLowerCase() === 'umb-rte-block-inline') {
                  // Change element name:
                  const oldBlockEl = blockEl;
                  blockEl = document.createElement('umb-rte-block');
                  blockEl.appendChild(document.createComment("Umbraco-Block"));
                  blockEl.setAttribute('data-content-udi', blockContentUdi);
                  oldBlockEl.parentNode.replaceChild(blockEl, oldBlockEl);
                }

                blockEl.$index = block.index;
                blockEl.$block = block;
                blockEl.$api = args.blockEditorApi;
                blockEl.$culture = args.culture;
                blockEl.$segment = args.segment;
                blockEl.$parentForm = args.parentForm;
                blockEl.$valFormManager = args.valFormManager;
                $compile(blockEl)(args.scope);
                blockEl.setAttribute('contenteditable', 'false');
                //blockEl.setAttribute('draggable', 'true');

              } else {
                blockEl.removeAttribute('data-content-udi');
                args.editor.dom.remove(blockEl);
              }
            } else {
              args.editor.dom.remove(blockEl);
            }
          } else {
            // Second time we initialize this block element, cause by a new Block Model Object has been initiated. (Mainly cause we re initiate all blocks when there is a value update)
            const blockContentUdi = blockEl.getAttribute('data-content-udi');
            const block = args.blockEditorApi.getBlockByContentUdi(blockContentUdi);
            if(block) {
              blockEl.$index = block.index;
              blockEl.$block = block;
              blockEl.update();
<<<<<<< HEAD
=======
            } else {
              console.error('Could not find block with content udi: ' + blockContentUdi);
>>>>>>> 81f36df0
            }
          }
        }
      }
      args.editor.on('updateBlocks', function () {
        initBlocks();
      });

      // If we can not find the insert image/media toolbar button
      // Then we need to add an event listener to the editor
      // That will update native browser drag & drop events
      // To update the icon to show you can NOT drop something into the editor
      if (args.toolbar && isMediaPickerEnabled(args.toolbar) === false) {
        // Wire up the event listener
        args.editor.on('dragstart dragend dragover draggesture dragdrop drop drag', function (e) {
          e.preventDefault();
          e.dataTransfer.effectAllowed = "none";
          e.dataTransfer.dropEffect = "none";
          e.stopPropagation();
        });
      }

      args.editor.on('SetContent', function (e) {
        var content = e.content;

        // Upload BLOB images (dragged/pasted ones)
        // find src attribute where value starts with `blob:`
        // search is case-insensitive and allows single or double quotes
        if (content.search(/src=["']blob:.*?["']/gi) !== -1) {
          args.editor.uploadImages().then(function (data) {
            // Once all images have been uploaded
            data.forEach(function (item) {
              // Skip items that failed upload
              if (item.status === false) {
                return;
              }

              // Select img element
              var img = item.element;

              // Get img src
              var imgSrc = img.getAttribute("src");
              var tmpLocation = localStorageService.get(`tinymce__${imgSrc}`)

              // Select the img & add new attr which we can search for
              // When its being persisted in RTE property editor
              // To create a media item & delete this tmp one etc
              args.editor.dom.setAttrib(img, "data-tmpimg", tmpLocation);

              // Resize the image to the max size configured
              // NOTE: no imagesrc passed into func as the src is blob://...
              // We will append ImageResizing Querystrings on perist to DB with node save
              sizeImageInEditor(args.editor, img);
            });

            // Get all img where src starts with blob: AND does NOT have a data=tmpimg attribute
            // This is most likely seen as a duplicate image that has already been uploaded
            // editor.uploadImages() does not give us any indiciation that the image been uploaded already
            var blobImageWithNoTmpImgAttribute = args.editor.dom.select("img[src^='blob:']:not([data-tmpimg])");

            //For each of these selected items
            blobImageWithNoTmpImgAttribute.forEach(imageElement => {
              var blobSrcUri = args.editor.dom.getAttrib(imageElement, "src");

              // Find the same image uploaded (Should be in LocalStorage)
              // May already exist in the editor as duplicate image
              // OR added to the RTE, deleted & re-added again
              // So lets fetch the tempurl out of localstorage for that blob URI item
              var tmpLocation = localStorageService.get(`tinymce__${blobSrcUri}`)

              if (tmpLocation) {
                sizeImageInEditor(args.editor, imageElement);
                args.editor.dom.setAttrib(imageElement, "data-tmpimg", tmpLocation);
              }
            });
          });

        }

        if (Umbraco.Sys.ServerVariables.umbracoSettings.sanitizeTinyMce === true) {
          /** prevent injecting arbitrary JavaScript execution in on-attributes. */
          const allNodes = Array.prototype.slice.call(args.editor.dom.doc.getElementsByTagName("*"));
          allNodes.forEach(node => {
            for (var i = 0; i < node.attributes.length; i++) {
              if (node.attributes[i].name.indexOf("on") === 0) {
                node.removeAttribute(node.attributes[i].name)
              }
            }
          });
        }

        initBlocks();

      });

      args.editor.on('init', function () {

        const currentValue = getPropertyValue();
        if (currentValue) {
          args.editor.setContent(currentValue);
        }

        //enable browser based spell checking
        args.editor.getBody().setAttribute('spellcheck', true);

        /** Setup sanitization for preventing injecting arbitrary JavaScript execution in attributes:
         * https://github.com/advisories/GHSA-w7jx-j77m-wp65
         * https://github.com/advisories/GHSA-5vm8-hhgr-jcjp
         */
        const uriAttributesToSanitize = ['src', 'href', 'data', 'background', 'action', 'formaction', 'poster', 'xlink:href'];
        const parseUri = function () {
          // Encapsulated JS logic.
          const safeSvgDataUrlElements = ['img', 'video'];
          const scriptUriRegExp = /((java|vb)script|mhtml):/i;
          const trimRegExp = /[\s\u0000-\u001F]+/g;
          const isInvalidUri = (uri, tagName) => {
            if (/^data:image\//i.test(uri)) {
              return safeSvgDataUrlElements.indexOf(tagName) !== -1 && /^data:image\/svg\+xml/i.test(uri);
            } else {
              return /^data:/i.test(uri);
            }
          };

          return function parseUri(uri, tagName) {
            uri = uri.replace(trimRegExp, '');
            try {
              // Might throw malformed URI sequence
              uri = decodeURIComponent(uri);
            } catch (ex) {
              // Fallback to non UTF-8 decoder
              uri = unescape(uri);
            }

            if (scriptUriRegExp.test(uri)) {
              return;
            }

            if (isInvalidUri(uri, tagName)) {
              return;
            }

            return uri;
          }
        }();

        if (Umbraco.Sys.ServerVariables.umbracoSettings.sanitizeTinyMce === true) {
          args.editor.serializer.addAttributeFilter(uriAttributesToSanitize, function (nodes) {
            nodes.forEach(function (node) {
              node.attributes.forEach(function (attr) {
                const attrName = attr.name.toLowerCase();
                if (uriAttributesToSanitize.indexOf(attrName) !== -1) {
                  attr.value = parseUri(attr.value, node.name);
                }
              });
            });
          });
        }

        //start watching the value
        startWatch();
      });

      args.editor.on('Change', function (e) {
        syncContent();
      });
      args.editor.on('Keyup', function (e) {
        syncContent();
      });

      //when we leave the editor (maybe)
      args.editor.on('blur', function (e) {
        syncContent();
      });

      // When the element is removed from the DOM, we need to terminate
      // any active watchers to ensure scopes are disposed and do not leak.
      // No need to sync content as that has already happened.
      args.editor.on('remove', () => stopWatch());

      args.editor.on('ObjectResized', function (e) {
        var srcAttr = $(e.target).attr("src");

        if (!srcAttr) {
          return;
        }

        var path = srcAttr.split("?")[0];
        mediaHelper.getProcessedImageUrl(path, {
          width: e.width,
          height: e.height,
          mode: "max"
        }).then(function (resizedPath) {
          $(e.target).attr("data-mce-src", resizedPath);
        });

        syncContent();
      });

      args.editor.on('Dirty', function (e) {
        syncContent(); // Set model.value to the RTE's content
      });

      let self = this;

      //create link picker
      self.createLinkPicker(args.editor, function (currentTarget, anchorElement) {

        entityResource.getAnchors(getPropertyValue()).then(anchorValues => {

          const linkPicker = {
            currentTarget: currentTarget,
            dataTypeKey: args.model.dataTypeKey,
            ignoreUserStartNodes: args.model.config.ignoreUserStartNodes,
            anchors: anchorValues,
            size: args.model.config.overlaySize,
            submit: model => {
              self.insertLinkInEditor(args.editor, model.target, anchorElement);
              editorService.close();
            },
            close: () => {
              editorService.close();
            }
          };

          editorService.linkPicker(linkPicker);
        });

      });

      //Create the insert media plugin
      self.createMediaPicker(args.editor, function (currentTarget, userData) {

        var startNodeId, startNodeIsVirtual;
        if (!args.model.config.startNodeId) {
          if (args.model.config.ignoreUserStartNodes === true) {
            startNodeId = -1;
            startNodeIsVirtual = true;
          }
          else {
            startNodeId = userData.startMediaIds.length !== 1 ? -1 : userData.startMediaIds[0];
            startNodeIsVirtual = userData.startMediaIds.length !== 1;
          }
        }

        var mediaPicker = {
          currentTarget: currentTarget,
          onlyImages: true,
          showDetails: true,
          disableFolderSelect: true,
          disableFocalPoint: true,
          startNodeId: startNodeId,
          startNodeIsVirtual: startNodeIsVirtual,
          dataTypeKey: args.model.dataTypeKey,
          submit: function (model) {
            self.insertMediaInEditor(args.editor, model.selection[0]);
            editorService.close();
          },
          close: function () {
            editorService.close();
          }
        };
        editorService.mediaPicker(mediaPicker);
      });


      if(args.blockEditorApi) {
        //Create the insert block plugin
        self.createBlockPicker(args.editor, args.blockEditorApi, function (currentTarget, userData, imgDomElement) {
          args.blockEditorApi.showCreateDialog(0, false, (newBlock) => {
            // TODO: Handle if its an array:
            if(Utilities.isArray(newBlock)) {
              newBlock.forEach(block => {
                self.insertBlockInEditor(args.editor, block.layout.contentUdi, block.config.displayInline);
              });
            } else {
              self.insertBlockInEditor(args.editor, newBlock.layout.contentUdi, newBlock.config.displayInline);
            }
          });
        });
      }

      //Create the embedded plugin
      self.createInsertEmbeddedMedia(args.editor, function (activeElement, modify) {
        var embed = {
          modify: modify,
          submit: function (model) {
            self.insertEmbeddedMediaInEditor(args.editor, model.embed, activeElement);
            editorService.close();
          },
          close: function () {
            editorService.close();
          }
        };
        editorService.embed(embed);
      });

      //Create the insert macro plugin
      self.createInsertMacro(args.editor, function (dialogData) {
        var macroPicker = {
          dialogData: dialogData,
          submit: function (model) {
            var macroObject = macroService.collectValueData(model.selectedMacro, model.macroParams, dialogData.renderingEngine);
            self.insertMacroInEditor(args.editor, macroObject, dialogData.activeMacroElement);
            editorService.close();
          },
          close: function () {
            editorService.close();
          }
        };
        editorService.macroPicker(macroPicker);
      });

      self.createAceCodeEditor(args.editor, function () {

        // TODO: CHECK TO SEE WHAT WE NEED TO DO WIT MACROS (See code block?)
        /*
        var html = editor.getContent({source_view: true});
        html = html.replace(/<span\s+class="CmCaReT"([^>]*)>([^<]*)<\/span>/gm, String.fromCharCode(chr));
        editor.dom.remove(editor.dom.select('.CmCaReT'));
        html = html.replace(/(<div class=".*?umb-macro-holder.*?mceNonEditable.*?"><!-- <\?UMBRACO_MACRO macroAlias="(.*?)".*?\/> --> *<ins>)[\s\S]*?(<\/ins> *<\/div>)/ig, "$1Macro alias: <strong>$2</strong>$3");
        */

        var aceEditor = {
          content: args.editor.getContent(),
          view: 'views/propertyeditors/rte/codeeditor.html',
          submit: function (model) {
            args.editor.setContent(model.content);
            args.editor.dispatch('Change');
            editorService.close();
          },
          close: function () {
            editorService.close();
          }
        };

        editorService.open(aceEditor);
      });

    }

  };
}

angular.module('umbraco.services').factory('tinyMceService', tinyMceService);<|MERGE_RESOLUTION|>--- conflicted
+++ resolved
@@ -1543,11 +1543,8 @@
               blockEl.$index = block.index;
               blockEl.$block = block;
               blockEl.update();
-<<<<<<< HEAD
-=======
             } else {
               console.error('Could not find block with content udi: ' + blockContentUdi);
->>>>>>> 81f36df0
             }
           }
         }
