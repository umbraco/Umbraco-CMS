/**
 * @ngdoc service
 * @name umbraco.services.tinyMceService
 *
 *
 * @description
 * A service containing all logic for all of the Umbraco TinyMCE v6 plugins
 *
 * @doc https://www.tiny.cloud/docs/tinymce/6/
 */
function tinyMceService($rootScope, $q, imageHelper, $locale, $http, $timeout, stylesheetResource, macroResource, macroService,
  $routeParams, umbRequestHelper, angularHelper, userService, editorService, entityResource, eventsService, localStorageService, mediaHelper, fileManager, $compile) {

  //These are absolutely required in order for the macros to render inline
  //we put these as extended elements because they get merged on top of the normal allowed elements by tiny mce
  var extendedValidElements = "@[id|class|style],umb-rte-block[!data-content-udi],-umb-rte-block-inline[!data-content-udi],-div[id|dir|class|align|style],ins[datetime|cite],-ul[class|style],-li[class|style],-h1[id|dir|class|align|style],-h2[id|dir|class|align|style],-h3[id|dir|class|align|style],-h4[id|dir|class|align|style],-h5[id|dir|class|align|style],-h6[id|style|dir|class|align],span[id|class|style|lang],figure,figcaption";
  var fallbackStyles = [
    {
      title: 'Headers', items: [
        { title: "Page header", block: "h2" },
        { title: "Section header", block: "h3" },
        { title: "Paragraph header", block: "h4" }
      ]
    },
    {
      title: 'Blocks', items: [
        { title: "Normal", block: "p" }
      ]
    },
    {
      title: 'Containers', items: [
        { title: "Quote", block: "blockquote" },
        { title: "Code", block: "code" }
      ]
    }];
  // these languages are available for localization
  var availableLanguages = [
    'ar',
    'ar_SA',
    'hy',
    'az',
    'eu',
    'be',
    'bn_BD',
    'bs',
    'bg_BG',
    'ca',
    'zh_CN',
    'zh_TW',
    'hr',
    'cs',
    'da',
    'dv',
    'nl',
    'en_CA',
    'en_GB',
    'et',
    'fo',
    'fi',
    'fr_FR',
    'gd',
    'gl',
    'ka_GE',
    'de',
    'de_AT',
    'el',
    'he_IL',
    'hi_IN',
    'hu_HU',
    'is_IS',
    'id',
    'it',
    'ja',
    'kab',
    'kk',
    'km_KH',
    'ko_KR',
    'ku',
    'ku_IQ',
    'lv',
    'lt',
    'lb',
    'ml',
    'ml_IN',
    'mn_MN',
    'nb_NO',
    'fa',
    'fa_IR',
    'pl',
    'pt_BR',
    'pt_PT',
    'ro',
    'ru',
    'sr',
    'si_LK',
    'sk',
    'sl_SI',
    'es',
    'es_MX',
    'sv_SE',
    'tg',
    'ta',
    'ta_IN',
    'tt',
    'th_TH',
    'tr',
    'tr_TR',
    'ug',
    'uk',
    'uk_UA',
    'vi',
    'vi_VN',
    'cy'
  ];
  //define fallback language
  var defaultLanguage = 'en_US';

  /**
   * Returns a promise of an object containing the stylesheets and styleFormats collections
   * @param {any} configuredStylesheets
   */
  function getStyles(configuredStylesheets) {

    var stylesheets = [];
    var styleFormats = [];
    var promises = [$q.when(true)]; //a collection of promises, the first one is an empty promise

    //queue rules loading
    if (configuredStylesheets?.length) {
      configuredStylesheets.forEach(function (val, key) {

        if (val.indexOf(Umbraco.Sys.ServerVariables.umbracoSettings.cssPath + "/") === 0) {
          // current format (full path to stylesheet)
          stylesheets.push(val);
        }
        else {
          // legacy format (stylesheet name only) - must prefix with stylesheet folder and postfix with ".css"
          stylesheets.push(Umbraco.Sys.ServerVariables.umbracoSettings.cssPath + "/" + val + ".css");
        }

        promises.push(stylesheetResource.getRulesByName(val).then(function (rules) {
          var split;
          rules.forEach(function (rule) {
            var r = {};
            r.title = rule.name;
            if (rule.selector[0] == ".") {
              r.inline = "span";
              r.classes = rule.selector.substring(1);
            }
            else if (rule.selector[0] === "#") {
              r.inline = "span";
              r.attributes = { id: rule.selector.substring(1) };
            }
            else if (rule.selector[0] !== "." && rule.selector.indexOf(".") > -1) {
              split = rule.selector.split(".");
              r.block = split[0];
              r.classes = rule.selector.substring(rule.selector.indexOf(".") + 1).replace(/\./g, " ");
            }
            else if (rule.selector[0] != "#" && rule.selector.indexOf("#") > -1) {
              split = rule.selector.split("#");
              r.block = split[0];
              r.classes = rule.selector.substring(rule.selector.indexOf("#") + 1);
            }
            else {
              r.block = rule.selector;
            }

            styleFormats.push(r);
          });
        }));
      });
    }

    return $q.all(promises).then(function () {
      // Always push our Umbraco RTE stylesheet
      // So we can style macros, embed items etc...
      stylesheets.push(`${Umbraco.Sys.ServerVariables.umbracoSettings.umbracoPath}/assets/css/rte-content.css`);

      return $q.when({ stylesheets: stylesheets, styleFormats: styleFormats });
    });
  }

  /** Returns the language to use for TinyMCE */
  function getLanguage() {
    var language = defaultLanguage;
    //get locale from angular and match tinymce format. Angular localization is always in the format of ru-ru, de-de, en-gb, etc.
    //wheras tinymce is in the format of ru, de, en, en_us, etc.
    var localeId = $locale.id.replace('-', '_');
    //try matching the language using full locale format
    var languageMatch = _.find(availableLanguages, function (o) { return o.toLowerCase() === localeId; });
    //if no matches, try matching using only the language
    if (languageMatch === undefined) {
      var localeParts = localeId.split('_');
      languageMatch = _.find(availableLanguages, function (o) { return o === localeParts[0]; });
    }
    //if a match was found - set the language
    if (languageMatch !== undefined) {
      language = languageMatch;
    }
    return language;
  }

  function uploadImageHandler(blobInfo, progress) {
    return new Promise(function (resolve, reject) {
      const blob = blobInfo.blob();

      // if the file size is greater than the max file size, reject it
      if (fileManager.maxFileSize > 0 && blob.size > fileManager.maxFileSize) {
        reject({
          message: `The file size (${blob.size / 1000} KB) exceeded the maximum allowed size of ${fileManager.maxFileSize / 1000} KB.`,
          remove: true
        });
        return;
      }

      const xhr = new XMLHttpRequest();
      xhr.open('POST', Umbraco.Sys.ServerVariables.umbracoUrls.tinyMceApiBaseUrl + 'UploadImage');

      xhr.onloadstart = function () {
        angularHelper.safeApply($rootScope, function () {
          eventsService.emit("rte.file.uploading");
        });
      };

      xhr.onloadend = function (e) {
        angularHelper.safeApply($rootScope, function () {
          eventsService.emit("rte.file.uploaded");
        });
      };

      xhr.upload.onprogress = function (e) {
        progress(e.loaded / e.total * 100);
      };

      xhr.onerror = function () {
        reject({
          message: 'Image upload failed due to a XHR Transport error. Code: ' + xhr.status,
          remove: true
        });
      };

      xhr.onload = function () {
        if (xhr.status < 200 || xhr.status >= 300) {
          reject({
            message: 'HTTP Error: ' + xhr.status,
            remove: true
          });
          return;
        }

        let data = xhr.responseText;

        // The response is fitted as an AngularJS resource response and needs to be cleaned of the AngularJS metadata
        data = data.split("\n");

        if (!data.length > 1) {
          reject({
            message: 'Unrecognized text string: ' + data,
            remove: true
          });
          return;
        }

        let json = {};

        try {
          json = JSON.parse(data[1]);
        } catch (e) {
          reject({
            message: 'Invalid JSON: ' + data + ' - ' + e.message,
            remove: true
          });
          return;
        }

        if (!json || typeof json.tmpLocation !== 'string') {
          reject({
            message: 'Invalid JSON: ' + data,
            remove: true
          });
          return;
        }

        // Put temp location into localstorage (used to update the img with data-tmpimg later on)
        localStorageService.set(`tinymce__${blobInfo.blobUri()}`, json.tmpLocation);

        // We set the img src url to be the same as we started
        // The Blob URI is stored in TinyMce's cache
        // so the img still shows in the editor
        resolve(blobInfo.blobUri());
      };

      const formData = new FormData();
      formData.append('file', blob, blob.name);

      xhr.send(formData);
    });
  }

  function cleanupPasteData(_editor, args) {
    // Remove spans
    args.content = args.content.replace(/<\s*span[^>]*>(.*?)<\s*\/\s*span>/g, "$1");

    // Convert b to strong.
    args.content = args.content.replace(/<\s*b([^>]*)>(.*?)<\s*\/\s*b([^>]*)>/g, "<strong$1>$2</strong$3>");

    // convert i to em
    args.content = args.content.replace(/<\s*i([^>]*)>(.*?)<\s*\/\s*i([^>]*)>/g, "<em$1>$2</em$3>");


  }

  function sizeImageInEditor(editor, imageDomElement, imgUrl) {
    var size = editor.dom.getSize(imageDomElement);
    var maxImageSize = editor.options.get('maxImageSize');

    if (maxImageSize && maxImageSize > 0) {
      var newSize = imageHelper.scaleToMaxSize(maxImageSize, size.w, size.h);

      editor.dom.setAttribs(imageDomElement, { 'width': Math.round(newSize.width), 'height': Math.round(newSize.height) });

      // Images inserted via Media Picker will have a URL we can use for ImageResizer QueryStrings
      // Images pasted/dragged in are not persisted to media until saved & thus will need to be added
      if (imgUrl) {
        mediaHelper.getProcessedImageUrl(imgUrl,
          {
            width: newSize.width,
            height: newSize.height
          })
          .then(function (resizedImgUrl) {
            editor.dom.setAttrib(imageDomElement, 'data-mce-src', resizedImgUrl);
          });
      }

      editor.execCommand("mceAutoResize", false, null, null);
    }
  }

  function isMediaPickerEnabled(toolbarItemArray) {
    return toolbarItemArray.includes('umbmediapicker');
  }

  return {

    /**
     * Returns a promise of the configuration object to initialize the TinyMCE editor
     * @param {} args
     * @returns {}
     */
    getTinyMceEditorConfig: function (args) {

      //global defaults, called before/during init
      tinymce.DOM.events.domLoaded = true;
      tinymce.baseURL = Umbraco.Sys.ServerVariables.umbracoSettings.umbracoPath + "/lib/tinymce/"; // trailing slash important

      var promises = [
        this.configuration(),
        getStyles(args.stylesheets)
      ];

      return $q.all(promises).then(function (result) {

        var tinyMceConfig = result[0];
        var styles = result[1];

        var plugins = _.map(tinyMceConfig.plugins, function (plugin) {
          return plugin.name;
        });

        // Plugins that must always be active
        plugins.push("autoresize");

        var modeInline = false;
        var toolbarActions = args.toolbar.join(" ");
        var toolbar = toolbarActions;
        var quickbar = toolbarActions;

        // Based on mode set
        // classic = Theme: modern, inline: false
        // inline = Theme: modern, inline: true,
        // distraction-free = Same as inline - kept for legacy reasons due to older versions of Umbraco having this as a mode
        if (args.mode === "inline" || args.mode === 'distraction-free') {
          modeInline = true;
          toolbar = false;
          plugins.push('quickbars');
        }

        //create a baseline Config to extend upon
        var config = {
          cloudApiKey: tinyMceConfig.cloudApiKey,
          promotion: false,
          inline: modeInline,
          plugins: [...new Set(plugins)],
          custom_elements: 'umb-rte-block,~umb-rte-block-inline',
          valid_elements: tinyMceConfig.validElements,
          invalid_elements: tinyMceConfig.inValidElements,
          extended_valid_elements: extendedValidElements,
          menubar: false,
          statusbar: false,
          relative_urls: false,
          autoresize_bottom_margin: 10,
          content_css: styles.stylesheets,
          style_formats: styles.styleFormats,
          language: getLanguage(),

          //this would be for a theme other than inlite
          toolbar: toolbar,
          quickbars_insert_toolbar: quickbar,
          quickbars_selection_toolbar: quickbar,

          body_class: "umb-rte",

          //see https://www.tiny.cloud/docs/tinymce/6/editor-important-options/#cache_suffix
          cache_suffix: "?umb__rnd=" + Umbraco.Sys.ServerVariables.application.cacheBuster
        };

        // Need to check if we are allowed to UPLOAD images
        // This is done by checking if the insert image toolbar button is available
        if (isMediaPickerEnabled(args.toolbar)) {
          // Update the TinyMCE Config object to allow pasting
          config.images_upload_handler = uploadImageHandler;
          config.automatic_uploads = false;
          config.images_replace_blob_uris = false;

          // This allows images to be pasted in & stored as Base64 until they get uploaded to server
          config.paste_data_images = true;
        }


        if (args.htmlId) {
          config.selector = `[id="${args.htmlId}"]`;
        } else if (args.target) {
          config.target = args.target;
        }

        /**
         The default paste config can be overwritten by defining these properties in the customConfig.
         */
        var pasteConfig = {
          paste_remove_styles_if_webkit: true,
          paste_preprocess: cleanupPasteData
        };

        Utilities.extend(config, pasteConfig);

        if (tinyMceConfig.customConfig) {

          //if there is some custom config, we need to see if the string value of each item might actually be json and if so, we need to
          // convert it to json instead of having it as a string since this is what tinymce requires
          for (var i in tinyMceConfig.customConfig) {
            var val = tinyMceConfig.customConfig[i];
            if (val) {
              val = val.toString().trim();
              if (val.detectIsJson()) {
                try {
                  tinyMceConfig.customConfig[i] = JSON.parse(val);
                  //now we need to check if this custom config key is defined in our baseline, if it is we don't want to
                  //overwrite the baseline config item if it is an array, we want to concat the items in the array, otherwise
                  //if it's an object it will overwrite the baseline
                  if (Utilities.isArray(config[i]) && Utilities.isArray(tinyMceConfig.customConfig[i])) {
                    //concat it and below this concat'd array will overwrite the baseline in Utilities.extend
                    tinyMceConfig.customConfig[i] = config[i].concat(tinyMceConfig.customConfig[i]);
                  }
                }
                catch (e) {
                  //cannot parse, we'll just leave it
                }
              }
              if (val === "true") {
                tinyMceConfig.customConfig[i] = true;
              }
              if (val === "false") {
                tinyMceConfig.customConfig[i] = false;
              }
            }
          }

          // if we have style_formats at this point they originate from the RTE CSS config. we don't want any custom
          // style_formats to interfere with the RTE CSS config, so let's explicitly remove the custom style_formats.
          if(tinyMceConfig.customConfig.style_formats && config.style_formats && config.style_formats.length){
            delete tinyMceConfig.customConfig.style_formats;
          }

          Utilities.extend(config, tinyMceConfig.customConfig);
        }

        if(!config.style_formats || !config.style_formats.length) {
          // if we have no style_formats at this point we'll revert to using the default ones (fallbackStyles)
          config.style_formats = fallbackStyles;
        }

        return config;

      });

    },

    /**
     * @ngdoc method
     * @name umbraco.services.tinyMceService#configuration
     * @methodOf umbraco.services.tinyMceService
     *
     * @description
     * Returns a collection of plugins available to the tinyMCE editor
     *
     */
    configuration: function () {
      return umbRequestHelper.resourcePromise(
        $http.get(
          umbRequestHelper.getApiUrl(
            "rteApiBaseUrl",
            "GetConfiguration"), {
          cache: true
        }),
        'Failed to retrieve tinymce configuration');
    },

    /**
     * @ngdoc method
     * @name umbraco.services.tinyMceService#defaultPrevalues
     * @methodOf umbraco.services.tinyMceService
     *
     * @description
     * Returns a default configration to fallback on in case none is provided
     *
     */
    defaultPrevalues: function () {
      var cfg = {};
      cfg.toolbar = ["ace", "styles", "bold", "italic", "alignleft", "aligncenter", "alignright", "bullist", "numlist", "outdent", "indent", "link", "umbmediapicker", "umbmacro", "umbembeddialog"];
      cfg.stylesheets = [];
      cfg.maxImageSize = 500;
      return cfg;
    },

    /**
     * @ngdoc method
     * @name umbraco.services.tinyMceService#createInsertEmbeddedMedia
     * @methodOf umbraco.services.tinyMceService
     *
     * @description
     * Creates the umbraco insert embedded media tinymce plugin
     *
     * @param {Object} editor the TinyMCE editor instance
     */
    createInsertEmbeddedMedia: function (editor, callback) {
      editor.ui.registry.addToggleButton('umbembeddialog', {
        icon: 'embed',
        tooltip: 'Embed',
        onSetup: function (api) {
          const changed = editor.selection.selectorChangedWithUnbind('div[data-embed-url]', (state) =>
            api.setActive(state)
          );
          return () => changed.unbind();
        },
        onAction: function () {

          // Get the selected element
          // Check nodename is a DIV and the claslist contains 'embeditem'
          var selectedElm = editor.selection.getNode();
          var nodeName = selectedElm.nodeName;
          var modify = null;

          // If we have an iframe, we need to get the parent element
          if (nodeName.toUpperCase() === "IFRAME") {
            selectedElm = selectedElm.parentElement;
            nodeName = selectedElm.nodeName;
          }

          if (nodeName.toUpperCase() === "DIV" && selectedElm.classList.contains("embeditem")) {
            // See if we can go and get the attributes
            var embedUrl = editor.dom.getAttrib(selectedElm, "data-embed-url");
            var embedWidth = editor.dom.getAttrib(selectedElm, "data-embed-width");
            var embedHeight = editor.dom.getAttrib(selectedElm, "data-embed-height");
            var embedConstrain = editor.dom.getAttrib(selectedElm, "data-embed-constrain");

            modify = {
              url: embedUrl,
              width: parseInt(embedWidth) || 0,
              height: parseInt(embedHeight) || 0,
              constrain: embedConstrain
            };
          }

          if (callback) {
            angularHelper.safeApply($rootScope, function () {
              // pass the active element along so we can retrieve it later
              callback(selectedElm, modify);
            });
          }
        }
      });
    },

    insertEmbeddedMediaInEditor: function (editor, embed, activeElement) {
      // Wrap HTML preview content here in a DIV with non-editable class of .mceNonEditable
      // This turns it into a selectable/cutable block to move about
      var wrapper = tinymce.activeEditor.dom.create('div',
        {
          'class': 'mceNonEditable embeditem',
          'data-embed-url': embed.url,
          'data-embed-height': embed.height,
          'data-embed-width': embed.width,
          'data-embed-constrain': embed.constrain,
          'contenteditable': false
        },
        embed.preview);

      // Only replace if activeElement is an Embed element.
      if (activeElement && activeElement.nodeName.toUpperCase() === "DIV" && activeElement.classList.contains("embeditem")) {
        activeElement.replaceWith(wrapper); // directly replaces the html node
      } else {
        editor.selection.setNode(wrapper);
      }
    },


    createAceCodeEditor: function (editor, callback) {

      editor.ui.registry.addButton("ace", {
        icon: "sourcecode",
        tooltip: "View Source Code",
        onAction: function () {
          if (callback) {
            angularHelper.safeApply($rootScope, function () {
              callback();
            });
          }
        }
      });

    },

    /**
     * @ngdoc method
     * @name umbraco.services.tinyMceService#createMediaPicker
     * @methodOf umbraco.services.tinyMceService
     *
     * @description
     * Creates the umbraco insert media tinymce plugin
     *
     * @param {Object} editor the TinyMCE editor instance
     */
    createMediaPicker: function (editor, callback) {
      editor.ui.registry.addToggleButton('umbmediapicker', {
        icon: 'image',
        tooltip: 'Image Picker',
        onSetup: function (api) {
          const changed = editor.selection.selectorChangedWithUnbind('img[data-udi]', (state) =>
            api.setActive(state)
          );
          return () => changed.unbind();
        },
        onAction: function () {

          var selectedElm = editor.selection.getNode(),
            currentTarget;

          if (selectedElm.nodeName === 'IMG') {
            var img = $(selectedElm);

            var hasUdi = img.attr("data-udi") ? true : false;
            var hasDataTmpImg = img.attr("data-tmpimg") ? true : false;

            currentTarget = {
              altText: img.attr("alt"),
              url: img.attr("src"),
              caption: img.attr('data-caption')
            };

            if (hasUdi) {
              currentTarget["udi"] = img.attr("data-udi");
            } else {
              currentTarget["id"] = img.attr("rel");
            }

            if (hasDataTmpImg) {
              currentTarget["tmpimg"] = img.attr("data-tmpimg");
            }
          }

          userService.getCurrentUser().then(function (userData) {
            if (callback) {
              angularHelper.safeApply($rootScope, function () {
                callback(currentTarget, userData);
              });
            }
          });
        }
      });
    },

    /**
     * @ngdoc method
     * @name umbraco.services.tinyMceService#insetMediaInEditor
     * @methodOf umbraco.services.tinyMceService
     *
     * @description
     * Inserts the image element in tinymce plugin
     *
     * @param {Object} editor the TinyMCE editor instance
     */
    insertMediaInEditor: function (editor, img) {
      if (img) {
        // We need to create a NEW DOM <img> element to insert
        // setting an attribute of ID to __mcenew, so we can gather a reference to the node, to be able to update its size accordingly to the size of the image.
        var data = {
          alt: img.altText || "",
          src: (img.url) ? img.url : "nothing.jpg",
          id: "__mcenew",
          "data-udi": img.udi,
          "data-caption": img.caption
        };
        var newImage = editor.dom.createHTML('img', data);
        var parentElement = editor.selection.getNode().parentElement;

        if (img.caption) {
          var figCaption = editor.dom.createHTML('figcaption', {}, img.caption);
          var combined = newImage + figCaption;

          if (parentElement.nodeName !== 'FIGURE') {
            var fragment = editor.dom.createHTML('figure', {}, combined);
            editor.selection.setContent(fragment);
          }
          else {
            parentElement.innerHTML = combined;
          }
        }
        else {
          //if caption is removed, remove the figure element
          if (parentElement.nodeName === 'FIGURE') {
            parentElement.parentElement.innerHTML = newImage;
          }
          else {
            editor.selection.setContent(newImage);
          }
        }

        // Using settimeout to wait for a DoM-render, so we can find the new element by ID.
        $timeout(function () {

          var imgElm = editor.dom.get("__mcenew");
          editor.dom.setAttrib(imgElm, "id", null);

          // When image is loaded we are ready to call sizeImageInEditor.
          var onImageLoaded = function () {
            sizeImageInEditor(editor, imgElm, img.url);
            editor.dispatch("Change");
          }

          // Check if image already is loaded.
          if (imgElm.complete === true) {
            onImageLoaded();
          } else {
            imgElm.onload = onImageLoaded;
          }

        });

      }
    },



    /**
     * @ngdoc method
     * @name umbraco.services.tinyMceService#createBlockPicker
     * @methodOf umbraco.services.tinyMceService
     *
     * @description
     * Creates the umbraco insert block tinymce plugin
     *
     * @param {Object} editor the TinyMCE editor instance
     */
    createBlockPicker: function (editor, blockEditorApi, callback) {

      editor.on('preInit', function (args) {
        editor.serializer.addRules('umb-rte-block');

        /** This checks if the div is a block element*/
        editor.serializer.addNodeFilter('umb-rte-block', function (nodes, name) {
          for (var i = 0; i < nodes.length; i++) {

            const blockEl = nodes[i];
            /*
            const block = blockEditorApi.getBlockByContentUdi(blockEl.attr("data-content-udi"));
            if(block) {
              const displayAsBlock = block.config.displayInline !== true;
              */

              /* if the block is set to display inline, checks if its wrapped in a p tag and then unwraps it (removes p tag) */
              if (blockEl.parent && blockEl.parent.name.toUpperCase() === "P") {
                blockEl.parent.unwrap();
              }
            //}

          }
        });
      });

<<<<<<< HEAD
      // Do not add any further controls if the block editor is not available
      if (!blockEditorApi) {
        return;
      }

      editor.ui.registry.addButton('umbblockpicker', {
=======
      editor.ui.registry.addToggleButton('umbblockpicker', {
>>>>>>> 597d8553
        icon: 'visualblocks',
        tooltip: 'Insert Block',
        onSetup: function (api) {
          const changed = editor.selection.selectorChangedWithUnbind('umb-rte-block[data-content-udi], umb-rte-block-inline[data-content-udi]', (state) =>
            api.setActive(state)
          );
          return () => changed.unbind();
        },
        onAction: function () {

          var blockEl = editor.selection.getNode();
          var blockUdi;

          if (blockEl.nodeName === 'UMB-RTE-BLOCK' || blockEl.nodeName === 'UMB-RTE-BLOCK-INLINE') {
            blockUdi = blockEl.getAttribute("data-content-udi") ?? undefined;
          }

          if (callback) {
            angularHelper.safeApply($rootScope, function () {
              callback(blockUdi);
            });
          }
        }
      });
    },

    /**
     * @ngdoc method
     * @name umbraco.services.tinyMceService#insetBlockInEditor
     * @methodOf umbraco.services.tinyMceService
     *
     * @description
     * Inserts the block element in tinymce plugin
     *
     * @param {Object} blockUdi UDI of Block to insert
     */
    insertBlockInEditor: function (editor, blockContentUdi, displayInline) {
      if (blockContentUdi) {
        if(displayInline) {
          editor.selection.setContent('<umb-rte-block-inline data-content-udi="'+blockContentUdi+'"><!--Umbraco-Block--></umb-rte-block-inline>');
        } else {
          editor.selection.setContent('<umb-rte-block data-content-udi="'+blockContentUdi+'"><!--Umbraco-Block--></umb-rte-block>');
        }

        angularHelper.safeApply($rootScope, function () {
          editor.dispatch("Change");
        });

      }
    },

    /**
     * @ngdoc method
     * @name umbraco.services.tinyMceService#createUmbracoMacro
     * @methodOf umbraco.services.tinyMceService
     *
     * @description
     * Creates the insert umbraco macro tinymce plugin
     *
     * @param {Object} editor the TinyMCE editor instance
     */
    createInsertMacro: function (editor, callback) {

      let self = this;

      /** Adds custom rules for the macro plugin and custom serialization */
      editor.on('preInit', function (args) {
        //this is requires so that we tell the serializer that a 'div' is actually allowed in the root, otherwise the cleanup will strip it out
        editor.serializer.addRules('div');

        /** This checks if the div is a macro container, if so, checks if its wrapped in a p tag and then unwraps it (removes p tag) */
        editor.serializer.addNodeFilter('div', function (nodes, name) {
          for (var i = 0; i < nodes.length; i++) {
            if (nodes[i].attr("class") === "umb-macro-holder" && nodes[i].parent && nodes[i].parent.name.toUpperCase() === "P") {
              nodes[i].parent.unwrap();
            }
          }
        });

      });

      /** when the contents load we need to find any macros declared and load in their content */
      editor.on("SetContent", function () {

        //get all macro divs and load their content
        $(editor.dom.select(".umb-macro-holder.mceNonEditable")).each(function () {
          self.loadMacroContent($(this), null, editor);
        });

      });

      /**
       * Because the macro got wrapped in a P tag because of the way 'enter' works in older versions of Umbraco, this
       * method will return the macro element if not wrapped in a p, or the p if the macro
       * element is the only one inside of it even if we are deep inside an element inside the macro
       */
      function getRealMacroElem() {
        // Ask the editor for the currently selected element
        const element = editor.selection.getNode();
        if (!element) {
          return null;
        }

        var e = $(element).closest(".umb-macro-holder");

        if (e.length > 0) {
          var macroHolder = e.get(0);
          // In case of Inline Macro we don't need the be backward compliant
          if(macroHolder.tagName === 'SPAN'){
            return macroHolder;
          }
          if (macroHolder.parentNode.nodeName === "P") {
            //now check if we're the only element
            if (element.parentNode.childNodes.length === 1) {
              return macroHolder.parentNode;
            }
          }
          return macroHolder;
        }
        return null;
      }

      /** Adds the button instance */
      editor.ui.registry.addToggleButton('umbmacro', {
        icon: 'preferences',
        tooltip: 'Insert macro',
        onSetup: function (api) {
          const changed = editor.selection.selectorChangedWithUnbind('div.umb-macro-holder', (state) =>
            api.setActive(state)
          );
          return () => changed.unbind();
        },

        /** The insert macro button click event handler */
        onAction: function () {
          var dialogData = {
            //flag for use in rte so we only show macros flagged for the editor
            richTextEditor: true
          };

          //when we click we could have a macro already selected and in that case we'll want to edit the current parameters
          //so we'll need to extract them and submit them to the dialog.
          const activeMacroElement = getRealMacroElem();
          if (activeMacroElement) {
            //we have a macro selected so we'll need to parse it's alias and parameters
            var contents = $(activeMacroElement).contents();
            var comment = _.find(contents, function (item) {
              return item.nodeType === 8;
            });
            if (!comment) {
              throw "Cannot parse the current macro, the syntax in the editor is invalid";
            }
            var syntax = comment.textContent.trim();
            var parsed = macroService.parseMacroSyntax(syntax);
            dialogData = {
              macroData: parsed,
              activeMacroElement //pass the active element along so we can retrieve it later
            };
          }

          if (callback) {
            angularHelper.safeApply($rootScope, function () {
              callback(dialogData);
            });
          }
        }
      });
    },

    insertMacroInEditor: function (editor, macroObject, activeMacroElement) {

      //Important note: the TinyMce plugin "noneditable" is used here so that the macro cannot be edited,
      // for this to work the mceNonEditable class needs to come last and we also need to use the attribute contenteditable = false
      // (even though all the docs and examples say that is not necessary)

      //put the macro syntax in comments, we will parse this out on the server side to be used
      //for persisting.
      var macroSyntaxComment = "<!-- " + macroObject.syntax + " -->";
      //create an id class for this element so we can re-select it after inserting
      var uniqueId = "umb-macro-" + editor.dom.uniqueId();
      var isInlined = macroObject.macroParamsDictionary["enableInlineMacro"] === "1";
      var macroElementType = isInlined ? 'span' : 'div';
      var macroElement = editor.dom.create(macroElementType,
        {
          'class': 'umb-macro-holder ' + macroObject.macroAlias + " " + uniqueId + ' mceNonEditable' + (isInlined ? ' inlined-macro' : ''),
          'contenteditable': 'false'
        },
        macroSyntaxComment + '<ins>Macro alias: <strong>' + macroObject.macroAlias + '</strong></ins>');

      //if there's an activeMacroElement then replace it, otherwise set the contents of the selected node
      if (activeMacroElement) {
        activeMacroElement.replaceWith(macroElement); //directly replaces the html node
      }
      else {
        editor.selection.setNode(macroElement);
      }

      var $macroElement = $(editor.dom.select(".umb-macro-holder." + uniqueId));
      editor.setDirty(true);

      //async load the macro content
      this.loadMacroContent($macroElement, macroObject, editor);

    },

    /** loads in the macro content async from the server */
    loadMacroContent: function ($macroElement, macroData, editor) {

      //if we don't have the macroData, then we'll need to parse it from the macro div
      if (!macroData) {
        var contents = $macroElement.contents();
        var comment = _.find(contents, function (item) {
          return item.nodeType === 8;
        });
        if (!comment) {
          throw "Cannot parse the current macro, the syntax in the editor is invalid";
        }
        var syntax = comment.textContent.trim();
        var parsed = macroService.parseMacroSyntax(syntax);
        macroData = parsed;
      }

      var $ins = $macroElement.find("ins");

      //show the throbber
      $macroElement.addClass("loading");

      // Add the contenteditable="false" attribute
      // As just the CSS class of .mceNonEditable is not working by itself?!
      // TODO: At later date - use TinyMCE editor DOM manipulation as opposed to jQuery
      $macroElement.attr("contenteditable", "false");

      var contentId = $routeParams.id;

      //need to wrap in safe apply since this might be occuring outside of angular
      angularHelper.safeApply($rootScope, function () {
        macroResource.getMacroResultAsHtmlForEditor(macroData.macroAlias, contentId, macroData.macroParamsDictionary)
          .then(function (htmlResult) {

            $macroElement.removeClass("loading");
            htmlResult = htmlResult.trim();
            if (htmlResult !== "") {
              var wasDirty = editor.isDirty();
              $ins.html(htmlResult);
              if (!wasDirty) {
                editor.undoManager.clear();
              }
            }
          });
      });

    },

    createLinkPicker: function (editor, onClick) {

      function createLinkList(callback) {
        return function () {
          var linkList = editor.options.get('link_list');

          if (linkList && typeof linkList === "string") {
            fetch(linkList).then(function (response) {
              callback(response.json());
            }).catch(function (error) {
              console.log(error);
            });
          } else {
            callback(linkList);
          }
        };
      }

      function showDialog(linkList) {
        var data = {},
          selection = editor.selection,
          dom = editor.dom,
          selectedElm, anchorElm, initialText;
        var win, linkListCtrl, relListCtrl, targetListCtrl;

        function linkListChangeHandler(e) {
          var textCtrl = win.find('#text');

          if (!textCtrl.value() || (e.lastControl && textCtrl.value() === e.lastControl.text())) {
            textCtrl.value(e.control.text());
          }

          win.find('#href').value(e.control.value());
        }

        function buildLinkList() {
          var linkListItems = [{
            text: 'None',
            value: ''
          }];

          tinymce.each(linkList, function (link) {
            linkListItems.push({
              text: link.text || link.title,
              value: link.value || link.url,
              menu: link.menu
            });
          });

          return linkListItems;
        }

        function buildRelList(relValue) {
          var relListItems = [{
            text: 'None',
            value: ''
          }];

          var linkRelList = editor.options.get('link_rel_list');
          if (linkRelList) {
            tinymce.each(linkRelList, function (rel) {
              relListItems.push({
                text: rel.text || rel.title,
                value: rel.value,
                selected: relValue === rel.value
              });
            });
          }

          return relListItems;
        }

        function buildTargetList(targetValue) {
          var targetListItems = [{
            text: 'None',
            value: ''
          }];

          var linkList = editor.options.get('link_list');
          if (linkList) {
            tinymce.each(linkList, function (target) {
              targetListItems.push({
                text: target.text || target.title,
                value: target.value,
                selected: targetValue === target.value
              });
            });
          } else {
            targetListItems.push({
              text: 'New window',
              value: '_blank'
            });
          }

          return targetListItems;
        }

        selectedElm = selection.getNode();
        anchorElm = dom.getParent(selectedElm, 'a[href]');

        data.text = initialText = anchorElm ? (anchorElm.innerText || anchorElm.textContent) : selection.getContent({
          format: 'text'
        });
        data.href = anchorElm ? dom.getAttrib(anchorElm, 'href') : '';
        data.target = anchorElm ? dom.getAttrib(anchorElm, 'target') : '';
        data.rel = anchorElm ? dom.getAttrib(anchorElm, 'rel') : '';

        if (selectedElm.nodeName === "IMG") {
          data.text = initialText = " ";
        }

        if (linkList) {
          linkListCtrl = {
            type: 'listbox',
            label: 'Link list',
            values: buildLinkList(),
            onselect: linkListChangeHandler
          };
        }

        var optionsLinkList = editor.options.get('link_list');
        if (optionsLinkList !== false) {
          targetListCtrl = {
            name: 'target',
            type: 'listbox',
            label: 'Target',
            values: buildTargetList(data.target)
          };
        }

        var linkRelList = editor.options.get('link_rel_list');
        if (linkRelList) {
          relListCtrl = {
            name: 'rel',
            type: 'listbox',
            label: 'Rel',
            values: buildRelList(data.rel)
          };
        }

        var currentTarget = null;

        //if we already have a link selected, we want to pass that data over to the dialog
        if (anchorElm) {
          var anchor = $(anchorElm);
          currentTarget = {
            name: anchor.attr("title"),
            url: anchor.attr("href"),
            target: anchor.attr("target")
          };

          // drop the lead char from the anchor text, if it has a value
          var anchorVal = anchor[0].dataset.anchor;
          if (anchorVal) {
            currentTarget.anchor = anchorVal.substring(1);
          }

          //locallink detection, we do this here, to avoid poluting the editorService
          //so the editor service can just expect to get a node-like structure
          if (currentTarget.url.indexOf("localLink:") > 0) {
            // if the current link has an anchor, it needs to be considered when getting the udi/id
            // if an anchor exists, reduce the substring max by its length plus two to offset the removed prefix and trailing curly brace
            var linkId = currentTarget.url.substring(currentTarget.url.indexOf(":") + 1, currentTarget.url.indexOf("}"));

            //we need to check if this is an INT or a UDI
            var parsedIntId = parseInt(linkId, 10);
            if (isNaN(parsedIntId)) {
              //it's a UDI
              currentTarget.udi = linkId;
            } else {
              currentTarget.id = linkId;
            }
          }
        }

        angularHelper.safeApply($rootScope,
          function () {
            if (onClick) {
              onClick(currentTarget, anchorElm);
            }
          });
      }

      editor.ui.registry.addToggleButton('link', {
        icon: 'link',
        tooltip: 'Insert/edit link',
        shortcut: 'Ctrl+K',
        onAction: createLinkList(showDialog),
        onSetup: function (api) {
          const changed = editor.selection.selectorChangedWithUnbind('a[href]', (state) =>
            api.setActive(state)
          );
          return () => changed.unbind();
        }
      });

      editor.ui.registry.addToggleButton('unlink', {
        icon: 'unlink',
        tooltip: 'Remove link',
        onAction: () => {
          editor.execCommand('unlink');
        },
        onSetup: function (api) {
          const changed = editor.selection.selectorChangedWithUnbind('a[href]', (state) =>
            api.setActive(state)
          );
          return () => changed.unbind();
        }
      });

      editor.addShortcut('Ctrl+K', '', createLinkList(showDialog));
      this.showDialog = showDialog;

      editor.ui.registry.addToggleMenuItem('link', {
        icon: 'link',
        text: 'Insert link',
        shortcut: 'Ctrl+K',
        onAction: createLinkList(showDialog),
        onSetup: function (api) {
          const changed = editor.selection.selectorChangedWithUnbind('a[href]', (state) =>
            api.setActive(state)
          );
          return () => changed.unbind();
        },
        context: 'insert',
        prependToContext: true
      });

      // the editor frame catches Ctrl+S and handles it with the system save dialog
      // - we want to handle it in the content controller, so we'll emit an event instead
      editor.addShortcut('Ctrl+S', '', function () {
        angularHelper.safeApply($rootScope, function () {
          eventsService.emit("rte.shortcut.save");
        });
      });

      editor.addShortcut('Ctrl+P', '', function () {
        angularHelper.safeApply($rootScope, function () {
          eventsService.emit("rte.shortcut.saveAndPublish");
        });
      });

    },

    insertLinkInEditor: function (editor, target, anchorElm) {

      var href = target.url;
      // We want to use the Udi. If it is set, we use it, else fallback to id, and finally to null
      var hasUdi = target.udi ? true : false;
      var id = hasUdi ? target.udi : (target.id ? target.id : null);

      // if an anchor exists, check that it is appropriately prefixed
      if (target.anchor && target.anchor[0] !== '?' && target.anchor[0] !== '#') {
        target.anchor = (target.anchor.indexOf('=') === -1 ? '#' : '?') + target.anchor;
      }

      // the href might be an external url, so check the value for an anchor/qs
      // href has the anchor re-appended later, hence the reset here to avoid duplicating the anchor
      if (!target.anchor && href) {
        var urlParts = href.split(/(#|\?)/);
        if (urlParts.length === 3) {
          href = urlParts[0];
          target.anchor = urlParts[1] + urlParts[2];
        }
      }

      //Create a json obj used to create the attributes for the tag
      function createElemAttributes() {
        var a = {
          href: href,
          title: target.name,
          target: target.target ? target.target : null,
          rel: target.rel ? target.rel : null
        };

        if (target.anchor) {
          a["data-anchor"] = target.anchor;
          a.href = a.href + target.anchor;
        } else {
          a["data-anchor"] = null;
        }

        return a;
      }

      function insertLink() {
        if (anchorElm) {
          editor.dom.setAttribs(anchorElm, createElemAttributes());
          editor.selection.select(anchorElm);
          editor.execCommand('mceEndTyping');
        } else {
          var selectedContent = editor.selection.getContent();
          // If there is no selected content, we can't insert a link
          // as TinyMCE needs selected content for this, so instead we
          // create a new dom element and insert it, using the chosen
          // link name as the content.
          if (selectedContent !== "") {
            editor.execCommand('mceInsertLink', false, createElemAttributes());
          } else {
            // Using the target url as a fallback, as href might be confusing with a local link
            var linkContent = typeof target.name !== "undefined" && target.name !== "" ? target.name : target.url
            var domElement = editor.dom.createHTML("a", createElemAttributes(), linkContent);
            editor.execCommand('mceInsertContent', false, domElement);
          }
        }
      }

      if (!href && !target.anchor) {
        editor.execCommand('unlink');
        return;
      }

      //if we have an id, it must be a locallink:id
      if (id) {

        href = "/{localLink:" + id + "}";

        insertLink();
        return;
      }

      if (!href) {
        href = "";
      }

      // Is email and not //user@domain.com and protocol (e.g. mailto:, sip:) is not specified
      if (href.indexOf('@') > 0 && href.indexOf('//') === -1 && href.indexOf(':') === -1) {
        // assume it's a mailto link
        href = 'mailto:' + href;
        insertLink();
        return;
      }

      // Is www. prefixed
      if (/^\s*www\./i.test(href)) {
        href = 'http://' + href;
        insertLink();
        return;
      }

      insertLink();

    },

    /** Helper method to initialize the tinymce editor within Umbraco */
    initializeEditor: function (args) {

      if (!args.editor) {
        throw "args.editor is required";
      }
      if (!args.scope) {
        args.scope = $rootScope;
      }
      if (args.getValue && !args.setValue) {
         throw "args.setValue is required when getValue is set";
      }
      if (args.setValue && !args.getValue) {
        throw "args.getValue is required when setValue is set";
     }

      // force TinyMCE to load plugins/themes from minified files (see http://archive.tinymce.com/wiki.php/api4:property.tinymce.suffix.static)
      args.editor.suffix = ".min";

      // Register custom option maxImageSize
      args.editor.options.register('maxImageSize', { processor: 'number', default: 500 });

      var unwatch = null;

      const getPropertyValue = args.getValue ? args.getValue : function () {
        return args.model.value
      }
      const setPropertyValue = args.setValue ? args.setValue : function (newVal) {
        args.model.value = newVal;
      }

      //Starts a watch on the model value so that we can update TinyMCE if the model changes behind the scenes or from the server
      function startWatch() {

        unwatch = args.scope.$watch(() => getPropertyValue(), function (newVal, oldVal) {
          if (newVal !== oldVal) {
            //update the display val again if it has changed from the server;
            //uses an empty string in the editor when the value is null
            args.editor.setContent(newVal || "", { format: 'raw' });
            initBlocks();

            // we need to manually dispatch this event since it is only ever dispatched based on loading from the DOM, this
            // is required for our plugins listening to this event to execute
            args.editor.dispatch('LoadContent', null);
          }
        });
      }

      //Stops the watch on model.value which is done anytime we are manually updating the model.value
      function stopWatch() {
        if (unwatch) {
          unwatch();
        }
      }

      function syncContent() {

        const content = args.editor.getContent()

        if (getPropertyValue() === content) {
          return;
        }

        //stop watching before we update the value
        stopWatch();
        angularHelper.safeApply($rootScope, function () {

          setPropertyValue(content);

          //make the form dirty manually so that the track changes works, setting our model doesn't trigger
          // the angular bits because tinymce replaces the textarea.
          if (args.currentForm) {
            args.currentForm.$setDirty();
          }
          // With complex validation we need to set a input field to dirty, not the form. but we will keep the old code for backwards compatibility.
          if (args.currentFormInput) {
            args.currentFormInput.$setDirty();
          }
        });

        //re-watch the value
        startWatch();
      }

      function initBlocks() {

        if(!args.blockEditorApi) {
          return;
        }

        const blockEls = args.editor.contentDocument.querySelectorAll('umb-rte-block, umb-rte-block-inline');
        for (var blockEl of blockEls) {
          if(!blockEl._isInitializedUmbBlock) {
            const blockContentUdi = blockEl.getAttribute('data-content-udi');
            if(blockContentUdi && !blockEl.$block) {
              const block = args.blockEditorApi.getBlockByContentUdi(blockContentUdi);
              if(block) {
                blockEl.removeAttribute('contenteditable');

                if(block.config.displayInline && blockEl.nodeName.toLowerCase() === 'umb-rte-block') {
                  // Change element name:
                  const oldBlockEl = blockEl;
                  blockEl = document.createElement('umb-rte-block-inline');
                  blockEl.appendChild(document.createComment("Umbraco-Block"));
                  blockEl.setAttribute('data-content-udi', blockContentUdi);
                  oldBlockEl.parentNode.replaceChild(blockEl, oldBlockEl);
                } else if(!block.config.displayInline && blockEl.nodeName.toLowerCase() === 'umb-rte-block-inline') {
                  // Change element name:
                  const oldBlockEl = blockEl;
                  blockEl = document.createElement('umb-rte-block');
                  blockEl.appendChild(document.createComment("Umbraco-Block"));
                  blockEl.setAttribute('data-content-udi', blockContentUdi);
                  oldBlockEl.parentNode.replaceChild(blockEl, oldBlockEl);
                }

                blockEl.$index = block.index;
                blockEl.$block = block;
                blockEl.$api = args.blockEditorApi;
                blockEl.$culture = args.culture;
                blockEl.$segment = args.segment;
                blockEl.$parentForm = args.parentForm;
                blockEl.$valFormManager = args.valFormManager;
                $compile(blockEl)(args.scope);
                blockEl.setAttribute('contenteditable', 'false');
                //blockEl.setAttribute('draggable', 'true');

              } else {
                blockEl.removeAttribute('data-content-udi');
                args.editor.dom.remove(blockEl);
              }
            } else {
              args.editor.dom.remove(blockEl);
            }
          }
        }
      }

      // If we can not find the insert image/media toolbar button
      // Then we need to add an event listener to the editor
      // That will update native browser drag & drop events
      // To update the icon to show you can NOT drop something into the editor
      if (args.toolbar && isMediaPickerEnabled(args.toolbar) === false) {
        // Wire up the event listener
        args.editor.on('dragstart dragend dragover draggesture dragdrop drop drag', function (e) {
          e.preventDefault();
          e.dataTransfer.effectAllowed = "none";
          e.dataTransfer.dropEffect = "none";
          e.stopPropagation();
        });
      }

      args.editor.on('SetContent', function (e) {
        var content = e.content;

        // Upload BLOB images (dragged/pasted ones)
        // find src attribute where value starts with `blob:`
        // search is case-insensitive and allows single or double quotes
        if (content.search(/src=["']blob:.*?["']/gi) !== -1) {
          args.editor.uploadImages().then(function (data) {
            // Once all images have been uploaded
            data.forEach(function (item) {
              // Skip items that failed upload
              if (item.status === false) {
                return;
              }

              // Select img element
              var img = item.element;

              // Get img src
              var imgSrc = img.getAttribute("src");
              var tmpLocation = localStorageService.get(`tinymce__${imgSrc}`)

              // Select the img & add new attr which we can search for
              // When its being persisted in RTE property editor
              // To create a media item & delete this tmp one etc
              args.editor.dom.setAttrib(img, "data-tmpimg", tmpLocation);

              // Resize the image to the max size configured
              // NOTE: no imagesrc passed into func as the src is blob://...
              // We will append ImageResizing Querystrings on perist to DB with node save
              sizeImageInEditor(args.editor, img);
            });

            // Get all img where src starts with blob: AND does NOT have a data=tmpimg attribute
            // This is most likely seen as a duplicate image that has already been uploaded
            // editor.uploadImages() does not give us any indiciation that the image been uploaded already
            var blobImageWithNoTmpImgAttribute = args.editor.dom.select("img[src^='blob:']:not([data-tmpimg])");

            //For each of these selected items
            blobImageWithNoTmpImgAttribute.forEach(imageElement => {
              var blobSrcUri = args.editor.dom.getAttrib(imageElement, "src");

              // Find the same image uploaded (Should be in LocalStorage)
              // May already exist in the editor as duplicate image
              // OR added to the RTE, deleted & re-added again
              // So lets fetch the tempurl out of localstorage for that blob URI item
              var tmpLocation = localStorageService.get(`tinymce__${blobSrcUri}`)

              if (tmpLocation) {
                sizeImageInEditor(args.editor, imageElement);
                args.editor.dom.setAttrib(imageElement, "data-tmpimg", tmpLocation);
              }
            });
          });

        }

        if (Umbraco.Sys.ServerVariables.umbracoSettings.sanitizeTinyMce === true) {
          /** prevent injecting arbitrary JavaScript execution in on-attributes. */
          const allNodes = Array.prototype.slice.call(args.editor.dom.doc.getElementsByTagName("*"));
          allNodes.forEach(node => {
            for (var i = 0; i < node.attributes.length; i++) {
              if (node.attributes[i].name.indexOf("on") === 0) {
                node.removeAttribute(node.attributes[i].name)
              }
            }
          });
        }

        initBlocks();

      });

      args.editor.on('init', function () {

        const currentValue = getPropertyValue();
        if (currentValue) {
          args.editor.setContent(currentValue);
        }

        //enable browser based spell checking
        args.editor.getBody().setAttribute('spellcheck', true);

        /** Setup sanitization for preventing injecting arbitrary JavaScript execution in attributes:
         * https://github.com/advisories/GHSA-w7jx-j77m-wp65
         * https://github.com/advisories/GHSA-5vm8-hhgr-jcjp
         */
        const uriAttributesToSanitize = ['src', 'href', 'data', 'background', 'action', 'formaction', 'poster', 'xlink:href'];
        const parseUri = function () {
          // Encapsulated JS logic.
          const safeSvgDataUrlElements = ['img', 'video'];
          const scriptUriRegExp = /((java|vb)script|mhtml):/i;
          const trimRegExp = /[\s\u0000-\u001F]+/g;
          const isInvalidUri = (uri, tagName) => {
            if (/^data:image\//i.test(uri)) {
              return safeSvgDataUrlElements.indexOf(tagName) !== -1 && /^data:image\/svg\+xml/i.test(uri);
            } else {
              return /^data:/i.test(uri);
            }
          };

          return function parseUri(uri, tagName) {
            uri = uri.replace(trimRegExp, '');
            try {
              // Might throw malformed URI sequence
              uri = decodeURIComponent(uri);
            } catch (ex) {
              // Fallback to non UTF-8 decoder
              uri = unescape(uri);
            }

            if (scriptUriRegExp.test(uri)) {
              return;
            }

            if (isInvalidUri(uri, tagName)) {
              return;
            }

            return uri;
          }
        }();

        if (Umbraco.Sys.ServerVariables.umbracoSettings.sanitizeTinyMce === true) {
          args.editor.serializer.addAttributeFilter(uriAttributesToSanitize, function (nodes) {
            nodes.forEach(function (node) {
              node.attributes.forEach(function (attr) {
                const attrName = attr.name.toLowerCase();
                if (uriAttributesToSanitize.indexOf(attrName) !== -1) {
                  attr.value = parseUri(attr.value, node.name);
                }
              });
            });
          });
        }

        //start watching the value
        startWatch();
      });

      args.editor.on('Change', function (e) {
        syncContent();
      });
      args.editor.on('Keyup', function (e) {
        syncContent();
      });

      //when we leave the editor (maybe)
      args.editor.on('blur', function (e) {
        syncContent();
      });

      // When the element is removed from the DOM, we need to terminate
      // any active watchers to ensure scopes are disposed and do not leak.
      // No need to sync content as that has already happened.
      args.editor.on('remove', () => stopWatch());

      args.editor.on('ObjectResized', function (e) {
        var srcAttr = $(e.target).attr("src");

        if (!srcAttr) {
          return;
        }

        var path = srcAttr.split("?")[0];
        mediaHelper.getProcessedImageUrl(path, {
          width: e.width,
          height: e.height,
          mode: "max"
        }).then(function (resizedPath) {
          $(e.target).attr("data-mce-src", resizedPath);
        });

        syncContent();
      });

      args.editor.on('Dirty', function (e) {
        syncContent(); // Set model.value to the RTE's content
      });

      let self = this;

      //create link picker
      self.createLinkPicker(args.editor, function (currentTarget, anchorElement) {

        entityResource.getAnchors(getPropertyValue()).then(anchorValues => {

          const linkPicker = {
            currentTarget: currentTarget,
            dataTypeKey: args.model.dataTypeKey,
            ignoreUserStartNodes: args.model.config.ignoreUserStartNodes,
            anchors: anchorValues,
            size: args.model.config.overlaySize,
            submit: model => {
              self.insertLinkInEditor(args.editor, model.target, anchorElement);
              editorService.close();
            },
            close: () => {
              editorService.close();
            }
          };

          editorService.linkPicker(linkPicker);
        });

      });

      //Create the insert media plugin
      self.createMediaPicker(args.editor, function (currentTarget, userData) {

        var startNodeId, startNodeIsVirtual;
        if (!args.model.config.startNodeId) {
          if (args.model.config.ignoreUserStartNodes === true) {
            startNodeId = -1;
            startNodeIsVirtual = true;
          }
          else {
            startNodeId = userData.startMediaIds.length !== 1 ? -1 : userData.startMediaIds[0];
            startNodeIsVirtual = userData.startMediaIds.length !== 1;
          }
        }

        var mediaPicker = {
          currentTarget: currentTarget,
          onlyImages: true,
          showDetails: true,
          disableFolderSelect: true,
          disableFocalPoint: true,
          startNodeId: startNodeId,
          startNodeIsVirtual: startNodeIsVirtual,
          dataTypeKey: args.model.dataTypeKey,
          submit: function (model) {
            self.insertMediaInEditor(args.editor, model.selection[0]);
            editorService.close();
          },
          close: function () {
            editorService.close();
          }
        };
        editorService.mediaPicker(mediaPicker);
      });


      if(args.blockEditorApi) {
        //Create the insert block plugin
        self.createBlockPicker(args.editor, args.blockEditorApi, function (currentTarget, userData, imgDomElement) {
          args.blockEditorApi.showCreateDialog(0, false, (newBlock) => {
            // TODO: Handle if its an array:
            if(Utilities.isArray(newBlock)) {
              newBlock.forEach(block => {
                self.insertBlockInEditor(args.editor, block.layout.contentUdi, block.config.displayInline);
              });
            } else {
              self.insertBlockInEditor(args.editor, newBlock.layout.contentUdi, newBlock.config.displayInline);
            }
          });
        });
      }

      //Create the embedded plugin
      self.createInsertEmbeddedMedia(args.editor, function (activeElement, modify) {
        var embed = {
          modify: modify,
          submit: function (model) {
            self.insertEmbeddedMediaInEditor(args.editor, model.embed, activeElement);
            editorService.close();
          },
          close: function () {
            editorService.close();
          }
        };
        editorService.embed(embed);
      });

      //Create the insert macro plugin
      self.createInsertMacro(args.editor, function (dialogData) {
        var macroPicker = {
          dialogData: dialogData,
          submit: function (model) {
            var macroObject = macroService.collectValueData(model.selectedMacro, model.macroParams, dialogData.renderingEngine);
            self.insertMacroInEditor(args.editor, macroObject, dialogData.activeMacroElement);
            editorService.close();
          },
          close: function () {
            editorService.close();
          }
        };
        editorService.macroPicker(macroPicker);
      });

      self.createAceCodeEditor(args.editor, function () {

        // TODO: CHECK TO SEE WHAT WE NEED TO DO WIT MACROS (See code block?)
        /*
        var html = editor.getContent({source_view: true});
        html = html.replace(/<span\s+class="CmCaReT"([^>]*)>([^<]*)<\/span>/gm, String.fromCharCode(chr));
        editor.dom.remove(editor.dom.select('.CmCaReT'));
        html = html.replace(/(<div class=".*?umb-macro-holder.*?mceNonEditable.*?"><!-- <\?UMBRACO_MACRO macroAlias="(.*?)".*?\/> --> *<ins>)[\s\S]*?(<\/ins> *<\/div>)/ig, "$1Macro alias: <strong>$2</strong>$3");
        */

        var aceEditor = {
          content: args.editor.getContent(),
          view: 'views/propertyeditors/rte/codeeditor.html',
          submit: function (model) {
            args.editor.setContent(model.content);
            args.editor.dispatch('Change');
            editorService.close();
          },
          close: function () {
            editorService.close();
          }
        };

        editorService.open(aceEditor);
      });

    }

  };
}

angular.module('umbraco.services').factory('tinyMceService', tinyMceService);<|MERGE_RESOLUTION|>--- conflicted
+++ resolved
@@ -797,16 +797,12 @@
         });
       });
 
-<<<<<<< HEAD
       // Do not add any further controls if the block editor is not available
       if (!blockEditorApi) {
         return;
       }
 
-      editor.ui.registry.addButton('umbblockpicker', {
-=======
       editor.ui.registry.addToggleButton('umbblockpicker', {
->>>>>>> 597d8553
         icon: 'visualblocks',
         tooltip: 'Insert Block',
         onSetup: function (api) {
