--- conflicted
+++ resolved
@@ -1,623 +1,604 @@
-/*Contains multiple services for various helper tasks */
-
-function packageHelper(assetsService, treeService, eventsService, $templateCache) {
-
-    return {
-
-        /** Called when a package is installed, this resets a bunch of data and ensures the new package assets are loaded in */
-        packageInstalled: function () {
-
-            //clears the tree
-            treeService.clearCache();
-
-            //clears the template cache
-            $templateCache.removeAll();
-
-            //emit event to notify anything else
-            eventsService.emit("app.reInitialize");
-        }
-
-    };
-}
-angular.module('umbraco.services').factory('packageHelper', packageHelper);
-
-function umbPhotoFolderHelper($compile, $log, $timeout, $filter, imageHelper, mediaHelper, umbRequestHelper) {
-    return {
-        /** sets the image's url - will check if it is a folder or a real image */
-        setImageUrl: function(img) {
-            //get the image property (if one exists)
-<<<<<<< HEAD
-            //var imageProp = imageHelper.getImagePropertyValue({ imageModel: img });
-            img.thumbnail = mediaHelper.resolveFile(img);
-            if (!img.thumbnail){
-                img.thumbnail = "none";
-            }
-
-            /*
-            else {
-
-                //get the proxy url for big thumbnails (this ensures one is always generated)
-                var thumbnailUrl = umbRequestHelper.getApiUrl(
-                    "imagesApiBaseUrl",
-                    "GetBigThumbnail",
-                    [{ mediaId: img.id }]);
-                img.thumbnail = thumbnailUrl;
-            }*/
-=======
-            img.thumbnail = mediaHelper.resolveFile(img, true);
-            img.image = mediaHelper.resolveFile(img, false);
-
-            if (!img.thumbnail){
-                img.thumbnail = "none";
-            }
->>>>>>> 8391c328
-        },
-
-        /** sets the images original size properties - will check if it is a folder and if so will just make it square */
-        setOriginalSize: function(img, maxHeight) {
-            //set to a square by default
-            img.originalWidth = maxHeight;
-            img.originalHeight = maxHeight;
-
-            var widthProp = _.find(img.properties, function(v) { return (v.alias === "umbracoWidth"); });
-            if (widthProp && widthProp.value) {
-                img.originalWidth = parseInt(widthProp.value, 10);
-                if (isNaN(img.originalWidth)) {
-                    img.originalWidth = maxHeight;
-                }
-            }
-            var heightProp = _.find(img.properties, function(v) { return (v.alias === "umbracoHeight"); });
-            if (heightProp && heightProp.value) {
-                img.originalHeight = parseInt(heightProp.value, 10);
-                if (isNaN(img.originalHeight)) {
-                    img.originalHeight = maxHeight;
-                }
-            }
-        },
-
-        /** sets the image style which get's used in the angular markup */
-        setImageStyle: function(img, width, height, rightMargin, bottomMargin) {
-            img.style = { width: width + "px", height: height + "px", "margin-right": rightMargin + "px", "margin-bottom": bottomMargin + "px" };
-            img.thumbStyle = {
-                "background-image": "url('" + img.thumbnail + "')",
-                "background-repeat": "no-repeat",
-                "background-position": "center",
-                "background-size": Math.min(width, img.originalWidth) + "px " + Math.min(height, img.originalHeight) + "px"
-            };
-        }, 
-
-        /** gets the image's scaled wdith based on the max row height */
-        getScaledWidth: function(img, maxHeight) {
-            var scaled = img.originalWidth * maxHeight / img.originalHeight;
-            return scaled;
-            //round down, we don't want it too big even by half a pixel otherwise it'll drop to the next row
-            //return Math.floor(scaled);
-        },
-
-        /** returns the target row width taking into account how many images will be in the row and removing what the margin is */
-        getTargetWidth: function(imgsPerRow, maxRowWidth, margin) {
-            //take into account the margin, we will have 1 less margin item than we have total images
-            return (maxRowWidth - ((imgsPerRow - 1) * margin));
-        },
-
-        /** 
-            This will determine the row/image height for the next collection of images which takes into account the 
-            ideal image count per row. It will check if a row can be filled with this ideal count and if not - if there
-            are additional images available to fill the row it will keep calculating until they fit.
-
-            It will return the calculated height and the number of images for the row.
-
-            targetHeight = optional;
-        */
-        getRowHeightForImages: function(imgs, maxRowHeight, minDisplayHeight, maxRowWidth, idealImgPerRow, margin, targetHeight) {
-
-            var idealImages = imgs.slice(0, idealImgPerRow);
-            //get the target row width without margin
-            var targetRowWidth = this.getTargetWidth(idealImages.length, maxRowWidth, margin);
-            //this gets the image with the smallest height which equals the maximum we can scale up for this image block
-            var maxScaleableHeight = this.getMaxScaleableHeight(idealImages, maxRowHeight);
-            //if the max scale height is smaller than the min display height, we'll use the min display height
-            targetHeight = targetHeight ? targetHeight : Math.max(maxScaleableHeight, minDisplayHeight);
-            
-            var attemptedRowHeight = this.performGetRowHeight(idealImages, targetRowWidth, minDisplayHeight, targetHeight);
-
-            if (attemptedRowHeight != null) {
-
-                //if this is smaller than the min display then we need to use the min display,
-                // which means we'll need to remove one from the row so we can scale up to fill the row
-                if (attemptedRowHeight < minDisplayHeight) {
-
-                    if (idealImages.length > 1) {
-                        //we'll generate a new targetHeight that is halfway between the max and the current and recurse, passing in a new targetHeight
-                        targetHeight += Math.floor((maxRowHeight - targetHeight) / 2);
-                        return this.getRowHeightForImages(imgs, maxRowHeight, minDisplayHeight, maxRowWidth, idealImgPerRow - 1, margin, targetHeight);
-                    }
-                    else {                        
-                        //this will occur when we only have one image remaining in the row but it's still going to be too wide even when 
-                        // using the minimum display height specified. In this case we're going to have to just crop the image in it's center
-                        // using the minimum display height and the full row width
-                        return { height: minDisplayHeight, imgCount: 1 };
-                    }
-                }
-                else {
-                    //success!
-                    return { height: attemptedRowHeight, imgCount: idealImages.length };
-                }
-            }
-
-            //we know the width will fit in a row, but we now need to figure out if we can fill 
-            // the entire row in the case that we have more images remaining than the idealImgPerRow.
-
-            if (idealImages.length === imgs.length) {
-                //we have no more remaining images to fill the space, so we'll just use the calc height
-                return { height: targetHeight, imgCount: idealImages.length };
-            }
-            else if (idealImages.length === 1) {
-                //this will occur when we only have one image remaining in the row to process but it's not really going to fit ideally
-                // in the row so we'll just return the minDisplayHeight and it will just get centered on the row
-                return { height: minDisplayHeight, imgCount: 1 };
-            }
-            else if (idealImages.length === idealImgPerRow && targetHeight < maxRowHeight) {
-                //if we're already dealing with the ideal images per row and it's not quite there, we can scale up a little bit so 
-                // long as the targetHeight is currently less than the maxRowHeight. The scale up will be half-way between our current
-                // target height and the maxRowHeight (we won't loop forever though - if there's a difference of 5 px we'll just quit)
-                
-                while (targetHeight < maxRowHeight && (maxRowHeight - targetHeight) > 5) {
-                    targetHeight += Math.floor((maxRowHeight - targetHeight) / 2);
-                    attemptedRowHeight = this.performGetRowHeight(idealImages, targetRowWidth, minDisplayHeight, targetHeight);
-                    if (attemptedRowHeight != null) {
-                        //success!
-                        return { height: attemptedRowHeight, imgCount: idealImages.length };
-                    }
-                }
-
-                //Ok, we couldn't actually scale it up with the ideal row count (TBH I'm not sure that this would ever happen but we'll take it into account)
-                // we'll just recurse with another image count.
-                return this.getRowHeightForImages(imgs, maxRowHeight, minDisplayHeight, maxRowWidth, idealImgPerRow + 1, margin);
-            }
-            else {
-                //we have additional images so we'll recurse and add 1 to the idealImgPerRow until it fits
-                return this.getRowHeightForImages(imgs, maxRowHeight, minDisplayHeight, maxRowWidth, idealImgPerRow + 1, margin);
-            }
-
-        },
-
-        performGetRowHeight: function(idealImages, targetRowWidth, minDisplayHeight, targetHeight) {
-
-            var currRowWidth = 0;
-
-            for (var i = 0; i < idealImages.length; i++) {
-                var scaledW = this.getScaledWidth(idealImages[i], targetHeight);
-                currRowWidth += scaledW;
-            }
-
-            if (currRowWidth > targetRowWidth) {
-                //get the new scaled height to fit
-                var newHeight = targetRowWidth * targetHeight / currRowWidth;
-                
-                return newHeight;
-            }
-
-            //if it's not successful, return false
-            return null;
-        },
-
-        /** builds an image grid row */
-        buildRow: function(imgs, maxRowHeight, minDisplayHeight, maxRowWidth, idealImgPerRow, margin) {
-            var currRowWidth = 0;
-            var row = { images: [] };
-
-            var imageRowHeight = this.getRowHeightForImages(imgs, maxRowHeight, minDisplayHeight, maxRowWidth, idealImgPerRow, margin);
-            var targetWidth = this.getTargetWidth(imageRowHeight.imgCount, maxRowWidth, margin);
-
-            var sizes = [];
-            for (var i = 0; i < imgs.length; i++) {
-                //get the lower width to ensure it always fits
-                var scaledWidth = Math.floor(this.getScaledWidth(imgs[i], imageRowHeight.height));
-
-                //in this case, a single image will not fit into the row so we need to crop/center
-                // width the full width and the min display height
-                if (imageRowHeight.imgCount === 1) {
-                    sizes.push({
-                        width: targetWidth,
-                        //ensure that the height is rounded
-                        height: Math.round(minDisplayHeight)
-                    });
-                    row.images.push(imgs[i]);
-                    break;
-                }
-                
-                if (currRowWidth + scaledWidth <= targetWidth) {
-                    currRowWidth += scaledWidth;                    
-                    sizes.push({
-                        width: scaledWidth,
-                        //ensure that the height is rounded
-                        height: Math.round(imageRowHeight.height)
-                    });
-                    row.images.push(imgs[i]);
-                }                
-                else {
-                    //the max width has been reached
-                    break;
-                }
-            }
-
-            //loop through the images for the row and apply the styles
-            for (var j = 0; j < row.images.length; j++) {
-                var bottomMargin = margin;
-                //make the margin 0 for the last one
-                if (j === (row.images.length - 1)) {
-                    margin = 0;
-                }
-                this.setImageStyle(row.images[j], sizes[j].width, sizes[j].height, margin, bottomMargin);
-            }
-
-            ////set the row style
-            //row.style = { "width": maxRowWidth + "px" };
-
-            return row;
-        },
-
-        /** Returns the maximum image scaling height for the current image collection */
-        getMaxScaleableHeight: function(imgs, maxRowHeight) {
-
-            var smallestHeight = _.min(imgs, function(item) { return item.originalHeight; }).originalHeight;
-
-            //adjust the smallestHeight if it is larger than the static max row height
-            if (smallestHeight > maxRowHeight) {
-                smallestHeight = maxRowHeight;
-            }
-            return smallestHeight;
-        },
-
-        /** Creates the image grid with calculated widths/heights for images to fill the grid nicely */
-        buildGrid: function(images, maxRowWidth, maxRowHeight, startingIndex, minDisplayHeight, idealImgPerRow, margin) {
-
-            var rows = [];
-            var imagesProcessed = 0;
-
-            //first fill in all of the original image sizes and URLs
-            for (var i = startingIndex; i < images.length; i++) {
-                this.setImageUrl(images[i]);
-                this.setOriginalSize(images[i], maxRowHeight);
-            }
-
-            while ((imagesProcessed + startingIndex) < images.length) {
-                //get the maxHeight for the current un-processed images
-                var currImgs = images.slice(imagesProcessed);
-
-                //build the row
-                var row = this.buildRow(currImgs, maxRowHeight, minDisplayHeight, maxRowWidth, idealImgPerRow, margin);
-                if (row.images.length > 0) {
-                    rows.push(row);
-                    imagesProcessed += row.images.length;
-                }
-                else {
-                    //if there was nothing processed, exit
-                    break;
-                }
-            }
-
-            return rows;
-        }
-    };
-}
-
-angular.module("umbraco.services").factory("umbPhotoFolderHelper", umbPhotoFolderHelper);
-
-/**
- * @ngdoc function
- * @name umbraco.services.umbModelMapper
- * @function
- *
- * @description
- * Utility class to map/convert models
- */
-function umbModelMapper() {
-
-    return {
-
-
-        /**
-         * @ngdoc function
-         * @name umbraco.services.umbModelMapper#convertToEntityBasic
-         * @methodOf umbraco.services.umbModelMapper
-         * @function
-         *
-         * @description
-         * Converts the source model to a basic entity model, it will throw an exception if there isn't enough data to create the model.
-         * @param {Object} source The source model
-         * @param {Number} source.id The node id of the model
-         * @param {String} source.name The node name
-         * @param {String} source.icon The models icon as a css class (.icon-doc)
-         * @param {Number} source.parentId The parentID, if no parent, set to -1
-         * @param {path} source.path comma-seperated string of ancestor IDs (-1,1234,1782,1234)
-         */
-
-        /** This converts the source model to a basic entity model, it will throw an exception if there isn't enough data to create the model */
-        convertToEntityBasic: function (source) {
-            var required = ["id", "name", "icon", "parentId", "path"];            
-            _.each(required, function (k) {
-                if (!_.has(source, k)) {
-                    throw "The source object does not contain the property " + k;
-                }
-            });
-            var optional = ["metaData", "key", "alias"];
-            //now get the basic object
-            var result = _.pick(source, required.concat(optional));
-            return result;
-        }
-
-    };
-}
-angular.module('umbraco.services').factory('umbModelMapper', umbModelMapper);
-
-/**
- * @ngdoc function
- * @name umbraco.services.umbSessionStorage
- * @function
- *
- * @description
- * Used to get/set things in browser sessionStorage but always prefixes keys with "umb_" and converts json vals so there is no overlap 
- * with any sessionStorage created by a developer.
- */
-function umbSessionStorage($window) {
-
-    //gets the sessionStorage object if available, otherwise just uses a normal object
-    // - required for unit tests.
-    var storage = $window['sessionStorage'] ? $window['sessionStorage'] : {};
-
-    return {
-
-        get: function (key) {
-            return angular.fromJson(storage["umb_" + key]);
-        },
-        
-        set : function(key, value) {
-            storage["umb_" + key] = angular.toJson(value);
-        }
-        
-    };
-}
-angular.module('umbraco.services').factory('umbSessionStorage', umbSessionStorage);
-
-/**
- * @ngdoc function
- * @name umbraco.services.updateChecker
- * @function
- *
- * @description
- * used to check for updates and display a notifcation
- */
-function updateChecker($http, umbRequestHelper) {
-    return {
-        
-         /**
-          * @ngdoc function
-          * @name umbraco.services.updateChecker#check
-          * @methodOf umbraco.services.updateChecker
-          * @function
-          *
-          * @description
-          * Called to load in the legacy tree js which is required on startup if a user is logged in or 
-          * after login, but cannot be called until they are authenticated which is why it needs to be lazy loaded. 
-          */
-         check: function() {
-                
-            return umbRequestHelper.resourcePromise(
-               $http.get(
-                   umbRequestHelper.getApiUrl(
-                       "updateCheckApiBaseUrl",
-                       "GetCheck")),
-               'Failed to retreive update status');
-        }  
-    };
-}
-angular.module('umbraco.services').factory('updateChecker', updateChecker);
-
-/**
-* @ngdoc service
-* @name umbraco.services.umbPropertyEditorHelper
-* @description A helper object used for property editors
-**/
-function umbPropEditorHelper() {
-    return {
-        /**
-         * @ngdoc function
-         * @name getImagePropertyValue
-         * @methodOf umbraco.services.umbPropertyEditorHelper
-         * @function    
-         *
-         * @description
-         * Returns the correct view path for a property editor, it will detect if it is a full virtual path but if not then default to the internal umbraco one
-         * 
-         * @param {string} input the view path currently stored for the property editor
-         */
-        getViewPath: function(input, isPreValue) {
-            var path = String(input);
-
-            if (path.startsWith('/')) {
-
-                //This is an absolute path, so just leave it
-                return path;
-            } else {
-
-                if (path.indexOf("/") >= 0) {
-                    //This is a relative path, so just leave it
-                    return path;
-                } else {
-                    if (!isPreValue) {
-                        //i.e. views/propertyeditors/fileupload/fileupload.html
-                        return "views/propertyeditors/" + path + "/" + path + ".html";
-                    } else {
-                        //i.e. views/prevalueeditors/requiredfield.html
-                        return "views/prevalueeditors/" + path + ".html";
-                    }
-                }
-
-            }
-        }
-    };
-}
-angular.module('umbraco.services').factory('umbPropEditorHelper', umbPropEditorHelper);
-
-
-/**
-* @ngdoc service
-* @name umbraco.services.umbDataFormatter
-* @description A helper object used to format/transform JSON Umbraco data, mostly used for persisting data to the server
-**/
-function umbDataFormatter() {
-    return {
-        
-        /** formats the display model used to display the data type to the model used to save the data type */
-        formatDataTypePostData: function(displayModel, preValues, action) {
-            var saveModel = {
-                parentId: -1,
-                id: displayModel.id,
-                name: displayModel.name,
-                selectedEditor: displayModel.selectedEditor,
-                //set the action on the save model
-                action: action,
-                preValues: []
-            };
-            for (var i = 0; i < preValues.length; i++) {
-
-                saveModel.preValues.push({
-                    key: preValues[i].alias,
-                    value: preValues[i].value
-                });
-            }
-            return saveModel;
-        },
-
-        /** formats the display model used to display the member to the model used to save the member */
-        formatMemberPostData: function(displayModel, action) {
-            //this is basically the same as for media but we need to explicitly add the username,email, password to the save model
-
-            var saveModel = this.formatMediaPostData(displayModel, action);
-
-            saveModel.key = displayModel.key;
-            
-            var genericTab = _.find(displayModel.tabs, function (item) {
-                return item.id === 0;
-            });
-
-            //map the member login, email, password and groups
-            var propLogin = _.find(genericTab.properties, function (item) {
-                return item.alias === "_umb_login";
-            });
-            var propEmail = _.find(genericTab.properties, function (item) {
-                return item.alias === "_umb_email";
-            });
-            var propPass = _.find(genericTab.properties, function (item) {
-                return item.alias === "_umb_password";
-            });
-            var propGroups = _.find(genericTab.properties, function (item) {
-                return item.alias === "_umb_membergroup";
-            });
-            saveModel.email = propEmail.value;
-            saveModel.username = propLogin.value;
-            saveModel.password = propPass.value;
-            
-            var selectedGroups = [];
-            for (var n in propGroups.value) {
-                if (propGroups.value[n] === true) {
-                    selectedGroups.push(n);
-                }
-            }
-            saveModel.memberGroups = selectedGroups;
-            
-            //turn the dictionary into an array of pairs
-            var memberProviderPropAliases = _.pairs(displayModel.fieldConfig);
-            _.each(displayModel.tabs, function (tab) {
-                _.each(tab.properties, function (prop) {
-                    var foundAlias = _.find(memberProviderPropAliases, function(item) {
-                        return prop.alias === item[1];
-                    });
-                    if (foundAlias) {
-                        //we know the current property matches an alias, now we need to determine which membership provider property it was for
-                        // by looking at the key
-                        switch (foundAlias[0]) {
-                            case "umbracoMemberLockedOut":
-                                saveModel.isLockedOut = prop.value.toString() === "1" ? true : false;
-                                break;
-                            case "umbracoMemberApproved":
-                                saveModel.isApproved = prop.value.toString() === "1" ? true : false;
-                                break;
-                            case "umbracoMemberComments":
-                                saveModel.comments = prop.value;
-                                break;
-                        }
-                    }                
-                });
-            });
-
-
-
-            return saveModel;
-        },
-
-        /** formats the display model used to display the media to the model used to save the media */
-        formatMediaPostData: function(displayModel, action) {
-            //NOTE: the display model inherits from the save model so we can in theory just post up the display model but 
-            // we don't want to post all of the data as it is unecessary.
-            var saveModel = {
-                id: displayModel.id,
-                properties: [],
-                name: displayModel.name,
-                contentTypeAlias: displayModel.contentTypeAlias,
-                parentId: displayModel.parentId,
-                //set the action on the save model
-                action: action
-            };
-
-            _.each(displayModel.tabs, function (tab) {
-
-                _.each(tab.properties, function (prop) {
-
-                    //don't include the custom generic tab properties
-                    if (!prop.alias.startsWith("_umb_")) {
-                        saveModel.properties.push({
-                            id: prop.id,
-                            alias: prop.alias,
-                            value: prop.value
-                        });
-                    }
-                    
-                });
-            });
-
-            return saveModel;
-        },
-
-        /** formats the display model used to display the content to the model used to save the content  */
-        formatContentPostData: function (displayModel, action) {
-
-            //this is basically the same as for media but we need to explicitly add some extra properties
-            var saveModel = this.formatMediaPostData(displayModel, action);
-
-            var genericTab = _.find(displayModel.tabs, function (item) {
-                return item.id === 0;
-            });
-            
-            var propExpireDate = _.find(genericTab.properties, function(item) {
-                return item.alias === "_umb_expiredate";
-            });
-            var propReleaseDate = _.find(genericTab.properties, function (item) {
-                return item.alias === "_umb_releasedate";
-            });
-            var propTemplate = _.find(genericTab.properties, function (item) {
-                return item.alias === "_umb_template";
-            });
-            saveModel.expireDate = propExpireDate.value;
-            saveModel.releaseDate = propReleaseDate.value;
-            saveModel.templateAlias = propTemplate.value;
-
-            return saveModel;
-        }
-    };
-}
-angular.module('umbraco.services').factory('umbDataFormatter', umbDataFormatter);
-
-
+/*Contains multiple services for various helper tasks */
+
+function packageHelper(assetsService, treeService, eventsService, $templateCache) {
+
+    return {
+
+        /** Called when a package is installed, this resets a bunch of data and ensures the new package assets are loaded in */
+        packageInstalled: function () {
+
+            //clears the tree
+            treeService.clearCache();
+
+            //clears the template cache
+            $templateCache.removeAll();
+
+            //emit event to notify anything else
+            eventsService.emit("app.reInitialize");
+        }
+
+    };
+}
+angular.module('umbraco.services').factory('packageHelper', packageHelper);
+
+function umbPhotoFolderHelper($compile, $log, $timeout, $filter, imageHelper, mediaHelper, umbRequestHelper) {
+    return {
+        /** sets the image's url - will check if it is a folder or a real image */
+        setImageUrl: function(img) {
+            //get the image property (if one exists)
+            img.thumbnail = mediaHelper.resolveFile(img, true);
+            img.image = mediaHelper.resolveFile(img, false);
+
+            if (!img.thumbnail){
+                img.thumbnail = "none";
+            }
+        },
+
+        /** sets the images original size properties - will check if it is a folder and if so will just make it square */
+        setOriginalSize: function(img, maxHeight) {
+            //set to a square by default
+            img.originalWidth = maxHeight;
+            img.originalHeight = maxHeight;
+
+            var widthProp = _.find(img.properties, function(v) { return (v.alias === "umbracoWidth"); });
+            if (widthProp && widthProp.value) {
+                img.originalWidth = parseInt(widthProp.value, 10);
+                if (isNaN(img.originalWidth)) {
+                    img.originalWidth = maxHeight;
+                }
+            }
+            var heightProp = _.find(img.properties, function(v) { return (v.alias === "umbracoHeight"); });
+            if (heightProp && heightProp.value) {
+                img.originalHeight = parseInt(heightProp.value, 10);
+                if (isNaN(img.originalHeight)) {
+                    img.originalHeight = maxHeight;
+                }
+            }
+        },
+
+        /** sets the image style which get's used in the angular markup */
+        setImageStyle: function(img, width, height, rightMargin, bottomMargin) {
+            img.style = { width: width + "px", height: height + "px", "margin-right": rightMargin + "px", "margin-bottom": bottomMargin + "px" };
+            img.thumbStyle = {
+                "background-image": "url('" + img.thumbnail + "')",
+                "background-repeat": "no-repeat",
+                "background-position": "center",
+                "background-size": Math.min(width, img.originalWidth) + "px " + Math.min(height, img.originalHeight) + "px"
+            };
+        }, 
+
+        /** gets the image's scaled wdith based on the max row height */
+        getScaledWidth: function(img, maxHeight) {
+            var scaled = img.originalWidth * maxHeight / img.originalHeight;
+            return scaled;
+            //round down, we don't want it too big even by half a pixel otherwise it'll drop to the next row
+            //return Math.floor(scaled);
+        },
+
+        /** returns the target row width taking into account how many images will be in the row and removing what the margin is */
+        getTargetWidth: function(imgsPerRow, maxRowWidth, margin) {
+            //take into account the margin, we will have 1 less margin item than we have total images
+            return (maxRowWidth - ((imgsPerRow - 1) * margin));
+        },
+
+        /** 
+            This will determine the row/image height for the next collection of images which takes into account the 
+            ideal image count per row. It will check if a row can be filled with this ideal count and if not - if there
+            are additional images available to fill the row it will keep calculating until they fit.
+
+            It will return the calculated height and the number of images for the row.
+
+            targetHeight = optional;
+        */
+        getRowHeightForImages: function(imgs, maxRowHeight, minDisplayHeight, maxRowWidth, idealImgPerRow, margin, targetHeight) {
+
+            var idealImages = imgs.slice(0, idealImgPerRow);
+            //get the target row width without margin
+            var targetRowWidth = this.getTargetWidth(idealImages.length, maxRowWidth, margin);
+            //this gets the image with the smallest height which equals the maximum we can scale up for this image block
+            var maxScaleableHeight = this.getMaxScaleableHeight(idealImages, maxRowHeight);
+            //if the max scale height is smaller than the min display height, we'll use the min display height
+            targetHeight = targetHeight ? targetHeight : Math.max(maxScaleableHeight, minDisplayHeight);
+            
+            var attemptedRowHeight = this.performGetRowHeight(idealImages, targetRowWidth, minDisplayHeight, targetHeight);
+
+            if (attemptedRowHeight != null) {
+
+                //if this is smaller than the min display then we need to use the min display,
+                // which means we'll need to remove one from the row so we can scale up to fill the row
+                if (attemptedRowHeight < minDisplayHeight) {
+
+                    if (idealImages.length > 1) {
+                        //we'll generate a new targetHeight that is halfway between the max and the current and recurse, passing in a new targetHeight
+                        targetHeight += Math.floor((maxRowHeight - targetHeight) / 2);
+                        return this.getRowHeightForImages(imgs, maxRowHeight, minDisplayHeight, maxRowWidth, idealImgPerRow - 1, margin, targetHeight);
+                    }
+                    else {                        
+                        //this will occur when we only have one image remaining in the row but it's still going to be too wide even when 
+                        // using the minimum display height specified. In this case we're going to have to just crop the image in it's center
+                        // using the minimum display height and the full row width
+                        return { height: minDisplayHeight, imgCount: 1 };
+                    }
+                }
+                else {
+                    //success!
+                    return { height: attemptedRowHeight, imgCount: idealImages.length };
+                }
+            }
+
+            //we know the width will fit in a row, but we now need to figure out if we can fill 
+            // the entire row in the case that we have more images remaining than the idealImgPerRow.
+
+            if (idealImages.length === imgs.length) {
+                //we have no more remaining images to fill the space, so we'll just use the calc height
+                return { height: targetHeight, imgCount: idealImages.length };
+            }
+            else if (idealImages.length === 1) {
+                //this will occur when we only have one image remaining in the row to process but it's not really going to fit ideally
+                // in the row so we'll just return the minDisplayHeight and it will just get centered on the row
+                return { height: minDisplayHeight, imgCount: 1 };
+            }
+            else if (idealImages.length === idealImgPerRow && targetHeight < maxRowHeight) {
+                //if we're already dealing with the ideal images per row and it's not quite there, we can scale up a little bit so 
+                // long as the targetHeight is currently less than the maxRowHeight. The scale up will be half-way between our current
+                // target height and the maxRowHeight (we won't loop forever though - if there's a difference of 5 px we'll just quit)
+                
+                while (targetHeight < maxRowHeight && (maxRowHeight - targetHeight) > 5) {
+                    targetHeight += Math.floor((maxRowHeight - targetHeight) / 2);
+                    attemptedRowHeight = this.performGetRowHeight(idealImages, targetRowWidth, minDisplayHeight, targetHeight);
+                    if (attemptedRowHeight != null) {
+                        //success!
+                        return { height: attemptedRowHeight, imgCount: idealImages.length };
+                    }
+                }
+
+                //Ok, we couldn't actually scale it up with the ideal row count (TBH I'm not sure that this would ever happen but we'll take it into account)
+                // we'll just recurse with another image count.
+                return this.getRowHeightForImages(imgs, maxRowHeight, minDisplayHeight, maxRowWidth, idealImgPerRow + 1, margin);
+            }
+            else {
+                //we have additional images so we'll recurse and add 1 to the idealImgPerRow until it fits
+                return this.getRowHeightForImages(imgs, maxRowHeight, minDisplayHeight, maxRowWidth, idealImgPerRow + 1, margin);
+            }
+
+        },
+
+        performGetRowHeight: function(idealImages, targetRowWidth, minDisplayHeight, targetHeight) {
+
+            var currRowWidth = 0;
+
+            for (var i = 0; i < idealImages.length; i++) {
+                var scaledW = this.getScaledWidth(idealImages[i], targetHeight);
+                currRowWidth += scaledW;
+            }
+
+            if (currRowWidth > targetRowWidth) {
+                //get the new scaled height to fit
+                var newHeight = targetRowWidth * targetHeight / currRowWidth;
+                
+                return newHeight;
+            }
+
+            //if it's not successful, return false
+            return null;
+        },
+
+        /** builds an image grid row */
+        buildRow: function(imgs, maxRowHeight, minDisplayHeight, maxRowWidth, idealImgPerRow, margin) {
+            var currRowWidth = 0;
+            var row = { images: [] };
+
+            var imageRowHeight = this.getRowHeightForImages(imgs, maxRowHeight, minDisplayHeight, maxRowWidth, idealImgPerRow, margin);
+            var targetWidth = this.getTargetWidth(imageRowHeight.imgCount, maxRowWidth, margin);
+
+            var sizes = [];
+            for (var i = 0; i < imgs.length; i++) {
+                //get the lower width to ensure it always fits
+                var scaledWidth = Math.floor(this.getScaledWidth(imgs[i], imageRowHeight.height));
+
+                //in this case, a single image will not fit into the row so we need to crop/center
+                // width the full width and the min display height
+                if (imageRowHeight.imgCount === 1) {
+                    sizes.push({
+                        width: targetWidth,
+                        //ensure that the height is rounded
+                        height: Math.round(minDisplayHeight)
+                    });
+                    row.images.push(imgs[i]);
+                    break;
+                }
+                
+                if (currRowWidth + scaledWidth <= targetWidth) {
+                    currRowWidth += scaledWidth;                    
+                    sizes.push({
+                        width: scaledWidth,
+                        //ensure that the height is rounded
+                        height: Math.round(imageRowHeight.height)
+                    });
+                    row.images.push(imgs[i]);
+                }                
+                else {
+                    //the max width has been reached
+                    break;
+                }
+            }
+
+            //loop through the images for the row and apply the styles
+            for (var j = 0; j < row.images.length; j++) {
+                var bottomMargin = margin;
+                //make the margin 0 for the last one
+                if (j === (row.images.length - 1)) {
+                    margin = 0;
+                }
+                this.setImageStyle(row.images[j], sizes[j].width, sizes[j].height, margin, bottomMargin);
+            }
+
+            ////set the row style
+            //row.style = { "width": maxRowWidth + "px" };
+
+            return row;
+        },
+
+        /** Returns the maximum image scaling height for the current image collection */
+        getMaxScaleableHeight: function(imgs, maxRowHeight) {
+
+            var smallestHeight = _.min(imgs, function(item) { return item.originalHeight; }).originalHeight;
+
+            //adjust the smallestHeight if it is larger than the static max row height
+            if (smallestHeight > maxRowHeight) {
+                smallestHeight = maxRowHeight;
+            }
+            return smallestHeight;
+        },
+
+        /** Creates the image grid with calculated widths/heights for images to fill the grid nicely */
+        buildGrid: function(images, maxRowWidth, maxRowHeight, startingIndex, minDisplayHeight, idealImgPerRow, margin) {
+
+            var rows = [];
+            var imagesProcessed = 0;
+
+            //first fill in all of the original image sizes and URLs
+            for (var i = startingIndex; i < images.length; i++) {
+                this.setImageUrl(images[i]);
+                this.setOriginalSize(images[i], maxRowHeight);
+            }
+
+            while ((imagesProcessed + startingIndex) < images.length) {
+                //get the maxHeight for the current un-processed images
+                var currImgs = images.slice(imagesProcessed);
+
+                //build the row
+                var row = this.buildRow(currImgs, maxRowHeight, minDisplayHeight, maxRowWidth, idealImgPerRow, margin);
+                if (row.images.length > 0) {
+                    rows.push(row);
+                    imagesProcessed += row.images.length;
+                }
+                else {
+                    //if there was nothing processed, exit
+                    break;
+                }
+            }
+
+            return rows;
+        }
+    };
+}
+
+angular.module("umbraco.services").factory("umbPhotoFolderHelper", umbPhotoFolderHelper);
+
+/**
+ * @ngdoc function
+ * @name umbraco.services.umbModelMapper
+ * @function
+ *
+ * @description
+ * Utility class to map/convert models
+ */
+function umbModelMapper() {
+
+    return {
+
+
+        /**
+         * @ngdoc function
+         * @name umbraco.services.umbModelMapper#convertToEntityBasic
+         * @methodOf umbraco.services.umbModelMapper
+         * @function
+         *
+         * @description
+         * Converts the source model to a basic entity model, it will throw an exception if there isn't enough data to create the model.
+         * @param {Object} source The source model
+         * @param {Number} source.id The node id of the model
+         * @param {String} source.name The node name
+         * @param {String} source.icon The models icon as a css class (.icon-doc)
+         * @param {Number} source.parentId The parentID, if no parent, set to -1
+         * @param {path} source.path comma-seperated string of ancestor IDs (-1,1234,1782,1234)
+         */
+
+        /** This converts the source model to a basic entity model, it will throw an exception if there isn't enough data to create the model */
+        convertToEntityBasic: function (source) {
+            var required = ["id", "name", "icon", "parentId", "path"];            
+            _.each(required, function (k) {
+                if (!_.has(source, k)) {
+                    throw "The source object does not contain the property " + k;
+                }
+            });
+            var optional = ["metaData", "key", "alias"];
+            //now get the basic object
+            var result = _.pick(source, required.concat(optional));
+            return result;
+        }
+
+    };
+}
+angular.module('umbraco.services').factory('umbModelMapper', umbModelMapper);
+
+/**
+ * @ngdoc function
+ * @name umbraco.services.umbSessionStorage
+ * @function
+ *
+ * @description
+ * Used to get/set things in browser sessionStorage but always prefixes keys with "umb_" and converts json vals so there is no overlap 
+ * with any sessionStorage created by a developer.
+ */
+function umbSessionStorage($window) {
+
+    //gets the sessionStorage object if available, otherwise just uses a normal object
+    // - required for unit tests.
+    var storage = $window['sessionStorage'] ? $window['sessionStorage'] : {};
+
+    return {
+
+        get: function (key) {
+            return angular.fromJson(storage["umb_" + key]);
+        },
+        
+        set : function(key, value) {
+            storage["umb_" + key] = angular.toJson(value);
+        }
+        
+    };
+}
+angular.module('umbraco.services').factory('umbSessionStorage', umbSessionStorage);
+
+/**
+ * @ngdoc function
+ * @name umbraco.services.updateChecker
+ * @function
+ *
+ * @description
+ * used to check for updates and display a notifcation
+ */
+function updateChecker($http, umbRequestHelper) {
+    return {
+        
+         /**
+          * @ngdoc function
+          * @name umbraco.services.updateChecker#check
+          * @methodOf umbraco.services.updateChecker
+          * @function
+          *
+          * @description
+          * Called to load in the legacy tree js which is required on startup if a user is logged in or 
+          * after login, but cannot be called until they are authenticated which is why it needs to be lazy loaded. 
+          */
+         check: function() {
+                
+            return umbRequestHelper.resourcePromise(
+               $http.get(
+                   umbRequestHelper.getApiUrl(
+                       "updateCheckApiBaseUrl",
+                       "GetCheck")),
+               'Failed to retreive update status');
+        }  
+    };
+}
+angular.module('umbraco.services').factory('updateChecker', updateChecker);
+
+/**
+* @ngdoc service
+* @name umbraco.services.umbPropertyEditorHelper
+* @description A helper object used for property editors
+**/
+function umbPropEditorHelper() {
+    return {
+        /**
+         * @ngdoc function
+         * @name getImagePropertyValue
+         * @methodOf umbraco.services.umbPropertyEditorHelper
+         * @function    
+         *
+         * @description
+         * Returns the correct view path for a property editor, it will detect if it is a full virtual path but if not then default to the internal umbraco one
+         * 
+         * @param {string} input the view path currently stored for the property editor
+         */
+        getViewPath: function(input, isPreValue) {
+            var path = String(input);
+
+            if (path.startsWith('/')) {
+
+                //This is an absolute path, so just leave it
+                return path;
+            } else {
+
+                if (path.indexOf("/") >= 0) {
+                    //This is a relative path, so just leave it
+                    return path;
+                } else {
+                    if (!isPreValue) {
+                        //i.e. views/propertyeditors/fileupload/fileupload.html
+                        return "views/propertyeditors/" + path + "/" + path + ".html";
+                    } else {
+                        //i.e. views/prevalueeditors/requiredfield.html
+                        return "views/prevalueeditors/" + path + ".html";
+                    }
+                }
+
+            }
+        }
+    };
+}
+angular.module('umbraco.services').factory('umbPropEditorHelper', umbPropEditorHelper);
+
+
+/**
+* @ngdoc service
+* @name umbraco.services.umbDataFormatter
+* @description A helper object used to format/transform JSON Umbraco data, mostly used for persisting data to the server
+**/
+function umbDataFormatter() {
+    return {
+        
+        /** formats the display model used to display the data type to the model used to save the data type */
+        formatDataTypePostData: function(displayModel, preValues, action) {
+            var saveModel = {
+                parentId: -1,
+                id: displayModel.id,
+                name: displayModel.name,
+                selectedEditor: displayModel.selectedEditor,
+                //set the action on the save model
+                action: action,
+                preValues: []
+            };
+            for (var i = 0; i < preValues.length; i++) {
+
+                saveModel.preValues.push({
+                    key: preValues[i].alias,
+                    value: preValues[i].value
+                });
+            }
+            return saveModel;
+        },
+
+        /** formats the display model used to display the member to the model used to save the member */
+        formatMemberPostData: function(displayModel, action) {
+            //this is basically the same as for media but we need to explicitly add the username,email, password to the save model
+
+            var saveModel = this.formatMediaPostData(displayModel, action);
+
+            saveModel.key = displayModel.key;
+            
+            var genericTab = _.find(displayModel.tabs, function (item) {
+                return item.id === 0;
+            });
+
+            //map the member login, email, password and groups
+            var propLogin = _.find(genericTab.properties, function (item) {
+                return item.alias === "_umb_login";
+            });
+            var propEmail = _.find(genericTab.properties, function (item) {
+                return item.alias === "_umb_email";
+            });
+            var propPass = _.find(genericTab.properties, function (item) {
+                return item.alias === "_umb_password";
+            });
+            var propGroups = _.find(genericTab.properties, function (item) {
+                return item.alias === "_umb_membergroup";
+            });
+            saveModel.email = propEmail.value;
+            saveModel.username = propLogin.value;
+            saveModel.password = propPass.value;
+            
+            var selectedGroups = [];
+            for (var n in propGroups.value) {
+                if (propGroups.value[n] === true) {
+                    selectedGroups.push(n);
+                }
+            }
+            saveModel.memberGroups = selectedGroups;
+            
+            //turn the dictionary into an array of pairs
+            var memberProviderPropAliases = _.pairs(displayModel.fieldConfig);
+            _.each(displayModel.tabs, function (tab) {
+                _.each(tab.properties, function (prop) {
+                    var foundAlias = _.find(memberProviderPropAliases, function(item) {
+                        return prop.alias === item[1];
+                    });
+                    if (foundAlias) {
+                        //we know the current property matches an alias, now we need to determine which membership provider property it was for
+                        // by looking at the key
+                        switch (foundAlias[0]) {
+                            case "umbracoMemberLockedOut":
+                                saveModel.isLockedOut = prop.value.toString() === "1" ? true : false;
+                                break;
+                            case "umbracoMemberApproved":
+                                saveModel.isApproved = prop.value.toString() === "1" ? true : false;
+                                break;
+                            case "umbracoMemberComments":
+                                saveModel.comments = prop.value;
+                                break;
+                        }
+                    }                
+                });
+            });
+
+
+
+            return saveModel;
+        },
+
+        /** formats the display model used to display the media to the model used to save the media */
+        formatMediaPostData: function(displayModel, action) {
+            //NOTE: the display model inherits from the save model so we can in theory just post up the display model but 
+            // we don't want to post all of the data as it is unecessary.
+            var saveModel = {
+                id: displayModel.id,
+                properties: [],
+                name: displayModel.name,
+                contentTypeAlias: displayModel.contentTypeAlias,
+                parentId: displayModel.parentId,
+                //set the action on the save model
+                action: action
+            };
+
+            _.each(displayModel.tabs, function (tab) {
+
+                _.each(tab.properties, function (prop) {
+
+                    //don't include the custom generic tab properties
+                    if (!prop.alias.startsWith("_umb_")) {
+                        saveModel.properties.push({
+                            id: prop.id,
+                            alias: prop.alias,
+                            value: prop.value
+                        });
+                    }
+                    
+                });
+            });
+
+            return saveModel;
+        },
+
+        /** formats the display model used to display the content to the model used to save the content  */
+        formatContentPostData: function (displayModel, action) {
+
+            //this is basically the same as for media but we need to explicitly add some extra properties
+            var saveModel = this.formatMediaPostData(displayModel, action);
+
+            var genericTab = _.find(displayModel.tabs, function (item) {
+                return item.id === 0;
+            });
+            
+            var propExpireDate = _.find(genericTab.properties, function(item) {
+                return item.alias === "_umb_expiredate";
+            });
+            var propReleaseDate = _.find(genericTab.properties, function (item) {
+                return item.alias === "_umb_releasedate";
+            });
+            var propTemplate = _.find(genericTab.properties, function (item) {
+                return item.alias === "_umb_template";
+            });
+            saveModel.expireDate = propExpireDate.value;
+            saveModel.releaseDate = propReleaseDate.value;
+            saveModel.templateAlias = propTemplate.value;
+
+            return saveModel;
+        }
+    };
+}
+angular.module('umbraco.services').factory('umbDataFormatter', umbDataFormatter);
+
+