--- conflicted
+++ resolved
@@ -1,4 +1,3 @@
-<<<<<<< HEAD
 /*Contains multiple services for various helper tasks */
 
 /**
@@ -278,6 +277,7 @@
 **/
 function umbDataFormatter() {
     return {
+        
         /** formats the display model used to display the content to the model used to save the content */
         formatContentPostData: function (displayModel, action) {
             //NOTE: the display model inherits from the save model so we can in theory just post up the display model but 
@@ -291,6 +291,7 @@
                 //set the action on the save model
                 action: action
             };
+            
             _.each(displayModel.tabs, function (tab) {
                 
                 _.each(tab.properties, function (prop) {
@@ -302,6 +303,23 @@
                             alias: prop.alias,
                             value: prop.value
                         });
+                    }
+                    else {
+                        //here we need to map some of our internal properties to the content save item
+
+                        switch (prop.alias) {
+                            case "_umb_expiredate":
+                                saveModel.expireDate = prop.value;
+                                break;
+                            case "_umb_releasedate":
+                                saveModel.releaseDate = prop.value;
+                                break;
+                            case "_umb_template":
+                                //this will be a json string
+                                var json = angular.toJson(prop.value);
+                                saveModel.templateAlias = json.alias;
+                                break;
+                        }
                     }
                     
                 });
@@ -845,489 +863,4 @@
         }  
     };
 }
-angular.module('umbraco.services').factory('xmlhelper', xmlhelper);
-=======
-/*Contains multiple services for various helper tasks */
-
-/**
- * @ngdoc function
- * @name umbraco.services.legacyJsLoader
- * @function
- *
- * @description
- * Used to lazy load in any JS dependencies that need to be manually loaded in
- */
-function legacyJsLoader(assetsService, umbRequestHelper) {
-    return {
-        
-        /** Called to load in the legacy tree js which is required on startup if a user is logged in or 
-         after login, but cannot be called until they are authenticated which is why it needs to be lazy loaded. */
-        loadLegacyTreeJs: function(scope) {
-            return assetsService.loadJs(umbRequestHelper.getApiUrl("legacyTreeJs", "", ""), scope);
-        }  
-    };
-}
-angular.module('umbraco.services').factory('legacyJsLoader', legacyJsLoader);
-
-/**
- * @ngdoc service
- * @name umbraco.services.angularHelper
- * @function
- *
- * @description
- * Some angular helper/extension methods
- */
-function angularHelper($log, $q) {
-    return {
-        
-        /**
-         * @ngdoc function
-         * @name umbraco.services.angularHelper#rejectedPromise
-         * @methodOf umbraco.services.angularHelper
-         * @function
-         *
-         * @description
-         * In some situations we need to return a promise as a rejection, normally based on invalid data. This
-         * is a wrapper to do that so we can save one writing a bit of code.
-         *
-         * @param {object} objReject The object to send back with the promise rejection
-         */
-        rejectedPromise: function (objReject) {
-            var deferred = $q.defer();
-            //return an error object including the error message for UI
-            deferred.reject(objReject);
-            return deferred.promise;
-        },
-
-        /**
-         * @ngdoc function
-         * @name safeApply
-         * @methodOf umbraco.services.angularHelper
-         * @function
-         *
-         * @description
-         * This checks if a digest/apply is already occuring, if not it will force an apply call
-         */
-        safeApply: function (scope, fn) {
-            if (scope.$$phase || scope.$root.$$phase) {
-                if (angular.isFunction(fn)) {
-                    fn();
-                }
-            }
-            else {
-                if (angular.isFunction(fn)) {
-                    scope.$apply(fn);
-                }
-                else {
-                    scope.$apply();
-                }
-            }
-        },
-        
-        /**
-         * @ngdoc function
-         * @name getCurrentForm
-         * @methodOf umbraco.services.angularHelper
-         * @function
-         *
-         * @description
-         * Returns the current form object applied to the scope or null if one is not found
-         */
-        getCurrentForm: function (scope) {
-
-            //NOTE: There isn't a way in angular to get a reference to the current form object since the form object
-            // is just defined as a property of the scope when it is named but you'll always need to know the name which
-            // isn't very convenient. If we want to watch for validation changes we need to get a form reference.
-            // The way that we detect the form object is a bit hackerific in that we detect all of the required properties 
-            // that exist on a form object.
-            //
-            //The other way to do it in a directive is to require "^form", but in a controller the only other way to do it
-            // is to inject the $element object and use: $element.inheritedData('$formController');
-
-            var form = null;
-            //var requiredFormProps = ["$error", "$name", "$dirty", "$pristine", "$valid", "$invalid", "$addControl", "$removeControl", "$setValidity", "$setDirty"];
-            var requiredFormProps = ["$addControl", "$removeControl", "$setValidity", "$setDirty", "$setPristine"];
-
-            // a method to check that the collection of object prop names contains the property name expected
-            function propertyExists(objectPropNames) {
-                //ensure that every required property name exists on the current scope property
-                return _.every(requiredFormProps, function (item) {
-                    
-                    return _.contains(objectPropNames, item);
-                });
-            }
-
-            for (var p in scope) {
-
-                if (_.isObject(scope[p]) && p !== "this" && p.substr(0, 1) !== "$") {
-                    //get the keys of the property names for the current property
-                    var props = _.keys(scope[p]);
-                    //if the length isn't correct, try the next prop
-                    if (props.length < requiredFormProps.length) {
-                        continue;
-                    }
-
-                    //ensure that every required property name exists on the current scope property
-                    var containProperty = propertyExists(props);
-
-                    if (containProperty) {
-                        form = scope[p];
-                        break;
-                    }
-                }
-            }
-
-            return form;
-        },
-        
-        /**
-         * @ngdoc function
-         * @name validateHasForm
-         * @methodOf umbraco.services.angularHelper
-         * @function
-         *
-         * @description
-         * This will validate that the current scope has an assigned form object, if it doesn't an exception is thrown, if
-         * it does we return the form object.
-         */
-        getRequiredCurrentForm: function(scope) {
-            var currentForm = this.getCurrentForm(scope);
-            if (!currentForm || !currentForm.$name) {
-                throw "The current scope requires a current form object (or ng-form) with a name assigned to it";
-            }
-            return currentForm;
-        },
-        
-        /**
-         * @ngdoc function
-         * @name getNullForm
-         * @methodOf umbraco.services.angularHelper
-         * @function
-         *
-         * @description
-         * Returns a null angular FormController, mostly for use in unit tests
-         *      NOTE: This is actually the same construct as angular uses internally for creating a null form but they don't expose
-         *          any of this publicly to us, so we need to create our own.
-         *
-         * @param {string} formName The form name to assign
-         */
-        getNullForm: function(formName) {
-            return {
-                $addControl: angular.noop,
-                $removeControl: angular.noop,
-                $setValidity: angular.noop,
-                $setDirty: angular.noop,
-                $setPristine: angular.noop,
-                $name: formName
-                //NOTE: we don't include the 'properties', just the methods.
-            };
-        }
-    };
-}
-angular.module('umbraco.services').factory('angularHelper', angularHelper);
-
-/**
-* @ngdoc service
-* @name umbraco.services.umbPropertyEditorHelper
-* @description A helper object used for property editors
-**/
-function umbPropEditorHelper() {
-    return {
-        /**
-     * @ngdoc function
-     * @name getImagePropertyValue
-     * @methodOf umbraco.services.umbPropertyEditorHelper
-     * @function    
-     *
-     * @description
-     * Returns the correct view path for a property editor, it will detect if it is a full virtual path but if not then default to the internal umbraco one
-     * 
-     * @param {string} input the view path currently stored for the property editor
-     */
-        getViewPath: function (input) {
-            var path = String(input);
-            if (path.startsWith('/')) {
-                return path;
-            }
-            else {
-                var pathName = path.replace('.', '/');
-                //i.e. views/propertyeditors/fileupload/fileupload.html
-                return "views/propertyeditors/" + pathName + "/" + pathName + ".html";
-            }
-        }
-    };
-}
-angular.module('umbraco.services').factory('umbPropEditorHelper', umbPropEditorHelper);
-
-/**
-* @ngdoc service
-* @name umbraco.services.umbImageHelper
-* @description A helper object used for parsing image paths
-**/
-function umbImageHelper() {
-    return {
-        /** Returns the actual image path associated with the image property if there is one */
-        getImagePropertyVaue: function(options) {
-            if (!options && !options.imageModel && !options.scope) {
-                throw "The options objet does not contain the required parameters: imageModel, scope";
-            }
-            if (options.imageModel.contentTypeAlias.toLowerCase() === "image") {
-                var imageProp = _.find(options.imageModel.properties, function (item) {
-                    return item.alias === 'umbracoFile';
-                });
-                var imageVal;
-
-                //our default images might store one or many images (as csv)
-                var split = imageProp.value.split(',');
-                var self = this;
-                imageVal = _.map(split, function(item) {
-                    return { file: item, isImage: self.detectIfImageByExtension(item) };
-                });
-                
-                //for now we'll just return the first image in the collection.
-                //TODO: we should enable returning many to be displayed in the picker if the uploader supports many.
-                if (imageVal.length && imageVal.length > 0 && imageVal[0].isImage) {
-                    return imageVal[0].file;
-                }
-            }
-            return "";
-        },
-        /** formats the display model used to display the content to the model used to save the content */
-        getThumbnail: function (options) {
-            
-            if (!options && !options.imageModel && !options.scope) {
-                throw "The options objet does not contain the required parameters: imageModel, scope";
-            }
-
-            var imagePropVal = this.getImagePropertyVaue(options);
-            if (imagePropVal !== "") {
-                return this.getThumbnailFromPath(imagePropVal);
-            }
-            return "";
-        },
-        getThumbnailFromPath: function(imagePath) {
-            var ext = imagePath.substr(imagePath.lastIndexOf('.'));
-            return imagePath.substr(0, imagePath.lastIndexOf('.')) + "_thumb" + ".jpg";
-        },
-        detectIfImageByExtension: function(imagePath) {
-            var lowered = imagePath;
-            var ext = lowered.substr(lowered.lastIndexOf(".") + 1);
-            return ("," + Umbraco.Sys.ServerVariables.umbracoSettings.imageFileTypes + ",").indexOf("," + ext + ",") !== -1;
-        }
-    };
-}
-angular.module('umbraco.services').factory('umbImageHelper', umbImageHelper);
-
-/**
-* @ngdoc service
-* @name umbraco.services.umbDataFormatter
-* @description A helper object used to format/transform JSON Umbraco data, mostly used for persisting data to the server
-**/
-function umbDataFormatter() {
-    return {
-        
-        /** formats the display model used to display the content to the model used to save the content */
-        formatContentPostData: function (displayModel, action) {
-            //NOTE: the display model inherits from the save model so we can in theory just post up the display model but 
-            // we don't want to post all of the data as it is unecessary.
-            var saveModel = {
-                id: displayModel.id,
-                properties: [],
-                name: displayModel.name,
-                contentTypeAlias : displayModel.contentTypeAlias,
-                parentId: displayModel.parentId,
-                //set the action on the save model
-                action: action
-            };
-            
-            _.each(displayModel.tabs, function (tab) {
-                
-                _.each(tab.properties, function (prop) {
-                    
-                    //don't include the custom generic tab properties
-                    if (!prop.alias.startsWith("_umb_")) {
-                        saveModel.properties.push({
-                            id: prop.id,
-                            alias: prop.alias,
-                            value: prop.value
-                        });
-                    }
-                    else {
-                        //here we need to map some of our internal properties to the content save item
-
-                        switch (prop.alias) {
-                            case "_umb_expiredate":
-                                saveModel.expireDate = prop.value;
-                                break;
-                            case "_umb_releasedate":
-                                saveModel.releaseDate = prop.value;
-                                break;
-                            case "_umb_template":
-                                //this will be a json string
-                                var json = angular.toJson(prop.value);
-                                saveModel.templateAlias = json.alias;
-                                break;
-                        }
-                    }
-                    
-                });
-            });
-
-            return saveModel;
-        }
-    };
-}
-angular.module('umbraco.services').factory('umbDataFormatter', umbDataFormatter);
-
-/**
-* @ngdoc service
-* @name umbraco.services.iconHelper
-* @description A helper service for dealing with icons, mostly dealing with legacy tree icons
-**/
-function iconHelper() {
-
-    var converter = [
-        { oldIcon: ".sprNew", newIcon: "plus" },
-        { oldIcon: ".sprDelete", newIcon: "remove" },
-        { oldIcon: ".sprMove", newIcon: "move" },
-        { oldIcon: ".sprCopy", newIcon: "copy" },
-        { oldIcon: ".sprSort", newIcon: "sort" },
-        { oldIcon: ".sprPublish", newIcon: "globe" },
-        { oldIcon: ".sprRollback", newIcon: "undo" },
-        { oldIcon: ".sprProtect", newIcon: "lock" },
-        { oldIcon: ".sprAudit", newIcon: "time" },
-        { oldIcon: ".sprNotify", newIcon: "envelope" },
-        { oldIcon: ".sprDomain", newIcon: "home" },
-        { oldIcon: ".sprPermission", newIcon: "group" },
-        { oldIcon: ".sprRefresh", newIcon: "refresh" },
-        { oldIcon: ".sprBinEmpty", newIcon: "trash" },
-        { oldIcon: ".sprExportDocumentType", newIcon: "download-alt" },
-        { oldIcon: ".sprImportDocumentType", newIcon: "upload-alt" },
-        { oldIcon: ".sprLiveEdit", newIcon: "edit" },
-        { oldIcon: ".sprCreateFolder", newIcon: "plus-sign-alt" },
-        { oldIcon: ".sprPackage2", newIcon: "gift" },
-        { oldIcon: ".sprLogout", newIcon: "signout" },
-        { oldIcon: ".sprSave", newIcon: "save" },
-        { oldIcon: ".sprSendToTranslate", newIcon: "envelope-alt" },
-        { oldIcon: ".sprToPublish", newIcon: "mail-forward" },
-        { oldIcon: ".sprTranslate", newIcon: "comments" },
-        { oldIcon: ".sprUpdate", newIcon: "save" },
-        
-        { oldIcon: ".sprTreeSettingDomain", newIcon: "icon-home" },
-        { oldIcon: ".sprTreeDoc", newIcon: "icon-file-alt" },
-        { oldIcon: ".sprTreeDoc2", newIcon: "icon-file" },
-        { oldIcon: ".sprTreeDoc3", newIcon: "icon-file-text" },
-        { oldIcon: ".sprTreeDoc4", newIcon: "icon-file-text-alt" },
-        { oldIcon: ".sprTreeDoc5", newIcon: "icon-book" },        
-        { oldIcon: ".sprTreeDocPic", newIcon: "icon-picture" },        
-        { oldIcon: ".sprTreeFolder", newIcon: "icon-folder-close" },
-        { oldIcon: ".sprTreeFolder_o", newIcon: "icon-folder-open" },
-        { oldIcon: ".sprTreeMediaFile", newIcon: "icon-music" },
-        { oldIcon: ".sprTreeMediaMovie", newIcon: "icon-movie" },
-        { oldIcon: ".sprTreeMediaPhoto", newIcon: "icon-picture" },
-        
-        { oldIcon: ".sprTreeMember", newIcon: "icon-mail" },
-        { oldIcon: ".sprTreeMemberGroup", newIcon: "icon-group" },
-        { oldIcon: ".sprTreeMemberType", newIcon: "icon-group" },
-        
-        { oldIcon: ".sprTreeNewsletter", newIcon: "icon-file-text-alt" },
-        { oldIcon: ".sprTreePackage", newIcon: "icon-dropbox" },
-        { oldIcon: ".sprTreeRepository", newIcon: "icon-github" },
-        
-        //TODO:
-        /*
-        { oldIcon: ".sprTreeSettingAgent", newIcon: "" },
-        { oldIcon: ".sprTreeSettingCss", newIcon: "" },
-        { oldIcon: ".sprTreeSettingCssItem", newIcon: "" },
-        { oldIcon: ".sprTreeSettingDataType", newIcon: "" },
-        { oldIcon: ".sprTreeSettingDataTypeChild", newIcon: "" },
-        { oldIcon: ".sprTreeSettingDomain", newIcon: "" },
-        { oldIcon: ".sprTreeSettingLanguage", newIcon: "" },
-        { oldIcon: ".sprTreeSettingScript", newIcon: "" },
-        { oldIcon: ".sprTreeSettingTemplate", newIcon: "" },
-        { oldIcon: ".sprTreeSettingXml", newIcon: "" },
-        { oldIcon: ".sprTreeStatistik", newIcon: "" },
-        { oldIcon: ".sprTreeUser", newIcon: "" },
-        { oldIcon: ".sprTreeUserGroup", newIcon: "" },
-        { oldIcon: ".sprTreeUserType", newIcon: "" },
-        */
-
-
-        { oldIcon: ".sprTreeDeveloperCacheItem", newIcon: "icon-box" },
-        { oldIcon: ".sprTreeDeveloperCacheTypes", newIcon: "icon-box" },
-        { oldIcon: ".sprTreeDeveloperMacro", newIcon: "icon-cogs" },
-        { oldIcon: ".sprTreeDeveloperRegistry", newIcon: "icon-windows" },
-        { oldIcon: ".sprTreeDeveloperPython", newIcon: "icon-linux" },
-        
-        
-        //tray icons
-        { oldIcon: ".traycontent", newIcon: "traycontent" },
-        { oldIcon: ".traymedia", newIcon: "traymedia" },
-        { oldIcon: ".traysettings", newIcon: "traysettings" },
-        { oldIcon: ".traydeveloper", newIcon: "traydeveloper" },
-        { oldIcon: ".trayusers", newIcon: "trayusers" },
-        { oldIcon: ".traymember", newIcon: "traymember" },
-        { oldIcon: ".traytranslation", newIcon: "traytranslation" }
-    ];
-
-    return {
-        
-        /** Used by the create dialogs for content/media types to format the data so that the thumbnails are styled properly */
-        formatContentTypeThumbnails: function (contentTypes) {
-            for (var i = 0; i < contentTypes.length; i++) {
-                if (contentTypes[i].thumbnailIsClass === undefined || contentTypes[i].thumbnailIsClass) {
-                    contentTypes[i].cssClass = this.convertFromLegacyIcon(contentTypes[i].thumbnail);
-                }
-                else {
-                    contentTypes[i].style = "background-image: url('" + contentTypes[i].thumbnailFilePath + "');height:36px; background-position:4px 0px; background-repeat: no-repeat;background-size: 35px 35px;";
-                    //we need an 'icon-' class in there for certain styles to work so if it is image based we'll add this
-                    contentTypes[i].cssClass = "custom-file";
-                }
-            }
-            return contentTypes;
-        },
-
-        /** If the icon is file based (i.e. it has a file path) */
-        isFileBasedIcon: function (icon) {
-            //if it doesn't start with a '.' but contains one then we'll assume it's file based
-            if (!icon.startsWith('.') && icon.indexOf('.') > 1) {
-                return true;
-            }
-            return false;
-        },
-        /** If the icon is legacy */
-        isLegacyIcon: function (icon) {
-            if (icon.startsWith('.')) {
-                return true;
-            }
-            return false;
-        },
-        /** If the tree node has a legacy icon */
-        isLegacyTreeNodeIcon: function(treeNode){
-            if (treeNode.iconIsClass) {
-                return this.isLegacyIcon(treeNode.icon);
-            }
-            return false;
-        },
-        /** Converts the icon from legacy to a new one if an old one is detected */
-        convertFromLegacyIcon: function (icon) {
-            if (this.isLegacyIcon(icon)) {
-                //its legacy so convert it if we can
-                var found = _.find(converter, function (item) {
-                    return item.oldIcon.toLowerCase() === icon.toLowerCase();
-                });
-                return (found ? found.newIcon : icon);
-            }
-            return icon;
-        },
-        /** If we detect that the tree node has legacy icons that can be converted, this will convert them */
-        convertFromLegacyTreeNodeIcon: function (treeNode) {
-            if (this.isLegacyTreeNodeIcon(treeNode)) {
-                return this.convertFromLegacyIcon(treeNode.icon);
-            }
-            return treeNode.icon;
-        }
-    };
-}
-angular.module('umbraco.services').factory('iconHelper', iconHelper);
->>>>>>> 50aa9d71
+angular.module('umbraco.services').factory('xmlhelper', xmlhelper);