--- conflicted
+++ resolved
@@ -342,19 +342,11 @@
                     //add the json data
                     if (angular.isArray(data)) {
                         _.each(data, function(item) {
-<<<<<<< HEAD
-                            formData.append(item.key, !Utilities.isString(item.value) ? angular.toJson(item.value) : item.value);
+                            formData.append(item.key, !Utilities.isString(item.value) ? Utilities.toJson(item.value) : item.value);
                         });
                     }
                     else {
-                        formData.append(data.key, !Utilities.isString(data.value) ? angular.toJson(data.value) : data.value);
-=======
-                            formData.append(item.key, !angular.isString(item.value) ? Utilities.toJson(item.value) : item.value);
-                        });
-                    }
-                    else {
-                        formData.append(data.key, !angular.isString(data.value) ? Utilities.toJson(data.value) : data.value);
->>>>>>> 76e4b6b3
+                        formData.append(data.key, !Utilities.isString(data.value) ? Utilities.toJson(data.value) : data.value);
                     }
 
                     //call the callback
