﻿/**
* @ngdoc service
* @name umbraco.services.umbRequestHelper
* @description A helper object used for sending requests to the server
**/
function umbRequestHelper($http, $q, umbDataFormatter, angularHelper, dialogService, notificationsService, eventsService) {
    function showFailureNotifications(data, status) {
        var i;

        if (status >= 400 && data && data.notifications && data.notifications.length) {
            for (i = 0; i < data.notifications.length; i++) {
                notificationsService.showNotification(data.notifications[i]);
            }
        }

    }

    return {

        /**
         * @ngdoc method
         * @name umbraco.services.umbRequestHelper#convertVirtualToAbsolutePath
         * @methodOf umbraco.services.umbRequestHelper
         * @function
         *
         * @description
         * This will convert a virtual path (i.e. ~/App_Plugins/Blah/Test.html ) to an absolute path
         * 
         * @param {string} a virtual path, if this is already an absolute path it will just be returned, if this is a relative path an exception will be thrown
         */
        convertVirtualToAbsolutePath: function(virtualPath) {
            if (virtualPath.startsWith("/")) {
                return virtualPath;
            }
            if (!virtualPath.startsWith("~/")) {
                throw "The path " + virtualPath + " is not a virtual path";
            }
            if (!Umbraco.Sys.ServerVariables.application.applicationPath) {
                throw "No applicationPath defined in Umbraco.ServerVariables.application.applicationPath";
            }
            return Umbraco.Sys.ServerVariables.application.applicationPath + virtualPath.trimStart("~/");
        },

        /**
         * @ngdoc method
         * @name umbraco.services.umbRequestHelper#dictionaryToQueryString
         * @methodOf umbraco.services.umbRequestHelper
         * @function
         *
         * @description
         * This will turn an array of key/value pairs or a standard dictionary into a query string
         * 
         * @param {Array} queryStrings An array of key/value pairs
         */
        dictionaryToQueryString: function (queryStrings) {

            if (angular.isArray(queryStrings)) {
                return _.map(queryStrings, function (item) {
                    var key = null;
                    var val = null;
                    for (var k in item) {
                        key = k;
                        val = item[k];
                        break;
                    }
                    if (key === null || val === null) {
                        throw "The object in the array was not formatted as a key/value pair";
                    }
                    return encodeURIComponent(key) + "=" + encodeURIComponent(val);
                }).join("&");
            }
            else if (angular.isObject(queryStrings)) {

                //this allows for a normal object to be passed in (ie. a dictionary)
                return decodeURIComponent($.param(queryStrings));
            }

            throw "The queryString parameter is not an array or object of key value pairs";
        },

        /**
         * @ngdoc method
         * @name umbraco.services.umbRequestHelper#getApiUrl
         * @methodOf umbraco.services.umbRequestHelper
         * @function
         *
         * @description
         * This will return the webapi Url for the requested key based on the servervariables collection
         * 
         * @param {string} apiName The webapi name that is found in the servervariables["umbracoUrls"] dictionary
         * @param {string} actionName The webapi action name 
         * @param {object} queryStrings Can be either a string or an array containing key/value pairs
         */
        getApiUrl: function (apiName, actionName, queryStrings) {
            if (!Umbraco || !Umbraco.Sys || !Umbraco.Sys.ServerVariables || !Umbraco.Sys.ServerVariables["umbracoUrls"]) {
                throw "No server variables defined!";
            }

            if (!Umbraco.Sys.ServerVariables["umbracoUrls"][apiName]) {
                throw "No url found for api name " + apiName;
            }

            return Umbraco.Sys.ServerVariables["umbracoUrls"][apiName] + actionName +
                (!queryStrings ? "" : "?" + (angular.isString(queryStrings) ? queryStrings : this.dictionaryToQueryString(queryStrings)));

        },

        /**
         * @ngdoc function
         * @name umbraco.services.umbRequestHelper#resourcePromise
         * @methodOf umbraco.services.umbRequestHelper
         * @function
         *
         * @description
         * This returns a promise with an underlying http call, it is a helper method to reduce
         *  the amount of duplicate code needed to query http resources and automatically handle any 
         *  Http errors. See /docs/source/using-promises-resources.md
         *
         * @param {object} opts A mixed object which can either be a string representing the error message to be
         *   returned OR an object containing either:
         *     { success: successCallback, errorMsg: errorMessage }
         *          OR
         *     { success: successCallback, error: errorCallback }
         *   In both of the above, the successCallback must accept these parameters: data, status, headers, config
         *   If using the errorCallback it must accept these parameters: data, status, headers, config
         *   The success callback must return the data which will be resolved by the deferred object.
         *   The error callback must return an object containing: {errorMsg: errorMessage, data: originalData, status: status }
         */
        resourcePromise: function (httpPromise, opts) {
            
            /** The default success callback used if one is not supplied in the opts */
            function defaultSuccess(data, status, headers, config) {
                //when it's successful, just return the data
                return data;
            }

            /** The default error callback used if one is not supplied in the opts */
            function defaultError(data, status, headers, config) {
                return {
                    //NOTE: the default error message here should never be used based on the above docs!
                    errorMsg: (angular.isString(opts) ? opts : 'An error occurred!'),
                    data: data,
                    status: status
                };
            }

            //create the callbacs based on whats been passed in.
            var callbacks = {
                success: ((!opts || !opts.success) ? defaultSuccess : opts.success),
                error: ((!opts || !opts.error) ? defaultError : opts.error)
            };

            return httpPromise.then(function (response) {

                //invoke the callback 
                var result = callbacks.success.apply(this, [response.data, response.status, response.headers, response.config]);

                //when it's successful, just return the data
                return $q.resolve(result);

            }, function (response) {

                //invoke the callback
                var result = callbacks.error.apply(this, [response.data, response.status, response.headers, response.config]);

                //when there's a 500 (unhandled) error show a YSOD overlay if debugging is enabled.
                if (response.status >= 500 && response.status < 600) {

                    //show a ysod dialog
                    if (Umbraco.Sys.ServerVariables["isDebuggingEnabled"] === true) {
                        eventsService.emit('app.ysod',
                        {
                            errorMsg: 'An error occured',
                            data: response.data
                        });
                    }
                    else {
                        //show a simple error notification                         
                        notificationsService.error("Server error", "Contact administrator, see log for full details.<br/><i>" + result.errorMsg + "</i>");
                    }

                }
                else {
                    showFailureNotifications(data, status);
                }

                //return an error object including the error message for UI
                return $q.reject({
                    errorMsg: result.errorMsg,
                    data: result.data,
                    status: result.status
                })
            });

        },

        /** Used for saving content/media/members specifically */
        postSaveContent: function (args) {

            if (!args.restApiUrl) {
                throw "args.restApiUrl is a required argument";
            }
            if (!args.content) {
                throw "args.content is a required argument";
            }
            if (!args.action) {
                throw "args.action is a required argument";
            }
            if (!args.files) {
                throw "args.files is a required argument";
            }
            if (!args.dataFormatter) {
                throw "args.dataFormatter is a required argument";
            }
            
            //save the active tab id so we can set it when the data is returned.
            var activeTab = _.find(args.content.tabs, function (item) {
                return item.active;
            });
            var activeTabIndex = (activeTab === undefined ? 0 : _.indexOf(args.content.tabs, activeTab));

            //save the data
            return this.postMultiPartRequest(
                args.restApiUrl,
                { key: "contentItem", value: args.dataFormatter(args.content, args.action) },
                //data transform callback:
                function (data, formData) {
                    //now add all of the assigned files
                    for (var f in args.files) {
                        //each item has a property alias and the file object, we'll ensure that the alias is suffixed to the key
                        // so we know which property it belongs to on the server side
                        formData.append("file_" + args.files[f].alias, args.files[f].file);
                    }
                }).then(function (response) {
                    //success callback

                    //reset the tabs and set the active one
                    if (response.data.tabs && response.data.tabs.length > 0) {
                        _.each(response.data.tabs, function (item) {
                            item.active = false;
                        });
                        response.data.tabs[activeTabIndex].active = true;
                    }

                    //the data returned is the up-to-date data so the UI will refresh
                    return $q.resolve(response.data);
                }, function (response) {
                    //failure callback

                    //when there's a 500 (unhandled) error show a YSOD overlay if debugging is enabled.
                    if (response.status >= 500 && response.status < 600) {

                        //This is a bit of a hack to check if the error is due to a file being uploaded that is too large,
                        // we have to just check for the existence of a string value but currently that is the best way to
                        // do this since it's very hacky/difficult to catch this on the server
                        if (typeof response.data !== "undefined" && typeof response.data.indexOf === "function" && response.data.indexOf("Maximum request length exceeded") >= 0) {
                            notificationsService.error("Server error", "The uploaded file was too large, check with your site administrator to adjust the maximum size allowed");
                        }
                        else if (Umbraco.Sys.ServerVariables["isDebuggingEnabled"] === true) {
                            //show a ysod dialog
                            eventsService.emit('app.ysod',
                            {
                                errorMsg: 'An error occured',
                                data: response.data
                            });
                        }
                        else {
                            //show a simple error notification                         
                            notificationsService.error("Server error", "Contact administrator, see log for full details.<br/><i>" + response.data.ExceptionMessage + "</i>");
                        }

                    }
                    else {
                        showFailureNotifications(data, status);
                    }

                    //return an error object including the error message for UI
                    return $q.reject({
                        errorMsg: 'An error occurred',
                        data: response.data,
                        status: response.status
                    });
<<<<<<< HEAD
=======


>>>>>>> 161e2aa2
                });
        },

        /** Posts a multi-part mime request to the server */
        postMultiPartRequest: function (url, jsonData, transformCallback) {

            //validate input, jsonData can be an array of key/value pairs or just one key/value pair.
            if (!jsonData) { throw "jsonData cannot be null"; }

            if (angular.isArray(jsonData)) {
                _.each(jsonData, function (item) {
                    if (!item.key || !item.value) { throw "jsonData array item must have both a key and a value property"; }
                });
            }
            else if (!jsonData.key || !jsonData.value) { throw "jsonData object must have both a key and a value property"; }
            
            return $http({
                method: 'POST',
                url: url,
                //IMPORTANT!!! You might think this should be set to 'multipart/form-data' but this is not true because when we are sending up files
                // the request needs to include a 'boundary' parameter which identifies the boundary name between parts in this multi-part request
                // and setting the Content-type manually will not set this boundary parameter. For whatever reason, setting the Content-type to 'undefined'
                // will force the request to automatically populate the headers properly including the boundary parameter.
                headers: { 'Content-Type': undefined },
                transformRequest: function(data) {
                    var formData = new FormData();
                    //add the json data
                    if (angular.isArray(data)) {
                        _.each(data, function(item) {
                            formData.append(item.key, !angular.isString(item.value) ? angular.toJson(item.value) : item.value);
                        });
                    }
                    else {
                        formData.append(data.key, !angular.isString(data.value) ? angular.toJson(data.value) : data.value);
                    }

                    //call the callback
                    if (transformCallback) {
                        transformCallback.apply(this, [data, formData]);
                    }

                    return formData;
                },
                data: jsonData
            }).then(function(response) {
                return $q.resolve(response);
            }, function(response) {
                return $q.reject(response);
            });
        },
        
        /**
         * Downloads a file to the client using AJAX/XHR
         * Based on an implementation here: web.student.tuwien.ac.at/~e0427417/jsdownload.html
         * See https://stackoverflow.com/a/24129082/694494
         */
        downloadFile : function (httpPath) {

            // Use an arraybuffer
            return $http.get(httpPath, { responseType: 'arraybuffer' })
                .then(function (response) {
                    
                    var octetStreamMime = 'application/octet-stream';
                    var success = false;

                    // Get the headers
                    var headers = response.headers();

                    // Get the filename from the x-filename header or default to "download.bin"
                    var filename = headers['x-filename'] || 'download.bin';

                    // Determine the content type from the header or default to "application/octet-stream"
                    var contentType = headers['content-type'] || octetStreamMime;

                    try {
                        // Try using msSaveBlob if supported
                        var blob = new Blob([response.data], { type: contentType });
                        if (navigator.msSaveBlob)
                            navigator.msSaveBlob(blob, filename);
                        else {
                            // Try using other saveBlob implementations, if available
                            var saveBlob = navigator.webkitSaveBlob || navigator.mozSaveBlob || navigator.saveBlob;
                            if (saveBlob === undefined) throw "Not supported";
                            saveBlob(blob, filename);
                        }
                        success = true;
                    } catch (ex) {
                        console.log("saveBlob method failed with the following exception:");
                        console.log(ex);
                    }

                    if (!success) {
                        // Get the blob url creator
                        var urlCreator = window.URL || window.webkitURL || window.mozURL || window.msURL;
                        if (urlCreator) {
                            // Try to use a download link
                            var link = document.createElement('a');
                            if ('download' in link) {
                                // Try to simulate a click
                                try {
                                    // Prepare a blob URL
                                    var blob = new Blob([response.data], { type: contentType });
                                    var url = urlCreator.createObjectURL(blob);
                                    link.setAttribute('href', url);

                                    // Set the download attribute (Supported in Chrome 14+ / Firefox 20+)
                                    link.setAttribute("download", filename);

                                    // Simulate clicking the download link
                                    var event = document.createEvent('MouseEvents');
                                    event.initMouseEvent('click', true, true, window, 1, 0, 0, 0, 0, false, false, false, false, 0, null);
                                    link.dispatchEvent(event);
                                    success = true;

                                } catch (ex) {
                                    console.log("Download link method with simulated click failed with the following exception:");
                                    console.log(ex);
                                }
                            }

                            if (!success) {
                                // Fallback to window.location method
                                try {
                                    // Prepare a blob URL
                                    // Use application/octet-stream when using window.location to force download
                                    var blob = new Blob([response.data], { type: octetStreamMime });
                                    var url = urlCreator.createObjectURL(blob);
                                    window.location = url;
                                    success = true;
                                } catch (ex) {
                                    console.log("Download link method with window.location failed with the following exception:");
                                    console.log(ex);
                                }
                            }

                        }
                    }

                    if (!success) {
                        // Fallback to window.open method
                        window.open(httpPath, '_blank', '');
                    }

                    return $q.resolve();

                }, function (response) {

                    return $q.reject({
                        errorMsg: "An error occurred downloading the file",
                        data: response.data,
                        status: response.status
                    });
                });
        }
    };
}
angular.module('umbraco.services').factory('umbRequestHelper', umbRequestHelper);
<|MERGE_RESOLUTION|>--- conflicted
+++ resolved
@@ -1,444 +1,440 @@
-﻿/**
-* @ngdoc service
-* @name umbraco.services.umbRequestHelper
-* @description A helper object used for sending requests to the server
-**/
-function umbRequestHelper($http, $q, umbDataFormatter, angularHelper, dialogService, notificationsService, eventsService) {
-    function showFailureNotifications(data, status) {
-        var i;
-
-        if (status >= 400 && data && data.notifications && data.notifications.length) {
-            for (i = 0; i < data.notifications.length; i++) {
-                notificationsService.showNotification(data.notifications[i]);
-            }
-        }
-
-    }
-
-    return {
-
-        /**
-         * @ngdoc method
-         * @name umbraco.services.umbRequestHelper#convertVirtualToAbsolutePath
-         * @methodOf umbraco.services.umbRequestHelper
-         * @function
-         *
-         * @description
-         * This will convert a virtual path (i.e. ~/App_Plugins/Blah/Test.html ) to an absolute path
-         * 
-         * @param {string} a virtual path, if this is already an absolute path it will just be returned, if this is a relative path an exception will be thrown
-         */
-        convertVirtualToAbsolutePath: function(virtualPath) {
-            if (virtualPath.startsWith("/")) {
-                return virtualPath;
-            }
-            if (!virtualPath.startsWith("~/")) {
-                throw "The path " + virtualPath + " is not a virtual path";
-            }
-            if (!Umbraco.Sys.ServerVariables.application.applicationPath) {
-                throw "No applicationPath defined in Umbraco.ServerVariables.application.applicationPath";
-            }
-            return Umbraco.Sys.ServerVariables.application.applicationPath + virtualPath.trimStart("~/");
-        },
-
-        /**
-         * @ngdoc method
-         * @name umbraco.services.umbRequestHelper#dictionaryToQueryString
-         * @methodOf umbraco.services.umbRequestHelper
-         * @function
-         *
-         * @description
-         * This will turn an array of key/value pairs or a standard dictionary into a query string
-         * 
-         * @param {Array} queryStrings An array of key/value pairs
-         */
-        dictionaryToQueryString: function (queryStrings) {
-
-            if (angular.isArray(queryStrings)) {
-                return _.map(queryStrings, function (item) {
-                    var key = null;
-                    var val = null;
-                    for (var k in item) {
-                        key = k;
-                        val = item[k];
-                        break;
-                    }
-                    if (key === null || val === null) {
-                        throw "The object in the array was not formatted as a key/value pair";
-                    }
-                    return encodeURIComponent(key) + "=" + encodeURIComponent(val);
-                }).join("&");
-            }
-            else if (angular.isObject(queryStrings)) {
-
-                //this allows for a normal object to be passed in (ie. a dictionary)
-                return decodeURIComponent($.param(queryStrings));
-            }
-
-            throw "The queryString parameter is not an array or object of key value pairs";
-        },
-
-        /**
-         * @ngdoc method
-         * @name umbraco.services.umbRequestHelper#getApiUrl
-         * @methodOf umbraco.services.umbRequestHelper
-         * @function
-         *
-         * @description
-         * This will return the webapi Url for the requested key based on the servervariables collection
-         * 
-         * @param {string} apiName The webapi name that is found in the servervariables["umbracoUrls"] dictionary
-         * @param {string} actionName The webapi action name 
-         * @param {object} queryStrings Can be either a string or an array containing key/value pairs
-         */
-        getApiUrl: function (apiName, actionName, queryStrings) {
-            if (!Umbraco || !Umbraco.Sys || !Umbraco.Sys.ServerVariables || !Umbraco.Sys.ServerVariables["umbracoUrls"]) {
-                throw "No server variables defined!";
-            }
-
-            if (!Umbraco.Sys.ServerVariables["umbracoUrls"][apiName]) {
-                throw "No url found for api name " + apiName;
-            }
-
-            return Umbraco.Sys.ServerVariables["umbracoUrls"][apiName] + actionName +
-                (!queryStrings ? "" : "?" + (angular.isString(queryStrings) ? queryStrings : this.dictionaryToQueryString(queryStrings)));
-
-        },
-
-        /**
-         * @ngdoc function
-         * @name umbraco.services.umbRequestHelper#resourcePromise
-         * @methodOf umbraco.services.umbRequestHelper
-         * @function
-         *
-         * @description
-         * This returns a promise with an underlying http call, it is a helper method to reduce
-         *  the amount of duplicate code needed to query http resources and automatically handle any 
-         *  Http errors. See /docs/source/using-promises-resources.md
-         *
-         * @param {object} opts A mixed object which can either be a string representing the error message to be
-         *   returned OR an object containing either:
-         *     { success: successCallback, errorMsg: errorMessage }
-         *          OR
-         *     { success: successCallback, error: errorCallback }
-         *   In both of the above, the successCallback must accept these parameters: data, status, headers, config
-         *   If using the errorCallback it must accept these parameters: data, status, headers, config
-         *   The success callback must return the data which will be resolved by the deferred object.
-         *   The error callback must return an object containing: {errorMsg: errorMessage, data: originalData, status: status }
-         */
-        resourcePromise: function (httpPromise, opts) {
-            
-            /** The default success callback used if one is not supplied in the opts */
-            function defaultSuccess(data, status, headers, config) {
-                //when it's successful, just return the data
-                return data;
-            }
-
-            /** The default error callback used if one is not supplied in the opts */
-            function defaultError(data, status, headers, config) {
-                return {
-                    //NOTE: the default error message here should never be used based on the above docs!
-                    errorMsg: (angular.isString(opts) ? opts : 'An error occurred!'),
-                    data: data,
-                    status: status
-                };
-            }
-
-            //create the callbacs based on whats been passed in.
-            var callbacks = {
-                success: ((!opts || !opts.success) ? defaultSuccess : opts.success),
-                error: ((!opts || !opts.error) ? defaultError : opts.error)
-            };
-
-            return httpPromise.then(function (response) {
-
-                //invoke the callback 
-                var result = callbacks.success.apply(this, [response.data, response.status, response.headers, response.config]);
-
-                //when it's successful, just return the data
-                return $q.resolve(result);
-
-            }, function (response) {
-
-                //invoke the callback
-                var result = callbacks.error.apply(this, [response.data, response.status, response.headers, response.config]);
-
-                //when there's a 500 (unhandled) error show a YSOD overlay if debugging is enabled.
-                if (response.status >= 500 && response.status < 600) {
-
-                    //show a ysod dialog
-                    if (Umbraco.Sys.ServerVariables["isDebuggingEnabled"] === true) {
-                        eventsService.emit('app.ysod',
-                        {
-                            errorMsg: 'An error occured',
-                            data: response.data
-                        });
-                    }
-                    else {
-                        //show a simple error notification                         
-                        notificationsService.error("Server error", "Contact administrator, see log for full details.<br/><i>" + result.errorMsg + "</i>");
-                    }
-
-                }
-                else {
-                    showFailureNotifications(data, status);
-                }
-
-                //return an error object including the error message for UI
-                return $q.reject({
-                    errorMsg: result.errorMsg,
-                    data: result.data,
-                    status: result.status
-                })
-            });
-
-        },
-
-        /** Used for saving content/media/members specifically */
-        postSaveContent: function (args) {
-
-            if (!args.restApiUrl) {
-                throw "args.restApiUrl is a required argument";
-            }
-            if (!args.content) {
-                throw "args.content is a required argument";
-            }
-            if (!args.action) {
-                throw "args.action is a required argument";
-            }
-            if (!args.files) {
-                throw "args.files is a required argument";
-            }
-            if (!args.dataFormatter) {
-                throw "args.dataFormatter is a required argument";
-            }
-            
-            //save the active tab id so we can set it when the data is returned.
-            var activeTab = _.find(args.content.tabs, function (item) {
-                return item.active;
-            });
-            var activeTabIndex = (activeTab === undefined ? 0 : _.indexOf(args.content.tabs, activeTab));
-
-            //save the data
-            return this.postMultiPartRequest(
-                args.restApiUrl,
-                { key: "contentItem", value: args.dataFormatter(args.content, args.action) },
-                //data transform callback:
-                function (data, formData) {
-                    //now add all of the assigned files
-                    for (var f in args.files) {
-                        //each item has a property alias and the file object, we'll ensure that the alias is suffixed to the key
-                        // so we know which property it belongs to on the server side
-                        formData.append("file_" + args.files[f].alias, args.files[f].file);
-                    }
-                }).then(function (response) {
-                    //success callback
-
-                    //reset the tabs and set the active one
-                    if (response.data.tabs && response.data.tabs.length > 0) {
-                        _.each(response.data.tabs, function (item) {
-                            item.active = false;
-                        });
-                        response.data.tabs[activeTabIndex].active = true;
-                    }
-
-                    //the data returned is the up-to-date data so the UI will refresh
-                    return $q.resolve(response.data);
-                }, function (response) {
-                    //failure callback
-
-                    //when there's a 500 (unhandled) error show a YSOD overlay if debugging is enabled.
-                    if (response.status >= 500 && response.status < 600) {
-
-                        //This is a bit of a hack to check if the error is due to a file being uploaded that is too large,
-                        // we have to just check for the existence of a string value but currently that is the best way to
-                        // do this since it's very hacky/difficult to catch this on the server
-                        if (typeof response.data !== "undefined" && typeof response.data.indexOf === "function" && response.data.indexOf("Maximum request length exceeded") >= 0) {
-                            notificationsService.error("Server error", "The uploaded file was too large, check with your site administrator to adjust the maximum size allowed");
-                        }
-                        else if (Umbraco.Sys.ServerVariables["isDebuggingEnabled"] === true) {
-                            //show a ysod dialog
-                            eventsService.emit('app.ysod',
-                            {
-                                errorMsg: 'An error occured',
-                                data: response.data
-                            });
-                        }
-                        else {
-                            //show a simple error notification                         
-                            notificationsService.error("Server error", "Contact administrator, see log for full details.<br/><i>" + response.data.ExceptionMessage + "</i>");
-                        }
-
-                    }
-                    else {
-                        showFailureNotifications(data, status);
-                    }
-
-                    //return an error object including the error message for UI
-                    return $q.reject({
-                        errorMsg: 'An error occurred',
-                        data: response.data,
-                        status: response.status
-                    });
-<<<<<<< HEAD
-=======
-
-
->>>>>>> 161e2aa2
-                });
-        },
-
-        /** Posts a multi-part mime request to the server */
-        postMultiPartRequest: function (url, jsonData, transformCallback) {
-
-            //validate input, jsonData can be an array of key/value pairs or just one key/value pair.
-            if (!jsonData) { throw "jsonData cannot be null"; }
-
-            if (angular.isArray(jsonData)) {
-                _.each(jsonData, function (item) {
-                    if (!item.key || !item.value) { throw "jsonData array item must have both a key and a value property"; }
-                });
-            }
-            else if (!jsonData.key || !jsonData.value) { throw "jsonData object must have both a key and a value property"; }
-            
-            return $http({
-                method: 'POST',
-                url: url,
-                //IMPORTANT!!! You might think this should be set to 'multipart/form-data' but this is not true because when we are sending up files
-                // the request needs to include a 'boundary' parameter which identifies the boundary name between parts in this multi-part request
-                // and setting the Content-type manually will not set this boundary parameter. For whatever reason, setting the Content-type to 'undefined'
-                // will force the request to automatically populate the headers properly including the boundary parameter.
-                headers: { 'Content-Type': undefined },
-                transformRequest: function(data) {
-                    var formData = new FormData();
-                    //add the json data
-                    if (angular.isArray(data)) {
-                        _.each(data, function(item) {
-                            formData.append(item.key, !angular.isString(item.value) ? angular.toJson(item.value) : item.value);
-                        });
-                    }
-                    else {
-                        formData.append(data.key, !angular.isString(data.value) ? angular.toJson(data.value) : data.value);
-                    }
-
-                    //call the callback
-                    if (transformCallback) {
-                        transformCallback.apply(this, [data, formData]);
-                    }
-
-                    return formData;
-                },
-                data: jsonData
-            }).then(function(response) {
-                return $q.resolve(response);
-            }, function(response) {
-                return $q.reject(response);
-            });
-        },
-        
-        /**
-         * Downloads a file to the client using AJAX/XHR
-         * Based on an implementation here: web.student.tuwien.ac.at/~e0427417/jsdownload.html
-         * See https://stackoverflow.com/a/24129082/694494
-         */
-        downloadFile : function (httpPath) {
-
-            // Use an arraybuffer
-            return $http.get(httpPath, { responseType: 'arraybuffer' })
-                .then(function (response) {
-                    
-                    var octetStreamMime = 'application/octet-stream';
-                    var success = false;
-
-                    // Get the headers
-                    var headers = response.headers();
-
-                    // Get the filename from the x-filename header or default to "download.bin"
-                    var filename = headers['x-filename'] || 'download.bin';
-
-                    // Determine the content type from the header or default to "application/octet-stream"
-                    var contentType = headers['content-type'] || octetStreamMime;
-
-                    try {
-                        // Try using msSaveBlob if supported
-                        var blob = new Blob([response.data], { type: contentType });
-                        if (navigator.msSaveBlob)
-                            navigator.msSaveBlob(blob, filename);
-                        else {
-                            // Try using other saveBlob implementations, if available
-                            var saveBlob = navigator.webkitSaveBlob || navigator.mozSaveBlob || navigator.saveBlob;
-                            if (saveBlob === undefined) throw "Not supported";
-                            saveBlob(blob, filename);
-                        }
-                        success = true;
-                    } catch (ex) {
-                        console.log("saveBlob method failed with the following exception:");
-                        console.log(ex);
-                    }
-
-                    if (!success) {
-                        // Get the blob url creator
-                        var urlCreator = window.URL || window.webkitURL || window.mozURL || window.msURL;
-                        if (urlCreator) {
-                            // Try to use a download link
-                            var link = document.createElement('a');
-                            if ('download' in link) {
-                                // Try to simulate a click
-                                try {
-                                    // Prepare a blob URL
-                                    var blob = new Blob([response.data], { type: contentType });
-                                    var url = urlCreator.createObjectURL(blob);
-                                    link.setAttribute('href', url);
-
-                                    // Set the download attribute (Supported in Chrome 14+ / Firefox 20+)
-                                    link.setAttribute("download", filename);
-
-                                    // Simulate clicking the download link
-                                    var event = document.createEvent('MouseEvents');
-                                    event.initMouseEvent('click', true, true, window, 1, 0, 0, 0, 0, false, false, false, false, 0, null);
-                                    link.dispatchEvent(event);
-                                    success = true;
-
-                                } catch (ex) {
-                                    console.log("Download link method with simulated click failed with the following exception:");
-                                    console.log(ex);
-                                }
-                            }
-
-                            if (!success) {
-                                // Fallback to window.location method
-                                try {
-                                    // Prepare a blob URL
-                                    // Use application/octet-stream when using window.location to force download
-                                    var blob = new Blob([response.data], { type: octetStreamMime });
-                                    var url = urlCreator.createObjectURL(blob);
-                                    window.location = url;
-                                    success = true;
-                                } catch (ex) {
-                                    console.log("Download link method with window.location failed with the following exception:");
-                                    console.log(ex);
-                                }
-                            }
-
-                        }
-                    }
-
-                    if (!success) {
-                        // Fallback to window.open method
-                        window.open(httpPath, '_blank', '');
-                    }
-
-                    return $q.resolve();
-
-                }, function (response) {
-
-                    return $q.reject({
-                        errorMsg: "An error occurred downloading the file",
-                        data: response.data,
-                        status: response.status
-                    });
-                });
-        }
-    };
-}
-angular.module('umbraco.services').factory('umbRequestHelper', umbRequestHelper);
+﻿/**
+* @ngdoc service
+* @name umbraco.services.umbRequestHelper
+* @description A helper object used for sending requests to the server
+**/
+function umbRequestHelper($http, $q, umbDataFormatter, angularHelper, dialogService, notificationsService, eventsService) {
+    function showFailureNotifications(data, status) {
+        var i;
+
+        if (status >= 400 && data && data.notifications && data.notifications.length) {
+            for (i = 0; i < data.notifications.length; i++) {
+                notificationsService.showNotification(data.notifications[i]);
+            }
+        }
+
+    }
+
+    return {
+
+        /**
+         * @ngdoc method
+         * @name umbraco.services.umbRequestHelper#convertVirtualToAbsolutePath
+         * @methodOf umbraco.services.umbRequestHelper
+         * @function
+         *
+         * @description
+         * This will convert a virtual path (i.e. ~/App_Plugins/Blah/Test.html ) to an absolute path
+         * 
+         * @param {string} a virtual path, if this is already an absolute path it will just be returned, if this is a relative path an exception will be thrown
+         */
+        convertVirtualToAbsolutePath: function(virtualPath) {
+            if (virtualPath.startsWith("/")) {
+                return virtualPath;
+            }
+            if (!virtualPath.startsWith("~/")) {
+                throw "The path " + virtualPath + " is not a virtual path";
+            }
+            if (!Umbraco.Sys.ServerVariables.application.applicationPath) {
+                throw "No applicationPath defined in Umbraco.ServerVariables.application.applicationPath";
+            }
+            return Umbraco.Sys.ServerVariables.application.applicationPath + virtualPath.trimStart("~/");
+        },
+
+        /**
+         * @ngdoc method
+         * @name umbraco.services.umbRequestHelper#dictionaryToQueryString
+         * @methodOf umbraco.services.umbRequestHelper
+         * @function
+         *
+         * @description
+         * This will turn an array of key/value pairs or a standard dictionary into a query string
+         * 
+         * @param {Array} queryStrings An array of key/value pairs
+         */
+        dictionaryToQueryString: function (queryStrings) {
+
+            if (angular.isArray(queryStrings)) {
+                return _.map(queryStrings, function (item) {
+                    var key = null;
+                    var val = null;
+                    for (var k in item) {
+                        key = k;
+                        val = item[k];
+                        break;
+                    }
+                    if (key === null || val === null) {
+                        throw "The object in the array was not formatted as a key/value pair";
+                    }
+                    return encodeURIComponent(key) + "=" + encodeURIComponent(val);
+                }).join("&");
+            }
+            else if (angular.isObject(queryStrings)) {
+
+                //this allows for a normal object to be passed in (ie. a dictionary)
+                return decodeURIComponent($.param(queryStrings));
+            }
+
+            throw "The queryString parameter is not an array or object of key value pairs";
+        },
+
+        /**
+         * @ngdoc method
+         * @name umbraco.services.umbRequestHelper#getApiUrl
+         * @methodOf umbraco.services.umbRequestHelper
+         * @function
+         *
+         * @description
+         * This will return the webapi Url for the requested key based on the servervariables collection
+         * 
+         * @param {string} apiName The webapi name that is found in the servervariables["umbracoUrls"] dictionary
+         * @param {string} actionName The webapi action name 
+         * @param {object} queryStrings Can be either a string or an array containing key/value pairs
+         */
+        getApiUrl: function (apiName, actionName, queryStrings) {
+            if (!Umbraco || !Umbraco.Sys || !Umbraco.Sys.ServerVariables || !Umbraco.Sys.ServerVariables["umbracoUrls"]) {
+                throw "No server variables defined!";
+            }
+
+            if (!Umbraco.Sys.ServerVariables["umbracoUrls"][apiName]) {
+                throw "No url found for api name " + apiName;
+            }
+
+            return Umbraco.Sys.ServerVariables["umbracoUrls"][apiName] + actionName +
+                (!queryStrings ? "" : "?" + (angular.isString(queryStrings) ? queryStrings : this.dictionaryToQueryString(queryStrings)));
+
+        },
+
+        /**
+         * @ngdoc function
+         * @name umbraco.services.umbRequestHelper#resourcePromise
+         * @methodOf umbraco.services.umbRequestHelper
+         * @function
+         *
+         * @description
+         * This returns a promise with an underlying http call, it is a helper method to reduce
+         *  the amount of duplicate code needed to query http resources and automatically handle any 
+         *  Http errors. See /docs/source/using-promises-resources.md
+         *
+         * @param {object} opts A mixed object which can either be a string representing the error message to be
+         *   returned OR an object containing either:
+         *     { success: successCallback, errorMsg: errorMessage }
+         *          OR
+         *     { success: successCallback, error: errorCallback }
+         *   In both of the above, the successCallback must accept these parameters: data, status, headers, config
+         *   If using the errorCallback it must accept these parameters: data, status, headers, config
+         *   The success callback must return the data which will be resolved by the deferred object.
+         *   The error callback must return an object containing: {errorMsg: errorMessage, data: originalData, status: status }
+         */
+        resourcePromise: function (httpPromise, opts) {
+            
+            /** The default success callback used if one is not supplied in the opts */
+            function defaultSuccess(data, status, headers, config) {
+                //when it's successful, just return the data
+                return data;
+            }
+
+            /** The default error callback used if one is not supplied in the opts */
+            function defaultError(data, status, headers, config) {
+                return {
+                    //NOTE: the default error message here should never be used based on the above docs!
+                    errorMsg: (angular.isString(opts) ? opts : 'An error occurred!'),
+                    data: data,
+                    status: status
+                };
+            }
+
+            //create the callbacs based on whats been passed in.
+            var callbacks = {
+                success: ((!opts || !opts.success) ? defaultSuccess : opts.success),
+                error: ((!opts || !opts.error) ? defaultError : opts.error)
+            };
+
+            return httpPromise.then(function (response) {
+
+                //invoke the callback 
+                var result = callbacks.success.apply(this, [response.data, response.status, response.headers, response.config]);
+
+                //when it's successful, just return the data
+                return $q.resolve(result);
+
+            }, function (response) {
+
+                //invoke the callback
+                var result = callbacks.error.apply(this, [response.data, response.status, response.headers, response.config]);
+
+                //when there's a 500 (unhandled) error show a YSOD overlay if debugging is enabled.
+                if (response.status >= 500 && response.status < 600) {
+
+                    //show a ysod dialog
+                    if (Umbraco.Sys.ServerVariables["isDebuggingEnabled"] === true) {
+                        eventsService.emit('app.ysod',
+                        {
+                            errorMsg: 'An error occured',
+                            data: response.data
+                        });
+                    }
+                    else {
+                        //show a simple error notification                         
+                        notificationsService.error("Server error", "Contact administrator, see log for full details.<br/><i>" + result.errorMsg + "</i>");
+                    }
+
+                }
+                else {
+                    showFailureNotifications(data, status);
+                }
+
+                //return an error object including the error message for UI
+                return $q.reject({
+                    errorMsg: result.errorMsg,
+                    data: result.data,
+                    status: result.status
+                })
+            });
+
+        },
+
+        /** Used for saving content/media/members specifically */
+        postSaveContent: function (args) {
+
+            if (!args.restApiUrl) {
+                throw "args.restApiUrl is a required argument";
+            }
+            if (!args.content) {
+                throw "args.content is a required argument";
+            }
+            if (!args.action) {
+                throw "args.action is a required argument";
+            }
+            if (!args.files) {
+                throw "args.files is a required argument";
+            }
+            if (!args.dataFormatter) {
+                throw "args.dataFormatter is a required argument";
+            }
+            
+            //save the active tab id so we can set it when the data is returned.
+            var activeTab = _.find(args.content.tabs, function (item) {
+                return item.active;
+            });
+            var activeTabIndex = (activeTab === undefined ? 0 : _.indexOf(args.content.tabs, activeTab));
+
+            //save the data
+            return this.postMultiPartRequest(
+                args.restApiUrl,
+                { key: "contentItem", value: args.dataFormatter(args.content, args.action) },
+                //data transform callback:
+                function (data, formData) {
+                    //now add all of the assigned files
+                    for (var f in args.files) {
+                        //each item has a property alias and the file object, we'll ensure that the alias is suffixed to the key
+                        // so we know which property it belongs to on the server side
+                        formData.append("file_" + args.files[f].alias, args.files[f].file);
+                    }
+                }).then(function (response) {
+                    //success callback
+
+                    //reset the tabs and set the active one
+                    if (response.data.tabs && response.data.tabs.length > 0) {
+                        _.each(response.data.tabs, function (item) {
+                            item.active = false;
+                        });
+                        response.data.tabs[activeTabIndex].active = true;
+                    }
+
+                    //the data returned is the up-to-date data so the UI will refresh
+                    return $q.resolve(response.data);
+                }, function (response) {
+                    //failure callback
+
+                    //when there's a 500 (unhandled) error show a YSOD overlay if debugging is enabled.
+                    if (response.status >= 500 && response.status < 600) {
+
+                        //This is a bit of a hack to check if the error is due to a file being uploaded that is too large,
+                        // we have to just check for the existence of a string value but currently that is the best way to
+                        // do this since it's very hacky/difficult to catch this on the server
+                        if (typeof response.data !== "undefined" && typeof response.data.indexOf === "function" && response.data.indexOf("Maximum request length exceeded") >= 0) {
+                            notificationsService.error("Server error", "The uploaded file was too large, check with your site administrator to adjust the maximum size allowed");
+                        }
+                        else if (Umbraco.Sys.ServerVariables["isDebuggingEnabled"] === true) {
+                            //show a ysod dialog
+                            eventsService.emit('app.ysod',
+                            {
+                                errorMsg: 'An error occured',
+                                data: response.data
+                            });
+                        }
+                        else {
+                            //show a simple error notification                         
+                            notificationsService.error("Server error", "Contact administrator, see log for full details.<br/><i>" + response.data.ExceptionMessage + "</i>");
+                        }
+
+                    }
+                    else {
+                        showFailureNotifications(data, status);
+                    }
+
+                    //return an error object including the error message for UI
+                    return $q.reject({
+                        errorMsg: 'An error occurred',
+                        data: response.data,
+                        status: response.status
+                    });
+
+                });
+        },
+
+        /** Posts a multi-part mime request to the server */
+        postMultiPartRequest: function (url, jsonData, transformCallback) {
+
+            //validate input, jsonData can be an array of key/value pairs or just one key/value pair.
+            if (!jsonData) { throw "jsonData cannot be null"; }
+
+            if (angular.isArray(jsonData)) {
+                _.each(jsonData, function (item) {
+                    if (!item.key || !item.value) { throw "jsonData array item must have both a key and a value property"; }
+                });
+            }
+            else if (!jsonData.key || !jsonData.value) { throw "jsonData object must have both a key and a value property"; }
+            
+            return $http({
+                method: 'POST',
+                url: url,
+                //IMPORTANT!!! You might think this should be set to 'multipart/form-data' but this is not true because when we are sending up files
+                // the request needs to include a 'boundary' parameter which identifies the boundary name between parts in this multi-part request
+                // and setting the Content-type manually will not set this boundary parameter. For whatever reason, setting the Content-type to 'undefined'
+                // will force the request to automatically populate the headers properly including the boundary parameter.
+                headers: { 'Content-Type': undefined },
+                transformRequest: function(data) {
+                    var formData = new FormData();
+                    //add the json data
+                    if (angular.isArray(data)) {
+                        _.each(data, function(item) {
+                            formData.append(item.key, !angular.isString(item.value) ? angular.toJson(item.value) : item.value);
+                        });
+                    }
+                    else {
+                        formData.append(data.key, !angular.isString(data.value) ? angular.toJson(data.value) : data.value);
+                    }
+
+                    //call the callback
+                    if (transformCallback) {
+                        transformCallback.apply(this, [data, formData]);
+                    }
+
+                    return formData;
+                },
+                data: jsonData
+            }).then(function(response) {
+                return $q.resolve(response);
+            }, function(response) {
+                return $q.reject(response);
+            });
+        },
+        
+        /**
+         * Downloads a file to the client using AJAX/XHR
+         * Based on an implementation here: web.student.tuwien.ac.at/~e0427417/jsdownload.html
+         * See https://stackoverflow.com/a/24129082/694494
+         */
+        downloadFile : function (httpPath) {
+
+            // Use an arraybuffer
+            return $http.get(httpPath, { responseType: 'arraybuffer' })
+                .then(function (response) {
+                    
+                    var octetStreamMime = 'application/octet-stream';
+                    var success = false;
+
+                    // Get the headers
+                    var headers = response.headers();
+
+                    // Get the filename from the x-filename header or default to "download.bin"
+                    var filename = headers['x-filename'] || 'download.bin';
+
+                    // Determine the content type from the header or default to "application/octet-stream"
+                    var contentType = headers['content-type'] || octetStreamMime;
+
+                    try {
+                        // Try using msSaveBlob if supported
+                        var blob = new Blob([response.data], { type: contentType });
+                        if (navigator.msSaveBlob)
+                            navigator.msSaveBlob(blob, filename);
+                        else {
+                            // Try using other saveBlob implementations, if available
+                            var saveBlob = navigator.webkitSaveBlob || navigator.mozSaveBlob || navigator.saveBlob;
+                            if (saveBlob === undefined) throw "Not supported";
+                            saveBlob(blob, filename);
+                        }
+                        success = true;
+                    } catch (ex) {
+                        console.log("saveBlob method failed with the following exception:");
+                        console.log(ex);
+                    }
+
+                    if (!success) {
+                        // Get the blob url creator
+                        var urlCreator = window.URL || window.webkitURL || window.mozURL || window.msURL;
+                        if (urlCreator) {
+                            // Try to use a download link
+                            var link = document.createElement('a');
+                            if ('download' in link) {
+                                // Try to simulate a click
+                                try {
+                                    // Prepare a blob URL
+                                    var blob = new Blob([response.data], { type: contentType });
+                                    var url = urlCreator.createObjectURL(blob);
+                                    link.setAttribute('href', url);
+
+                                    // Set the download attribute (Supported in Chrome 14+ / Firefox 20+)
+                                    link.setAttribute("download", filename);
+
+                                    // Simulate clicking the download link
+                                    var event = document.createEvent('MouseEvents');
+                                    event.initMouseEvent('click', true, true, window, 1, 0, 0, 0, 0, false, false, false, false, 0, null);
+                                    link.dispatchEvent(event);
+                                    success = true;
+
+                                } catch (ex) {
+                                    console.log("Download link method with simulated click failed with the following exception:");
+                                    console.log(ex);
+                                }
+                            }
+
+                            if (!success) {
+                                // Fallback to window.location method
+                                try {
+                                    // Prepare a blob URL
+                                    // Use application/octet-stream when using window.location to force download
+                                    var blob = new Blob([response.data], { type: octetStreamMime });
+                                    var url = urlCreator.createObjectURL(blob);
+                                    window.location = url;
+                                    success = true;
+                                } catch (ex) {
+                                    console.log("Download link method with window.location failed with the following exception:");
+                                    console.log(ex);
+                                }
+                            }
+
+                        }
+                    }
+
+                    if (!success) {
+                        // Fallback to window.open method
+                        window.open(httpPath, '_blank', '');
+                    }
+
+                    return $q.resolve();
+
+                }, function (response) {
+
+                    return $q.reject({
+                        errorMsg: "An error occurred downloading the file",
+                        data: response.data,
+                        status: response.status
+                    });
+                });
+        }
+    };
+}
+angular.module('umbraco.services').factory('umbRequestHelper', umbRequestHelper);