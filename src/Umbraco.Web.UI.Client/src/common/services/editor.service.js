/**
 @ngdoc service
 * @name umbraco.services.editorService
 *
 * @description
 * Added in Umbraco 8.0. Application-wide service for handling infinite editing.
 *
 *
 *
 *
<h2><strong>Open a build-in infinite editor (media picker)</strong></h2>
<h3>Markup example</h3>
<pre>
    <div ng-controller="My.MediaPickerController as vm">
        <button type="button" ng-click="vm.openMediaPicker()">Open</button>
    </div>
</pre>

<h3>Controller example</h3>
<pre>
    (function () {
        "use strict";

        function MediaPickerController(editorService) {

            var vm = this;

            vm.openMediaPicker = openMediaPicker;

            function openMediaPicker() {
                var mediaPickerOptions = {
                    multiPicker: true,
                    submit: function(model) {
                        editorService.close();
                    },
                    close: function() {
                        editorService.close();
                    }
                };
                editorService.mediaPicker(mediaPickerOptions);
            };
        }

        angular.module("umbraco").controller("My.MediaPickerController", MediaPickerController);
    })();
</pre>

<h2><strong>Building a custom infinite editor</strong></h2>
<h3>Open the custom infinite editor (Markup)</h3>
<pre>
    <div ng-controller="My.Controller as vm">
        <button type="button" ng-click="vm.open()">Open</button>
    </div>
</pre>

<h3>Open the custom infinite editor (Controller)</h3>
<pre>
    (function () {
        "use strict";

        function Controller(editorService) {

            var vm = this;

            vm.open = open;

            function open() {
                var options = {
                    title: "My custom infinite editor",
                    view: "path/to/view.html",
                    submit: function(model) {
                        editorService.close();
                    },
                    close: function() {
                        editorService.close();
                    }
                };
                editorService.open(options);
            };
        }

        angular.module("umbraco").controller("My.Controller", Controller);
    })();
</pre>

<h3><strong>The custom infinite editor view</strong></h3>
When building a custom infinite editor view you can use the same components as a normal editor ({@link umbraco.directives.directive:umbEditorView umbEditorView}).
<pre>
    <div ng-controller="My.InfiniteEditorController as vm">

        <umb-editor-view>

            <umb-editor-header
                name="model.title"
                name-locked="true"
                hide-alias="true"
                hide-icon="true"
                hide-description="true">
            </umb-editor-header>

            <umb-editor-container>
                <umb-box>
                    <umb-box-content>
                        {{model | json}}
                    </umb-box-content>
                </umb-box>
            </umb-editor-container>

            <umb-editor-footer>
                <umb-editor-footer-content-right>
                    <umb-button
                        type="button"
                        button-style="link"
                        label-key="general_close"
                        shortcut="esc"
                        action="vm.close()">
                    </umb-button>
                    <umb-button
                        type="button"
                        button-style="action"
                        label-key="general_submit"
                        action="vm.submit(model)">
                    </umb-button>
                </umb-editor-footer-content-right>
            </umb-editor-footer>

        </umb-editor-view>

    </div>
</pre>

<h3>The custom infinite editor controller</h3>
<pre>
    (function () {
        "use strict";

        function InfiniteEditorController($scope) {

            var vm = this;

            vm.submit = submit;
            vm.close = close;

            function submit() {
                if($scope.model.submit) {
                    $scope.model.submit($scope.model);
                }
            }

            function close() {
                if($scope.model.close) {
                    $scope.model.close();
                }
            }

        }

        angular.module("umbraco").controller("My.InfiniteEditorController", InfiniteEditorController);
    })();
</pre>
 */

(function () {
  "use strict";

  function editorService(eventsService, keyboardService, $timeout) {

    let editorsKeyboardShorcuts = [];
    var editors = [];
    var isEnabled = true;
    var lastElementInFocus = null;

    // events for backdrop
    eventsService.on("appState.backdrop", function (name, args) {
      if (args.show === true) {
        blur();
      } else {
        focus();
      }
    });

    /**
     * @ngdoc method
     * @name umbraco.services.editorService#getEditors
     * @methodOf umbraco.services.editorService
     *
     * @description
     * Method to return all open editors.
     */
    function getEditors() {
      return editors;
    };

    /**
     * @ngdoc method
     * @name umbraco.services.editorService#getNumberOfEditors
     * @methodOf umbraco.services.editorService
     *
     * @description
     * Method to return the number of open editors.
     */
    function getNumberOfEditors() {
      return editors.length;
    };

    /**
     * @ngdoc method
     * @name umbraco.services.editorService#blur
     * @methodOf umbraco.services.editorService
     *
     * @description
     * Method to tell editors that they are begin blurred.
     */
    function blur() {
      if (isEnabled === true) {
        /* keyboard shortcuts will be overwritten by the new infinite editor
        so we need to store the shortcuts for the current editor so they can be rebound
        when the infinite editor closes
    */
        unbindKeyboardShortcuts();
        isEnabled = false;
      }
    }
    /**
     * @ngdoc method
     * @name umbraco.services.editorService#focus
     * @methodOf umbraco.services.editorService
     *
     * @description
     * Method to tell editors that they are gaining focus again.
     */
    function focus() {
      if (isEnabled === false) {
        /* keyboard shortcuts will be overwritten by the new infinite editor
            so we need to store the shortcuts for the current editor so they can be rebound
            when the infinite editor closes
        */
        rebindKeyboardShortcuts();
        isEnabled = true;
      }
    }

    /**
     * @ngdoc method
     * @name umbraco.services.editorService#open
     * @methodOf umbraco.services.editorService
     *
     * @description
     * Method to open a new editor in infinite editing.
     *
     * @param {object} editor rendering options.
     * @param {string} editor.view URL to view.
     * @param {string} editor.size Sets the size of the editor (`small` or `medium`). If nothing is set it will use full width.
     */
    function open(editor) {

      /* keyboard shortcuts will be overwritten by the new infinite editor
          so we need to store the shortcuts for the current editor so they can be rebound
          when the infinite editor closes
      */
      unbindKeyboardShortcuts();

      // if this is the first editor layer, save the currently focused element
      // so we can re-apply focus to it once all the editor layers are closed
      if (editors.length === 0) {
        lastElementInFocus = document.activeElement;
      }

      // set flag so we know when the editor is open in "infinite mode"
      editor.infiniteMode = true;

      editors.push(editor);

      var args = {
        editors: editors,
        editor: editor
      };

      eventsService.emit("appState.editors.open", args);
    }

    /**
     * @ngdoc method
     * @name umbraco.services.editorService#close
     * @methodOf umbraco.services.editorService
     *
     * @description
     * Method to close the latest opened editor.
     */
    function close() {

      // close last opened editor
      const closedEditor = editors[editors.length - 1];
      editors.splice(-1, 1);

      var args = {
        editors: editors,
        editor: closedEditor
      };

      // emit event to let components know an editor has been removed
      eventsService.emit("appState.editors.close", args);

      // delay required to map the properties to the correct editor due
      // to another delay in the closing animation of the editor
      $timeout(function () {
        // rebind keyboard shortcuts for the new editor in focus
        rebindKeyboardShortcuts();

        if (editors.length === 0 && lastElementInFocus) {
          lastElementInFocus.focus();
        }
      }, 0);

    }

    /**
     * @ngdoc method
     * @name umbraco.services.editorService#closeAll
     * @methodOf umbraco.services.editorService
     *
     * @description
     * Method to close all open editors.
     */
    function closeAll() {

      editors = [];

<<<<<<< HEAD
            eventsService.emit("appState.editors.close", args);
        }

        /**
         * @ngdoc method
         * @name umbraco.services.editorService#contentBlueprintEditor
         * @methodOf umbraco.services.editorService
         *
         * @description
         * Opens a content template (blueprint) editor in infinite editing, the submit callback returns the updated content item.
         *
         * @param {object} editor rendering options.
         * @param {string} editor.id The id of the content item.
         * @param {boolean} editor.create Create new content item.
         * @param {function} editor.submit Callback function when the publish and close button is clicked. Returns the editor model object.
         * @param {function} editor.close Callback function when the close button is clicked.
         * @param {string} editor.parentId If editor.create is true, provide parentId for the creation of the content item.
         * @param {string} editor.documentTypeAlias If editor.create is true, provide document type alias for the creation of the content item.
         * @param {boolean} editor.allowSaveAndClose If editor is being used in infinite editing allows the editor to close when the save action is performed.
         * @returns {object} editor object
         */
        function contentBlueprintEditor(editor) {
            editor.view = "views/contentBlueprints/edit.html";
            open(editor);
        }

        /**
         * @ngdoc method
         * @name umbraco.services.editorService#contentEditor
         * @methodOf umbraco.services.editorService
         *
         * @description
         * Opens a content editor in infinite editing, the submit callback returns the updated content item.
         *
         * @param {object} editor rendering options.
         * @param {string} editor.id The id of the content item.
         * @param {boolean} editor.create Create new content item.
         * @param {function} editor.submit Callback function when the publish and close button is clicked. Returns the editor model object.
         * @param {function} editor.close Callback function when the close button is clicked.
         * @param {string} editor.parentId If editor.create is true, provide parentId for the creation of the content item.
         * @param {string} editor.documentTypeAlias If editor.create is true, provide document type alias for the creation of the content item.
         * @param {boolean} editor.allowSaveAndClose If editor is being used in infinite editing allows the editor to close when the save action is performed.
         * @param {boolean} editor.allowPublishAndClose If editor is being used in infinite editing allows the editor to close when the publish action is performed.
         * @returns {object} editor object
         */
        function contentEditor(editor) {
            editor.view = "views/content/edit.html";
            open(editor);
        }
=======
      var args = {
        editors: editors,
        editor: null
      };
>>>>>>> 9bafdbd9

      eventsService.emit("appState.editors.close", args);
    }

    /**
     * @ngdoc method
     * @name umbraco.services.editorService#contentEditor
     * @methodOf umbraco.services.editorService
     *
     * @description
     * Opens a content editor in infinite editing, the submit callback returns the updated content item.
     *
     * @param {object} editor rendering options.
     * @param {string} editor.id The id of the content item.
     * @param {boolean} editor.create Create new content item.
     * @param {function} editor.submit Callback function when the publish and close button is clicked. Returns the editor model object.
     * @param {function} editor.close Callback function when the close button is clicked.
     * @param {string} editor.parentId If editor.create is true, provide parentId for the creation of the content item.
     * @param {string} editor.documentTypeAlias If editor.create is true, provide document type alias for the creation of the content item.
     * @param {boolean} editor.allowSaveAndClose If editor is being used in infinite editing allows the editor to close when the save action is performed.
     * @param {boolean} editor.allowPublishAndClose If editor is being used in infinite editing allows the editor to close when the publish action is performed.
     * @returns {object} editor object
     */
    function contentEditor(editor) {
      editor.view = "views/content/edit.html";
      open(editor);
    }

    /**
     * @ngdoc method
     * @name umbraco.services.editorService#contentPicker
     * @methodOf umbraco.services.editorService
     *
     * @description
     * Opens a content picker in infinite editing, the submit callback returns an array of selected items.
     *
     * @param {object} editor rendering options.
     * @param {boolean} editor.multiPicker Pick one or multiple items.
     * @param {number} editor.startNodeId Set the startnode of the picker (optional).
     * @param {function} editor.submit Callback function when the submit button is clicked. Returns the editor model object.
     * @param {function} editor.close Callback function when the close button is clicked.
     *
     * @returns {object} editor object.
     */
    function contentPicker(editor) {
      editor.view = "views/common/infiniteeditors/treepicker/treepicker.html";
      if (!editor.size) editor.size = "small";
      editor.section = "content";
      editor.treeAlias = "content";
      open(editor);
    }

    /**
     * @ngdoc method
     * @name umbraco.services.editorService#contentTypePicker
     * @methodOf umbraco.services.editorService
     *
     * @description
     * Opens a content type picker in infinite editing, the submit callback returns an array of selected items
     *
     * @param {object} editor rendering options.
     * @param {boolean} editor.multiPicker Pick one or multiple items.
     * @param {function} editor.submit Callback function when the submit button is clicked. Returns the editor model object.
     * @param {function} editor.close Callback function when the close button is clicked.
     * @returns {object} editor object
     */
    function contentTypePicker(editor) {
      editor.view = "views/common/infiniteeditors/treepicker/treepicker.html";
      if (!editor.size) editor.size = "small";
      editor.section = "settings";
      editor.treeAlias = "documentTypes";
      open(editor);
    }

    /**
     * @ngdoc method
     * @name umbraco.services.editorService#mediaTypePicker
     * @methodOf umbraco.services.editorService
     *
     * @description
     * Opens a media type picker in infinite editing, the submit callback returns an array of selected items.
     *
     * @param {object} editor rendering options.
     * @param {boolean} editor.multiPicker Pick one or multiple items.
     * @param {function} editor.submit Callback function when the submit button is clicked. Returns the editor model object.
     * @param {function} editor.close Callback function when the close button is clicked.
     * @returns {object} editor object.
     */
    function mediaTypePicker(editor) {
      editor.view = "views/common/infiniteeditors/treepicker/treepicker.html";
      if (!editor.size) editor.size = "small";
      editor.section = "settings";
      editor.treeAlias = "mediaTypes";
      open(editor);
    }

    /**
     * @ngdoc method
     * @name umbraco.services.editorService#memberTypePicker
     * @methodOf umbraco.services.editorService
     *
     * @description
     * Opens a member type picker in infinite editing, the submit callback returns an array of selected items.
     *
     * @param {object} editor rendering options.
     * @param {boolean} editor.multiPicker Pick one or multiple items.
     * @param {function} editor.submit Callback function when the submit button is clicked. Returns the editor model object.
     * @param {function} editor.close Callback function when the close button is clicked.
     *
     * @returns {object} editor object.
     */
    function memberTypePicker(editor) {
      editor.view = "views/common/infiniteeditors/treepicker/treepicker.html";
      if (!editor.size) editor.size = "small";
      editor.section = "settings";
      editor.treeAlias = "memberTypes";
      open(editor);
    }
    /**
     * @ngdoc method
     * @name umbraco.services.editorService#copy
     * @methodOf umbraco.services.editorService
     *
     * @description
     * Opens a copy editor in infinite editing, the submit callback returns an array of selected items.
     *
     * @param {object} editor rendering options.
     * @param {string} editor.section The node entity type.
     * @param {string} editor.currentNode The current node id.
     * @param {function} editor.submit Callback function when the submit button is clicked. Returns the editor model object.
     * @param {function} editor.close Callback function when the close button is clicked.
     * @returns {object} editor object.
     */
    function copy(editor) {
      editor.view = "views/common/infiniteeditors/copy/copy.html";
      if (!editor.size) editor.size = "small";
      open(editor);
    }

    /**
     * @ngdoc method
     * @name umbraco.services.editorService#move
     * @methodOf umbraco.services.editorService
     *
     * @description
     * Opens a move editor in infinite editing.
     *
     * @param {object} editor rendering options.
     * @param {string} editor.section The node entity type.
     * @param {string} editor.currentNode The current node id.
     * @param {function} editor.submit Callback function when the submit button is clicked. Returns the editor model object.
     * @param {function} editor.close Callback function when the close button is clicked.
     * @returns {object} editor object.
     */
    function move(editor) {
      editor.view = "views/common/infiniteeditors/move/move.html";
      if (!editor.size) editor.size = "small";
      open(editor);
    }

    /**
     * @ngdoc method
     * @name umbraco.services.editorService#embed
     * @methodOf umbraco.services.editorService
     *
     * @description
     * Opens an embed editor in infinite editing.
     *
     * @param {object} editor rendering options.
     * @param {function} editor.submit Callback function when the submit button is clicked. Returns the editor model object.
     * @param {function} editor.close Callback function when the close button is clicked.
     * @returns {object} editor object.
     */
    function embed(editor) {
      editor.view = "views/common/infiniteeditors/embed/embed.html";
      if (!editor.size) editor.size = "small";
      open(editor);
    }

    /**
     * @ngdoc method
     * @name umbraco.services.editorService#rollback
     * @methodOf umbraco.services.editorService
     *
     * @description
     * Opens a rollback editor in infinite editing.
     *
     * @param {object} editor rendering options.
     * @param {string} editor.node The node to rollback.
     * @param {function} editor.submit Callback function when the submit button is clicked. Returns the editor model object.
     * @param {function} editor.close Callback function when the close button is clicked.
     * @returns {object} editor object.
     */
    function rollback(editor) {
      editor.view = "views/common/infiniteeditors/rollback/rollback.html";
      if (!editor.size) editor.size = "";
      open(editor);
    }

    /**
     * @ngdoc method
     * @name umbraco.services.editorService#linkPicker
     * @methodOf umbraco.services.editorService
     *
     * @description
     * Opens an embed editor in infinite editing.
     *
     * @param {object} editor rendering options.
     * @param {string} editor.icon The icon class.
     * @param {string} editor.color The color class.
     * @param {function} editor.submit Callback function when the submit button is clicked. Returns the editor model object.
     * @param {function} editor.close Callback function when the close button is clicked.
     * @returns {object} editor object.
     */
    function linkPicker(editor) {
      editor.view = "views/common/infiniteeditors/linkpicker/linkpicker.html";
      if (!editor.size) editor.size = "small";
      open(editor);
    }

    /**
     * @ngdoc method
     * @name umbraco.services.editorService#mediaEditor
     * @methodOf umbraco.services.editorService
     *
     * @description
     * Opens a media editor in infinite editing, the submit callback returns the updated media item.
     *
     * @param {object} editor rendering options.
     * @param {string} editor.id The id of the media item.
     * @param {boolean} editor.create Create new media item.
     * @param {function} editor.submit Callback function when the submit button is clicked. Returns the editor model object.
     * @param {function} editor.close Callback function when the close button is clicked.
     * @returns {object} editor object.
     */
    function mediaEditor(editor) {
      editor.view = "views/media/edit.html";
      open(editor);
    }

    /**
     * @ngdoc method
     * @name umbraco.services.editorService#mediaPicker
     * @methodOf umbraco.services.editorService
     *
     * @description
     * Opens a media picker in infinite editing, the submit callback returns an array of selected media items.
     *
     * @param {object} editor rendering options.
     * @param {number} editor.startNodeId Set the startnode of the picker (optional).
     * @param {boolean} editor.multiPicker Pick one or multiple items.
     * @param {boolean} editor.onlyImages Only display files that have an image file-extension.
     * @param {boolean} editor.disableFolderSelect Disable folder selection.
     * @param {boolean} editor.disableFocalPoint Disable focal point editor for selected media.
     * @param {array} editor.updatedMediaNodes A list of ids for media items that have been updated through the media picker.
     * @param {function} editor.submit Callback function when the submit button is clicked. Returns the editor model object.
     * @param {function} editor.close Callback function when the close button is clicked.
     * @returns {object} editor object.
     */
    function mediaPicker(editor) {
      editor.view = "views/common/infiniteeditors/mediapicker/mediapicker.html";
      if (!editor.size) editor.size = "medium";
      editor.updatedMediaNodes = [];
      open(editor);
    }

    /**
     * @ngdoc method
     * @name umbraco.services.editorService#mediaCropDetails
     * @methodOf umbraco.services.editorService
     *
     * @description
     * Opens the media crop details editor in infinite editing, the submit callback returns the updated media object.
     *
     * @param {object} editor rendering options.
     * @param {function} editor.submit Callback function when the submit button is clicked. Returns the editor model object.
     * @param {function} editor.close Callback function when the close button is clicked.
     * @returns {object} editor object.
     */
    function mediaCropDetails(editor) {
      editor.view = "views/common/infiniteeditors/mediapicker/overlays/mediacropdetails.html";
      open(editor);
    }

    /**
     * @ngdoc method
     * @name umbraco.services.editorService#iconPicker
     * @methodOf umbraco.services.editorService
     *
     * @description
     * Opens an icon picker in infinite editing, the submit callback returns the selected icon.
     *
     * @param {object} editor rendering options.
     * @param {string} editor.icon The CSS class representing the icon - eg. `icon-autofill.
     * @param {string} editor.color The CSS class representing the color - eg. color-red.
     * @param {function} editor.submit Callback function when the submit button is clicked. Returns the editor model object.
     * @param {function} editor.close Callback function when the close button is clicked.
     * @returns {object} editor object.
     */
    function iconPicker(editor) {
      editor.view = "views/common/infiniteeditors/iconpicker/iconpicker.html";
      if (!editor.size) editor.size = "small";
      open(editor);
    }

    /**
     * @ngdoc method
     * @name umbraco.services.editorService#documentTypeEditor
     * @methodOf umbraco.services.editorService
     *
     * @description
     * Opens the document type editor in infinite editing, the submit callback returns the alias of the saved document type.
     *
     * @param {object} editor rendering options.
     * @param {number} editor.id Indicates the ID of the document type to be edited. Alternatively the ID may be set to `-1` in combination with `create` being set to `true` to open the document type editor for creating a new document type.
     * @param {boolean} editor.create Set to `true` to open the document type editor for creating a new document type.
     * @param {boolean} editor.noTemplate If `true` and in combination with `create` being set to `true`, the document type editor will not create a corresponding template by default. This is similar to selecting the "Document Type without a template" in the Create dialog.
     * @param {boolean} editor.isElement If `true` and in combination with `create` being set to `true`, the "Is an Element type" option will be selected by default in the document type editor.
     * @param {boolean} editor.allowVaryByCulture If `true` and in combination with `create`, the "Allow varying by culture" option will be selected by default in the document type editor.
     * @param {function} editor.submit Callback function when the submit button is clicked. Returns the editor model object.
     * @param {function} editor.close Callback function when the close button is clicked.
     * @returns {object} editor object.
     */
    function documentTypeEditor(editor) {
      editor.view = "views/documentTypes/edit.html";
      open(editor);
    }

    /**
     * @ngdoc method
     * @name umbraco.services.editorService#mediaTypeEditor
     * @methodOf umbraco.services.editorService
     *
     * @description
     * Opens the media type editor in infinite editing, the submit callback returns the saved media type.
     *
     * @param {object} editor rendering options.
     * @param {function} editor.submit Callback function when the submit button is clicked. Returns the editor model object.
     * @param {function} editor.close Callback function when the close button is clicked.
     * @returns {object} editor object.
     */
    function mediaTypeEditor(editor) {
      editor.view = "views/mediaTypes/edit.html";
      open(editor);
    }

    /**
     * @ngdoc method
     * @name umbraco.services.editorService#memberTypeEditor
     * @methodOf umbraco.services.editorService
     *
     * @description
     * Opens the member type editor in infinite editing, the submit callback returns the saved member type.
     *
     * @param {object} editor rendering options.
     * @param {function} editor.submit Callback function when the submit button is clicked. Returns the editor model object.
     * @param {function} editor.close Callback function when the close button is clicked.
     * @returns {object} editor object.
     */
    function memberTypeEditor(editor) {
      editor.view = "views/memberTypes/edit.html";
      open(editor);
    }

    /**
     * @ngdoc method
     * @name umbraco.services.editorService#queryBuilder
     * @methodOf umbraco.services.editorService
     *
     * @description
     * Opens the query builder in infinite editing, the submit callback returns the generated query.
     *
     * @param {object} editor rendering options.
     * @param {function} editor.submit Callback function when the submit button is clicked. Returns the editor model object.
     * @param {function} editor.close Callback function when the close button is clicked.
     * @returns {object} editor object.
     */
    function queryBuilder(editor) {
      editor.view = "views/common/infiniteeditors/querybuilder/querybuilder.html";
      open(editor);
    }

    /**
     * @ngdoc method
     * @name umbraco.services.editorService#treePicker
     * @methodOf umbraco.services.editorService
     *
     * @description
     * Opens the query builder in infinite editing, the submit callback returns the generted query.
     *
     * @param {object} editor rendering options.
     * @param {string} options.section tree section to display.
     * @param {string} options.treeAlias specific tree to display.
     * @param {boolean} options.multiPicker should the tree pick one or multiple items before returning.
     * @param {function} editor.submit Callback function when the submit button is clicked. Returns the editor model object.
     * @param {function} editor.close Callback function when the close button is clicked.
     * @returns {object} editor object.
     */
    function treePicker(editor) {
      editor.view = "views/common/infiniteeditors/treepicker/treepicker.html";
      if (!editor.size) editor.size = "small";
      open(editor);
    }

    /**
     * @ngdoc method
     * @name umbraco.services.editorService#nodePermissions
     * @methodOf umbraco.services.editorService
     *
     * @description
     * Opens the an editor to set node permissions.
     *
     * @param {object} editor rendering options.
     * @param {function} editor.submit Callback function when the submit button is clicked. Returns the editor model object.
     * @param {function} editor.close Callback function when the close button is clicked.
     * @returns {object} editor object.
     */
    function nodePermissions(editor) {
      editor.view = "views/common/infiniteeditors/nodepermissions/nodepermissions.html";
      if (!editor.size) editor.size = "small";
      open(editor);
    }

    /**
     * @ngdoc method
     * @name umbraco.services.editorService#insertCodeSnippet
     * @methodOf umbraco.services.editorService
     *
     * @description
     * Open an editor to insert code snippets into the code editor.
     *
     * @param {object} editor rendering options.
     * @param {function} editor.submit Callback function when the submit button is clicked. Returns the editor model object.
     * @param {function} editor.close Callback function when the close button is clicked.
     * @returns {object} editor object.
     */
    function insertCodeSnippet(editor) {
      editor.view = "views/common/infiniteeditors/insertcodesnippet/insertcodesnippet.html";
      if (!editor.size) editor.size = "small";
      open(editor);
    }

    /**
     * @ngdoc method
     * @name umbraco.services.editorService#userGroupPicker
     * @methodOf umbraco.services.editorService
     *
     * @description
     * Opens the user group picker in infinite editing, the submit callback returns an array of the selected user groups.
     *
     * @param {object} editor rendering options.
     * @param {function} editor.submit Submits the editor.
     * @param {function} editor.close Closes the editor.
     * @returns {object} editor object.
     */
    function userGroupPicker(editor) {
      editor.view = "views/common/infiniteeditors/usergrouppicker/usergrouppicker.html";
      if (!editor.size) editor.size = "small";
      open(editor);
    }

    /**
     * @ngdoc method
     * @name umbraco.services.editorService#userGroupEditor
     * @methodOf umbraco.services.editorService
     *
     * @description
     * Opens the user group picker in infinite editing, the submit callback returns the saved user group.
     *
     * @param {object} editor rendering options.
     * @param {function} editor.submit Callback function when the submit button is clicked. Returns the editor model object.
     * @param {function} editor.close Callback function when the close button is clicked.
     * @returns {object} editor object.
     */
    function userGroupEditor(editor) {
      editor.view = "views/users/group.html";
      open(editor);
    }

    /**
     * @ngdoc method
     * @name umbraco.services.editorService#templateEditor
     * @methodOf umbraco.services.editorService
     *
     * @description
     * Opens the template editor in infinite editing, the submit callback returns the saved template.
     *
     * @param {object} editor rendering options.
     * @param {string} editor.id The template id.
     * @param {function} editor.submit Callback function when the submit button is clicked. Returns the editor model object.
     * @param {function} editor.close Callback function when the close button is clicked.
     * @returns {object} editor object.
     */
    function templateEditor(editor) {
      editor.view = "views/templates/edit.html";
      open(editor);
    }

    /**
     * @ngdoc method
     * @name umbraco.services.editorService#languagePicker
     * @methodOf umbraco.services.editorService
     *
     * @description
     * Opens the language picker in infinite editing, the submit callback returns an array of the selected sections.
     *
     * @param {object} editor rendering options.
     * @param {function} editor.submit Callback function when the submit button is clicked. Returns the editor model object.
     * @param {function} editor.close Callback function when the close button is clicked.
     * @returns {object} editor object.
     */
    function languagePicker(editor) {
      editor.view = "views/common/infiniteeditors/languagepicker/languagepicker.html";
      if (!editor.size) editor.size = "small";
      open(editor);
    }

    /**
     * @ngdoc method
     * @name umbraco.services.editorService#sectionPicker
     * @methodOf umbraco.services.editorService
     *
     * @description
     * Opens the section picker in infinite editing, the submit callback returns an array of the selected sections.
     *
     * @param {object} editor rendering options.
     * @param {function} editor.submit Callback function when the submit button is clicked. Returns the editor model object.
     * @param {function} editor.close Callback function when the close button is clicked.
     * @returns {object} editor object.
     */
    function sectionPicker(editor) {
      editor.view = "views/common/infiniteeditors/sectionpicker/sectionpicker.html";
      if (!editor.size) editor.size = "small";
      open(editor);
    }

    /**
     * @ngdoc method
     * @name umbraco.services.editorService#insertField
     * @methodOf umbraco.services.editorService
     *
     * @description
     * Opens the insert field editor in infinite editing, the submit callback returns the code snippet.
     *
     * @param {object} editor rendering options.
     * @param {function} editor.submit Callback function when the submit button is clicked. Returns the editor model object.
     * @param {function} editor.close Callback function when the close button is clicked.
     * @returns {object} editor object.
     */
    function insertField(editor) {
      editor.view = "views/common/infiniteeditors/insertfield/insertfield.html";
      if (!editor.size) editor.size = "small";
      open(editor);
    }

    /**
     * @ngdoc method
     * @name umbraco.services.editorService#templateSections
     * @methodOf umbraco.services.editorService
     *
     * @description
     * Opens the template sections editor in infinite editing, the submit callback returns the type to insert.
     *
     * @param {object} editor rendering options.
     * @param {function} editor.submit Callback function when the submit button is clicked. Returns the editor model object.
     * @param {function} editor.close Callback function when the close button is clicked.
     * @returns {object} editor object.
     */
    function templateSections(editor) {
      editor.view = "views/common/infiniteeditors/templatesections/templatesections.html";
      if (!editor.size) editor.size = "small";
      open(editor);
    }

    /**
     * @ngdoc method
     * @name umbraco.services.editorService#userPicker
     * @methodOf umbraco.services.editorService
     *
     * @description
     * Opens the section picker in infinite editing, the submit callback returns an array of the selected users.
     *
     * @param {object} editor rendering options.
     * @param {function} editor.submit Callback function when the submit button is clicked. Returns the editor model object.
     * @param {function} editor.close Callback function when the close button is clicked.
     * @returns {object} editor object.
     */
    function userPicker(editor) {
      editor.view = "views/common/infiniteeditors/userpicker/userpicker.html";
      if (!editor.size) editor.size = "small";
      open(editor);
    }

    /**
    * @ngdoc method
    * @name umbraco.services.editorService#filePicker
    * @methodOf umbraco.services.editorService
    *
    * @description
    * Opens a file picker in infinite editing, the submit callback returns an array of selected items.
    *
    * @param {object} editor rendering options.
    * @param {function} editor.submit Callback function when the submit button is clicked. Returns the editor model object.
    * @param {function} editor.close Callback function when the close button is clicked.
    * @returns {object} editor object.
    */
    function filePicker(editor) {
      editor.view = "views/common/infiniteeditors/treepicker/treepicker.html";
      if (!editor.size) editor.size = "small";
      editor.section = "settings";
      editor.treeAlias = "files";
      editor.entityType = "file";
      open(editor);
    }

    /**
    * @ngdoc method
    * @name umbraco.services.editorService#staticFilePicker
    * @methodOf umbraco.services.editorService
    *
    * @description
    * Opens a static file picker in infinite editing, the submit callback returns an array of selected items.
    *
    * @param {object} editor rendering options.
    * @param {function} editor.submit Callback function when the submit button is clicked. Returns the editor model object.
    * @param {function} editor.close Callback function when the close button is clicked.
    * @returns {object} editor object.
    */
    function staticFilePicker(editor) {
      editor.view = "views/common/infiniteeditors/treepicker/treepicker.html";
      if (!editor.size) editor.size = "small";
      editor.section = "settings";
      editor.treeAlias = "staticFiles";
      editor.entityType = "file";
      open(editor);
    }

    /**
     * @ngdoc method
     * @name umbraco.services.editorService#itemPicker
     * @methodOf umbraco.services.editorService
     *
     * @description
     * Opens the section picker in infinite editing, the submit callback returns an array of the selected items.
     *
     * @param {object} editor rendering options.
     * @param {array} editor.availableItems Array of available items.
     * @param {array} editor.selectedItems Array of selected items. When passed in the selected items will be filtered from the available items.
     * @param {boolean} editor.filter Set to false to hide the filter.
     * @param {function} editor.submit Callback function when the submit button is clicked. Returns the editor model object.
     * @param {function} editor.close Callback function when the close button is clicked.
     * @returns {object} editor object.
     */
    function itemPicker(editor) {
      editor.view = "views/common/infiniteeditors/itempicker/itempicker.html";
      if (!editor.size) editor.size = "small";
      open(editor);
    }

    /**
    * @ngdoc method
    * @name umbraco.services.editorService#templatePicker
    * @methodOf umbraco.services.editorService
    *
    * @description
    * Opens a template picker in infinite editing, the submit callback returns an array of selected items.
    *
    * @param {object} editor rendering options.
    * @param {boolean} editor.multiPicker Pick one or multiple items.
    * @param {function} editor.submit Callback function when the submit button is clicked. Returns the editor model object.
    * @param {function} editor.close Callback function when the close button is clicked.
    * @returns {object} editor object.
    */
    function templatePicker(editor) {
      editor.view = "views/common/infiniteeditors/treepicker/treepicker.html";
      if (!editor.size) editor.size = "small";
      editor.section = "settings";
      editor.treeAlias = "templates";
      open(editor);
    }

    /**
     * @ngdoc method
     * @name umbraco.services.editorService#macroPicker
     * @methodOf umbraco.services.editorService
     *
     * @description
     * Opens a macro picker in infinite editing, the submit callback returns an array of the selected items.
     *
     * @param {object} editor rendering options.
     * @param {function} editor.submit Callback function when the submit button is clicked. Returns the editor model object.
     * @param {function} editor.close Callback function when the close button is clicked.
     * @returns {object} editor object.
     */
    function macroPicker(editor) {
      editor.view = "views/common/infiniteeditors/macropicker/macropicker.html";
      if (!editor.size) editor.size = "small";
      open(editor);
    }

    /**
     * @ngdoc method
     * @name umbraco.services.editorService#memberGroupPicker
     * @methodOf umbraco.services.editorService
     *
     * @description
     * Opens a member group picker in infinite editing.
     *
     * @param {object} editor rendering options.
     * @param {object} editor.multiPicker Pick one or multiple items.
     * @param {function} editor.submit Callback function when the submit button is clicked. Returns the editor model object.
     * @param {function} editor.close Callback function when the close button is clicked.
     * @returns {object} editor object.
     */
    function memberGroupPicker(editor) {
      editor.view = "views/common/infiniteeditors/membergrouppicker/membergrouppicker.html";
      if (!editor.size) editor.size = "small";
      open(editor);
    }

    /**
    * @ngdoc method
    * @name umbraco.services.editorService#memberPicker
    * @methodOf umbraco.services.editorService
    *
    * @description
    * Opens a member picker in infinite editing, the submit callback returns an array of selected items.
    *
    * @param {object} editor rendering options.
    * @param {boolean} editor.multiPicker Pick one or multiple items.
    * @param {function} editor.submit Callback function when the submit button is clicked. Returns the editor model object.
    * @param {function} editor.close Callback function when the close button is clicked.
    * @returns {object} editor object.
    */
    function memberPicker(editor) {
      editor.view = "views/common/infiniteeditors/treepicker/treepicker.html";
      if (!editor.size) editor.size = "small";
      editor.section = "member";
      editor.treeAlias = "member";
      open(editor);
    }

    /**
     * @ngdoc method
     * @name umbraco.services.editorService#memberEditor
     * @methodOf umbraco.services.editorService
     *
     * @description
     * Opens a member editor in infinite editing, the submit callback returns the updated member.
     *
     * @param {object} editor rendering options.
     * @param {string} editor.id The id (GUID) of the member.
     * @param {boolean} editor.create Create new member.
     * @param {function} editor.submit Callback function when the submit button is clicked. Returns the editor model object.
     * @param {function} editor.close Callback function when the close button is clicked.
     * @param {string} editor.doctype If `editor.create` is `true`, provide member type for the creation of the member.
     * @returns {object} editor object.
     */
    function memberEditor(editor) {
      editor.view = "views/member/edit.html";
      open(editor);
    }

<<<<<<< HEAD
        var service = {
            getEditors: getEditors,
            getNumberOfEditors: getNumberOfEditors,
            open: open,
            close: close,
            closeAll: closeAll,
            mediaEditor: mediaEditor,
            contentBlueprintEditor: contentBlueprintEditor,
            contentEditor: contentEditor,
            contentPicker: contentPicker,
            contentTypePicker: contentTypePicker,
            mediaTypePicker: mediaTypePicker,
            memberTypePicker: memberTypePicker,
            copy: copy,
            move: move,
            embed: embed,
            rollback: rollback,
            filePicker: filePicker,
            staticFilePicker: staticFilePicker,
            linkPicker: linkPicker,
            mediaPicker: mediaPicker,
            iconPicker: iconPicker,
            documentTypeEditor: documentTypeEditor,
            mediaTypeEditor: mediaTypeEditor,
            memberTypeEditor: memberTypeEditor,
            queryBuilder: queryBuilder,
            treePicker: treePicker,
            nodePermissions: nodePermissions,
            insertCodeSnippet: insertCodeSnippet,
            userGroupPicker: userGroupPicker,
            userGroupEditor: userGroupEditor,
            templateEditor: templateEditor,
            sectionPicker: sectionPicker,
            insertField: insertField,
            templateSections: templateSections,
            userPicker: userPicker,
            itemPicker: itemPicker,
            templatePicker: templatePicker,
            macroPicker: macroPicker,
            memberGroupPicker: memberGroupPicker,
            memberPicker: memberPicker,
            memberEditor: memberEditor,
            mediaCropDetails
        };

        return service;
=======
    ///////////////////////

    /**
     * @ngdoc method
     * @name umbraco.services.editorService#storeKeyboardShortcuts
     * @methodOf umbraco.services.editorService
     *
     * @description
     * Internal method to keep track of keyboard shortcuts registered
     * to each editor so they can be rebound when an editor closes.
     */
    function unbindKeyboardShortcuts() {
      const shortcuts = Utilities.copy(keyboardService.keyboardEvent);
      editorsKeyboardShorcuts.push(shortcuts);

      // unbind the current shortcuts because we only want to
      // shortcuts from the newly opened editor working
      for (let [key, value] of Object.entries(shortcuts)) {
        keyboardService.unbind(key);
      }
    }
>>>>>>> 9bafdbd9

    /**
     * @ngdoc method
     * @name umbraco.services.editorService#rebindKeyboardShortcuts
     * @methodOf umbraco.services.editorService
     *
     * @description
     * Internal method to rebind keyboard shortcuts for the editor in focus.
     */
    function rebindKeyboardShortcuts() {
      // find the shortcuts from the previous editor
      const lastSetOfShortcutsIndex = editorsKeyboardShorcuts.length - 1;
      var lastSetOfShortcuts = editorsKeyboardShorcuts[lastSetOfShortcutsIndex];

      // rebind shortcuts
      for (let [key, value] of Object.entries(lastSetOfShortcuts)) {
        keyboardService.bind(key, value.callback, value.opt);
      }

      // remove the shortcuts from the collection
      editorsKeyboardShorcuts.splice(lastSetOfShortcutsIndex, 1);
    }

    var service = {
      getEditors: getEditors,
      getNumberOfEditors: getNumberOfEditors,
      open: open,
      close: close,
      closeAll: closeAll,
      mediaEditor: mediaEditor,
      contentEditor: contentEditor,
      contentPicker: contentPicker,
      contentTypePicker: contentTypePicker,
      mediaTypePicker: mediaTypePicker,
      memberTypePicker: memberTypePicker,
      copy: copy,
      move: move,
      embed: embed,
      rollback: rollback,
      filePicker: filePicker,
      staticFilePicker: staticFilePicker,
      linkPicker: linkPicker,
      mediaPicker: mediaPicker,
      iconPicker: iconPicker,
      documentTypeEditor: documentTypeEditor,
      mediaTypeEditor: mediaTypeEditor,
      memberTypeEditor: memberTypeEditor,
      queryBuilder: queryBuilder,
      treePicker: treePicker,
      nodePermissions: nodePermissions,
      insertCodeSnippet: insertCodeSnippet,
      userGroupPicker: userGroupPicker,
      userGroupEditor: userGroupEditor,
      templateEditor: templateEditor,
      languagePicker: languagePicker,
      sectionPicker: sectionPicker,
      insertField: insertField,
      templateSections: templateSections,
      userPicker: userPicker,
      itemPicker: itemPicker,
      templatePicker: templatePicker,
      macroPicker: macroPicker,
      memberGroupPicker: memberGroupPicker,
      memberPicker: memberPicker,
      memberEditor: memberEditor,
      mediaCropDetails
    };

    return service;

  }

  angular.module("umbraco.services").factory("editorService", editorService);

})();<|MERGE_RESOLUTION|>--- conflicted
+++ resolved
@@ -326,12 +326,16 @@
 
       editors = [];
 
-<<<<<<< HEAD
-            eventsService.emit("appState.editors.close", args);
-        }
-
-        /**
-         * @ngdoc method
+      var args = {
+        editors: editors,
+        editor: null
+      };
+
+      eventsService.emit("appState.editors.close", args);
+    }
+
+    /**
+     * @ngdoc method
          * @name umbraco.services.editorService#contentBlueprintEditor
          * @methodOf umbraco.services.editorService
          *
@@ -355,39 +359,6 @@
 
         /**
          * @ngdoc method
-         * @name umbraco.services.editorService#contentEditor
-         * @methodOf umbraco.services.editorService
-         *
-         * @description
-         * Opens a content editor in infinite editing, the submit callback returns the updated content item.
-         *
-         * @param {object} editor rendering options.
-         * @param {string} editor.id The id of the content item.
-         * @param {boolean} editor.create Create new content item.
-         * @param {function} editor.submit Callback function when the publish and close button is clicked. Returns the editor model object.
-         * @param {function} editor.close Callback function when the close button is clicked.
-         * @param {string} editor.parentId If editor.create is true, provide parentId for the creation of the content item.
-         * @param {string} editor.documentTypeAlias If editor.create is true, provide document type alias for the creation of the content item.
-         * @param {boolean} editor.allowSaveAndClose If editor is being used in infinite editing allows the editor to close when the save action is performed.
-         * @param {boolean} editor.allowPublishAndClose If editor is being used in infinite editing allows the editor to close when the publish action is performed.
-         * @returns {object} editor object
-         */
-        function contentEditor(editor) {
-            editor.view = "views/content/edit.html";
-            open(editor);
-        }
-=======
-      var args = {
-        editors: editors,
-        editor: null
-      };
->>>>>>> 9bafdbd9
-
-      eventsService.emit("appState.editors.close", args);
-    }
-
-    /**
-     * @ngdoc method
      * @name umbraco.services.editorService#contentEditor
      * @methodOf umbraco.services.editorService
      *
@@ -1145,54 +1116,6 @@
       open(editor);
     }
 
-<<<<<<< HEAD
-        var service = {
-            getEditors: getEditors,
-            getNumberOfEditors: getNumberOfEditors,
-            open: open,
-            close: close,
-            closeAll: closeAll,
-            mediaEditor: mediaEditor,
-            contentBlueprintEditor: contentBlueprintEditor,
-            contentEditor: contentEditor,
-            contentPicker: contentPicker,
-            contentTypePicker: contentTypePicker,
-            mediaTypePicker: mediaTypePicker,
-            memberTypePicker: memberTypePicker,
-            copy: copy,
-            move: move,
-            embed: embed,
-            rollback: rollback,
-            filePicker: filePicker,
-            staticFilePicker: staticFilePicker,
-            linkPicker: linkPicker,
-            mediaPicker: mediaPicker,
-            iconPicker: iconPicker,
-            documentTypeEditor: documentTypeEditor,
-            mediaTypeEditor: mediaTypeEditor,
-            memberTypeEditor: memberTypeEditor,
-            queryBuilder: queryBuilder,
-            treePicker: treePicker,
-            nodePermissions: nodePermissions,
-            insertCodeSnippet: insertCodeSnippet,
-            userGroupPicker: userGroupPicker,
-            userGroupEditor: userGroupEditor,
-            templateEditor: templateEditor,
-            sectionPicker: sectionPicker,
-            insertField: insertField,
-            templateSections: templateSections,
-            userPicker: userPicker,
-            itemPicker: itemPicker,
-            templatePicker: templatePicker,
-            macroPicker: macroPicker,
-            memberGroupPicker: memberGroupPicker,
-            memberPicker: memberPicker,
-            memberEditor: memberEditor,
-            mediaCropDetails
-        };
-
-        return service;
-=======
     ///////////////////////
 
     /**
@@ -1214,7 +1137,6 @@
         keyboardService.unbind(key);
       }
     }
->>>>>>> 9bafdbd9
 
     /**
      * @ngdoc method
@@ -1245,6 +1167,7 @@
       close: close,
       closeAll: closeAll,
       mediaEditor: mediaEditor,
+            contentBlueprintEditor: contentBlueprintEditor,
       contentEditor: contentEditor,
       contentPicker: contentPicker,
       contentTypePicker: contentTypePicker,
