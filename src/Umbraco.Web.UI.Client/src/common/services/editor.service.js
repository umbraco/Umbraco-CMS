/**
 @ngdoc service
 * @name umbraco.services.editorService
 *
 * @description
 * Added in Umbraco 8.0. Application-wide service for handling infinite editing.
 *
 *
 *
 *
<h2><strong>Open a build-in infinite editor (media picker)</strong></h2>
<h3>Markup example</h3>
<pre>
    <div ng-controller="My.MediaPickerController as vm">
        <button type="button" ng-click="vm.openMediaPicker()">Open</button>
    </div>
</pre>

<h3>Controller example</h3>
<pre>
    (function () {
        "use strict";

        function MediaPickerController(editorService) {

            var vm = this;

            vm.openMediaPicker = openMediaPicker;

            function openMediaPicker() {
                var mediaPickerOptions = {
                    multiPicker: true,
                    submit: function(model) {
                        editorService.close();
                    },
                    close: function() {
                        editorService.close();
                    }
                };
                editorService.mediaPicker(mediaPickerOptions);
            };
        }

        angular.module("umbraco").controller("My.MediaPickerController", MediaPickerController);
    })();
</pre>

<h2><strong>Building a custom infinite editor</strong></h2>
<h3>Open the custom infinite editor (Markup)</h3>
<pre>
    <div ng-controller="My.Controller as vm">
        <button type="button" ng-click="vm.open()">Open</button>
    </div>
</pre>

<h3>Open the custom infinite editor (Controller)</h3>
<pre>
    (function () {
        "use strict";

        function Controller(editorService) {

            var vm = this;

            vm.open = open;

            function open() {
                var options = {
                    title: "My custom infinite editor",
                    view: "path/to/view.html",
                    submit: function(model) {
                        editorService.close();
                    },
                    close: function() {
                        editorService.close();
                    }
                };
                editorService.open(options);
            };
        }

        angular.module("umbraco").controller("My.Controller", Controller);
    })();
</pre>

<h3><strong>The custom infinite editor view</strong></h3>
When building a custom infinite editor view you can use the same components as a normal editor ({@link umbraco.directives.directive:umbEditorView umbEditorView}).
<pre>
    <div ng-controller="My.InfiniteEditorController as vm">

        <umb-editor-view>

            <umb-editor-header
                name="model.title"
                name-locked="true"
                hide-alias="true"
                hide-icon="true"
                hide-description="true">
            </umb-editor-header>

            <umb-editor-container>
                <umb-box>
                    <umb-box-content>
                        {{model | json}}
                    </umb-box-content>
                </umb-box>
            </umb-editor-container>

            <umb-editor-footer>
                <umb-editor-footer-content-right>
                    <umb-button
                        type="button"
                        button-style="link"
                        label-key="general_close"
                        shortcut="esc"
                        action="vm.close()">
                    </umb-button>
                    <umb-button
                        type="button"
                        button-style="action"
                        label-key="general_submit"
                        action="vm.submit(model)">
                    </umb-button>
                </umb-editor-footer-content-right>
            </umb-editor-footer>

        </umb-editor-view>

    </div>
</pre>

<h3>The custom infinite editor controller</h3>
<pre>
    (function () {
        "use strict";

        function InfiniteEditorController($scope) {

            var vm = this;

            vm.submit = submit;
            vm.close = close;

            function submit() {
                if($scope.model.submit) {
                    $scope.model.submit($scope.model);
                }
            }

            function close() {
                if($scope.model.close) {
                    $scope.model.close();
                }
            }

        }

        angular.module("umbraco").controller("My.InfiniteEditorController", InfiniteEditorController);
    })();
</pre>
 */

(function () {
<<<<<<< HEAD
  "use strict";

  function editorService(eventsService, keyboardService, $timeout) {


    let editorsKeyboardShorcuts = [];
    var editors = [];
    var isEnabled = true;
    var lastElementInFocus = null;


    // events for backdrop
    eventsService.on("appState.backdrop", function (name, args) {
      if (args.show === true) {
        blur();
      } else {
        focus();
      }
    });

    /**
     * @ngdoc method
     * @name umbraco.services.editorService#getEditors
     * @methodOf umbraco.services.editorService
     *
     * @description
     * Method to return all open editors.
     */
    function getEditors() {
      return editors;
    };

    /**
     * @ngdoc method
     * @name umbraco.services.editorService#getNumberOfEditors
     * @methodOf umbraco.services.editorService
     *
     * @description
     * Method to return the number of open editors.
     */
    function getNumberOfEditors() {
      return editors.length;
    };

    /**
     * @ngdoc method
     * @name umbraco.services.editorService#blur
     * @methodOf umbraco.services.editorService
     *
     * @description
     * Method to tell editors that they are begin blurred.
     */
    function blur() {
      if (isEnabled === true) {
        /* keyboard shortcuts will be overwritten by the new infinite editor
        so we need to store the shortcuts for the current editor so they can be rebound
        when the infinite editor closes
    */
        unbindKeyboardShortcuts();
        isEnabled = false;
      }
    }
    /**
     * @ngdoc method
     * @name umbraco.services.editorService#focus
     * @methodOf umbraco.services.editorService
     *
     * @description
     * Method to tell editors that they are gaining focus again.
     */
    function focus() {
      if (isEnabled === false) {
        /* keyboard shortcuts will be overwritten by the new infinite editor
            so we need to store the shortcuts for the current editor so they can be rebound
            when the infinite editor closes
        */
        rebindKeyboardShortcuts();
        isEnabled = true;
      }
    }
=======
    "use strict";

    function editorService(eventsService, keyboardService, $timeout) {

        let editorsKeyboardShorcuts = [];
        var editors = [];
        var isEnabled = true;
        var lastElementInFocus = null;

        // events for backdrop
        eventsService.on("appState.backdrop", function (name, args) {
            if (args.show === true) {
                blur();
            } else {
                focus();
            }
        });

        /**
         * @ngdoc method
         * @name umbraco.services.editorService#getEditors
         * @methodOf umbraco.services.editorService
         *
         * @description
         * Method to return all open editors.
         */
        function getEditors() {
            return editors;
        };

        /**
         * @ngdoc method
         * @name umbraco.services.editorService#getNumberOfEditors
         * @methodOf umbraco.services.editorService
         *
         * @description
         * Method to return the number of open editors.
         */
        function getNumberOfEditors() {
            return editors.length;
        };

        /**
         * @ngdoc method
         * @name umbraco.services.editorService#blur
         * @methodOf umbraco.services.editorService
         *
         * @description
         * Method to tell editors that they are begin blurred.
         */
        function blur() {
            if (isEnabled === true) {
                /* keyboard shortcuts will be overwritten by the new infinite editor
                so we need to store the shortcuts for the current editor so they can be rebound
                when the infinite editor closes
            */
                unbindKeyboardShortcuts();
                isEnabled = false;
            }
        }
        /**
         * @ngdoc method
         * @name umbraco.services.editorService#focus
         * @methodOf umbraco.services.editorService
         *
         * @description
         * Method to tell editors that they are gaining focus again.
         */
        function focus() {
            if (isEnabled === false) {
                /* keyboard shortcuts will be overwritten by the new infinite editor
                    so we need to store the shortcuts for the current editor so they can be rebound
                    when the infinite editor closes
                */
                rebindKeyboardShortcuts();
                isEnabled = true;
            }
        }

        /**
         * @ngdoc method
         * @name umbraco.services.editorService#open
         * @methodOf umbraco.services.editorService
         *
         * @description
         * Method to open a new editor in infinite editing.
         *
         * @param {object} editor rendering options.
         * @param {string} editor.view URL to view.
         * @param {string} editor.size Sets the size of the editor (`small` or `medium`). If nothing is set it will use full width.
         */
        function open(editor) {

            /* keyboard shortcuts will be overwritten by the new infinite editor
                so we need to store the shortcuts for the current editor so they can be rebound
                when the infinite editor closes
            */
            unbindKeyboardShortcuts();

            // if this is the first editor layer, save the currently focused element
            // so we can re-apply focus to it once all the editor layers are closed 
            if (editors.length === 0) {
                lastElementInFocus = document.activeElement;
            }

            // set flag so we know when the editor is open in "infinite mode"
            editor.infiniteMode = true;

            editors.push(editor);
>>>>>>> 29961d40

    /**
     * @ngdoc method
     * @name umbraco.services.editorService#open
     * @methodOf umbraco.services.editorService
     *
     * @description
     * Method to open a new editor in infinite editing.
     *
     * @param {object} editor rendering options.
     * @param {string} editor.view URL to view.
     * @param {string} editor.size Sets the size of the editor (`small` or `medium`). If nothing is set it will use full width.
     */
    function open(editor) {

      /* keyboard shortcuts will be overwritten by the new infinite editor
          so we need to store the shortcuts for the current editor so they can be rebound
          when the infinite editor closes
      */
      unbindKeyboardShortcuts();

      // if this is the first editor layer, save the currently focused element
      // so we can re-apply focus to it once all the editor layers are closed
      if (editors.length === 0) {
        lastElementInFocus = document.activeElement;
      }

      // set flag so we know when the editor is open in "infinite mode"
      editor.infiniteMode = true;

      editors.push(editor);

      var args = {
        editors: editors,
        editor: editor
      };

      eventsService.emit("appState.editors.open", args);
    }

    /**
     * @ngdoc method
     * @name umbraco.services.editorService#close
     * @methodOf umbraco.services.editorService
     *
     * @description
     * Method to close the latest opened editor.
     */
    function close() {

      // close last opened editor
      const closedEditor = editors[editors.length - 1];
      editors.splice(-1, 1);

      var args = {
        editors: editors,
        editor: closedEditor
      };

      // emit event to let components know an editor has been removed
      eventsService.emit("appState.editors.close", args);

      // delay required to map the properties to the correct editor due
      // to another delay in the closing animation of the editor
      $timeout(function () {
        // rebind keyboard shortcuts for the new editor in focus
        rebindKeyboardShortcuts();

        if (editors.length === 0 && lastElementInFocus) {
          lastElementInFocus.focus();
        }
      }, 0);

    }

    /**
     * @ngdoc method
     * @name umbraco.services.editorService#closeAll
     * @methodOf umbraco.services.editorService
     *
     * @description
     * Method to close all open editors.
     */
    function closeAll() {

      editors = [];

      var args = {
        editors: editors,
        editor: null
      };

      eventsService.emit("appState.editors.close", args);
    }

    /**
     * @ngdoc method
     * @name umbraco.services.editorService#contentEditor
     * @methodOf umbraco.services.editorService
     *
     * @description
     * Opens a content editor in infinite editing, the submit callback returns the updated content item.
     *
     * @param {object} editor rendering options.
     * @param {string} editor.id The id of the content item.
     * @param {boolean} editor.create Create new content item.
     * @param {function} editor.submit Callback function when the publish and close button is clicked. Returns the editor model object.
     * @param {function} editor.close Callback function when the close button is clicked.
     * @param {string} editor.parentId If editor.create is true, provide parentId for the creation of the content item.
     * @param {string} editor.documentTypeAlias If editor.create is true, provide document type alias for the creation of the content item.
     * @param {boolean} editor.allowSaveAndClose If editor is being used in infinite editing allows the editor to close when the save action is performed.
     * @param {boolean} editor.allowPublishAndClose If editor is being used in infinite editing allows the editor to close when the publish action is performed.
     * @returns {object} editor object
     */
    function contentEditor(editor) {
      editor.view = "views/content/edit.html";
      open(editor);
    }

    /**
     * @ngdoc method
     * @name umbraco.services.editorService#contentPicker
     * @methodOf umbraco.services.editorService
     *
     * @description
     * Opens a content picker in infinite editing, the submit callback returns an array of selected items.
     *
     * @param {object} editor rendering options.
     * @param {boolean} editor.multiPicker Pick one or multiple items.
     * @param {number} editor.startNodeId Set the startnode of the picker (optional).
     * @param {function} editor.submit Callback function when the submit button is clicked. Returns the editor model object.
     * @param {function} editor.close Callback function when the close button is clicked.
     *
     * @returns {object} editor object.
     */
    function contentPicker(editor) {
      editor.view = "views/common/infiniteeditors/treepicker/treepicker.html";
      if (!editor.size) editor.size = "small";
      editor.section = "content";
      editor.treeAlias = "content";
      open(editor);
    }

    /**
     * @ngdoc method
     * @name umbraco.services.editorService#contentTypePicker
     * @methodOf umbraco.services.editorService
     *
     * @description
     * Opens a content type picker in infinite editing, the submit callback returns an array of selected items
     *
     * @param {object} editor rendering options.
     * @param {boolean} editor.multiPicker Pick one or multiple items.
     * @param {function} editor.submit Callback function when the submit button is clicked. Returns the editor model object.
     * @param {function} editor.close Callback function when the close button is clicked.
     * @returns {object} editor object
     */
    function contentTypePicker(editor) {
      editor.view = "views/common/infiniteeditors/treepicker/treepicker.html";
      if (!editor.size) editor.size = "small";
      editor.section = "settings";
      editor.treeAlias = "documentTypes";
      open(editor);
    }

    /**
     * @ngdoc method
     * @name umbraco.services.editorService#mediaTypePicker
     * @methodOf umbraco.services.editorService
     *
     * @description
     * Opens a media type picker in infinite editing, the submit callback returns an array of selected items.
     *
     * @param {object} editor rendering options.
     * @param {boolean} editor.multiPicker Pick one or multiple items.
     * @param {function} editor.submit Callback function when the submit button is clicked. Returns the editor model object.
     * @param {function} editor.close Callback function when the close button is clicked.
     * @returns {object} editor object.
     */
    function mediaTypePicker(editor) {
      editor.view = "views/common/infiniteeditors/treepicker/treepicker.html";
      if (!editor.size) editor.size = "small";
      editor.section = "settings";
      editor.treeAlias = "mediaTypes";
      open(editor);
    }

    /**
     * @ngdoc method
     * @name umbraco.services.editorService#memberTypePicker
     * @methodOf umbraco.services.editorService
     *
     * @description
     * Opens a member type picker in infinite editing, the submit callback returns an array of selected items.
     *
     * @param {object} editor rendering options.
     * @param {boolean} editor.multiPicker Pick one or multiple items.
     * @param {function} editor.submit Callback function when the submit button is clicked. Returns the editor model object.
     * @param {function} editor.close Callback function when the close button is clicked.
     *
     * @returns {object} editor object.
     */
    function memberTypePicker(editor) {
      editor.view = "views/common/infiniteeditors/treepicker/treepicker.html";
      if (!editor.size) editor.size = "small";
      editor.section = "settings";
      editor.treeAlias = "memberTypes";
      open(editor);
    }
    /**
     * @ngdoc method
     * @name umbraco.services.editorService#copy
     * @methodOf umbraco.services.editorService
     *
     * @description
     * Opens a copy editor in infinite editing, the submit callback returns an array of selected items.
     *
     * @param {object} editor rendering options.
     * @param {string} editor.section The node entity type.
     * @param {string} editor.currentNode The current node id.
     * @param {function} editor.submit Callback function when the submit button is clicked. Returns the editor model object.
     * @param {function} editor.close Callback function when the close button is clicked.
     * @returns {object} editor object.
     */
    function copy(editor) {
      editor.view = "views/common/infiniteeditors/copy/copy.html";
      if (!editor.size) editor.size = "small";
      open(editor);
    }

    /**
     * @ngdoc method
     * @name umbraco.services.editorService#move
     * @methodOf umbraco.services.editorService
     *
     * @description
     * Opens a move editor in infinite editing.
     *
     * @param {object} editor rendering options.
     * @param {string} editor.section The node entity type.
     * @param {string} editor.currentNode The current node id.
     * @param {function} editor.submit Callback function when the submit button is clicked. Returns the editor model object.
     * @param {function} editor.close Callback function when the close button is clicked.
     * @returns {object} editor object.
     */
    function move(editor) {
      editor.view = "views/common/infiniteeditors/move/move.html";
      if (!editor.size) editor.size = "small";
      open(editor);
    }

    /**
     * @ngdoc method
     * @name umbraco.services.editorService#embed
     * @methodOf umbraco.services.editorService
     *
     * @description
     * Opens an embed editor in infinite editing.
     *
     * @param {object} editor rendering options.
     * @param {function} editor.submit Callback function when the submit button is clicked. Returns the editor model object.
     * @param {function} editor.close Callback function when the close button is clicked.
     * @returns {object} editor object.
     */
    function embed(editor) {
      editor.view = "views/common/infiniteeditors/embed/embed.html";
      if (!editor.size) editor.size = "small";
      open(editor);
    }

    /**
     * @ngdoc method
     * @name umbraco.services.editorService#rollback
     * @methodOf umbraco.services.editorService
     *
     * @description
     * Opens a rollback editor in infinite editing.
     *
     * @param {object} editor rendering options.
     * @param {string} editor.node The node to rollback.
     * @param {function} editor.submit Callback function when the submit button is clicked. Returns the editor model object.
     * @param {function} editor.close Callback function when the close button is clicked.
     * @returns {object} editor object.
     */
    function rollback(editor) {
      editor.view = "views/common/infiniteeditors/rollback/rollback.html";
      if (!editor.size) editor.size = "";
      open(editor);
    }

    /**
     * @ngdoc method
     * @name umbraco.services.editorService#linkPicker
     * @methodOf umbraco.services.editorService
     *
     * @description
     * Opens an embed editor in infinite editing.
     *
     * @param {object} editor rendering options.
     * @param {string} editor.icon The icon class.
     * @param {string} editor.color The color class.
     * @param {function} editor.submit Callback function when the submit button is clicked. Returns the editor model object.
     * @param {function} editor.close Callback function when the close button is clicked.
     * @returns {object} editor object.
     */
    function linkPicker(editor) {
      editor.view = "views/common/infiniteeditors/linkpicker/linkpicker.html";
      if (!editor.size) editor.size = "small";
      open(editor);
    }

    /**
     * @ngdoc method
     * @name umbraco.services.editorService#mediaEditor
     * @methodOf umbraco.services.editorService
     *
     * @description
     * Opens a media editor in infinite editing, the submit callback returns the updated media item.
     *
     * @param {object} editor rendering options.
     * @param {string} editor.id The id of the media item.
     * @param {boolean} editor.create Create new media item.
     * @param {function} editor.submit Callback function when the submit button is clicked. Returns the editor model object.
     * @param {function} editor.close Callback function when the close button is clicked.
     * @returns {object} editor object.
     */
    function mediaEditor(editor) {
      editor.view = "views/media/edit.html";
      open(editor);
    }

    /**
     * @ngdoc method
     * @name umbraco.services.editorService#mediaPicker
     * @methodOf umbraco.services.editorService
     *
     * @description
     * Opens a media picker in infinite editing, the submit callback returns an array of selected media items.
     *
     * @param {object} editor rendering options.
     * @param {number} editor.startNodeId Set the startnode of the picker (optional).
     * @param {boolean} editor.multiPicker Pick one or multiple items.
     * @param {boolean} editor.onlyImages Only display files that have an image file-extension.
     * @param {boolean} editor.disableFolderSelect Disable folder selection.
     * @param {boolean} editor.disableFocalPoint Disable focal point editor for selected media.
     * @param {array} editor.updatedMediaNodes A list of ids for media items that have been updated through the media picker.
     * @param {function} editor.submit Callback function when the submit button is clicked. Returns the editor model object.
     * @param {function} editor.close Callback function when the close button is clicked.
     * @returns {object} editor object.
     */
    function mediaPicker(editor) {
      editor.view = "views/common/infiniteeditors/mediapicker/mediapicker.html";
      if (!editor.size) editor.size = "medium";
      editor.updatedMediaNodes = [];
      open(editor);
    }

    /**
     * @ngdoc method
     * @name umbraco.services.editorService#mediaCropDetails
     * @methodOf umbraco.services.editorService
     *
     * @description
     * Opens the media crop details editor in infinite editing, the submit callback returns the updated media object.
     *
     * @param {object} editor rendering options.
     * @param {function} editor.submit Callback function when the submit button is clicked. Returns the editor model object.
     * @param {function} editor.close Callback function when the close button is clicked.
     * @returns {object} editor object.
     */
    function mediaCropDetails(editor) {
      editor.view = "views/common/infiniteeditors/mediapicker/overlays/mediacropdetails.html";
      open(editor);
    }

    /**
     * @ngdoc method
     * @name umbraco.services.editorService#iconPicker
     * @methodOf umbraco.services.editorService
     *
     * @description
     * Opens an icon picker in infinite editing, the submit callback returns the selected icon.
     *
     * @param {object} editor rendering options.
     * @param {string} editor.icon The CSS class representing the icon - eg. `icon-autofill.
     * @param {string} editor.color The CSS class representing the color - eg. color-red.
     * @param {function} editor.submit Callback function when the submit button is clicked. Returns the editor model object.
     * @param {function} editor.close Callback function when the close button is clicked.
     * @returns {object} editor object.
     */
    function iconPicker(editor) {
      editor.view = "views/common/infiniteeditors/iconpicker/iconpicker.html";
      if (!editor.size) editor.size = "small";
      open(editor);
    }

    /**
     * @ngdoc method
     * @name umbraco.services.editorService#documentTypeEditor
     * @methodOf umbraco.services.editorService
     *
     * @description
     * Opens the document type editor in infinite editing, the submit callback returns the alias of the saved document type.
     *
     * @param {object} editor rendering options.
     * @param {number} editor.id Indicates the ID of the document type to be edited. Alternatively the ID may be set to `-1` in combination with `create` being set to `true` to open the document type editor for creating a new document type.
     * @param {boolean} editor.create Set to `true` to open the document type editor for creating a new document type.
     * @param {boolean} editor.noTemplate If `true` and in combination with `create` being set to `true`, the document type editor will not create a corresponding template by default. This is similar to selecting the "Document Type without a template" in the Create dialog.
     * @param {boolean} editor.isElement If `true` and in combination with `create` being set to `true`, the "Is an Element type" option will be selected by default in the document type editor.
     * @param {boolean} editor.allowVaryByCulture If `true` and in combination with `create`, the "Allow varying by culture" option will be selected by default in the document type editor.
     * @param {function} editor.submit Callback function when the submit button is clicked. Returns the editor model object.
     * @param {function} editor.close Callback function when the close button is clicked.
     * @returns {object} editor object.
     */
    function documentTypeEditor(editor) {
      editor.view = "views/documentTypes/edit.html";
      open(editor);
    }

    /**
     * @ngdoc method
     * @name umbraco.services.editorService#mediaTypeEditor
     * @methodOf umbraco.services.editorService
     *
     * @description
     * Opens the media type editor in infinite editing, the submit callback returns the saved media type.
     *
     * @param {object} editor rendering options.
     * @param {function} editor.submit Callback function when the submit button is clicked. Returns the editor model object.
     * @param {function} editor.close Callback function when the close button is clicked.
     * @returns {object} editor object.
     */
    function mediaTypeEditor(editor) {
      editor.view = "views/mediaTypes/edit.html";
      open(editor);
    }

    /**
     * @ngdoc method
     * @name umbraco.services.editorService#memberTypeEditor
     * @methodOf umbraco.services.editorService
     *
     * @description
     * Opens the member type editor in infinite editing, the submit callback returns the saved member type.
     *
     * @param {object} editor rendering options.
     * @param {function} editor.submit Callback function when the submit button is clicked. Returns the editor model object.
     * @param {function} editor.close Callback function when the close button is clicked.
     * @returns {object} editor object.
     */
    function memberTypeEditor(editor) {
      editor.view = "views/memberTypes/edit.html";
      open(editor);
    }

    /**
     * @ngdoc method
     * @name umbraco.services.editorService#queryBuilder
     * @methodOf umbraco.services.editorService
     *
     * @description
     * Opens the query builder in infinite editing, the submit callback returns the generated query.
     *
     * @param {object} editor rendering options.
     * @param {function} editor.submit Callback function when the submit button is clicked. Returns the editor model object.
     * @param {function} editor.close Callback function when the close button is clicked.
     * @returns {object} editor object.
     */
    function queryBuilder(editor) {
      editor.view = "views/common/infiniteeditors/querybuilder/querybuilder.html";
      open(editor);
    }

    /**
     * @ngdoc method
     * @name umbraco.services.editorService#treePicker
     * @methodOf umbraco.services.editorService
     *
     * @description
     * Opens the query builder in infinite editing, the submit callback returns the generted query.
     *
     * @param {object} editor rendering options.
     * @param {string} options.section tree section to display.
     * @param {string} options.treeAlias specific tree to display.
     * @param {boolean} options.multiPicker should the tree pick one or multiple items before returning.
     * @param {function} editor.submit Callback function when the submit button is clicked. Returns the editor model object.
     * @param {function} editor.close Callback function when the close button is clicked.
     * @returns {object} editor object.
     */
    function treePicker(editor) {
      editor.view = "views/common/infiniteeditors/treepicker/treepicker.html";
      if (!editor.size) editor.size = "small";
      open(editor);
    }

    /**
     * @ngdoc method
     * @name umbraco.services.editorService#nodePermissions
     * @methodOf umbraco.services.editorService
     *
     * @description
     * Opens the an editor to set node permissions.
     *
     * @param {object} editor rendering options.
     * @param {function} editor.submit Callback function when the submit button is clicked. Returns the editor model object.
     * @param {function} editor.close Callback function when the close button is clicked.
     * @returns {object} editor object.
     */
    function nodePermissions(editor) {
      editor.view = "views/common/infiniteeditors/nodepermissions/nodepermissions.html";
      if (!editor.size) editor.size = "small";
      open(editor);
    }

    /**
     * @ngdoc method
     * @name umbraco.services.editorService#insertCodeSnippet
     * @methodOf umbraco.services.editorService
     *
     * @description
     * Open an editor to insert code snippets into the code editor.
     *
     * @param {object} editor rendering options.
     * @param {function} editor.submit Callback function when the submit button is clicked. Returns the editor model object.
     * @param {function} editor.close Callback function when the close button is clicked.
     * @returns {object} editor object.
     */
    function insertCodeSnippet(editor) {
      editor.view = "views/common/infiniteeditors/insertcodesnippet/insertcodesnippet.html";
      if (!editor.size) editor.size = "small";
      open(editor);
    }

    /**
     * @ngdoc method
     * @name umbraco.services.editorService#userGroupPicker
     * @methodOf umbraco.services.editorService
     *
     * @description
     * Opens the user group picker in infinite editing, the submit callback returns an array of the selected user groups.
     *
     * @param {object} editor rendering options.
     * @param {function} editor.submit Submits the editor.
     * @param {function} editor.close Closes the editor.
     * @returns {object} editor object.
     */
    function userGroupPicker(editor) {
      editor.view = "views/common/infiniteeditors/usergrouppicker/usergrouppicker.html";
      if (!editor.size) editor.size = "small";
      open(editor);
    }

    /**
     * @ngdoc method
     * @name umbraco.services.editorService#userGroupEditor
     * @methodOf umbraco.services.editorService
     *
     * @description
     * Opens the user group picker in infinite editing, the submit callback returns the saved user group.
     *
     * @param {object} editor rendering options.
     * @param {function} editor.submit Callback function when the submit button is clicked. Returns the editor model object.
     * @param {function} editor.close Callback function when the close button is clicked.
     * @returns {object} editor object.
     */
    function userGroupEditor(editor) {
      editor.view = "views/users/group.html";
      open(editor);
    }

    /**
     * @ngdoc method
     * @name umbraco.services.editorService#templateEditor
     * @methodOf umbraco.services.editorService
     *
     * @description
     * Opens the template editor in infinite editing, the submit callback returns the saved template.
     *
     * @param {object} editor rendering options.
     * @param {string} editor.id The template id.
     * @param {function} editor.submit Callback function when the submit button is clicked. Returns the editor model object.
     * @param {function} editor.close Callback function when the close button is clicked.
     * @returns {object} editor object.
     */
    function templateEditor(editor) {
      editor.view = "views/templates/edit.html";
      open(editor);
    }

    /**
     * @ngdoc method
     * @name umbraco.services.editorService#languagePicker
     * @methodOf umbraco.services.editorService
     *
     * @description
     * Opens the language picker in infinite editing, the submit callback returns an array of the selected sections.
     *
     * @param {object} editor rendering options.
     * @param {function} editor.submit Callback function when the submit button is clicked. Returns the editor model object.
     * @param {function} editor.close Callback function when the close button is clicked.
     * @returns {object} editor object.
     */
    function languagePicker(editor) {
      editor.view = "views/common/infiniteeditors/languagepicker/languagepicker.html";
      if (!editor.size) editor.size = "small";
      open(editor);
    }

    /**
     * @ngdoc method
     * @name umbraco.services.editorService#sectionPicker
     * @methodOf umbraco.services.editorService
     *
     * @description
     * Opens the section picker in infinite editing, the submit callback returns an array of the selected sections.
     *
     * @param {object} editor rendering options.
     * @param {function} editor.submit Callback function when the submit button is clicked. Returns the editor model object.
     * @param {function} editor.close Callback function when the close button is clicked.
     * @returns {object} editor object.
     */
    function sectionPicker(editor) {
      editor.view = "views/common/infiniteeditors/sectionpicker/sectionpicker.html";
      if (!editor.size) editor.size = "small";
      open(editor);
    }

    /**
     * @ngdoc method
     * @name umbraco.services.editorService#insertField
     * @methodOf umbraco.services.editorService
     *
     * @description
     * Opens the insert field editor in infinite editing, the submit callback returns the code snippet.
     *
     * @param {object} editor rendering options.
     * @param {function} editor.submit Callback function when the submit button is clicked. Returns the editor model object.
     * @param {function} editor.close Callback function when the close button is clicked.
     * @returns {object} editor object.
     */
    function insertField(editor) {
      editor.view = "views/common/infiniteeditors/insertfield/insertfield.html";
      if (!editor.size) editor.size = "small";
      open(editor);
    }

    /**
     * @ngdoc method
     * @name umbraco.services.editorService#templateSections
     * @methodOf umbraco.services.editorService
     *
     * @description
     * Opens the template sections editor in infinite editing, the submit callback returns the type to insert.
     *
     * @param {object} editor rendering options.
     * @param {function} editor.submit Callback function when the submit button is clicked. Returns the editor model object.
     * @param {function} editor.close Callback function when the close button is clicked.
     * @returns {object} editor object.
     */
    function templateSections(editor) {
      editor.view = "views/common/infiniteeditors/templatesections/templatesections.html";
      if (!editor.size) editor.size = "small";
      open(editor);
    }

    /**
     * @ngdoc method
     * @name umbraco.services.editorService#userPicker
     * @methodOf umbraco.services.editorService
     *
     * @description
     * Opens the section picker in infinite editing, the submit callback returns an array of the selected users.
     *
     * @param {object} editor rendering options.
     * @param {function} editor.submit Callback function when the submit button is clicked. Returns the editor model object.
     * @param {function} editor.close Callback function when the close button is clicked.
     * @returns {object} editor object.
     */
    function userPicker(editor) {
      editor.view = "views/common/infiniteeditors/userpicker/userpicker.html";
      if (!editor.size) editor.size = "small";
      open(editor);
    }

    /**
    * @ngdoc method
    * @name umbraco.services.editorService#filePicker
    * @methodOf umbraco.services.editorService
    *
    * @description
    * Opens a file picker in infinite editing, the submit callback returns an array of selected items.
    *
    * @param {object} editor rendering options.
    * @param {function} editor.submit Callback function when the submit button is clicked. Returns the editor model object.
    * @param {function} editor.close Callback function when the close button is clicked.
    * @returns {object} editor object.
    */
    function filePicker(editor) {
      editor.view = "views/common/infiniteeditors/treepicker/treepicker.html";
      if (!editor.size) editor.size = "small";
      editor.section = "settings";
      editor.treeAlias = "files";
      editor.entityType = "file";
      open(editor);
    }

    /**
    * @ngdoc method
    * @name umbraco.services.editorService#staticFilePicker
    * @methodOf umbraco.services.editorService
    *
    * @description
    * Opens a static file picker in infinite editing, the submit callback returns an array of selected items.
    *
    * @param {object} editor rendering options.
    * @param {function} editor.submit Callback function when the submit button is clicked. Returns the editor model object.
    * @param {function} editor.close Callback function when the close button is clicked.
    * @returns {object} editor object.
    */
    function staticFilePicker(editor) {
      editor.view = "views/common/infiniteeditors/treepicker/treepicker.html";
      if (!editor.size) editor.size = "small";
      editor.section = "settings";
      editor.treeAlias = "staticFiles";
      editor.entityType = "file";
      open(editor);
    }

    /**
     * @ngdoc method
     * @name umbraco.services.editorService#itemPicker
     * @methodOf umbraco.services.editorService
     *
     * @description
     * Opens the section picker in infinite editing, the submit callback returns an array of the selected items.
     *
     * @param {object} editor rendering options.
     * @param {array} editor.availableItems Array of available items.
     * @param {array} editor.selectedItems Array of selected items. When passed in the selected items will be filtered from the available items.
     * @param {boolean} editor.filter Set to false to hide the filter.
     * @param {function} editor.submit Callback function when the submit button is clicked. Returns the editor model object.
     * @param {function} editor.close Callback function when the close button is clicked.
     * @returns {object} editor object.
     */
    function itemPicker(editor) {
      editor.view = "views/common/infiniteeditors/itempicker/itempicker.html";
      if (!editor.size) editor.size = "small";
      open(editor);
    }

    /**
    * @ngdoc method
    * @name umbraco.services.editorService#templatePicker
    * @methodOf umbraco.services.editorService
    *
    * @description
    * Opens a template picker in infinite editing, the submit callback returns an array of selected items.
    *
    * @param {object} editor rendering options.
    * @param {boolean} editor.multiPicker Pick one or multiple items.
    * @param {function} editor.submit Callback function when the submit button is clicked. Returns the editor model object.
    * @param {function} editor.close Callback function when the close button is clicked.
    * @returns {object} editor object.
    */
    function templatePicker(editor) {
      editor.view = "views/common/infiniteeditors/treepicker/treepicker.html";
      if (!editor.size) editor.size = "small";
      editor.section = "settings";
      editor.treeAlias = "templates";
      open(editor);
    }

    /**
     * @ngdoc method
     * @name umbraco.services.editorService#macroPicker
     * @methodOf umbraco.services.editorService
     *
     * @description
     * Opens a macro picker in infinite editing, the submit callback returns an array of the selected items.
     *
     * @param {object} editor rendering options.
     * @param {function} editor.submit Callback function when the submit button is clicked. Returns the editor model object.
     * @param {function} editor.close Callback function when the close button is clicked.
     * @returns {object} editor object.
     */
    function macroPicker(editor) {
      editor.view = "views/common/infiniteeditors/macropicker/macropicker.html";
      if (!editor.size) editor.size = "small";
      open(editor);
    }

    /**
     * @ngdoc method
     * @name umbraco.services.editorService#memberGroupPicker
     * @methodOf umbraco.services.editorService
     *
     * @description
     * Opens a member group picker in infinite editing.
     *
     * @param {object} editor rendering options.
     * @param {object} editor.multiPicker Pick one or multiple items.
     * @param {function} editor.submit Callback function when the submit button is clicked. Returns the editor model object.
     * @param {function} editor.close Callback function when the close button is clicked.
     * @returns {object} editor object.
     */
    function memberGroupPicker(editor) {
      editor.view = "views/common/infiniteeditors/membergrouppicker/membergrouppicker.html";
      if (!editor.size) editor.size = "small";
      open(editor);
    }

    /**
    * @ngdoc method
    * @name umbraco.services.editorService#memberPicker
    * @methodOf umbraco.services.editorService
    *
    * @description
    * Opens a member picker in infinite editing, the submit callback returns an array of selected items.
    *
    * @param {object} editor rendering options.
    * @param {boolean} editor.multiPicker Pick one or multiple items.
    * @param {function} editor.submit Callback function when the submit button is clicked. Returns the editor model object.
    * @param {function} editor.close Callback function when the close button is clicked.
    * @returns {object} editor object.
    */
    function memberPicker(editor) {
      editor.view = "views/common/infiniteeditors/treepicker/treepicker.html";
      if (!editor.size) editor.size = "small";
      editor.section = "member";
      editor.treeAlias = "member";
      open(editor);
    }

    /**
     * @ngdoc method
     * @name umbraco.services.editorService#memberEditor
     * @methodOf umbraco.services.editorService
     *
     * @description
     * Opens a member editor in infinite editing, the submit callback returns the updated member.
     *
     * @param {object} editor rendering options.
     * @param {string} editor.id The id (GUID) of the member.
     * @param {boolean} editor.create Create new member.
     * @param {function} editor.submit Callback function when the submit button is clicked. Returns the editor model object.
     * @param {function} editor.close Callback function when the close button is clicked.
     * @param {string} editor.doctype If `editor.create` is `true`, provide member type for the creation of the member.
     * @returns {object} editor object.
     */
    function memberEditor(editor) {
      editor.view = "views/member/edit.html";
      open(editor);
    }

    ///////////////////////

    /**
     * @ngdoc method
     * @name umbraco.services.editorService#storeKeyboardShortcuts
     * @methodOf umbraco.services.editorService
     *
     * @description
     * Internal method to keep track of keyboard shortcuts registered
     * to each editor so they can be rebound when an editor closes.
     */
    function unbindKeyboardShortcuts() {
      const shortcuts = Utilities.copy(keyboardService.keyboardEvent);
      editorsKeyboardShorcuts.push(shortcuts);

      // unbind the current shortcuts because we only want to
      // shortcuts from the newly opened editor working
      for (let [key, value] of Object.entries(shortcuts)) {
        keyboardService.unbind(key);
      }
    }

    /**
     * @ngdoc method
     * @name umbraco.services.editorService#rebindKeyboardShortcuts
     * @methodOf umbraco.services.editorService
     *
     * @description
     * Internal method to rebind keyboard shortcuts for the editor in focus.
     */
    function rebindKeyboardShortcuts() {
      // find the shortcuts from the previous editor
      const lastSetOfShortcutsIndex = editorsKeyboardShorcuts.length - 1;
      var lastSetOfShortcuts = editorsKeyboardShorcuts[lastSetOfShortcutsIndex];

      // rebind shortcuts
      for (let [key, value] of Object.entries(lastSetOfShortcuts)) {
        keyboardService.bind(key, value.callback, value.opt);
      }

      // remove the shortcuts from the collection
      editorsKeyboardShorcuts.splice(lastSetOfShortcutsIndex, 1);
    }

    var service = {
      getEditors: getEditors,
      getNumberOfEditors: getNumberOfEditors,
      open: open,
      close: close,
      closeAll: closeAll,
      mediaEditor: mediaEditor,
      contentEditor: contentEditor,
      contentPicker: contentPicker,
      contentTypePicker: contentTypePicker,
      mediaTypePicker: mediaTypePicker,
      memberTypePicker: memberTypePicker,
      copy: copy,
      move: move,
      embed: embed,
      rollback: rollback,
      filePicker: filePicker,
      staticFilePicker: staticFilePicker,
      linkPicker: linkPicker,
      mediaPicker: mediaPicker,
      iconPicker: iconPicker,
      documentTypeEditor: documentTypeEditor,
      mediaTypeEditor: mediaTypeEditor,
      memberTypeEditor: memberTypeEditor,
      queryBuilder: queryBuilder,
      treePicker: treePicker,
      nodePermissions: nodePermissions,
      insertCodeSnippet: insertCodeSnippet,
      userGroupPicker: userGroupPicker,
      userGroupEditor: userGroupEditor,
      templateEditor: templateEditor,
      languagePicker: languagePicker,
      sectionPicker: sectionPicker,
      insertField: insertField,
      templateSections: templateSections,
      userPicker: userPicker,
      itemPicker: itemPicker,
      templatePicker: templatePicker,
      macroPicker: macroPicker,
      memberGroupPicker: memberGroupPicker,
      memberPicker: memberPicker,
      memberEditor: memberEditor,
      mediaCropDetails
    };

    return service;

  }

  angular.module("umbraco.services").factory("editorService", editorService);

})();<|MERGE_RESOLUTION|>--- conflicted
+++ resolved
@@ -161,17 +161,14 @@
  */
 
 (function () {
-<<<<<<< HEAD
   "use strict";
 
   function editorService(eventsService, keyboardService, $timeout) {
-
 
     let editorsKeyboardShorcuts = [];
     var editors = [];
     var isEnabled = true;
     var lastElementInFocus = null;
-
 
     // events for backdrop
     eventsService.on("appState.backdrop", function (name, args) {
@@ -242,117 +239,6 @@
         isEnabled = true;
       }
     }
-=======
-    "use strict";
-
-    function editorService(eventsService, keyboardService, $timeout) {
-
-        let editorsKeyboardShorcuts = [];
-        var editors = [];
-        var isEnabled = true;
-        var lastElementInFocus = null;
-
-        // events for backdrop
-        eventsService.on("appState.backdrop", function (name, args) {
-            if (args.show === true) {
-                blur();
-            } else {
-                focus();
-            }
-        });
-
-        /**
-         * @ngdoc method
-         * @name umbraco.services.editorService#getEditors
-         * @methodOf umbraco.services.editorService
-         *
-         * @description
-         * Method to return all open editors.
-         */
-        function getEditors() {
-            return editors;
-        };
-
-        /**
-         * @ngdoc method
-         * @name umbraco.services.editorService#getNumberOfEditors
-         * @methodOf umbraco.services.editorService
-         *
-         * @description
-         * Method to return the number of open editors.
-         */
-        function getNumberOfEditors() {
-            return editors.length;
-        };
-
-        /**
-         * @ngdoc method
-         * @name umbraco.services.editorService#blur
-         * @methodOf umbraco.services.editorService
-         *
-         * @description
-         * Method to tell editors that they are begin blurred.
-         */
-        function blur() {
-            if (isEnabled === true) {
-                /* keyboard shortcuts will be overwritten by the new infinite editor
-                so we need to store the shortcuts for the current editor so they can be rebound
-                when the infinite editor closes
-            */
-                unbindKeyboardShortcuts();
-                isEnabled = false;
-            }
-        }
-        /**
-         * @ngdoc method
-         * @name umbraco.services.editorService#focus
-         * @methodOf umbraco.services.editorService
-         *
-         * @description
-         * Method to tell editors that they are gaining focus again.
-         */
-        function focus() {
-            if (isEnabled === false) {
-                /* keyboard shortcuts will be overwritten by the new infinite editor
-                    so we need to store the shortcuts for the current editor so they can be rebound
-                    when the infinite editor closes
-                */
-                rebindKeyboardShortcuts();
-                isEnabled = true;
-            }
-        }
-
-        /**
-         * @ngdoc method
-         * @name umbraco.services.editorService#open
-         * @methodOf umbraco.services.editorService
-         *
-         * @description
-         * Method to open a new editor in infinite editing.
-         *
-         * @param {object} editor rendering options.
-         * @param {string} editor.view URL to view.
-         * @param {string} editor.size Sets the size of the editor (`small` or `medium`). If nothing is set it will use full width.
-         */
-        function open(editor) {
-
-            /* keyboard shortcuts will be overwritten by the new infinite editor
-                so we need to store the shortcuts for the current editor so they can be rebound
-                when the infinite editor closes
-            */
-            unbindKeyboardShortcuts();
-
-            // if this is the first editor layer, save the currently focused element
-            // so we can re-apply focus to it once all the editor layers are closed 
-            if (editors.length === 0) {
-                lastElementInFocus = document.activeElement;
-            }
-
-            // set flag so we know when the editor is open in "infinite mode"
-            editor.infiniteMode = true;
-
-            editors.push(editor);
->>>>>>> 29961d40
 
     /**
      * @ngdoc method
