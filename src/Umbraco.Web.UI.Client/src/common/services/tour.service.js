/**
 @ngdoc service
 * @name umbraco.services.tourService
 *
 * @description
 * <b>Added in Umbraco 7.8</b>. Application-wide service for handling tours.
 */
(function () {
    'use strict';

    function tourService(eventsService, currentUserResource, $q, tourResource) {
        
        var tours = [];
        var currentTour = null;

        /**
         * Registers all tours from the server and returns a promise
         */
        function registerAllTours() {
            tours = [];
            return tourResource.getTours().then(function(tourFiles) {
                angular.forEach(tourFiles, function (tourFile) {
                    angular.forEach(tourFile.tours, function(newTour) {
                        validateTour(newTour);
                        validateTourRegistration(newTour);
                        tours.push(newTour);    
                    });
                });
                eventsService.emit("appState.tour.updatedTours", tours);
            });
        }

        /**
         * Method to return all of the tours as a new instance
         */
        function getTours() {
            return tours;
        }

        /**
         * @ngdoc method
         * @name umbraco.services.tourService#startTour
         * @methodOf umbraco.services.tourService
         *
         * @description
         * Raises an event to start a tour
         * @param {Object} tour The tour which should be started
         */
        function startTour(tour) {
            validateTour(tour);
            eventsService.emit("appState.tour.start", tour);
            currentTour = tour;
        }

        /**
         * @ngdoc method
         * @name umbraco.services.tourService#endTour
         * @methodOf umbraco.services.tourService
         *
         * @description
         * Raises an event to end the current tour
         */
        function endTour(tour) {
            eventsService.emit("appState.tour.end", tour);
            currentTour = null;
        }

        /**
         * Disables a tour for the user, raises an event and returns a promise
         * @param {any} tour
         */
        function disableTour(tour) {
            var deferred = $q.defer();
            tour.disabled = true;
            currentUserResource
                .saveTourStatus({ alias: tour.alias, disabled: tour.disabled, completed: tour.completed }).then(
                    function() {
                        eventsService.emit("appState.tour.end", tour);
                        currentTour = null;
                        deferred.resolve(tour);
                    });
            return deferred.promise;
        }

        /**
         * @ngdoc method
         * @name umbraco.services.tourService#completeTour
         * @methodOf umbraco.services.tourService
         *
         * @description
         * Completes a tour for the user, raises an event and returns a promise
         * @param {Object} tour The tour which should be completed
         */
        function completeTour(tour) {
            var deferred = $q.defer();
            tour.completed = true;
            currentUserResource
                .saveTourStatus({ alias: tour.alias, disabled: tour.disabled, completed: tour.completed }).then(
                    function() {
                        eventsService.emit("appState.tour.complete", tour);
                        currentTour = null;
                        deferred.resolve(tour);
                    });
            return deferred.promise;
        }

        /**
         * @ngdoc method
         * @name umbraco.services.tourService#getCurrentTour
         * @methodOf umbraco.services.tourService
         *
         * @description
         * Returns the current tour
         * @returns {Object} Returns the current tour
         */
        function getCurrentTour() {
            // TODO: This should be reset if a new user logs in
            return currentTour;
        }

        /**
         * @ngdoc method
         * @name umbraco.services.tourService#getGroupedTours
         * @methodOf umbraco.services.tourService
         *
         * @description
         * Returns a promise of grouped tours with the current user statuses
         * @returns {Array} All registered tours grouped by tour group
         */
        function getGroupedTours() {
            var deferred = $q.defer();
            var tours = getTours();
            setTourStatuses(tours).then(function() {
                var groupedTours = [];
                tours.forEach(function (item) {
                    
                    if (item.contentType === null || item.contentType === '') {
                        var groupExists = false;
                        var newGroup = {
                            "group": "",
                            "tours": []
                        };

                        groupedTours.forEach(function (group) {
                            // extend existing group if it is already added
                            if (group.group === item.group) {
                                if (item.groupOrder) {
                                    group.groupOrder = item.groupOrder;
                                }
                                groupExists = true;
                                group.tours.push(item);
                            }
<<<<<<< HEAD
                            groupExists = true;

                            if(item.hidden === false){
                                group.tours.push(item);
                            }
                        }
                    });
=======
                        });
>>>>>>> c27634d8

                        // push new group to array if it doesn't exist
                        if (!groupExists) {
                            newGroup.group = item.group;
                            if (item.groupOrder) {
                                newGroup.groupOrder = item.groupOrder;
                            }
                            newGroup.tours.push(item);
                            groupedTours.push(newGroup);
                        }
<<<<<<< HEAD

                        if(item.hidden === false){
                            newGroup.tours.push(item);
                            groupedTours.push(newGroup);
                        }
=======
>>>>>>> c27634d8
                    }

                });

                deferred.resolve(groupedTours);
            });
            return deferred.promise;
        }

        /**
         * @ngdoc method
         * @name umbraco.services.tourService#getTourByAlias
         * @methodOf umbraco.services.tourService
         *
         * @description
         * Returns a promise of the tour found by alias with the current user statuses
         * @param {Object} tourAlias The tour alias of the tour which should be returned
         * @returns {Object} Tour object
         */
        function getTourByAlias(tourAlias) {
            var deferred = $q.defer();
            var tours = getTours();
            setTourStatuses(tours).then(function () {
                var tour = _.findWhere(tours, { alias: tourAlias });
                deferred.resolve(tour);
            });
            return deferred.promise;
        }

        /**
        * @ngdoc method
        * @name umbraco.services.tourService#getToursForDoctype
        * @methodOf umbraco.services.tourService
        *
        * @description
        * Returns a promise of the tours found by documenttype alias.
        * @param {Object} doctypeAlias The doctype alias for which  the tours which should be returned
        * @returns {Array} An array of tour objects for the doctype
        */
        function getToursForDoctype(doctypeAlias) {
            var deferred = $q.defer();
            tourResource.getToursForDoctype(doctypeAlias).then(function (tours) {
                deferred.resolve(tours);
            });
            return deferred.promise;
        }

        ///////////

        /**
         * Validates a tour object and makes sure it consists of the correct properties needed to start a tour
         * @param {any} tour
         */
        function validateTour(tour) {

            if (!tour) {
                throw "A tour is not specified";
            }

            if (!tour.alias) {
                throw "A tour alias is required";
            }

            if (!tour.steps) {
                throw "Tour " + tour.alias + " is missing tour steps";
            }

            if (tour.steps && tour.steps.length === 0) {
                throw "Tour " + tour.alias + " is missing tour steps";
            }

            if (tour.requiredSections.length === 0) {
                throw "Tour " + tour.alias + " is missing the required sections";
            }
        }
        
        /**
         * Validates a tour before it gets registered in the service
         * @param {any} tour
         */
        function validateTourRegistration(tour) {
            // check for existing tours with the same alias
            angular.forEach(tours, function (existingTour) {
                if (existingTour.alias === tour.alias) {
                    throw "A tour with the alias " + tour.alias + " is already registered";
                }
            });
        }

        /**
         * Based on the tours given, this will set each of the tour statuses (disabled/completed) based on what is stored against the current user
         * @param {any} tours
         */
        function setTourStatuses(tours) {

            var deferred = $q.defer();
            currentUserResource.getTours().then(function (storedTours) {

                angular.forEach(storedTours, function (storedTour) {
                    if (storedTour.completed === true) {
                        angular.forEach(tours, function (tour) {
                            if (storedTour.alias === tour.alias) {
                                tour.completed = true;
                            }
                        });
                    }
                    if (storedTour.disabled === true) {
                        angular.forEach(tours, function (tour) {
                            if (storedTour.alias === tour.alias) {
                                tour.disabled = true;
                            }
                        });
                    }
                });

                deferred.resolve(tours);
            });
            return deferred.promise;
        }

        var service = {
            registerAllTours: registerAllTours,
            startTour: startTour,
            endTour: endTour,
            disableTour: disableTour,
            completeTour: completeTour,
            getCurrentTour: getCurrentTour,
            getGroupedTours: getGroupedTours,
            getTourByAlias: getTourByAlias,
            getToursForDoctype : getToursForDoctype
        };

        return service;

    }

    angular.module("umbraco.services").factory("tourService", tourService);

})();<|MERGE_RESOLUTION|>--- conflicted
+++ resolved
@@ -148,19 +148,12 @@
                                     group.groupOrder = item.groupOrder;
                                 }
                                 groupExists = true;
-                                group.tours.push(item);
-                            }
-<<<<<<< HEAD
-                            groupExists = true;
 
                             if(item.hidden === false){
                                 group.tours.push(item);
                             }
-                        }
-                    });
-=======
+                            }
                         });
->>>>>>> c27634d8
 
                         // push new group to array if it doesn't exist
                         if (!groupExists) {
@@ -168,17 +161,11 @@
                             if (item.groupOrder) {
                                 newGroup.groupOrder = item.groupOrder;
                             }
-                            newGroup.tours.push(item);
-                            groupedTours.push(newGroup);
-                        }
-<<<<<<< HEAD
 
                         if(item.hidden === false){
                             newGroup.tours.push(item);
                             groupedTours.push(newGroup);
                         }
-=======
->>>>>>> c27634d8
                     }
 
                 });
