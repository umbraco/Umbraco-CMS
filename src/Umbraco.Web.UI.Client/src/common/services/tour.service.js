(function () {
    'use strict';

    function tourService(eventsService, localStorageService) {

        var localStorageKey = "umbTours";

        var tours = [
            {
                "name": "Introduction",
                "alias": "umbIntroIntroduction",
                "group": "Getting Started",
                "steps": [
                    {
                        title: "Welcome to Umbraco - The Friendly CMS",
                        content: "<p>Thank you for choosing Umbraco - we think this could be the beginning of something beautiful. While it may feel overwhelming at first, we've done a lot to make the learning curve as smooth and fast as possible.</p><p>In this quick tour we will introduce you to the main areas of Umbraco and show you how to best get started.</p>",
                        type: "intro"
                    },
                    {
                        element: "#applications",
                        elementPreventClick: true,
                        title: "Sections",
                        content: "These are the <b>Sections</b> and allows you to navigate the different areas of Umbraco.",
                        backdropOpacity: 0.6
                    },
                    {
                        element: "#tree",
                        elementPreventClick: true,
                        title: "The Tree",
                        content: "This is the <b>Tree</b> and will contain all the content of your website."
                    },
                    {
                        element: "[data-element='global-search-field']",
                        title: "Search",
                        content: "The search allows you to quickly find content across sections within Umbraco."
                    },
                    {
                        element: "#applications [data-element='section-user']",
                        title: "User profile",
                        content: "Click on the <b>user photo</b> to open the user profile dialog.",
                        event: "click",
                        backdropOpacity: 0.6
                    },
                    {
                        element: "[data-element~='overlay-user']",
                        elementPreventClick: true,
                        title: "User profile",
                        content: "<p>This is where you can see details about your user, change your password and log out of Umbraco.</p><p>In the <b>User section</b> you will be able to do more advaned user management.</p>"
                    },
                    {
                        element: "[data-element~='overlay-user'] [data-element='button-overlayClose']",
                        title: "User profile",
                        content: "Let's close the user profile again",
                        event: "click"
                    },
                    {
                        element: "#applications [data-element='section-help']",
                        title: "Help",
                        content: "If you ever find yourself in trouble click here to open the help drawer.",
                        event: "click",
                        backdropOpacity: 0.6
                    },
                    {
                        element: "[data-element='drawer']",
                        elementPreventClick: true,
                        title: "Help",
                        content: "<p>In the help drawer you will find articles and videos related to the section you are using.</p><p>This is also where you will find the next tour on how to get started with Umbraco.</p>",
                        backdropOpacity: 0.6
                    }
                ]
            },
            {
                "name": "Create document type",
                "alias": "umbIntroCreateDocType",
                "group": "Getting Started",
                "steps": [
                    {
                        title: "Create your first Document Type",
                        content: "<p>Step 1 of any site is to create a <strong>Document Type</strong>. A Document Type is a data container where you can add data fields. The editor can then input data and Umbraco can use it to output it in the relevant parts of a <strong>template</strong>.</p><p>In this tour you will learn how to set up a basic Document Type with a data field to enter a short text.</p>",
                        type: "intro"
                    },
                    {
                        element: "#applications [data-element='section-settings']",
                        title: "Navigate to the settings sections",
                        content: "In the <b>Settings section</b> we will find the document types.",
                        event: "click",
                        backdropOpacity: 0.6
                    },
                    {
                        element: "#tree [data-element='tree-item-documentTypes']",
                        title: "Create document type",
                        content: "<p>Hover the document types tree and click the <b>three small dots</b> to open the <b>context menu</b>.</p>",
                        event: "click",
                        eventElement: "#tree [data-element='tree-item-documentTypes'] [data-element='tree-item-options']"
                    },
                    {
                        element: "#dialog [data-element='action-documentType']",
                        title: "Create document type",
                        content: "<p>Click <b>Document Type</b> to create a new document type with a template.</p><p>We will use the template in a later tour when we need to render our content.</p>",
                        event: "click"
                    },
                    {
                        element: "[data-element='editor-name-field']",
                        title: "Enter a name",
                        content: "<p>Our document type needs a name. Enter <code>Home</code> in the field and click <b>Next</b>.",
                        view: "doctypename"
                    },
                    {
                        element: "[data-element='editor-description']",
                        title: "Enter a description",
                        content: "<p>A description helps to pick the right document type when creating content.</p><p>Write a description to our Home page. It could be: <br/><pre>The home to our website</pre></p>"
                    },
                    {
                        element: "[data-element='group-add']",
                        title: "Add tab",
                        content: "Tabs help us organize the content on a content page. Click <b>Add new tab</b> to add a tab.",
                        event: "click"
                    },
                    {
                        element: "[data-element='group-name']",
                        title: "Enter a name",
                        content: "Enter <code>Content</code> in the tab name."
                    },
                    {
                        element: "[data-element='property-add']",
                        title: "Add a property",
                        content: "<p>Properties are the different types of data on our content page.</p><p>On our Home page we wan't to add a welcome text.</p><p>Click <b>Add property</b> to open the property dialog.</p>",
                        event: "click"
                    },
                    {
                        element: "[data-element~='overlay-property-settings'] [data-element='property-name']",
                        title: "Enter a name",
                        content: "Enter <code>Welcome Text</code> as name for the property.",
                        view: "propertyname"
                    },
                    {
                        element: "[data-element~='overlay-property-settings'] [data-element='property-description']",
                        title: "Enter a description",
                        content: "<p>A description will help to fill in the right content.</p><p>Enter a description for the property editor. It could be:<br/> <pre>Write a nice introduction text so the visitors feel welcome</pre></p>"
                    },
                    {
                        element: "[data-element~='overlay-property-settings'] [data-element='editor-add']",
                        title: "Add editor",
                        content: "The editor defines what data type the property is. Click <b>Add editor</b> to open the editor picker dialog.",
                        event: "click"
                    },
                    {
                        element: "[data-element~='overlay-editor-picker']",
                        elementPreventClick: true,
                        title: "Editor picker",
                        content: "<p>In the editor picker dialog we can pick one of the many build in editor.</p>"
                    },
                    {
                        element: "[data-element~='overlay-editor-picker'] [data-element='editor-Textarea']",
                        title: "Select editor",
                        content: "Select the <b>Textarea</b> editor which allows us to enter long texts.",
                        event: "click"
                    },
                    {
                        element: "[data-element~='overlay-editor-settings']",
                        elementPreventClick: true,
                        title: "Editor settings",
                        content: "Each property editor can have individual settings. We don't want to change any of these now."
                    },
                    {
                        element: "[data-element~='overlay-editor-settings'] [data-element='button-overlaySubmit']",
                        title: "Save editor",
                        content: "Click <b>Submit</b> to save the editor.",
                        event: "click"
                    },
                    {
                        element: "[data-element~='overlay-property-settings'] [data-element='button-overlaySubmit']",
                        title: "Add property to document type",
                        content: "Click <b>Submit</b> to add the property to the document type.",
                        event: "click"
                    },
                    {
                        element: "[data-element='button-save']",
                        title: "Save the document type",
                        content: "All we need now is to save the document type. Click <b>Save</b> to create and save your new document type.",
                        event: "click"
                    }
                ]
            },
            {
                "name": "Create Content",
                "alias": "umbIntroCreateContent",
                "group": "Getting Started",
                "steps": [
                    {
                        title: "Creating your first content node",
                        content: "<p>The <b>Content section</b> contains the content of the website. Content is displayed as <b>nodes</b> in the content tree.</p><p>In this tour we will learn how to create our <b>Home</b> page for our website.</p>",
                        type: "intro"
                    },
                    {
                        element: "[data-element='tree-root']",
                        title: "Open context menu",
                        content: "<p>Open the context menu by hovering the root of the content section.</p><p>Now click the <b>three small dots</b> to the right.</p>",
                        event: "click",
                        eventElement: "[data-element='tree-root'] [data-element='tree-item-options']"
                    },
                    {
                        element: "[data-element='action-create-home']",
                        title: "Create Home page",
                        content: "<p>Click on <b>Home</b> to create a new page of type <b>Home</b>.</p>",
                        event: "click"
                    },
                    {
                        element: "[data-element='editor-content'] [data-element='editor-name-field']",
                        title: "Give your new page a name",
                        content: "<p>Our new page needs a name. Enter <code>Home</code> in the field and click <b>Next</b>.</p>",
                        view: "nodename"
                    },
                    {
                        element: "[data-element='editor-content'] [data-element='property-welcomeText']",
                        title: "Add a welcome text",
                        content: "<p>Add content to the <b>Welcome Text</b> field</p><p>If you don't have any ideas here is a start:<br/> <pre>I am learning Umbraco. High Five I Rock #H5IR</pre>.</p>"
                    },
                    {
                        element: "[data-element='editor-content'] [data-element='button-saveAndPublish']",
                        title: "Save and publish",
                        content: "<p>Now click the <b>Save and publish</b> button to save and publish your changes.</p>",
                        event: "click"
                    }
                ]
            },
            {
                "name": "Render in template",
                "alias": "umbIntroRenderInTemplate",
                "group": "Getting Started",
                "steps": [
                    {
                        title: "Render your content in a template",
                        content: "<p>Templating in Umbraco builds on the concept of <b>Razor Views</b> from asp.net MVC. - This tour is a sneak peak on how to write templates in Umbraco.</p><p>In this tour we will learn how to render content from our <b>Home</b> document type so we can see the content added to our Home page.</p>",
                        type: "intro"
                    },
                    {
                        element: "#applications [data-element='section-settings']",
                        title: "Navigate to the Settings section",
                        content: "<p>In the <b>Settings</b> section you will find all the templates</p><p>It is of course also possible to edit all your code files in your favorite code editor.</p>",
                        event: "click",
                        backdropOpacity: 0.6
                    },
                    {
                        element: "#tree [data-element='tree-item-templates']",
                        title: "Expand the Templates node",
                        content: "<p>To see all our templates click the <b>small triangle</b> to the left of the templates node.</p>",
                        event: "click",
                        eventElement: "#tree [data-element='tree-item-templates'] [data-element='tree-item-expand']",
                        view: "templatetree"
                    },
                    {
                        element: "#tree [data-element='tree-item-templates'] [data-element='tree-item-Home']",
                        title: "Open Home template",
                        content: "<p>Click the <b>Home</b> template to open and edit it.</p>",
                        eventElement: "#tree [data-element='tree-item-templates'] [data-element='tree-item-Home'] a.umb-tree-item__label",
                        event: "click"
                    },
                    {
                        element: "[data-element='editor-templates'] [data-element='code-editor']",
                        title: "Edit template",
                        content: '<p>The template can be edited here or in your favorite code editor.</p><p>To render the field from the document type add the following to the template:<br/> <pre>@Model.Content.GetPropertyValue("welcomeText")</pre></p>'
                    },
                    {
                        element: "[data-element='editor-templates'] [data-element='button-save']",
                        title: "Save the template",
                        content: "Click the <b>Save button</b> and your template will be saved.",
                        event: "click"
                    }
                ]
            },
            {
                "name": "View Home page",
                "alias": "umbIntroViewHomePage",
                "group": "Getting Started",
                "steps": [
                    {
                        title: "View your Umbraco site",
                        content: "<p>Our three main components to a page is done: <b>Document type, Template, and Content</b> - it is now time to see the result.</p><p>In this tour we will learn how to see our published website.</p>",
                        type: "intro"
                    },
                    {
                        element: "#tree [data-element='tree-item-Home']",
                        title: "Open the Home page",
                        content: "<p>Click the <b>Home</b> page to open it</p>",
                        event: "click",
                        eventElement: "#tree [data-element='tree-item-Home'] a.umb-tree-item__label"
                    },
                    {
                        element: "[data-element='editor-content'] [data-element='tab-Generic properties']",
                        title: "Properties",
                        content: "<p>Under the properties tab you will find the default information about a content item.</p>",
                        event: "click"
                    },
                    {
                        element: "[data-element='editor-content'] [data-element='property-_umb_urls']",
                        title: "Open page",
                        content: "<p>Click the <b>Link to document</b> <i class='icon-out'></i> to view your page.</p><p>Tip: Click the preview button in the bottom right corner to preview changes without publishing them.</p>",
                        event: "click",
                        eventElement: "[data-element='editor-content'] [data-element='property-_umb_urls'] a[target='_blank']"
                    }
                ]
            },
            {
                "name": "The media library",
                "alias": "umbIntroMediaSection",
                "group": "Getting Started",
                "steps": [
                    {
                        title: "How to use the media library",
                        content: "<p>A website would be boring without media content. In Umbraco you can manage all your images, documents, videos etc. in the <b>Media section</b>. Here you can upload and organise your media items and see details about each item.</p><p>In this tour we will learn how to upload and orginise your Media library in Umbraco. It will also show you how to view details about a specific media item.</p>",
                        type: "intro"
                    },
                    {
                        element: "#applications [data-element='section-media']",
                        title: "Navigate to the media section",
                        content: "The <b>media</b> section is where you will manage all your media items.",
                        event: "click",
                        backdropOpacity: 0.6
                    },
                    {
                        element: "#tree [data-element='tree-root']",
                        title: "Create a new folder",
                        content: "<p>Let's first create a folder for our images. Hover the media root and click the <b>three small dots</b> on the right side of the item.</p>",
                        event: "click",
                        eventElement: "#tree [data-element='tree-root'] [data-element='tree-item-options']"
                    },
                    {
                        element: "#dialog [data-element='action-Folder']",
                        title: "Create a new folder",
                        content: "<p>Select the <b>Folder</b> options to select the type folder.</p>",
                        event: "click"
                    },
                    {
                        element: "[data-element='editor-media'] [data-element='editor-name-field']",
                        title: "Enter a name",
                        content: "<p>Enter <code>My folder</code> in the field.</p>"
                    },
                    {
                        element: "[data-element='editor-media'] [data-element='button-save']",
                        title: "Save the folder",
                        content: "<p>Click the <b>Save</b> button to create the new folder</p>",
                        event: "click"
                    },
                    {
                        element: "[data-element='editor-media'] [data-element='dropzone']",
                        title: "Upload images",
                        content: "<p>In the upload area you can upload your media items.</p><p>Click the <b>Upload button</b> and select a couple of images on your computer and upload them.</p>",
                        view: "uploadimages"
                    },
                    {
                        element: "[data-element='editor-media'] [data-element='media-grid-item-0']",
                        title: "View media item details",
                        content: "Hover the media item and <b>Click the purple bar</b> to view details about the media item",
                        event: "click",
                        eventElement: "[data-element='editor-media'] [data-element='media-grid-item-0'] [data-element='media-grid-item-edit']"
                    },
                    {
                        element: "[data-element='editor-media'] [data-element='property-umbracoFile']",
                        title: "The uploaded image",
                        content: "<p>Here you can see the image you have uploaded.</p><p>You can use the dot in the center of the image to set a focal point on the image.</p>"
                    },
                    {
                        element: "[data-element='editor-media'] [data-element='property-umbracoBytes']",
                        title: "Image size",
                        content: "<p>You will also find other details about the image, like the size.</p><p>You can add extra properties to an image by creating or editing the <b>Media types</b></p>"
                    },
                    {
                        element: "[data-element='editor-media'] [data-element='tab-Generic properties']",
                        title: "Properties",
                        content: "Like the content section you can also find default properties about the media item. You will find these under the properties tab.",
                        event: "click"
                    },
                    {
                        element: "[data-element='editor-media'] [data-element='property-_umb_urls']",
                        title: "Link to media",
                        content: "The path to the media item..."
                    },
                    {
                        element: "[data-element='editor-media'] [data-element='property-_umb_updatedate']",
                        title: "Last edited",
                        content: "...and information about when the media item has been created and edited."
                    }
                ]
            }
        ];

        function startTour(tour) {
            eventsService.emit("appState.tour.start", tour);
        }

        function endTour() {
            eventsService.emit("appState.tour.end");
        }

        function completeTour(tour) {
            saveInLocalStorage(tour);
            eventsService.emit("appState.tour.complete", tour);
        }
        
        function getAllTours() {
            setCompletedTours();
            return tours;
        }

        function getGroupedTours() {
            setCompletedTours();
            var groupedTours = _.groupBy(tours, "group");
            return groupedTours;
        }

<<<<<<< HEAD
=======
        function getTourByAlias(tourAlias) {
            var tour = _.findWhere(tours, {alias: tourAlias});
            return tour;
        }

>>>>>>> 72a0d614
        function getCompletedTours() {
            var completedTours = localStorageService.get(localStorageKey);
            var aliases = _.pluck(completedTours, "alias");
            return aliases;
        }

        ///////////

        function setCompletedTours() {

            var storedTours = [];

            if (localStorageService.get(localStorageKey)) {
                storedTours = localStorageService.get(localStorageKey);
            }

            angular.forEach(storedTours, function (storedTour) {
                if (storedTour.completed === true) {
                    angular.forEach(tours, function (tour) {
                        if (storedTour.alias === tour.alias) {
                            tour.completed = true;
                        }
                    });
                }
            });

        }

        function saveInLocalStorage(tour) {
            var storedTours = [];
            var tourFound = false;

            if (localStorageService.get(localStorageKey)) {
                storedTours = localStorageService.get(localStorageKey);
            }

            if (storedTours.length > 0) {
                angular.forEach(storedTours, function (storedTour) {
                    if (storedTour.alias === tour.alias) {
                        storedTour.completed = true;
                        tourFound = true;
                    }
                });
            }

            if (!tourFound) {
                var storageObject = {
                    "alias": tour.alias,
                    "completed": true
                };
                storedTours.push(storageObject);
            }

            localStorageService.set(localStorageKey, storedTours);

        }

        var service = {
            startTour: startTour,
            endTour: endTour,
            completeTour: completeTour,
            getAllTours: getAllTours,
            getGroupedTours: getGroupedTours,
<<<<<<< HEAD
=======
            getTourByAlias: getTourByAlias,
>>>>>>> 72a0d614
            getCompletedTours: getCompletedTours
        };

        return service;

    }

    angular.module("umbraco.services").factory("tourService", tourService);

})();<|MERGE_RESOLUTION|>--- conflicted
+++ resolved
@@ -409,14 +409,11 @@
             return groupedTours;
         }
 
-<<<<<<< HEAD
-=======
         function getTourByAlias(tourAlias) {
             var tour = _.findWhere(tours, {alias: tourAlias});
             return tour;
         }
 
->>>>>>> 72a0d614
         function getCompletedTours() {
             var completedTours = localStorageService.get(localStorageKey);
             var aliases = _.pluck(completedTours, "alias");
@@ -480,10 +477,7 @@
             completeTour: completeTour,
             getAllTours: getAllTours,
             getGroupedTours: getGroupedTours,
-<<<<<<< HEAD
-=======
             getTourByAlias: getTourByAlias,
->>>>>>> 72a0d614
             getCompletedTours: getCompletedTours
         };
 
