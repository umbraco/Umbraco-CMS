/**
 * @ngdoc service
 * @name umbraco.services.contentTypeHelper
 * @description A helper service for the content type editor
 **/
function contentTypeHelper(contentTypeResource, dataTypeResource, $filter, $injector, $q) {

    var contentTypeHelperService = {

        TYPE_GROUP: 'Group',
        TYPE_TAB: 'Tab',

        isAliasUnique(groups, alias) {
            return groups.find(group => group.alias === alias) ? false : true;
        },

        createUniqueAlias(groups, alias) {
            let i = 1;
            while(this.isAliasUnique(groups, alias + i.toString()) === false) {
                i++;
            }
            return alias + i.toString();
        },

        generateLocalAlias: function(name) {
            return name ? name.toUmbracoAlias() : String.CreateGuid();
        },

        getLocalAlias: function (alias) {
            const lastIndex = alias.lastIndexOf('/');

            return (lastIndex === -1) ? alias : alias.substring(lastIndex + 1);
        },

        updateLocalAlias: function (alias, localAlias) {
            const parentAlias = this.getParentAlias(alias);

            return (parentAlias == null || parentAlias === '') ? localAlias : parentAlias + '/' + localAlias;
        },

        getParentAlias: function (alias) {
            if(alias) {
                const lastIndex = alias.lastIndexOf('/');

                return (lastIndex === -1) ? null : alias.substring(0, lastIndex);
            }
            return null;
        },

        updateParentAlias: function (alias, parentAlias) {
            const localAlias = this.getLocalAlias(alias);

            return (parentAlias == null || parentAlias === '') ? localAlias : parentAlias + '/' + localAlias;
        },

        updateDescendingAliases: function (groups, oldParentAlias, newParentAlias) {
            groups.forEach(group => {
                const parentAlias = this.getParentAlias(group.alias);

                if (parentAlias === oldParentAlias) {
                    const oldAlias = group.alias,
                        newAlias = this.updateParentAlias(oldAlias, newParentAlias);

                    group.alias = newAlias;
                    group.parentAlias = newParentAlias;
                    this.updateDescendingAliases(groups, oldAlias, newAlias);

                }
            });
        },

        defineParentAliasOnGroups: function (groups) {
            groups.forEach(group => {
                group.parentAlias = this.getParentAlias(group.alias);
            });
        },

        relocateDisorientedGroups: function (groups) {
            const existingAliases = groups.map(group => group.alias);
            existingAliases.push(null);
            const disorientedGroups = groups.filter(group => existingAliases.indexOf(group.parentAlias) === -1);
            disorientedGroups.forEach(group => {
                const oldAlias = group.alias,
                        newAlias = this.updateParentAlias(oldAlias, null);

                group.alias = newAlias;
                group.parentAlias = null;
                this.updateDescendingAliases(groups, oldAlias, newAlias);
            });
        },

        convertGroupToTab: function (groups, group) {
            const tabs = groups.filter(group => group.type === this.TYPE_TAB).sort((a, b) => a.sortOrder - b.sortOrder);
            const nextSortOrder = tabs && tabs.length > 0 ? tabs[tabs.length - 1].sortOrder + 1 : 0;

            group.convertingToTab = true;

            group.type = this.TYPE_TAB;

            const newAlias = this.generateLocalAlias(group.name);
            // when checking for alias uniqueness we need to exclude the current group or the alias would get a + 1
            const otherGroups = [...groups].filter(groupCopy => !groupCopy.convertingToTab);

            group.alias = this.isAliasUnique(otherGroups, newAlias) ? newAlias : this.createUniqueAlias(otherGroups, newAlias);
            group.parentAlias = null;
            group.sortOrder = nextSortOrder;
            group.convertingToTab = false;
        },

        createIdArray: function (array) {

            var newArray = [];

            array.forEach(function (arrayItem) {

                if (Utilities.isObject(arrayItem)) {
                    newArray.push(arrayItem.id);
                } else {
                    newArray.push(arrayItem);
                }

            });

            return newArray;

        },

        generateModels: function () {
            var deferred = $q.defer();
            var modelsResource = $injector.has("modelsBuilderManagementResource") ? $injector.get("modelsBuilderManagementResource") : null;
            var modelsBuilderEnabled = Umbraco.Sys.ServerVariables.umbracoPlugins.modelsBuilder.mode !== "Nothing";
            if (modelsBuilderEnabled && modelsResource) {
                modelsResource.buildModels().then(function (result) {
                    deferred.resolve(result);

                    //just calling this to get the servar back to life
                    modelsResource.getModelsOutOfDateStatus();

                }, function (e) {
                    deferred.reject(e);
                });
            }
            else {
                deferred.resolve(false);
            }
            return deferred.promise;
        },

        checkModelsBuilderStatus: function () {
            var deferred = $q.defer();
            var modelsResource = $injector.has("modelsBuilderManagementResource") ? $injector.get("modelsBuilderManagementResource") : null;
            var modelsBuilderEnabled = (Umbraco && Umbraco.Sys && Umbraco.Sys.ServerVariables && Umbraco.Sys.ServerVariables.umbracoPlugins && Umbraco.Sys.ServerVariables.umbracoPlugins.modelsBuilder && Umbraco.Sys.ServerVariables.umbracoPlugins.modelsBuilder.mode !== "Nothing");

            if (modelsBuilderEnabled && modelsResource) {
                modelsResource.getModelsOutOfDateStatus().then(function (result) {
                    //Generate models buttons should be enabled if it is 0
                    deferred.resolve(result.status === 0);
                });
            }
            else {
                deferred.resolve(false);
            }
            return deferred.promise;
        },

        makeObjectArrayFromId: function (idArray, objectArray) {
            var newArray = [];

            for (var idIndex = 0; idArray.length > idIndex; idIndex++) {
                var id = idArray[idIndex];

                for (var objectIndex = 0; objectArray.length > objectIndex; objectIndex++) {
                    var object = objectArray[objectIndex];
                    if (id === object.id) {
                        newArray.push(object);
                    }
                }

            }

            return newArray;
        },

        validateAddingComposition: function (contentType, compositeContentType) {

            //Validate that by adding this group that we are not adding duplicate property type aliases

            var propertiesAdding = _.flatten(_.map(compositeContentType.groups, function (g) {
                return _.map(g.properties, function (p) {
                    return p.alias;
                });
            }));
            var propAliasesExisting = _.filter(_.flatten(_.map(contentType.groups, function (g) {
                return _.map(g.properties, function (p) {
                    return p.alias;
                });
            })), function (f) {
                return f !== null && f !== undefined;
            });

            var intersec = _.intersection(propertiesAdding, propAliasesExisting);
            if (intersec.length > 0) {
                //return the overlapping property aliases
                return intersec;
            }

            //no overlapping property aliases
            return [];
        },

        mergeCompositeContentType: function (contentType, compositeContentType) {

            //Validate that there are no overlapping aliases
            var overlappingAliases = this.validateAddingComposition(contentType, compositeContentType);
            if (overlappingAliases.length > 0) {
                throw new Error("Cannot add this composition, these properties already exist on the content type: " + overlappingAliases.join());
            }

            compositeContentType.groups.forEach(function (compositionGroup) {
                // order composition groups based on sort order
                compositionGroup.properties = $filter('orderBy')(compositionGroup.properties, 'sortOrder');

                // get data type details
                compositionGroup.properties.forEach(function (property) {
                    dataTypeResource.getById(property.dataTypeId)
                        .then(function (dataType) {
                            property.dataTypeIcon = dataType.icon;
                            property.dataTypeName = dataType.name;
                        });
                });

                // set inherited state on tab
                compositionGroup.inherited = true;

                // set inherited state on properties
                compositionGroup.properties.forEach(function (compositionProperty) {
                    compositionProperty.inherited = true;
                });

                // set tab state
                compositionGroup.tabState = "inActive";

                // if groups are named the same - merge the groups
                contentType.groups.forEach(function (contentTypeGroup) {

                    if (contentTypeGroup.name === compositionGroup.name && contentTypeGroup.type === compositionGroup.type) {

                        // set flag to show if properties has been merged into a tab
                        compositionGroup.groupIsMerged = true;

                        // make group inherited
                        contentTypeGroup.inherited = true;

                        // add properties to the top of the array
                        contentTypeGroup.properties = compositionGroup.properties.concat(contentTypeGroup.properties);

                        // update sort order on all properties in merged group
                        contentTypeGroup.properties = contentTypeHelperService.updatePropertiesSortOrder(contentTypeGroup.properties);

                        // make parentTabContentTypeNames to an array so we can push values
                        if (contentTypeGroup.parentTabContentTypeNames === null || contentTypeGroup.parentTabContentTypeNames === undefined) {
                            contentTypeGroup.parentTabContentTypeNames = [];
                        }

                        // push name to array of merged composite content types
                        contentTypeGroup.parentTabContentTypeNames.push(compositeContentType.name);

                        // make parentTabContentTypes to an array so we can push values
                        if (contentTypeGroup.parentTabContentTypes === null || contentTypeGroup.parentTabContentTypes === undefined) {
                            contentTypeGroup.parentTabContentTypes = [];
                        }

                        // push id to array of merged composite content types
                        contentTypeGroup.parentTabContentTypes.push(compositeContentType.id);

                        // get sort order from composition
                        contentTypeGroup.sortOrder = compositionGroup.sortOrder;

                        // splice group to the top of the array
                        var contentTypeGroupCopy = Utilities.copy(contentTypeGroup);
                        var index = contentType.groups.indexOf(contentTypeGroup);
                        contentType.groups.splice(index, 1);
                        contentType.groups.unshift(contentTypeGroupCopy);

                    }

                });

                // if group is not merged - push it to the end of the array - before init tab
                if (compositionGroup.groupIsMerged === false || compositionGroup.groupIsMerged === undefined) {

                    // make parentTabContentTypeNames to an array so we can push values
                    if (compositionGroup.parentTabContentTypeNames === null || compositionGroup.parentTabContentTypeNames === undefined) {
                        compositionGroup.parentTabContentTypeNames = [];
                    }

                    // push name to array of merged composite content types
                    compositionGroup.parentTabContentTypeNames.push(compositeContentType.name);

                    // make parentTabContentTypes to an array so we can push values
                    if (compositionGroup.parentTabContentTypes === null || compositionGroup.parentTabContentTypes === undefined) {
                        compositionGroup.parentTabContentTypes = [];
                    }

                    // push id to array of merged composite content types
                    compositionGroup.parentTabContentTypes.push(compositeContentType.id);

                    // push group before placeholder tab
                    contentType.groups.unshift(compositionGroup);

                }

            });

            // sort all groups by sortOrder property
            contentType.groups = $filter('orderBy')(contentType.groups, 'sortOrder');

            return contentType;

        },

        splitCompositeContentType: function (contentType, compositeContentType) {

            var groups = [];

            contentType.groups.forEach(function (contentTypeGroup) {

                if (contentTypeGroup.tabState !== "init") {

                    var idIndex = contentTypeGroup.parentTabContentTypes.indexOf(compositeContentType.id);
                    var nameIndex = contentTypeGroup.parentTabContentTypeNames.indexOf(compositeContentType.name);
                    var groupIndex = contentType.groups.indexOf(contentTypeGroup);


                    if (idIndex !== -1) {

                        var properties = [];

                        // remove all properties from composite content type
                        contentTypeGroup.properties.forEach(function (property) {
                            if (property.contentTypeId !== compositeContentType.id) {
                                properties.push(property);
                            }
                        });

                        // set new properties array to properties
                        contentTypeGroup.properties = properties;

                        // remove composite content type name and id from inherited arrays
                        contentTypeGroup.parentTabContentTypes.splice(idIndex, 1);
                        contentTypeGroup.parentTabContentTypeNames.splice(nameIndex, 1);

                        // remove inherited state if there are no inherited properties
                        if (contentTypeGroup.parentTabContentTypes.length === 0) {
                            contentTypeGroup.inherited = false;
                        }

                        // remove group if there are no properties left
                        if (contentTypeGroup.properties.length > 0) {
                            groups.push(contentTypeGroup);
                        }

                    } else {
                        groups.push(contentTypeGroup);
                    }

                } else {
                    groups.push(contentTypeGroup);
                }

                // update sort order on properties
                contentTypeGroup.properties = contentTypeHelperService.updatePropertiesSortOrder(contentTypeGroup.properties);

            });

            contentType.groups = groups;

        },

        updatePropertiesSortOrder: function (properties) {

            var sortOrder = 0;

            properties.forEach(function (property) {
                if (!property.inherited && property.propertyState !== "init") {
                    property.sortOrder = sortOrder;
                }
                sortOrder++;
            });

            return properties;

        },

        getTemplatePlaceholder: function () {

            var templatePlaceholder = {
                "name": "",
                "icon": "icon-layout",
                "alias": "templatePlaceholder",
                "placeholder": true
            };

            return templatePlaceholder;

        },

        insertDefaultTemplatePlaceholder: function (defaultTemplate) {

            // get template placeholder
            var templatePlaceholder = contentTypeHelperService.getTemplatePlaceholder();

            // add as default template
            defaultTemplate = templatePlaceholder;

            return defaultTemplate;

        },

        insertTemplatePlaceholder: function (array) {

            // get template placeholder
            var templatePlaceholder = contentTypeHelperService.getTemplatePlaceholder();

            // add as selected item
            array.push(templatePlaceholder);

            return array;

        },

        insertChildNodePlaceholder: function (array, name, icon, id) {

            var placeholder = {
                "name": name,
                "icon": icon,
                "id": id
            };

            array.push(placeholder);

        },

        rebindSavedContentType: function (contentType, savedContentType) {
            // The saved content type might have updated values (eg. new IDs/keys), so make sure the view model is updated
            contentType.ModelState = savedContentType.ModelState;
            contentType.id = savedContentType.id;
<<<<<<< HEAD
=======

            // Prevent rebinding if there was an error: https://github.com/umbraco/Umbraco-CMS/pull/11257
            if (savedContentType.ModelState) {
              return;
            }

>>>>>>> 4dc1ee64
            contentType.groups.forEach(function (group) {
                if (!group.alias) return;

                var k = 0;
                while (k < savedContentType.groups.length && savedContentType.groups[k].alias != group.alias)
                    k++;

                if (k == savedContentType.groups.length) {
                    group.id = 0;
                    return;
                }

                var savedGroup = savedContentType.groups[k];
                group.id = savedGroup.id;
                group.key = savedGroup.key;
                group.contentTypeId = savedGroup.contentTypeId;

                group.properties.forEach(function (property) {
                    if (property.id || !property.alias) return;

                    k = 0;
                    while (k < savedGroup.properties.length && savedGroup.properties[k].alias != property.alias)
                        k++;

                    if (k == savedGroup.properties.length) {
                        property.id = 0;
                        return;
                    }

                    var savedProperty = savedGroup.properties[k];
                    property.id = savedProperty.id;
                });
            });
        }

    };

    return contentTypeHelperService;
}
angular.module('umbraco.services').factory('contentTypeHelper', contentTypeHelper);<|MERGE_RESOLUTION|>--- conflicted
+++ resolved
@@ -445,15 +445,12 @@
             // The saved content type might have updated values (eg. new IDs/keys), so make sure the view model is updated
             contentType.ModelState = savedContentType.ModelState;
             contentType.id = savedContentType.id;
-<<<<<<< HEAD
-=======
 
             // Prevent rebinding if there was an error: https://github.com/umbraco/Umbraco-CMS/pull/11257
             if (savedContentType.ModelState) {
               return;
             }
 
->>>>>>> 4dc1ee64
             contentType.groups.forEach(function (group) {
                 if (!group.alias) return;
 
