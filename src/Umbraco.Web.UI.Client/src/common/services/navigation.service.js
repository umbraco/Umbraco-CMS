--- conflicted
+++ resolved
@@ -15,11 +15,7 @@
  * Section navigation and search, and maintain their state for the entire application lifetime
  *
  */
-<<<<<<< HEAD
-function navigationService($rootScope, $routeParams, $log, $location, $q, $timeout, $injector, dialogService, treeService, notificationsService, historyService, appState) {
-=======
-function navigationService($rootScope, $routeParams, $log, $location, $q, $timeout, dialogService, treeService, notificationsService, historyService, appState, angularHelper) {
->>>>>>> 7dfd684c
+function navigationService($rootScope, $routeParams, $log, $location, $q, $timeout, $injector, dialogService, treeService, notificationsService, historyService, appState, angularHelper) {
 
     var minScreenSize = 1100;
     //used to track the current dialog object
@@ -727,4 +723,4 @@
     return service;
 }
 
-angular.module('umbraco.services').factory('navigationService', navigationService);
+angular.module('umbraco.services').factory('navigationService', navigationService);