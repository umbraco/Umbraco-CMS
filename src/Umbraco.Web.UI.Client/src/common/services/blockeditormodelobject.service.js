--- conflicted
+++ resolved
@@ -98,43 +98,6 @@
         }
 
         /**
-<<<<<<< HEAD
-         * Generate label for Block, uses either the labelInterpolator or falls back to the contentTypeName.
-         * @param {Object} blockObject BlockObject to receive data values from.
-         */
-        function getBlockLabel(blockObject) {
-            if (blockObject.labelInterpolator !== undefined) {
-                // blockobject.content may be null if the block is no longer allowed,
-                // so try and fall back to the label in the config,
-                // if that too is null, there's not much we can do, so just default to empty string.
-                var contentTypeName;
-                if(blockObject.content != null) {
-                  contentTypeName = blockObject.content.contentTypeName;
-                }
-                else if(blockObject.config != null && blockObject.config.label != null){
-                  contentTypeName = blockObject.config.label;
-                }
-                else {
-                  contentTypeName = "";
-                }
-
-                var labelVars = Object.assign({
-                  "$contentTypeName": contentTypeName,
-                  "$settings": blockObject.settingsData || {},
-                  "$layout": blockObject.layout || {},
-                  "$index": (blockObject.index || 0)+1
-                }, blockObject.data);
-                var label = blockObject.labelInterpolator(labelVars);
-                if (label) {
-                    return label;
-                }
-            }
-            return blockObject.content.contentTypeName;
-        }
-
-        /**
-=======
->>>>>>> 748fb7d1
          * Used to add watchers on all properties in a content or settings model
          */
         function addWatchers(blockObject, isolatedScope, forSettings) {
