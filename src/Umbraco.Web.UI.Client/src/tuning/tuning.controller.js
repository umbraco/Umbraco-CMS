--- conflicted
+++ resolved
@@ -9,14 +9,9 @@
 .controller("Umbraco.tuningController", function ($scope, $modal, $http, $window, $timeout, $location) {
 
     $scope.isOpen = false;
-
     $scope.frameLoaded = false;
     $scope.enableTuning = 0;
-    $scope.frameFirstLoaded = false;
-
-
     $scope.tuningParameterUrl = "";
-    $scope.tuningGridStyleUrl = "";
     $scope.tuningGridList = "";
     $scope.schemaFocus = "body";
     $scope.settingIsOpen = 'previewDevice';
@@ -41,7 +36,7 @@
     // Load parameters from GetLessParameters and init data of the tuning config
     var initTuning = function () {
 
-        $http.get('/Umbraco/Api/tuning/Load', { params: { tuningStyleUrl: $scope.tuningParameterUrl, tuningGridStyleUrl: $scope.tuningGridStyleUrl } })
+        $http.get('/Umbraco/Api/tuning/Load', { params: { tuningStyleUrl: $scope.tuningParameterUrl, pageId: $location.search().id } })
             .success(function (data) {
 
                 $.each(tuningConfig.categories, function (indexCategory, category) {
@@ -88,94 +83,33 @@
     // Add Less parameters for each grid row
     var initGridConfig = function () {
 
-        var rowModel = {
-            name: "Grid",
-            sections: [{
-                name: "Main",
-                subSections: []
-            }]
-        };
-
-        $.each($scope.tuningGridList, function (index, row) {
-
-            var newIndex = rowModel.sections[0].subSections.length + 1;
-
-            var rowFieldModel = {
-                name: "Row",
-                schema: "",
-                fields: [
-                    {
-                        name: "Background color",
-                        alias: "backgroundRowColor",
-                        description: "Background body color",
-                        type: "colorPicker",
-                        value: "",
-                        colorPaletteProperty: "colorBodyBackground"
-                    },
-                    {
-                        name: "Background gradient",
-                        alias: "backgroundRowGradientColor",
-                        description: "Fade the background to this colour at the bottom",
-                        type: "colorPicker",
-                        value: ""
-                    },
-                    {
-                        name: "Image/Pattern",
-                        alias: "backgroundRowImageOrPattern",
-                        description: "Use an image for the background instead of a solid colour/gradient",
-                        type: "bgImagePicker",
-                        value: ""
-                    },
-                    {
-                        name: "Image position",
-                        alias: "backgroundRowPosition",
-                        description: "Background body position",
-                        type: "bgPositionPicker",
-                        value: ""
-                    },
-                    {
-                        name: "Stretch background",
-                        alias: "backgroundRowCover",
-                        description: "Checked: stretches the chosen image to fill the.\nUnchecked: the image is tiled according to the Repeat setting below",
-                        type: "checkbox",
-                        value: ""
-                    },
-                    {
-                        name: "Background tiling",
-                        alias: "backgroundRowRepeat",
-                        description: "How to tile the background image",
-                        type: "bgRepeatPicker",
-                        value: ""
-                    },
-                    {
-                        name: "Background scrolling behaviour",
-                        alias: "backgroundRowAttachment",
-                        description: "When fixed the background doesn't scroll with the content",
-                        type: "bgAttachmentPicker",
-                        value: ""
-                    }
-                ]
-            };
-
-            rowModel.sections[0].subSections.splice(newIndex, 0, rowFieldModel);
-            rowModel.sections[0].subSections[newIndex - 1].schema = "." + row;
-            $.each(rowModel.sections[0].subSections[newIndex - 1].fields, function (indexField, field) {
-                field.alias = field.alias + "__" + row;
-            });
-
-        })
-
-        tuningConfig.categories.splice(tuningConfig.categories.length + 1, 0, rowModel);
+        if ($scope.tuningGridList) {
+
+            $.each($scope.tuningGridList, function (index, row) {
+
+                //TODO: not very clear, maybe put all styling together
+                var stylingSubSection = tuningConfig.categories[1].sections[0].subSections
+                var newIndex = stylingSubSection.length + 1;
+                var rowFieldModel = angular.copy(rowModel);
+
+                var rowNumber = index + 1;
+                rowFieldModel.name = "Grid Row " + rowNumber;
+                stylingSubSection.splice(newIndex + 1, 0, rowFieldModel);
+                stylingSubSection[newIndex - 1].schema = "." + row;
+
+                $.each(stylingSubSection[newIndex - 1].fields, function (indexField, field) {
+                    field.alias = field.alias + "__" + row;
+                });
+
+            })
+        }
 
     }
 
     // Refresh all less parameters for every changes watching tuningModel 
     var refreshtuning = function () {
         var parameters = [];
-<<<<<<< HEAD
-=======
-
->>>>>>> 90e54405
+
         if ($scope.tuningModel) {
             $.each($scope.tuningModel.categories, function (indexCategory, category) {
                 $.each(category.sections, function (indexSection, section) {
@@ -197,12 +131,8 @@
             });
 
             // Refrech page style
-<<<<<<< HEAD
-            document.getElementById("resultFrame").contentWindow.refrechLayout(parameters);
-=======
             if (document.getElementById("resultFrame").contentWindow.refrechLayout)
                 document.getElementById("resultFrame").contentWindow.refrechLayout(parameters);
->>>>>>> 90e54405
         }
     }
 
@@ -252,7 +182,7 @@
                 $.each(section.subSections, function (indexSubSection, subSection) {
                     $.each(subSection.fields, function (indexField, field) {
 
-                        if (subSection.schema && subSection.schema.indexOf("grid-row-") >= 0) {
+                        if (subSection.schema && subSection.schema.indexOf("gridrow_") >= 0) {
                             var value = (field.value != 0 && (field.value == undefined || field.value == "")) ? "''" : field.value;
                             parametersGrid.splice(parametersGrid.length + 1, 0, "@" + field.alias + ":" + value + ";");
                         }
@@ -414,16 +344,12 @@
         $scope.googleFontFamilies = data;
     })
 
-<<<<<<< HEAD
-    // watch framLoaded
-    $scope.$watch("frameLoaded", function () {
-        if ($scope.frameLoaded > 0) {
-            initGridConfig();
-=======
     // watch framLoaded, only if iframe page have EnableTuning()
     $scope.$watch("enableTuning", function () {
         if ($scope.enableTuning > 0) {
->>>>>>> 90e54405
+            if ($scope.enableTuning == 1) {
+                initGridConfig();
+            }
             initTuning();
             $scope.$watch('tuningModel', function () {
                 refreshtuning();
