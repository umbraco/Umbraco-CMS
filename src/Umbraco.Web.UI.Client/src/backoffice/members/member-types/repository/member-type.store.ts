--- conflicted
+++ resolved
@@ -11,13 +11,8 @@
  * @description - Data Store for Member Types
  */
 export class UmbMemberTypeStore extends UmbStoreBase {
-<<<<<<< HEAD
-=======
-	#data = new UmbArrayState<MemberTypeDetails>([], (x) => x.id);
-
->>>>>>> c57c630e
 	constructor(host: UmbControllerHostElement) {
-		super(host, UMB_MEMBER_TYPE_STORE_CONTEXT_TOKEN.toString(), new ArrayState<MemberTypeDetails>([], (x) => x.id));
+		super(host, UMB_MEMBER_TYPE_STORE_CONTEXT_TOKEN.toString(), new UmbArrayState<MemberTypeDetails>([], (x) => x.id));
 	}
 
 	append(MemberType: MemberTypeDetails) {
