import { UmbContextToken } from '@umbraco-cms/backoffice/context-api';
import { UmbStoreBase } from '@umbraco-cms/backoffice/store';
import { UmbControllerHostElement } from '@umbraco-cms/backoffice/controller';
import { UmbArrayState } from '@umbraco-cms/backoffice/observable-api';
import type { MemberDetails } from '@umbraco-cms/backoffice/models';

/**
 * @export
 * @class UmbMemberStore
 * @extends {UmbStoreBase}
 * @description - Data Store for Members
 */
export class UmbMemberStore extends UmbStoreBase {
<<<<<<< HEAD
=======
	#data = new UmbArrayState<MemberDetails>([], (x) => x.id);

>>>>>>> c57c630e
	constructor(host: UmbControllerHostElement) {
		super(host, UMB_MEMBER_STORE_CONTEXT_TOKEN.toString(), new ArrayState<MemberDetails>([], (x) => x.id));
	}

	append(member: MemberDetails) {
		this._data.append([member]);
	}

	remove(uniques: string[]) {
		this._data.remove(uniques);
	}
}

export const UMB_MEMBER_STORE_CONTEXT_TOKEN = new UmbContextToken<UmbMemberStore>('UmbMemberStore');<|MERGE_RESOLUTION|>--- conflicted
+++ resolved
@@ -11,13 +11,8 @@
  * @description - Data Store for Members
  */
 export class UmbMemberStore extends UmbStoreBase {
-<<<<<<< HEAD
-=======
-	#data = new UmbArrayState<MemberDetails>([], (x) => x.id);
-
->>>>>>> c57c630e
 	constructor(host: UmbControllerHostElement) {
-		super(host, UMB_MEMBER_STORE_CONTEXT_TOKEN.toString(), new ArrayState<MemberDetails>([], (x) => x.id));
+		super(host, UMB_MEMBER_STORE_CONTEXT_TOKEN.toString(), new UmbArrayState<MemberDetails>([], (x) => x.id));
 	}
 
 	append(member: MemberDetails) {
