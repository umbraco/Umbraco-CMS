import { html } from 'lit';
import { customElement, state } from 'lit/decorators.js';
import { IRoute, IRoutingInfo } from 'router-slot';
import type { ManifestWorkspace } from '@umbraco-cms/models';
import { createExtensionElement } from '@umbraco-cms/extensions-api';
import { umbExtensionsRegistry } from '@umbraco-cms/extensions-registry';
<<<<<<< HEAD
import { UmbWorkspaceEntityElement } from 'src/backoffice/shared/components/workspace-entity-element.interface';
=======
import { UmbLitElement } from '@umbraco-cms/element';
>>>>>>> c71d39ab

@customElement('umb-created-packages-section-view')
export class UmbCreatedPackagesSectionViewElement extends UmbLitElement {
	@state()
	private _routes: IRoute[] = [];

	private _workspaces: Array<ManifestWorkspace> = [];

	constructor() {
		super();

		this.observe(umbExtensionsRegistry?.extensionsOfType('workspace'), (workspaceExtensions) => {
			this._workspaces = workspaceExtensions;
			this._createRoutes();
		});
	}

	private _createRoutes() {
		const routes: any[] = [
			{
				path: 'overview',
				component: () => import('./packages-created-overview.element'),
			},
		];

		// TODO: find a way to make this reuseable across:
		this._workspaces?.map((workspace: ManifestWorkspace) => {
			routes.push({
				path: `${workspace.meta.entityType}/:key`,
				component: () => createExtensionElement(workspace),
				setup: (component: Promise<UmbWorkspaceEntityElement>, info: IRoutingInfo) => {
					component.then((el) => {
						el.entityKey = info.match.params.key;
					});
				},
			});
			routes.push({
				path: workspace.meta.entityType,
				component: () => createExtensionElement(workspace),
			});
		});

		routes.push({
			path: '**',
			redirectTo: 'section/packages/view/created/overview', //TODO: this should be dynamic
		});
		this._routes = routes;
	}

	render() {
		return html`<router-slot .routes=${this._routes}></router-slot>`;
	}
}

export default UmbCreatedPackagesSectionViewElement;

declare global {
	interface HTMLElementTagNameMap {
		'umb-created-packages-section-view': UmbCreatedPackagesSectionViewElement;
	}
}<|MERGE_RESOLUTION|>--- conflicted
+++ resolved
@@ -4,11 +4,7 @@
 import type { ManifestWorkspace } from '@umbraco-cms/models';
 import { createExtensionElement } from '@umbraco-cms/extensions-api';
 import { umbExtensionsRegistry } from '@umbraco-cms/extensions-registry';
-<<<<<<< HEAD
-import { UmbWorkspaceEntityElement } from 'src/backoffice/shared/components/workspace-entity-element.interface';
-=======
 import { UmbLitElement } from '@umbraco-cms/element';
->>>>>>> c71d39ab
 
 @customElement('umb-created-packages-section-view')
 export class UmbCreatedPackagesSectionViewElement extends UmbLitElement {
@@ -39,9 +35,9 @@
 			routes.push({
 				path: `${workspace.meta.entityType}/:key`,
 				component: () => createExtensionElement(workspace),
-				setup: (component: Promise<UmbWorkspaceEntityElement>, info: IRoutingInfo) => {
-					component.then((el) => {
-						el.entityKey = info.match.params.key;
+				setup: (component: Promise<HTMLElement>, info: IRoutingInfo) => {
+					component.then((el: HTMLElement) => {
+						(el as any).entityKey = info.match.params.key;
 					});
 				},
 			});
