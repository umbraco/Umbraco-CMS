import { UUITextStyles } from '@umbraco-ui/uui-css/lib';
import { UUIBooleanInputEvent, UUIInputElement, UUIInputEvent } from '@umbraco-ui/uui';
import { css, html, nothing } from 'lit';
import { customElement, property, query, state } from 'lit/decorators.js';
import { ifDefined } from 'lit/directives/if-defined.js';
import { UmbInputDocumentPickerElement } from '../../../shared/components/input-document-picker/input-document-picker.element';
import { UmbInputMediaPickerElement } from '../../../shared/components/input-media-picker/input-media-picker.element';
import { UmbInputLanguagePickerElement } from '../../../shared/components/input-language-picker/input-language-picker.element';
import { UmbLitElement } from '@umbraco-cms/internal/lit-element';
import { PackageDefinitionResponseModel, PackageResource } from '@umbraco-cms/backoffice/backend-api';
import { tryExecuteAndNotify } from '@umbraco-cms/backoffice/resources';
import { UmbNotificationContext, UMB_NOTIFICATION_CONTEXT_TOKEN } from '@umbraco-cms/backoffice/notification';

@customElement('umb-workspace-package-builder')
export class UmbWorkspacePackageBuilderElement extends UmbLitElement {
	static styles = [
		UUITextStyles,
		css`
			:host {
				display: block;
				height: 100%;
			}

			.header {
				margin: 0 var(--uui-size-layout-1);
				display: flex;
				gap: var(--uui-size-space-4);
			}

			uui-box {
				margin: var(--uui-size-layout-1);
			}

			uui-checkbox {
				margin-top: var(--uui-size-space-4);
			}
		`,
	];

	@property()
	entityKey?: string;

	@state()
	private _package: PackageDefinitionResponseModel = {};

	@query('#package-name-input')
	private _packageNameInput!: UUIInputElement;

	private _notificationContext?: UmbNotificationContext;

	constructor() {
		super();
		this.consumeContext(UMB_NOTIFICATION_CONTEXT_TOKEN, (instance) => {
			this._notificationContext = instance;
		});
	}

	connectedCallback(): void {
		super.connectedCallback();
		if (this.entityKey) this.#getPackageCreated();
	}

	async #getPackageCreated() {
		if (!this.entityKey) return;
		const { data } = await tryExecuteAndNotify(this, PackageResource.getPackageCreatedById({ id: this.entityKey }));
		if (!data) return;
		this._package = data as PackageDefinitionResponseModel;
	}

	async #download() {
		if (!this._package?.id) return;
		await tryExecuteAndNotify(this, PackageResource.getPackageCreatedByIdDownload({ id: this._package.id }));
	}

	#nameDefined() {
		const valid = this._packageNameInput.checkValidity();
		if (!valid) this._notificationContext?.peek('danger', { data: { message: 'Package missing a name' } });
		return valid;
	}

	async #save() {
		if (!this.#nameDefined()) return;
		const response = await tryExecuteAndNotify(
			this,
			PackageResource.postPackageCreated({ requestBody: this._package })
		);
		if (!response.data || response.error) return;
		this._package = response.data as PackageDefinitionResponseModel;
		this.#navigateBack();
	}

	async #update() {
		if (!this.#nameDefined()) return;
		if (!this._package?.id) return;
		const response = await tryExecuteAndNotify(
			this,
			PackageResource.putPackageCreatedById({ id: this._package.id, requestBody: this._package })
		);

		if (response.error) return;
		this.#navigateBack();
	}

	#navigateBack() {
		window.history.pushState({}, '', '/section/packages/view/created');
	}

	render() {
		return html`
			<umb-workspace-layout alias="Umb.Workspace.PackageBuilder">
				${this.#renderHeader()}
				<uui-box class="wrapper" headline="Package Content"> ${this.#renderEditors()} </uui-box>
				${this.#renderActions()}
			</umb-workspace-layout>
		`;
	}

	#renderHeader() {
		return html`<div class="header" slot="header">
			<uui-button compact @click="${this.#navigateBack}" label="Back to created package overview">
				<uui-icon name="umb:arrow-left"></uui-icon>
			</uui-button>
			<uui-input
				required
				id="package-name-input"
				label="Name of the package"
				placeholder="Enter a name"
				value="${ifDefined(this._package?.name)}"
				@change="${(e: UUIInputEvent) => (this._package.name = e.target.value as string)}"></uui-input>
		</div>`;
	}

	#renderActions() {
		return html`<div slot="actions">
			${this._package?.id
				? html`<uui-button @click="${this.#download}" color="" look="secondary" label="Download package">
						Download
				  </uui-button>`
				: nothing}
			<uui-button
				@click="${this._package.id ? this.#update : this.#save}"
				color="positive"
				look="primary"
				label="Save changes to package">
				Save
			</uui-button>
		</div>`;
	}

	#renderEditors() {
		return html`<umb-workspace-property-layout label="Content" description="">
				${this.#renderContentSection()}
			</umb-workspace-property-layout>

			<umb-workspace-property-layout label="Media" description=""
				>${this.#renderMediaSection()}
			</umb-workspace-property-layout>

			<umb-workspace-property-layout label="Document Types" description="">
				${this.#renderDocumentTypeSection()}
			</umb-workspace-property-layout>

			<umb-workspace-property-layout label="Media Types" description="">
				${this.#renderMediaTypeSection()}
			</umb-workspace-property-layout>

			<umb-workspace-property-layout label="Languages" description="">
				${this.#renderLanguageSection()}
			</umb-workspace-property-layout>

			<umb-workspace-property-layout label="Dictionary" description="">
				${this.#renderDictionarySection()}
			</umb-workspace-property-layout>

			<umb-workspace-property-layout label="Data Types" description="">
				${this.#renderDataTypeSection()}
			</umb-workspace-property-layout>

			<umb-workspace-property-layout label="Templates" description="">
				${this.#renderTemplateSection()}
			</umb-workspace-property-layout>

			<umb-workspace-property-layout label="Stylesheets" description="">
				${this.#renderStylesheetsSection()}
			</umb-workspace-property-layout>

			<umb-workspace-property-layout label="Scripts" description="">
				${this.#renderScriptsSection()}
			</umb-workspace-property-layout>

			<umb-workspace-property-layout label="Partial Views" description="">
				${this.#renderPartialViewSection()}
			</umb-workspace-property-layout>`;
	}

	#renderContentSection() {
		return html`
			<div slot="editor">
				<umb-input-document-picker
					.value=${this._package.contentNodeId ?? ''}
					max="1"
					@change="${(e: CustomEvent) =>
						(this._package.contentNodeId = (e.target as UmbInputDocumentPickerElement).selectedIds[0])}">
				</umb-input-document-picker>
				<uui-checkbox
					label="Include child nodes"
					.checked="${this._package.contentLoadChildNodes ?? false}"
					@change="${(e: UUIBooleanInputEvent) => (this._package.contentLoadChildNodes = e.target.checked)}">
					Include child nodes
				</uui-checkbox>
			</div>
		`;
	}

	#renderMediaSection() {
		return html`
			<div slot="editor">
				<umb-input-media-picker
<<<<<<< HEAD
					.selectedKeys=${this._package.mediaIds ?? []}
					@change="${(e: CustomEvent) =>
						(this._package.mediaIds = (e.target as UmbInputMediaPickerElement).selectedKeys)}"></umb-input-media-picker>
=======
					.selectedIds=${this._package.mediaIds ?? []}
					@change="${(e: CustomEvent) =>
						(this._package.mediaIds = (e.target as UmbInputMediaPickerElement).selectedIds)}"></umb-input-media-picker>
>>>>>>> 43e4fd2e
				<uui-checkbox
					label="Include child nodes"
					.checked="${this._package.mediaLoadChildNodes ?? false}"
					@change="${(e: UUIBooleanInputEvent) => (this._package.mediaLoadChildNodes = e.target.checked)}">
					Include child nodes
				</uui-checkbox>
			</div>
		`;
	}

	#renderDocumentTypeSection() {
		return html`<div slot="editor">
			<umb-input-checkbox-list></umb-input-checkbox-list>
		</div>`;
	}

	#renderMediaTypeSection() {
		return html`<div slot="editor">
			<umb-input-checkbox-list></umb-input-checkbox-list>
		</div>`;
	}

	#renderLanguageSection() {
		return html`<div slot="editor">
			<umb-input-language-picker
				.value="${this._package.languages?.join(',') ?? ''}"
				@change="${(e: CustomEvent) => {
					this._package.languages = (e.target as UmbInputLanguagePickerElement).selectedIsoCodes;
				}}"></umb-input-language-picker>
		</div>`;
	}

	#renderDictionarySection() {
		return html`<div slot="editor">
			<umb-input-checkbox-list></umb-input-checkbox-list>
		</div>`;
	}

	#renderDataTypeSection() {
		return html`<div slot="editor">
			<umb-input-checkbox-list></umb-input-checkbox-list>
		</div>`;
	}

	#renderTemplateSection() {
		return html`<div slot="editor">
			<umb-input-checkbox-list></umb-input-checkbox-list>
		</div>`;
	}

	#renderStylesheetsSection() {
		return html`<div slot="editor">
			<umb-input-checkbox-list></umb-input-checkbox-list>
		</div>`;
	}

	#renderScriptsSection() {
		return html`<div slot="editor">
			<umb-input-checkbox-list></umb-input-checkbox-list>
		</div>`;
	}

	#renderPartialViewSection() {
		return html`<div slot="editor">
			<umb-input-checkbox-list></umb-input-checkbox-list>
		</div>`;
	}
}

export default UmbWorkspacePackageBuilderElement;

declare global {
	interface HTMLElementTagNameMap {
		'umb-workspace-package-builder': UmbWorkspacePackageBuilderElement;
	}
}<|MERGE_RESOLUTION|>--- conflicted
+++ resolved
@@ -216,15 +216,9 @@
 		return html`
 			<div slot="editor">
 				<umb-input-media-picker
-<<<<<<< HEAD
-					.selectedKeys=${this._package.mediaIds ?? []}
-					@change="${(e: CustomEvent) =>
-						(this._package.mediaIds = (e.target as UmbInputMediaPickerElement).selectedKeys)}"></umb-input-media-picker>
-=======
 					.selectedIds=${this._package.mediaIds ?? []}
 					@change="${(e: CustomEvent) =>
 						(this._package.mediaIds = (e.target as UmbInputMediaPickerElement).selectedIds)}"></umb-input-media-picker>
->>>>>>> 43e4fd2e
 				<uui-checkbox
 					label="Include child nodes"
 					.checked="${this._package.mediaLoadChildNodes ?? false}"
