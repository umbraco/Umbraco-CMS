--- conflicted
+++ resolved
@@ -2,13 +2,9 @@
 import { UUITextStyles } from '@umbraco-ui/uui-css/lib';
 import { customElement, property, state } from 'lit/decorators.js';
 import { ifDefined } from 'lit/directives/if-defined.js';
+import { UmbDataTypePropertyCollection } from '@umbraco-cms/backoffice/data-type';
 import { UmbPropertyEditorExtensionElement } from '@umbraco-cms/backoffice/extensions-registry';
 import { UmbLitElement } from '@umbraco-cms/internal/lit-element';
-<<<<<<< HEAD
-import { UmbDataTypePropertyCollection } from '@umbraco-cms/backoffice/data-type';
-=======
-import { DataTypePropertyPresentationModel } from '@umbraco-cms/backoffice/backend-api';
->>>>>>> 75df0db0
 
 @customElement('umb-property-editor-ui-number')
 export class UmbPropertyEditorUINumberElement extends UmbLitElement implements UmbPropertyEditorExtensionElement {
@@ -25,20 +21,11 @@
 	private _step?: number;
 
 	@property({ type: Array, attribute: false })
-<<<<<<< HEAD
-	public config = new UmbDataTypePropertyCollection();
-=======
-	public set config(config: Array<DataTypePropertyPresentationModel>) {
-		const min = config.find((x) => x.alias === 'min');
-		if (min) this._min = min.value;
-
-		const max = config.find((x) => x.alias === 'max');
-		if (max) this._max = max.value;
-
-		const step = config.find((x) => x.alias === 'step');
-		if (step) this._step = step.value;
+	public set config(config: UmbDataTypePropertyCollection) {
+		this._min = config.getValueByAlias('min');
+		this._max = config.getValueByAlias('max');
+		this._step = config.getValueByAlias('step');
 	}
->>>>>>> 75df0db0
 
 	private onInput(e: InputEvent) {
 		this.value = (e.target as HTMLInputElement).value;
