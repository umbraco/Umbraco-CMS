--- conflicted
+++ resolved
@@ -13,18 +13,13 @@
  * @description - Details Data Store for Languages
  */
 export class UmbLanguageStore extends UmbStoreBase {
-<<<<<<< HEAD
-	public data = this._data.asObservable();
-=======
-	#data = new UmbArrayState<LanguageResponseModel>([], (x) => x.isoCode);
-	data = this.#data.asObservable();
->>>>>>> c57c630e
+	public readonly data = this._data.asObservable();
 
 	constructor(host: UmbControllerHostElement) {
 		super(
 			host,
 			UMB_LANGUAGE_STORE_CONTEXT_TOKEN.toString(),
-			new ArrayState<LanguageResponseModel>([], (x) => x.isoCode)
+			new UmbArrayState<LanguageResponseModel>([], (x) => x.isoCode)
 		);
 	}
 
