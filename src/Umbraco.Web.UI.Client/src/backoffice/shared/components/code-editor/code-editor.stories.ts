import { Meta, StoryObj } from '@storybook/web-components';
import { html } from 'lit';
import { UmbCodeEditorElement } from './code-editor.element';
import { CodeEditorLanguage, CodeEditorTheme } from './code-editor.model';

const meta: Meta<UmbCodeEditorElement> = {
	title: 'Components/Code Editor',
	component: 'umb-code-editor',
	decorators: [(story) => html`<div style="--editor-height: 800px">${story()}</div>`],
	parameters: { layout: 'fullscreen' },
	argTypes: {
		theme: {
			control: 'select',
			options: [
				CodeEditorTheme.Dark,
				CodeEditorTheme.Light,
				CodeEditorTheme.HighContrastLight,
				CodeEditorTheme.HighContrastLight,
			],
		},
	},
};

const codeSnippets: Record<CodeEditorLanguage, string> = {
	javascript: `// Returns "banana"
	('b' + 'a' + + 'a' + 'a').toLowerCase();`,
	css: `:host {
		display: flex;
		background-color: var(--uui-color-background);
		width: 100%;
		height: 100%;
		flex-direction: column;
	}

	#header {
		display: flex;
		align-items: center;
		justify-content: space-between;
		width: 100%;
		height: 70px;
		background-color: var(--uui-color-surface);
		border-bottom: 1px solid var(--uui-color-border);
		box-sizing: border-box;
	}

	#headline {
		display: block;
		margin: 0 var(--uui-size-layout-1);
	}

	#tabs {
		margin-left: auto;
	}`,
	html: `<!DOCTYPE html>
	<html>
	<head>
	<title>Page Title</title>
	</head>
	<body>

	<h1>This is a Heading</h1>
	<p>This is a paragraph.</p>

	</body>
	</html>`,
	razor: `@using Umbraco.Extensions
	@inherits Umbraco.Cms.Web.Common.Views.UmbracoViewPage<Umbraco.Cms.Core.Models.Blocks.BlockGridItem>
	@{
		if (Model?.Areas.Any() != true) { return; }
	}

	<div class="umb-block-grid__area-container"
		 style="--umb-block-grid--area-grid-columns: @(Model.AreaGridColumns?.ToString() ?? Model.GridColumns?.ToString() ?? "12");">
		@foreach (var area in Model.Areas)
		{
			@await Html.GetBlockGridItemAreaHtmlAsync(area)
		}
	</div>`,
	markdown: `
	You will like those projects!

	---

	# h1 Heading 8-)
	## h2 Heading
	### h3 Heading
	#### h4 Heading
	##### h5 Heading
	###### h6 Heading


	## Horizontal Rules

	___

	---

	***


	## Typographic replacements

	Enable typographer option to see result.

	(c) (C) (r) (R) (tm) (TM) (p) (P) +-

	test.. test... test..... test?..... test!....

	!!!!!! ???? ,,  -- ---

	"Smartypants, double quotes" and 'single quotes'`,
	typescript: `import { UmbTemplateRepository } from '../repository/template.repository';
	import { UmbWorkspaceContext } from '../../../shared/components/workspace/workspace-context/workspace-context';
	import { createObservablePart, DeepState } from '@umbraco-cms/observable-api';
	import { TemplateModel } from '@umbraco-cms/backend-api';
<<<<<<< HEAD
	import { UmbControllerHostInterface } from '@umbraco-cms/controller';

	export class UmbTemplateWorkspaceContext extends UmbWorkspaceContext<UmbTemplateRepository, TemplateModel> {
=======
	import { UmbControllerHostElement } from '@umbraco-cms/controller';
	
	export class UmbTemplateWorkspaceContext extends UmbWorkspaceContext<UmbTemplateRepository> {
>>>>>>> 70c2f704
		#data = new DeepState<TemplateModel | undefined>(undefined);
		data = this.#data.asObservable();
		name = createObservablePart(this.#data, (data) => data?.name);
		content = createObservablePart(this.#data, (data) => data?.content);
<<<<<<< HEAD

		constructor(host: UmbControllerHostInterface) {
=======
	
		constructor(host: UmbControllerHostElement) {
>>>>>>> 70c2f704
			super(host, new UmbTemplateRepository(host));
		}

		getData() {
			return this.#data.getValue();
		}

		setName(value: string) {
			this.#data.next({ ...this.#data.value, $type: this.#data.value?.$type || '', name: value });
		}

		setContent(value: string) {
			this.#data.next({ ...this.#data.value, $type: this.#data.value?.$type || '', content: value });
		}

		async load(entityKey: string) {
			const { data } = await this.repository.requestByKey(entityKey);
			if (data) {
				this.setIsNew(false);
				this.#data.next(data);
			}
		}

		async createScaffold(parentKey: string | null) {
			const { data } = await this.repository.createScaffold(parentKey);
			if (!data) return;
			this.setIsNew(true);
			this.#data.next(data);
		}
	}`,
	json: `{
		"compilerOptions": {
			"module": "esnext",
			"target": "esnext",
			"lib": ["es2020", "dom", "dom.iterable"],
			"declaration": true,
			"emitDeclarationOnly": true,
			"noEmitOnError": true,
			"outDir": "./types",
			"strict": true,
			"noImplicitReturns": true,
			"noFallthroughCasesInSwitch": true,
			"moduleResolution": "node",
			"isolatedModules": true,
			"allowSyntheticDefaultImports": true,
			"experimentalDecorators": true,
			"forceConsistentCasingInFileNames": true,
			"useDefineForClassFields": false,
			"skipLibCheck": true,
			"resolveJsonModule": true,
			"baseUrl": ".",
			"paths": {
				"@umbraco-cms/css": ["libs/css/custom-properties.css"],
				"@umbraco-cms/modal": ["src/core/modal"],
				"@umbraco-cms/models": ["libs/models"],
				"@umbraco-cms/backend-api": ["libs/backend-api"],
				"@umbraco-cms/context-api": ["libs/context-api"],
				"@umbraco-cms/controller": ["libs/controller"],
				"@umbraco-cms/element": ["libs/element"],
				"@umbraco-cms/extensions-api": ["libs/extensions-api"],
				"@umbraco-cms/extensions-registry": ["libs/extensions-registry"],
				"@umbraco-cms/notification": ["libs/notification"],
				"@umbraco-cms/observable-api": ["libs/observable-api"],
				"@umbraco-cms/events": ["libs/events"],
				"@umbraco-cms/entity-action": ["libs/entity-action"],
				"@umbraco-cms/workspace": ["libs/workspace"],
				"@umbraco-cms/utils": ["libs/utils"],
				"@umbraco-cms/router": ["libs/router"],
				"@umbraco-cms/test-utils": ["libs/test-utils"],
				"@umbraco-cms/repository": ["libs/repository"],
				"@umbraco-cms/resources": ["libs/resources"],
				"@umbraco-cms/store": ["libs/store"],
				"@umbraco-cms/components/*": ["src/backoffice/components/*"],
				"@umbraco-cms/sections/*": ["src/backoffice/sections/*"]
			}
		},
		"include": ["src/**/*.ts", "apps/**/*.ts", "libs/**/*.ts", "e2e/**/*.ts"],
		"references": [
			{
				"path": "./tsconfig.node.json"
			}
		]
	}`,
};

export default meta;
type Story = StoryObj<UmbCodeEditorElement>;

const [Javascript, Css, Html, Razor, Markdown, Typescript, Json]: Story[] = Object.keys(codeSnippets).map(
	(language) => {
		return {
			args: {
				language: language as CodeEditorLanguage,
				code: codeSnippets[language as CodeEditorLanguage],
			},
		};
	}
);

const Themes: Story = {
	args: {
		language: 'javascript',
		code: codeSnippets.javascript,
		theme: CodeEditorTheme.Dark,
	},
};

export { Javascript, Css, Html, Razor, Markdown, Typescript, Json, Themes };<|MERGE_RESOLUTION|>--- conflicted
+++ resolved
@@ -113,26 +113,15 @@
 	import { UmbWorkspaceContext } from '../../../shared/components/workspace/workspace-context/workspace-context';
 	import { createObservablePart, DeepState } from '@umbraco-cms/observable-api';
 	import { TemplateModel } from '@umbraco-cms/backend-api';
-<<<<<<< HEAD
-	import { UmbControllerHostInterface } from '@umbraco-cms/controller';
+	import { UmbControllerHostElement } from '@umbraco-cms/controller';
 
 	export class UmbTemplateWorkspaceContext extends UmbWorkspaceContext<UmbTemplateRepository, TemplateModel> {
-=======
-	import { UmbControllerHostElement } from '@umbraco-cms/controller';
-	
-	export class UmbTemplateWorkspaceContext extends UmbWorkspaceContext<UmbTemplateRepository> {
->>>>>>> 70c2f704
 		#data = new DeepState<TemplateModel | undefined>(undefined);
 		data = this.#data.asObservable();
 		name = createObservablePart(this.#data, (data) => data?.name);
 		content = createObservablePart(this.#data, (data) => data?.content);
-<<<<<<< HEAD
-
-		constructor(host: UmbControllerHostInterface) {
-=======
-	
+
 		constructor(host: UmbControllerHostElement) {
->>>>>>> 70c2f704
 			super(host, new UmbTemplateRepository(host));
 		}
 
