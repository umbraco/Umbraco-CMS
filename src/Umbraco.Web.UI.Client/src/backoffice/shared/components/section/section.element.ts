import { UUITextStyles } from '@umbraco-ui/uui-css/lib';
import { css, html, nothing } from 'lit';
import { customElement, state } from 'lit/decorators.js';
import { map } from 'rxjs';
import { IRoutingInfo } from 'router-slot';
import type { UmbWorkspaceEntityElement } from '../workspace/workspace-entity-element.interface';
import { UmbSectionContext, UMB_SECTION_CONTEXT_TOKEN } from './section.context';
import type { ManifestSectionView, ManifestWorkspace, ManifestSidebarMenu } from '@umbraco-cms/models';
import { umbExtensionsRegistry, createExtensionElement } from '@umbraco-cms/extensions-api';
import { UmbLitElement } from '@umbraco-cms/element';
import { UmbRouterSlotChangeEvent } from '@umbraco-cms/router';

import './section-sidebar-menu/section-sidebar-menu.element.ts';
import './section-views/section-views.element.ts';
<<<<<<< HEAD
import '../../../settings/languages/app-language-select.element.ts';

import { UmbRouterSlotChangeEvent } from '@umbraco-cms/router';
=======
>>>>>>> 12bfb7f9

@customElement('umb-section')
export class UmbSectionElement extends UmbLitElement {
	static styles = [
		UUITextStyles,
		css`
			:host {
				flex: 1 1 auto;
				height: 100%;
				display: flex;
			}

			#router-slot {
				overflow: auto;
				height: 100%;
			}

			h3 {
				padding: var(--uui-size-4) var(--uui-size-8);
			}
		`,
	];

	@state()
	private _routes: Array<any> = [];

	@state()
	private _menus?: Array<ManifestSidebarMenu>;

	@state()
	private _views?: Array<ManifestSectionView>;

	@state()
	private _sectionLabel = '';

	@state()
	private _sectionPathname = '';

	private _workspaces?: Array<ManifestWorkspace>;
	private _sectionContext?: UmbSectionContext;
	private _sectionAlias?: string;

	constructor() {
		super();

		this.consumeContext(UMB_SECTION_CONTEXT_TOKEN, (instance) => {
			this._sectionContext = instance;

			// TODO: currently they don't corporate, as they overwrite each other...
			this._observeMenuItems();
			this._observeSection();
		});
	}

	private _observeMenuItems() {
		if (!this._sectionContext) return;

		this.observe(this._sectionContext?.alias, (alias) => {
			this._observeSidebarMenus(alias);
		});

		this.observe(umbExtensionsRegistry.extensionsOfType('workspace'), (workspaceExtensions) => {
			this._workspaces = workspaceExtensions;
			this._createMenuRoutes();
		});
	}

	private _observeSidebarMenus(sectionAlias?: string) {
		if (sectionAlias) {
			this.observe(
				umbExtensionsRegistry
					?.extensionsOfType('sidebarMenu')
					.pipe(map((manifests) => manifests.filter((manifest) => manifest.meta.sections.includes(sectionAlias)))),
				(manifests) => {
					this._menus = manifests;
					this._createMenuRoutes();
				}
			);
		} else {
			this._menus = undefined;
			this._createMenuRoutes();
		}
	}

	private _createMenuRoutes() {
		// TODO: find a way to make this reuseable across:
		const workspaceRoutes = this._workspaces?.map((workspace: ManifestWorkspace) => {
			return [
				{
					path: `${workspace.meta.entityType}/edit/:key`,
					component: () => createExtensionElement(workspace),
					setup: (component: Promise<UmbWorkspaceEntityElement>, info: IRoutingInfo) => {
						component.then((el) => {
							el.load(info.match.params.key);
						});
					},
				},
				{
					path: `${workspace.meta.entityType}/create/root`,
					component: () => createExtensionElement(workspace),
					setup: (component: Promise<UmbWorkspaceEntityElement>) => {
						component.then((el) => {
							el.create(null);
						});
					},
				},
				{
					path: `${workspace.meta.entityType}/create/:parentKey`,
					component: () => createExtensionElement(workspace),
					setup: (component: Promise<UmbWorkspaceEntityElement>, info: IRoutingInfo) => {
						component.then((el) => {
							el.create(info.match.params.parentKey);
						});
					},
				},
				{
					path: workspace.meta.entityType,
					component: () => createExtensionElement(workspace),
				},
			];
		});

		this._routes = [
			{
				path: 'dashboard',
				component: () => import('./section-dashboards/section-dashboards.element'),
			},
			...(workspaceRoutes?.flat() || []),
			{
				path: '**',
				redirectTo: 'dashboard',
			},
		];
	}

	private _observeSection() {
		if (!this._sectionContext) return;

		this.observe(this._sectionContext.alias, (alias) => {
			this._sectionAlias = alias;
			this._observeViews();
		});
<<<<<<< HEAD

		this.observe(this._sectionContext.pathname, (pathname) => {
			this._sectionPathname = pathname || '';
		});

		this.observe(this._sectionContext.label, (label) => {
			this._sectionLabel = label || '';
		});
=======
>>>>>>> 12bfb7f9
	}

	private _observeViews() {
		this.observe(umbExtensionsRegistry?.extensionsOfType('sectionView'), (views) => {
			const sectionViews = views
				.filter((view) => {
					return this._sectionAlias ? view.meta.sections.includes(this._sectionAlias) : false;
				})
				.sort((a, b) => b.meta.weight - a.meta.weight);
			if (sectionViews.length > 0) {
				this._views = sectionViews;
				this._createViewRoutes();
			}
		});
	}

	private _createViewRoutes() {
		this._routes =
			this._views?.map((view) => {
				return {
					path: 'view/' + view.meta.pathname,
					component: () => createExtensionElement(view),
				};
			}) ?? [];

		if (this._views && this._views.length > 0) {
			this._routes.push({
				path: '**',
				redirectTo: 'view/' + this._views?.[0]?.meta.pathname,
			});
		}
	}

	private _onRouteChange = (event: UmbRouterSlotChangeEvent) => {
		const currentPath = event.target.localActiveViewPath;
		const view = this._views?.find((view) => 'view/' + view.meta.pathname === currentPath);
		if (!view) return;
		this._sectionContext?.setActiveView(view);
	};

	render() {
		return html`
			${this._menus && this._menus.length > 0
				? html`
						<umb-section-sidebar>
<<<<<<< HEAD
							<!-- TODO: this should be an extension point and only shown in the content section sidebar -->
							<umb-app-language-select></umb-app-language-select>

							<!-- TODO: this should be part of a sidebar menu element instead -->
							<a href="${`section/${this._sectionPathname}`}">
								<h3>${this._sectionLabel}</h3>
							</a>
							<umb-section-sidebar-menu></umb-section-sidebar-menu>
=======
							<umb-extension-slot
								type="sidebarMenu"
								.filter=${(items: ManifestSidebarMenu) => items.meta.sections.includes(this._sectionAlias || '')}
								default-element="umb-section-sidebar-menu"></umb-extension-slot>
>>>>>>> 12bfb7f9
						</umb-section-sidebar>
				  `
				: nothing}
			<umb-section-main>
				${this._views && this._views.length > 0 ? html`<umb-section-views></umb-section-views>` : nothing}
				${this._routes && this._routes.length > 0
					? html`<umb-router-slot
							id="router-slot"
							.routes="${this._routes}"
							@change=${this._onRouteChange}></umb-router-slot>`
					: nothing}
				<slot></slot>
			</umb-section-main>
		`;
	}
}

declare global {
	interface HTMLElementTagNameMap {
		'umb-section': UmbSectionElement;
	}
}<|MERGE_RESOLUTION|>--- conflicted
+++ resolved
@@ -8,16 +8,11 @@
 import type { ManifestSectionView, ManifestWorkspace, ManifestSidebarMenu } from '@umbraco-cms/models';
 import { umbExtensionsRegistry, createExtensionElement } from '@umbraco-cms/extensions-api';
 import { UmbLitElement } from '@umbraco-cms/element';
-import { UmbRouterSlotChangeEvent } from '@umbraco-cms/router';
 
 import './section-sidebar-menu/section-sidebar-menu.element.ts';
 import './section-views/section-views.element.ts';
-<<<<<<< HEAD
 import '../../../settings/languages/app-language-select.element.ts';
-
 import { UmbRouterSlotChangeEvent } from '@umbraco-cms/router';
-=======
->>>>>>> 12bfb7f9
 
 @customElement('umb-section')
 export class UmbSectionElement extends UmbLitElement {
@@ -49,12 +44,6 @@
 
 	@state()
 	private _views?: Array<ManifestSectionView>;
-
-	@state()
-	private _sectionLabel = '';
-
-	@state()
-	private _sectionPathname = '';
 
 	private _workspaces?: Array<ManifestWorkspace>;
 	private _sectionContext?: UmbSectionContext;
@@ -160,17 +149,6 @@
 			this._sectionAlias = alias;
 			this._observeViews();
 		});
-<<<<<<< HEAD
-
-		this.observe(this._sectionContext.pathname, (pathname) => {
-			this._sectionPathname = pathname || '';
-		});
-
-		this.observe(this._sectionContext.label, (label) => {
-			this._sectionLabel = label || '';
-		});
-=======
->>>>>>> 12bfb7f9
 	}
 
 	private _observeViews() {
@@ -216,21 +194,10 @@
 			${this._menus && this._menus.length > 0
 				? html`
 						<umb-section-sidebar>
-<<<<<<< HEAD
-							<!-- TODO: this should be an extension point and only shown in the content section sidebar -->
-							<umb-app-language-select></umb-app-language-select>
-
-							<!-- TODO: this should be part of a sidebar menu element instead -->
-							<a href="${`section/${this._sectionPathname}`}">
-								<h3>${this._sectionLabel}</h3>
-							</a>
-							<umb-section-sidebar-menu></umb-section-sidebar-menu>
-=======
 							<umb-extension-slot
 								type="sidebarMenu"
 								.filter=${(items: ManifestSidebarMenu) => items.meta.sections.includes(this._sectionAlias || '')}
 								default-element="umb-section-sidebar-menu"></umb-extension-slot>
->>>>>>> 12bfb7f9
 						</umb-section-sidebar>
 				  `
 				: nothing}
