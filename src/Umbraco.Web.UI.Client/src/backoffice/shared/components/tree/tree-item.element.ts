import { css, html, nothing } from 'lit';
import { UUITextStyles } from '@umbraco-ui/uui-css/lib';
import { customElement, property, state } from 'lit/decorators.js';
import { ifDefined } from 'lit-html/directives/if-defined.js';
import { map, Observable } from 'rxjs';
import { repeat } from 'lit/directives/repeat.js';
import { UmbSectionContext, UMB_SECTION_CONTEXT_TOKEN } from '../section/section.context';
import type { UmbTreeContextBase } from './tree.context';
import {
	UmbTreeContextMenuService,
	UMB_TREE_CONTEXT_MENU_SERVICE_CONTEXT_TOKEN,
} from './context-menu/tree-context-menu.service';
import type { Entity } from '@umbraco-cms/models';
<<<<<<< HEAD
import { UmbTreeStore } from '@umbraco-cms/stores/store';
=======
import type { UmbTreeDataStore } from '@umbraco-cms/store';
>>>>>>> f57b955d
import { UmbLitElement } from '@umbraco-cms/element';
import { umbExtensionsRegistry } from '@umbraco-cms/extensions-registry';

@customElement('umb-tree-item')
export class UmbTreeItem extends UmbLitElement {
	static styles = [UUITextStyles, css``];

	@property({ type: String })
	key = '';

	@property({ type: String })
	parentKey: string | null = null;

	@property({ type: String })
	label = '';

	@property({ type: String })
	icon = '';

	private _entityType = '';
	@property({ type: String })
	get entityType() {
		return this._entityType;
	}
	set entityType(newVal) {
		const oldVal = this._entityType;
		this._entityType = newVal;
		this.requestUpdate('entityType', oldVal);
		this._observeTreeItemActions();
	}

	@property({ type: Boolean, attribute: 'has-children' })
	hasChildren = false;

	@state()
	private _childItems?: Entity[];

	@state()
	private _href?: string;

	@state()
	private _loading = false;

	@state()
	private _selectable = false;

	@state()
	private _selected = false;

	@state()
	private _isActive = false;

	@state()
	private _hasActions = false;

	private _treeContext?: UmbTreeContextBase;
	private _store?: UmbTreeStore<unknown>;
	private _sectionContext?: UmbSectionContext;
	private _treeContextMenuService?: UmbTreeContextMenuService;

	constructor() {
		super();

		this.consumeContext('umbTreeContext', (treeContext: UmbTreeContextBase) => {
			this._treeContext = treeContext;
			this._observeSelectable();
			this._observeIsSelected();
		});

		this.consumeContext('umbStore', (store: UmbTreeStore<unknown>) => {
			this._store = store;
		});

		this.consumeContext(UMB_SECTION_CONTEXT_TOKEN, (sectionContext) => {
			this._sectionContext = sectionContext;
			this._observeSection();
			this._observeActiveTreeItem();
		});

		this.consumeContext(UMB_TREE_CONTEXT_MENU_SERVICE_CONTEXT_TOKEN, (treeContextMenuService) => {
			this._treeContextMenuService = treeContextMenuService;
		});
	}

	connectedCallback(): void {
		super.connectedCallback();

		this.addEventListener('selected', this._handleSelectedItem);
		this.addEventListener('unselected', this._handleDeselectedItem);
	}

	private _handleSelectedItem(event: Event) {
		event.stopPropagation();
		this._treeContext?.select(this.key);
	}

	private _handleDeselectedItem(event: Event) {
		event.stopPropagation();
		this._treeContext?.deselect(this.key);
	}

	private _observeSection() {
		if (!this._sectionContext) return;

		this.observe(this._sectionContext?.manifest, (section) => {
			this._href = this._constructPath(section?.meta.pathname || '', this.entityType, this.key);
		});
	}

	private _observeSelectable() {
		if (!this._treeContext) return;

		this.observe(this._treeContext.selectable, (value) => {
			this._selectable = value || false;
		});
	}

	private _observeIsSelected() {
		if (!this._treeContext) return;

		this.observe(this._treeContext.selection.pipe(map((keys) => keys?.includes(this.key))), (isSelected) => {
			this._selected = isSelected || false;
		});
	}

	private _observeActiveTreeItem() {
		if (!this._sectionContext) return;

		this.observe(this._sectionContext?.activeTreeItem, (treeItem) => {
			this._isActive = this.key === treeItem?.key;
		});
	}

	private _observeTreeItemActions() {
		// TODO: Stop previous observation, currently we can do this from the UmbElementMixin as its a new subscription when Actions or entityType has changed.
		// Solution: store the current observation controller and if it existing then destroy it.
		this.observe(
			umbExtensionsRegistry
				.extensionsOfType('treeItemAction')
				.pipe(map((actions) => actions.filter((action) => action.meta.entityType === this._entityType))),
			(actions) => {
				this._hasActions = actions.length > 0;
			}
		);
	}

	// TODO: how do we handle this?
	private _constructPath(sectionPathname: string, type: string, key: string) {
		return type ? `section/${sectionPathname}/${type}/edit/${key}` : undefined;
	}

	// TODO: do we want to catch and emit a backoffice event here?
	private _onShowChildren() {
		if (this._childItems && this._childItems.length > 0) return;
		this._observeChildren();
	}

	private _observeChildren() {
		if (!this._store?.getTreeItemChildren) return;

		this._loading = true;

		// TODO: we should do something about these types, stop having our own version of Entity.
		this.observe(this._store.getTreeItemChildren(this.key) as Observable<Entity[]>, (childItems) => {
			this._childItems = childItems;
			this._loading = false;
		});
	}

	private _openActions() {
		if (!this._treeContext || !this._sectionContext) return;

		this._sectionContext?.setActiveTree(this._treeContext?.tree);

		this._sectionContext?.setActiveTreeItem({
			key: this.key,
			name: this.label,
			icon: this.icon,
			type: this.entityType,
			hasChildren: this.hasChildren,
			parentKey: this.parentKey,
		});
		this._treeContextMenuService?.open({ name: this.label, key: this.key });
	}

	render() {
		return html`
			<uui-menu-item
				@show-children=${this._onShowChildren}
				?selectable=${this._selectable}
				?selected=${this._selected}
				.loading=${this._loading}
				.hasChildren=${this.hasChildren}
				label="${this.label}"
				href="${ifDefined(this._href)}"
				?active=${this._isActive}>
				${this._renderChildItems()}
				<uui-icon slot="icon" name="${this.icon}"></uui-icon>
				${this._renderActions()}
				<slot></slot>
			</uui-menu-item>
		`;
	}

	private _renderChildItems() {
		return html`
			${this._childItems
				? repeat(
						this._childItems,
						(item) => item.key,
						(item) =>
							html`<umb-tree-item
								.key=${item.key}
								.label=${item.name}
								.icon=${item.icon}
								.entityType=${item.type}
								.hasChildren=${item.hasChildren}></umb-tree-item>`
				  )
				: ''}
		`;
	}

	private _renderActions() {
		return html`
			${this._hasActions
				? html`
						<uui-action-bar slot="actions">
							<uui-button @click=${this._openActions} label="Open actions menu">
								<uui-symbol-more></uui-symbol-more>
							</uui-button>
						</uui-action-bar>
				  `
				: nothing}
		`;
	}
}

declare global {
	interface HTMLElementTagNameMap {
		'umb-tree-item': UmbTreeItem;
	}
}<|MERGE_RESOLUTION|>--- conflicted
+++ resolved
@@ -11,11 +11,7 @@
 	UMB_TREE_CONTEXT_MENU_SERVICE_CONTEXT_TOKEN,
 } from './context-menu/tree-context-menu.service';
 import type { Entity } from '@umbraco-cms/models';
-<<<<<<< HEAD
-import { UmbTreeStore } from '@umbraco-cms/stores/store';
-=======
-import type { UmbTreeDataStore } from '@umbraco-cms/store';
->>>>>>> f57b955d
+import type { UmbTreeStore } from '@umbraco-cms/store';
 import { UmbLitElement } from '@umbraco-cms/element';
 import { umbExtensionsRegistry } from '@umbraco-cms/extensions-registry';
 
