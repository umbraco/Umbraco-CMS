import { html } from 'lit';
import { UUITextStyles } from '@umbraco-ui/uui-css/lib';
<<<<<<< HEAD
import { customElement, property, state } from 'lit/decorators.js';
import { ifDefined } from 'lit/directives/if-defined.js';
import { UmbInputTagsElement } from '../../../../shared/components/input-tags/input-tags.element';
import { UmbLitElement } from '@umbraco-cms/element';
import { DataTypePropertyModel } from '@umbraco-cms/backend-api';
=======
import { customElement, property } from 'lit/decorators.js';
import { UmbPropertyEditorElement } from '@umbraco-cms/backoffice/property-editor';
import { UmbLitElement } from '@umbraco-cms/internal/lit-element';
>>>>>>> 94cbe725

/**
 * @element umb-property-editor-ui-tags
 */
@customElement('umb-property-editor-ui-tags')
export class UmbPropertyEditorUITagsElement extends UmbLitElement implements UmbPropertyEditorElement {
	static styles = [UUITextStyles];

	@property()
	value: string[] = [];

	@state()
	private _group?: string;

	@property({ type: Array, attribute: false })
	public set config(config: Array<DataTypePropertyModel>) {
		const group = config.find((x) => x.alias === 'group');
		if (group) this._group = group.value as string;

		const items = config.find((x) => x.alias === 'items');
		if (items) this.value = items.value as Array<string>;
	}
	private _onChange(event: CustomEvent) {
		this.value = ((event.target as UmbInputTagsElement).value as string).split(',');
		this.dispatchEvent(new CustomEvent('property-value-change'));
	}

	render() {
		return html`<umb-input-tags
			group="${ifDefined(this._group)}"
			.items="${this.value}"
			@change="${this._onChange}"></umb-input-tags>`;
	}
}

export default UmbPropertyEditorUITagsElement;

declare global {
	interface HTMLElementTagNameMap {
		'umb-property-editor-ui-tags': UmbPropertyEditorUITagsElement;
	}
}<|MERGE_RESOLUTION|>--- conflicted
+++ resolved
@@ -1,16 +1,11 @@
 import { html } from 'lit';
 import { UUITextStyles } from '@umbraco-ui/uui-css/lib';
-<<<<<<< HEAD
 import { customElement, property, state } from 'lit/decorators.js';
 import { ifDefined } from 'lit/directives/if-defined.js';
+import { UmbLitElement } from '@umbraco-cms/internal/lit-element';
+import { DataTypePropertyPresentationModel } from '@umbraco-cms/backoffice/backend-api';
+import { UmbPropertyEditorElement } from '@umbraco-cms/backoffice/property-editor';
 import { UmbInputTagsElement } from '../../../../shared/components/input-tags/input-tags.element';
-import { UmbLitElement } from '@umbraco-cms/element';
-import { DataTypePropertyModel } from '@umbraco-cms/backend-api';
-=======
-import { customElement, property } from 'lit/decorators.js';
-import { UmbPropertyEditorElement } from '@umbraco-cms/backoffice/property-editor';
-import { UmbLitElement } from '@umbraco-cms/internal/lit-element';
->>>>>>> 94cbe725
 
 /**
  * @element umb-property-editor-ui-tags
@@ -26,13 +21,14 @@
 	private _group?: string;
 
 	@property({ type: Array, attribute: false })
-	public set config(config: Array<DataTypePropertyModel>) {
+	public set config(config: Array<DataTypePropertyPresentationModel>) {
 		const group = config.find((x) => x.alias === 'group');
 		if (group) this._group = group.value as string;
 
 		const items = config.find((x) => x.alias === 'items');
 		if (items) this.value = items.value as Array<string>;
 	}
+
 	private _onChange(event: CustomEvent) {
 		this.value = ((event.target as UmbInputTagsElement).value as string).split(',');
 		this.dispatchEvent(new CustomEvent('property-value-change'));
