import { html } from 'lit';
import { UUITextStyles } from '@umbraco-ui/uui-css/lib';
import { customElement, property } from 'lit/decorators.js';
<<<<<<< HEAD
import { UmbPropertyEditorElement } from '@umbraco-cms/property-editor';
import { UmbInputTinyMceElement } from '../../../../shared/components/input-tiny-mce/input-tiny-mce.element';
import { UmbLitElement } from '@umbraco-cms/element';
import { DataTypePropertyPresentationModel } from '@umbraco-cms/backend-api';
=======
import { UmbPropertyEditorElement } from '@umbraco-cms/backoffice/property-editor';
import { UmbLitElement } from '@umbraco-cms/internal/lit-element';
>>>>>>> 983ab835

/**
 * @element umb-property-editor-ui-tiny-mce
 */
@customElement('umb-property-editor-ui-tiny-mce')
export class UmbPropertyEditorUITinyMceElement extends UmbLitElement implements UmbPropertyEditorElement {
	static styles = [UUITextStyles];

	@property({ type: String })
	value = '';

	configuration: Array<DataTypePropertyPresentationModel> = [];

	@property({ type: Array, attribute: false })
	public set config(config: Array<DataTypePropertyPresentationModel>) {
		this.configuration = config;
	}

	#onChange(event: CustomEvent) {
		this.value = (event.target as UmbInputTinyMceElement).value as string;
		this.dispatchEvent(new CustomEvent('property-value-change'));
	}

	render() {
		return html`<umb-input-tiny-mce
			@change=${this.#onChange}
			.configuration=${this.configuration}
			.value=${this.value}></umb-input-tiny-mce>`;
	}
}

export default UmbPropertyEditorUITinyMceElement;

declare global {
	interface HTMLElementTagNameMap {
		'umb-property-editor-ui-tiny-mce': UmbPropertyEditorUITinyMceElement;
	}
}<|MERGE_RESOLUTION|>--- conflicted
+++ resolved
@@ -1,15 +1,9 @@
 import { html } from 'lit';
 import { UUITextStyles } from '@umbraco-ui/uui-css/lib';
 import { customElement, property } from 'lit/decorators.js';
-<<<<<<< HEAD
-import { UmbPropertyEditorElement } from '@umbraco-cms/property-editor';
-import { UmbInputTinyMceElement } from '../../../../shared/components/input-tiny-mce/input-tiny-mce.element';
-import { UmbLitElement } from '@umbraco-cms/element';
-import { DataTypePropertyPresentationModel } from '@umbraco-cms/backend-api';
-=======
 import { UmbPropertyEditorElement } from '@umbraco-cms/backoffice/property-editor';
 import { UmbLitElement } from '@umbraco-cms/internal/lit-element';
->>>>>>> 983ab835
+import { DataTypePropertyPresentationModel } from '@umbraco-cms/backoffice/backend-api';
 
 /**
  * @element umb-property-editor-ui-tiny-mce
@@ -28,8 +22,8 @@
 		this.configuration = config;
 	}
 
-	#onChange(event: CustomEvent) {
-		this.value = (event.target as UmbInputTinyMceElement).value as string;
+	#onChange(event: InputEvent) {
+		this.value = (event.target as HTMLInputElement).value;
 		this.dispatchEvent(new CustomEvent('property-value-change'));
 	}
 
