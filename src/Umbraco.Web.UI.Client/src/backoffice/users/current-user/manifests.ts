import { manifests as modalManifests } from './modals/manifests';
import { manifests as userProfileAppsManifests } from './user-profile-apps/manifests';
import type { ManifestTypes } from '@umbraco-cms/backoffice/extensions-registry';

<<<<<<< HEAD
export const userDashboards: Array<ManifestUserDashboard> = [
	{
		type: 'userDashboard',
		alias: 'Umb.UserDashboard.Themes',
		name: 'Themes User Dashboard',
		loader: () => import('./user-dashboard-themes.element'),
		weight: 1,
	},
];

export const headerApps: Array<ManifestHeaderApp> = [
=======
export const headerApps: Array<ManifestTypes> = [
>>>>>>> e546f469
	{
		type: 'headerApp',
		alias: 'Umb.HeaderApp.CurrentUser',
		name: 'Current User',
		loader: () => import('./current-user-header-app.element'),
		weight: 0,
		meta: {
			label: 'TODO: how should we enable this to not be set.',
			icon: 'TODO: how should we enable this to not be set.',
			pathname: 'user',
		},
	},
];

export const manifests = [...headerApps, ...modalManifests, ...userProfileAppsManifests];<|MERGE_RESOLUTION|>--- conflicted
+++ resolved
@@ -2,21 +2,7 @@
 import { manifests as userProfileAppsManifests } from './user-profile-apps/manifests';
 import type { ManifestTypes } from '@umbraco-cms/backoffice/extensions-registry';
 
-<<<<<<< HEAD
-export const userDashboards: Array<ManifestUserDashboard> = [
-	{
-		type: 'userDashboard',
-		alias: 'Umb.UserDashboard.Themes',
-		name: 'Themes User Dashboard',
-		loader: () => import('./user-dashboard-themes.element'),
-		weight: 1,
-	},
-];
-
-export const headerApps: Array<ManifestHeaderApp> = [
-=======
 export const headerApps: Array<ManifestTypes> = [
->>>>>>> e546f469
 	{
 		type: 'headerApp',
 		alias: 'Umb.HeaderApp.CurrentUser',
