import type { UserDetails } from '@umbraco-cms/backoffice/models';
import { UmbArrayState, UmbNumberState } from '@umbraco-cms/backoffice/observable-api';
import { UmbContextToken } from '@umbraco-cms/backoffice/context-api';
import { UmbEntityDetailStore, UmbStoreBase } from '@umbraco-cms/backoffice/store';
import type { UmbControllerHostElement } from '@umbraco-cms/backoffice/controller';

export type UmbUserStoreItemType = UserDetails;

export const UMB_USER_STORE_CONTEXT_TOKEN = new UmbContextToken<UmbUserStore>('UmbUserStore');

/**
 * @export
 * @class UmbUserStore
 * @extends {UmbStoreBase}
 * @description - Data Store for Users
 */
export class UmbUserStore extends UmbStoreBase implements UmbEntityDetailStore<UserDetails> {
<<<<<<< HEAD
	public users = this._data.asObservable();
=======
	#users = new UmbArrayState<UserDetails>([], (x) => x.id);
	public users = this.#users.asObservable();
>>>>>>> c57c630e

	#totalUsers = new UmbNumberState(0);
	public readonly totalUsers = this.#totalUsers.asObservable();

	constructor(host: UmbControllerHostElement) {
		super(host, UMB_USER_STORE_CONTEXT_TOKEN.toString(), new ArrayState<UserDetails>([], (x) => x.id));
	}

	getScaffold(entityType: string, parentId: string | null) {
		return {
			id: '',
			name: '',
			icon: '',
			type: 'user',
			hasChildren: false,
			parentId: '',
			email: '',
			language: '',
			status: 'enabled',
			updateDate: '8/27/2022',
			createDate: '9/19/2022',
			failedLoginAttempts: 0,
			userGroups: [],
			contentStartNodes: [],
			mediaStartNodes: [],
		} as UserDetails;
	}

	getAll() {
		// TODO: use Fetcher API.
		// TODO: only fetch if the data type is not in the store?
		fetch(`/umbraco/backoffice/users/list/items`)
			.then((res) => res.json())
			.then((data) => {
				this.#totalUsers.next(data.total);
				this._data.next(data.items);
			});

		return this.users;
	}

	/**
	 * @description - Request a User by id. The User is added to the store and is returned as an Observable.
	 * @param {string} id
	 * @return {*}  {(Observable<DataTypeModel | null>)}
	 * @memberof UmbDataTypeStore
	 */
	getByKey(id: string) {
		// TODO: use Fetcher API.
		// TODO: only fetch if the data type is not in the store?
		fetch(`/umbraco/backoffice/users/details/${id}`)
			.then((res) => res.json())
			.then((data) => {
				this._data.appendOne(data);
			});

		return this._data.getObservablePart((users: Array<UmbUserStoreItemType>) =>
			users.find((user: UmbUserStoreItemType) => user.id === id)
		);
	}

	/**
	 * @description - Request Users by ids.
	 * @param {string} id
	 * @return {*}  {(Observable<UserDetails | null>)}
	 * @memberof UmbDataTypeStore
	 */
	getByKeys(ids: Array<string>) {
		const params = ids.map((id) => `id=${id}`).join('&');
		fetch(`/umbraco/backoffice/users/getByKeys?${params}`)
			.then((res) => res.json())
			.then((data) => {
				this._data.append(data);
			});

		return this._data.getObservablePart((users: Array<UmbUserStoreItemType>) =>
			users.filter((user: UmbUserStoreItemType) => ids.includes(user.id))
		);
	}

	getByName(name: string) {
		name = name.trim();
		name = name.toLocaleLowerCase();

		const params = `name=${name}`;
		fetch(`/umbraco/backoffice/users/getByName?${params}`)
			.then((res) => res.json())
			.then((data) => {
				this._data.append(data);
			});

		return this._data.getObservablePart((users: Array<UmbUserStoreItemType>) =>
			users.filter((user: UmbUserStoreItemType) => user.name.toLocaleLowerCase().includes(name))
		);
	}

	async enableUsers(userKeys: Array<string>) {
		// TODO: use Fetcher API.
		try {
			const res = await fetch('/umbraco/backoffice/users/enable', {
				method: 'POST',
				body: JSON.stringify(userKeys),
				headers: {
					'Content-Type': 'application/json',
				},
			});
			const enabledKeys = await res.json();
			const storedUsers = this._data.getValue().filter((user) => enabledKeys.includes(user.id));

			storedUsers.forEach((user) => {
				user.status = 'enabled';
			});

			this._data.append(storedUsers);
		} catch (error) {
			console.error('Enable Users failed', error);
		}
	}

	async updateUserGroup(userKeys: Array<string>, userGroup: string) {
		// TODO: use Fetcher API.
		try {
			const res = await fetch('/umbraco/backoffice/users/updateUserGroup', {
				method: 'POST',
				body: JSON.stringify({ userKeys, userGroup }),
				headers: {
					'Content-Type': 'application/json',
				},
			});
			const enabledKeys = await res.json();
			const storedUsers = this._data.getValue().filter((user) => enabledKeys.includes(user.id));

			storedUsers.forEach((user) => {
				if (userKeys.includes(user.id)) {
					user.userGroups.push(userGroup);
				} else {
					user.userGroups = user.userGroups.filter((group: any) => group !== userGroup);
				}
			});

			this._data.append(storedUsers);
		} catch (error) {
			console.error('Add user group failed', error);
		}
	}

	async removeUserGroup(userKeys: Array<string>, userGroup: string) {
		// TODO: use Fetcher API.
		try {
			const res = await fetch('/umbraco/backoffice/users/enable', {
				method: 'POST',
				body: JSON.stringify({ userKeys, userGroup }),
				headers: {
					'Content-Type': 'application/json',
				},
			});
			const enabledKeys = await res.json();
			const storedUsers = this._data.getValue().filter((user) => enabledKeys.includes(user.id));

			storedUsers.forEach((user) => {
				user.userGroups = user.userGroups.filter((group: any) => group !== userGroup);
			});

			this._data.append(storedUsers);
		} catch (error) {
			console.error('Remove user group failed', error);
		}
	}

	async disableUsers(userKeys: Array<string>) {
		// TODO: use Fetcher API.
		try {
			const res = await fetch('/umbraco/backoffice/users/disable', {
				method: 'POST',
				body: JSON.stringify(userKeys),
				headers: {
					'Content-Type': 'application/json',
				},
			});
			const disabledKeys = await res.json();
			const storedUsers = this._data.getValue().filter((user) => disabledKeys.includes(user.id));

			storedUsers.forEach((user) => {
				user.status = 'disabled';
			});

			this._data.append(storedUsers);
		} catch (error) {
			console.error('Disable Users failed', error);
		}
	}

	async deleteUsers(userKeys: Array<string>) {
		// TODO: use Fetcher API.
		try {
			const res = await fetch('/umbraco/backoffice/users/delete', {
				method: 'POST',
				body: JSON.stringify(userKeys),
				headers: {
					'Content-Type': 'application/json',
				},
			});
			const deletedKeys = await res.json();
			this._data.remove(deletedKeys);
		} catch (error) {
			console.error('Delete Users failed', error);
		}
	}

	async save(users: Array<UmbUserStoreItemType>) {
		// TODO: use Fetcher API.
		try {
			const res = await fetch('/umbraco/backoffice/users/save', {
				method: 'POST',
				body: JSON.stringify(users),
				headers: {
					'Content-Type': 'application/json',
				},
			});
			const json = await res.json();
			this._data.append(json);
		} catch (error) {
			console.error('Save user error', error);
		}
	}

	async invite(name: string, email: string, message: string, userGroups: Array<string>) {
		// TODO: use Fetcher API.
		try {
			const res = await fetch('/umbraco/backoffice/users/invite', {
				method: 'POST',
				body: JSON.stringify({ name, email, message, userGroups }),
				headers: {
					'Content-Type': 'application/json',
				},
			});
			const json = (await res.json()) as UmbUserStoreItemType[];
			this._data.append(json);
			return json[0];
		} catch (error) {
			console.error('Invite user error', error);
		}

		return null;
	}

	// public updateUser(user: UserItem) {
	// 	const users = this._users.getValue();
	// 	const index = users.findIndex((u) => u.id === user.id);
	// 	if (index === -1) return;
	// 	users[index] = { ...users[index], ...user };
	// 	console.log('updateUser', user, users[index]);
	// 	this._users.next(users);
	// 	this.requestUpdate('users');
	// }

	// public inviteUser(name: string, email: string, userGroup: string, message: string): UserItem {
	// 	const users = this._users.getValue();
	// 	const user = {
	// 		id: this._users.getValue().length + 1,
	// 		id: uuidv4(),
	// 		name: name,
	// 		email: email,
	// 		status: 'invited',
	// 		language: 'en',
	// 		updateDate: new Date().toISOString(),
	// 		createDate: new Date().toISOString(),
	// 		failedLoginAttempts: 0,
	// 		userGroup: userGroup,
	// 	};
	// 	this._users.next([...users, user]);
	// 	this.requestUpdate('users');

	// 	//TODO: Send invite email with message
	// 	return user;
	// }

	// public deleteUser(id: string) {
	// 	const users = this._users.getValue();
	// 	const index = users.findIndex((u) => u.id === id);
	// 	if (index === -1) return;
	// 	users.splice(index, 1);
	// 	this._users.next(users);
	// 	this.requestUpdate('users');
	// }
}<|MERGE_RESOLUTION|>--- conflicted
+++ resolved
@@ -15,18 +15,13 @@
  * @description - Data Store for Users
  */
 export class UmbUserStore extends UmbStoreBase implements UmbEntityDetailStore<UserDetails> {
-<<<<<<< HEAD
 	public users = this._data.asObservable();
-=======
-	#users = new UmbArrayState<UserDetails>([], (x) => x.id);
-	public users = this.#users.asObservable();
->>>>>>> c57c630e
 
 	#totalUsers = new UmbNumberState(0);
 	public readonly totalUsers = this.#totalUsers.asObservable();
 
 	constructor(host: UmbControllerHostElement) {
-		super(host, UMB_USER_STORE_CONTEXT_TOKEN.toString(), new ArrayState<UserDetails>([], (x) => x.id));
+		super(host, UMB_USER_STORE_CONTEXT_TOKEN.toString(), new UmbArrayState<UserDetails>([], (x) => x.id));
 	}
 
 	getScaffold(entityType: string, parentId: string | null) {
