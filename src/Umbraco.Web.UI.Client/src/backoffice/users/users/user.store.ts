--- conflicted
+++ resolved
@@ -1,17 +1,9 @@
-<<<<<<< HEAD
 import { BehaviorSubject } from 'rxjs';
-=======
-import { map, Observable } from 'rxjs';
->>>>>>> f57b955d
 import type { UserDetails } from '@umbraco-cms/models';
 import { createObservablePart, UniqueArrayBehaviorSubject } from '@umbraco-cms/observable-api';
 import { UmbContextToken } from '@umbraco-cms/context-api';
-<<<<<<< HEAD
-import { UmbStoreBase } from '@umbraco-cms/stores/store-base';
-import { UmbControllerHostInterface } from '@umbraco-cms/controller';
-=======
-import { UmbDataStoreBase } from '@umbraco-cms/store';
->>>>>>> f57b955d
+import { UmbStoreBase } from '@umbraco-cms/store';
+import type { UmbControllerHostInterface } from '@umbraco-cms/controller';
 
 export type UmbUserStoreItemType = UserDetails;
 
