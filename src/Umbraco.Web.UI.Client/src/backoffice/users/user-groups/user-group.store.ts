<<<<<<< HEAD
import type { UserGroupDetails } from '@umbraco-cms/models';
=======
import { map, Observable } from 'rxjs';
import { UmbDataStoreBase } from '@umbraco-cms/store';
import type { UserGroupDetails, UserGroupEntity } from '@umbraco-cms/models';
>>>>>>> f57b955d
import { UmbContextToken } from '@umbraco-cms/context-api';
import { UmbControllerHostInterface } from '@umbraco-cms/controller';
import { createObservablePart, UniqueArrayBehaviorSubject } from '@umbraco-cms/observable-api';
import { UmbStoreBase } from '@umbraco-cms/stores/store-base';

// TODO: get rid of this type addition & { ... }:
export type UmbUserGroupStoreItemType = UserGroupDetails & { users?: Array<string> };

export const UMB_USER_GROUP_STORE_CONTEXT_TOKEN = new UmbContextToken<UmbUserGroupStore>('UmbUserGroupStore');

/**
 * @export
 * @class UmbUserGroupStore
 * @extends {UmbStoreBase}
 * @description - Data Store for User Groups
 */
export class UmbUserGroupStore extends UmbStoreBase {


	#groups = new UniqueArrayBehaviorSubject<UmbUserGroupStoreItemType>([], x => x.key);
	public groups = this.#groups.asObservable();


	constructor(host: UmbControllerHostInterface) {
		super(host, UMB_USER_GROUP_STORE_CONTEXT_TOKEN.toString());
	}

	getAll() {
		// TODO: use Fetcher API.
		// TODO: only fetch if the data type is not in the store?
		fetch(`/umbraco/backoffice/user-groups/list/items`)
			.then((res) => res.json())
			.then((data) => {
				this.#groups.append(data.items);
			});

		return this.groups;
	}

	getByKey(key: string) {
		// TODO: use Fetcher API.
		// TODO: only fetch if the data type is not in the store?
		fetch(`/umbraco/backoffice/user-groups/details/${key}`)
			.then((res) => res.json())
			.then((data) => {
				this.#groups.append([data]);
			});

		return createObservablePart(this.groups, (userGroups) => userGroups.find(userGroup => userGroup.key === key));
	}

	getByKeys(keys: Array<string>) {
		const params = keys.map((key) => `key=${key}`).join('&');
		fetch(`/umbraco/backoffice/user-groups/getByKeys?${params}`)
			.then((res) => res.json())
			.then((data) => {
				this.#groups.append(data);
			});

			return createObservablePart(this.groups, (items) => items.filter(node => keys.includes(node.key)));
	}

	async save(userGroups: Array<UmbUserGroupStoreItemType>) {
		// TODO: use Fetcher API.

		// TODO: implement so user group store updates the
		/*
		if (this._userStore && userGroup.users) {
			await this._userStore.updateUserGroup(userGroup.users, userGroup.key);
		}
		*/

		try {
			const res = await fetch('/umbraco/backoffice/user-groups/save', {
				method: 'POST',
				body: JSON.stringify(userGroups),
				headers: {
					'Content-Type': 'application/json',
				},
			});
			const json = await res.json();
			this.#groups.append(json);
		} catch (error) {
			console.error('Save Data Type error', error);
		}
	}
}<|MERGE_RESOLUTION|>--- conflicted
+++ resolved
@@ -1,14 +1,8 @@
-<<<<<<< HEAD
 import type { UserGroupDetails } from '@umbraco-cms/models';
-=======
-import { map, Observable } from 'rxjs';
-import { UmbDataStoreBase } from '@umbraco-cms/store';
-import type { UserGroupDetails, UserGroupEntity } from '@umbraco-cms/models';
->>>>>>> f57b955d
 import { UmbContextToken } from '@umbraco-cms/context-api';
 import { UmbControllerHostInterface } from '@umbraco-cms/controller';
 import { createObservablePart, UniqueArrayBehaviorSubject } from '@umbraco-cms/observable-api';
-import { UmbStoreBase } from '@umbraco-cms/stores/store-base';
+import { UmbStoreBase } from '@umbraco-cms/store';
 
 // TODO: get rid of this type addition & { ... }:
 export type UmbUserGroupStoreItemType = UserGroupDetails & { users?: Array<string> };
