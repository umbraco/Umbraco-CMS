--- conflicted
+++ resolved
@@ -11,18 +11,13 @@
  * @description - Data Store for Template Details
  */
 export class UmbDocumentStore extends UmbStoreBase {
-<<<<<<< HEAD
-=======
-	#data = new UmbArrayState<DocumentResponseModel>([], (x) => x.id);
-
->>>>>>> c57c630e
 	/**
 	 * Creates an instance of UmbDocumentDetailStore.
 	 * @param {UmbControllerHostElement} host
 	 * @memberof UmbDocumentDetailStore
 	 */
 	constructor(host: UmbControllerHostElement) {
-		super(host, UMB_DOCUMENT_STORE_CONTEXT_TOKEN.toString(), new ArrayState<DocumentResponseModel>([], (x) => x.id));
+		super(host, UMB_DOCUMENT_STORE_CONTEXT_TOKEN.toString(), new UmbArrayState<DocumentResponseModel>([], (x) => x.id));
 	}
 
 	/**
