--- conflicted
+++ resolved
@@ -163,19 +163,11 @@
 			return { error };
 		}
 
-<<<<<<< HEAD
 		let problemDetails: ProblemDetailsModel | undefined = undefined;
 
 		try {
 			await fetch('/umbraco/management/api/v1/document-type/trash', {
 				method: 'POST',
-=======
-		// TODO: use resources when end point is ready:
-		return tryExecuteAndNotify(
-			this.#host,
-			fetch(`/umbraco/management/api/v1/document-type/${key}`, {
-				method: 'DELETE',
->>>>>>> a14ce2bc
 				body: JSON.stringify([key]),
 				headers: {
 					'Content-Type': 'application/json',
