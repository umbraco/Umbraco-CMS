import { UmbContextToken } from '@umbraco-cms/backoffice/context-api';
import { UmbArrayState } from '@umbraco-cms/backoffice/observable-api';
import { UmbStoreBase } from '@umbraco-cms/backoffice/store';
import type { TemplateResponseModel } from '@umbraco-cms/backoffice/backend-api';
import type { UmbControllerHostElement } from '@umbraco-cms/backoffice/controller';

/**
 * @export
 * @class UmbTemplateStore
 * @extends {UmbStoreBase}
 * @description - Data Store for Templates
 */
export class UmbTemplateStore extends UmbStoreBase {
<<<<<<< HEAD
=======
	#data = new UmbArrayState<TemplateResponseModel>([], (x) => x.id);

>>>>>>> c57c630e
	/**
	 * Creates an instance of UmbTemplateStore.
	 * @param {UmbControllerHostElement} host
	 * @memberof UmbTemplateStore
	 */
	constructor(host: UmbControllerHostElement) {
		super(host, UMB_TEMPLATE_STORE_CONTEXT_TOKEN.toString(), new ArrayState<TemplateResponseModel>([], (x) => x.id));
	}

	/**
	 * Append a template to the store
	 * @param {Template} template
	 * @memberof UmbTemplateStore
	 */
	append(template: TemplateResponseModel) {
		this._data.append([template]);
	}

	/**
	 * Removes templates in the store with the given uniques
	 * @param {string[]} uniques
	 * @memberof UmbTemplateStore
	 */
	remove(uniques: string[]) {
		this._data.remove(uniques);
	}
}

export const UMB_TEMPLATE_STORE_CONTEXT_TOKEN = new UmbContextToken<UmbTemplateStore>('UmbTemplateStore');<|MERGE_RESOLUTION|>--- conflicted
+++ resolved
@@ -11,18 +11,13 @@
  * @description - Data Store for Templates
  */
 export class UmbTemplateStore extends UmbStoreBase {
-<<<<<<< HEAD
-=======
-	#data = new UmbArrayState<TemplateResponseModel>([], (x) => x.id);
-
->>>>>>> c57c630e
 	/**
 	 * Creates an instance of UmbTemplateStore.
 	 * @param {UmbControllerHostElement} host
 	 * @memberof UmbTemplateStore
 	 */
 	constructor(host: UmbControllerHostElement) {
-		super(host, UMB_TEMPLATE_STORE_CONTEXT_TOKEN.toString(), new ArrayState<TemplateResponseModel>([], (x) => x.id));
+		super(host, UMB_TEMPLATE_STORE_CONTEXT_TOKEN.toString(), new UmbArrayState<TemplateResponseModel>([], (x) => x.id));
 	}
 
 	/**
