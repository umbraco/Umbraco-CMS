import { TemplateTreeDataSource } from '.';
import { ProblemDetailsModel, TemplateResource } from '@umbraco-cms/backend-api';
import { UmbControllerHostInterface } from '@umbraco-cms/controller';
import { tryExecuteAndNotify } from '@umbraco-cms/resources';

/**
 * A data source for the Template tree that fetches data from the server
 * @export
 * @class TemplateTreeServerDataSource
 * @implements {TemplateTreeDataSource}
 */
export class TemplateTreeServerDataSource implements TemplateTreeDataSource {
	#host: UmbControllerHostInterface;

	/**
	 * Creates an instance of TemplateTreeServerDataSource.
	 * @param {UmbControllerHostInterface} host
	 * @memberof TemplateTreeServerDataSource
	 */
	constructor(host: UmbControllerHostInterface) {
		this.#host = host;
	}

	/**
	 * Fetches the root items for the tree from the server
	 * @return {*}
	 * @memberof TemplateTreeServerDataSource
	 */
	async getRootItems() {
		return tryExecuteAndNotify(this.#host, TemplateResource.getTreeTemplateRoot({}));
	}

	/**
	 * Fetches the children of a given parent key from the server
	 * @param {(string | null)} parentKey
	 * @return {*}
	 * @memberof TemplateTreeServerDataSource
	 */
	async getChildrenOf(parentKey: string | null) {
		if (!parentKey) {
			const error: ProblemDetailsModel = { title: 'Parent key is missing' };
			return { error };
		}

		return tryExecuteAndNotify(
			this.#host,
			TemplateResource.getTreeTemplateChildren({
				parentKey,
			})
		);
	}

	/**
	 * Fetches the items for the given keys from the server
	 * @param {Array<string>} keys
	 * @return {*}
	 * @memberof TemplateTreeServerDataSource
	 */
	async getItems(keys: Array<string>) {
<<<<<<< HEAD
		if (!keys) {
			const error: ProblemDetails = { title: 'Keys are missing' };
=======
		if (keys) {
			const error: ProblemDetailsModel = { title: 'Keys are missing' };
>>>>>>> 31aa1bd3
			return { error };
		}

		return tryExecuteAndNotify(
			this.#host,
			TemplateResource.getTreeTemplateItem({
				key: keys,
			})
		);
	}
}<|MERGE_RESOLUTION|>--- conflicted
+++ resolved
@@ -57,13 +57,8 @@
 	 * @memberof TemplateTreeServerDataSource
 	 */
 	async getItems(keys: Array<string>) {
-<<<<<<< HEAD
 		if (!keys) {
-			const error: ProblemDetails = { title: 'Keys are missing' };
-=======
-		if (keys) {
 			const error: ProblemDetailsModel = { title: 'Keys are missing' };
->>>>>>> 31aa1bd3
 			return { error };
 		}
 
