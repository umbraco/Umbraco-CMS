import { html, LitElement } from 'lit';
import { UUITextStyles } from '@umbraco-ui/uui-css/lib';
import { customElement, state } from 'lit/decorators.js';
<<<<<<< HEAD
import { Subscription, distinctUntilChanged } from 'rxjs';
import { NodeProperty, NodePropertyData } from '../../../../../../mocks/data/node.data';
=======
import { distinctUntilChanged } from 'rxjs';
import { NodeEntity, NodeProperty, NodePropertyData } from '../../../../../../mocks/data/node.data';
import { UmbContextConsumerMixin } from '../../../../../../core/context';
>>>>>>> f344aeba
import { UmbNodeContext } from '../../node.context';
import { UmbContextConsumerMixin } from '@umbraco-cms/context-api';

import '../../../../../components/node-property/node-property.element';
import { UmbObserverMixin } from '../../../../../../core/observer';

@customElement('umb-editor-view-node-edit')
export class UmbEditorViewNodeEditElement extends UmbContextConsumerMixin(UmbObserverMixin(LitElement)) {
	static styles = [UUITextStyles];

	@state()
	_properties: NodeProperty[] = [];

	@state()
	_data: NodePropertyData[] = [];

	private _nodeContext?: UmbNodeContext;

	constructor() {
		super();

		this.consumeContext('umbNodeContext', (nodeContext) => {
			this._nodeContext = nodeContext;
			this._observeNode();
		});
	}

	private _observeNode() {
		if (!this._nodeContext) return;

		this.observe<NodeEntity>(this._nodeContext.data.pipe(distinctUntilChanged()), (node) => {
			this._properties = node.properties;
			this._data = node.data;
		});
	}

	render() {
		return html`
			<uui-box>
				${this._properties.map(
					(property: NodeProperty) => html`
						<umb-node-property
							.property=${property}
							.value=${this._data.find((data) => data.alias === property.alias)?.value}></umb-node-property>
					`
				)}
			</uui-box>
		`;
	}
}

export default UmbEditorViewNodeEditElement;

declare global {
	interface HTMLElementTagNameMap {
		'umb-editor-view-node-edit': UmbEditorViewNodeEditElement;
	}
}<|MERGE_RESOLUTION|>--- conflicted
+++ resolved
@@ -1,14 +1,8 @@
 import { html, LitElement } from 'lit';
 import { UUITextStyles } from '@umbraco-ui/uui-css/lib';
 import { customElement, state } from 'lit/decorators.js';
-<<<<<<< HEAD
-import { Subscription, distinctUntilChanged } from 'rxjs';
-import { NodeProperty, NodePropertyData } from '../../../../../../mocks/data/node.data';
-=======
 import { distinctUntilChanged } from 'rxjs';
 import { NodeEntity, NodeProperty, NodePropertyData } from '../../../../../../mocks/data/node.data';
-import { UmbContextConsumerMixin } from '../../../../../../core/context';
->>>>>>> f344aeba
 import { UmbNodeContext } from '../../node.context';
 import { UmbContextConsumerMixin } from '@umbraco-cms/context-api';
 
