--- conflicted
+++ resolved
@@ -1,17 +1,11 @@
 import { css, html, LitElement } from 'lit';
 import { UUITextStyles } from '@umbraco-ui/uui-css/lib';
 import { customElement, state } from 'lit/decorators.js';
-<<<<<<< HEAD
-import { Subscription, distinctUntilChanged } from 'rxjs';
+import { distinctUntilChanged } from 'rxjs';
 import { UmbNodeContext } from '../../node.context';
 import { UmbContextConsumerMixin } from '@umbraco-cms/context-api';
-=======
-import { distinctUntilChanged } from 'rxjs';
-import { UmbContextConsumerMixin } from '../../../../../../core/context';
-import { UmbNodeContext } from '../../node.context';
 import { UmbObserverMixin } from '../../../../../../core/observer';
 import type { NodeEntity } from '../../../../../../mocks/data/node.data';
->>>>>>> f344aeba
 
 @customElement('umb-editor-view-node-info')
 export class UmbEditorViewNodeInfoElement extends UmbContextConsumerMixin(UmbObserverMixin(LitElement)) {
