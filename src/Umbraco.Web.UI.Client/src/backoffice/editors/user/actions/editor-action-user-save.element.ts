import { css, html, LitElement } from 'lit';
import { customElement, state } from 'lit/decorators.js';
<<<<<<< HEAD
import { UUITextStyles } from '@umbraco-ui/uui-css/lib';
import { UUIButtonState } from '@umbraco-ui/uui';
=======
import { Subscription } from 'rxjs';
import { UUIButtonState } from '@umbraco-ui/uui';
import { UmbContextConsumerMixin } from '../../../../core/context';
>>>>>>> f344aeba
import { UmbUserStore } from '../../../../core/stores/user/user.store';
import { UmbUserContext } from '../user.context';
<<<<<<< HEAD

=======
>>>>>>> f344aeba
import { UmbNotificationDefaultData } from '../../../../core/services/notification/layouts/default';
import { UmbNotificationService } from '../../../../core/services/notification';
import { UmbContextConsumerMixin } from '@umbraco-cms/context-api';

@customElement('umb-editor-action-user-save')
export class UmbEditorActionUserSaveElement extends UmbContextConsumerMixin(LitElement) {
	static styles = [UUITextStyles, css``];

	@state()
	private _saveButtonState?: UUIButtonState;

	private _userStore?: UmbUserStore;
	private _userContext?: UmbUserContext;
	private _notificationService?: UmbNotificationService;

	connectedCallback(): void {
		super.connectedCallback();

		this.consumeAllContexts(['umbUserStore', 'umbUserContext', 'umbNotificationService'], (instances) => {
			this._userStore = instances['umbUserStore'];
			this._userContext = instances['umbUserContext'];
			this._notificationService = instances['umbNotificationService'];
		});
	}

	private async _handleSave() {
		// TODO: What if store is not present, what if node is not loaded....
		if (!this._userStore || !this._userContext) return;

		try {
			this._saveButtonState = 'waiting';
			const user = this._userContext.getData();
			await this._userStore.save([user]);
			const data: UmbNotificationDefaultData = { message: 'User Saved' };
			this._notificationService?.peek('positive', { data });
			this._saveButtonState = 'success';
		} catch (error) {
			this._saveButtonState = 'failed';
		}
	}

	render() {
		return html`<uui-button
			@click=${this._handleSave}
			look="primary"
			color="positive"
			label="save"
			.state="${this._saveButtonState}"></uui-button>`;
	}
}

export default UmbEditorActionUserSaveElement;

declare global {
	interface HTMLElementTagNameMap {
		'umb-editor-action-user-save': UmbEditorActionUserSaveElement;
	}
}<|MERGE_RESOLUTION|>--- conflicted
+++ resolved
@@ -1,19 +1,15 @@
 import { css, html, LitElement } from 'lit';
 import { customElement, state } from 'lit/decorators.js';
-<<<<<<< HEAD
 import { UUITextStyles } from '@umbraco-ui/uui-css/lib';
-import { UUIButtonState } from '@umbraco-ui/uui';
-=======
+import type { UUIButtonState } from '@umbraco-ui/uui';
+import type { UmbUserStore } from '../../../../core/stores/user/user.store';
+import { UmbUserContext } from '../user.context';
+
 import { Subscription } from 'rxjs';
 import { UUIButtonState } from '@umbraco-ui/uui';
 import { UmbContextConsumerMixin } from '../../../../core/context';
->>>>>>> f344aeba
-import { UmbUserStore } from '../../../../core/stores/user/user.store';
+import type { UserEntity } from '../../../../core/models';
 import { UmbUserContext } from '../user.context';
-<<<<<<< HEAD
-
-=======
->>>>>>> f344aeba
 import { UmbNotificationDefaultData } from '../../../../core/services/notification/layouts/default';
 import { UmbNotificationService } from '../../../../core/services/notification';
 import { UmbContextConsumerMixin } from '@umbraco-cms/context-api';
