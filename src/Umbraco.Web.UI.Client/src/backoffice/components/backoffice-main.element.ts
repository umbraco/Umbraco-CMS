--- conflicted
+++ resolved
@@ -3,14 +3,7 @@
 import { css, html, LitElement } from 'lit';
 import { state } from 'lit/decorators.js';
 import { IRoutingInfo } from 'router-slot';
-
-<<<<<<< HEAD
-=======
-import { UmbContextConsumerMixin, UmbContextProviderMixin } from '../../core/context';
-import { createExtensionElement } from '../../core/extension';
-import type { ManifestSection } from '../../core/models';
 import { UmbObserverMixin } from '../../core/observer';
->>>>>>> f344aeba
 import { UmbSectionStore } from '../../core/stores/section.store';
 import { UmbSectionContext } from '../sections/section.context';
 import { createExtensionElement } from '@umbraco-cms/extensions-api';
