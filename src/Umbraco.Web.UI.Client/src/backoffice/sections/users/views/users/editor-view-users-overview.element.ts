import { css, html, LitElement, nothing } from 'lit';
import { UUITextStyles } from '@umbraco-ui/uui-css/lib';
import { customElement, state } from 'lit/decorators.js';
import { IRoute } from 'router-slot';
import { UUIPopoverElement } from '@umbraco-ui/uui';

import type { UmbSectionViewUsersElement } from './section-view-users.element';
import { UmbContextConsumerMixin } from '@umbraco-cms/context-api';
import { UmbObserverMixin } from '@umbraco-cms/observable-api';

import './list-view-layouts/table/editor-view-users-table.element';
import './list-view-layouts/grid/editor-view-users-grid.element';
import './editor-view-users-selection.element';
import './editor-view-users-invite.element';
import './editor-view-users-create.element';
import { UmbModalService } from '@umbraco-cms/services';

export type UsersViewType = 'list' | 'grid';
@customElement('umb-editor-view-users-overview')
export class UmbEditorViewUsersOverviewElement extends UmbContextConsumerMixin(UmbObserverMixin(LitElement)) {
	static styles = [
		UUITextStyles,
		css`
			:host {
				height: 100%;
				display: flex;
				flex-direction: column;
			}

			#sticky-top {
				position: sticky;
				top: -1px;
				z-index: 1;
				box-shadow: 0 1px 3px rgba(0, 0, 0, 0), 0 1px 2px rgba(0, 0, 0, 0);
				transition: 250ms box-shadow ease-in-out;
			}

			#sticky-top.header-shadow {
				box-shadow: var(--uui-shadow-depth-2);
			}

			#user-list-top-bar {
				padding: var(--uui-size-space-4) var(--uui-size-space-6);
				background-color: var(--uui-color-background);
				display: flex;
				justify-content: space-between;
				white-space: nowrap;
				gap: 16px;
				align-items: center;
			}
			#user-list {
				padding: var(--uui-size-space-6);
				padding-top: var(--uui-size-space-2);
			}
			#input-search {
				width: 100%;
			}

			uui-popover {
				width: unset;
			}

			.filter-dropdown {
				display: flex;
				gap: 8px;
				flex-direction: column;
				background-color: var(--uui-color-surface);
				padding: var(--uui-size-space-4);
				border-radius: var(--uui-size-border-radius);
				box-shadow: var(--uui-shadow-depth-2);
				width: fit-content;
			}
			a {
				color: inherit;
				text-decoration: none;
			}
			router-slot {
				overflow: hidden;
			}
		`,
	];

	@state()
	private _selection: Array<string> = [];

	@state()
	private isCloud = false; //NOTE: Used to show either invite or create user buttons and views.

	@state()
	private _routes: IRoute[] = [
		{
			path: 'grid',
			component: () => import('./list-view-layouts/grid/editor-view-users-grid.element'),
		},
		{
			path: 'list',
			component: () => import('./list-view-layouts/table/editor-view-users-table.element'),
		},
		{
			path: '**',
			redirectTo: 'grid',
		},
	];

	private _usersContext?: UmbSectionViewUsersElement;
	private _modalService?: UmbModalService;
	private _inputTimer?: NodeJS.Timeout;
	private _inputTimerAmount = 500;

	connectedCallback(): void {
		super.connectedCallback();

		this.consumeContext('umbUsersContext', (usersContext: UmbSectionViewUsersElement) => {
			this._usersContext = usersContext;
			this._observeSelection();
		});

		this.consumeContext('umbModalService', (modalService: UmbModalService) => {
			this._modalService = modalService;
		});
	}

	private _observeSelection() {
		if (!this._usersContext) return;
		this.observe<Array<string>>(this._usersContext.selection, (selection) => (this._selection = selection));
	}

	private _toggleViewType() {
		const isList = window.location.pathname.split('/').pop() === 'list';

		isList
			? history.pushState(null, '', 'section/users/view/users/overview/grid')
			: history.pushState(null, '', 'section/users/view/users/overview/list');
	}

	private _renderSelection() {
		if (this._selection.length === 0) return nothing;

		return html`<umb-editor-view-users-selection></umb-editor-view-users-selection>`;
	}

	private _handleTogglePopover(event: PointerEvent) {
		const composedPath = event.composedPath();

		const popover = composedPath.find((el) => el instanceof UUIPopoverElement) as UUIPopoverElement;
		if (popover) {
			popover.open = !popover.open;
		}
	}

	private _updateSearch(event: InputEvent) {
		const target = event.target as HTMLInputElement;
		const search = target.value || '';
		clearTimeout(this._inputTimer);
		this._inputTimer = setTimeout(() => this._refreshUsers(search), this._inputTimerAmount);
	}
<<<<<<< HEAD

	private _refreshUsers(search: string) {
		if (!this._usersContext) return;
		this._usersContext.setSearch(search);
	}

=======

	private _refreshUsers(search: string) {
		if (!this._usersContext) return;
		this._usersContext.setSearch(search);
	}

>>>>>>> 62f59e69
	private _showInviteOrCreate() {
		let modal = undefined;
		if (this.isCloud) {
			modal = document.createElement('umb-editor-view-users-invite');
		} else {
			modal = document.createElement('umb-editor-view-users-create');
		}
		this._modalService?.open(modal, { type: 'dialog' });
	}

	render() {
		return html`
			<div id="sticky-top">
				<div id="user-list-top-bar">
					<uui-button
						@click=${this._showInviteOrCreate}
						label=${this.isCloud ? 'Invite' : 'Create' + ' user'}
						look="outline"></uui-button>
					<uui-input @input=${this._updateSearch} label="search" id="input-search"></uui-input>
					<div>
						<!-- TODO: consider making this a shared component, as we need similar for other locations, example media library, members. -->
						<uui-popover margin="8">
							<uui-button @click=${this._handleTogglePopover} slot="trigger" label="status">
								Status: <b>All</b>
							</uui-button>
							<div slot="popover" class="filter-dropdown">
								<uui-checkbox label="Active"></uui-checkbox>
								<uui-checkbox label="Inactive"></uui-checkbox>
								<uui-checkbox label="Invited"></uui-checkbox>
								<uui-checkbox label="Disabled"></uui-checkbox>
							</div>
						</uui-popover>
						<uui-popover margin="8">
							<uui-button @click=${this._handleTogglePopover} slot="trigger" label="groups">
								Groups: <b>All</b>
							</uui-button>
							<div slot="popover" class="filter-dropdown">
								<uui-checkbox label="Active"></uui-checkbox>
								<uui-checkbox label="Inactive"></uui-checkbox>
								<uui-checkbox label="Invited"></uui-checkbox>
								<uui-checkbox label="Disabled"></uui-checkbox>
							</div>
						</uui-popover>
						<uui-popover margin="8">
							<uui-button @click=${this._handleTogglePopover} slot="trigger" label="order by">
								Order by: <b>Name (A-Z)</b>
							</uui-button>
							<div slot="popover" class="filter-dropdown">
								<uui-checkbox label="Active"></uui-checkbox>
								<uui-checkbox label="Inactive"></uui-checkbox>
								<uui-checkbox label="Invited"></uui-checkbox>
								<uui-checkbox label="Disabled"></uui-checkbox>
							</div>
						</uui-popover>
						<uui-button label="view toggle" @click=${this._toggleViewType} compact look="outline">
							<uui-icon name="settings"></uui-icon>
						</uui-button>
					</div>
				</div>
			</div>

			<router-slot .routes=${this._routes}></router-slot>

			${this._renderSelection()}
		`;
	}
}

export default UmbEditorViewUsersOverviewElement;

declare global {
	interface HTMLElementTagNameMap {
		'umb-editor-view-users-overview': UmbEditorViewUsersOverviewElement;
	}
}<|MERGE_RESOLUTION|>--- conflicted
+++ resolved
@@ -154,21 +154,12 @@
 		clearTimeout(this._inputTimer);
 		this._inputTimer = setTimeout(() => this._refreshUsers(search), this._inputTimerAmount);
 	}
-<<<<<<< HEAD
 
 	private _refreshUsers(search: string) {
 		if (!this._usersContext) return;
 		this._usersContext.setSearch(search);
 	}
 
-=======
-
-	private _refreshUsers(search: string) {
-		if (!this._usersContext) return;
-		this._usersContext.setSearch(search);
-	}
-
->>>>>>> 62f59e69
 	private _showInviteOrCreate() {
 		let modal = undefined;
 		if (this.isCloud) {
