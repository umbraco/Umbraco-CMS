import { UUITextStyles } from '@umbraco-ui/uui-css/lib';
import { css, html, LitElement, nothing } from 'lit';
import { customElement, state } from 'lit/decorators.js';
import { map, switchMap, EMPTY, of } from 'rxjs';
import { UmbContextConsumerMixin } from '../../../core/context';
import { createExtensionElement, UmbExtensionRegistry } from '../../../core/extension';
import { UmbSectionContext } from '../section.context';
<<<<<<< HEAD
import type { ManifestTree } from '../../../core/models';

=======
import type { ManifestTree, ManifestSectionView } from '../../../core/models';
>>>>>>> 61bad078
import { UmbEditorEntityElement } from '../../editors/shared/editor-entity/editor-entity.element';
import { UmbEntityStore } from '../../../core/stores/entity.store';
import { UmbObserverMixin } from '../../../core/observer';

import '../shared/section-trees.element.ts';

import './section-trees/section-trees.element.ts';
import '../shared/section-views/section-views.element.ts';

@customElement('umb-section')
export class UmbSectionElement extends UmbContextConsumerMixin(UmbObserverMixin(LitElement)) {
	static styles = [
		UUITextStyles,
		css`
			:host {
				flex: 1 1 auto;
				height: 100%;
				display: flex;
			}

			#header {
				display: flex;
				gap: 16px;
				align-items: center;
				min-height: 60px;
			}

			uui-tab-group {
				--uui-tab-divider: var(--uui-color-border);
				border-left: 1px solid var(--uui-color-border);
				border-right: 1px solid var(--uui-color-border);
			}
			#router-slot {
				overflow: auto;
				height: 100%;
			}
		`,
	];

	// TODO: make this code reusable across sections
	@state()
	private _routes: Array<any> = [];

	@state()
	private _trees: Array<ManifestTree> = [];

<<<<<<< HEAD
=======
	@state()
	private _views: Array<ManifestSectionView> = [];

>>>>>>> 61bad078
	private _entityStore?: UmbEntityStore;
	private _sectionContext?: UmbSectionContext;
	private _extensionRegistry?: UmbExtensionRegistry;
<<<<<<< HEAD
=======
	private _treesSubscription?: Subscription;
	private _viewsSubscription?: Subscription;
>>>>>>> 61bad078

	constructor() {
		super();

		// TODO: wait for more contexts
		this.consumeContext('umbExtensionRegistry', (extensionsRegistry: UmbExtensionRegistry) => {
			this._extensionRegistry = extensionsRegistry;
			this._observeTrees();
<<<<<<< HEAD
=======
			this._observeViews();
>>>>>>> 61bad078
		});

		this.consumeContext('umbSectionContext', (sectionContext: UmbSectionContext) => {
			this._sectionContext = sectionContext;
			this._observeTrees();
<<<<<<< HEAD
=======
			this._observeViews();
>>>>>>> 61bad078
		});

		this.consumeContext('umbEntityStore', (entityStore: UmbEntityStore) => {
			this._entityStore = entityStore;
			this._observeTrees();
<<<<<<< HEAD
=======
			this._observeViews();
>>>>>>> 61bad078
		});
	}

	private _observeTrees() {
		if (!this._sectionContext || !this._extensionRegistry || !this._entityStore) return;

		this.observe<ManifestTree[]>(
			this._sectionContext?.data.pipe(
				switchMap((section) => {
					if (!section) return EMPTY;

					return (
						this._extensionRegistry
							?.extensionsOfType('tree')
							.pipe(
								map((trees) =>
									trees
										.filter((tree) => tree.meta.sections.includes(section.alias))
										.sort((a, b) => b.meta.weight - a.meta.weight)
								)
							) ?? of([])
					);
				})
			),
			(trees) => {
				this._trees = trees;
<<<<<<< HEAD
				this._createRoutes();
			}
		);
=======
				if (this._trees.length === 0) return;
				this._createTreeRoutes();
			});
>>>>>>> 61bad078
	}

	private _createTreeRoutes() {
		const treeRoutes =
			this._trees?.map(() => {
				return {
					path: `:entityType/:key`,
					component: () => import('../../editors/shared/editor-entity/editor-entity.element'),
					setup: (component: UmbEditorEntityElement, info: any) => {
						component.entityKey = info.match.params.key;
						component.entityType = info.match.params.entityType;
					},
				};
			}) ?? [];

		this._routes = [
			{
				path: 'dashboard',
				component: () => import('./section-dashboards/section-dashboards.element'),
			},
			...treeRoutes,
			{
				path: '**',
				redirectTo: 'dashboard',
			},
		];
	}

<<<<<<< HEAD
=======
	private _observeViews() {
		if (!this._sectionContext || !this._extensionRegistry || !this._entityStore) return;

		this._viewsSubscription?.unsubscribe();

		this._viewsSubscription = this._sectionContext?.data
			.pipe(
				switchMap((section) => {
					if (!section) return EMPTY;

					return (
						this._extensionRegistry
							?.extensionsOfType('sectionView')
							.pipe(
								map((views) =>
									views
										.filter((view) => view.meta.sections.includes(section.alias))
										.sort((a, b) => b.meta.weight - a.meta.weight)
								)
							) ?? of([])
					);
				})
			)
			.subscribe((views) => {
				this._views = views;
				if (this._views.length === 0) return;
				this._createViewRoutes();
			});
	}

	private _createViewRoutes() {
		this._routes =
			this._views?.map((view) => {
				return {
					path: 'view/' + view.meta.pathname,
					component: () => createExtensionElement(view),
					setup: () => {
						this._sectionContext?.setActiveView(view);
					},
				};
			}) ?? [];

		this._routes.push({
			path: '**',
			redirectTo: 'view/' + this._views?.[0]?.meta.pathname,
		});
	}

	disconnectedCallback(): void {
		super.disconnectedCallback();
		this._treesSubscription?.unsubscribe();
		this._viewsSubscription?.unsubscribe();
	}

>>>>>>> 61bad078
	render() {
		return html`
			${this._trees.length > 0
				? html`
						<umb-section-sidebar>
							<umb-section-trees></umb-section-trees>
						</umb-section-sidebar>
				  `
				: nothing}
			<umb-section-main>
				${this._views.length > 0 ? html`<umb-section-views></umb-section-views>` : nothing}
				<router-slot id="router-slot" .routes="${this._routes}"></router-slot>
			</umb-section-main>
		`;
	}
}

declare global {
	interface HTMLElementTagNameMap {
		'umb-section': UmbSectionElement;
	}
}<|MERGE_RESOLUTION|>--- conflicted
+++ resolved
@@ -5,17 +5,10 @@
 import { UmbContextConsumerMixin } from '../../../core/context';
 import { createExtensionElement, UmbExtensionRegistry } from '../../../core/extension';
 import { UmbSectionContext } from '../section.context';
-<<<<<<< HEAD
-import type { ManifestTree } from '../../../core/models';
-
-=======
 import type { ManifestTree, ManifestSectionView } from '../../../core/models';
->>>>>>> 61bad078
 import { UmbEditorEntityElement } from '../../editors/shared/editor-entity/editor-entity.element';
 import { UmbEntityStore } from '../../../core/stores/entity.store';
 import { UmbObserverMixin } from '../../../core/observer';
-
-import '../shared/section-trees.element.ts';
 
 import './section-trees/section-trees.element.ts';
 import '../shared/section-views/section-views.element.ts';
@@ -57,20 +50,12 @@
 	@state()
 	private _trees: Array<ManifestTree> = [];
 
-<<<<<<< HEAD
-=======
 	@state()
 	private _views: Array<ManifestSectionView> = [];
 
->>>>>>> 61bad078
 	private _entityStore?: UmbEntityStore;
 	private _sectionContext?: UmbSectionContext;
 	private _extensionRegistry?: UmbExtensionRegistry;
-<<<<<<< HEAD
-=======
-	private _treesSubscription?: Subscription;
-	private _viewsSubscription?: Subscription;
->>>>>>> 61bad078
 
 	constructor() {
 		super();
@@ -79,28 +64,19 @@
 		this.consumeContext('umbExtensionRegistry', (extensionsRegistry: UmbExtensionRegistry) => {
 			this._extensionRegistry = extensionsRegistry;
 			this._observeTrees();
-<<<<<<< HEAD
-=======
 			this._observeViews();
->>>>>>> 61bad078
 		});
 
 		this.consumeContext('umbSectionContext', (sectionContext: UmbSectionContext) => {
 			this._sectionContext = sectionContext;
 			this._observeTrees();
-<<<<<<< HEAD
-=======
 			this._observeViews();
->>>>>>> 61bad078
 		});
 
 		this.consumeContext('umbEntityStore', (entityStore: UmbEntityStore) => {
 			this._entityStore = entityStore;
 			this._observeTrees();
-<<<<<<< HEAD
-=======
 			this._observeViews();
->>>>>>> 61bad078
 		});
 	}
 
@@ -127,15 +103,10 @@
 			),
 			(trees) => {
 				this._trees = trees;
-<<<<<<< HEAD
-				this._createRoutes();
-			}
-		);
-=======
 				if (this._trees.length === 0) return;
 				this._createTreeRoutes();
-			});
->>>>>>> 61bad078
+			}
+		);
 	}
 
 	private _createTreeRoutes() {
@@ -164,15 +135,11 @@
 		];
 	}
 
-<<<<<<< HEAD
-=======
 	private _observeViews() {
 		if (!this._sectionContext || !this._extensionRegistry || !this._entityStore) return;
 
-		this._viewsSubscription?.unsubscribe();
-
-		this._viewsSubscription = this._sectionContext?.data
-			.pipe(
+		this.observe<ManifestSectionView[]>(
+			this._sectionContext.data.pipe(
 				switchMap((section) => {
 					if (!section) return EMPTY;
 
@@ -188,12 +155,13 @@
 							) ?? of([])
 					);
 				})
-			)
-			.subscribe((views) => {
+			),
+			(views) => {
 				this._views = views;
 				if (this._views.length === 0) return;
 				this._createViewRoutes();
-			});
+			}
+		);
 	}
 
 	private _createViewRoutes() {
@@ -214,13 +182,6 @@
 		});
 	}
 
-	disconnectedCallback(): void {
-		super.disconnectedCallback();
-		this._treesSubscription?.unsubscribe();
-		this._viewsSubscription?.unsubscribe();
-	}
-
->>>>>>> 61bad078
 	render() {
 		return html`
 			${this._trees.length > 0
