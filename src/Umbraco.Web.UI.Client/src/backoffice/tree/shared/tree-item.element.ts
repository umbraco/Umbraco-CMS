import { css, html, LitElement } from 'lit';
import { UUITextStyles } from '@umbraco-ui/uui-css/lib';
import { customElement, property, state } from 'lit/decorators.js';
import { UmbContextConsumerMixin } from '../../../core/context';
import { UmbTreeContext } from '../tree.context';
import { UUIMenuItemEvent } from '@umbraco-ui/uui';
import { UmbSectionContext } from '../../sections/section.context';
import { Subscription } from 'rxjs';
<<<<<<< HEAD
import './tree-actions-modal';
import { UmbActionService } from '../actions.service';
=======
import { Entity } from '../../../mocks/data/entity.data';
>>>>>>> 6923707c

@customElement('umb-tree-item')
export class UmbTreeItem extends UmbContextConsumerMixin(LitElement) {
	static styles = [UUITextStyles, css``];

	@property()
	itemKey = '';

	@property()
	itemType = '';

	@property({ type: String })
	label = '';

	@property({ type: Boolean })
	hasChildren = false;

	@state()
	private _childItems: Entity[] = [];

	@state()
	private _href = '';

	@state()
	private _loading = false;

	private _treeContext?: UmbTreeContext;

	private _sectionContext?: UmbSectionContext;
	private _sectionSubscription?: Subscription;
<<<<<<< HEAD

	private _entitySubscription?: Subscription;

	private _actionService?: UmbActionService;

	@state()
	private _itemName = '';
=======
	private _childrenSubscription?: Subscription;
>>>>>>> 6923707c

	constructor() {
		super();

		this.consumeContext('umbTreeContext', (treeContext: UmbTreeContext) => {
			this._treeContext = treeContext;
		});

		this.consumeContext('umbSectionContext', (sectionContext: UmbSectionContext) => {
			this._sectionContext = sectionContext;
			this._useSection();
		});

		this.consumeContext('umbActionService', (actionService: UmbActionService) => {
			this._actionService = actionService;
		});
	}

	private _useSection() {
		this._sectionSubscription?.unsubscribe();

		this._sectionSubscription = this._sectionContext?.data.subscribe((section) => {
			this._href = this._constructPath(section.meta.pathname, this.itemType, this.itemKey);
		});
	}

	// TODO: how do we handle this?
	private _constructPath(sectionPathname: string, type: string, key: string) {
		return `/section/${sectionPathname}/${type}/${key}`;
	}

	private _onShowChildren(event: UUIMenuItemEvent) {
		event.stopPropagation();
		if (this._childItems.length > 0) return;

		this._loading = true;

		this._childrenSubscription?.unsubscribe();

		this._childrenSubscription = this._treeContext?.fetchChildren(this.itemKey).subscribe((items) => {
			if (items?.length === 0) return;
			this._childItems = items;
			this._loading = false;
		});
	}

	disconnectedCallback(): void {
		super.disconnectedCallback();
		this._sectionSubscription?.unsubscribe();
		this._childrenSubscription?.unsubscribe();
	}

	private _renderChildItems() {
		return this._childItems.map((item) => {
			return html`<umb-tree-item
				.label=${item.name}
				.hasChildren=${item.hasChildren}
				.itemKey=${item.key}
				.itemType=${item.type}>
			</umb-tree-item>`;
		});
	}

	private _openActions() {
		this._actionService?.open(this.label);
	}

	render() {
		return html`
			<uui-menu-item
				@show-children=${this._onShowChildren}
				.loading=${this._loading}
				.hasChildren=${this.hasChildren}
				label="${this.label}"
				href="${this._href}">
				${this._renderChildItems()}
				<uui-action-bar slot="actions">
					<uui-button @click=${this._openActions} label="Open actions menu">
						<uui-symbol-more></uui-symbol-more>
					</uui-button>
				</uui-action-bar>
			</uui-menu-item>
		`;
	}
}

declare global {
	interface HTMLElementTagNameMap {
		'umb-tree-item': UmbTreeItem;
	}
}<|MERGE_RESOLUTION|>--- conflicted
+++ resolved
@@ -6,12 +6,9 @@
 import { UUIMenuItemEvent } from '@umbraco-ui/uui';
 import { UmbSectionContext } from '../../sections/section.context';
 import { Subscription } from 'rxjs';
-<<<<<<< HEAD
+import { Entity } from '../../../mocks/data/entity.data';
 import './tree-actions-modal';
 import { UmbActionService } from '../actions.service';
-=======
-import { Entity } from '../../../mocks/data/entity.data';
->>>>>>> 6923707c
 
 @customElement('umb-tree-item')
 export class UmbTreeItem extends UmbContextConsumerMixin(LitElement) {
@@ -42,18 +39,10 @@
 
 	private _sectionContext?: UmbSectionContext;
 	private _sectionSubscription?: Subscription;
-<<<<<<< HEAD
-
-	private _entitySubscription?: Subscription;
-
-	private _actionService?: UmbActionService;
+	private _childrenSubscription?: Subscription;
 
 	@state()
 	private _itemName = '';
-=======
-	private _childrenSubscription?: Subscription;
->>>>>>> 6923707c
-
 	constructor() {
 		super();
 
