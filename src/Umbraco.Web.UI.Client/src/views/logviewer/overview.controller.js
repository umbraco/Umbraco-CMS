--- conflicted
+++ resolved
@@ -12,15 +12,6 @@
         vm.commonLogMessages = [];
         vm.commonLogMessagesCount = 10;
         vm.dateRangeLabel = "";
-
-        vm.config = {
-            enableTime: false,
-            dateFormat: "Y-m-d",
-            time_24hr: false,
-            mode: "range",
-            maxDate: "today",
-            conjunction: " to "
-        };
 
         // ChartJS Options - for count/overview of log distribution
         vm.logTypeLabels = ["Debug", "Info", "Warning", "Error", "Fatal"];
@@ -32,24 +23,11 @@
                 position: 'left'
             }
         };
-<<<<<<< HEAD
-
-        // Fuctions
-        vm.searchLogQuery = searchLogQuery;
-        vm.findMessageTemplate = findMessageTemplate;
-        vm.searchErrors = searchErrors;
-        vm.dateRangeChange = dateRangeChange;
-
-        let querystring = $location.search();
-        if (querystring.startDate) {
-            vm.startDate = querystring.startDate;
-=======
         
         let querystring = $location.search();
         if (querystring.startDate) {
             vm.startDate = querystring.startDate;
             vm.dateRangeLabel = getDateRangeLabel("Selected Time Period");
->>>>>>> 537674a0
         } else {
             vm.startDate = new Date(Date.now());
             vm.startDate.setDate(vm.startDate.getDate() - 1);
@@ -59,24 +37,14 @@
 
         if (querystring.endDate) {
             vm.endDate = querystring.endDate;
-<<<<<<< HEAD
-=======
 
             if (querystring.endDate === querystring.startDate) {
                 vm.dateRangeLabel = getDateRangeLabel("Selected Date");
             }
->>>>>>> 537674a0
         } else {
             vm.endDate = new Date(Date.now()).toIsoDateString();
         }
 
-<<<<<<< HEAD
-        function preFlightCheck() {
-            vm.loading = true;
-            // Do our pre-flight check (to see if we can view logs)
-            // IE the log file is NOT too big such as 1GB & crash the site
-            logViewerResource.canViewLogs(vm.startDate, vm.endDate).then(function(result){
-=======
         vm.period = [vm.startDate, vm.endDate];
 
         //functions
@@ -90,28 +58,20 @@
             //Do our pre-flight check (to see if we can view logs)
             //IE the log file is NOT too big such as 1GB & crash the site
             logViewerResource.canViewLogs(vm.startDate, vm.endDate).then(function (result) {
->>>>>>> 537674a0
                 vm.loading = false;
                 vm.canLoadLogs = result;
 
                 if (result) {
-<<<<<<< HEAD
-                    // Can view logs - so initalise
-=======
                     //Can view logs - so initalise
->>>>>>> 537674a0
                     init();
                 }
             });
         }
 
-<<<<<<< HEAD
-=======
         function showMore() {
             vm.commonLogMessagesCount += 10;
         }
 
->>>>>>> 537674a0
         function init() {
 
             vm.loading = true;
@@ -174,13 +134,8 @@
                 vm.logLevelColor = index > -1 ? vm.logTypeColors[index] : '#000';
             });
 
-<<<<<<< HEAD
-            // Set loading indicatior to false when these 3 queries complete
-            $q.all([savedSearches, numOfErrors, logCounts, commonMsgs]).then(function(data) {
-=======
             //Set loading indicator to false when these 3 queries complete
             $q.all([savedSearches, numOfErrors, logCounts, commonMsgs, logLevel]).then(function () {
->>>>>>> 537674a0
                 vm.loading = false;
             });
 
@@ -192,44 +147,12 @@
             });
         }
 
-<<<<<<< HEAD
-        function dateRangeChange(selectedDates, dateStr, instance) {
-
-            if (selectedDates.length > 0) {
-
-                vm.startDate = selectedDates[0].toIsoDateString();
-                vm.endDate = selectedDates[selectedDates.length - 1].toIsoDateString(); // Take the last date as end
-
-                // Check if date range has changed
-                if (vm.startDate === vm.endDate && vm.startDate === vm.period[0]) {
-                    // Same date
-                    return;
-                }
-                else if (vm.startDate === vm.period[0] && vm.endDate === vm.period[1]) {
-                    // Same date range
-                    return;
-                }
-
-                if (vm.startDate === vm.endDate) {
-                    vm.period = [vm.startDate];
-                } else {
-                    vm.period = [vm.startDate, vm.endDate];
-                }
-
-                preFlightCheck();
-            }
-        }
-
-        function searchLogQuery(logQuery) {
-            $location.path("/settings/logViewer/search").search({lq: logQuery, startDate: vm.startDate, endDate: vm.endDate});
-=======
         function searchLogQuery(logQuery) {
             $location.path("/settings/logViewer/search").search({
                 lq: logQuery,
                 startDate: vm.startDate,
                 endDate: vm.endDate
             });
->>>>>>> 537674a0
         }
 
         function findMessageTemplate(template) {
@@ -237,22 +160,16 @@
             searchLogQuery(logQuery);
         }
 
-<<<<<<< HEAD
-        function searchErrors() {
-=======
         function getDateRangeLabel(suffix) {
             return "Log Overview for " + suffix;
         }
       
         function searchErrors(){
->>>>>>> 537674a0
             var logQuery = "@Level='Fatal' or @Level='Error' or Has(@Exception)";
             searchLogQuery(logQuery);
         }
 
         preFlightCheck();
-<<<<<<< HEAD
-=======
 
         /////////////////////
 
@@ -282,7 +199,6 @@
             }
 
         }
->>>>>>> 537674a0
     }
 
     angular.module("umbraco").controller("Umbraco.Editors.LogViewer.OverviewController", LogViewerOverviewController);
