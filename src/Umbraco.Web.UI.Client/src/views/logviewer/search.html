<div data-element="editor-logs" ng-controller="Umbraco.Editors.LogViewer.SearchController as vm" class="clearfix umb-logviewer-search">

    <umb-editor-view footer="false">

        <umb-editor-header
            name="'Log Search'"
            name-locked="true"
            on-back="vm.back()"
            show-back-button="vm.showBackButton"
            hide-icon="true"
            hide-description="true"
            hide-alias="true">
        </umb-editor-header>

        <umb-editor-container>

            <umb-load-indicator ng-if="vm.loading"></umb-load-indicator>

            <form ng-submit="vm.search()">

                <umb-editor-sub-header>
                    <umb-editor-sub-header-content-left class="flex-auto flex-wrap">

<<<<<<< HEAD
                        <div class="flex mr-auto mb2">

                            <!-- Log Level filter -->
                            <div class="umb-filter">
                                <button type="button"
                                        class="btn btn-link dropdown-toggle umb-filter__toggle"
                                        ng-click="vm.page.showLevelFilter = !vm.page.showLevelFilter"
                                        aria-haspopup="true"
                                        aria-expanded="{{vm.page.showLevelFilter === undefined ? false : vm.page.showLevelFilter}}">

                                    <span><localize key="logViewer_logLevels">Log Levels</localize>:</span>
                                    <span class="bold truncate dib umb-filter__label">{{ vm.getFilterName(vm.logLevels) }}</span>
                                    <span class="caret" aria-hidden="true"></span>
                                </button>
                                <umb-dropdown class="pull-left" ng-if="vm.page.showLevelFilter" on-close="vm.page.showLevelFilter = false;">
                                    <umb-dropdown-item ng-repeat="level in vm.logLevels" class="dropdown-item">
                                        <div class="flex items-center">
                                            <umb-checkbox input-id="loglevel-{{$index}}" name="loglevel" model="level.selected" on-change="vm.setLogLevelFilter(level)"></umb-checkbox>
                                            <label for="loglevel-{{$index}}">
                                                <umb-badge size="s" color="{{level.logTypeColor}}">{{level.name}}</umb-badge>
                                            </label>
                                        </div>
                                    </umb-dropdown-item>
                                </umb-dropdown>
                            </div>

=======
                        <!-- Log Level filter -->
                        <div class="flex log-viewer-filter" style="position: relative;">
                            <button type="button"
                                    class="btn-link dropdown-toggle flex mb2 filter-toggle"
                                    ng-click="vm.page.showLevelFilter = !vm.page.showLevelFilter"
                                    aria-haspopup="true"
                                    aria-expanded="{{vm.page.showLevelFilter === undefined ? false : vm.page.showLevelFilter}}">
                                <span>
                                    <localize key="logViewer_logLevels">Log Levels</localize>:
                                </span>
                                <span class="filter-toggle__level truncate">{{ vm.getFilterName(vm.logLevels) }}</span>
                                <span class="filter-toggle__icon caret" aria-hidden="true"></span>
                            </button>
                            <umb-dropdown class="pull-left" ng-if="vm.page.showLevelFilter" on-close="vm.page.showLevelFilter = false;">
                                <umb-dropdown-item ng-repeat="level in vm.logLevels" class="dropdown-item">
                                    <div class="flex items-center">
                                        <umb-checkbox input-id="loglevel-{{$index}}"
                                                      name="loglevel"
                                                      model="level.selected"
                                                      on-change="vm.setLogLevelFilter(level)">
                                        </umb-checkbox>

                                        <label for="loglevel-{{$index}}">
                                            <umb-badge size="s" color="{{level.logTypeColor}}">{{level.name}}</umb-badge>
                                        </label>
                                    </div>
                                </umb-dropdown-item>
                            </umb-dropdown>
>>>>>>> 91306950
                        </div>

                        <div class="flex search-box">
                            <div class="flex-auto">
                                <!-- Search/expression filter -->
                                <input class="form-control search-input" type="text" ng-model="vm.logOptions.filterExpression" placeholder="Search logs..." />

                                <!-- Save Search & Clear Search icon buttons -->
                                <button type="button" class="btn-reset save-search" ng-show="vm.checkForSavedSearch()" ng-click="vm.addToSavedSearches()">
                                    <umb-icon icon="icon-rate" class="icon-rate"></umb-icon>
                                    <localize class="sr-only" key="logViewer_saveSearch">Save Search</localize>
                                </button>
                                <button type="button" class="btn-reset filter-search" ng-show="vm.logOptions.filterExpression" ng-click="vm.resetSearch()">
                                    <umb-icon icon="icon-wrong" class="icon-wrong"></umb-icon>
                                    <localize class="sr-only" key="logViewer_filterSearch">Filter Search</localize>
                                </button>

                                <!-- Saved Searches -->
                                <button type="button" class="umb-variant-switcher__toggle" ng-click="vm.dropdownOpen = !vm.dropdownOpen">
                                    <localize key="logViewer_savedSearches">Saved Searches</localize>
                                    <umb-icon icon="{{vm.dropdownOpen ? 'icon-navigation-up' : 'icon-navigation-down'}}" class="umb-variant-switcher__expand {{vm.dropdownOpen ? 'icon-navigation-up' : 'icon-navigation-down'}}"></umb-icon>
                                </button>

                                <!-- Saved Searches Dropdown -->
                                <umb-dropdown ng-if="vm.dropdownOpen" class="saved-searches" on-close="vm.dropdownOpen = false" umb-keyboard-list>
                                    <umb-dropdown-item class="umb-variant-switcher__item" ng-class="{'umb-variant-switcher_item--current': variant.active}" ng-repeat="search in vm.searches">
                                        <button type="button" class="umb-variant-switcher__name-wrapper" ng-click="vm.selectSearch(search)">
                                            <span class="umb-variant-switcher__name">{{search.name}}</span>
                                            <span>{{search.query}}</span>
                                        </button>
                                        <button type="button" class="btn-reset" style="width: auto;" ng-click="vm.deleteSavedSearch(search)" localize="title" title="@logViewer_deleteThisSearch">
                                            <umb-icon icon="icon-trash" class="icon-trash text-error"></umb-icon>
                                        </button>
                                    </umb-dropdown-item>
                                </umb-dropdown>

                            </div>

                            <!-- Search Button -->
                            <umb-button button-style="action"
                                        type="submit"
                                        action="vm.search()"
                                        label-key="general_search">
                            </umb-button>
                        </div>

                    </umb-editor-sub-header-content-left>
                </umb-editor-sub-header>
            </form>

            <div ng-if="!vm.loading" class="log-items">

                    <!-- Loader for the main logs content when paging -->
                    <umb-load-indicator ng-if="vm.logsLoading"></umb-load-indicator>

                    <!-- Empty states -->
                    <umb-empty-state ng-if="vm.logItems.totalItems === 0 && !vm.logsLoading" position="center">
                        <localize key="general_searchNoResult">Sorry, we can not find what you are looking for.</localize>
                    </umb-empty-state>

                    <!-- Main Log Table -->
                    <umb-box data-element="node-info-history" ng-if="!vm.logsLoading && vm.logItems.totalItems > 0">
                        <umb-box-content class="block-form">

                            <div ng-if="vm.logItems.totalItems > 0">
                                <localize key="logViewer_totalItems">Total Items</localize>: {{ vm.logItems.totalItems }}
                            </div>

                            <table class="table table-hover" ng-if="vm.logItems.totalItems > 0">
                                <thead>
                                    <tr>
                                        <th ng-click="vm.toggleOrderBy()">
                                            <localize key="logViewer_timestamp">Timestamp</localize>
                                            <umb-icon icon="{{vm.logOptions.orderDirection === 'Descending' ? 'icon-navigation-down' : 'icon-navigation-up'}}" class="icon-navigation-down" ng-class="{'icon-navigation-down': vm.logOptions.orderDirection === 'Descending', 'icon-navigation-up': vm.logOptions.orderDirection !== 'Descending'}">&nbsp;</umb-icon>
                                        </th>
                                        <th><localize key="logViewer_level">Level</localize></th>
                                        <th><localize key="logViewer_machine">Machine</localize></th>
                                        <th><localize key="logViewer_message">Message</localize></th>
                                    </tr>
                                </thead>
                                <tbody>
                                    <tr ng-repeat-start="log in vm.logItems.items" ng-click="log.open = !log.open">
                                        <td>{{ log.Timestamp | date:'medium' }}</td>
                                        <td><umb-badge size="s" color="{{ log.logTypeColor }}">{{ log.Level }}</umb-badge></td>
                                        <td><small>{{ log.Properties.MachineName.Value }}</small></td>
                                        <td>{{ log.RenderedMessage }}</td>
                                    </tr>

                                    <!-- Log Details (Exception & Properties) -->
                                    <tr ng-repeat-end ng-if="log.open">
                                        <td colspan="4">
                                            <div ng-if="log.Exception"class="exception">
                                                <h3 class="text-error"><localize key="logViewer_exception">Exception</localize></h3>
                                                <p class="exception-message">{{ log.Exception }}</p>
                                            </div>

                                            <h3><localize key="logViewer_properties">Properties</localize></h3>
                                            <table class="table">
                                                <tbody>
                                                    <tr>
                                                        <th><localize key="logViewer_timestamp">Timestamp</localize></th>
                                                        <td>{{log.Timestamp}}</td>
                                                    </tr>
                                                    <tr>
                                                        <th>@MessageTemplate</th>
                                                        <td>{{log.MessageTemplateText}}</td>
                                                    </tr>
                                                    <tr ng-repeat="(key, val) in log.Properties">
                                                        <th>{{key}}</th>
                                                        <td ng-switch on="key">
                                                            <a ng-switch-when="HttpRequestNumber" ng-click="vm.findItem(key, val.Value)" localize="title" title="@logViewer_findLogsWithRequestId">{{val.Value}} <i class="icon-search"></i></a>
                                                            <a ng-switch-when="SourceContext" ng-click="vm.findItem(key, val.Value)" localize="title" title="@logViewer_findLogsWithNamespace">{{val.Value}} <i class="icon-search"></i></a>
                                                            <a ng-switch-when="MachineName" ng-click="vm.findItem(key, val.Value)" localize="title" title="@logViewer_findLogsWithMachineName">{{val.Value}} <i class="icon-search"></i></a>
                                                            <a ng-switch-when="RequestUrl" href="{{val.Value}}" target="_blank" rel="noreferrer" localize="title" title="@logViewer_Open">{{val.Value}} <i class="icon-link"></i></a>
                                                            <span ng-switch-default>{{val.Value}}</span>
                                                        </td>
                                                    </tr>
                                                </tbody>
                                            </table>

                                            <div class="btn-group" deep-blur="log.searchDropdownOpen = !log.searchDropdownOpen">
                                                <button
                                                    type="button"
                                                    class="btn btn-info dropdown-toggle"
                                                    aria-haspopup="true"
                                                    aria-expanded="{{log.searchDropdownOpen === undefined ? false : log.searchDropdownOpen}}"
                                                    ng-click="log.searchDropdownOpen = !log.searchDropdownOpen">
                                                        <umb-icon icon="icon-search" class="icon-search"></umb-icon>
                                                        <localize key="general_search">Search</localize>
                                                        <span class="caret" aria-hidden="true"></span>
                                                </button>

                                                <umb-dropdown ng-if="log.searchDropdownOpen" on-close="log.searchDropdownOpen = false">
                                                    <umb-dropdown-item>
                                                        <a ng-href="https://www.google.com/search?q={{ log.RenderedMessage }}" href="" target="_blank" rel="noreferrer" localize="title" title="@logViewer_searchThisMessageWithGoogle">
                                                            <img src="https://www.google.com/favicon.ico" width="16" height="16" alt="" /> <localize key="logViewer_searchWithGoogle">Search With Google</localize>
                                                        </a>
                                                    </umb-dropdown-item>

                                                    <umb-dropdown-item>
                                                        <a ng-href="https://www.bing.com/search?q={{ log.RenderedMessage }}" href="" target="_blank" rel="noreferrer" localize="title" title="@logViewer_searchThisMessageWithBing">
                                                            <img src="https://www.bing.com/favicon.ico" width="16" height="16" alt="" /> <localize key="logViewer_searchWithBing">Search With Bing</localize>
                                                        </a>
                                                    </umb-dropdown-item>

                                                    <umb-dropdown-item>
                                                        <a ng-href="https://our.umbraco.com/search?q={{ log.RenderedMessage }}&content=wiki,forum,documentation" href="" target="_blank" rel="noreferrer" localize="title" title="@logViewer_searchThisMessageOnOurUmbracoForumsAndDocs">
                                                            <img src="https://our.umbraco.com/assets/images/app-icons/favicon.png" width="16" height="16" alt="" /> <localize key="logViewer_searchOurUmbraco">Search Our Umbraco</localize>
                                                        </a>
                                                    </umb-dropdown-item>

                                                    <umb-dropdown-item>
                                                        <a ng-href="https://www.google.com/?q=site:our.umbraco.com {{ log.RenderedMessage }}&safe=off#q=site:our.umbraco.com {{ log.RenderedMessage }} {{ log.Properties['SourceContext'].Value }}&safe=off" href="" target="_blank" rel="noreferrer" localize="title" title="@logViewer_searchOurUmbracoForumsUsingGoogle">
                                                            <img src="https://www.google.com/favicon.ico" width="16" height="16" alt="" /> <localize key="logViewer_searchOurUmbracoWithGoogle">Search Our Umbraco with Google</localize>
                                                        </a>
                                                    </umb-dropdown-item>

                                                    <umb-dropdown-item>
                                                        <a ng-href="https://github.com/umbraco/Umbraco-CMS/search?q={{ log.Properties['SourceContext'].Value }}" href="" target="_blank" rel="noreferrer" localize="title" title="@logViewer_searchWithinUmbracoSourceCodeOnGithub">
                                                            <img src="https://www.github.com/favicon.ico" width="16" height="16" alt="" /> <localize key="logViewer_searchUmbracoSource">Search Umbraco Source</localize>
                                                        </a>
                                                    </umb-dropdown-item>

                                                    <umb-dropdown-item>
                                                        <a ng-href="https://github.com/umbraco/Umbraco-CMS/issues?q={{ log.Properties['SourceContext'].Value }}" href="" target="_blank" rel="noreferrer" localize="title" title="@logViewer_searchUmbracoIssuesOnGithub">
                                                            <img src="https://www.github.com/favicon.ico" width="16" height="16" alt="" /> <localize key="logViewer_searchUmbracoIssues">Search Umbraco Issues</localize>
                                                        </a>
                                                    </umb-dropdown-item>
                                                </umb-dropdown>

                                            </div>

                                        </td>
                                    </tr>
                                </tbody>
                            </table>

                            <!-- Pagination -->
                            <div ng-if="!vm.loading" class="flex justify-center">
                                <umb-pagination
                                    ng-if="vm.logItems.totalPages"
                                    page-number="vm.logItems.pageNumber"
                                    total-pages="vm.logItems.totalPages"
                                    on-change="vm.changePageNumber(pageNumber)">
                                </umb-pagination>
                            </div>

                        </umb-box-content>
                    </umb-box>

            </div>

        </umb-editor-container>

    </umb-editor-view>

</div><|MERGE_RESOLUTION|>--- conflicted
+++ resolved
@@ -21,7 +21,6 @@
                 <umb-editor-sub-header>
                     <umb-editor-sub-header-content-left class="flex-auto flex-wrap">
 
-<<<<<<< HEAD
                         <div class="flex mr-auto mb2">
 
                             <!-- Log Level filter -->
@@ -39,7 +38,12 @@
                                 <umb-dropdown class="pull-left" ng-if="vm.page.showLevelFilter" on-close="vm.page.showLevelFilter = false;">
                                     <umb-dropdown-item ng-repeat="level in vm.logLevels" class="dropdown-item">
                                         <div class="flex items-center">
-                                            <umb-checkbox input-id="loglevel-{{$index}}" name="loglevel" model="level.selected" on-change="vm.setLogLevelFilter(level)"></umb-checkbox>
+                                        <umb-checkbox input-id="loglevel-{{$index}}"
+                                                      name="loglevel"
+                                                      model="level.selected"
+                                                      on-change="vm.setLogLevelFilter(level)">
+                                        </umb-checkbox>
+
                                             <label for="loglevel-{{$index}}">
                                                 <umb-badge size="s" color="{{level.logTypeColor}}">{{level.name}}</umb-badge>
                                             </label>
@@ -48,36 +52,6 @@
                                 </umb-dropdown>
                             </div>
 
-=======
-                        <!-- Log Level filter -->
-                        <div class="flex log-viewer-filter" style="position: relative;">
-                            <button type="button"
-                                    class="btn-link dropdown-toggle flex mb2 filter-toggle"
-                                    ng-click="vm.page.showLevelFilter = !vm.page.showLevelFilter"
-                                    aria-haspopup="true"
-                                    aria-expanded="{{vm.page.showLevelFilter === undefined ? false : vm.page.showLevelFilter}}">
-                                <span>
-                                    <localize key="logViewer_logLevels">Log Levels</localize>:
-                                </span>
-                                <span class="filter-toggle__level truncate">{{ vm.getFilterName(vm.logLevels) }}</span>
-                                <span class="filter-toggle__icon caret" aria-hidden="true"></span>
-                            </button>
-                            <umb-dropdown class="pull-left" ng-if="vm.page.showLevelFilter" on-close="vm.page.showLevelFilter = false;">
-                                <umb-dropdown-item ng-repeat="level in vm.logLevels" class="dropdown-item">
-                                    <div class="flex items-center">
-                                        <umb-checkbox input-id="loglevel-{{$index}}"
-                                                      name="loglevel"
-                                                      model="level.selected"
-                                                      on-change="vm.setLogLevelFilter(level)">
-                                        </umb-checkbox>
-
-                                        <label for="loglevel-{{$index}}">
-                                            <umb-badge size="s" color="{{level.logTypeColor}}">{{level.name}}</umb-badge>
-                                        </label>
-                                    </div>
-                                </umb-dropdown-item>
-                            </umb-dropdown>
->>>>>>> 91306950
                         </div>
 
                         <div class="flex search-box">
