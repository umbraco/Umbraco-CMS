--- conflicted
+++ resolved
@@ -23,11 +23,11 @@
 
                         <!-- Log Level filter -->
                         <div class="flex log-viewer-filter" style="position: relative;">
-                            <button 
-                                type="button" 
-                                class="btn-link dropdown-toggle flex mb2 filter-toggle" 
+                            <button
+                                type="button"
+                                class="btn-link dropdown-toggle flex mb2 filter-toggle"
                                 ng-click="vm.page.showLevelFilter = !vm.page.showLevelFilter"
-                                aria-haspopup="true" 
+                                aria-haspopup="true"
                                 aria-expanded="{{vm.page.showLevelFilter === undefined ? false : vm.page.showLevelFilter}}"
                                 >
                                 <span>
@@ -54,25 +54,15 @@
                                 <input class="form-control search-input" type="text" ng-model="vm.logOptions.filterExpression" placeholder="Search logs..." />
 
                                 <!-- Save Search & Clear Search icon buttons -->
-<<<<<<< HEAD
-                                <umb-icon icon-name="icon-rate" class="icon-rate" ng-show="vm.checkForSavedSearch()" ng-click="vm.addToSavedSearches()" style="float: left; position: absolute; top: 0; line-height: 32px; right: 140px; color: #fdb45c; cursor: pointer;">&nbsp;</umb-icon>
-                                <umb-icon icon-name="icon-wrong" class="icon-wrong" ng-show="vm.logOptions.filterExpression" ng-click="vm.resetSearch()" style="float: left; position: absolute; top: 0; line-height: 32px; right: 120px; color: #bbbabf; cursor: pointer;">&nbsp;</umb-icon>
-
-                                <!-- Saved Searches -->
-                                <a class="umb-variant-switcher__toggle ng-scope" href="" ng-click="vm.dropdownOpen = !vm.dropdownOpen" style="top: 1px; right: 0; position: absolute;">
-                                    <span class="ng-binding">Saved Searches</span>
-                                    <umb-icon icon-name="icon-navigation-down" class="umb-variant-switcher__expand icon-navigation-down" ng-class="{'icon-navigation-down': !vm.dropdownOpen, 'icon-navigation-up': vm.dropdownOpen}">&nbsp;</umb-icon>
-=======
-                                <ins class="icon-rate" ng-show="vm.checkForSavedSearch()" ng-click="vm.addToSavedSearches()">&nbsp;</ins>
-                                <ins class="icon-wrong" ng-show="vm.logOptions.filterExpression" ng-click="vm.resetSearch()">&nbsp;</ins>
+                                <umb-icon icon-name="icon-rate" class="icon-rate" ng-show="vm.checkForSavedSearch()" ng-click="vm.addToSavedSearches()">&nbsp;</umb-icon>
+                                <umb-icon icon-name="icon-wrong" class="icon-wrong" ng-show="vm.logOptions.filterExpression" ng-click="vm.resetSearch()">&nbsp;</umb-icon>
 
                                 <!-- Saved Searches -->
                                 <a class="umb-variant-switcher__toggle ng-scope" href="" ng-click="vm.dropdownOpen = !vm.dropdownOpen">
                                     <span class="ng-binding">
                                         <localize key="logViewer_savedSearches">Saved Searches</localize>
                                     </span>
-                                    <ins class="umb-variant-switcher__expand icon-navigation-down" ng-class="{'icon-navigation-down': !vm.dropdownOpen, 'icon-navigation-up': vm.dropdownOpen}"></ins>
->>>>>>> d41e5bb2
+                                    <umb-icon icon-name="icon-navigation-down" class="umb-variant-switcher__expand icon-navigation-down" ng-class="{'icon-navigation-down': !vm.dropdownOpen, 'icon-navigation-up': vm.dropdownOpen}">&nbsp;</umb-icon>
                                 </a>
 
                                 <!-- Saved Searches Dropdown -->
@@ -82,7 +72,7 @@
                                             <span class="umb-variant-switcher__name">{{search.name}}</span>
                                             <span>{{ search.query }}</span>
                                         </a>
-                                        <a href=""><span><i class="icon icon-trash text-error" localize="title" title="@logViewer_deleteThisSearch" ng-click="vm.deleteSavedSearch(search)"></i></span></a>										
+                                        <a href=""><span><i class="icon icon-trash text-error" localize="title" title="@logViewer_deleteThisSearch" ng-click="vm.deleteSavedSearch(search)"></i></span></a>
                                     </umb-dropdown-item>
                                 </umb-dropdown>
                             </div>
@@ -99,7 +89,7 @@
                 </umb-editor-sub-header>
             </form>
 
-            <div ng-if="!vm.loading" class="log-items">               
+            <div ng-if="!vm.loading" class="log-items">
 
                     <!-- Loader for the main logs content when paging -->
                     <umb-load-indicator ng-if="vm.logsLoading"></umb-load-indicator>
@@ -120,15 +110,9 @@
                             <table class="table table-hover" ng-if="vm.logItems.totalItems > 0">
                                 <thead>
                                     <tr>
-<<<<<<< HEAD
-                                        <th style="width: 20%;" ng-click="vm.toggleOrderBy()">
-                                            Timestamp
-                                            <umb-icon icon-name="{{vm.logOptions.orderDirection === 'Descending ? 'icon-navigation-down' : 'icon-navigation-up'}}" class="icon-navigation-down" ng-class="{'icon-navigation-down': vm.logOptions.orderDirection === 'Descending', 'icon-navigation-up': vm.logOptions.orderDirection !== 'Descending'}">&nbsp;</umb-icon>
-=======
                                         <th ng-click="vm.toggleOrderBy()">
                                             <localize key="logViewer_timestamp">Timestamp</localize>
-                                            <ins class="icon-navigation-down" ng-class="{'icon-navigation-down': vm.logOptions.orderDirection === 'Descending', 'icon-navigation-up': vm.logOptions.orderDirection !== 'Descending'}">&nbsp;</ins>
->>>>>>> d41e5bb2
+                                            <umb-icon icon-name="{{vm.logOptions.orderDirection === 'Descending ? 'icon-navigation-down' : 'icon-navigation-up'}}" class="icon-navigation-down" ng-class="{'icon-navigation-down': vm.logOptions.orderDirection === 'Descending', 'icon-navigation-up': vm.logOptions.orderDirection !== 'Descending'}">&nbsp;</umb-icon>
                                         </th>
                                         <th><localize key="logViewer_level">Level</localize></th>
                                         <th><localize key="logViewer_machine">Machine</localize></th>
@@ -168,7 +152,7 @@
                                                             <a ng-switch-when="HttpRequestNumber" ng-click="vm.findItem(key, val.Value)" localize="title" title="@logViewer_findLogsWithRequestId">{{val.Value}} <i class="icon-search"></i></a>
                                                             <a ng-switch-when="SourceContext" ng-click="vm.findItem(key, val.Value)" localize="title" title="@logViewer_findLogsWithNamespace">{{val.Value}} <i class="icon-search"></i></a>
                                                             <a ng-switch-when="MachineName" ng-click="vm.findItem(key, val.Value)" localize="title" title="@logViewer_findLogsWithMachineName">{{val.Value}} <i class="icon-search"></i></a>
-                                                            <a ng-switch-when="RequestUrl" href="{{val.Value}}" target="_blank" rel="noopener" localize="title" title="@logViewer_Open">{{val.Value}} <i class="icon-link"></i></a>																												
+                                                            <a ng-switch-when="RequestUrl" href="{{val.Value}}" target="_blank" rel="noopener" localize="title" title="@logViewer_Open">{{val.Value}} <i class="icon-link"></i></a>
                                                             <span ng-switch-default>{{val.Value}}</span>
                                                         </td>
                                                     </tr>
@@ -238,7 +222,7 @@
 
                         </umb-box-content>
                     </umb-box>
-                
+
             </div>
 
         </umb-editor-container>
