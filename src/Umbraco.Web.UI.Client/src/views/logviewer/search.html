--- conflicted
+++ resolved
@@ -54,22 +54,13 @@
                             <input class="form-control search-input" type="text" ng-model="vm.logOptions.filterExpression" style="width:100%; padding-right: 160px;" placeholder="Search logs&hellip;" />
 
                             <!-- Save Search & Clear Search icon buttons -->
-<<<<<<< HEAD
-                            <umb-icon icon-name="icon-rate" class="icon-rate" ng-if="vm.checkForSavedSearch()" ng-click="vm.addToSavedSearches()" style="float: left; position: absolute; top: 0; line-height: 32px; right: 160px; color: #fdb45c; cursor: pointer;">&nbsp;</umb-icon>
-                            <umb-icon icon-name="icon-wrong" class="icon-wrong" ng-if="vm.logOptions.filterExpression" ng-click="vm.resetSearch()" style="float: left; position: absolute; top: 0; line-height: 32px; right: 140px; color: #bbbabf; cursor: pointer;">&nbsp;</umb-icon>
-
-                            <a class="umb-variant-switcher__toggle ng-scope" href="" ng-click="vm.dropdownOpen = !vm.dropdownOpen" style="top:0;">
-                                <span class="ng-binding">Example Searches</span>
-                                <umb-icon icon-name="icon-navigation-down" class="umb-variant-switcher__expand icon-navigation-down" ng-class="{'icon-navigation-down': !vm.dropdownOpen, 'icon-navigation-up': vm.dropdownOpen}">&nbsp;</umb-icon>
-=======
-                            <ins class="icon-rate" ng-show="vm.checkForSavedSearch()" ng-click="vm.addToSavedSearches()" style="position: absolute; top: 0; line-height: 32px; right: 140px; color: #fdb45c; cursor: pointer;">&nbsp;</ins>
-                            <ins class="icon-wrong" ng-show="vm.logOptions.filterExpression" ng-click="vm.resetSearch()" style="position: absolute; top: 0; line-height: 32px; right: 120px; color: #bbbabf; cursor: pointer;">&nbsp;</ins>
+                            <umb-icon icon-name="icon-rate" class="icon-rate" ng-show="vm.checkForSavedSearch()" ng-click="vm.addToSavedSearches()" style="float: left; position: absolute; top: 0; line-height: 32px; right: 140px; color: #fdb45c; cursor: pointer;">&nbsp;</umb-icon>
+                            <umb-icon icon-name="icon-wrong" class="icon-wrong" ng-show="vm.logOptions.filterExpression" ng-click="vm.resetSearch()" style="float: left; position: absolute; top: 0; line-height: 32px; right: 120px; color: #bbbabf; cursor: pointer;">&nbsp;</umb-icon>
 
                             <!-- Saved Searches -->
                             <a class="umb-variant-switcher__toggle ng-scope" href="" ng-click="vm.dropdownOpen = !vm.dropdownOpen" style="top: 1px; right: 0; position: absolute;">
                                 <span class="ng-binding">Saved Searches</span>
-                                <ins class="umb-variant-switcher__expand icon-navigation-down" ng-class="{'icon-navigation-down': !vm.dropdownOpen, 'icon-navigation-up': vm.dropdownOpen}" style="margin-top: 0;"></ins>
->>>>>>> eb10d71b
+                                <umb-icon icon-name="icon-navigation-down" class="umb-variant-switcher__expand icon-navigation-down" ng-class="{'icon-navigation-down': !vm.dropdownOpen, 'icon-navigation-up': vm.dropdownOpen}">&nbsp;</umb-icon>
                             </a>
 
                             <!-- Saved Searches Dropdown -->
