--- conflicted
+++ resolved
@@ -127,109 +127,102 @@
                             <p> <localize key="logViewer_totalItems">Total Items</localize>: {{ vm.logItems.totalItems }}</p>
                         </div>
 
-                        <table class="table table-hover" ng-if="vm.logItems.totalItems > 0">
-                            <caption class="sr-only">Logs <localize key="logViewer_totalItems">Total Items</localize>: {{ vm.logItems.totalItems }}</caption>
+                        <table class="table table-hover" style="table-layout: fixed;" ng-if="vm.logItems.totalItems > 0">
                             <thead>
-                            <tr>
-                                <th ng-click="vm.toggleOrderBy()">
-                                    <localize key="logViewer_timestamp">Timestamp</localize>
-                                    <umb-icon icon="{{vm.logOptions.orderDirection === 'Descending' ? 'icon-navigation-down' : 'icon-navigation-up'}}" class="icon-navigation-down" ng-class="{'icon-navigation-down': vm.logOptions.orderDirection === 'Descending', 'icon-navigation-up': vm.logOptions.orderDirection !== 'Descending'}">&nbsp;</umb-icon>
-                                </th>
-                                <th><localize key="logViewer_level">Level</localize></th>
-                                <th><localize key="logViewer_machine">Machine</localize></th>
-                                <th><localize key="logViewer_message">Message</localize></th>
-                            </tr>
+                                <tr>
+                                    <th style="width: 22ch;" ng-click="vm.toggleOrderBy()">
+                                        Timestamp
+                                        <ins class="icon-navigation-down" ng-class="{'icon-navigation-down': vm.logOptions.orderDirection === 'Descending', 'icon-navigation-up': vm.logOptions.orderDirection !== 'Descending'}">&nbsp;</ins>
+                                    </th>
+                                    <th style="width: 12ch;">Level</th>
+                                    <th style="width: 14ch;">Machine</th>
+                                    <th>Message</th>
+                                </tr>
                             </thead>
                             <tbody>
-                            <tr ng-repeat-start="log in vm.logItems.items" ng-click="log.open = !log.open">
-                                <td>{{ log.Timestamp | date:'medium' }}</td>
-                                <td><umb-badge size="s" color="{{ log.logTypeColor }}">{{ log.Level }}</umb-badge></td>
-                                <td><small>{{ log.Properties.MachineName.Value }}</small></td>
-                                <td>{{ log.RenderedMessage }}</td>
-                            </tr>
+                                <tr ng-repeat-start="log in vm.logItems.items" ng-click="log.open = !log.open" style="vertical-align: top;">
+                                    <td>{{ log.Timestamp | date:'medium' }}</td>
+                                    <td><umb-badge size="s" color="{{ log.logTypeColor }}">{{ log.Level }}</umb-badge></td>
+                                    <td><small>{{ log.Properties.MachineName.Value }}</small></td>
+                                    <td style="word-break: break-word;">{{ log.RenderedMessage }}</td>
+                                </tr>
 
                                 <!-- Log Details (Exception & Properties) -->
                                 <tr ng-repeat-end ng-if="log.open">
-                                    <td colspan="4">
-                                        <div ng-if="log.Exception" class="exception">
-                                            <h3 class="text-error"><localize key="logViewer_exception">Exception</localize></h3>
-                                            <p class="exception-message">{{log.Exception}}</p>
+                                    <td colspan="4" style="padding: 0;background: none;">
+
+                                        <div ng-if="log.Exception" style="border-left:4px solid #D42054;">
+                                            <pre style="white-space: pre-wrap;">{{ log.Exception }}</pre>
                                         </div>
 
-                                        <h3><localize key="logViewer_properties">Properties</localize></h3>
                                         <table class="table">
-                                            <caption class="sr-only">{{log.RenderedMessage}} Properties for {{log.Timestamp | date:'medium'}}</caption>
                                             <tbody>
                                                 <tr>
-                                                    <th scope="row"><localize key="logViewer_timestamp">Timestamp</localize></th>
+                                                    <th>Timestamp</th>
                                                     <td>{{log.Timestamp}}</td>
                                                 </tr>
                                                 <tr>
-                                                    <th scope="row">@MessageTemplate</th>
+                                                    <th>@MessageTemplate</th>
                                                     <td>{{log.MessageTemplateText}}</td>
                                                 </tr>
                                                 <tr ng-repeat="(key, val) in log.Properties">
-                                                    <th scope="row">{{key}}</th>
+                                                    <th>{{key}}</th>
                                                     <td ng-switch on="key">
-                                                        <button type="button" class="btn-reset" ng-switch-when="HttpRequestNumber" ng-click="vm.findItem(key, val.Value)" localize="title" title="@logViewer_findLogsWithRequestId" aria-describedby="{{key}}">{{val.Value}} <i class="icon-search" aria-hidden="true"></i> </button>
-                                                        <button type="button" class="btn-reset" ng-switch-when="SourceContext" ng-click="vm.findItem(key, val.Value)" localize="title" title="@logViewer_findLogsWithNamespace" aria-describedby="{{key}}">{{val.Value}} <i class="icon-search" aria-hidden="true"></i></button>
-                                                        <button type="button" class="btn-reset" ng-switch-when="MachineName" ng-click="vm.findItem(key, val.Value)" localize="title" title="@logViewer_findLogsWithMachineName" aria-describedby="{{key}}">{{val.Value}} <i class="icon-search" aria-hidden="true"></i></button>
-                                                        <button type="button" class="btn-reset" ng-switch-when="RequestUrl" href="{{val.Value}}" target="_blank" rel="noopener" localize="title" title="@logViewer_Open" aria-describedby="{{key}}">{{val.Value}} <i class="icon-link" aria-hidden="true"></i></button>
+                                                        <a ng-switch-when="HttpRequestNumber" ng-click="vm.findItem(key, val.Value)" title="Find Logs with Request ID">{{val.Value}} <i class="icon-search"></i></a>
+                                                        <a ng-switch-when="SourceContext" ng-click="vm.findItem(key, val.Value)" title="Find Logs with Namespace">{{val.Value}} <i class="icon-search"></i></a>
+                                                        <a ng-switch-when="MachineName" ng-click="vm.findItem(key, val.Value)" title="Find Logs with Machine Name">{{val.Value}} <i class="icon-search"></i></a>
+                                                        <a ng-switch-when="RequestUrl" href="{{val.Value}}" target="_blank" rel="noopener" title="Open">{{val.Value}} <i class="icon-link"></i></a>
                                                         <span ng-switch-default>{{val.Value}}</span>
                                                     </td>
                                                 </tr>
                                             </tbody>
                                         </table>
 
-                                        <div class="btn-group" deep-blur="log.searchDropdownOpen = !log.searchDropdownOpen">
-                                            <button type="button"
-                                                    class="btn btn-info dropdown-toggle"
-                                                    aria-haspopup="true"
-                                                    aria-expanded="{{log.searchDropdownOpen === undefined ? false : log.searchDropdownOpen}}"
-                                                    ng-click="log.searchDropdownOpen = !log.searchDropdownOpen">
-                                                <umb-icon icon="icon-search" class="icon-search"></umb-icon>
-                                                <localize key="general_search">Search</localize>
-                                                <span class="caret" aria-hidden="true"></span>
-                                            </button>
-
-                                            <umb-dropdown ng-if="log.searchDropdownOpen" on-close="log.searchDropdownOpen = false">
-                                                <umb-dropdown-item>
-                                                    <a ng-href="https://www.google.com/search?q={{ log.RenderedMessage }}" href="" target="_blank" rel="noopener" localize="title" title="@logViewer_searchThisMessageWithGoogle">
-                                                        <img src="https://www.google.com/favicon.ico" width="16" height="16" alt="" /> <localize key="logViewer_searchWithGoogle">Search With Google</localize>
-                                                    </a>
-                                                </umb-dropdown-item>
-
-                                                <umb-dropdown-item>
-                                                    <a ng-href="https://www.bing.com/search?q={{ log.RenderedMessage }}" href="" target="_blank" rel="noopener" localize="title" title="@logViewer_searchThisMessageWithBing">
-                                                        <img src="https://www.bing.com/favicon.ico" width="16" height="16" alt="" /> <localize key="logViewer_searchWithBing">Search With Bing</localize>
-                                                    </a>
-                                                </umb-dropdown-item>
-
-                                                <umb-dropdown-item>
-                                                    <a ng-href="https://our.umbraco.com/search?q={{ log.RenderedMessage }}&content=wiki,forum,documentation" href="" target="_blank" rel="noopener" localize="title" title="@logViewer_searchThisMessageOnOurUmbracoForumsAndDocs">
-                                                        <img src="https://our.umbraco.com/assets/images/app-icons/favicon.png" width="16" height="16" alt="" /> <localize key="logViewer_searchOurUmbraco">Search Our Umbraco</localize>
-                                                    </a>
-                                                </umb-dropdown-item>
-
-                                                <umb-dropdown-item>
-                                                    <a ng-href="https://www.google.co.uk/?q=site:our.umbraco.com {{ log.RenderedMessage }}&safe=off#q=site:our.umbraco.com {{ log.RenderedMessage }} {{ log.Properties['SourceContext'].Value }}&safe=off" href="" target="_blank" rel="noopener" localize="title" title="@logViewer_searchOurUmbracoForumsUsingGoogle">
-                                                        <img src="https://www.google.com/favicon.ico" width="16" height="16" alt="" /> <localize key="logViewer_searchOurUmbracoWithGoogle">Search Our Umbraco with Google</localize>
-                                                    </a>
-                                                </umb-dropdown-item>
-
-                                                <umb-dropdown-item>
-                                                    <a ng-href="https://github.com/umbraco/Umbraco-CMS/search?q={{ log.Properties['SourceContext'].Value }}" href="" target="_blank" rel="noopener" localize="title" title="@logViewer_searchWithinUmbracoSourceCodeOnGithub">
-                                                        <img src="https://www.github.com/favicon.ico" width="16" height="16" alt="" /> <localize key="logViewer_searchUmbracoSource">Search Umbraco Source</localize>
-                                                    </a>
-                                                </umb-dropdown-item>
-
-                                                <umb-dropdown-item>
-                                                    <a ng-href="https://github.com/umbraco/Umbraco-CMS/issues?q={{ log.Properties['SourceContext'].Value }}" href="" target="_blank" rel="noopener" localize="title" title="@logViewer_searchUmbracoIssuesOnGithub">
-                                                        <img src="https://www.github.com/favicon.ico" width="16" height="16" alt="" /> <localize key="logViewer_searchUmbracoIssues">Search Umbraco Issues</localize>
-                                                    </a>
-                                                </umb-dropdown-item>
-                                            </umb-dropdown>
-
+                                        <div style="padding:0 0 20px;text-align:right;">
+                                            <div class="btn-group">
+                                                <a class="btn btn-info dropdown-toggle" data-toggle="dropdown" ng-href="" ng-click="log.searchDropdownOpen = !log.searchDropdownOpen">
+                                                    <i class="icon-search"></i> <localize key="general_search">Search</localize>
+                                                    <span class="caret"></span>
+                                                </a>
+
+                                                <umb-dropdown ng-if="log.searchDropdownOpen" on-close="log.searchDropdownOpen = false">
+                                                    <umb-dropdown-item>
+                                                        <a ng-href="https://www.google.com/search?q={{ log.RenderedMessage }}" target="_blank" title="Search this message with Google">
+                                                            <img src="https://www.google.com/favicon.ico" width="16" height="16" /> Search With Google
+                                                        </a>
+                                                    </umb-dropdown-item>
+
+                                                    <umb-dropdown-item>
+                                                        <a ng-href="https://www.bing.com/search?q={{ log.RenderedMessage }}" target="_blank" title="Search this message with Bing">
+                                                            <img src="https://www.bing.com/favicon.ico" width="16" height="16" /> Search With Bing
+                                                        </a>
+                                                    </umb-dropdown-item>
+
+                                                    <umb-dropdown-item>
+                                                        <a ng-href="https://our.umbraco.com/search?q={{ log.RenderedMessage }}&content=wiki,forum,documentation" target="_blank" title="Search this message on Our Umbraco forums and docs">
+                                                            <img src="https://our.umbraco.com/assets/images/app-icons/favicon.png" width="16" height="16" /> Search Our Umbraco
+                                                        </a>
+                                                    </umb-dropdown-item>
+
+                                                    <umb-dropdown-item>
+                                                        <a ng-href="https://www.google.co.uk/?q=site:our.umbraco.com {{ log.RenderedMessage }}&safe=off#q=site:our.umbraco.com {{ log.RenderedMessage }} {{ log.Properties['SourceContext'].Value }}&safe=off" target="_blank" title="Search Our Umbraco forums using Google">
+                                                            <img src="https://www.google.com/favicon.ico" width="16" height="16" /> Search Our Umbraco with Google
+                                                        </a>
+                                                    </umb-dropdown-item>
+
+                                                    <umb-dropdown-item>
+                                                        <a ng-href="https://github.com/umbraco/Umbraco-CMS/search?q={{ log.Properties['SourceContext'].Value }}" target="_blank" title="Search within Umbraco source code on Github">
+                                                            <img src="https://www.github.com/favicon.ico" width="16" height="16" /> Search Umbraco Source
+                                                        </a>
+                                                    </umb-dropdown-item>
+
+                                                    <umb-dropdown-item>
+                                                        <a ng-href="https://github.com/umbraco/Umbraco-CMS/issues?q={{ log.Properties['SourceContext'].Value }}" target="_blank" title="Search Umbraco Issues on Github">
+                                                            <img src="https://www.github.com/favicon.ico" width="16" height="16" /> Search Umbraco Issues
+                                                        </a>
+                                                    </umb-dropdown-item>
+                                                </umb-dropdown>
+                                            </div>
                                         </div>
 
                                     </td>
@@ -241,129 +234,13 @@
                         <div ng-if="!vm.loading" class="flex justify-center">
                             <umb-pagination
                                 ng-if="vm.logItems.totalPages"
-                                            page-number="vm.logItems.pageNumber"
-                                            total-pages="vm.logItems.totalPages"
-                                            on-change="vm.changePageNumber(pageNumber)">
+                                page-number="vm.logItems.pageNumber"
+                                total-pages="vm.logItems.totalPages"
+                                on-change="vm.changePageNumber(pageNumber)">
                             </umb-pagination>
                         </div>
-
-<<<<<<< HEAD
-                            <table class="table table-hover" style="table-layout: fixed;" ng-if="vm.logItems.totalItems > 0">
-                                <thead>
-                                    <tr>
-                                        <th style="width: 22ch;" ng-click="vm.toggleOrderBy()">
-                                            Timestamp
-                                            <ins class="icon-navigation-down" ng-class="{'icon-navigation-down': vm.logOptions.orderDirection === 'Descending', 'icon-navigation-up': vm.logOptions.orderDirection !== 'Descending'}">&nbsp;</ins>
-                                        </th>
-                                        <th style="width: 12ch;">Level</th>
-                                        <th style="width: 14ch;">Machine</th>
-                                        <th>Message</th>
-                                    </tr>
-                                </thead>
-                                <tbody>
-                                    <tr ng-repeat-start="log in vm.logItems.items" ng-click="log.open = !log.open" style="vertical-align: top;">
-                                        <td>{{ log.Timestamp | date:'medium' }}</td>
-                                        <td><umb-badge size="s" color="{{ log.logTypeColor }}">{{ log.Level }}</umb-badge></td>
-                                        <td><small>{{ log.Properties.MachineName.Value }}</small></td>
-                                        <td style="word-break: break-word;">{{ log.RenderedMessage }}</td>
-                                    </tr>
-
-                                    <!-- Log Details (Exception & Properties) -->
-                                    <tr ng-repeat-end ng-if="log.open">
-                                        <td colspan="4" style="padding: 0;background: none;">
-
-                                            <div ng-if="log.Exception" style="border-left:4px solid #D42054;">
-                                                <pre style="white-space: pre-wrap;">{{ log.Exception }}</pre>
-                                            </div>
-
-                                            <table class="table">
-                                                <tbody>
-                                                    <tr>
-                                                        <th>Timestamp</th>
-                                                        <td>{{log.Timestamp}}</td>
-                                                    </tr>
-                                                    <tr>
-                                                        <th>@MessageTemplate</th>
-                                                        <td>{{log.MessageTemplateText}}</td>
-                                                    </tr>
-                                                    <tr ng-repeat="(key, val) in log.Properties">
-                                                        <th>{{key}}</th>
-                                                        <td ng-switch on="key">
-                                                            <a ng-switch-when="HttpRequestNumber" ng-click="vm.findItem(key, val.Value)" title="Find Logs with Request ID">{{val.Value}} <i class="icon-search"></i></a>
-                                                            <a ng-switch-when="SourceContext" ng-click="vm.findItem(key, val.Value)" title="Find Logs with Namespace">{{val.Value}} <i class="icon-search"></i></a>
-                                                            <a ng-switch-when="MachineName" ng-click="vm.findItem(key, val.Value)" title="Find Logs with Machine Name">{{val.Value}} <i class="icon-search"></i></a>
-                                                            <a ng-switch-when="RequestUrl" href="{{val.Value}}" target="_blank" rel="noopener" title="Open">{{val.Value}} <i class="icon-link"></i></a>
-                                                            <span ng-switch-default>{{val.Value}}</span>
-                                                        </td>
-                                                    </tr>
-                                                </tbody>
-                                            </table>
-
-                                            <div style="padding:0 0 20px;text-align:right;">
-                                                <div class="btn-group">
-                                                    <a class="btn btn-info dropdown-toggle" data-toggle="dropdown" ng-href="" ng-click="log.searchDropdownOpen = !log.searchDropdownOpen">
-                                                        <i class="icon-search"></i> <localize key="general_search">Search</localize>
-                                                        <span class="caret"></span>
-                                                    </a>
-
-                                                    <umb-dropdown ng-if="log.searchDropdownOpen" on-close="log.searchDropdownOpen = false">
-                                                        <umb-dropdown-item>
-                                                            <a ng-href="https://www.google.com/search?q={{ log.RenderedMessage }}" target="_blank" title="Search this message with Google">
-                                                                <img src="https://www.google.com/favicon.ico" width="16" height="16" /> Search With Google
-                                                            </a>
-                                                        </umb-dropdown-item>
-
-                                                        <umb-dropdown-item>
-                                                            <a ng-href="https://www.bing.com/search?q={{ log.RenderedMessage }}" target="_blank" title="Search this message with Bing">
-                                                                <img src="https://www.bing.com/favicon.ico" width="16" height="16" /> Search With Bing
-                                                            </a>
-                                                        </umb-dropdown-item>
-
-                                                        <umb-dropdown-item>
-                                                            <a ng-href="https://our.umbraco.com/search?q={{ log.RenderedMessage }}&content=wiki,forum,documentation" target="_blank" title="Search this message on Our Umbraco forums and docs">
-                                                                <img src="https://our.umbraco.com/assets/images/app-icons/favicon.png" width="16" height="16" /> Search Our Umbraco
-                                                            </a>
-                                                        </umb-dropdown-item>
-
-                                                        <umb-dropdown-item>
-                                                            <a ng-href="https://www.google.co.uk/?q=site:our.umbraco.com {{ log.RenderedMessage }}&safe=off#q=site:our.umbraco.com {{ log.RenderedMessage }} {{ log.Properties['SourceContext'].Value }}&safe=off" target="_blank" title="Search Our Umbraco forums using Google">
-                                                                <img src="https://www.google.com/favicon.ico" width="16" height="16" /> Search Our Umbraco with Google
-                                                            </a>
-                                                        </umb-dropdown-item>
-
-                                                        <umb-dropdown-item>
-                                                            <a ng-href="https://github.com/umbraco/Umbraco-CMS/search?q={{ log.Properties['SourceContext'].Value }}" target="_blank" title="Search within Umbraco source code on Github">
-                                                                <img src="https://www.github.com/favicon.ico" width="16" height="16" /> Search Umbraco Source
-                                                            </a>
-                                                        </umb-dropdown-item>
-
-                                                        <umb-dropdown-item>
-                                                            <a ng-href="https://github.com/umbraco/Umbraco-CMS/issues?q={{ log.Properties['SourceContext'].Value }}" target="_blank" title="Search Umbraco Issues on Github">
-                                                                <img src="https://www.github.com/favicon.ico" width="16" height="16" /> Search Umbraco Issues
-                                                            </a>
-                                                        </umb-dropdown-item>
-                                                    </umb-dropdown>
-                                                </div>
-                                            </div>
-
-                                        </td>
-                                    </tr>
-                                </tbody>
-                            </table>
-
-                            <!-- Pagination -->
-                            <div ng-if="!vm.loading" class="flex justify-center">
-                                <umb-pagination
-                                    ng-if="vm.logItems.totalPages"
-                                    page-number="vm.logItems.pageNumber"
-                                    total-pages="vm.logItems.totalPages"
-                                    on-change="vm.changePageNumber(pageNumber)">
-                                </umb-pagination>
-                            </div>
-=======
                     </umb-box-content>
                 </umb-box>
->>>>>>> 3b551bdc
 
             </div>
 
