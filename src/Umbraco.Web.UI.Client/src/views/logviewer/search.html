--- conflicted
+++ resolved
@@ -20,8 +20,8 @@
 
                 <umb-editor-sub-header>
                     <umb-editor-sub-header-content-left class="flex-auto flex-wrap">
+
                         <!-- Log Level filter -->
-<<<<<<< HEAD
                         <div class="flex log-viewer-filter" style="position: relative;">
                             <button 
                                 type="button" 
@@ -30,21 +30,12 @@
                                 aria-haspopup="true" 
                                 aria-expanded="{{vm.page.showLevelFilter === undefined ? false : vm.page.showLevelFilter}}"
                                 >
-                                <span class="filter-toggle__text">Log Levels:</span>
+                                <span>
+                                    <localize key="logViewer_logLevels">Log Levels</localize>:
+                                </span>
                                 <span class="filter-toggle__level truncate">{{ vm.getFilterName(vm.logLevels) }}</span>
                                 <span class="filter-toggle__icon caret" aria-hidden="true"></span>
                             </button>
-=======
-                        <div class="flex filter">
-                            <a class="btn btn-link dropdown-toggle flex mb2" href="" ng-click="vm.page.showLevelFilter = !vm.page.showLevelFilter">
-                                <span>
-                                    <localize key="logViewer_logLevels">Log Levels</localize>:
-                                </span>
-
-                                <span class="bold truncate dib filter-name">{{ vm.getFilterName(vm.logLevels) }}</span>
-                                <span class="caret"></span>
-                            </a>
->>>>>>> c563d617
                             <umb-dropdown class="pull-left" ng-if="vm.page.showLevelFilter" on-close="vm.page.showLevelFilter = false;">
                                 <umb-dropdown-item ng-repeat="level in vm.logLevels" class="dropdown-item">
                                     <div class="flex items-center">
@@ -60,11 +51,7 @@
                         <div class="flex search-box">
                             <div class="flex-auto">
                                 <!-- Search/expression filter -->
-<<<<<<< HEAD
-                                <input class="form-control search-input" type="text" ng-model="vm.logOptions.filterExpression" style="width:100%; padding-right: 160px;" placeholder="Search logs..." />
-=======
-                                <input class="form-control search-input" type="text" ng-model="vm.logOptions.filterExpression" placeholder="Search logs&hellip;" />
->>>>>>> c563d617
+                                <input class="form-control search-input" type="text" ng-model="vm.logOptions.filterExpression" placeholder="Search logs..." />
 
                                 <!-- Save Search & Clear Search icon buttons -->
                                 <ins class="icon-rate" ng-show="vm.checkForSavedSearch()" ng-click="vm.addToSavedSearches()">&nbsp;</ins>
@@ -180,68 +167,38 @@
 
                                                 <umb-dropdown ng-if="log.searchDropdownOpen" on-close="log.searchDropdownOpen = false">
                                                     <umb-dropdown-item>
-<<<<<<< HEAD
-                                                        <a ng-href="https://www.google.com/search?q={{ log.RenderedMessage }}" target="_blank" title="Search this message with Google">
-                                                            <img src="https://www.google.com/favicon.ico" width="16" height="16" alt="" /> Search With Google
-=======
                                                         <a ng-href="https://www.google.com/search?q={{ log.RenderedMessage }}" target="_blank" localize="title" title="@logViewer_searchThisMessageWithGoogle">
-                                                            <img src="https://www.google.com/favicon.ico" width="16" height="16" /> <localize key="logViewer_searchWithGoogle">Search With Google</localize>
->>>>>>> c563d617
-                                                        </a>
-                                                    </umb-dropdown-item>
-
-                                                    <umb-dropdown-item>
-<<<<<<< HEAD
-                                                        <a ng-href="https://www.bing.com/search?q={{ log.RenderedMessage }}" target="_blank" title="Search this message with Bing">
-                                                            <img src="https://www.bing.com/favicon.ico" width="16" height="16" alt="" /> Search With Bing
-=======
+                                                            <img src="https://www.google.com/favicon.ico" width="16" height="16" alt="" /> <localize key="logViewer_searchWithGoogle">Search With Google</localize>
+                                                        </a>
+                                                    </umb-dropdown-item>
+
+                                                    <umb-dropdown-item>
                                                         <a ng-href="https://www.bing.com/search?q={{ log.RenderedMessage }}" target="_blank" localize="title" title="@logViewer_searchThisMessageWithBing">
-                                                            <img src="https://www.bing.com/favicon.ico" width="16" height="16" /> <localize key="logViewer_searchWithBing">Search With Bing</localize>
->>>>>>> c563d617
-                                                        </a>
-                                                    </umb-dropdown-item>
-
-                                                    <umb-dropdown-item>
-<<<<<<< HEAD
-                                                        <a ng-href="https://our.umbraco.com/search?q={{ log.RenderedMessage }}&content=wiki,forum,documentation" target="_blank" title="Search this message on Our Umbraco forums and docs">
-                                                            <img src="https://our.umbraco.com/assets/images/app-icons/favicon.png" width="16" height="16" alt="" /> Search Our Umbraco
-=======
+                                                            <img src="https://www.bing.com/favicon.ico" width="16" height="16" alt="" /> <localize key="logViewer_searchWithBing">Search With Bing</localize>
+                                                        </a>
+                                                    </umb-dropdown-item>
+
+                                                    <umb-dropdown-item>
                                                         <a ng-href="https://our.umbraco.com/search?q={{ log.RenderedMessage }}&content=wiki,forum,documentation" target="_blank" localize="title" title="@logViewer_searchThisMessageOnOurUmbracoForumsAndDocs">
-                                                            <img src="https://our.umbraco.com/assets/images/app-icons/favicon.png" width="16" height="16" /> <localize key="logViewer_searchOurUmbraco">Search Our Umbraco</localize>
->>>>>>> c563d617
-                                                        </a>
-                                                    </umb-dropdown-item>
-
-                                                    <umb-dropdown-item>
-<<<<<<< HEAD
-                                                        <a ng-href="https://www.google.co.uk/?q=site:our.umbraco.com {{ log.RenderedMessage }}&safe=off#q=site:our.umbraco.com {{ log.RenderedMessage }} {{ log.Properties['SourceContext'].Value }}&safe=off" target="_blank" title="Search Our Umbraco forums using Google">
-                                                            <img src="https://www.google.com/favicon.ico" width="16" height="16" alt="" /> Search Our Umbraco with Google
-=======
+                                                            <img src="https://our.umbraco.com/assets/images/app-icons/favicon.png" width="16" height="16" alt="" /> <localize key="logViewer_searchOurUmbraco">Search Our Umbraco</localize>
+                                                        </a>
+                                                    </umb-dropdown-item>
+
+                                                    <umb-dropdown-item>
                                                         <a ng-href="https://www.google.co.uk/?q=site:our.umbraco.com {{ log.RenderedMessage }}&safe=off#q=site:our.umbraco.com {{ log.RenderedMessage }} {{ log.Properties['SourceContext'].Value }}&safe=off" target="_blank" localize="title" title="@logViewer_searchOurUmbracoForumsUsingGoogle">
-                                                            <img src="https://www.google.com/favicon.ico" width="16" height="16" /> <localize key="logViewer_searchOurUmbracoWithGoogle">Search Our Umbraco with Google</localize>
->>>>>>> c563d617
-                                                        </a>
-                                                    </umb-dropdown-item>
-
-                                                    <umb-dropdown-item>
-<<<<<<< HEAD
-                                                        <a ng-href="https://github.com/umbraco/Umbraco-CMS/search?q={{ log.Properties['SourceContext'].Value }}" target="_blank" title="Search within Umbraco source code on Github">
-                                                            <img src="https://www.github.com/favicon.ico" width="16" height="16" alt="" /> Search Umbraco Source
-=======
+                                                            <img src="https://www.google.com/favicon.ico" width="16" height="16" alt="" /> <localize key="logViewer_searchOurUmbracoWithGoogle">Search Our Umbraco with Google</localize>
+                                                        </a>
+                                                    </umb-dropdown-item>
+
+                                                    <umb-dropdown-item>
                                                         <a ng-href="https://github.com/umbraco/Umbraco-CMS/search?q={{ log.Properties['SourceContext'].Value }}" target="_blank" localize="title" title="@logViewer_searchWithinUmbracoSourceCodeOnGithub">
-                                                            <img src="https://www.github.com/favicon.ico" width="16" height="16" /> <localize key="logViewer_searchUmbracoSource">Search Umbraco Source</localize>
->>>>>>> c563d617
-                                                        </a>
-                                                    </umb-dropdown-item>
-
-                                                    <umb-dropdown-item>
-<<<<<<< HEAD
-                                                        <a ng-href="https://github.com/umbraco/Umbraco-CMS/issues?q={{ log.Properties['SourceContext'].Value }}" target="_blank" title="Search Umbraco Issues on Github">
-                                                            <img src="https://www.github.com/favicon.ico" width="16" height="16" alt="" /> Search Umbraco Issues
-=======
+                                                            <img src="https://www.github.com/favicon.ico" width="16" height="16" alt="" /> <localize key="logViewer_searchUmbracoSource">Search Umbraco Source</localize>
+                                                        </a>
+                                                    </umb-dropdown-item>
+
+                                                    <umb-dropdown-item>
                                                         <a ng-href="https://github.com/umbraco/Umbraco-CMS/issues?q={{ log.Properties['SourceContext'].Value }}" target="_blank" localize="title" title="@logViewer_searchUmbracoIssuesOnGithub">
-                                                            <img src="https://www.github.com/favicon.ico" width="16" height="16" /> <localize key="logViewer_searchUmbracoIssues">Search Umbraco Issues</localize>
->>>>>>> c563d617
+                                                            <img src="https://www.github.com/favicon.ico" width="16" height="16" alt="" /> <localize key="logViewer_searchUmbracoIssues">Search Umbraco Issues</localize>
                                                         </a>
                                                     </umb-dropdown-item>
                                                 </umb-dropdown>
