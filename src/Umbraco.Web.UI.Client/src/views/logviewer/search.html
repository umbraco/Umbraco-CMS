--- conflicted
+++ resolved
@@ -9,8 +9,7 @@
             show-back-button="vm.showBackButton"
             hide-icon="true"
             hide-description="true"
-            hide-alias="true"
-            setPageTitle="true">
+            hide-alias="true">
         </umb-editor-header>
 
         <umb-editor-container>
@@ -24,21 +23,11 @@
 
                         <!-- Log Level filter -->
                         <div class="flex log-viewer-filter" style="position: relative;">
-<<<<<<< HEAD
-                            <button
-                                type="button"
-                                class="btn-link dropdown-toggle flex mb2 filter-toggle"
-                                ng-click="vm.page.showLevelFilter = !vm.page.showLevelFilter"
-                                aria-haspopup="true"
-                                aria-expanded="{{vm.page.showLevelFilter === undefined ? false : vm.page.showLevelFilter}}"
-                                >
-=======
                             <button type="button"
                                     class="btn-link dropdown-toggle flex mb2 filter-toggle"
                                     ng-click="vm.page.showLevelFilter = !vm.page.showLevelFilter"
                                     aria-haspopup="true"
                                     aria-expanded="{{vm.page.showLevelFilter === undefined ? false : vm.page.showLevelFilter}}">
->>>>>>> 3a031e82
                                 <span>
                                     <localize key="logViewer_logLevels">Log Levels</localize>:
                                 </span>
@@ -68,16 +57,6 @@
                                 <input class="form-control search-input" type="text" ng-model="vm.logOptions.filterExpression" placeholder="Search logs..." />
 
                                 <!-- Save Search & Clear Search icon buttons -->
-<<<<<<< HEAD
-                                <button type="button" class="btn-reset icon-rate" ng-show="vm.checkForSavedSearch()" ng-click="vm.addToSavedSearches()" aria-describedby="saveSearch"><p class="sr-only" id="saveSearch">Save Search</p>&nbsp;</button>
-                                <button type="button" class="btn-reset icon-wrong" ng-show="vm.logOptions.filterExpression" ng-click="vm.resetSearch()" aria-describedby="resetSearch"><p class="sr-only" id="resetSearch">Reset Search</p>&nbsp;</button>
-                                <!-- Saved Searches -->
-                                <button type="button" class="umb-variant-switcher__toggle ng-scope" href="" ng-click="vm.dropdownOpen = !vm.dropdownOpen">
-                                    <span class="ng-binding">
-                                        <localize key="logViewer_savedSearches">Saved Searches</localize>
-                                    </span>
-                                    <ins class="umb-variant-switcher__expand icon-navigation-down" ng-class="{'icon-navigation-down': !vm.dropdownOpen, 'icon-navigation-up': vm.dropdownOpen}"></ins>
-=======
                                 <button type="button" class="btn-reset save-search" ng-show="vm.checkForSavedSearch()" ng-click="vm.addToSavedSearches()">
                                     <umb-icon icon="icon-rate" class="icon-rate"></umb-icon>
                                     <localize class="sr-only" key="logViewer_saveSearch">Save Search</localize>
@@ -91,7 +70,6 @@
                                 <button type="button" class="umb-variant-switcher__toggle" ng-click="vm.dropdownOpen = !vm.dropdownOpen">
                                     <localize key="logViewer_savedSearches">Saved Searches</localize>
                                     <umb-icon icon="{{vm.dropdownOpen ? 'icon-navigation-up' : 'icon-navigation-down'}}" class="umb-variant-switcher__expand {{vm.dropdownOpen ? 'icon-navigation-up' : 'icon-navigation-down'}}"></umb-icon>
->>>>>>> 3a031e82
                                 </button>
 
                                 <!-- Saved Searches Dropdown -->
@@ -99,17 +77,11 @@
                                     <umb-dropdown-item class="umb-variant-switcher__item" ng-class="{'umb-variant-switcher_item--current': variant.active}" ng-repeat="search in vm.searches">
                                         <button type="button" class="umb-variant-switcher__name-wrapper" ng-click="vm.selectSearch(search)">
                                             <span class="umb-variant-switcher__name">{{search.name}}</span>
-<<<<<<< HEAD
-                                            <span>{{ search.query }}</span>
-                                        </a>
-                                        <a href=""><span><i class="icon icon-trash text-error" localize="title" title="@logViewer_deleteThisSearch" ng-click="vm.deleteSavedSearch(search)"></i></span></a>
-=======
                                             <span>{{search.query}}</span>
                                         </button>
                                         <button type="button" class="btn-reset" style="width: auto;" ng-click="vm.deleteSavedSearch(search)" localize="title" title="@logViewer_deleteThisSearch">
                                             <umb-icon icon="icon-trash" class="icon-trash text-error"></umb-icon>
                                         </button>
->>>>>>> 3a031e82
                                     </umb-dropdown-item>
                                 </umb-dropdown>
 
@@ -142,119 +114,11 @@
                         <umb-box-content class="block-form">
 
                             <div ng-if="vm.logItems.totalItems > 0">
-                                <p> <localize key="logViewer_totalItems">Total Items</localize>: {{ vm.logItems.totalItems }}</p>
+                                <localize key="logViewer_totalItems">Total Items</localize>: {{ vm.logItems.totalItems }}
                             </div>
 
                             <table class="table table-hover" ng-if="vm.logItems.totalItems > 0">
-                                <caption class="sr-only">Logs</caption>
                                 <thead>
-<<<<<<< HEAD
-                                <tr>
-                                    <th scope="col" ng-click="vm.toggleOrderBy()">
-                                        <localize key="logViewer_timestamp">Timestamp</localize>
-                                        <ins class="icon-navigation-down" ng-class="{'icon-navigation-down': vm.logOptions.orderDirection === 'Descending', 'icon-navigation-up': vm.logOptions.orderDirection !== 'Descending'}">&nbsp;</ins>
-                                    </th>
-                                    <th scope="col"><localize key="logViewer_level">Level</localize></th>
-                                    <th scope="col"><localize key="logViewer_machine">Machine</localize></th>
-                                    <th scope="col"><localize key="logViewer_message">Message</localize></th>
-                                </tr>
-                                </thead>
-                                <tbody>
-                                <tr ng-repeat-start="log in vm.logItems.items" ng-click="log.open = !log.open">
-                                    <td>{{ log.Timestamp | date:'medium' }}</td>
-                                    <td><umb-badge size="s" color="{{ log.logTypeColor }}">{{ log.Level }}</umb-badge></td>
-                                    <td><small>{{ log.Properties.MachineName.Value }}</small></td>
-                                    <td>{{ log.RenderedMessage }}</td>
-                                </tr>
-
-                                <!-- Log Details (Exception & Properties) -->
-                                <tr ng-repeat-end ng-if="log.open">
-                                    <td colspan="4">
-                                        <div ng-if="log.Exception" class="exception">
-                                            <h3 class="text-error"><localize key="logViewer_exception">Exception</localize></h3>
-                                            <p class="exception-message">{{ log.Exception }}</p>
-                                        </div>
-
-                                        <h3><localize key="logViewer_properties">Properties</localize></h3>
-                                        <table class="table">
-                                            <caption class="sr-only">Properties for {{log.Timestamp}}</caption>
-                                            <tbody>
-                                                <tr>
-                                                    <th scope="row"><localize key="logViewer_timestamp">Timestamp</localize></th>
-                                                    <td>{{log.Timestamp}}</td>
-                                                </tr>
-                                                <tr>
-                                                    <th scope="row">@MessageTemplate</th>
-                                                    <td>{{log.MessageTemplateText}}</td>
-                                                </tr>
-                                                <tr ng-repeat="(key, val) in log.Properties">
-                                                    <th scope="row">{{key}}</th>
-                                                    <td ng-switch on="key">
-                                                        <button type="button" class="btn-reset" ng-switch-when="HttpRequestNumber" ng-click="vm.findItem(key, val.Value)" localize="title" title="@logViewer_findLogsWithRequestId" aria-describedby="{{key}}">{{val.Value}} <i class="icon-search" aria-hidden="true"></i><p class="sr-only" id="{{key}}"><localize key="logViewer_findLogsWithRequestId"></localize>&nbsp;{{val.Value}}</p> </button>
-                                                        <button type="button" class="btn-reset" ng-switch-when="SourceContext" ng-click="vm.findItem(key, val.Value)" localize="title" title="@logViewer_findLogsWithNamespace" aria-describedby="{{key}}">{{val.Value}} <i class="icon-search" aria-hidden="true"></i><p class="sr-only" id="{{key}}"><localize key="logViewer_findLogsWithNamespace"></localize>&nbsp;{{val.Value}}</p></button>
-                                                        <button type="button" class="btn-reset" ng-switch-when="MachineName" ng-click="vm.findItem(key, val.Value)" localize="title" title="@logViewer_findLogsWithMachineName" aria-describedby="{{key}}">{{val.Value}} <i class="icon-search" aria-hidden="true"></i><p class="sr-only" id="{{key}}"><localize key="logViewer_findLogsWithMachineName"></localize>&nbsp;{{val.Value}}</p></button>
-                                                        <a ng-switch-when="RequestUrl" href="{{val.Value}}" target="_blank" rel="noopener" localize="title" title="@logViewer_Open">{{val.Value}} <i class="icon-link" aria-hidden="true"></i></a>
-                                                        <span ng-switch-default>{{val.Value}}</span>
-                                                    </td>
-                                                </tr>
-                                            </tbody>
-                                        </table>
-
-                                        <div class="btn-group" deep-blur="log.searchDropdownOpen = !log.searchDropdownOpen">
-                                            <button
-                                                type="button"
-                                                class="btn btn-info dropdown-toggle"
-                                                aria-haspopup="true"
-                                                aria-expanded="{{log.searchDropdownOpen === undefined ? false : log.searchDropdownOpen}}"
-                                                ng-click="log.searchDropdownOpen = !log.searchDropdownOpen">
-                                                <i class="icon-search" aria-hidden="true"></i>
-                                                <localize key="general_search">Search</localize>
-                                                <span class="caret" aria-hidden="true"></span>
-                                            </button>
-
-                                            <umb-dropdown ng-if="log.searchDropdownOpen" on-close="log.searchDropdownOpen = false">
-                                                <umb-dropdown-item>
-                                                    <a ng-href="https://www.google.com/search?q={{ log.RenderedMessage }}" target="_blank" localize="title" title="@logViewer_searchThisMessageWithGoogle">
-                                                        <img src="https://www.google.com/favicon.ico" width="16" height="16" alt=""/> <localize key="logViewer_searchWithGoogle">Search With Google</localize>
-                                                    </a>
-                                                </umb-dropdown-item>
-
-                                                <umb-dropdown-item>
-                                                    <a ng-href="https://www.bing.com/search?q={{ log.RenderedMessage }}" target="_blank" localize="title" title="@logViewer_searchThisMessageWithBing">
-                                                        <img src="https://www.bing.com/favicon.ico" width="16" height="16" alt=""/> <localize key="logViewer_searchWithBing">Search With Bing</localize>
-                                                    </a>
-                                                </umb-dropdown-item>
-
-                                                <umb-dropdown-item>
-                                                    <a ng-href="https://our.umbraco.com/search?q={{ log.RenderedMessage }}&content=wiki,forum,documentation" target="_blank" localize="title" title="@logViewer_searchThisMessageOnOurUmbracoForumsAndDocs">
-                                                        <img src="https://our.umbraco.com/assets/images/app-icons/favicon.png" width="16" height="16" alt=""/> <localize key="logViewer_searchOurUmbraco">Search Our Umbraco</localize>
-                                                    </a>
-                                                </umb-dropdown-item>
-
-                                                <umb-dropdown-item>
-                                                    <a ng-href="https://www.google.co.uk/?q=site:our.umbraco.com {{ log.RenderedMessage }}&safe=off#q=site:our.umbraco.com {{ log.RenderedMessage }} {{ log.Properties['SourceContext'].Value }}&safe=off" target="_blank" localize="title" title="@logViewer_searchOurUmbracoForumsUsingGoogle">
-                                                        <img src="https://www.google.com/favicon.ico" width="16" height="16" alt=""/> <localize key="logViewer_searchOurUmbracoWithGoogle">Search Our Umbraco with Google</localize>
-                                                    </a>
-                                                </umb-dropdown-item>
-
-                                                <umb-dropdown-item>
-                                                    <a ng-href="https://github.com/umbraco/Umbraco-CMS/search?q={{ log.Properties['SourceContext'].Value }}" target="_blank" localize="title" title="@logViewer_searchWithinUmbracoSourceCodeOnGithub">
-                                                        <img src="https://www.github.com/favicon.ico" width="16" height="16" alt=""/> <localize key="logViewer_searchUmbracoSource">Search Umbraco Source</localize>
-                                                    </a>
-                                                </umb-dropdown-item>
-
-                                                <umb-dropdown-item>
-                                                    <a ng-href="https://github.com/umbraco/Umbraco-CMS/issues?q={{ log.Properties['SourceContext'].Value }}" target="_blank" localize="title" title="@logViewer_searchUmbracoIssuesOnGithub">
-                                                        <img src="https://www.github.com/favicon.ico" width="16" height="16" alt=""/> <localize key="logViewer_searchUmbracoIssues">Search Umbraco Issues</localize>
-                                                    </a>
-                                                </umb-dropdown-item>
-                                            </umb-dropdown>
-
-                                        </div>
-
-                                    </td>
-                                </tr>
-=======
                                     <tr>
                                         <th ng-click="vm.toggleOrderBy()">
                                             <localize key="logViewer_timestamp">Timestamp</localize>
@@ -359,7 +223,6 @@
 
                                         </td>
                                     </tr>
->>>>>>> 3a031e82
                                 </tbody>
                             </table>
 
