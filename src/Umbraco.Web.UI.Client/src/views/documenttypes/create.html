<div ng-controller="Umbraco.Editors.DocumentTypes.CreateController">

    <div class="umbracoDialog umb-dialog-body with-footer" ng-cloak>

        <div class="umb-pane" ng-if="!model.creatingFolder && !model.creatingDoctypeCollection">
            <h5><localize key="create_createUnder">Create an item under</localize> {{currentNode.name}}</h5>

            <ul class="umb-actions umb-actions-child">
                <li data-element="action-documentType" class="umb-action" ng-hide="model.disableTemplates">
                    <button href="" ng-click="createDocType()" class="umb-action-link umb-outline btn-reset" umb-auto-focus>
                        <i class="large icon icon-item-arrangement"></i>
                        <span class="menu-label">
                            <localize key="content_documentType">Document type</localize>
                        </span>
                    </button>
                </li>
                <li data-element="action-documentTypeWithoutTemplate" class="umb-action">
                    <button href="" ng-click="createComponent()" class="umb-action-link umb-outline btn-reset">
                        <i class="large icon icon-item-arrangement"></i>
                        <span class="menu-label">
                            <localize ng-if="model.disableTemplates === false" key="create_documentTypeWithoutTemplate"></localize>
                            <localize ng-if="model.disableTemplates === true" key="content_documentType">Document type></localize>
                        </span>
                    </button>
                </li>
                <li data-element="action-documentTypeCollection" class="umb-action">
                    <button href="" ng-click="showCreateDocTypeCollection()" class="umb-action-link umb-outline btn-reset">
                        <i class="large icon icon-thumbnail-list"></i>
                        <span class="menu-label">
                            Document Type Collection...
                            <!--<localize key="content_documentType_collection">Document Type Collection</localize>-->
                        </span>
                    </button>
                </li>
                <li data-element="action-folder" ng-if="model.allowCreateFolder" class="umb-action">
                    <button href="" ng-click="showCreateFolder()" class="umb-action-link umb-outline btn-reset">
                        <i class="large icon icon-folder"></i>
                        <span class="menu-label"><localize key="general_folder"></localize>...</span>
                    </button>
                </li>
            </ul>
        </div>

        <div class="umb-pane" ng-if="model.creatingFolder">
            <form novalidate name="createFolderForm"
                ng-submit="createContainer()"
                val-form-manager>

                <div ng-show="error">
                    <div class="alert alert-error">
                        <div><strong>{{error.errorMsg}}</strong></div>
                        <div>{{error.data.message}}</div>
                    </div>
                </div>

                <umb-control-group label="Enter a folder name" hide-label="false">
                    <input type="text" name="folderName" maxlength="255" ng-model="model.folderName" class="umb-textstring textstring input-block-level" umb-auto-focus required />
                </umb-control-group>

                <button type="submit" class="btn btn-primary"><localize key="general_create">Create</localize></button>
            </form>
        </div>

        <div class="umb-pane" ng-if="model.creatingDoctypeCollection">
            <small>
                A Document Type collection is a fast way to create two Document Types in one task.
                The Item Document Type will automatically be
                allowed under the Parent Document Type.
            </small>
            <p>&nbsp;</p>
            <form novalidate name="createDoctypeCollectionForm"
                ng-submit="createCollection()"
                val-form-manager>

                <div ng-show="error">
                    <div class="alert alert-error">
                        <div><strong>{{error.errorMsg}}</strong></div>
                        <div>{{error.data.message}}</div>
                    </div>
                </div>

<<<<<<< HEAD
                <umb-control-group label="Name of the Parent Document Type" hide-label="false">
                    <input type="text" name="collectionName" ng-model="model.collectionName" maxlength="255" class="umb-textstring textstring input-block-level" umb-auto-focus required />
                    <span ng-if="model.disableTemplates === false">
                    <input id="collectionCreateTemplate" name="collectionCreateTemplate" type="checkbox" ng-model="model.collectionCreateTemplate" style="margin-top: 0;" />
                    <label for="collectionCreateTemplate" style="margin-bottom: 0; padding-left: 2px;">Create template for the Parent Document Type</label>
                    </span>
                </umb-control-group>

                <umb-control-group label="Name of the Item Document Type" hide-label="false">
                    <input type="text" name="collectionItemName" ng-model="model.collectionItemName" maxlength="255" class="umb-textstring textstring input-block-level" required />
                    <span ng-if="model.disableTemplates === false">
                    <input id="collectionItemCreateTemplate" name="collectionItemCreateTemplate" type="checkbox" ng-model="model.collectionItemCreateTemplate" style="margin-top: 0;" />
                    <label for="collectionItemCreateTemplate" style="margin-bottom: 0; padding-left: 2px;">Create template for the Item Document Type</label>
                    </span>
=======
                <umb-control-group>
                    <label for="collectionName" class="control-label">Name of the Parent Document Type</label>
                    <input type="text" name="collectionName" id="collectionName" ng-model="model.collectionName" class="umb-textstring textstring input-block-level" umb-auto-focus required />

                    <umb-checkbox ng-if="model.disableTemplates === false"
                                  name="collectionCreateTemplate"
                                  model="model.collectionCreateTemplate"
                                  text="Create template for the Parent Document Type" />
                </umb-control-group>

                <umb-control-group>
                    <label for="collectionItemName" class="control-label">Name of the Item Document Type</label>
                    <input type="text" name="collectionItemName" id="collectionItemName" ng-model="model.collectionItemName" class="umb-textstring textstring input-block-level" required />

                    <umb-checkbox ng-if="model.disableTemplates === false"
                                  name="collectionItemCreateTemplate"
                                  model="model.collectionItemCreateTemplate"
                                  text="Create template for the Item Document Type" />
>>>>>>> 5db47ad5
                </umb-control-group>

                <div class="mt3">
                    <button type="submit" class="btn btn-primary"><localize key="general_create">Create</localize></button>
                </div>
            </form>
        </div>
    </div>

    <div class="umb-dialog-footer btn-toolbar umb-btn-toolbar" ng-if="!model.creatingFolder">
        <button class="btn btn-info" ng-click="close(true)">
            <localize key="buttons_somethingElse">Do something else</localize>
        </button>
    </div>

</div><|MERGE_RESOLUTION|>--- conflicted
+++ resolved
@@ -79,25 +79,9 @@
                     </div>
                 </div>
 
-<<<<<<< HEAD
-                <umb-control-group label="Name of the Parent Document Type" hide-label="false">
-                    <input type="text" name="collectionName" ng-model="model.collectionName" maxlength="255" class="umb-textstring textstring input-block-level" umb-auto-focus required />
-                    <span ng-if="model.disableTemplates === false">
-                    <input id="collectionCreateTemplate" name="collectionCreateTemplate" type="checkbox" ng-model="model.collectionCreateTemplate" style="margin-top: 0;" />
-                    <label for="collectionCreateTemplate" style="margin-bottom: 0; padding-left: 2px;">Create template for the Parent Document Type</label>
-                    </span>
-                </umb-control-group>
-
-                <umb-control-group label="Name of the Item Document Type" hide-label="false">
-                    <input type="text" name="collectionItemName" ng-model="model.collectionItemName" maxlength="255" class="umb-textstring textstring input-block-level" required />
-                    <span ng-if="model.disableTemplates === false">
-                    <input id="collectionItemCreateTemplate" name="collectionItemCreateTemplate" type="checkbox" ng-model="model.collectionItemCreateTemplate" style="margin-top: 0;" />
-                    <label for="collectionItemCreateTemplate" style="margin-bottom: 0; padding-left: 2px;">Create template for the Item Document Type</label>
-                    </span>
-=======
                 <umb-control-group>
                     <label for="collectionName" class="control-label">Name of the Parent Document Type</label>
-                    <input type="text" name="collectionName" id="collectionName" ng-model="model.collectionName" class="umb-textstring textstring input-block-level" umb-auto-focus required />
+                    <input type="text" name="collectionName" id="collectionName" ng-model="model.collectionName" maxlength="255" class="umb-textstring textstring input-block-level" umb-auto-focus required />
 
                     <umb-checkbox ng-if="model.disableTemplates === false"
                                   name="collectionCreateTemplate"
@@ -107,13 +91,12 @@
 
                 <umb-control-group>
                     <label for="collectionItemName" class="control-label">Name of the Item Document Type</label>
-                    <input type="text" name="collectionItemName" id="collectionItemName" ng-model="model.collectionItemName" class="umb-textstring textstring input-block-level" required />
+                    <input type="text" name="collectionItemName" id="collectionItemName" ng-model="model.collectionItemName" maxlength="255" class="umb-textstring textstring input-block-level" required />
 
                     <umb-checkbox ng-if="model.disableTemplates === false"
                                   name="collectionItemCreateTemplate"
                                   model="model.collectionItemCreateTemplate"
                                   text="Create template for the Item Document Type" />
->>>>>>> 5db47ad5
                 </umb-control-group>
 
                 <div class="mt3">
