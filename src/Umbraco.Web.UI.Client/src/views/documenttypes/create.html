--- conflicted
+++ resolved
@@ -6,26 +6,16 @@
             <h5><localize key="create_createUnder">Create an item under</localize> {{currentNode.name}}</h5>
 
             <ul class="umb-actions umb-actions-child">
-<<<<<<< HEAD
                 <li data-element="action-documentType" class="umb-action">
-                    <a href="" ng-click="createDocType(false)" class="umb-action-link" umb-auto-focus>
-=======
-                <li data-element="action-documentType" class="umb-action" ng-hide="model.disableTemplates">
-                    <button href="" ng-click="createDocType()" class="umb-action-link umb-outline btn-reset" umb-auto-focus>
->>>>>>> daadfe6e
+                    <button href="" ng-click="createDocType(false)" class="umb-action-link umb-outline btn-reset" umb-auto-focus>
                         <i class="large icon icon-item-arrangement"></i>
                         <span class="menu-label">
                             <localize key="content_documentType">Document type</localize>
                         </span>
                     </button>
                 </li>
-<<<<<<< HEAD
                 <li data-element="action-documentTypeCultureVariant" class="umb-action">
-                    <a href="" ng-click="createDocType(true)" class="umb-action-link">
-=======
-                <li data-element="action-documentTypeWithoutTemplate" class="umb-action">
-                    <button href="" ng-click="createComponent()" class="umb-action-link umb-outline btn-reset">
->>>>>>> daadfe6e
+                    <a href="" ng-click="createDocType(true)" class="umb-action-link umb-outline btn-reset">
                         <i class="large icon icon-item-arrangement"></i>
                         <span class="menu-label">
                             <localize key="create_documentTypeCultureVariant"></localize>
@@ -33,7 +23,7 @@
                     </a>
                 </li>
                 <li data-element="action-elementType" class="umb-action">
-                    <a href="" ng-click="createElementType()" class="umb-action-link">
+                    <a href="" ng-click="createElementType()" class="umb-action-link umb-outline btn-reset">
                         <i class="large icon icon-item-arrangement"></i>
                         <span class="menu-label">
                             <localize key="create_elementType"></localize>
