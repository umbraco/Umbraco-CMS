<div ng-controller="Umbraco.Editors.DocumentTypes.CreateController">

    <div class="umbracoDialog umb-dialog-body with-footer" ng-cloak>

        <div class="umb-pane" ng-if="!model.creatingFolder && !model.creatingDoctypeCollection">
            <h5><localize key="create_createUnder">Create an item under</localize> {{currentNode.name}}</h5>

            <ul class="umb-actions umb-actions-child">
                <li data-element="action-documentType" class="umb-action" ng-hide="model.disableTemplates">
                    <button href="" ng-click="createDocType()" class="umb-action-link umb-outline btn-reset" umb-auto-focus>
                        <i class="large icon icon-item-arrangement"></i>
                        <span class="menu-label">
                            <localize key="content_documentType">Document type</localize>
                        </span>
                    </button>
                </li>
                <li data-element="action-documentTypeWithoutTemplate" class="umb-action">
                    <button href="" ng-click="createComponent()" class="umb-action-link umb-outline btn-reset">
                        <i class="large icon icon-item-arrangement"></i>
                        <span class="menu-label">
                            <localize ng-if="model.disableTemplates === false" key="create_documentTypeWithoutTemplate"></localize>
                            <localize ng-if="model.disableTemplates === true" key="content_documentType">Document type></localize>
                        </span>
                    </button>
                </li>
                <li data-element="action-documentTypeCollection" class="umb-action">
                    <button href="" ng-click="showCreateDocTypeCollection()" class="umb-action-link umb-outline btn-reset">
                        <i class="large icon icon-thumbnail-list"></i>
                        <span class="menu-label">
                            Document Type Collection...
                            <!--<localize key="content_documentType_collection">Document Type Collection</localize>-->
                        </span>
                    </button>
                </li>
                <li data-element="action-folder" ng-if="model.allowCreateFolder" class="umb-action">
                    <button href="" ng-click="showCreateFolder()" class="umb-action-link umb-outline btn-reset">
                        <i class="large icon icon-folder"></i>
                        <span class="menu-label"><localize key="general_folder"></localize>...</span>
                    </button>
                </li>
            </ul>
        </div>

        <div class="umb-pane" ng-if="model.creatingFolder">
            <form novalidate name="createFolderForm"
                ng-submit="createContainer()"
                val-form-manager>

                <div ng-show="error">
                    <div class="alert alert-error">
                        <div><strong>{{error.errorMsg}}</strong></div>
                        <div>{{error.data.message}}</div>
                    </div>
                </div>

                <umb-control-group label="Enter a folder name" hide-label="false">
                    <input type="text" name="folderName" ng-model="model.folderName" class="umb-textstring textstring input-block-level" umb-auto-focus required />
                </umb-control-group>

                <button type="submit" class="btn btn-primary"><localize key="general_create">Create</localize></button>
            </form>
        </div>

        <div class="umb-pane" ng-if="model.creatingDoctypeCollection">
            <small>
                A Document Type collection is a fast way to create two Document Types in one task.
                The Item Document Type will automatically be
                allowed under the Parent Document Type.
            </small>
            <p>&nbsp;</p>
            <form novalidate name="createDoctypeCollectionForm"
                ng-submit="createCollection()"
                val-form-manager>

                <div ng-show="error">
                    <div class="alert alert-error">
                        <div><strong>{{error.errorMsg}}</strong></div>
                        <div>{{error.data.message}}</div>
                    </div>
                </div>

<<<<<<< HEAD
                <umb-control-group label="Name of the Parent Document Type" hide-label="false">
                    <input type="text" name="collectionName" ng-model="model.collectionName" class="umb-textstring textstring input-block-level" umb-auto-focus required />

                    <div ng-if="model.disableTemplates === false" class="flex">
                        <umb-checkbox input-id="collectionCreateTemplate" name="collectionCreateTemplate" model="model.collectionCreateTemplate" />
                        <label for="collectionCreateTemplate" class="mb0">Create template for the Parent Document Type</label>
                    </div>
                </umb-control-group>

                <umb-control-group label="Name of the Item Document Type" hide-label="false">
                    <input type="text" name="collectionItemName" ng-model="model.collectionItemName" class="umb-textstring textstring input-block-level" required />

                    <div ng-if="model.disableTemplates === false" class="flex">
                        <umb-checkbox input-id="collectionItemCreateTemplate" name="collectionItemCreateTemplate" model="model.collectionItemCreateTemplate" />
                        <label for="collectionItemCreateTemplate" class="mb0">Create template for the Item Document Type</label>
                    </div>
=======
                <umb-control-group>
                    <label for="collectionName" class="control-label">Name of the Parent Document Type</label>
                    <input type="text" name="collectionName" id="collectionName" ng-model="model.collectionName" class="umb-textstring textstring input-block-level" umb-auto-focus required />
                    <span ng-if="model.disableTemplates === false">
                    <input id="collectionCreateTemplate" name="collectionCreateTemplate" type="checkbox" ng-model="model.collectionCreateTemplate" style="margin-top: 0;" />
                    <label for="collectionCreateTemplate" style="margin-bottom: 0; padding-left: 2px;">Create template for the Parent Document Type</label>
                    </span>
                </umb-control-group>

                <umb-control-group>
                    <label for="collectionItemName" class="control-label">Name of the Item Document Type</label>
                    <input type="text" name="collectionItemName" id="collectionItemName" ng-model="model.collectionItemName" class="umb-textstring textstring input-block-level" required />
                    <span ng-if="model.disableTemplates === false">
                    <input id="collectionItemCreateTemplate" name="collectionItemCreateTemplate" type="checkbox" ng-model="model.collectionItemCreateTemplate" style="margin-top: 0;" />
                    <label for="collectionItemCreateTemplate" style="margin-bottom: 0; padding-left: 2px;">Create template for the Item Document Type</label>
                    </span>
>>>>>>> 4153cfe7
                </umb-control-group>

                <div class="mt3">
                    <button type="submit" class="btn btn-primary"><localize key="general_create">Create</localize></button>
                </div>
            </form>
        </div>
    </div>

    <div class="umb-dialog-footer btn-toolbar umb-btn-toolbar" ng-if="!model.creatingFolder">
        <button class="btn btn-info" ng-click="close(true)">
            <localize key="buttons_somethingElse">Do something else</localize>
        </button>
    </div>

</div><|MERGE_RESOLUTION|>--- conflicted
+++ resolved
@@ -79,9 +79,9 @@
                     </div>
                 </div>
 
-<<<<<<< HEAD
-                <umb-control-group label="Name of the Parent Document Type" hide-label="false">
-                    <input type="text" name="collectionName" ng-model="model.collectionName" class="umb-textstring textstring input-block-level" umb-auto-focus required />
+                <umb-control-group>
+                    <label for="collectionName" class="control-label">Name of the Parent Document Type</label>
+                    <input type="text" name="collectionName" id="collectionName" ng-model="model.collectionName" class="umb-textstring textstring input-block-level" umb-auto-focus required />
 
                     <div ng-if="model.disableTemplates === false" class="flex">
                         <umb-checkbox input-id="collectionCreateTemplate" name="collectionCreateTemplate" model="model.collectionCreateTemplate" />
@@ -89,31 +89,14 @@
                     </div>
                 </umb-control-group>
 
-                <umb-control-group label="Name of the Item Document Type" hide-label="false">
-                    <input type="text" name="collectionItemName" ng-model="model.collectionItemName" class="umb-textstring textstring input-block-level" required />
+                <umb-control-group>
+                    <label for="collectionItemName" class="control-label">Name of the Item Document Type</label>
+                    <input type="text" name="collectionItemName" id="collectionItemName" ng-model="model.collectionItemName" class="umb-textstring textstring input-block-level" required />
 
                     <div ng-if="model.disableTemplates === false" class="flex">
                         <umb-checkbox input-id="collectionItemCreateTemplate" name="collectionItemCreateTemplate" model="model.collectionItemCreateTemplate" />
                         <label for="collectionItemCreateTemplate" class="mb0">Create template for the Item Document Type</label>
                     </div>
-=======
-                <umb-control-group>
-                    <label for="collectionName" class="control-label">Name of the Parent Document Type</label>
-                    <input type="text" name="collectionName" id="collectionName" ng-model="model.collectionName" class="umb-textstring textstring input-block-level" umb-auto-focus required />
-                    <span ng-if="model.disableTemplates === false">
-                    <input id="collectionCreateTemplate" name="collectionCreateTemplate" type="checkbox" ng-model="model.collectionCreateTemplate" style="margin-top: 0;" />
-                    <label for="collectionCreateTemplate" style="margin-bottom: 0; padding-left: 2px;">Create template for the Parent Document Type</label>
-                    </span>
-                </umb-control-group>
-
-                <umb-control-group>
-                    <label for="collectionItemName" class="control-label">Name of the Item Document Type</label>
-                    <input type="text" name="collectionItemName" id="collectionItemName" ng-model="model.collectionItemName" class="umb-textstring textstring input-block-level" required />
-                    <span ng-if="model.disableTemplates === false">
-                    <input id="collectionItemCreateTemplate" name="collectionItemCreateTemplate" type="checkbox" ng-model="model.collectionItemCreateTemplate" style="margin-top: 0;" />
-                    <label for="collectionItemCreateTemplate" style="margin-bottom: 0; padding-left: 2px;">Create template for the Item Document Type</label>
-                    </span>
->>>>>>> 4153cfe7
                 </umb-control-group>
 
                 <div class="mt3">
