--- conflicted
+++ resolved
@@ -17,13 +17,8 @@
 
         vm.contentTypes = [];
         vm.selectedChildren = [];
-
-<<<<<<< HEAD
-=======
-        vm.overlayTitle = "";
         vm.showAllowSegmentationOption = Umbraco.Sys.ServerVariables.umbracoSettings.showAllowSegmentationForDocumentTypes || false;
 
->>>>>>> 327d5ae7
         vm.addChild = addChild;
         vm.removeChild = removeChild;
         vm.sortChildren = sortChildren;
@@ -38,6 +33,10 @@
         init();
 
         function init() {
+
+            localizationService.localize("contentTypeEditor_chooseChildNode").then(function(value){
+                childNodeSelectorOverlayTitle = value;
+            });
 
             contentTypeResource.getAll().then(function(contentTypes){
                 vm.contentTypes = _.where(contentTypes, {isElement: false});
