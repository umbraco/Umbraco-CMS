﻿<div class="umb-dialog" ng-controller="Umbraco.Editors.DocumentTypes.ImportController as vm">

    <div class="umb-dialog-body with-footer">
        <div class="umb-pane">
            <div ng-if="vm.state === 'upload'">
                <p>
                    <localize key="settings_importDocumentTypeHelp">
                        To import a document type, find the '.udt' file on your computer by clicking the 'Browse' button and click 'Import' (you'll be asked for confirmation on the next screen)
                    </localize>
                </p>

<<<<<<< HEAD
            <!-- Select files -->
            <button class="btn btn-action"
                name="file"
                ngf-select
                ng-model="filesHolder"
                ngf-change="handleFiles($files, $event, $invalidFiles)"
                ngf-multiple="true"
                ngf-pattern="'.udt'"
                accept=".udt" >
                <localize key="general_import">Import</localize>
            </button>
=======
                <form name="importDoctype">
>>>>>>> ed167288

                    <!-- Select files -->
                    <button class="btn btn-action"
                            name="file"
                            ngf-select
                            ng-model="filesHolder"
                            ngf-change="handleFiles($files, $event)"
                            ngf-multiple="true"
                            ngf-pattern="*.udt">
                        <localize key="general_import">Import</localize>
                    </button>
                </form>

                <div ng-if="importDoctype.file.$error.pattern">Please choose a .udt file to import</div>

            </div>
            <div ng-if="vm.state === 'confirm'">
                <strong>
                    <localize key="name">Name</localize>:
                </strong>
                {{vm.model.name}}
                <br />
                <strong>
                    <localize key="alias">Alias</localize>:
                </strong>
                {{vm.model.alias}}
                <br />
                <br />
                <button class="btn btn-primary" ng-click="import()">
                    <localize key="actions_importDocumentType">Import</localize>
                </button>
            </div>
            <div ng-if="vm.state === 'done'">
                {{vm.model.name}} has been imported!
            </div>
        </div>
    </div>

    <div class="umb-dialog-footer btn-toolbar umb-btn-toolbar">
        <umb-button type="button"
                    button-style="link"
                    action="close()"
                    label-key="{{vm.cancelButtonLabel}}">
        </umb-button>
    </div>
</div><|MERGE_RESOLUTION|>--- conflicted
+++ resolved
@@ -9,30 +9,17 @@
                     </localize>
                 </p>
 
-<<<<<<< HEAD
-            <!-- Select files -->
-            <button class="btn btn-action"
-                name="file"
-                ngf-select
-                ng-model="filesHolder"
-                ngf-change="handleFiles($files, $event, $invalidFiles)"
-                ngf-multiple="true"
-                ngf-pattern="'.udt'"
-                accept=".udt" >
-                <localize key="general_import">Import</localize>
-            </button>
-=======
                 <form name="importDoctype">
->>>>>>> ed167288
 
                     <!-- Select files -->
                     <button class="btn btn-action"
                             name="file"
                             ngf-select
                             ng-model="filesHolder"
-                            ngf-change="handleFiles($files, $event)"
+                            ngf-change="handleFiles($files, $event, $invalidFiles)"
                             ngf-multiple="true"
-                            ngf-pattern="*.udt">
+                            ngf-pattern="*.udt"
+                            accept=".udt">
                         <localize key="general_import">Import</localize>
                     </button>
                 </form>
