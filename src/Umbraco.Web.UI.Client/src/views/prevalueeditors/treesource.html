<div ng-controller="Umbraco.PrevalueEditors.TreeSourceController as vm" class="umb-property-editor umb-contentpicker">

	<select ng-model="model.value.type" class="umb-property-editor" ng-change="vm.clear()">
		<option value="content">Content</option>
		<option value="media">Media</option>
		<option value="member">Members</option>
	</select>

  <h5 ng-if="node"><localize key="contentPicker_configurationStartNodeTitle">Root node</localize></h5>

  <umb-node-preview
		  ng-if="node"
      class="mt1"
		  icon="node.icon"
		  name="node.name"
		  published="node.published"
		  description="node.path"
		  allow-remove="true"
		  allow-edit="true"
		  on-remove="vm.clear()"
		  on-edit="vm.openContentPicker()">
	</umb-node-preview>

    <div ng-if="!node && model.value.type === 'content'" class="mt2">
        <div ng-hide="(vm.showXPath || model.value.query) || (vm.showDynamicStartNode || model.value.dynamicRoot)" class="flex">
          <button
            type="button"
            class="umb-node-preview-add"
            ng-click="vm.openContentPicker()">
            <localize key="contentPicker_defineRootNode">Pick root node</localize>
          </button>
          <button
            type="button"
            class="umb-node-preview-add"
            ng-click="vm.chooseXPath()">
            <localize key="contentPicker_defineXPathOrigin">Specify root via XPath</localize>
          </button>
          <button
            type="button"
            class="umb-node-preview-add"
            ng-click="vm.chooseDynamicStartNode()">
            <localize key="contentPicker_defineDynamicRoot">Specify a Dynamic Root</localize>
          </button>
        </div>

        <div ng-if="vm.showXPath || model.value.query">

          <h5><localize key="contentPicker_configurationXPathTitle">XPath Query</localize></h5>

            <input type="text"
                   ng-model="model.value.query"
                   class="umb-property-editor umb-textstring"
                   placeholder="Enter XPath query">

            <ul class="unstyled list-icons mt3">
                <li style="max-width: 600px">
                    <umb-icon icon="icon-help-alt" class="icon"></umb-icon>
                    <button type="button" class="btn-link" ng-click="showHelp = !showHelp">{{showHelp ? 'Hide' : 'Show'}} XPath query help</button>

                    <div class="small" ng-show="showHelp">
                        <p>
                            Use an XPath query to set a root node on the tree, either based on a search from the root of the content tree, or by using a context-aware placeholder.
                        </p>

                        <p>
                            A placeholder finds the nearest published ID and runs its query from there, so for instance:
                        </p>

                        <pre>$parent/newsArticle</pre>

                        <p>
                            Will try to get the parent if available, but will then fall back to the nearest ancestor and query for all news article children there.
                        </p>

                        <p>
                            Available placeholders: <br/>
                            <code>$current</code>: Current page or closest found ancestor<br/>
                            <code>$parent</code>: Parent page or closest found ancestor<br/>
                            <code>$root</code>: Root of the content tree<br/>
                            <code>$site</code>: Ancestor node at level 1<br/>
                        </p>
                        <p>
                            Note: The placeholder can only be used at the beginning of the query.
                        </p>
                    </div>
                </li>
                <li>
                    <umb-icon icon="icon-delete" class="icon red"></umb-icon>
                    <button type="button" class="btn-link" ng-click="vm.clearXPath()">Cancel and clear query</button>
                </li>
            </ul>
        </div>
      <div ng-if="vm.showDynamicStartNode || model.value.dynamicRoot">

        <h5><localize key="dynamicRoot_configurationTitle">Dynamic Root Query</localize></h5>

        <!-- Origin -->
        <umb-node-preview
            single
            icon="vm.dynamicRootOrigin.icon"
            name="vm.dynamicRootOrigin.name"
            description="vm.dynamicRootOrigin.description"
            allow-change="true"
            allow-remove="false"
            on-change="vm.openDynamicRootOriginPicker()">
        </umb-node-preview>

        <!-- List of query steps -->
        <div ui-sortable="vm.sortableOptionsForQuerySteps" ng-model="vm.sortableModel" ng-if="vm.querySteps">
          <umb-node-preview
              ng-repeat="queryStep in vm.querySteps track by $id(queryStep)"
              single
              class="mt1"
              icon="queryStep.icon"
              name="queryStep.name"
              description="queryStep.description"
              allow-edit="false"
              allow-remove="true"
              on-remove="vm.removeQueryStep(queryStep, $index)">
          </umb-node-preview>
        </div>

        <button
          type="button"
          class="umb-node-preview-add mt1"
          ng-click="vm.appendDynamicQueryStep()">
          <localize key="dynamicRoot_addQueryStep">Add query step</localize>
        </button>

        <ul class="unstyled list-icons mt3">
          <li>
            <umb-icon icon="icon-delete" class="icon red"></umb-icon>
<<<<<<< HEAD
            <button type="button" class="btn-link" ng-click="vm.clearDynamicStartNode()">Cancel and clear query</button>
=======
            <button type="button" class="btn-link" ng-click="clearDynamicStartNode()"><localize key="dynamicRoot_cancelAndClearQuery">Cancel and clear query</localize></button>
>>>>>>> 3553e754
          </li>
        </ul>
      </div>
    </div>

</div><|MERGE_RESOLUTION|>--- conflicted
+++ resolved
@@ -130,11 +130,7 @@
         <ul class="unstyled list-icons mt3">
           <li>
             <umb-icon icon="icon-delete" class="icon red"></umb-icon>
-<<<<<<< HEAD
-            <button type="button" class="btn-link" ng-click="vm.clearDynamicStartNode()">Cancel and clear query</button>
-=======
-            <button type="button" class="btn-link" ng-click="clearDynamicStartNode()"><localize key="dynamicRoot_cancelAndClearQuery">Cancel and clear query</localize></button>
->>>>>>> 3553e754
+            <button type="button" class="btn-link" ng-click="vm.clearDynamicStartNode()"><localize key="dynamicRoot_cancelAndClearQuery">Cancel and clear query</localize></button>
           </li>
         </ul>
       </div>
