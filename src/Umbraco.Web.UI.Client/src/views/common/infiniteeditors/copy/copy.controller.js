--- conflicted
+++ resolved
@@ -1,103 +1,3 @@
-<<<<<<< HEAD
- (function() {
-	"use strict";
-
-	function CopyController($scope, localizationService, eventsService, entityHelper) {
-
-      var vm = this;
-
-      vm.labels = {};
-      vm.hideSearch = hideSearch;
-      vm.selectResult = selectResult;
-      vm.onSearchResults = onSearchResults;
-      vm.submit = submit;
-      vm.close = close;
-
-      var dialogOptions = $scope.model;
-      var node = dialogOptions.currentNode;
-
-      $scope.model.relateToOriginal = true;
-      $scope.model.includeDescendants = true;
-      $scope.dialogTreeApi = {};
-
-      vm.searchInfo = {
-          searchFromId: null,
-          searchFromName: null,
-          showSearch: false,
-          results: [],
-          selectedSearchResults: []
-      };
-
-      // get entity type based on the section
-      $scope.entityType = entityHelper.getEntityTypeFromSection(dialogOptions.section);
-
-    function onInit() {
-
-        var labelKeys = [
-            "general_copy",
-            "defaultdialogs_relateToOriginalLabel",
-            "defaultdialogs_includeDescendants"
-        ];
-
-        localizationService.localizeMany(labelKeys).then(function (data) {
-
-            vm.labels.title = data[0];
-            vm.labels.relateToOriginal = data[1]; 
-            vm.labels.includeDescendants = data[2]; 
-
-            setTitle(vm.labels.title);
-        });
-      }
-
-      function setTitle(value) {
-          if (!$scope.model.title) {
-              $scope.model.title = value;
-          }
-      }
-
-      function nodeSelectHandler(args) {
-          if (args && args.event) {
-            args.event.preventDefault();
-            args.event.stopPropagation();
-          }
-
-          //eventsService.emit("editors.content.copyController.select", args);
-
-          if ($scope.model.target) {
-              //un-select if there's a current one selected
-              $scope.model.target.selected = false;
-          }
-
-          $scope.model.target = args.node;
-          $scope.model.target.selected = true;
-      }
-
-      function nodeExpandedHandler(args) {
-          // open mini list view for list views
-          if (args.node.metaData.isContainer) {
-              openMiniListView(args.node);
-          }
-      }
-
-      function hideSearch() {
-          vm.searchInfo.showSearch = false;
-          vm.searchInfo.searchFromId = null;
-          vm.searchInfo.searchFromName = null;
-          vm.searchInfo.results = [];
-      }
-
-      // method to select a search result
-      function selectResult(evt, result) {
-          result.selected = result.selected === true ? false : true;
-          nodeSelectHandler({ event: evt, node: result });
-      }
-
-      //callback when there are search results
-      function onSearchResults(results) {
-          vm.searchInfo.results = results;
-          vm.searchInfo.showSearch = true;
-      }
-=======
 (function () {
     "use strict";
 
@@ -116,8 +16,9 @@
         var dialogOptions = $scope.model;
         var node = dialogOptions.currentNode;
 
-        $scope.model.relateToOriginal = true;
-        $scope.dialogTreeApi = {};
+      $scope.model.relateToOriginal = true;
+      $scope.model.includeDescendants = true;
+      $scope.dialogTreeApi = {};
 
         vm.searchInfo = {
             searchFromId: null,
@@ -133,14 +34,12 @@
         function onInit() {
 
             var labelKeys = [
-                "general_copy",
-                "defaultdialogs_relateToOriginalLabel"
+                "general_copy"
             ];
 
             localizationService.localizeMany(labelKeys).then(function (data) {
 
                 vm.labels.title = data[0];
-                vm.labels.relateToOriginal = data[1];
 
                 setTitle(vm.labels.title);
             });
@@ -194,7 +93,6 @@
             vm.searchInfo.results = results;
             vm.searchInfo.showSearch = true;
         }
->>>>>>> 48a51ea4
 
         $scope.onTreeInit = function () {
             $scope.dialogTreeApi.callbacks.treeNodeSelect(nodeSelectHandler);
@@ -233,6 +131,10 @@
             if (type === "relate") {
                 $scope.model.relateToOriginal = !$scope.model.relateToOriginal;
             }
+            // If the includeDescendants toggle is clicked
+            if (type === "descendants") {
+                $scope.model.includeDescendants = !$scope.model.includeDescendants;
+            }
         }
 
         onInit();
