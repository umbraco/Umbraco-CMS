//used for the media picker dialog
angular.module("umbraco").controller("Umbraco.Editors.TreePickerController",
    function ($scope,
        entityResource,
        eventsService,
        angularHelper,
        $timeout,
        localizationService,
        treeService,
        languageResource) {

        //used as the result selection
        $scope.model.selection = [];

        //the tree object when it loads
        var tree = null;

        // Search and listviews is only working for content, media and member section
        var searchableSections = ["content", "media", "member"];
        // tracks all expanded paths so when the language is switched we can resync it with the already loaded paths
        var expandedPaths = [];

        var vm = this;
        vm.treeReady = false;
        vm.dialogTreeApi = {};
        vm.initDialogTree = initDialogTree;
        vm.section = $scope.model.section;
        vm.treeAlias = $scope.model.treeAlias;
        vm.multiPicker = $scope.model.multiPicker;
        vm.hideHeader = (typeof $scope.model.hideHeader) === "boolean" ? $scope.model.hideHeader : true;
        vm.dataTypeKey = $scope.model.dataTypeKey;
        vm.searchInfo = {
            searchFromId: $scope.model.startNodeId,
            searchFromName: null,
            showSearch: false,
            dataTypeKey: vm.dataTypeKey,
            results: [],
            selectedSearchResults: []
        }
        vm.startNodeId = $scope.model.startNodeId;
        //Used for toggling an empty-state message
        //Some trees can have no items (dictionary & forms email templates)
        vm.hasItems = true;
        vm.emptyStateMessage = $scope.model.emptyStateMessage;
        vm.languages = [];
        vm.selectedLanguage = {};
        vm.languageSelectorIsOpen = false;
        vm.showLanguageSelector = $scope.model.showLanguageSelector;
        // Allow the entity type to be passed in but defaults to Document for backwards compatibility.
        vm.entityType = $scope.model.entityType ? $scope.model.entityType : "Document";
        vm.enableSearh = searchableSections.indexOf(vm.section) !== -1;


        vm.toggleLanguageSelector = toggleLanguageSelector;
        vm.selectLanguage = selectLanguage;
        vm.onSearchResults = onSearchResults;
        vm.selectResult = selectResult;
        vm.hideSearch = hideSearch;
        vm.closeMiniListView = closeMiniListView;
        vm.selectListViewNode = selectListViewNode;
        vm.listViewItemsLoaded = listViewItemsLoaded;
        vm.submit = submit;
        vm.close = close;

        var currentNode = $scope.model.currentNode;

        var previouslyFocusedElement = null;

        function initDialogTree() {
            vm.dialogTreeApi.callbacks.treeLoaded(treeLoadedHandler);
            // TODO: Also deal with unexpanding!!
            vm.dialogTreeApi.callbacks.treeNodeExpanded(nodeExpandedHandler);
            vm.dialogTreeApi.callbacks.treeNodeSelect(nodeSelectHandler);
        }

        /**
         * Performs the initialization of this component
         */
        function onInit() {

            if (vm.showLanguageSelector) {
                // load languages
                languageResource.getAll().then(function (languages) {
                    vm.languages = languages;

                    // set the default language
                    vm.languages.forEach(function (language) {
                        if (language.isDefault) {
                            vm.selectedLanguage = language;
                            vm.languageSelectorIsOpen = false;
                        }
                    });
                });
            }

            if (vm.treeAlias === "content") {
                vm.entityType = "Document";
                if (!$scope.model.title) {
                    localizationService.localize("defaultdialogs_selectContent").then(function (value) {
                        $scope.model.title = value;
                    });
                }
            }
            else if (vm.treeAlias === "documentTypes") {
                vm.entityType = "DocumentType";
                if (!$scope.model.title) {
                    localizationService.localize("defaultdialogs_selectContentType").then(function (value) {
                        $scope.model.title = value;
                    });
                }
            }
            else if (vm.treeAlias === "member" || vm.section === "member") {
                vm.entityType = "Member";
                if (!$scope.model.title) {
                    localizationService.localize("defaultdialogs_selectMember").then(function (value) {
                        $scope.model.title = value;
                    });
                }
            }
            else if (vm.treeAlias === "memberTypes") {
                vm.entityType = "MemberType";
                if (!$scope.model.title) {
                    localizationService.localize("defaultdialogs_selectMemberType").then(function (value) {
                        $scope.model.title = value;
                    });
                }
            }
            else if (vm.treeAlias === "media" || vm.section === "media") {
                vm.entityType = "Media";
                if (!$scope.model.title) {
                    localizationService.localize("defaultdialogs_selectMedia").then(function (value) {
                        $scope.model.title = value;
                    });
                }
            }
            else if (vm.treeAlias === "mediaTypes") {
                vm.entityType = "MediaType";
                if (!$scope.model.title) {
                    localizationService.localize("defaultdialogs_selectMediaType").then(function (value) {
                        $scope.model.title = value;
                    });
                }
            }

            // TODO: Seems odd this logic is here, i don't think it needs to be and should just exist on the property editor using this
            if ($scope.model.minNumber) {
                $scope.model.minNumber = parseInt($scope.model.minNumber, 10);
            }
            if ($scope.model.maxNumber) {
                $scope.model.maxNumber = parseInt($scope.model.maxNumber, 10);
            }

            //if a alternative startnode is used, we need to check if it is a container
            if (vm.enableSearh &&
                vm.startNodeId &&
                vm.startNodeId !== -1 &&
                vm.startNodeId !== "-1") {
                entityResource.getById(vm.startNodeId, vm.entityType).then(function (node) {
                    if (node.metaData.IsContainer) {
                        openMiniListView(node);
                    }
                    initTree();
                });
            }
            else {
                initTree();
            }

            //Configures filtering
            if ($scope.model.filter) {

                $scope.model.filterExclude = false;
                $scope.model.filterAdvanced = false;

                //used advanced filtering
                if (Utilities.isFunction($scope.model.filter)) {
                    $scope.model.filterAdvanced = true;
                }
                else if (Utilities.isObject($scope.model.filter)) {
                    $scope.model.filterAdvanced = true;
                }
                else {
                    if ($scope.model.filter.startsWith("!")) {
                        $scope.model.filterExclude = true;
                        $scope.model.filter = $scope.model.filter.substring(1);
                    }

                    //used advanced filtering
                    if ($scope.model.filter.startsWith("{")) {
                        $scope.model.filterAdvanced = true;

                        if ($scope.model.filterByMetadata && !Utilities.isFunction($scope.model.filter))
                        {
                            var filter = Utilities.fromJson($scope.model.filter);
                            $scope.model.filter = function (node){ return _.isMatch(node.metaData, filter);};
                        }            
                        else
                        {
                            //convert to object
                            $scope.model.filter = Utilities.fromJson($scope.model.filter);
                        }
                    }
                }
            }

            vm.filter = {
                filterAdvanced: $scope.model.filterAdvanced,
                filterExclude: $scope.model.filterExclude,
                filter: $scope.model.filter
            };
        }

        /**
         * Updates the tree's query parameters
         */
        function initTree() {
            //create the custom query string param for this tree
            var queryParams = {};
            if (vm.startNodeId) {
                queryParams["startNodeId"] = $scope.model.startNodeId;
            }
            if (vm.selectedLanguage && vm.selectedLanguage.id) {
                queryParams["culture"] = vm.selectedLanguage.culture;
            }
            if (vm.dataTypeKey) {
                queryParams["dataTypeKey"] = vm.dataTypeKey;
            }

            var queryString = $.param(queryParams); //create the query string from the params object

            if (!queryString) {
                vm.customTreeParams = $scope.model.customTreeParams;
            }
            else {
                vm.customTreeParams = queryString;
                if ($scope.model.customTreeParams) {
                    vm.customTreeParams += "&" + $scope.model.customTreeParams;
                }
            }

            vm.treeReady = true;
        }

        function selectLanguage(language) {
            vm.selectedLanguage = language;
            // close the language selector
            vm.languageSelectorIsOpen = false;

            initTree(); //this will reset the tree params and the tree directive will pick up the changes in a $watch

            //execute after next digest because the internal watch on the customtreeparams needs to be bound now that we've changed it
            $timeout(function () {
                //reload the tree with it's updated querystring args
                vm.dialogTreeApi.load(vm.section).then(function () {

                    //create the list of promises
                    var promises = [];
                    for (var i = 0; i < expandedPaths.length; i++) {
                        promises.push(vm.dialogTreeApi.syncTree({ path: expandedPaths[i], activate: false }));
                    }
                    //execute them sequentially
                    angularHelper.executeSequentialPromises(promises);
                });
            });
        };

        function toggleLanguageSelector() {
            vm.languageSelectorIsOpen = !vm.languageSelectorIsOpen;
        };

        function nodeExpandedHandler(args) {

            //store the reference to the expanded node path
            if (args.node) {
                treeService._trackExpandedPaths(args.node, expandedPaths);
            }

            // open mini list view for list views
            if (args.node.metaData.isContainer) {
                openMiniListView(args.node);
            }

            if (Utilities.isArray(args.children)) {

                //iterate children
                args.children.forEach(child => {
                    //now we need to look in the already selected search results and
                    // toggle the check boxes for those ones that are listed
                    var exists = vm.searchInfo.selectedSearchResults.find(selected => child.id === selected.id);
                    if (exists) {
                        child.selected = true;
                    }
                });

                //check filter
                performFiltering(args.children);
            }
        }

        //gets the tree object when it loads
        function treeLoadedHandler(args) {
            //args.tree contains children (args.tree.root.children)
            vm.hasItems = args.tree.root.children.length > 0;

            tree = args.tree;

            var nodeHasPath = currentNode && currentNode.path;
            var startNodeNotDefined = !vm.startNodeId;
            if (startNodeNotDefined && nodeHasPath) {
                vm.dialogTreeApi.syncTree({ path: currentNode.path, activate: true });
            }
        }

        //wires up selection
        function nodeSelectHandler(args) {
            args.event.preventDefault();
            args.event.stopPropagation();

            if (args.node.metaData.isSearchResult) {
                //check if the item selected was a search result from a list view

                //unselect
                select(args.node.name, args.node.id);

                //remove it from the list view children
                var listView = args.node.parent();
                listView.children = _.reject(listView.children,
                    function (child) {
                        return child.id == args.node.id;
                    });

                //remove it from the custom tracked search result list
                vm.searchInfo.selectedSearchResults = _.reject(vm.searchInfo.selectedSearchResults,
                    function (i) {
                        return i.id == args.node.id;
                    });
            }
            else {
                eventsService.emit("dialogs.treePickerController.select", args);

                if (args.node.filtered) {
                    return;
                }

                //This is a tree node, so we don't have an entity to pass in, it will need to be looked up
                //from the server in this method.
                if ($scope.model.select) {
                    $scope.model.select(args.node);
                }
                else {
                    select(args.node.name, args.node.id);
                    //toggle checked state
                    args.node.selected = args.node.selected === true ? false : true;
                }

            }
        }

        /** Method used for selecting a node */
        function select(text, id, entity) {
            //if we get the root, we just return a constructed entity, no need for server data
            if (id < 0) {

                var rootNode = {
                    alias: null,
                    icon: "icon-folder",
                    id: id,
                    name: text
                };

                if (vm.multiPicker) {
                    if (entity) {
                        multiSelectItem(entity);
                    }
                    else {
                        multiSelectItem(rootNode);
                    }
                }
                else {
                    $scope.model.selection.push(rootNode);
                    $scope.model.submit($scope.model);
                }
            }
            else {

                if (vm.multiPicker) {

                    if (entity) {
                        multiSelectItem(entity);
                    }
                    else {
                        //otherwise we have to get it from the server
                        entityResource.getById(id, vm.entityType).then(function (ent) {
                            multiSelectItem(ent);
                        });
                    }

                }
                else {

                    hideSearch();

                    //if an entity has been passed in, use it
                    if (entity) {
                        $scope.model.selection.push(entity);
                        $scope.model.submit($scope.model);
                    }
                    else {
                        //otherwise we have to get it from the server
                        entityResource.getById(id, vm.entityType).then(function (ent) {
                            $scope.model.selection.push(ent);
                            $scope.model.submit($scope.model);
                        });
                    }
                }
            }
        }

        function multiSelectItem(item) {

            var found = false;
            var foundIndex = 0;

            if ($scope.model.selection.length > 0) {
                for (var i = 0; $scope.model.selection.length > i; i++) {
                    var selectedItem = $scope.model.selection[i];
                    if (selectedItem.id === parseInt(item.id)) {
                        found = true;
                        foundIndex = i;
                    }
                }
            }

            if (found) {
                $scope.model.selection.splice(foundIndex, 1);
            }
            else {
                $scope.model.selection.push(item);
            }

        }

        function performFiltering(nodes) {

            if (!$scope.model.filter) {
                return;
            }

            //remove any list view search nodes from being filtered since these are special nodes that always must
            // be allowed to be clicked on
            nodes = _.filter(nodes,
                function (n) {
                    return !Utilities.isObject(n.metaData.listViewNode);
                });

            if ($scope.model.filterAdvanced) {

                //filter either based on a method or an object
                var filtered = Utilities.isFunction($scope.model.filter)
                    ? _.filter(nodes, $scope.model.filter)
                    : _.where(nodes, $scope.model.filter);

                filtered.forEach(function (value) {
                        value.filtered = true;
                        if ($scope.model.filterCssClass) {
                            if (!value.cssClasses) {
                                value.cssClasses = [];
                            }
                            value.cssClasses.push($scope.model.filterCssClass);
                            value.title = $scope.model.filterTitle;
                        }
                    });
            }
            else {
                var a = $scope.model.filter.toLowerCase().replace(/\s/g, '').split(',');
                nodes.forEach(function (value) {

                        var found = a.indexOf(value.metaData.contentType.toLowerCase()) >= 0;

                        if (!$scope.model.filterExclude && !found || $scope.model.filterExclude && found) {
                            value.filtered = true;

                            if ($scope.model.filterCssClass) {
                                if (!value.cssClasses) {
                                    value.cssClasses = [];
                                }
                                value.cssClasses.push($scope.model.filterCssClass);
                                value.title = $scope.model.filterTitle;
                            }
                        }
                    });
            }
        }

        function openMiniListView(node) {
            previouslyFocusedElement = document.activeElement;
            vm.miniListView = node;
        }

        function multiSubmit(result) {
            entityResource.getByIds(result, vm.entityType).then(function (ents) {
                $scope.submit(ents);
            });
        }

        /** method to select a search result */
        function selectResult(evt, result) {

            if (result.filtered) {
                return;
            }

            result.selected = result.selected === true ? false : true;

            //since result = an entity, we'll pass it in so we don't have to go back to the server
            select(result.name, result.id, result);

            //add/remove to our custom tracked list of selected search results
            if (result.selected) {
                vm.searchInfo.selectedSearchResults.push(result);
            }
            else {
                vm.searchInfo.selectedSearchResults = _.reject(vm.searchInfo.selectedSearchResults,
                    function (i) {
                        return i.id == result.id;
                    });
            }

            //ensure the tree node in the tree is checked/unchecked if it already exists there
            if (tree) {
                var found = treeService.getDescendantNode(tree.root, result.id);
                if (found) {
                    found.selected = result.selected;
                }
            }
        }

        function hideSearch() {

            //Traverse the entire displayed tree and update each node to sync with the selected search results
            if (tree) {

                //we need to ensure that any currently displayed nodes that get selected
                // from the search get updated to have a check box!
                function checkChildren(children) {
                    children.forEach(child => {
                        //check if the id is in the selection, if so ensure it's flagged as selected
                        var exists = vm.searchInfo.selectedSearchResults.find(selected => child.id === selected.id);
                        //if the curr node exists in selected search results, ensure it's checked
                        if (exists) {
                            child.selected = true;
                        }
                        //if the curr node does not exist in the selected search result, and the curr node is a child of a list view search result
                        else if (child.metaData.isSearchResult) {
                            //if this tree node is under a list view it means that the node was added
                            // to the tree dynamically under the list view that was searched, so we actually want to remove
                            // it all together from the tree
                            var listView = child.parent();
                            listView.children = _.reject(listView.children,
                                function (c) {
                                    return c.id == child.id;
                                });
                        }

                        //check if the current node is a list view and if so, check if there's any new results
                        // that need to be added as child nodes to it based on search results selected
                        if (child.metaData.isContainer) {

                            child.cssClasses = _.reject(child.cssClasses,
                                function (c) {
                                    return c === 'tree-node-slide-up-hide-active';
                                });

<<<<<<< HEAD
                                var listViewResults = _.filter(vm.searchInfo.selectedSearchResults,
                                    function (i) {
                                        return i.parentId == child.id;
                                    });
                                _.each(listViewResults,
                                    function (item) {
                                        if (child.children) {
                                            var childExists = _.find(child.children,
                                                function (c) {
                                                    return c.id == item.id;
                                                });
                                            if (!childExists) {
                                                var parent = child;
                                                child.children.unshift({
                                                    id: item.id,
                                                    name: item.name,
                                                    cssClass: "icon umb-tree-icon sprTree " + item.icon,
                                                    level: child.level + 1,
                                                    metaData: {
                                                        isSearchResult: true
                                                    },
                                                    hasChildren: false,
                                                    parent: function () {
                                                        return parent;
                                                    }
                                                });
                                            }
                                        }
=======
                            var listViewResults = vm.searchInfo.selectedSearchResults.filter(i => i.parentId === child.id);

                            listViewResults.forEach(item => {
                                var childExists = child.children.find(c => c.id === item.id);

                                if (!childExists) {
                                    var parent = child;
                                    child.children.unshift({
                                        id: item.id,
                                        name: item.name,
                                        cssClass: "icon umb-tree-icon sprTree " + item.icon,
                                        level: child.level + 1,
                                        metaData: {
                                            isSearchResult: true
                                        },
                                        hasChildren: false,
                                        parent: () => parent                                        
>>>>>>> 050cdd2b
                                    });
                                }
                            });
                        }

                        //recurse
                        if (child.children && child.children.length > 0) {
                            checkChildren(child.children);
                        }
                    });
                }

                checkChildren(tree.root.children);
            }

            vm.searchInfo.showSearch = false;
            vm.searchInfo.searchFromId = vm.startNodeId;
            vm.searchInfo.searchFromName = null;
            vm.searchInfo.results = [];
        }

        function onSearchResults(results) {

            //filter all items - this will mark an item as filtered
            performFiltering(results);

            //now actually remove all filtered items so they are not even displayed
            results = results.filter(item => !item.filtered);          
            vm.searchInfo.results = results;

            //sync with the curr selected results
            vm.searchInfo.results.forEach(result => {
                var exists = $scope.model.selection.find(item => result.id === item.id);               
                if (exists) {
                    result.selected = true;
                }
            });

            vm.searchInfo.showSearch = true;
        }

        function selectListViewNode(node) {
            select(node.name, node.id);
            //toggle checked state
            node.selected = node.selected === true ? false : true;
        }

        function closeMiniListView() {
            vm.miniListView = undefined;
            if (previouslyFocusedElement) {
                $timeout(function () {
                    previouslyFocusedElement.focus();
                    previouslyFocusedElement = null;
                });
            }
        }

        function listViewItemsLoaded(items) {
            var selectedIds = $scope.model.selection.map(x => x.id);
            items.forEach(item => item.selected = selectedIds.includes(item.id));
        }

        function submit(model) {
            if ($scope.model.submit) {
                $scope.model.submit(model);
            }
        }

        function close() {
            if ($scope.model.close) {
                $scope.model.close();
            }
        }

        //initialize
        onInit();

    });<|MERGE_RESOLUTION|>--- conflicted
+++ resolved
@@ -571,36 +571,6 @@
                                     return c === 'tree-node-slide-up-hide-active';
                                 });
 
-<<<<<<< HEAD
-                                var listViewResults = _.filter(vm.searchInfo.selectedSearchResults,
-                                    function (i) {
-                                        return i.parentId == child.id;
-                                    });
-                                _.each(listViewResults,
-                                    function (item) {
-                                        if (child.children) {
-                                            var childExists = _.find(child.children,
-                                                function (c) {
-                                                    return c.id == item.id;
-                                                });
-                                            if (!childExists) {
-                                                var parent = child;
-                                                child.children.unshift({
-                                                    id: item.id,
-                                                    name: item.name,
-                                                    cssClass: "icon umb-tree-icon sprTree " + item.icon,
-                                                    level: child.level + 1,
-                                                    metaData: {
-                                                        isSearchResult: true
-                                                    },
-                                                    hasChildren: false,
-                                                    parent: function () {
-                                                        return parent;
-                                                    }
-                                                });
-                                            }
-                                        }
-=======
                             var listViewResults = vm.searchInfo.selectedSearchResults.filter(i => i.parentId === child.id);
 
                             listViewResults.forEach(item => {
@@ -618,7 +588,6 @@
                                         },
                                         hasChildren: false,
                                         parent: () => parent                                        
->>>>>>> 050cdd2b
                                     });
                                 }
                             });
