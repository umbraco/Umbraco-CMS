(function () {
    "use strict";

    function CompositionsController($scope, $location, $filter, $timeout, overlayService, localizationService) {

        var vm = this;
        var oldModel = null;

        vm.showConfirmSubmit = false;
        vm.loading = false;

        vm.isSelected = isSelected;
        vm.openContentType = openContentType;
        vm.selectCompositeContentType = selectCompositeContentType;
        vm.submit = submit;
        vm.close = close;

        function onInit() {

            /* make a copy of the init model so it is possible to roll 
            back the changes on cancel */
            oldModel = Utilities.copy($scope.model);

            if (!$scope.model.title) {
                $scope.model.title = "Compositions";
            }

            // Group the content types by their container paths
            vm.availableGroups = $filter("orderBy")(
                _.map(
                    _.groupBy($scope.model.availableCompositeContentTypes, function (compositeContentType) {
                        
                        compositeContentType.selected = isSelected(compositeContentType.contentType.alias);

                        return compositeContentType.contentType.metaData.containerPath;
                    }), function (group) {
                        return {
                            containerPath: group[0].contentType.metaData.containerPath,
                            compositeContentTypes: group
                        };
                    }
                ), function (group) {
                    return group.containerPath.replace(/\//g, " ");
                });
        }

<<<<<<< HEAD
=======


>>>>>>> f50f4baa
        function isSelected(alias) {
            if ($scope.model.contentType.compositeContentTypes.indexOf(alias) !== -1) {
                return true;
            }
            return false;
        }

        function openContentType(contentType, section) {
            var url = (section === "documentType" ? "/settings/documenttypes/edit/" : "/settings/mediaTypes/edit/") + contentType.id;
            $location.path(url);
        }

        function selectCompositeContentType(compositeContentType) {  

            vm.loading = true;
            
            var contentType = compositeContentType.contentType;

            $scope.model.selectCompositeContentType(contentType).then(function (response) {
                console.log("selectCompositeContentType", response);

                angular.forEach(vm.availableGroups, function (group) {

                    angular.forEach(group.compositeContentTypes, function (obj) {
                        if (obj.allowed === false) {
                            obj.selected = false;
                        }
                    });
                });

                $timeout(function () {
                    vm.loading = false;
                }, 500);
                
            }, function () {
                $timeout(function () {
                    vm.loading = false;
                }, 500);
            });

            // Check if the template is already selected.
            var index = $scope.model.contentType.compositeContentTypes.indexOf(contentType.alias);

            if (index === -1) {
                $scope.model.contentType.compositeContentTypes.push(contentType.alias);
            } else {
                $scope.model.contentType.compositeContentTypes.splice(index, 1);
            }
        }

        function submit() {
            if ($scope.model && $scope.model.submit) {

                // check if any compositions has been removed
                var compositionRemoved = false;
                for (var i = 0; oldModel.compositeContentTypes.length > i; i++) {
                    var oldComposition = oldModel.compositeContentTypes[i];
                    if (_.contains($scope.model.compositeContentTypes, oldComposition) === false) {
                        compositionRemoved = true;
                    }
                }

                /* submit the form if there havne't been removed any composition
                or the confirm checkbox has been checked */
                if (compositionRemoved) {
                    vm.allowSubmit = false;
                    localizationService.localize("general_remove").then(function (value) {
                        const dialog = {
                            view: "views/common/infiniteeditors/compositions/overlays/confirmremove.html",
                            title: value,
                            submitButtonLabelKey: "general_ok",
                            submitButtonStyle: "danger",
                            closeButtonLabelKey: "general_cancel",
                            submit: function (model) {
                                $scope.model.submit($scope.model);
                                overlayService.close();
                            },
                            close: function () {
                                overlayService.close();
                            }
                        };
                        overlayService.open(dialog);
                    });
                    return;
                }

                $scope.model.submit($scope.model);
            }
        }

        function close() {
            if ($scope.model && $scope.model.close) {
                $scope.model.close(oldModel);
            }
        }

        onInit();
    }

    angular.module("umbraco").controller("Umbraco.Editors.CompositionsController", CompositionsController);

})();<|MERGE_RESOLUTION|>--- conflicted
+++ resolved
@@ -44,11 +44,7 @@
                 });
         }
 
-<<<<<<< HEAD
-=======
-
-
->>>>>>> f50f4baa
+        
         function isSelected(alias) {
             if ($scope.model.contentType.compositeContentTypes.indexOf(alias) !== -1) {
                 return true;
@@ -68,11 +64,10 @@
             var contentType = compositeContentType.contentType;
 
             $scope.model.selectCompositeContentType(contentType).then(function (response) {
-                console.log("selectCompositeContentType", response);
 
-                angular.forEach(vm.availableGroups, function (group) {
+                Utilities.forEach(vm.availableGroups, function (group) {
 
-                    angular.forEach(group.compositeContentTypes, function (obj) {
+                    Utilities.forEach(group.compositeContentTypes, function (obj) {
                         if (obj.allowed === false) {
                             obj.selected = false;
                         }
