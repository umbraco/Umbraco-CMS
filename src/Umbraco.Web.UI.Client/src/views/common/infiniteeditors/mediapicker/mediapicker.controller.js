//used for the media picker dialog
angular.module("umbraco")
    .controller("Umbraco.Editors.MediaPickerController",
        function ($scope, $timeout, mediaResource, entityResource, userService, mediaHelper, mediaTypeHelper, eventsService, treeService, localStorageService, localizationService, editorService, umbSessionStorage, notificationsService) {

            var vm = this;

            vm.submit = submit;
            vm.close = close;

            vm.toggle = toggle;
            vm.upload = upload;
            vm.dragLeave = dragLeave;
            vm.dragEnter = dragEnter;
            vm.onUploadComplete = onUploadComplete;
            vm.onFilesQueue = onFilesQueue;
            vm.changeSearch = changeSearch;
            vm.submitFolder = submitFolder;
            vm.enterSubmitFolder = enterSubmitFolder;
            vm.changePagination = changePagination;

            vm.clickHandler = clickHandler;
            vm.clickItemName = clickItemName;
            vm.gotoFolder = gotoFolder;
            vm.toggleListView = toggleListView;
            vm.selectLayout = selectLayout;
            vm.showMediaList = false;

            var dialogOptions = $scope.model;

            $scope.disableFolderSelect = (dialogOptions.disableFolderSelect && dialogOptions.disableFolderSelect !== "0") ? true : false;
            $scope.disableFocalPoint = (dialogOptions.disableFocalPoint && dialogOptions.disableFocalPoint !== "0") ? true : false;
            $scope.onlyImages = (dialogOptions.onlyImages && dialogOptions.onlyImages !== "0") ? true : false;
            $scope.onlyFolders = (dialogOptions.onlyFolders && dialogOptions.onlyFolders !== "0") ? true : false;
            $scope.showDetails = (dialogOptions.showDetails && dialogOptions.showDetails !== "0") ? true : false;
            $scope.multiPicker = (dialogOptions.multiPicker && dialogOptions.multiPicker !== "0") ? true : false;
            $scope.startNodeId = dialogOptions.startNodeId ? dialogOptions.startNodeId : -1;
            $scope.cropSize = dialogOptions.cropSize;
            $scope.lastOpenedNode = localStorageService.get("umbLastOpenedMediaNodeId");
            $scope.lockedFolder = true;
            $scope.allowMediaEdit = dialogOptions.allowMediaEdit ? dialogOptions.allowMediaEdit : false;

            $scope.filterOptions = {
                excludeSubFolders: umbSessionStorage.get("mediaPickerExcludeSubFolders") || false
            };

            var userStartNodes = [];

            var umbracoSettings = Umbraco.Sys.ServerVariables.umbracoSettings;
            var allowedUploadFiles = mediaHelper.formatFileTypes(umbracoSettings.allowedUploadFiles);

            if ($scope.onlyImages) {
                vm.acceptedFileTypes = mediaHelper.formatFileTypes(umbracoSettings.imageFileTypes);
            } else {
                // Use whitelist of allowed file types if provided
                if (allowedUploadFiles !== '') {
                    vm.acceptedFileTypes = allowedUploadFiles;
                } else {
                    // If no whitelist, we pass in a blacklist by adding ! to the file extensions, allowing everything EXCEPT for disallowedUploadFiles
                    vm.acceptedFileTypes = !mediaHelper.formatFileTypes(umbracoSettings.disallowedUploadFiles);
                }
            }

            vm.maxFileSize = umbracoSettings.maxFileSize + "KB";

            $scope.model.selection = [];

            vm.acceptedMediatypes = [];
            mediaTypeHelper.getAllowedImagetypes($scope.startNodeId)
                .then(function (types) {
                    vm.acceptedMediatypes = types;
                });

            var dataTypeKey = null;
            if ($scope.model && $scope.model.dataTypeKey) {
                dataTypeKey = $scope.model.dataTypeKey;
            }

            vm.searchOptions = {
                pageNumber: 1,
                pageSize: 100,
                totalItems: 0,
                totalPages: 0,
                filter: '',
                dataTypeKey: dataTypeKey
            };
            vm.layout = {
                layouts: [{ name: "Grid", icon: "icon-thumbnails-small", path: "gridpath", selected: true },
                { name: "List", icon: "icon-list", path: "listpath", selected: true }],
                activeLayout: { name: "Grid", icon: "icon-thumbnails-small", path: "gridpath", selected: true }
            };

            // preload selected item
            $scope.target = null;

            if (dialogOptions.currentTarget) {
                $scope.target = dialogOptions.currentTarget;
            }

            function setTitle() {
                if (!$scope.model.title) {
                    localizationService.localize("defaultdialogs_selectMedia")
                        .then(function (data) {
                            $scope.model.title = data;
                        });
                }
            }

            function onInit() {

                setTitle();

                userService.getCurrentUser().then(function (userData) {
                    userStartNodes = userData.startMediaIds;

                    if ($scope.startNodeId !== -1) {
                        entityResource.getById($scope.startNodeId, "media")
                            .then(function (ent) {
                                $scope.startNodeId = ent.id;
                                run();
                            });
                    } else {
                        run();
                    }
                });
            }

            function run() {
                //default root item
                if (!$scope.target) {
                    if ($scope.lastOpenedNode && $scope.lastOpenedNode !== -1) {
                        entityResource.getById($scope.lastOpenedNode, "media")
                            .then(ensureWithinStartNode, gotoStartNode);
                    } else {
                        gotoStartNode();
                    }
                } else {
                    // if a target is specified, go look it up - generally this target will just contain ids not the actual full
                    // media object so we need to look it up
                    var originalTarget = $scope.target;
                    var id = $scope.target.udi ? $scope.target.udi : $scope.target.id;
                    var altText = $scope.target.altText;

                    // ID of a UDI or legacy int ID still could be null/undefinied here
                    // As user may dragged in an image that has not been saved to media section yet
                    if (id) {
                        entityResource.getById(id, "Media")
                            .then(function (node) {
                                $scope.target = node;
                                // Moving directly to existing node's folder
                                gotoFolder({ id: node.parentId }).then(function() {
                                    selectMedia(node);
                                    $scope.target.url = mediaHelper.resolveFileFromEntity(node);
                                    $scope.target.thumbnail = mediaHelper.resolveFileFromEntity(node, true);
                                    $scope.target.altText = altText;
                                    $scope.target.focalPoint = originalTarget.focalPoint;
                                    $scope.target.coordinates = originalTarget.coordinates;
                                    openDetailsDialog();
                                });
                            }, gotoStartNode);
                    } else {
                        // No ID set - then this is going to be a tmpimg that has not been uploaded
                        // User editing this will want to be changing the ALT text
                        openDetailsDialog();
                    }
                }
            }

            function upload(v) {
                var fileSelect = $(".umb-file-dropzone .file-select");
                if (fileSelect.length === 0){
                    localizationService.localize('media_uploadNotAllowed').then(function (message) { notificationsService.warning(message); });
                }
                else{
                    fileSelect.trigger("click");
                }
            }

            function dragLeave() {
                $scope.activeDrag = false;
            }

            function dragEnter() {
                $scope.activeDrag = true;
            }

            function submitFolder() {
                if ($scope.model.newFolderName) {
                    $scope.model.creatingFolder = true;
                    mediaResource
                        .addFolder($scope.model.newFolderName, $scope.currentFolder.id)
                        .then(function (data) {
                            //we've added a new folder so lets clear the tree cache for that specific item
                            treeService.clearCache({
                                cacheKey: "__media", //this is the main media tree cache key
                                childrenOf: data.parentId //clear the children of the parent
                            });
                            $scope.model.creatingFolder = false;
                            gotoFolder(data);
                            $scope.model.showFolderInput = false;
                            $scope.model.newFolderName = "";
                        });
                } else {
                    $scope.model.showFolderInput = false;
                }
            }

            function enterSubmitFolder(event) {
                if (event.keyCode === 13) {
                    submitFolder();
                    event.stopPropagation();
                }
            }

            function gotoFolder(folder) {
                if (!$scope.multiPicker) {
                    deselectAllMedia($scope.model.selection);
                }

                if (!folder) {
                    folder = { id: -1, name: "Media", icon: "icon-folder" };
                }

                if (folder.id > 0) {
                    entityResource.getAncestors(folder.id, "media", null, { dataTypeKey: dataTypeKey })
                        .then(function (anc) {
                            $scope.path = _.filter(anc,
                                function (f) {
                                    return f.path.indexOf($scope.startNodeId) !== -1;
                                });
                        });
                } else {
                    $scope.path = [];
                }

<<<<<<< HEAD
                mediaTypeHelper.getAllowedImagetypes(folder.id).then(function (types) { vm.acceptedMediatypes = types; });
=======
                mediaTypeHelper.getAllowedImagetypes(folder.id)
                    .then(function (types) {
                        vm.acceptedMediatypes = types;
                    });

>>>>>>> 5bb61d13
                $scope.lockedFolder = (folder.id === -1 && $scope.model.startNodeIsVirtual) || hasFolderAccess(folder) === false;
                $scope.currentFolder = folder;

                localStorageService.set("umbLastOpenedMediaNodeId", folder.id);

                return getChildren(folder.id);
            }
            
            function toggleListView() {
                vm.showMediaList = !vm.showMediaList;
            }

            function selectLayout(layout) {
                //this somehow doesn't set the 'active=true' property for the chosen layout
                vm.layout.activeLayout = layout;
                //workaround
                vm.layout.layouts.forEach(element => element.active = false);
                layout.active = true;
                //set whether to toggle the list
                vm.showMediaList = (layout.name === "List");
            }

            function clickHandler(media, event, index) {

                if (media.isFolder) {
                    if ($scope.disableFolderSelect) {
                        gotoFolder(media);
                    } else {
                        selectMedia(media);
                    }
                } else {
                    if ($scope.showDetails) {

                        $scope.target = media;

                        // handle both entity and full media object
                        if (media.image) {
                            $scope.target.url = media.image;
                        } else {
                            $scope.target.url = mediaHelper.resolveFile(media);
                        }

                        openDetailsDialog();
                    } else {
                        selectMedia(media);
                    }
                }
            }

            function clickItemName(item, event, index) {
                if (item.isFolder) {
                    gotoFolder(item);
                }
                else {
                    clickHandler(item, event, index);
                }
            };

            function selectMedia(media) {
                if (!media.selectable) {
                    return;
                }
                if (media.selected) {
                    for (var i = 0; $scope.model.selection.length > i; i++) {
                        var imageInSelection = $scope.model.selection[i];
                        if (media.key === imageInSelection.key) {
                            media.selected = false;
                            $scope.model.selection.splice(i, 1);
                        }
                    }
                } else {
                    if (!$scope.multiPicker) {
                        deselectAllMedia($scope.model.selection);
                    }
                    eventsService.emit("dialogs.mediaPicker.select", media);
                    media.selected = true;
                    $scope.model.selection.push(media);
                }
            }

            function deselectAllMedia(medias) {
                for (var i = 0; i < medias.length; i++) {
                    var media = medias[i];
                    media.selected = false;
                }
                medias.length = 0;
            }

            function onUploadComplete(files) {
                gotoFolder($scope.currentFolder).then(function () {
                    $timeout(function () {
                        if ($scope.multiPicker) {
                            var images = _.rest($scope.images, $scope.images.length - files.length);
                            images.forEach(image => selectMedia(image));
                        } else {
                            var image = $scope.images[$scope.images.length - 1];
                            clickHandler(image);
                        }
                    });
                });
            }

            function onFilesQueue() {
                $scope.activeDrag = false;
            }

            function ensureWithinStartNode(node) {
                // make sure that last opened node is on the same path as start node
                var nodePath = node.path.split(",");

                // also make sure the node is not trashed
                if (nodePath.indexOf($scope.startNodeId.toString()) !== -1 && node.trashed === false) {
                    gotoFolder({ id: $scope.lastOpenedNode || $scope.startNodeId, name: "Media", icon: "icon-folder", path: node.path });
                    return true;
                } else {
                    gotoFolder({ id: $scope.startNodeId, name: "Media", icon: "icon-folder" });
                    return false;
                }
            }

            function hasFolderAccess(node) {
                var nodePath = node.path ? node.path.split(',') : [node.id];

                for (var i = 0; i < nodePath.length; i++) {
                    if (userStartNodes.indexOf(parseInt(nodePath[i])) !== -1)
                        return true;
                }

                return false;
            }

            function gotoStartNode() {
                gotoFolder({ id: $scope.startNodeId, name: "Media", icon: "icon-folder" });
            }

            function openDetailsDialog() {
                
                const dialog = {
                    view: "views/common/infiniteeditors/mediapicker/overlays/mediacropdetails.html",
                    size: "small",
                    cropSize: $scope.cropSize,
                    target: $scope.target,
                    disableFocalPoint: $scope.disableFocalPoint,
                    submit: function (model) {
                        
                        $scope.model.selection.push($scope.target);
                        $scope.model.submit($scope.model);

                        editorService.close();
                    },
                    close: function () {
                        editorService.close();
                    }
                };

                localizationService.localize("defaultdialogs_editSelectedMedia").then(value => {
                    dialog.title = value;
                    editorService.open(dialog);
                });
            };

            var debounceSearchMedia = _.debounce(function () {
                $scope.$apply(function () {
                    if (vm.searchOptions.filter) {
                        searchMedia();
                    } else {

                        // reset pagination
                        vm.searchOptions = {
                            pageNumber: 1,
                            pageSize: 100,
                            totalItems: 0,
                            totalPages: 0,
                            filter: '',
                            dataTypeKey: dataTypeKey
                        };

                        getChildren($scope.currentFolder.id);
                    }
                });
            }, 500);

            function changeSearch() {
                vm.loading = true;
                debounceSearchMedia();
            }

            function toggle() {
                umbSessionStorage.set("mediaPickerExcludeSubFolders", $scope.filterOptions.excludeSubFolders);
                // Make sure to activate the changeSearch function everytime the toggle is clicked
                changeSearch();
            }

            function changePagination(pageNumber) {
                vm.loading = true;
                vm.searchOptions.pageNumber = pageNumber;
                searchMedia();
            };

            function searchMedia() {
                vm.loading = true;
                entityResource.getPagedDescendants($scope.filterOptions.excludeSubFolders ? $scope.currentFolder.id : $scope.startNodeId, "Media", vm.searchOptions)
                    .then(function (data) {
                        // update image data to work with image grid
                        if (data.items) {
                            data.items.forEach(mediaItem => setMediaMetaData(mediaItem));
                        }

                        // update images
                        $scope.images = data.items ? data.items : [];

                        // update pagination
                        if (data.pageNumber > 0)
                            vm.searchOptions.pageNumber = data.pageNumber;
                        if (data.pageSize > 0)
                            vm.searchOptions.pageSize = data.pageSize;

                        vm.searchOptions.totalItems = data.totalItems;
                        vm.searchOptions.totalPages = data.totalPages;

                        // set already selected medias to selected
                        preSelectMedia();
                        vm.loading = false;
                    });
            }

            function setMediaMetaData(mediaItem) {
                // set thumbnail and src
                mediaItem.thumbnail = mediaHelper.resolveFileFromEntity(mediaItem, true);
                mediaItem.image = mediaHelper.resolveFileFromEntity(mediaItem, false);
                // set properties to match a media object
                if (mediaItem.metaData) {
                    mediaItem.properties = [];
                    if (mediaItem.metaData.umbracoWidth && mediaItem.metaData.umbracoHeight) {
                        mediaItem.properties.push(
                            {
                                alias: "umbracoWidth",
                                editor: mediaItem.metaData.umbracoWidth.PropertyEditorAlias,
                                value: mediaItem.metaData.umbracoWidth.Value
                            },
                            {
                                alias: "umbracoHeight",
                                editor: mediaItem.metaData.umbracoHeight.PropertyEditorAlias,
                                value: mediaItem.metaData.umbracoHeight.Value
                            }
                        );
                    }
                    if (mediaItem.metaData.umbracoFile) {
                        // this is required for resolving files through the mediahelper
                        mediaItem.properties.push(
                            {
                                alias: "umbracoFile",
                                editor: mediaItem.metaData.umbracoFile.PropertyEditorAlias,
                                value: mediaItem.metaData.umbracoFile.Value
                            }
                        );
                    }
                    if (mediaItem.metaData.UpdateDate !== null) {
                        mediaItem.updateDate = mediaItem.metaData.UpdateDate;
                    }
                }
            }

            function getChildren(id) {
                vm.loading = true;
                return entityResource.getChildren(id, "Media", vm.searchOptions).then(function (data) {

                    var allowedTypes = dialogOptions.filter ? dialogOptions.filter.split(",") : null;

                    for (var i = 0; i < data.length; i++) {
                        if (data[i].metaData.MediaPath !== null) {
                            data[i].thumbnail = mediaHelper.resolveFileFromEntity(data[i], true);
                            data[i].image = mediaHelper.resolveFileFromEntity(data[i], false);
                        }
                        if (data[i].metaData.UpdateDate !== null){
                            data[i].updateDate = data[i].metaData.UpdateDate;
                        }
                        data[i].filtered = allowedTypes && allowedTypes.indexOf(data[i].metaData.ContentTypeAlias) < 0;
                    }

                    vm.searchOptions.filter = "";
                    $scope.images = data ? data : [];

                    // set already selected medias to selected
                    preSelectMedia();
                    vm.loading = false;
                });
            }

            function preSelectMedia() {
                for (var folderIndex = 0; folderIndex < $scope.images.length; folderIndex++) {
                    var folderImage = $scope.images[folderIndex];
                    var imageIsSelected = false;

                    if ($scope.model && Utilities.isArray($scope.model.selection)) {
                        for (var selectedIndex = 0;
                            selectedIndex < $scope.model.selection.length;
                            selectedIndex++) {
                            var selectedImage = $scope.model.selection[selectedIndex];

                            if (folderImage.key === selectedImage.key) {
                                imageIsSelected = true;
                            }
                        }
                    }

                    if (imageIsSelected) {
                        folderImage.selected = true;
                    }
                }
            }

            function submit() {
                if ($scope.model && $scope.model.submit) {
                    $scope.model.submit($scope.model);
                }
            }

            function close() {
                if ($scope.model && $scope.model.close) {
                    $scope.model.close($scope.model);
                }
            }

            onInit();

        });<|MERGE_RESOLUTION|>--- conflicted
+++ resolved
@@ -233,15 +233,7 @@
                     $scope.path = [];
                 }
 
-<<<<<<< HEAD
                 mediaTypeHelper.getAllowedImagetypes(folder.id).then(function (types) { vm.acceptedMediatypes = types; });
-=======
-                mediaTypeHelper.getAllowedImagetypes(folder.id)
-                    .then(function (types) {
-                        vm.acceptedMediatypes = types;
-                    });
-
->>>>>>> 5bb61d13
                 $scope.lockedFolder = (folder.id === -1 && $scope.model.startNodeIsVirtual) || hasFolderAccess(folder) === false;
                 $scope.currentFolder = folder;
 
