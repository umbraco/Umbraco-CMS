//used for the media picker dialog
angular.module("umbraco")
    .controller("Umbraco.Editors.MediaPickerController",
        function ($scope, mediaResource, entityResource, userService, mediaHelper, mediaTypeHelper, eventsService, treeService, localStorageService, localizationService) {

            var vm = this;
            
            vm.submit = submit;
            vm.close = close;
            
            vm.toggle = toggle;
            vm.upload = upload;
            vm.dragLeave = dragLeave;
            vm.dragEnter = dragEnter;
            vm.onUploadComplete = onUploadComplete;
            vm.onFilesQueue = onFilesQueue;
            vm.changeSearch = changeSearch;
            vm.submitFolder = submitFolder;
            vm.enterSubmitFolder = enterSubmitFolder;
            vm.focalPointChanged = focalPointChanged;
            vm.changePagination = changePagination;

            vm.clickHandler = clickHandler;
            vm.clickItemName = clickItemName;
            vm.editMediaItem = editMediaItem;
            vm.gotoFolder = gotoFolder;

            var dialogOptions = $scope.model;
            
            $scope.disableFolderSelect = (dialogOptions.disableFolderSelect && dialogOptions.disableFolderSelect !== "0") ? true : false;
            $scope.onlyImages = (dialogOptions.onlyImages && dialogOptions.onlyImages !== "0") ? true : false;
            $scope.onlyFolders = (dialogOptions.onlyFolders && dialogOptions.onlyFolders !== "0") ? true : false;
            $scope.showDetails = (dialogOptions.showDetails && dialogOptions.showDetails !== "0") ? true : false;
            $scope.multiPicker = (dialogOptions.multiPicker && dialogOptions.multiPicker !== "0") ? true : false;
            $scope.startNodeId = dialogOptions.startNodeId ? dialogOptions.startNodeId : -1;
            $scope.cropSize = dialogOptions.cropSize;
            $scope.lastOpenedNode = localStorageService.get("umbLastOpenedMediaNodeId");
            $scope.lockedFolder = true;
<<<<<<< HEAD

=======
            $scope.allowMediaEdit = dialogOptions.allowMediaEdit ? dialogOptions.allowMediaEdit : false;
            
>>>>>>> d2c43d6f
            var userStartNodes = [];

            var umbracoSettings = Umbraco.Sys.ServerVariables.umbracoSettings;
            var allowedUploadFiles = mediaHelper.formatFileTypes(umbracoSettings.allowedUploadFiles);

            if ($scope.onlyImages) {
                vm.acceptedFileTypes = mediaHelper.formatFileTypes(umbracoSettings.imageFileTypes);
            } else {
                // Use whitelist of allowed file types if provided
                if (allowedUploadFiles !== '') {
                    vm.acceptedFileTypes = allowedUploadFiles;
                } else {
                    // If no whitelist, we pass in a blacklist by adding ! to the file extensions, allowing everything EXCEPT for disallowedUploadFiles
                    vm.acceptedFileTypes = !mediaHelper.formatFileTypes(umbracoSettings.disallowedUploadFiles);
                }
            }

            vm.maxFileSize = umbracoSettings.maxFileSize + "KB";

            $scope.model.selection = [];

            vm.acceptedMediatypes = [];
            mediaTypeHelper.getAllowedImagetypes($scope.startNodeId)
                .then(function (types) {
                    vm.acceptedMediatypes = types;
                });

            var dataTypeKey = null;
            if ($scope.model && $scope.model.dataTypeKey) {
                dataTypeKey = $scope.model.dataTypeKey;
            }

            vm.searchOptions = {
                pageNumber: 1,
                pageSize: 100,
                totalItems: 0,
                totalPages: 0,
                filter: '',
                dataTypeKey: dataTypeKey
            };

            // preload selected item
            $scope.target = null;

            if (dialogOptions.currentTarget) {
                $scope.target = dialogOptions.currentTarget;
            }

            function setTitle() {
                if (!$scope.model.title) {
                    localizationService.localize("defaultdialogs_selectMedia")
                        .then(function (data) {
                            $scope.model.title = data;
                        });
                }
            }

            function onInit() {

                setTitle();

                userService.getCurrentUser().then(function (userData) {
                    userStartNodes = userData.startMediaIds;

                    if ($scope.startNodeId !== -1) {
                        entityResource.getById($scope.startNodeId, "media")
                            .then(function (ent) {
                                $scope.startNodeId = ent.id;
                                run();
                            });
                    } else {
                        run();
                    }
                });
            }

            function run() {
                //default root item
                if (!$scope.target) {
                    if ($scope.lastOpenedNode && $scope.lastOpenedNode !== -1) {
                        entityResource.getById($scope.lastOpenedNode, "media")
                            .then(ensureWithinStartNode, gotoStartNode);
                    } else {
                        gotoStartNode();
                    }
                } else {
                    // if a target is specified, go look it up - generally this target will just contain ids not the actual full
                    // media object so we need to look it up
                    var id = $scope.target.udi ? $scope.target.udi : $scope.target.id;
                    var altText = $scope.target.altText;
                    
                    // ID of a UDI or legacy int ID still could be null/undefinied here
                    // As user may dragged in an image that has not been saved to media section yet
                    if(id){
                        entityResource.getById(id, "Media")
                        .then(function (node) {
                            $scope.target = node;
                            if (ensureWithinStartNode(node)) {
                                selectMedia(node);
                                $scope.target.url = mediaHelper.resolveFile(node);
                                $scope.target.altText = altText;
                                openDetailsDialog();
                            }
                        }, gotoStartNode);
                    }
                    else {
                        // No ID set - then this is going to be a tmpimg that has not been uploaded
                        // User editing this will want to be changing the ALT text
                        openDetailsDialog();
                    }
                }
            }

            function upload(v) {
                angular.element(".umb-file-dropzone .file-select").trigger("click");
            }

            function dragLeave(el, event) {
                $scope.activeDrag = false;
            }

            function dragEnter(el, event) {
                $scope.activeDrag = true;
            }

            function submitFolder() {
                if ($scope.model.newFolderName) {
                    $scope.model.creatingFolder = true;
                    mediaResource
                        .addFolder($scope.model.newFolderName, $scope.currentFolder.id)
                        .then(function (data) {
                            //we've added a new folder so lets clear the tree cache for that specific item
                            treeService.clearCache({
                                cacheKey: "__media", //this is the main media tree cache key
                                childrenOf: data.parentId //clear the children of the parent
                            });
                            $scope.model.creatingFolder = false;
                            gotoFolder(data);
                            $scope.model.showFolderInput = false;
                            $scope.model.newFolderName = "";
                        });
                } else {
                    $scope.model.showFolderInput = false;
                }
            }

            function enterSubmitFolder(event) {
                if (event.keyCode === 13) {
                    submitFolder();
                    event.stopPropagation();
                }
            }

            function gotoFolder(folder) {
                if (!$scope.multiPicker) {
                    deselectAllMedia($scope.model.selection);
                }

                if (!folder) {
                    folder = { id: -1, name: "Media", icon: "icon-folder" };
                }

                if (folder.id > 0) {
                    entityResource.getAncestors(folder.id, "media", null, { dataTypeKey: dataTypeKey })
                        .then(function (anc) {
                            $scope.path = _.filter(anc,
                                function (f) {
                                    return f.path.indexOf($scope.startNodeId) !== -1;
                                });
                        });

                    mediaTypeHelper.getAllowedImagetypes(folder.id)
                        .then(function (types) {
                            vm.acceptedMediatypes = types;
                        });
                } else {
                    $scope.path = [];
                }

                $scope.lockedFolder = (folder.id === -1 && $scope.model.startNodeIsVirtual) || hasFolderAccess(folder) === false;
                $scope.currentFolder = folder;

                localStorageService.set("umbLastOpenedMediaNodeId", folder.id);

                return getChildren(folder.id);
            }

            function clickHandler(media, event, index) {

                if (media.isFolder) {
                    if ($scope.disableFolderSelect) {
                        gotoFolder(media);
                    } else {
                        selectMedia(media);
                    }
                } else {
                    if ($scope.showDetails) {
                        
                        $scope.target = media;
                        
                        // handle both entity and full media object
                        if (media.image) {
                            $scope.target.url = media.image;
                        } else {
                            $scope.target.url = mediaHelper.resolveFile(media);
                        }
                        
                        openDetailsDialog();
                    } else {
                        selectMedia(media);
                    }
                }
            }

<<<<<<< HEAD
            $scope.clickItemName = function(item, event, index) {
=======
            function clickItemName(item) {
>>>>>>> d2c43d6f
                if (item.isFolder) {
                    gotoFolder(item);
                }
<<<<<<< HEAD
                else {
                    $scope.clickHandler(item, event, index);
                }
            };
=======
            }
>>>>>>> d2c43d6f

            function selectMedia(media) {
                if (!media.selectable) {
                    return;
                }
                if (media.selected) {
                    for (var i = 0; $scope.model.selection.length > i; i++) {
                        var imageInSelection = $scope.model.selection[i];
                        if (media.key === imageInSelection.key) {
                            media.selected = false;
                            $scope.model.selection.splice(i, 1);
                        }
                    }
                } else {
                    if (!$scope.multiPicker) {
                        deselectAllMedia($scope.model.selection);
                    }
                    eventsService.emit("dialogs.mediaPicker.select", media);
                    media.selected = true;
                    $scope.model.selection.push(media);
                }
            }

            function deselectAllMedia(medias) {
                for (var i = 0; i < medias.length; i++) {
                    var media = medias[i];
                    media.selected = false;
                }
                medias.length = 0;
            }

            function onUploadComplete(files) {
                gotoFolder($scope.currentFolder).then(function () {
                    if (files.length === 1 && $scope.model.selection.length === 0) {
                        var image = $scope.images[$scope.images.length - 1];
                        $scope.target = image;
                        $scope.target.url = mediaHelper.resolveFile(image);
                        selectMedia(image);
                    }
                })
            }

            function onFilesQueue() {
                $scope.activeDrag = false;
            }

            function ensureWithinStartNode(node) {
                // make sure that last opened node is on the same path as start node
                var nodePath = node.path.split(",");

                // also make sure the node is not trashed
                if (nodePath.indexOf($scope.startNodeId.toString()) !== -1 && node.trashed === false) {
                    gotoFolder({ id: $scope.lastOpenedNode, name: "Media", icon: "icon-folder", path: node.path });
                    return true;
                } else {
                    gotoFolder({ id: $scope.startNodeId, name: "Media", icon: "icon-folder" });
                    return false;
                }
            }

            function hasFolderAccess(node) {
                var nodePath = node.path ? node.path.split(',') : [node.id];

                for (var i = 0; i < nodePath.length; i++) {
                    if (userStartNodes.indexOf(parseInt(nodePath[i])) !== -1)
                        return true;
                }

                return false;
            }

            function gotoStartNode(err) {
                gotoFolder({ id: $scope.startNodeId, name: "Media", icon: "icon-folder" });
            }

            function openDetailsDialog() {

                vm.mediaPickerDetailsOverlay = {
                    show: true,
                    submit: function (model) {

                        $scope.model.selection.push($scope.target);
                        $scope.model.submit($scope.model);

                        vm.mediaPickerDetailsOverlay.show = false;
                        vm.mediaPickerDetailsOverlay = null;
                    },
                    close: function (oldModel) {
                        vm.mediaPickerDetailsOverlay.show = false;
                        vm.mediaPickerDetailsOverlay = null;
                    }
                };
            };

            var debounceSearchMedia = _.debounce(function () {
                $scope.$apply(function () {
                    if (vm.searchOptions.filter) {
                        searchMedia();
                    } else {
                        
                        // reset pagination
                        vm.searchOptions = {
                            pageNumber: 1,
                            pageSize: 100,
                            totalItems: 0,
                            totalPages: 0,
                            filter: '',
                            dataTypeKey: dataTypeKey
                        };
                        
                        getChildren($scope.currentFolder.id);
                    }
                });
            }, 500);

            function changeSearch() {
                vm.loading = true;
                debounceSearchMedia();
            }

            function toggle() {
                // Make sure to activate the changeSearch function everytime the toggle is clicked
                changeSearch();
            }

            function changePagination(pageNumber) {
                vm.loading = true;
                vm.searchOptions.pageNumber = pageNumber;
                searchMedia();
            };

            function searchMedia() {
                vm.loading = true;
                entityResource.getPagedDescendants($scope.currentFolder.id, "Media", vm.searchOptions)
                    .then(function (data) {
                        // update image data to work with image grid
                        angular.forEach(data.items, function (mediaItem) {
                            setMediaMetaData(mediaItem);
                        });

                        // update images
                        $scope.images = data.items ? data.items : [];

                        // update pagination
                        if (data.pageNumber > 0)
                            vm.searchOptions.pageNumber = data.pageNumber;
                        if (data.pageSize > 0)
                            vm.searchOptions.pageSize = data.pageSize;

                        vm.searchOptions.totalItems = data.totalItems;
                        vm.searchOptions.totalPages = data.totalPages;

                        // set already selected medias to selected
                        preSelectMedia();
                        vm.loading = false;
                    });
            }

            function setMediaMetaData(mediaItem) {
                // set thumbnail and src
                mediaItem.thumbnail = mediaHelper.resolveFileFromEntity(mediaItem, true);
                mediaItem.image = mediaHelper.resolveFileFromEntity(mediaItem, false);

                // set properties to match a media object
                if (mediaItem.metaData) {
                    mediaItem.properties = [];
                    if (mediaItem.metaData.umbracoWidth && mediaItem.metaData.umbracoHeight) {
                        mediaItem.properties.push(
                            {
                                alias: "umbracoWidth",
                                editor: mediaItem.metaData.umbracoWidth.PropertyEditorAlias,
                                value: mediaItem.metaData.umbracoWidth.Value
                            },
                            {
                                alias: "umbracoHeight",
                                editor: mediaItem.metaData.umbracoHeight.PropertyEditorAlias,
                                value: mediaItem.metaData.umbracoHeight.Value
                            }
                        );
                    }
                    if (mediaItem.metaData.umbracoFile) {
                        // this is required for resolving files through the mediahelper
                        mediaItem.properties.push(
                            {
                                alias: "umbracoFile",
                                editor: mediaItem.metaData.umbracoFile.PropertyEditorAlias,
                                value: mediaItem.metaData.umbracoFile.Value
                            }
                        );
                    }
                }
            }

            function getChildren(id) {
                vm.loading = true;
                return entityResource.getChildren(id, "Media", vm.searchOptions).then(function (data) {

                    var allowedTypes = dialogOptions.filter ? dialogOptions.filter.split(",") : null;

                    for (var i = 0; i < data.length; i++) {
                        if (data[i].metaData.MediaPath !== null) {
                            data[i].thumbnail = mediaHelper.resolveFileFromEntity(data[i], true);
                            data[i].image = mediaHelper.resolveFileFromEntity(data[i], false);
                        }

                        data[i].filtered = allowedTypes && allowedTypes.indexOf(data[i].metaData.ContentTypeAlias) < 0;
                    }

                    vm.searchOptions.filter = "";
                    $scope.images = data ? data : [];

                    // set already selected medias to selected
                    preSelectMedia();
                    vm.loading = false;
                });
            }

            function preSelectMedia() {
                for (var folderIndex = 0; folderIndex < $scope.images.length; folderIndex++) {
                    var folderImage = $scope.images[folderIndex];
                    var imageIsSelected = false;

                    if ($scope.model && angular.isArray($scope.model.selection)) {
                        for (var selectedIndex = 0;
                            selectedIndex < $scope.model.selection.length;
                            selectedIndex++) {
                            var selectedImage = $scope.model.selection[selectedIndex];

                            if (folderImage.key === selectedImage.key) {
                                imageIsSelected = true;
                            }
                        }
                    }

                    if (imageIsSelected) {
                        folderImage.selected = true;
                    }
                }
            }

<<<<<<< HEAD
=======
            function editMediaItem(item) {
                var mediaEditor = {
                    id: item.id,
                    submit: function (model) {
                        editorService.close()
                        // update the media picker item in the picker so it matched the saved media item
                        // the media picker is using media entities so we get the 
                        // entity so we easily can format it for use in the media grid
                        if (model && model.mediaNode) {
                            entityResource.getById(model.mediaNode.id, "media")
                                .then(function (mediaEntity) {
                                    angular.extend(item, mediaEntity);
                                    setMediaMetaData(item);
                                    setUpdatedMediaNodes(item);
                                });
                        }
                    },
                    close: function (model) {
                        setUpdatedMediaNodes(item);
                        editorService.close();
                    }
                };
                editorService.mediaEditor(mediaEditor);
            };

            /**
             * Called when the umbImageGravity component updates the focal point value
             * @param {any} left
             * @param {any} top
             */
            function focalPointChanged(left, top) {
                // update the model focalpoint value
                $scope.target.focalPoint = {
                    left: left,
                    top: top
                };
            }

>>>>>>> d2c43d6f
            function setUpdatedMediaNodes(item) {
                // add udi to list of updated media items so we easily can update them in other editors
                if ($scope.model.updatedMediaNodes.indexOf(item.udi) === -1) {
                    $scope.model.updatedMediaNodes.push(item.udi);
                }
            }

            function submit() {
                if ($scope.model && $scope.model.submit) {
                    $scope.model.submit($scope.model);
                }
            }

            function close() {
                if ($scope.model && $scope.model.close) {
                    $scope.model.close($scope.model);
                }
            }

            onInit();

        });<|MERGE_RESOLUTION|>--- conflicted
+++ resolved
@@ -22,7 +22,6 @@
 
             vm.clickHandler = clickHandler;
             vm.clickItemName = clickItemName;
-            vm.editMediaItem = editMediaItem;
             vm.gotoFolder = gotoFolder;
 
             var dialogOptions = $scope.model;
@@ -36,12 +35,7 @@
             $scope.cropSize = dialogOptions.cropSize;
             $scope.lastOpenedNode = localStorageService.get("umbLastOpenedMediaNodeId");
             $scope.lockedFolder = true;
-<<<<<<< HEAD
-
-=======
-            $scope.allowMediaEdit = dialogOptions.allowMediaEdit ? dialogOptions.allowMediaEdit : false;
-            
->>>>>>> d2c43d6f
+
             var userStartNodes = [];
 
             var umbracoSettings = Umbraco.Sys.ServerVariables.umbracoSettings;
@@ -256,22 +250,14 @@
                 }
             }
 
-<<<<<<< HEAD
-            $scope.clickItemName = function(item, event, index) {
-=======
-            function clickItemName(item) {
->>>>>>> d2c43d6f
+            function clickItemName(item, event, index) {
                 if (item.isFolder) {
                     gotoFolder(item);
                 }
-<<<<<<< HEAD
                 else {
                     $scope.clickHandler(item, event, index);
                 }
             };
-=======
-            }
->>>>>>> d2c43d6f
 
             function selectMedia(media) {
                 if (!media.selectable) {
@@ -512,32 +498,6 @@
                 }
             }
 
-<<<<<<< HEAD
-=======
-            function editMediaItem(item) {
-                var mediaEditor = {
-                    id: item.id,
-                    submit: function (model) {
-                        editorService.close()
-                        // update the media picker item in the picker so it matched the saved media item
-                        // the media picker is using media entities so we get the 
-                        // entity so we easily can format it for use in the media grid
-                        if (model && model.mediaNode) {
-                            entityResource.getById(model.mediaNode.id, "media")
-                                .then(function (mediaEntity) {
-                                    angular.extend(item, mediaEntity);
-                                    setMediaMetaData(item);
-                                    setUpdatedMediaNodes(item);
-                                });
-                        }
-                    },
-                    close: function (model) {
-                        setUpdatedMediaNodes(item);
-                        editorService.close();
-                    }
-                };
-                editorService.mediaEditor(mediaEditor);
-            };
 
             /**
              * Called when the umbImageGravity component updates the focal point value
@@ -552,7 +512,6 @@
                 };
             }
 
->>>>>>> d2c43d6f
             function setUpdatedMediaNodes(item) {
                 // add udi to list of updated media items so we easily can update them in other editors
                 if ($scope.model.updatedMediaNodes.indexOf(item.udi) === -1) {
