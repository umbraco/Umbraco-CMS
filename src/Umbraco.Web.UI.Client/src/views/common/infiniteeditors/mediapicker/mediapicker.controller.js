--- conflicted
+++ resolved
@@ -1,11 +1,7 @@
 //used for the media picker dialog
 angular.module("umbraco")
     .controller("Umbraco.Editors.MediaPickerController",
-<<<<<<< HEAD
-        function($scope, mediaResource, entityResource, mediaHelper, mediaTypeHelper, eventsService, treeService, localStorageService, localizationService) {
-=======
         function ($scope, mediaResource, entityResource, userService, mediaHelper, mediaTypeHelper, eventsService, treeService, localStorageService, localizationService, editorService) {
->>>>>>> fd8ca35e
 
             if (!$scope.model.title) {
                 localizationService.localizeMany(["defaultdialogs_selectMedia", "general_includeFromsubFolders"])
@@ -214,11 +210,7 @@
                 }
             };
 
-<<<<<<< HEAD
             $scope.clickItemName = function(item, event, index) {
-=======
-            $scope.clickItemName = function (item) {
->>>>>>> fd8ca35e
                 if (item.isFolder) {
                     $scope.gotoFolder(item);
                 }
@@ -449,34 +441,6 @@
                 }
             }
 
-<<<<<<< HEAD
-=======
-            $scope.editMediaItem = function (item) {
-                var mediaEditor = {
-                    id: item.id,
-                    submit: function (model) {
-                        editorService.close()
-                        // update the media picker item in the picker so it matched the saved media item
-                        // the media picker is using media entities so we get the 
-                        // entity so we easily can format it for use in the media grid
-                        if (model && model.mediaNode) {
-                            entityResource.getById(model.mediaNode.id, "media")
-                                .then(function (mediaEntity) {
-                                    angular.extend(item, mediaEntity);
-                                    setMediaMetaData(item);
-                                    setUpdatedMediaNodes(item);
-                                });
-                        }
-                    },
-                    close: function (model) {
-                        setUpdatedMediaNodes(item);
-                        editorService.close();
-                    }
-                };
-                editorService.mediaEditor(mediaEditor);
-            };
-
->>>>>>> fd8ca35e
             function setUpdatedMediaNodes(item) {
                 // add udi to list of updated media items so we easily can update them in other editors
                 if ($scope.model.updatedMediaNodes.indexOf(item.udi) === -1) {
