<div ng-controller="Umbraco.Editors.MediaPickerController as vm">
    <umb-editor-view >

        <umb-editor-header
            name="model.title"
            name-locked="true"
            hide-alias="true"
            hide-icon="true"
            hide-description="true">
        </umb-editor-header>

        <umb-editor-container>

            <form id="fileupload" method="POST" enctype="multipart/form-data" umb-image-upload="options">

                <div on-drag-leave="vm.dragLeave()" on-drag-end="vm.dragLeave()" on-drag-enter="vm.dragEnter()">

                    <div class="umb-control-group">

                        <div class="umb-mediapicker-upload">
                            <div class="form-search">
                                <i class="icon-search" aria-hidden="true"></i>
                                <input class="umb-search-field search-query -full-width-input"
                                    ng-model="vm.searchOptions.filter"
                                    localize="placeholder"
                                    placeholder="@placeholders_search"
                                    ng-change="vm.changeSearch()"
                                    type="text"
                                    umb-auto-focus
                                    no-dirty-check
                                    />

                                <div class="form-search__toggle">
                                    <umb-checkbox
                                        model="showChilds"
                                        on-change="vm.toggle()"
                                        text="Include subfolders in search"
                                        label-key="general_includeFromsubFolders">
                                    </umb-checkbox>
                                </div>
                            </div>

                            <div class="upload-button">
                                <umb-button
                                    type="button"
                                    label-key="general_upload"
                                    action="vm.upload()"
                                    disabled="lockedFolder"
                                    button-style="action">
                                </umb-button>
                            </div>
                        </div>

                    </div>

                    <div class="row umb-control-group" ng-show="!vm.searchOptions.filter">
                        <ul class="umb-breadcrumbs">
                            <li ng-hide="startNodeId != -1" class="umb-breadcrumbs__ancestor">
                            <button type="button" class="umb-breadcrumbs__action" ng-click="vm.gotoFolder()">
                                <localize key="treeHeaders_media">Media</localize>
                            </button>
                            <span class="umb-breadcrumbs__separator" aria-hidden="true">&#47;</span>
                            </li>

                            <li ng-repeat="item in path" class="umb-breadcrumbs__ancestor">
                            <button type="button" class="umb-breadcrumbs__action" ng-click="vm.gotoFolder(item)">{{item.name}}</button>
                            <span class="umb-breadcrumbs__separator" aria-hidden="true">&#47;</span>
                            </li>

                            <li class="umb-breadcrumbs__ancestor" ng-show="!lockedFolder">
                            <button type="button" class="umb-breadcrumbs__action" ng-hide="model.showFolderInput" ng-click="model.showFolderInput = true">
                                <i class="icon icon-add small" aria-hidden="true"></i>
                                <span class="sr-only">
                                    <localize key="visuallyHiddenTexts_createNewFolder">Create new folder</localize>
                                </span>
                            </button>

                            <input type="text"
                                class="umb-breadcrumbs__add-ancestor"
                                ng-show="model.showFolderInput"
                                ng-model="model.newFolderName"
                                ng-keydown="enterSubmitFolder($event)"
                                ng-blur="vm.submitFolder()"
                                focus-when="{{model.showFolderInput}}"
                            />
                            </li>
                        </ul>
                        <div class="umb-loader" ng-if="model.creatingFolder"></div>
                    </div>

                    <umb-file-dropzone
                        ng-if="vm.acceptedMediatypes.length > 0 && !vm.loading && !lockedFolder"
                        accepted-mediatypes="vm.acceptedMediatypes"
                        parent-id="{{currentFolder.id}}"
                        files-uploaded="vm.onUploadComplete"
                        files-queued="vm.onFilesQueue"
                        accept="{{vm.acceptedFileTypes}}"
                        max-file-size="{{vm.maxFileSize}}"
                        hide-dropzone="{{ !activeDrag && (images.length > 0 || vm.searchOptions.filter !== '') }}"
                        compact="{{ images.length > 0 }}">
                    </umb-file-dropzone>

                    <umb-media-grid
                            ng-if="!vm.loading"
                            items="images"
                            on-click="vm.clickHandler"
                            on-click-name="vm.clickItemName"
                            on-click-edit="vm.editMediaItem(item)"
                            allow-on-click-edit="{{allowMediaEdit}}"
                            item-max-width="150"
                            item-max-height="150"
                            item-min-width="100"
                            item-min-height="100"
                            disable-folder-select={{disableFolderSelect}}
                            only-images={{onlyImages}}
                            only-folders={{onlyFolders}}
                            include-sub-folders={{showChilds}}
                            current-folder-id="{{currentFolder.id}}">
                    </umb-media-grid>


                    <umb-load-indicator
                        ng-if="vm.loading">
                    </umb-load-indicator>

<<<<<<< HEAD
                    <div class="form-search">
                        <i class="icon-search" aria-hidden="true"></i>
                        <input class="umb-search-field search-query -full-width-input"
                               ng-model="vm.searchOptions.filter"
                               localize="placeholder"
                               placeholder="@placeholders_search"
                               ng-change="vm.changeSearch()"
                               type="text"
                               no-dirty-check />

                        <div class="form-search__toggle">
                            <label>
                                <input type="checkbox" ng-model="vm.includeFromSubFolders" ng-change="vm.toggle()" />
                                <localize key="general_includeFromsubFolders">Include subfolders in search</localize>
                            </label>
                        </div>
=======
                    <div class="flex justify-center">
                        <umb-pagination
                            ng-if="vm.searchOptions.totalPages > 0 && !vm.loading"
                            page-number="vm.searchOptions.pageNumber"
                            total-pages="vm.searchOptions.totalPages"
                            on-change="vm.changePagination(pageNumber)">
                        </umb-pagination>
>>>>>>> a97e1318
                    </div>

                    <umb-empty-state ng-if="vm.searchOptions.filter && images.length === 0 && !vm.loading && !activeDrag" position="center">
                        <localize key="general_searchNoResult"></localize>
                    </umb-empty-state>

                </div>

                <umb-overlay ng-if="vm.mediaPickerDetailsOverlay.show" model="vm.mediaPickerDetailsOverlay" position="right">

<<<<<<< HEAD
                <umb-file-dropzone
                    ng-if="vm.acceptedMediatypes.length > 0 && !vm.loading && !lockedFolder"
                    accepted-mediatypes="vm.acceptedMediatypes"
                    parent-id="{{currentFolder.id}}"
                    files-uploaded="vm.onUploadComplete"
                    files-queued="vm.onFilesQueue"
                    accept="{{vm.acceptedFileTypes}}"
                    max-file-size="{{vm.maxFileSize}}"
                    hide-dropzone="{{ !activeDrag && (images.length > 0 || vm.searchOptions.filter !== '') }}"
                    compact="{{ images.length > 0 }}">
                </umb-file-dropzone>

                <umb-media-grid
                        ng-if="!vm.loading"
                        items="images"
                        on-click="vm.clickHandler"
                        on-click-name="vm.clickItemName"
                        on-click-edit="vm.editMediaItem(item)"
                        allow-on-click-edit="{{allowMediaEdit}}"
                        item-max-width="150"
                        item-max-height="150"
                        item-min-width="100"
                        item-min-height="100"
                        disable-folder-select={{disableFolderSelect}}
                        only-images={{onlyImages}}
                        only-folders={{onlyFolders}}>
                </umb-media-grid>

                <div class="flex justify-center">
                    <umb-pagination
                        ng-if="vm.searchOptions.totalPages > 0 && !vm.loading"
                        page-number="vm.searchOptions.pageNumber"
                        total-pages="vm.searchOptions.totalPages"
                        on-change="vm.changePagination(pageNumber)">
                    </umb-pagination>
=======
                <div class="umb-control-group" ng-if="!target.id">
                    <h5>
                        <localize key="@general_url"></localize>
                    </h5>
                    <input type="text" localize="placeholder" placeholder="@general_url" class="umb-property-editor umb-textstring" ng-model="target.url" />
>>>>>>> a97e1318
                </div>

                    <div class="umb-control-group">
                    <h5>
                        <localize key="@content_altTextOptional"></localize>
                    </h5>
                    <input type="text" class="umb-property-editor umb-textstring" ng-model="target.altText" />
                </div>

                <div class="umb-control-group">

                    <div ng-if="vm.mediaPickerDetailsOverlay.disableFocalPoint && target.thumbnail">
                        <h5>
                            <localize key="general_preview">Preview</localize>
                        </h5>

                        <img ng-src="{{target.thumbnail}}" alt="{{target.name}}" />
                    </div>

                    <div ng-if="!vm.mediaPickerDetailsOverlay.disableFocalPoint">
                        <h5>
                            <localize key="@general_focalPoint">Focal point</localize>
                        </h5>

                        <div ng-if="target.url">
                            <umb-image-gravity src="target.url"
                            center="target.focalPoint"
							on-value-changed="vm.focalPointChanged(left, top)">
                            </umb-image-gravity>
                        </div>

                        <div ng-if="cropSize">

                            <h5>
                                <localize key="general_preview">Preview</localize>
                            </h5>

                            <umb-image-thumbnail center="target.focalPoint"
                                                 src="target.url"
                                                 height="{{cropSize.height}}"
                                                 width="{{cropSize.width}}"
                                                 max-size="400">
                            </umb-image-thumbnail>

                        </div>
                    </div>

                    </div>

                </umb-overlay>

            </form>

        </umb-editor-container>

        <umb-editor-footer>
            <umb-editor-footer-content-right>

                <umb-button
                    action="vm.close()"
                    button-style="link"
                    shortcut="esc"
                    label-key="general_close"
                    type="button">
                </umb-button>

                <umb-button
                    button-style="success"
                    label-key="buttons_select"
                    type="button"
                    disabled="model.selection.length === 0"
                    action="vm.submit(model)">
                </umb-button>

            </umb-editor-footer-content-right>
        </umb-editor-footer>

    </umb-editor-view>

    </div><|MERGE_RESOLUTION|>--- conflicted
+++ resolved
@@ -32,7 +32,7 @@
 
                                 <div class="form-search__toggle">
                                     <umb-checkbox
-                                        model="showChilds"
+                                        model="vm.includeFromSubFolders"
                                         on-change="vm.toggle()"
                                         text="Include subfolders in search"
                                         label-key="general_includeFromsubFolders">
@@ -99,78 +99,6 @@
                         hide-dropzone="{{ !activeDrag && (images.length > 0 || vm.searchOptions.filter !== '') }}"
                         compact="{{ images.length > 0 }}">
                     </umb-file-dropzone>
-
-                    <umb-media-grid
-                            ng-if="!vm.loading"
-                            items="images"
-                            on-click="vm.clickHandler"
-                            on-click-name="vm.clickItemName"
-                            on-click-edit="vm.editMediaItem(item)"
-                            allow-on-click-edit="{{allowMediaEdit}}"
-                            item-max-width="150"
-                            item-max-height="150"
-                            item-min-width="100"
-                            item-min-height="100"
-                            disable-folder-select={{disableFolderSelect}}
-                            only-images={{onlyImages}}
-                            only-folders={{onlyFolders}}
-                            include-sub-folders={{showChilds}}
-                            current-folder-id="{{currentFolder.id}}">
-                    </umb-media-grid>
-
-
-                    <umb-load-indicator
-                        ng-if="vm.loading">
-                    </umb-load-indicator>
-
-<<<<<<< HEAD
-                    <div class="form-search">
-                        <i class="icon-search" aria-hidden="true"></i>
-                        <input class="umb-search-field search-query -full-width-input"
-                               ng-model="vm.searchOptions.filter"
-                               localize="placeholder"
-                               placeholder="@placeholders_search"
-                               ng-change="vm.changeSearch()"
-                               type="text"
-                               no-dirty-check />
-
-                        <div class="form-search__toggle">
-                            <label>
-                                <input type="checkbox" ng-model="vm.includeFromSubFolders" ng-change="vm.toggle()" />
-                                <localize key="general_includeFromsubFolders">Include subfolders in search</localize>
-                            </label>
-                        </div>
-=======
-                    <div class="flex justify-center">
-                        <umb-pagination
-                            ng-if="vm.searchOptions.totalPages > 0 && !vm.loading"
-                            page-number="vm.searchOptions.pageNumber"
-                            total-pages="vm.searchOptions.totalPages"
-                            on-change="vm.changePagination(pageNumber)">
-                        </umb-pagination>
->>>>>>> a97e1318
-                    </div>
-
-                    <umb-empty-state ng-if="vm.searchOptions.filter && images.length === 0 && !vm.loading && !activeDrag" position="center">
-                        <localize key="general_searchNoResult"></localize>
-                    </umb-empty-state>
-
-                </div>
-
-                <umb-overlay ng-if="vm.mediaPickerDetailsOverlay.show" model="vm.mediaPickerDetailsOverlay" position="right">
-
-<<<<<<< HEAD
-                <umb-file-dropzone
-                    ng-if="vm.acceptedMediatypes.length > 0 && !vm.loading && !lockedFolder"
-                    accepted-mediatypes="vm.acceptedMediatypes"
-                    parent-id="{{currentFolder.id}}"
-                    files-uploaded="vm.onUploadComplete"
-                    files-queued="vm.onFilesQueue"
-                    accept="{{vm.acceptedFileTypes}}"
-                    max-file-size="{{vm.maxFileSize}}"
-                    hide-dropzone="{{ !activeDrag && (images.length > 0 || vm.searchOptions.filter !== '') }}"
-                    compact="{{ images.length > 0 }}">
-                </umb-file-dropzone>
 
                 <umb-media-grid
                         ng-if="!vm.loading"
@@ -188,20 +116,33 @@
                         only-folders={{onlyFolders}}>
                 </umb-media-grid>
 
-                <div class="flex justify-center">
-                    <umb-pagination
-                        ng-if="vm.searchOptions.totalPages > 0 && !vm.loading"
-                        page-number="vm.searchOptions.pageNumber"
-                        total-pages="vm.searchOptions.totalPages"
-                        on-change="vm.changePagination(pageNumber)">
-                    </umb-pagination>
-=======
+
+                    <umb-load-indicator
+                        ng-if="vm.loading">
+                    </umb-load-indicator>
+
+                    <div class="flex justify-center">
+                        <umb-pagination
+                            ng-if="vm.searchOptions.totalPages > 0 && !vm.loading"
+                            page-number="vm.searchOptions.pageNumber"
+                            total-pages="vm.searchOptions.totalPages"
+                            on-change="vm.changePagination(pageNumber)">
+                        </umb-pagination>
+                    </div>
+
+                    <umb-empty-state ng-if="vm.searchOptions.filter && images.length === 0 && !vm.loading && !activeDrag" position="center">
+                        <localize key="general_searchNoResult"></localize>
+                    </umb-empty-state>
+
+                </div>
+
+                <umb-overlay ng-if="vm.mediaPickerDetailsOverlay.show" model="vm.mediaPickerDetailsOverlay" position="right">
+
                 <div class="umb-control-group" ng-if="!target.id">
                     <h5>
                         <localize key="@general_url"></localize>
                     </h5>
                     <input type="text" localize="placeholder" placeholder="@general_url" class="umb-property-editor umb-textstring" ng-model="target.url" />
->>>>>>> a97e1318
                 </div>
 
                     <div class="umb-control-group">
