--- conflicted
+++ resolved
@@ -58,22 +58,33 @@
                     <div class="row umb-control-group" ng-show="!vm.searchOptions.filter">
                         <ul class="umb-breadcrumbs">
                             <li ng-hide="startNodeId != -1" class="umb-breadcrumbs__ancestor">
-                                <a href ng-click="vm.gotoFolder()" prevent-default><localize key="treeHeaders_media">Media</localize></a>
-                                <span class="umb-breadcrumbs__separator">&#47;</span>
+                            <button type="button" class="umb-breadcrumbs__action" ng-click="vm.gotoFolder()">
+                                <localize key="treeHeaders_media">Media</localize>
+                            </button>
+                            <span class="umb-breadcrumbs__separator" aria-hidden="true">&#47;</span>
                             </li>
 
                             <li ng-repeat="item in path" class="umb-breadcrumbs__ancestor">
-                                <a href ng-click="vm.gotoFolder(item)" prevent-default>{{item.name}}</a>
-                                <span class="umb-breadcrumbs__separator">&#47;</span>
+                            <button type="button" class="umb-breadcrumbs__action" ng-click="vm.gotoFolder(item)">{{item.name}}</button>
+                            <span class="umb-breadcrumbs__separator" aria-hidden="true">&#47;</span>
                             </li>
 
                             <li class="umb-breadcrumbs__ancestor" ng-show="!lockedFolder">
-                                <a role="button" aria-label="Create new folder"  ng-hide="model.showFolderInput" ng-click="model.showFolderInput = true">
-                                    <i class="icon icon-add small"></i>
-                                </a>
-
-                                <input type="text" class="umb-breadcrumbs__add-ancestor" ng-show="model.showFolderInput" ng-model="model.newFolderName" ng-keydown="enterSubmitFolder($event)"
-                                    ng-blur="vm.submitFolder()" focus-when="{{model.showFolderInput}}" />
+                            <button type="button" class="umb-breadcrumbs__action" ng-hide="model.showFolderInput" ng-click="model.showFolderInput = true">
+                                <i class="icon icon-add small" aria-hidden="true"></i>
+                                <span class="sr-only">
+                                    <localize key="visuallyHiddenTexts_createNewFolder">Create new folder</localize>
+                                </span>
+                            </button>
+
+                            <input type="text"
+                                class="umb-breadcrumbs__add-ancestor"
+                                ng-show="model.showFolderInput"
+                                ng-model="model.newFolderName"
+                                ng-keydown="enterSubmitFolder($event)"
+                                ng-blur="vm.submitFolder()"
+                                focus-when="{{model.showFolderInput}}"
+                            />
                             </li>
                         </ul>
                         <div class="umb-loader" ng-if="model.creatingFolder"></div>
@@ -118,46 +129,9 @@
                         </umb-pagination>
                     </div>
 
-<<<<<<< HEAD
-                <div class="row umb-control-group" ng-show="!vm.searchOptions.filter">
-                    <ul class="umb-breadcrumbs">
-                        <li ng-hide="startNodeId != -1" class="umb-breadcrumbs__ancestor">
-                            <button type="button" class="umb-breadcrumbs__action" ng-click="vm.gotoFolder()">
-                                <localize key="treeHeaders_media">Media</localize>
-                            </button>
-                            <span class="umb-breadcrumbs__separator" aria-hidden="true">&#47;</span>
-                        </li>
-
-                        <li ng-repeat="item in path" class="umb-breadcrumbs__ancestor">
-                            <button type="button" class="umb-breadcrumbs__action" ng-click="vm.gotoFolder(item)">{{item.name}}</button>
-                            <span class="umb-breadcrumbs__separator" aria-hidden="true">&#47;</span>
-                        </li>
-
-                        <li class="umb-breadcrumbs__ancestor" ng-show="!lockedFolder">
-                            <button type="button" class="umb-breadcrumbs__action" ng-hide="model.showFolderInput" ng-click="model.showFolderInput = true">
-                                <i class="icon icon-add small" aria-hidden="true"></i>
-                                <span class="sr-only">
-                                    <localize key="visuallyHiddenTexts_createNewFolder">Create new folder</localize>
-                                </span>
-                            </button>
-
-                            <input type="text"
-                                class="umb-breadcrumbs__add-ancestor"
-                                ng-show="model.showFolderInput"
-                                ng-model="model.newFolderName"
-                                ng-keydown="enterSubmitFolder($event)"
-                                ng-blur="vm.submitFolder()"
-                                focus-when="{{model.showFolderInput}}"
-                            />
-                        </li>
-                    </ul>
-                    <div class="umb-loader" ng-if="model.creatingFolder"></div>
-                </div>
-=======
                     <umb-empty-state ng-if="vm.searchOptions.filter && images.length === 0 && !vm.loading && !activeDrag" position="center">
                         <localize key="general_searchNoResult"></localize>
                     </umb-empty-state>
->>>>>>> 759bba93
 
                 </div>
 
