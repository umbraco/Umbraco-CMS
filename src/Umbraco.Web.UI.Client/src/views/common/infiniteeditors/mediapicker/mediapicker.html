<div ng-controller="Umbraco.Editors.MediaPickerController as vm">
<umb-editor-view >

    <umb-editor-header
        name="model.title"
        name-locked="true"
        hide-alias="true"
        hide-icon="true"
        hide-description="true">
    </umb-editor-header>

    <umb-editor-container>

        <form id="fileupload" method="POST" enctype="multipart/form-data" umb-image-upload="options">

            <div on-drag-leave="vm.dragLeave()" on-drag-end="vm.dragLeave()" on-drag-enter="vm.dragEnter()">

                <div class="umb-control-group umb-mediapicker-upload">

                    <umb-load-indicator
                        ng-if="vm.loading">
                    </umb-load-indicator>

                    <div class="form-search">
                        <i class="icon-search" aria-hidden="true"></i>
                        <input class="umb-search-field search-query -full-width-input"
                               ng-model="vm.searchOptions.filter"
                               localize="placeholder"
                               placeholder="@placeholders_search"
                               ng-change="vm.changeSearch()"
                               type="text"
                               no-dirty-check />

                        <div class="form-search__toggle">
                            <label>
<<<<<<< HEAD
                                <input type="checkbox" ng-model="filterOptions.excludeSubFolders" ng-change="toggle()" />
                                <localize key="general_excludeFromSubFolders">Search only this folder</localize>
=======
                                <input type="checkbox" ng-model="showChilds" ng-change="vm.toggle()" />
                                <localize key="general_includeFromsubFolders">Include subfolders in search</localize>
>>>>>>> d2c43d6f
                            </label>
                        </div>
                    </div>

                    <div class="upload-button">
                        <umb-button
                            type="button"
                            label-key="general_upload"
                            action="vm.upload()"
                            disabled="lockedFolder"
                            button-style="action">
                        </umb-button>
                    </div>

                </div>

                <div class="row umb-control-group" ng-show="!vm.searchOptions.filter">
                    <ul class="umb-breadcrumbs">
                        <li ng-hide="startNodeId != -1" class="umb-breadcrumbs__ancestor">
                            <a href ng-click="vm.gotoFolder()" prevent-default><localize key="treeHeaders_media">Media</localize></a>
                            <span class="umb-breadcrumbs__separator">&#47;</span>
                        </li>

                        <li ng-repeat="item in path" class="umb-breadcrumbs__ancestor">
                            <a href ng-click="vm.gotoFolder(item)" prevent-default>{{item.name}}</a>
                            <span class="umb-breadcrumbs__separator">&#47;</span>
                        </li>

                        <li class="umb-breadcrumbs__ancestor" ng-show="!lockedFolder">
                            <a role="button" aria-label="Create new folder"  ng-hide="model.showFolderInput" ng-click="model.showFolderInput = true">
                                <i class="icon icon-add small"></i>
                            </a>

                            <input type="text" class="umb-breadcrumbs__add-ancestor" ng-show="model.showFolderInput" ng-model="model.newFolderName" ng-keydown="enterSubmitFolder($event)"
                                ng-blur="vm.submitFolder()" focus-when="{{model.showFolderInput}}" />
                        </li>
                    </ul>
                    <div class="umb-loader" ng-if="model.creatingFolder"></div>
                </div>

                <umb-file-dropzone
                    ng-if="vm.acceptedMediatypes.length > 0 && !vm.loading && !lockedFolder"
                    accepted-mediatypes="vm.acceptedMediatypes"
                    parent-id="{{currentFolder.id}}"
                    files-uploaded="vm.onUploadComplete"
                    files-queued="vm.onFilesQueue"
                    accept="{{vm.acceptedFileTypes}}"
                    max-file-size="{{vm.maxFileSize}}"
                    hide-dropzone="{{ !activeDrag && (images.length > 0 || vm.searchOptions.filter !== '') }}"
                    compact="{{ images.length > 0 }}">
                </umb-file-dropzone>

                <umb-media-grid
                        ng-if="!vm.loading"
                        items="images"
                        on-click="vm.clickHandler"
                        on-click-name="vm.clickItemName"
                        on-click-edit="vm.editMediaItem(item)"
                        allow-on-click-edit="{{allowMediaEdit}}"
                        item-max-width="150"
                        item-max-height="150"
                        item-min-width="100"
                        item-min-height="100"
                        disable-folder-select={{disableFolderSelect}}
                        only-images={{onlyImages}}
<<<<<<< HEAD
                        include-sub-folders={{!filterOptions.excludeSubFolders}}
                        current-Folder-id="{{currentFolder.id}}">
=======
                        only-folders={{onlyFolders}}
                        include-sub-folders={{showChilds}}
                        current-folder-id="{{currentFolder.id}}">
>>>>>>> d2c43d6f
                </umb-media-grid>

                <div class="flex justify-center">
                    <umb-pagination
                        ng-if="vm.searchOptions.totalPages > 0 && !vm.loading"
                        page-number="vm.searchOptions.pageNumber"
                        total-pages="vm.searchOptions.totalPages"
                        on-change="vm.changePagination(pageNumber)">
                    </umb-pagination>
                </div>

                <umb-empty-state ng-if="vm.searchOptions.filter && images.length === 0 && !vm.loading && !activeDrag" position="center">
                    <localize key="general_searchNoResult"></localize>
                </umb-empty-state>

            </div>

            <umb-overlay ng-if="vm.mediaPickerDetailsOverlay.show" model="vm.mediaPickerDetailsOverlay" position="right">

                <div class="umb-control-group">

                    <div ng-if="target.url">
                        <umb-image-gravity
                            src="target.url"
                            center="target.focalPoint"
							on-value-changed="vm.focalPointChanged(left, top)">
                        </umb-image-gravity>
                    </div>

                    <div ng-if="cropSize">

                        <h5>
                            <localize key="general_preview">Preview</localize>
                        </h5>

                        <umb-image-thumbnail center="target.focalPoint"
                                             src="target.url"
                                             height="{{cropSize.height}}"
                                             width="{{cropSize.width}}"
                                             max-size="400">
                        </umb-image-thumbnail>

                    </div>

                </div>

                <div class="umb-control-group">
                    <label>
                        <localize key="@general_url"></localize>
                    </label>
                    <input type="text" localize="placeholder" placeholder="@general_url" class="umb-property-editor umb-textstring" ng-model="target.url"
                        ng-disabled="target.id" />
                </div>

                <div class="umb-control-group">
                    <label>
                        <localize key="@content_altTextOptional"></localize>
                    </label>
                    <input type="text" class="umb-property-editor umb-textstring" ng-model="target.altText" />
                </div>


            </umb-overlay>

        </form>

    </umb-editor-container>

    <umb-editor-footer>
        <umb-editor-footer-content-right>

            <umb-button
                action="vm.close()"
                button-style="link"
                shortcut="esc"
                label-key="general_close"
                type="button">
            </umb-button>

            <umb-button
                button-style="success"
                label-key="buttons_select"
                type="button"
                disabled="model.selection.length === 0"
                action="vm.submit(model)">
            </umb-button>

        </umb-editor-footer-content-right>
    </umb-editor-footer>

</umb-editor-view>

</div><|MERGE_RESOLUTION|>--- conflicted
+++ resolved
@@ -33,13 +33,8 @@
 
                         <div class="form-search__toggle">
                             <label>
-<<<<<<< HEAD
-                                <input type="checkbox" ng-model="filterOptions.excludeSubFolders" ng-change="toggle()" />
+                                <input type="checkbox" ng-model="filterOptions.excludeSubFolders" ng-change="vm.toggle()" />
                                 <localize key="general_excludeFromSubFolders">Search only this folder</localize>
-=======
-                                <input type="checkbox" ng-model="showChilds" ng-change="vm.toggle()" />
-                                <localize key="general_includeFromsubFolders">Include subfolders in search</localize>
->>>>>>> d2c43d6f
                             </label>
                         </div>
                     </div>
@@ -105,14 +100,9 @@
                         item-min-height="100"
                         disable-folder-select={{disableFolderSelect}}
                         only-images={{onlyImages}}
-<<<<<<< HEAD
+                        only-folders={{onlyFolders}}
                         include-sub-folders={{!filterOptions.excludeSubFolders}}
-                        current-Folder-id="{{currentFolder.id}}">
-=======
-                        only-folders={{onlyFolders}}
-                        include-sub-folders={{showChilds}}
                         current-folder-id="{{currentFolder.id}}">
->>>>>>> d2c43d6f
                 </umb-media-grid>
 
                 <div class="flex justify-center">
