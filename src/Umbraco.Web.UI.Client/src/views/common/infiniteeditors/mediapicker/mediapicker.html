<div ng-controller="Umbraco.Editors.MediaPickerController as vm">
    <umb-editor-view >

        <umb-editor-header
            name="model.title"
            name-locked="true"
            hide-alias="true"
            hide-icon="true"
            hide-description="true">
        </umb-editor-header>

        <umb-editor-container>

            <form id="fileupload" method="POST" enctype="multipart/form-data" umb-image-upload="options">

                <div on-drag-leave="vm.dragLeave()" on-drag-end="vm.dragLeave()" on-drag-enter="vm.dragEnter()">

                    <div class="umb-control-group">

                        <div class="umb-mediapicker-upload">
                            <div class="form-search">
                                <i class="icon-search" aria-hidden="true"></i>
<<<<<<< HEAD
                                <input class="umb-search-field search-query -full-width-input"
                                       ng-model="vm.searchOptions.filter"
                                       localize="placeholder"
                                       placeholder="@placeholders_search"
                                       ng-change="vm.changeSearch()"
                                       type="text"
                                       umb-auto-focus
                                       no-dirty-check
                                       />
=======
                                <input type="text"
                                    class="umb-search-field search-query -full-width-input"
                                    ng-model="vm.searchOptions.filter"
                                    localize="placeholder"
                                    placeholder="@placeholders_search"
                                    ng-change="vm.changeSearch()"
                                    umb-auto-focus
                                    no-dirty-check />
>>>>>>> 9f9cd0e1

                                <div class="form-search__toggle">
                                    <umb-checkbox
                                                  model="filterOptions.excludeSubFolders"
                                                  on-change="vm.toggle()"
                                                  text="Include subfolders in search"
                                                  label-key="general_excludeFromSubFolders">
                                    </umb-checkbox>
                                </div>
                            </div>

                            <div class="upload-button">
                                <umb-button
                                            type="button"
                                            label-key="general_upload"
                                            action="vm.upload()"
                                            disabled="lockedFolder"
                                            button-style="action">
                                </umb-button>
                            </div>
                        </div>
                    </div>
                    <div class="row umb-control-group" ng-show="vm.searchOptions.filter && images.length > 0 && !vm.loading && !activeDrag">
                        <div class="pull-right">
                            <umb-layout-selector ng-show="vm.layout.layouts"
                                                 layouts="vm.layout.layouts"
                                                 active-layout="vm.layout.activeLayout"
                                                 on-layout-select="vm.selectLayout(layout)">
                            </umb-layout-selector>
                        </div>
                    </div>
                    <div class="row umb-control-group" ng-show="!vm.searchOptions.filter">
                        <div class="pull-right">
                            <umb-layout-selector ng-show="vm.layout.layouts"
                                                 layouts="vm.layout.layouts"
                                                 active-layout="vm.layout.activeLayout"
                                                 on-layout-select="vm.selectLayout(layout)">
                            </umb-layout-selector>
                        </div>
                       
                        <ul class="umb-breadcrumbs">
                            <li ng-hide="startNodeId != -1" class="umb-breadcrumbs__ancestor">
                                <button type="button" class="umb-breadcrumbs__action umb-outline umb-outline--surronding" ng-click="vm.gotoFolder()" ng-class="{'--current':path.length === 0}">
                                    <localize key="treeHeaders_media">Media</localize>
                                </button>
                                <span class="umb-breadcrumbs__separator" aria-hidden="true">&#47;</span>
                            </li>
                            <li ng-repeat="item in path" class="umb-breadcrumbs__ancestor">
                                <button type="button" class="umb-breadcrumbs__action umb-outline umb-outline--surronding" ng-click="vm.gotoFolder(item)" ng-class="{'--current':$last}">{{item.name}}</button>
                                <span class="umb-breadcrumbs__separator" aria-hidden="true">&#47;</span>
                            </li>
                            <li class="umb-breadcrumbs__ancestor" ng-show="!lockedFolder">
<<<<<<< HEAD
                                <button type="button" class="umb-breadcrumbs__action umb-outline umb-outline--surronding" ng-hide="model.showFolderInput" ng-click="model.showFolderInput = true">
                                    <i class="icon icon-add small" aria-hidden="true"></i>
                                    <span class="sr-only">
                                        <localize key="visuallyHiddenTexts_createNewFolder">Create new folder</localize>
                                    </span>
                                </button>

                                <input type="text"
                                       class="umb-breadcrumbs__add-ancestor"
                                       ng-show="model.showFolderInput"
                                       ng-model="model.newFolderName"
                                       ng-keydown="enterSubmitFolder($event)"
                                       ng-blur="vm.submitFolder()"
                                       focus-when="{{model.showFolderInput}}"
                                       />
=======
                            <button type="button" class="umb-breadcrumbs__action umb-outline umb-outline--surronding" ng-hide="model.showFolderInput" ng-click="model.showFolderInput = true">
                                <i class="icon icon-add small" aria-hidden="true"></i>
                                <span class="sr-only">
                                    <localize key="visuallyHiddenTexts_createNewFolder">Create new folder</localize>
                                </span>
                            </button>

                            <input type="text"
                                class="umb-breadcrumbs__add-ancestor"
                                ng-show="model.showFolderInput"
                                ng-model="model.newFolderName"
                                ng-keydown="enterSubmitFolder($event)"
                                ng-blur="vm.submitFolder()"
                                focus-when="{{model.showFolderInput}}" />
>>>>>>> 9f9cd0e1
                            </li>
                        </ul>
                        <umb-loader ng-if="model.creatingFolder"></umb-loader>
                    </div>

                    <umb-file-dropzone
                                       ng-if="vm.acceptedMediatypes.length > 0 && !vm.loading && !lockedFolder"
                                       accepted-mediatypes="vm.acceptedMediatypes"
                                       parent-id="{{currentFolder.id}}"
                                       files-uploaded="vm.onUploadComplete"
                                       files-queued="vm.onFilesQueue"
                                       accept="{{vm.acceptedFileTypes}}"
                                       max-file-size="{{vm.maxFileSize}}"
                                       hide-dropzone="{{ !activeDrag && (images.length > 0 || vm.searchOptions.filter !== '') }}"
                                       compact="{{ images.length > 0 }}">
                    </umb-file-dropzone>

                    <umb-media-grid
                                    ng-if="!vm.loading"
                                    items="images"
                                    on-click="vm.clickHandler"
                                    on-click-name="vm.clickItemName"
                                    item-max-width="150"
                                    item-max-height="150"
                                    item-min-width="100"
                                    item-min-height="100"
                                    disable-folder-select={{disableFolderSelect}}
                                    only-images={{onlyImages}}
                                    only-folders={{onlyFolders}}
                                    include-sub-folders={{!filterOptions.excludeSubFolders}}
                                    current-folder-id="{{currentFolder.id}}"
                                    show-media-list=vm.showMediaList>
                    </umb-media-grid>


                    <umb-load-indicator
                                        ng-if="vm.loading">
                    </umb-load-indicator>

                    <div class="flex justify-center">
                        <umb-pagination
                                        ng-if="vm.searchOptions.totalPages > 0 && !vm.loading"
                                        page-number="vm.searchOptions.pageNumber"
                                        total-pages="vm.searchOptions.totalPages"
                                        on-change="vm.changePagination(pageNumber)">
                        </umb-pagination>
                    </div>

                    <umb-empty-state ng-if="vm.searchOptions.filter && images.length === 0 && !vm.loading && !activeDrag" position="center">
                        <localize key="general_searchNoResult"></localize>
                    </umb-empty-state>

                </div>

                <umb-overlay ng-if="vm.mediaPickerDetailsOverlay.show" model="vm.mediaPickerDetailsOverlay" position="right">
                
                <div class="umb-control-group" ng-if="vm.shouldShowUrl()">
                    <h5>
                        <localize key="@general_url"></localize>
                    </h5>
                    <input type="text" localize="placeholder" placeholder="@general_url" class="umb-property-editor umb-textstring" ng-model="target.url" />
                </div>

                    <div class="umb-control-group">
                    <h5>
                        <localize key="@content_altTextOptional"></localize>
                    </h5>
                    <input type="text" class="umb-property-editor umb-textstring" ng-model="target.altText" />
                </div>

                    <div class="umb-control-group">
                       
                    <div ng-if="vm.mediaPickerDetailsOverlay.disableFocalPoint && target.thumbnail">
                        <h5>
                            <localize key="general_preview">Preview</localize>
                        </h5>

                        <img ng-src="{{target.thumbnail}}" alt="{{target.name}}" />
                    </div>

                    <div ng-if="!vm.mediaPickerDetailsOverlay.disableFocalPoint">
                        <h5>
                            <localize key="@general_focalPoint">Focal point</localize>
                        </h5>

                        <div ng-if="target.url">
                            <umb-image-gravity src="target.url"
                            center="target.focalPoint"
							on-value-changed="vm.focalPointChanged(left, top)">
                            </umb-image-gravity>
                        </div>

                        <div ng-if="cropSize">

                            <h5>
                                <localize key="general_preview">Preview</localize>
                            </h5>

                            <umb-image-thumbnail center="target.focalPoint"
                                                 src="target.url"
                                                 height="{{cropSize.height}}"
                                                 width="{{cropSize.width}}"
                                                 max-size="400">
                            </umb-image-thumbnail>

                        </div>
                    </div>

                    </div>

                </umb-overlay>


            </form>


        </umb-editor-container>

        <umb-editor-footer>
            <umb-editor-footer-content-right>

                <umb-button
                    action="vm.close()"
                    button-style="link"
                    shortcut="esc"
                    label-key="general_close"
                    type="button">
                </umb-button>

                <umb-button
                    button-style="success"
                    label-key="buttons_select"
                    type="button"
                    disabled="model.selection.length === 0"
                    action="vm.submit(model)">
                </umb-button>

            </umb-editor-footer-content-right>
        </umb-editor-footer>

    </umb-editor-view>

    </div><|MERGE_RESOLUTION|>--- conflicted
+++ resolved
@@ -20,26 +20,14 @@
                         <div class="umb-mediapicker-upload">
                             <div class="form-search">
                                 <i class="icon-search" aria-hidden="true"></i>
-<<<<<<< HEAD
-                                <input class="umb-search-field search-query -full-width-input"
+                                <input type="text"
+                                    class="umb-search-field search-query -full-width-input"
                                        ng-model="vm.searchOptions.filter"
                                        localize="placeholder"
                                        placeholder="@placeholders_search"
                                        ng-change="vm.changeSearch()"
-                                       type="text"
                                        umb-auto-focus
-                                       no-dirty-check
-                                       />
-=======
-                                <input type="text"
-                                    class="umb-search-field search-query -full-width-input"
-                                    ng-model="vm.searchOptions.filter"
-                                    localize="placeholder"
-                                    placeholder="@placeholders_search"
-                                    ng-change="vm.changeSearch()"
-                                    umb-auto-focus
                                     no-dirty-check />
->>>>>>> 9f9cd0e1
 
                                 <div class="form-search__toggle">
                                     <umb-checkbox
@@ -92,7 +80,6 @@
                                 <span class="umb-breadcrumbs__separator" aria-hidden="true">&#47;</span>
                             </li>
                             <li class="umb-breadcrumbs__ancestor" ng-show="!lockedFolder">
-<<<<<<< HEAD
                                 <button type="button" class="umb-breadcrumbs__action umb-outline umb-outline--surronding" ng-hide="model.showFolderInput" ng-click="model.showFolderInput = true">
                                     <i class="icon icon-add small" aria-hidden="true"></i>
                                     <span class="sr-only">
@@ -106,24 +93,7 @@
                                        ng-model="model.newFolderName"
                                        ng-keydown="enterSubmitFolder($event)"
                                        ng-blur="vm.submitFolder()"
-                                       focus-when="{{model.showFolderInput}}"
-                                       />
-=======
-                            <button type="button" class="umb-breadcrumbs__action umb-outline umb-outline--surronding" ng-hide="model.showFolderInput" ng-click="model.showFolderInput = true">
-                                <i class="icon icon-add small" aria-hidden="true"></i>
-                                <span class="sr-only">
-                                    <localize key="visuallyHiddenTexts_createNewFolder">Create new folder</localize>
-                                </span>
-                            </button>
-
-                            <input type="text"
-                                class="umb-breadcrumbs__add-ancestor"
-                                ng-show="model.showFolderInput"
-                                ng-model="model.newFolderName"
-                                ng-keydown="enterSubmitFolder($event)"
-                                ng-blur="vm.submitFolder()"
                                 focus-when="{{model.showFolderInput}}" />
->>>>>>> 9f9cd0e1
                             </li>
                         </ul>
                         <umb-loader ng-if="model.creatingFolder"></umb-loader>
