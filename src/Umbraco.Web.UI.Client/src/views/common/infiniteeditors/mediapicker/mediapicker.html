<div ng-controller="Umbraco.Editors.MediaPickerController as vm">
    <umb-editor-view >

        <umb-editor-header
            name="model.title"
            name-locked="true"
            hide-alias="true"
            hide-icon="true"
            hide-description="true">
        </umb-editor-header>

        <umb-editor-container>

            <form id="fileupload" method="POST" enctype="multipart/form-data" umb-image-upload="options">

                <div on-drag-leave="vm.dragLeave()" on-drag-end="vm.dragLeave()" on-drag-enter="vm.dragEnter()">

                    <div class="umb-control-group umb-mediapicker-upload">

                        <umb-load-indicator
                            ng-if="vm.loading">
                        </umb-load-indicator>

                        <div class="form-search">
                            <i class="icon-search" aria-hidden="true"></i>
                            <input class="umb-search-field search-query -full-width-input"
                                   ng-model="vm.searchOptions.filter"
                                   localize="placeholder"
                                   placeholder="@placeholders_search"
                                   ng-change="vm.changeSearch()"
                                   type="text"
                                   umb-auto-focus
                                   no-dirty-check
                                   />

                            <div class="form-search__toggle">
                                <label>
                                    <input type="checkbox" ng-model="showChilds" ng-change="vm.toggle()" />
                                    <localize key="general_includeFromsubFolders">Include subfolders in search</localize>
                                </label>
                            </div>
                        </div>

                        <div class="upload-button">
                            <umb-button
                                type="button"
                                label-key="general_upload"
                                action="vm.upload()"
                                disabled="lockedFolder"
                                button-style="action">
                            </umb-button>
                        </div>

                    </div>

                    <div class="row umb-control-group" ng-show="!vm.searchOptions.filter">
                        <ul class="umb-breadcrumbs">
                            <li ng-hide="startNodeId != -1" class="umb-breadcrumbs__ancestor">
                                <a href ng-click="vm.gotoFolder()" prevent-default><localize key="treeHeaders_media">Media</localize></a>
                                <span class="umb-breadcrumbs__separator">&#47;</span>
                            </li>

                            <li ng-repeat="item in path" class="umb-breadcrumbs__ancestor">
                                <a href ng-click="vm.gotoFolder(item)" prevent-default>{{item.name}}</a>
                                <span class="umb-breadcrumbs__separator">&#47;</span>
                            </li>

                            <li class="umb-breadcrumbs__ancestor" ng-show="!lockedFolder">
                                <a role="button" aria-label="Create new folder"  ng-hide="model.showFolderInput" ng-click="model.showFolderInput = true">
                                    <i class="icon icon-add small"></i>
                                </a>

                                <input type="text" class="umb-breadcrumbs__add-ancestor" ng-show="model.showFolderInput" ng-model="model.newFolderName" ng-keydown="enterSubmitFolder($event)"
                                    ng-blur="vm.submitFolder()" focus-when="{{model.showFolderInput}}" />
                            </li>
                        </ul>
                        <div class="umb-loader" ng-if="model.creatingFolder"></div>
                    </div>

                    <umb-file-dropzone
                        ng-if="vm.acceptedMediatypes.length > 0 && !vm.loading && !lockedFolder"
                        accepted-mediatypes="vm.acceptedMediatypes"
                        parent-id="{{currentFolder.id}}"
                        files-uploaded="vm.onUploadComplete"
                        files-queued="vm.onFilesQueue"
                        accept="{{vm.acceptedFileTypes}}"
                        max-file-size="{{vm.maxFileSize}}"
                        hide-dropzone="{{ !activeDrag && (images.length > 0 || vm.searchOptions.filter !== '') }}"
                        compact="{{ images.length > 0 }}">
                    </umb-file-dropzone>

                    <umb-media-grid
                            ng-if="!vm.loading"
                            items="images"
                            on-click="vm.clickHandler"
                            on-click-name="vm.clickItemName"
                            on-click-edit="vm.editMediaItem(item)"
                            allow-on-click-edit="{{allowMediaEdit}}"
                            item-max-width="150"
                            item-max-height="150"
                            item-min-width="100"
                            item-min-height="100"
                            disable-folder-select={{disableFolderSelect}}
                            only-images={{onlyImages}}
                            only-folders={{onlyFolders}}
                            include-sub-folders={{showChilds}}
                            current-folder-id="{{currentFolder.id}}">
                    </umb-media-grid>

                    <div class="flex justify-center">
                        <umb-pagination
                            ng-if="vm.searchOptions.totalPages > 0 && !vm.loading"
                            page-number="vm.searchOptions.pageNumber"
                            total-pages="vm.searchOptions.totalPages"
                            on-change="vm.changePagination(pageNumber)">
                        </umb-pagination>
                    </div>

                    <umb-empty-state ng-if="vm.searchOptions.filter && images.length === 0 && !vm.loading && !activeDrag" position="center">
                        <localize key="general_searchNoResult"></localize>
                    </umb-empty-state>

                </div>

                <umb-overlay ng-if="vm.mediaPickerDetailsOverlay.show" model="vm.mediaPickerDetailsOverlay" position="right">

                    <div class="umb-control-group">

<<<<<<< HEAD
            <umb-overlay ng-if="vm.mediaPickerDetailsOverlay.show" model="vm.mediaPickerDetailsOverlay" position="right">
                
                <div class="umb-control-group" ng-if="!target.id">
                    <h5>
                        <localize key="@general_url"></localize>
                    </h5>
                    <input type="text" localize="placeholder" placeholder="@general_url" class="umb-property-editor umb-textstring" ng-model="target.url" />
                </div>

                <div class="umb-control-group">
                    <h5>
                        <localize key="@content_altTextOptional"></localize>
                    </h5>
                    <input type="text" class="umb-property-editor umb-textstring" ng-model="target.altText" />
                </div>

                <div class="umb-control-group">

                    <div ng-if="vm.mediaPickerDetailsOverlay.disableFocalPoint && target.thumbnail">
                        <h5>
                            <localize key="general_preview">Preview</localize>
                        </h5>

                        <img ng-src="{{target.thumbnail}}" alt="{{target.name}}" />
                    </div>

                    <div ng-if="!vm.mediaPickerDetailsOverlay.disableFocalPoint">
                        <h5>
                            <localize key="@general_focalPoint">Focal point</localize>
                        </h5>

                        <div ng-if="target.url">
                            <umb-image-gravity src="target.url"
                                               center="target.focalPoint"
                                               on-value-changed="vm.focalPointChanged(left, top)">
                            </umb-image-gravity>
                        </div>

                        <div ng-if="cropSize">
=======
                        <div ng-if="target.url">
                            <umb-image-gravity
                                src="target.url"
                                center="target.focalPoint"
                                on-value-changed="vm.focalPointChanged(left, top)">
                            </umb-image-gravity>
                        </div>

                        <div ng-if="cropSize">

                            <h5>
                                <localize key="general_preview">Preview</localize>
                            </h5>

                            <umb-image-thumbnail center="target.focalPoint"
                                                 src="target.url"
                                                 height="{{cropSize.height}}"
                                                 width="{{cropSize.width}}"
                                                 max-size="400">
                            </umb-image-thumbnail>

                        </div>

                    </div>

                    <div class="umb-control-group">
                        <label>
                            <localize key="@general_url"></localize>
                        </label>
                        <input type="text" localize="placeholder" placeholder="@general_url" class="umb-property-editor umb-textstring" ng-model="target.url"
                            ng-disabled="target.id" />
                    </div>

                    <div class="umb-control-group">
                        <label>
                            <localize key="@content_altTextOptional"></localize>
                        </label>
                        <input type="text" class="umb-property-editor umb-textstring" ng-model="target.altText" />
                    </div>
>>>>>>> b1037786

                            <h5>
                                <localize key="general_preview">Preview</localize>
                            </h5>

                            <umb-image-thumbnail center="target.focalPoint"
                                                 src="target.url"
                                                 height="{{cropSize.height}}"
                                                 width="{{cropSize.width}}"
                                                 max-size="400">
                            </umb-image-thumbnail>

                        </div>
                    </div>

                </div>

                </umb-overlay>

            </form>

        </umb-editor-container>

        <umb-editor-footer>
            <umb-editor-footer-content-right>

                <umb-button
                    action="vm.close()"
                    button-style="link"
                    shortcut="esc"
                    label-key="general_close"
                    type="button">
                </umb-button>

                <umb-button
                    button-style="success"
                    label-key="buttons_select"
                    type="button"
                    disabled="model.selection.length === 0"
                    action="vm.submit(model)">
                </umb-button>

            </umb-editor-footer-content-right>
        </umb-editor-footer>

    </umb-editor-view>

    </div><|MERGE_RESOLUTION|>--- conflicted
+++ resolved
@@ -123,11 +123,6 @@
                 </div>
 
                 <umb-overlay ng-if="vm.mediaPickerDetailsOverlay.show" model="vm.mediaPickerDetailsOverlay" position="right">
-
-                    <div class="umb-control-group">
-
-<<<<<<< HEAD
-            <umb-overlay ng-if="vm.mediaPickerDetailsOverlay.show" model="vm.mediaPickerDetailsOverlay" position="right">
                 
                 <div class="umb-control-group" ng-if="!target.id">
                     <h5>
@@ -136,7 +131,7 @@
                     <input type="text" localize="placeholder" placeholder="@general_url" class="umb-property-editor umb-textstring" ng-model="target.url" />
                 </div>
 
-                <div class="umb-control-group">
+                    <div class="umb-control-group">
                     <h5>
                         <localize key="@content_altTextOptional"></localize>
                     </h5>
@@ -160,18 +155,8 @@
 
                         <div ng-if="target.url">
                             <umb-image-gravity src="target.url"
-                                               center="target.focalPoint"
-                                               on-value-changed="vm.focalPointChanged(left, top)">
-                            </umb-image-gravity>
-                        </div>
-
-                        <div ng-if="cropSize">
-=======
-                        <div ng-if="target.url">
-                            <umb-image-gravity
-                                src="target.url"
-                                center="target.focalPoint"
-                                on-value-changed="vm.focalPointChanged(left, top)">
+                            center="target.focalPoint"
+							on-value-changed="vm.focalPointChanged(left, top)">
                             </umb-image-gravity>
                         </div>
 
@@ -189,40 +174,9 @@
                             </umb-image-thumbnail>
 
                         </div>
-
-                    </div>
-
-                    <div class="umb-control-group">
-                        <label>
-                            <localize key="@general_url"></localize>
-                        </label>
-                        <input type="text" localize="placeholder" placeholder="@general_url" class="umb-property-editor umb-textstring" ng-model="target.url"
-                            ng-disabled="target.id" />
-                    </div>
-
-                    <div class="umb-control-group">
-                        <label>
-                            <localize key="@content_altTextOptional"></localize>
-                        </label>
-                        <input type="text" class="umb-property-editor umb-textstring" ng-model="target.altText" />
-                    </div>
->>>>>>> b1037786
-
-                            <h5>
-                                <localize key="general_preview">Preview</localize>
-                            </h5>
-
-                            <umb-image-thumbnail center="target.focalPoint"
-                                                 src="target.url"
-                                                 height="{{cropSize.height}}"
-                                                 width="{{cropSize.width}}"
-                                                 max-size="400">
-                            </umb-image-thumbnail>
-
-                        </div>
-                    </div>
-
-                </div>
+                    </div>
+
+                    </div>
 
                 </umb-overlay>
 
