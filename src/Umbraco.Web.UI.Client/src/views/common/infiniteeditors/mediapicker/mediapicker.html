<div ng-controller="Umbraco.Editors.MediaPickerController as vm">
    <umb-editor-view >

        <umb-editor-header
            name="model.title"
            name-locked="true"
            hide-alias="true"
            hide-icon="true"
            hide-description="true">
        </umb-editor-header>

        <umb-editor-container>

            <form id="fileupload" method="POST" enctype="multipart/form-data" umb-image-upload="options">

                <div on-drag-leave="vm.dragLeave()" on-drag-end="vm.dragLeave()" on-drag-enter="vm.dragEnter()">

                    <div class="umb-control-group">

                        <div class="umb-mediapicker-upload">
                            <div class="form-search">
                                <i class="icon-search" aria-hidden="true"></i>
                                <input class="umb-search-field search-query -full-width-input"
                                       ng-model="vm.searchOptions.filter"
                                       localize="placeholder"
                                       placeholder="@placeholders_search"
                                       ng-change="vm.changeSearch()"
                                       type="text"
                                       umb-auto-focus
<<<<<<< HEAD
                                       no-dirty-check
                                       />

                                <div class="form-search__toggle">
                                    <umb-checkbox
                                                  model="filterOptions.excludeSubFolders"
                                                  on-change="vm.toggle()"
                                                  text="Include subfolders in search"
                                                  label-key="general_excludeFromSubFolders">
=======
                                       no-dirty-check />

                                <div class="form-search__toggle">
                                    <umb-checkbox model="showChilds"
                                                  on-change="vm.toggle()"
                                                  text="Include subfolders in search"
                                                  label-key="general_includeFromsubFolders">
>>>>>>> 12406ef8
                                    </umb-checkbox>
                                </div>
                            </div>

                            <div class="upload-button">
<<<<<<< HEAD
                                <umb-button
                                            type="button"
=======
                                <umb-button type="button"
>>>>>>> 12406ef8
                                            label-key="general_upload"
                                            action="vm.upload()"
                                            disabled="lockedFolder"
                                            button-style="action">
                                </umb-button>
                            </div>
                        </div>
                    </div>
                    <div class="row umb-control-group" ng-show="vm.searchOptions.filter && images.length > 0 && !vm.loading && !activeDrag">
                        <a class="pull-right" ng-click="vm.toggleListView()"><span ng-show="!vm.showMediaList" title="Switch to ListView"><i class="icon-list"></i></span><span ng-show="vm.showMediaList" title="Switch to Grid View"><i class="icon-thumbnails-small"></i></span></a>
                    </div>
                    <div class="row umb-control-group" ng-show="!vm.searchOptions.filter">
                        <a class="pull-right" ng-click="vm.toggleListView()"><span ng-show="!vm.showMediaList" title="Switch to ListView"><i class="icon-list"></i></span><span ng-show="vm.showMediaList" title="Switch to Grid View"><i class="icon-thumbnails-small"></i></span></a>
                        <ul class="umb-breadcrumbs">
                            <li ng-hide="startNodeId != -1" class="umb-breadcrumbs__ancestor">
<<<<<<< HEAD
                                <button type="button" class="umb-breadcrumbs__action umb-outline umb-outline--surronding" ng-click="vm.gotoFolder()" ng-class="{'--current':path.length === 0}">
=======
                                <button type="button" class="umb-breadcrumbs__action" ng-click="vm.gotoFolder()">
>>>>>>> 12406ef8
                                    <localize key="treeHeaders_media">Media</localize>
                                </button>
                                <span class="umb-breadcrumbs__separator" aria-hidden="true">&#47;</span>
                            </li>

                            <li ng-repeat="item in path" class="umb-breadcrumbs__ancestor">
<<<<<<< HEAD
                                <button type="button" class="umb-breadcrumbs__action umb-outline umb-outline--surronding" ng-click="vm.gotoFolder(item)" ng-class="{'--current':$last}">{{item.name}}</button>
=======
                                <button type="button" class="umb-breadcrumbs__action" ng-click="vm.gotoFolder(item)">{{item.name}}</button>
>>>>>>> 12406ef8
                                <span class="umb-breadcrumbs__separator" aria-hidden="true">&#47;</span>
                            </li>

                            <li class="umb-breadcrumbs__ancestor" ng-show="!lockedFolder">
<<<<<<< HEAD
                                <button type="button" class="umb-breadcrumbs__action umb-outline umb-outline--surronding" ng-hide="model.showFolderInput" ng-click="model.showFolderInput = true">
=======
                                <button type="button" class="umb-breadcrumbs__action" ng-hide="model.showFolderInput" ng-click="model.showFolderInput = true">
>>>>>>> 12406ef8
                                    <i class="icon icon-add small" aria-hidden="true"></i>
                                    <span class="sr-only">
                                        <localize key="visuallyHiddenTexts_createNewFolder">Create new folder</localize>
                                    </span>
                                </button>

                                <input type="text"
                                       class="umb-breadcrumbs__add-ancestor"
                                       ng-show="model.showFolderInput"
                                       ng-model="model.newFolderName"
                                       ng-keydown="enterSubmitFolder($event)"
                                       ng-blur="vm.submitFolder()"
<<<<<<< HEAD
                                       focus-when="{{model.showFolderInput}}"
                                />
=======
                                       focus-when="{{model.showFolderInput}}" />
>>>>>>> 12406ef8
                            </li>
                        </ul>
                        <div class="umb-loader" ng-if="model.creatingFolder"></div>
                    </div>

<<<<<<< HEAD
                    <umb-file-dropzone
                                       ng-if="vm.acceptedMediatypes.length > 0 && !vm.loading && !lockedFolder"
=======
                    <umb-file-dropzone ng-if="vm.acceptedMediatypes.length > 0 && !vm.loading && !lockedFolder"
>>>>>>> 12406ef8
                                       accepted-mediatypes="vm.acceptedMediatypes"
                                       parent-id="{{currentFolder.id}}"
                                       files-uploaded="vm.onUploadComplete"
                                       files-queued="vm.onFilesQueue"
                                       accept="{{vm.acceptedFileTypes}}"
                                       max-file-size="{{vm.maxFileSize}}"
                                       hide-dropzone="{{ !activeDrag && (images.length > 0 || vm.searchOptions.filter !== '') }}"
                                       compact="{{ images.length > 0 }}">
                    </umb-file-dropzone>

<<<<<<< HEAD
                    <umb-media-grid
                                    ng-if="!vm.loading"
                                    items="images"
                                    on-click="vm.clickHandler"
                                    on-click-name="vm.clickItemName"
=======
                    <umb-media-grid ng-if="!vm.loading"
                                    items="images"
                                    on-click="vm.clickHandler"
                                    on-click-name="vm.clickItemName"
                                    on-click-edit="vm.editMediaItem(item)"
                                    allow-on-click-edit="{{allowMediaEdit}}"
>>>>>>> 12406ef8
                                    item-max-width="150"
                                    item-max-height="150"
                                    item-min-width="100"
                                    item-min-height="100"
                                    disable-folder-select={{disableFolderSelect}}
                                    only-images={{onlyImages}}
                                    only-folders={{onlyFolders}}
<<<<<<< HEAD
                                    include-sub-folders={{!filterOptions.excludeSubFolders}}
=======
                                    include-sub-folders={{showChilds}}
>>>>>>> 12406ef8
                                    current-folder-id="{{currentFolder.id}}"
                                    show-media-list=vm.showMediaList>
                    </umb-media-grid>


<<<<<<< HEAD
                    <umb-load-indicator
                                        ng-if="vm.loading">
                    </umb-load-indicator>

                    <div class="flex justify-center">
                        <umb-pagination
                                        ng-if="vm.searchOptions.totalPages > 0 && !vm.loading"
=======
                    <umb-load-indicator ng-if="vm.loading">
                    </umb-load-indicator>

                    <div class="flex justify-center">
                        <umb-pagination ng-if="vm.searchOptions.totalPages > 0 && !vm.loading"
>>>>>>> 12406ef8
                                        page-number="vm.searchOptions.pageNumber"
                                        total-pages="vm.searchOptions.totalPages"
                                        on-change="vm.changePagination(pageNumber)">
                        </umb-pagination>
                    </div>

                    <umb-empty-state ng-if="vm.searchOptions.filter && images.length === 0 && !vm.loading && !activeDrag" position="center">
                        <localize key="general_searchNoResult"></localize>
                    </umb-empty-state>

                </div>

                <umb-overlay ng-if="vm.mediaPickerDetailsOverlay.show" model="vm.mediaPickerDetailsOverlay" position="right">
                
                <div class="umb-control-group" ng-if="vm.shouldShowUrl()">
                    <h5>
                        <localize key="@general_url"></localize>
                    </h5>
                    <input type="text" localize="placeholder" placeholder="@general_url" class="umb-property-editor umb-textstring" ng-model="target.url" />
                </div>

                    <div class="umb-control-group">
                    <h5>
                        <localize key="@content_altTextOptional"></localize>
                    </h5>
                    <input type="text" class="umb-property-editor umb-textstring" ng-model="target.altText" />
                </div>

                    <div class="umb-control-group">
                       
                    <div ng-if="vm.mediaPickerDetailsOverlay.disableFocalPoint && target.thumbnail">
                        <h5>
                            <localize key="general_preview">Preview</localize>
                        </h5>

                        <img ng-src="{{target.thumbnail}}" alt="{{target.name}}" />
                    </div>

                    <div ng-if="!vm.mediaPickerDetailsOverlay.disableFocalPoint">
                        <h5>
                            <localize key="@general_focalPoint">Focal point</localize>
                        </h5>

                        <div ng-if="target.url">
                            <umb-image-gravity src="target.url"
                            center="target.focalPoint"
							on-value-changed="vm.focalPointChanged(left, top)">
                            </umb-image-gravity>
                        </div>

                        <div ng-if="cropSize">

                            <h5>
                                <localize key="general_preview">Preview</localize>
                            </h5>

                            <umb-image-thumbnail center="target.focalPoint"
                                                 src="target.url"
                                                 height="{{cropSize.height}}"
                                                 width="{{cropSize.width}}"
                                                 max-size="400">
                            </umb-image-thumbnail>

                        </div>
                    </div>

                    </div>

                </umb-overlay>


            </form>


        </umb-editor-container>

        <umb-editor-footer>
            <umb-editor-footer-content-right>

                <umb-button
                    action="vm.close()"
                    button-style="link"
                    shortcut="esc"
                    label-key="general_close"
                    type="button">
                </umb-button>

                <umb-button
                    button-style="success"
                    label-key="buttons_select"
                    type="button"
                    disabled="model.selection.length === 0"
                    action="vm.submit(model)">
                </umb-button>

            </umb-editor-footer-content-right>
        </umb-editor-footer>

    </umb-editor-view>

    </div><|MERGE_RESOLUTION|>--- conflicted
+++ resolved
@@ -27,7 +27,6 @@
                                        ng-change="vm.changeSearch()"
                                        type="text"
                                        umb-auto-focus
-<<<<<<< HEAD
                                        no-dirty-check
                                        />
 
@@ -37,26 +36,13 @@
                                                   on-change="vm.toggle()"
                                                   text="Include subfolders in search"
                                                   label-key="general_excludeFromSubFolders">
-=======
-                                       no-dirty-check />
-
-                                <div class="form-search__toggle">
-                                    <umb-checkbox model="showChilds"
-                                                  on-change="vm.toggle()"
-                                                  text="Include subfolders in search"
-                                                  label-key="general_includeFromsubFolders">
->>>>>>> 12406ef8
                                     </umb-checkbox>
                                 </div>
                             </div>
 
                             <div class="upload-button">
-<<<<<<< HEAD
                                 <umb-button
                                             type="button"
-=======
-                                <umb-button type="button"
->>>>>>> 12406ef8
                                             label-key="general_upload"
                                             action="vm.upload()"
                                             disabled="lockedFolder"
@@ -72,31 +58,19 @@
                         <a class="pull-right" ng-click="vm.toggleListView()"><span ng-show="!vm.showMediaList" title="Switch to ListView"><i class="icon-list"></i></span><span ng-show="vm.showMediaList" title="Switch to Grid View"><i class="icon-thumbnails-small"></i></span></a>
                         <ul class="umb-breadcrumbs">
                             <li ng-hide="startNodeId != -1" class="umb-breadcrumbs__ancestor">
-<<<<<<< HEAD
                                 <button type="button" class="umb-breadcrumbs__action umb-outline umb-outline--surronding" ng-click="vm.gotoFolder()" ng-class="{'--current':path.length === 0}">
-=======
-                                <button type="button" class="umb-breadcrumbs__action" ng-click="vm.gotoFolder()">
->>>>>>> 12406ef8
                                     <localize key="treeHeaders_media">Media</localize>
                                 </button>
                                 <span class="umb-breadcrumbs__separator" aria-hidden="true">&#47;</span>
                             </li>
 
                             <li ng-repeat="item in path" class="umb-breadcrumbs__ancestor">
-<<<<<<< HEAD
                                 <button type="button" class="umb-breadcrumbs__action umb-outline umb-outline--surronding" ng-click="vm.gotoFolder(item)" ng-class="{'--current':$last}">{{item.name}}</button>
-=======
-                                <button type="button" class="umb-breadcrumbs__action" ng-click="vm.gotoFolder(item)">{{item.name}}</button>
->>>>>>> 12406ef8
                                 <span class="umb-breadcrumbs__separator" aria-hidden="true">&#47;</span>
                             </li>
 
                             <li class="umb-breadcrumbs__ancestor" ng-show="!lockedFolder">
-<<<<<<< HEAD
                                 <button type="button" class="umb-breadcrumbs__action umb-outline umb-outline--surronding" ng-hide="model.showFolderInput" ng-click="model.showFolderInput = true">
-=======
-                                <button type="button" class="umb-breadcrumbs__action" ng-hide="model.showFolderInput" ng-click="model.showFolderInput = true">
->>>>>>> 12406ef8
                                     <i class="icon icon-add small" aria-hidden="true"></i>
                                     <span class="sr-only">
                                         <localize key="visuallyHiddenTexts_createNewFolder">Create new folder</localize>
@@ -109,23 +83,15 @@
                                        ng-model="model.newFolderName"
                                        ng-keydown="enterSubmitFolder($event)"
                                        ng-blur="vm.submitFolder()"
-<<<<<<< HEAD
                                        focus-when="{{model.showFolderInput}}"
                                 />
-=======
-                                       focus-when="{{model.showFolderInput}}" />
->>>>>>> 12406ef8
                             </li>
                         </ul>
                         <div class="umb-loader" ng-if="model.creatingFolder"></div>
                     </div>
 
-<<<<<<< HEAD
                     <umb-file-dropzone
                                        ng-if="vm.acceptedMediatypes.length > 0 && !vm.loading && !lockedFolder"
-=======
-                    <umb-file-dropzone ng-if="vm.acceptedMediatypes.length > 0 && !vm.loading && !lockedFolder"
->>>>>>> 12406ef8
                                        accepted-mediatypes="vm.acceptedMediatypes"
                                        parent-id="{{currentFolder.id}}"
                                        files-uploaded="vm.onUploadComplete"
@@ -136,20 +102,11 @@
                                        compact="{{ images.length > 0 }}">
                     </umb-file-dropzone>
 
-<<<<<<< HEAD
                     <umb-media-grid
                                     ng-if="!vm.loading"
                                     items="images"
                                     on-click="vm.clickHandler"
                                     on-click-name="vm.clickItemName"
-=======
-                    <umb-media-grid ng-if="!vm.loading"
-                                    items="images"
-                                    on-click="vm.clickHandler"
-                                    on-click-name="vm.clickItemName"
-                                    on-click-edit="vm.editMediaItem(item)"
-                                    allow-on-click-edit="{{allowMediaEdit}}"
->>>>>>> 12406ef8
                                     item-max-width="150"
                                     item-max-height="150"
                                     item-min-width="100"
@@ -157,17 +114,12 @@
                                     disable-folder-select={{disableFolderSelect}}
                                     only-images={{onlyImages}}
                                     only-folders={{onlyFolders}}
-<<<<<<< HEAD
                                     include-sub-folders={{!filterOptions.excludeSubFolders}}
-=======
-                                    include-sub-folders={{showChilds}}
->>>>>>> 12406ef8
                                     current-folder-id="{{currentFolder.id}}"
                                     show-media-list=vm.showMediaList>
                     </umb-media-grid>
 
 
-<<<<<<< HEAD
                     <umb-load-indicator
                                         ng-if="vm.loading">
                     </umb-load-indicator>
@@ -175,13 +127,6 @@
                     <div class="flex justify-center">
                         <umb-pagination
                                         ng-if="vm.searchOptions.totalPages > 0 && !vm.loading"
-=======
-                    <umb-load-indicator ng-if="vm.loading">
-                    </umb-load-indicator>
-
-                    <div class="flex justify-center">
-                        <umb-pagination ng-if="vm.searchOptions.totalPages > 0 && !vm.loading"
->>>>>>> 12406ef8
                                         page-number="vm.searchOptions.pageNumber"
                                         total-pages="vm.searchOptions.totalPages"
                                         on-change="vm.changePagination(pageNumber)">
